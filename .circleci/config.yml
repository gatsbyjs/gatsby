orbs:
  win: circleci/windows@1.0.0
  slack: circleci/slack@3.4.1

executors:
  node:
    parameters:
      image:
        type: string
        default: "10.13"
    docker:
      - image: circleci/node:<< parameters.image >>

aliases:
  e2e-executor: &e2e-executor
    docker:
      - image: cypress/browsers:node10.16.0-chrome76

  restore_cache: &restore_cache
    restore_cache:
      name: Restore node_modules cache
      keys:
        - yarn-cypress-cache-{{ checksum "yarn.lock" }}

  install_node_modules: &install_node_modules
    run:
      name: Install node modules
      command: yarn --frozen-lockfile

  persist_cache: &persist_cache
    save_cache:
      name: Save node modules cache
      key: yarn-cypress-cache-{{ checksum "yarn.lock" }}
      paths:
        - ~/.cache

  attach_to_bootstrap: &attach_to_bootstrap
    attach_workspace:
      at: ./

  ignore_master: &ignore_master
    filters:
      branches:
        ignore:
          - master

  ignore_docs: &ignore_docs
    filters:
      branches:
        ignore:
          - /docs.+/
          - /blog.+/

  test_template: &test_template
    steps:
      - <<: *attach_to_bootstrap
      - <<: *install_node_modules
      - run: yarn list react
      - run: ./scripts/assert-changed-files.sh "packages/*|.circleci/*"
      - run: node --max-old-space-size=2048 ./node_modules/.bin/jest -w 1 --ci
      - run: GATSBY_DB_NODES=loki node --max-old-space-size=2048 ./node_modules/.bin/jest -w 1 --ci

  e2e-test-workflow: &e2e-test-workflow
    filters:
      branches:
        ignore:
          - master
          - /docs.+/
          - /blog.+/
    requires:
      - lint
      - unit_tests_node10

  e2e_tests_production_runtime_alias: &e2e_tests_production_runtime_alias
    <<: *e2e-executor
    parameters:
      nightly:
        type: boolean
        default: false
    steps:
      - e2e-test:
          test_path: e2e-tests/production-runtime
          test_command: CYPRESS_PROJECT_ID=is8aoq CYPRESS_RECORD_KEY=cb4708d2-1578-4665-9a07-c59f8db28d91 yarn test && CYPRESS_PROJECT_ID=htpvkv CYPRESS_RECORD_KEY=0d734841-c613-41d2-86e5-df0b5968f93f yarn test:offline
          skip_file_change_test: << parameters.nightly >>
      - notify-status:
          condition: << parameters.nightly >>

  e2e_tests_development_runtime_alias: &e2e_tests_development_runtime_alias
    <<: *e2e-executor
    parameters:
      nightly:
        type: boolean
        default: false
    environment:
      CYPRESS_PROJECT_ID: s3j3qj
      CYPRESS_RECORD_KEY: 3904ca0c-bc98-47d9-8371-b68c5e81fb9b
    steps:
      - e2e-test:
          test_path: e2e-tests/development-runtime
          skip_file_change_test: << parameters.nightly >>
      - notify-status:
          condition: << parameters.nightly >>

  e2e_tests_gatsby-image_alias: &e2e_tests_gatsby-image_alias
    <<: *e2e-executor
    parameters:
      nightly:
        type: boolean
        default: false
    environment:
      CYPRESS_PROJECT_ID: ave32k
      CYPRESS_RECORD_KEY: fb3cb6e0-a0f9-48b2-aa9a-95e8ef150a85
    steps:
      - e2e-test:
          test_path: e2e-tests/gatsby-image
          skip_file_change_test: << parameters.nightly >>
      - notify-status:
          condition: << parameters.nightly >>

commands:
  notify-status:
    parameters:
      condition:
        type: boolean
        default: false
    steps:
      - when:
          condition: << parameters.condition >>
          steps:
            - slack/status:
              channel: eng-react-integration-status

  run-benchmark:
    parameters:
      working_directory:
        type: string
      NUM_PAGES:
        type: string
      BENCHMARK_CONTENT_SOURCE:
        type: string
      BENCHMARK_REPO_NAME:
        type: string
        default: gatsbyjs/gatsby
      BENCHMARK_SITE_TYPE:
        type: string
        default: BLOG
      BENCHMARK_BRANCH:
        type: string
        default: master
    steps:
      - checkout
      - run:
          command: npm install
          working_directory: << parameters.working_directory >>
          environment:
            NUM_PAGES: << parameters.NUM_PAGES >>
      - run:
          name: Set environment variables
          working_directory: << parameters.working_directory >>
          command: |
            echo -e "BENCHMARK_DRUPAL_BASE_URL=$BENCHMARK_DRUPAL_<< parameters.NUM_PAGES >>_BASE_URL\n
            BENCHMARK_WPGRAPHQL_URL=$BENCHMARK_WPGRAPHQL_<< parameters.NUM_PAGES >>_URL\n
            BENCHMARK_CONTENTFUL_SPACE_ID=$BENCHMARK_CONTENTFUL_<< parameters.NUM_PAGES >>_SPACE_ID\n
            BENCHMARK_CONTENTFUL_ACCESS_TOKEN=$BENCHMARK_CONTENTFUL_<< parameters.NUM_PAGES >>_ACCESS_TOKEN\n
            BENCHMARK_DATOCMS_API_TOKEN=$BENCHMARK_DATOCMS_<< parameters.NUM_PAGES >>_API_TOKEN" >> .env.production
      - run:
          name: Build COLD_START
          command: npm run build
          working_directory: << parameters.working_directory >>
          environment:
            BENCHMARK_BUILD_TYPE: COLD_START
            NUM_PAGES: << parameters.NUM_PAGES >>
            BENCHMARK_CONTENT_SOURCE: << parameters.BENCHMARK_CONTENT_SOURCE >>
            BENCHMARK_REPO_NAME: << parameters.BENCHMARK_REPO_NAME >>
            BENCHMARK_SITE_TYPE: << parameters.BENCHMARK_SITE_TYPE >>
            BENCHMARK_BRANCH: << parameters.BENCHMARK_BRANCH >>
            CI_NAME: circleci
            GATSBY_CPU_COUNT: 2
      - run:
<<<<<<< HEAD
=======
          name: Build WARM_START
>>>>>>> 5a2c0cf1
          command: npm run build
          working_directory: << parameters.working_directory >>
          environment:
            BENCHMARK_BUILD_TYPE: WARM_START
            NUM_PAGES: << parameters.NUM_PAGES >>
            BENCHMARK_CONTENT_SOURCE: << parameters.BENCHMARK_CONTENT_SOURCE >>
            BENCHMARK_REPO_NAME: << parameters.BENCHMARK_REPO_NAME >>
            BENCHMARK_SITE_TYPE: << parameters.BENCHMARK_SITE_TYPE >>
            BENCHMARK_BRANCH: << parameters.BENCHMARK_BRANCH >>
            CI_NAME: circleci
            GATSBY_CPU_COUNT: 2

  e2e-test:
    parameters:
      skip_file_change_test:
        type: boolean
        default: false
      trigger_pattern:
        type: string
        default: "packages/*|.circleci/*"
      test_path:
        type: string
      test_command:
        type: string
        default: "yarn test"
      run_loki:
        type: boolean
        default: false
    steps:
      - <<: *attach_to_bootstrap
      # In case of failure, add these steps again. Cache probably got deleted
      #- <<: *restore_cache
      #- <<: *install_node_modules
      #- <<: *persist_cache
      - unless:
          condition: << parameters.skip_file_change_test >>
          steps:
            - run: ./scripts/assert-changed-files.sh "<< parameters.trigger_pattern >>|<< parameters.test_path >>/*"
      - run:
          name: Run tests (using defaults)
          command: ./scripts/e2e-test.sh "<< parameters.test_path >>" "<< parameters.test_command >>"

      - when:
          condition: << parameters.run_loki >>
          steps:
            - run:
                command: GATSBY_DB_NODES=loki << parameters.test_command >>
                name: Run tests (using Loki)
                working_directory: << parameters.test_path >>

version: 2.1

jobs:
  bootstrap:
    executor: node
    steps:
      - checkout
      - <<: *restore_cache
      - <<: *install_node_modules
      - <<: *persist_cache
      # persist our git checkout and node_modules as the next step (assert-changed-files) might exit this step
      # when no files have changed (master). We still need to have these files for jobs like lint & unit_tests_node10
      - persist_to_workspace:
          root: ./
          paths:
            - "*"
      - run: ./scripts/assert-changed-files.sh "packages/*|(e2e|integration)-tests/*|.circleci/*"
      - run: yarn bootstrap -- concurrency=2
      # Persist the workspace again with all packages already built
      - persist_to_workspace:
          root: ./
          paths:
            - "*"

  lint:
    executor: node
    parallelism: 2
    steps:
      - <<: *attach_to_bootstrap
      - run: yarn lint:code
      - run: yarn lint:other
      - run: ./scripts/assert-changed-files.sh "packages/*|.circleci/*"
      - run: yarn typecheck
      - run: yarn check-repo-fields

  unit_tests_node10:
    executor: node
    <<: *test_template

  unit_tests_node12:
    executor:
      name: node
      image: "12"
    <<: *test_template

  unit_tests_www:
    executor: node
    steps:
      - checkout
      - run:
          command: yarn
          working_directory: ~/project/www
      - run:
          command: yarn test
          working_directory: ~/project/www

  integration_tests_long_term_caching:
    executor: node
    steps:
      - e2e-test:
          test_path: integration-tests/long-term-caching

  integration_tests_cache_resilience:
    executor: node
    steps:
      - e2e-test:
          test_path: integration-tests/cache-resilience
          run_loki: true

  integration_tests_gatsby_pipeline:
    executor: node
    steps:
      - e2e-test:
          test_path: integration-tests/gatsby-pipeline

  integration_tests_gatsby_cli:
    <<: *e2e-executor
    executor: node
    steps:
      - <<: *attach_to_bootstrap
      - run:
          name: Assert Changed Files
          command: ./scripts/assert-changed-files.sh "packages/gatsby-cli/*|packages/gatsby/*|integration-tests/gatsby-cli/*"
      - run:
          name: Run tests (using defaults)
          command: cd integration-tests/gatsby-cli && yarn && yarn test

  integration_tests_structured_logging:
    executor: node
    steps:
      - e2e-test:
          test_path: integration-tests/structured-logging

  e2e_tests_path-prefix:
    <<: *e2e-executor
    environment:
      CYPRESS_PROJECT_ID: pzj19c
      CYPRESS_RECORD_KEY: c9ea1b91-eed6-4bac-be41-eccd75a48969
    steps:
      - e2e-test:
          test_path: e2e-tests/path-prefix

  e2e_tests_gatsby-image:
    <<: *e2e_tests_gatsby-image_alias

  e2e_tests_gatsby-image_with_experimental_react:
    <<: *e2e_tests_gatsby-image_alias

  e2e_tests_gatsby-image_with_next_react:
    <<: *e2e_tests_gatsby-image_alias

  e2e_tests_development_runtime:
    <<: *e2e_tests_development_runtime_alias

  e2e_tests_development_runtime_with_experimental_react:
    <<: *e2e_tests_development_runtime_alias

  e2e_tests_development_runtime_with_next_react:
    <<: *e2e_tests_development_runtime_alias

  e2e_tests_production_runtime:
    <<: *e2e_tests_production_runtime_alias

  e2e_tests_production_runtime_with_experimental_react:
    <<: *e2e_tests_production_runtime_alias

  e2e_tests_production_runtime_with_next_react:
    <<: *e2e_tests_production_runtime_alias

  themes_e2e_tests_development_runtime:
    <<: *e2e-executor
    environment:
      CYPRESS_PROJECT_ID: 9parq5
      CYPRESS_RECORD_KEY: 3fb49000-4143-4bd8-9ab4-219389060910
    steps:
      - e2e-test:
          test_path: e2e-tests/themes/development-runtime
          test_command: yarn test

  themes_e2e_tests_production_runtime:
    <<: *e2e-executor
    environment:
      CYPRESS_PROJECT_ID: c9rs27
      CYPRESS_RECORD_KEY: e4e7b3b8-e1e7-4a74-a0c9-9ac76585236b
    steps:
      - e2e-test:
          test_path: e2e-tests/themes/production-runtime
          test_command: yarn test

  starters_validate:
    executor: node
    steps:
      - checkout
      - run: ./scripts/assert-changed-files.sh "starters/*|.circleci/*"
      - run: sh ./scripts/validate-starters.sh "starters/*"

  starters_publish:
    executor: node
    steps:
      - <<: *attach_to_bootstrap
      - run: yarn markdown
      - run: sudo apt-get update && sudo apt-get install jq # jq is helpful for parsing json
      - run: git config --global user.name "GatsbyJS Bot"
      - run: git config --global user.email "core-team@gatsbyjs.com"
      - run: sh ./scripts/publish-starters.sh "starters/*"

  update_i18n_source:
    executor: node
    steps:
      - checkout
      - run: git config --global user.name "GatsbyJS Bot"
      - run: git config --global user.email "core-team@gatsbyjs.com"
      - run:
          command: yarn
          working_directory: ~/project/scripts/i18n
      - run:
          command: yarn run update-source
          working_directory: ~/project/scripts/i18n

  sync_translation_repo:
    executor: node
    steps:
      - checkout
      - run: git config --global user.name "GatsbyJS Bot"
      - run: git config --global user.email "core-team@gatsbyjs.com"
      - run:
          command: yarn
          working_directory: ~/project/scripts/i18n
      - run:
          command: yarn run sync ja
          working_directory: ~/project/scripts/i18n

  windows_unit_tests:
    executor:
      name: win/vs2019
      shell: powershell.exe
    steps:
      - checkout
      - restore_cache:
          keys:
            - yarn-packages-v2-{{ checksum "yarn.lock" }}
            - yarn-packages-v2-
      - run:
          name: "Install dependencies"
          command: yarn bootstrap
      - save_cache:
          paths:
            - C:\Users\circleci\AppData\Local\Yarn\Cache
          key: yarn-packages-v2-{{ checksum "yarn.lock" }}
      - run:
          name: "Run Tests"
          command: yarn jest -w 1 --ci

  bootstrap-with-experimental-react:
    executor: node
    parameters:
      version:
        type: string
        default: "next"
    steps:
      - checkout
      - run:
          name: "Update React to prerelease"
          command: "REACT_CHANNEL=<< parameters.version >> node ./scripts/upgrade-react"
      - run: yarn install
      - run: yarn bootstrap -- concurrency=2
      - run: yarn list react
      - persist_to_workspace:
          root: ./
          paths:
            - "*"

  benchmark_markdown_id_512:
    docker:
      - image: "circleci/node:12"
    steps:
      - run-benchmark:
          working_directory: benchmarks/markdown_id
          NUM_PAGES: "512"
          BENCHMARK_CONTENT_SOURCE: MARKDOWN
          BENCHMARK_REPO_NAME: gatsbyjs/gatsby/benchmarks/markdown_id
          BENCHMARK_SITE_TYPE: BLOG

  benchmark_markdown_id_4096:
    docker:
      - image: "circleci/node:12"
    steps:
      - run-benchmark:
          working_directory: benchmarks/markdown_id
          NUM_PAGES: "4096"
          BENCHMARK_CONTENT_SOURCE: MARKDOWN
          BENCHMARK_REPO_NAME: gatsbyjs/gatsby/benchmarks/markdown_id
          BENCHMARK_SITE_TYPE: BLOG

  benchmark_markdown_id_8192:
    docker:
      - image: "circleci/node:12"
    steps:
      - run-benchmark:
          working_directory: benchmarks/markdown_id
          NUM_PAGES: "8192"
          BENCHMARK_CONTENT_SOURCE: MARKDOWN
          BENCHMARK_REPO_NAME: gatsbyjs/gatsby/benchmarks/markdown_id
          BENCHMARK_SITE_TYPE: BLOG

  benchmark_markdown_id_32768:
    docker:
      - image: "circleci/node:12"
    steps:
      - run-benchmark:
          working_directory: benchmarks/markdown_id
          NUM_PAGES: "32768"
          BENCHMARK_CONTENT_SOURCE: MARKDOWN
          BENCHMARK_REPO_NAME: gatsbyjs/gatsby/benchmarks/markdown_id
          BENCHMARK_SITE_TYPE: BLOG

  benchmark_markdown_slug_512:
    docker:
      - image: "circleci/node:12"
    steps:
      - run-benchmark:
          working_directory: benchmarks/markdown_slug
          NUM_PAGES: "512"
          BENCHMARK_CONTENT_SOURCE: MARKDOWN
          BENCHMARK_REPO_NAME: gatsbyjs/gatsby/benchmarks/markdown_slug
          BENCHMARK_SITE_TYPE: BLOG

  benchmark_markdown_slug_4096:
    docker:
      - image: "circleci/node:12"
    steps:
      - run-benchmark:
          working_directory: benchmarks/markdown_slug
          NUM_PAGES: "4096"
          BENCHMARK_CONTENT_SOURCE: MARKDOWN
          BENCHMARK_REPO_NAME: gatsbyjs/gatsby/benchmarks/markdown_slug
          BENCHMARK_SITE_TYPE: BLOG

  benchmark_markdown_slug_8192:
    docker:
      - image: "circleci/node:12"
    steps:
      - run-benchmark:
          working_directory: benchmarks/markdown_slug
          NUM_PAGES: "8192"
          BENCHMARK_CONTENT_SOURCE: MARKDOWN
          BENCHMARK_REPO_NAME: gatsbyjs/gatsby/benchmarks/markdown_slug
          BENCHMARK_SITE_TYPE: BLOG

  benchmark_markdown_slug_32768:
    docker:
      - image: "circleci/node:12"
    steps:
      - run-benchmark:
          working_directory: benchmarks/markdown_slug
          NUM_PAGES: "32768"
          BENCHMARK_CONTENT_SOURCE: MARKDOWN
          BENCHMARK_REPO_NAME: gatsbyjs/gatsby/benchmarks/markdown_slug
          BENCHMARK_SITE_TYPE: BLOG

  benchmark_markdown_table_512:
    docker:
      - image: "circleci/node:12"
    steps:
      - run-benchmark:
          working_directory: benchmarks/markdown_table
          NUM_PAGES: "512"
          BENCHMARK_CONTENT_SOURCE: MARKDOWN
          BENCHMARK_REPO_NAME: gatsbyjs/gatsby/benchmarks/markdown_table
          BENCHMARK_SITE_TYPE: BLOG

  benchmark_markdown_table_4096:
    docker:
      - image: "circleci/node:12"
    steps:
      - run-benchmark:
          working_directory: benchmarks/markdown_table
          NUM_PAGES: "4096"
          BENCHMARK_CONTENT_SOURCE: MARKDOWN
          BENCHMARK_REPO_NAME: gatsbyjs/gatsby/benchmarks/markdown_table
          BENCHMARK_SITE_TYPE: BLOG

  benchmark_markdown_table_8192:
    docker:
      - image: "circleci/node:12"
    steps:
      - run-benchmark:
          working_directory: benchmarks/markdown_table
          NUM_PAGES: "8192"
          BENCHMARK_CONTENT_SOURCE: MARKDOWN
          BENCHMARK_REPO_NAME: gatsbyjs/gatsby/benchmarks/markdown_table
          BENCHMARK_SITE_TYPE: BLOG

  benchmark_markdown_table_32768:
    docker:
      - image: "circleci/node:12"
    steps:
      - run-benchmark:
          working_directory: benchmarks/markdown_table
          NUM_PAGES: "32768"
          BENCHMARK_CONTENT_SOURCE: MARKDOWN
          BENCHMARK_REPO_NAME: gatsbyjs/gatsby/benchmarks/markdown_table
          BENCHMARK_SITE_TYPE: BLOG

  benchmark_mdx_512:
    docker:
      - image: "circleci/node:12"
    steps:
      - run-benchmark:
          working_directory: benchmarks/mdx
          NUM_PAGES: "512"
          BENCHMARK_CONTENT_SOURCE: MDX
          BENCHMARK_REPO_NAME: gatsbyjs/gatsby/benchmarks/mdx
          BENCHMARK_SITE_TYPE: BLOG

  benchmark_mdx_4096:
    docker:
      - image: "circleci/node:12"
    steps:
      - run-benchmark:
          working_directory: benchmarks/mdx
          NUM_PAGES: "4096"
          BENCHMARK_CONTENT_SOURCE: MDX
          BENCHMARK_REPO_NAME: gatsbyjs/gatsby/benchmarks/mdx
          BENCHMARK_SITE_TYPE: BLOG

  benchmark_mdx_8192:
    docker:
      - image: "circleci/node:12"
    steps:
      - run-benchmark:
          working_directory: benchmarks/mdx
          NUM_PAGES: "8192"
          BENCHMARK_CONTENT_SOURCE: MDX
          BENCHMARK_REPO_NAME: gatsbyjs/gatsby/benchmarks/mdx
          BENCHMARK_SITE_TYPE: BLOG

  benchmark_mdx_32768:
    docker:
      - image: "circleci/node:12"
    steps:
      - run-benchmark:
          working_directory: benchmarks/mdx
          NUM_PAGES: "32768"
          BENCHMARK_CONTENT_SOURCE: MDX
          BENCHMARK_REPO_NAME: gatsbyjs/gatsby/benchmarks/mdx
          BENCHMARK_SITE_TYPE: BLOG

  benchmark_contentful_512:
    docker:
      - image: "circleci/node:12"
    steps:
      - run-benchmark:
          working_directory: benchmarks/source-contentful
          NUM_PAGES: "512"
          BENCHMARK_CONTENT_SOURCE: CONTENTFUL
          BENCHMARK_REPO_NAME: gatsbyjs/gatsby/benchmarks/source-contentful
          BENCHMARK_SITE_TYPE: BLOG

  benchmark_contentful_4096:
    docker:
      - image: "circleci/node:12"
    steps:
      - run-benchmark:
          working_directory: benchmarks/source-contentful
          NUM_PAGES: "4096"
          BENCHMARK_CONTENT_SOURCE: CONTENTFUL
          BENCHMARK_REPO_NAME: gatsbyjs/gatsby/benchmarks/source-contentful
          BENCHMARK_SITE_TYPE: BLOG

  benchmark_contentful_8192:
    docker:
      - image: "circleci/node:12"
    steps:
      - run-benchmark:
          working_directory: benchmarks/source-contentful
          NUM_PAGES: "8192"
          BENCHMARK_CONTENT_SOURCE: CONTENTFUL
          BENCHMARK_REPO_NAME: gatsbyjs/gatsby/benchmarks/source-contentful
          BENCHMARK_SITE_TYPE: BLOG

  benchmark_contentful_32768:
    docker:
      - image: "circleci/node:12"
    steps:
      - run-benchmark:
          working_directory: benchmarks/source-contentful
          NUM_PAGES: "32768"
          BENCHMARK_CONTENT_SOURCE: CONTENTFUL
          BENCHMARK_REPO_NAME: gatsbyjs/gatsby/benchmarks/source-contentful
          BENCHMARK_SITE_TYPE: BLOG

  benchmark_datocms_512:
    docker:
      - image: "circleci/node:12"
    steps:
      - run-benchmark:
          working_directory: benchmarks/source-datocms
          NUM_PAGES: "512"
          BENCHMARK_CONTENT_SOURCE: DATOCMS
          BENCHMARK_REPO_NAME: gatsbyjs/gatsby/benchmarks/source-datocms
          BENCHMARK_SITE_TYPE: BLOG

  benchmark_datocms_4096:
    docker:
      - image: "circleci/node:12"
    steps:
      - run-benchmark:
          working_directory: benchmarks/source-datocms
          NUM_PAGES: "4096"
          BENCHMARK_CONTENT_SOURCE: DATOCMS
          BENCHMARK_REPO_NAME: gatsbyjs/gatsby/benchmarks/source-datocms
          BENCHMARK_SITE_TYPE: BLOG

  benchmark_datocms_8192:
    docker:
      - image: "circleci/node:12"
    steps:
      - run-benchmark:
          working_directory: benchmarks/source-datocms
          NUM_PAGES: "8192"
          BENCHMARK_CONTENT_SOURCE: DATOCMS
          BENCHMARK_REPO_NAME: gatsbyjs/gatsby/benchmarks/source-datocms
          BENCHMARK_SITE_TYPE: BLOG

  benchmark_datocms_32768:
    docker:
      - image: "circleci/node:12"
    steps:
      - run-benchmark:
          working_directory: benchmarks/source-datocms
          NUM_PAGES: "32768"
          BENCHMARK_CONTENT_SOURCE: DATOCMS
          BENCHMARK_REPO_NAME: gatsbyjs/gatsby/benchmarks/source-datocms
          BENCHMARK_SITE_TYPE: BLOG

  benchmark_drupal_512:
    docker:
      - image: "circleci/node:12"
    steps:
      - run-benchmark:
          working_directory: benchmarks/source-drupal
          NUM_PAGES: "512"
          BENCHMARK_CONTENT_SOURCE: DRUPAL
          BENCHMARK_REPO_NAME: gatsbyjs/gatsby/benchmarks/source-drupal
          BENCHMARK_SITE_TYPE: BLOG

  benchmark_drupal_4096:
    docker:
      - image: "circleci/node:12"
    steps:
      - run-benchmark:
          working_directory: benchmarks/source-drupal
          NUM_PAGES: "4096"
          BENCHMARK_CONTENT_SOURCE: DRUPAL
          BENCHMARK_REPO_NAME: gatsbyjs/gatsby/benchmarks/source-drupal
          BENCHMARK_SITE_TYPE: BLOG

  benchmark_drupal_8192:
    docker:
      - image: "circleci/node:12"
    steps:
      - run-benchmark:
          working_directory: benchmarks/source-drupal
          NUM_PAGES: "8192"
          BENCHMARK_CONTENT_SOURCE: DRUPAL
          BENCHMARK_REPO_NAME: gatsbyjs/gatsby/benchmarks/source-drupal
          BENCHMARK_SITE_TYPE: BLOG

  benchmark_drupal_32768:
    docker:
      - image: "circleci/node:12"
    steps:
      - run-benchmark:
          working_directory: benchmarks/source-drupal
          NUM_PAGES: "32768"
          BENCHMARK_CONTENT_SOURCE: DRUPAL
          BENCHMARK_REPO_NAME: gatsbyjs/gatsby/benchmarks/source-drupal
          BENCHMARK_SITE_TYPE: BLOG

  benchmark_wordpress_512:
    docker:
      - image: "circleci/node:12"
    steps:
      - run-benchmark:
          working_directory: benchmarks/source-wordpress
          NUM_PAGES: "512"
          BENCHMARK_CONTENT_SOURCE: WORDPRESS
          BENCHMARK_REPO_NAME: gatsbyjs/gatsby/benchmarks/source-wordpress
          BENCHMARK_SITE_TYPE: BLOG

  benchmark_wordpress_4096:
    docker:
      - image: "circleci/node:12"
    steps:
      - run-benchmark:
          working_directory: benchmarks/source-wordpress
          NUM_PAGES: "4096"
          BENCHMARK_CONTENT_SOURCE: WORDPRESS
          BENCHMARK_REPO_NAME: gatsbyjs/gatsby/benchmarks/source-wordpress
          BENCHMARK_SITE_TYPE: BLOG

  benchmark_wordpress_8192:
    docker:
      - image: "circleci/node:12"
    steps:
      - run-benchmark:
          working_directory: benchmarks/source-wordpress
          NUM_PAGES: "8192"
          BENCHMARK_CONTENT_SOURCE: WORDPRESS
          BENCHMARK_REPO_NAME: gatsbyjs/gatsby/benchmarks/source-wordpress
          BENCHMARK_SITE_TYPE: BLOG

  benchmark_wordpress_32768:
    docker:
      - image: "circleci/node:12"
    steps:
      - run-benchmark:
          working_directory: benchmarks/source-wordpress
          NUM_PAGES: "32768"
          BENCHMARK_CONTENT_SOURCE: WORDPRESS
          BENCHMARK_REPO_NAME: gatsbyjs/gatsby/benchmarks/source-wordpress
          BENCHMARK_SITE_TYPE: BLOG

workflows:
  version: 2

  benchmark:
    jobs:
      - benchmark_markdown_id_512
      - benchmark_markdown_id_4096
      - benchmark_markdown_id_8192
      - benchmark_markdown_id_32768
      - benchmark_markdown_slug_512
      - benchmark_markdown_slug_4096
      - benchmark_markdown_slug_8192
      - benchmark_markdown_slug_32768
      - benchmark_markdown_table_512
      - benchmark_markdown_table_4096
      - benchmark_markdown_table_8192
      - benchmark_markdown_table_32768
      - benchmark_mdx_512
      - benchmark_mdx_4096
      - benchmark_mdx_8192
      - benchmark_mdx_32768
      - benchmark_contentful_512
      - benchmark_contentful_4096
      - benchmark_contentful_8192
      - benchmark_contentful_32768
      - benchmark_datocms_512
      - benchmark_datocms_4096
      - benchmark_datocms_8192
      - benchmark_datocms_32768
      - benchmark_drupal_512
      - benchmark_drupal_4096
      - benchmark_drupal_8192
      - benchmark_drupal_32768
      - benchmark_wordpress_512
      - benchmark_wordpress_4096
      - benchmark_wordpress_8192
      - benchmark_wordpress_32768
    triggers:
      - schedule:
          cron: 22 16 * * *
          filters:
            branches:
              only:
                - master

  weekly-i18n-sync:
    triggers:
      - schedule:
          cron: "0 19 * * 4"
          filters:
            branches:
              only:
                - master
    jobs:
      - sync_translation_repo

  nightly-react-next:
    triggers:
      - schedule:
          cron: "0 0 * * 1,2,3,4,5"
          filters:
            branches:
              only:
                - master
    jobs:
      - bootstrap-with-experimental-react:
          version: "next"
      - e2e_tests_gatsby-image_with_next_react:
          nightly: true
          requires:
            - bootstrap-with-experimental-react
      - e2e_tests_development_runtime_with_next_react:
          nightly: true
          requires:
            - bootstrap-with-experimental-react
      - e2e_tests_production_runtime_with_next_react:
          nightly: true
          requires:
            - bootstrap-with-experimental-react
  nightly-react-experimental:
    triggers:
      - schedule:
          cron: "0 0 * * 1,2,3,4,5"
          filters:
            branches:
              only:
                - master
    jobs:
      - bootstrap-with-experimental-react:
          version: "experimental"
      - e2e_tests_gatsby-image_with_experimental_react:
          nightly: true
          requires:
            - bootstrap-with-experimental-react
      - e2e_tests_development_runtime_with_experimental_react:
          nightly: true
          requires:
            - bootstrap-with-experimental-react
      - e2e_tests_production_runtime_with_experimental_react:
          nightly: true
          requires:
            - bootstrap-with-experimental-react

  build-test:
    jobs:
      - bootstrap
      - windows_unit_tests:
          <<: *ignore_docs
      - lint:
          requires:
            - bootstrap
      - unit_tests_node10:
          <<: *ignore_docs
          requires:
            - lint
            - bootstrap
      - unit_tests_node12:
          <<: *ignore_docs
          requires:
            - lint
            - bootstrap
      - unit_tests_www:
          requires:
            - lint
            - bootstrap
      - integration_tests_long_term_caching:
          <<: *e2e-test-workflow
      - integration_tests_cache_resilience:
          <<: *e2e-test-workflow
      - integration_tests_gatsby_pipeline:
          <<: *e2e-test-workflow
      - integration_tests_structured_logging:
          <<: *e2e-test-workflow
      - integration_tests_gatsby_cli:
          requires:
            - bootstrap
      - e2e_tests_path-prefix:
          <<: *e2e-test-workflow
      - e2e_tests_gatsby-image:
          <<: *e2e-test-workflow
      - e2e_tests_development_runtime:
          <<: *e2e-test-workflow
      - e2e_tests_production_runtime:
          <<: *e2e-test-workflow
      - themes_e2e_tests_production_runtime:
          <<: *e2e-test-workflow
      - themes_e2e_tests_development_runtime:
          <<: *e2e-test-workflow
      - starters_validate:
          <<: *ignore_master
      - starters_publish:
          requires:
            - bootstrap
          filters:
            branches:
              only:
                - master
      - update_i18n_source:
          filters:
            branches:
              only:
                - master<|MERGE_RESOLUTION|>--- conflicted
+++ resolved
@@ -177,10 +177,7 @@
             CI_NAME: circleci
             GATSBY_CPU_COUNT: 2
       - run:
-<<<<<<< HEAD
-=======
           name: Build WARM_START
->>>>>>> 5a2c0cf1
           command: npm run build
           working_directory: << parameters.working_directory >>
           environment:
