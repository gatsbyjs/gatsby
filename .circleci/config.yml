--- conflicted
+++ resolved
@@ -622,39 +622,25 @@
   build-test:
     jobs:
       - bootstrap
-<<<<<<< HEAD
-=======
       - windows_unit_tests:
           <<: *ignore_docs
->>>>>>> 363279a3
       - lint:
           requires:
             - bootstrap
       - unit_tests_node10:
           <<: *ignore_docs
           requires:
-<<<<<<< HEAD
-=======
             - lint
->>>>>>> 363279a3
             - bootstrap
       - unit_tests_node12:
           <<: *ignore_docs
           requires:
             - lint
-<<<<<<< HEAD
-            - unit_tests_node10
-      - unit_tests_www:
-          requires:
-            - lint
-            - unit_tests_node10
-=======
             - bootstrap
       - unit_tests_www:
           requires:
             - lint
             - bootstrap
->>>>>>> 363279a3
       - integration_tests_long_term_caching:
           <<: *e2e-test-workflow
       - integration_tests_gatsby_pipeline:
