executors:
  node:
    parameters:
      image:
        type: string
        default: "10"
    docker:
      - image: circleci/node:<< parameters.image >>

aliases:
  e2e-executor: &e2e-executor
    docker:
      - image: cypress/browsers:chrome69

  restore_cache: &restore_cache
    restore_cache:
      name: Restore node_modules cache
      keys:
        - yarn-cypress-cache-{{ checksum "yarn.lock" }}

  install_node_modules: &install_node_modules
    run:
      name: Install node modules
      command: yarn --frozen-lockfile

  persist_cache: &persist_cache
    save_cache:
      name: Save node modules cache
      key: yarn-cypress-cache-{{ checksum "yarn.lock" }}
      paths:
        - ~/.cache

  attach_to_bootstrap: &attach_to_bootstrap
    attach_workspace:
      at: packages

  ignore_master: &ignore_master
    filters:
      branches:
        ignore:
          - master

  ignore_docs: &ignore_docs
    filters:
      branches:
        ignore:
          - /docs.+/
          - /blog.+/

  test_template: &test_template
    steps:
      - checkout
      - run: ./scripts/assert-changed-files.sh "packages/*|.circleci/*"
      - <<: *restore_cache
      - <<: *install_node_modules
      - <<: *persist_cache
      - <<: *attach_to_bootstrap
      - run: yarn jest -w 1

  e2e-test-workflow: &e2e-test-workflow
    filters:
      branches:
        ignore:
          - master
          - /docs.+/
          - /blog.+/
    requires:
      - bootstrap

commands:
  e2e-test:
    parameters:
      trigger_pattern:
        type: string
        default: "packages/*|.circleci/*"
      test_path:
        type: string
    steps:
      - checkout
      - run: ./scripts/assert-changed-files.sh "<< parameters.trigger_pattern >>|<< parameters.test_path >>/*"
      - <<: *restore_cache
      - <<: *install_node_modules
      - <<: *persist_cache
      - <<: *attach_to_bootstrap
      - run: ./scripts/e2e-test.sh "<< parameters.test_path >>"

version: 2.1

jobs:
  bootstrap:
    executor: node
    steps:
      - checkout
      - run: ./scripts/assert-changed-files.sh "packages/*|(e2e|integration)-tests/*|.circleci/*"
      - <<: *restore_cache
      - <<: *install_node_modules
      - <<: *persist_cache
      - run: yarn bootstrap
      - persist_to_workspace:
          root: packages
          paths:
            - "*"

  lint:
    executor: node
    steps:
      - checkout
      - <<: *restore_cache
      - <<: *install_node_modules
      - <<: *persist_cache
      - run: yarn lint

  unit_tests_node6:
    executor:
      name: node
      image: "6"
    <<: *test_template

  unit_tests_node8:
    executor:
      name: node
      image: "8"
    <<: *test_template

  unit_tests_node10:
    executor: node
    <<: *test_template

  integration_tests:
    executor: node
    steps:
      - checkout
      - run: ./scripts/assert-changed-files.sh "packages/*|integration-tests/*|.circleci/*"
      - <<: *restore_cache
      - <<: *install_node_modules
      - <<: *persist_cache
      - <<: *attach_to_bootstrap
      - run: yarn test:integration

  e2e_tests_gatsbygram:
    <<: *e2e-executor
    steps:
      - e2e-test:
          test_path: examples/gatsbygram

  e2e_tests_path-prefix:
    <<: *e2e-executor
    steps:
      - e2e-test:
          test_path: e2e-tests/path-prefix

  e2e_tests_gatsby-image:
    <<: *e2e-executor
    steps:
      - e2e-test:
          test_path: e2e-tests/gatsby-image

  e2e_tests_development_runtime:
    <<: *e2e-executor
    steps:
      - e2e-test:
          test_path: e2e-tests/development-runtime

  e2e_tests_production_runtime:
    <<: *e2e-executor
    steps:
      - e2e-test:
          test_path: e2e-tests/production-runtime

  starters_publish:
    executor: node
    steps:
      - checkout
      - <<: *restore_cache
      - <<: *install_node_modules
      - <<: *persist_cache
      - run: yarn markdown
      - run: sudo apt-get update && sudo apt-get install jq # jq is helpful for parsing json
      - run: git config --global user.name "GatsbyJS Bot"
      - run: git config --global user.email "admin@gatsbyjs.com"
      - run: sh ./scripts/clone-folder.sh starters

workflows:
  version: 2
  build-test:
    jobs:
      - bootstrap
      - lint
      - unit_tests_node6:
          <<: *ignore_docs
          requires:
            - bootstrap
      - unit_tests_node8:
          <<: *ignore_docs
          requires:
            - bootstrap
      - unit_tests_node10:
          <<: *ignore_docs
          requires:
            - bootstrap
      - integration_tests:
          <<: *ignore_docs
      - e2e_tests_gatsbygram:
          <<: *e2e-test-workflow
      - e2e_tests_path-prefix:
          <<: *e2e-test-workflow
      - e2e_tests_gatsby-image:
          <<: *e2e-test-workflow
<<<<<<< HEAD
      - e2e_tests_development_runtime:
          <<: *e2e-test-workflow
      - e2e_tests_production_runtime:
          <<: *e2e-test-workflow
=======
      - e2e_tests_runtime:
          <<: *e2e-test-workflow
      - starters_publish:
          filters:
            branches:
              only:
                - master
>>>>>>> 9a6a41c7
<|MERGE_RESOLUTION|>--- conflicted
+++ resolved
@@ -206,17 +206,12 @@
           <<: *e2e-test-workflow
       - e2e_tests_gatsby-image:
           <<: *e2e-test-workflow
-<<<<<<< HEAD
       - e2e_tests_development_runtime:
           <<: *e2e-test-workflow
       - e2e_tests_production_runtime:
-          <<: *e2e-test-workflow
-=======
-      - e2e_tests_runtime:
           <<: *e2e-test-workflow
       - starters_publish:
           filters:
             branches:
               only:
-                - master
->>>>>>> 9a6a41c7
+                - master