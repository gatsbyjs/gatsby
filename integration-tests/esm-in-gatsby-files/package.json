--- conflicted
+++ resolved
@@ -19,13 +19,8 @@
     "@types/react-dom": "^18.0.8",
     "babel-preset-gatsby-package": "^2.4.0",
     "execa": "^4.0.1",
-<<<<<<< HEAD
     "fs-extra": "^11.1.0",
-    "jest": "^27.2.1",
-=======
-    "fs-extra": "^10.1.0",
     "jest": "^29.3.1",
->>>>>>> 315edc64
     "node-fetch": "^2.6.0",
     "typescript": "^4.8.4"
   }
