--- conflicted
+++ resolved
@@ -13,15 +13,9 @@
     "inspect-state": "node utils/inspect-state"
   },
   "dependencies": {
-<<<<<<< HEAD
-    "gatsby": "next",
-    "react": "^17.0.2",
-    "react-dom": "^17.0.2"
-=======
     "gatsby": "^4.0.0-next.0",
     "react": "^18.2.0",
     "react-dom": "^18.2.0"
->>>>>>> 0b3c34c2
   },
   "devDependencies": {
     "fs-extra": "^9.0.1",
