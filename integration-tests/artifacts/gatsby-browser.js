const React = require(`react`)
const { useMoreInfoQuery } = require("./src/hooks/use-more-info-query")
const Github = require(`./src/components/github`).default

exports.wrapRootElement = ({ element }) => {
  return (
      <>
        <Github />
        {element}
      </>
    )
  }

  function PageElement() {
    const data = useMoreInfoQuery()

    return <h1>{data.site.siteMetadata.moreInfo}</h1>
  }

<<<<<<< HEAD
exports.wrapPageElement = ({ element, props }) => {
  return (
    <>
      <PageElement />
      {element}
=======
function PageWrapper({ children }) {
  const data = useMoreInfoQuery()
  return (
    <>
      <h1>{data.site.siteMetadata.moreInfo}</h1>
      {children}
>>>>>>> 16d16ce0
    </>
  )
}

exports.wrapPageElement = ({ element }) => <PageWrapper>{element}</PageWrapper><|MERGE_RESOLUTION|>--- conflicted
+++ resolved
@@ -4,33 +4,19 @@
 
 exports.wrapRootElement = ({ element }) => {
   return (
-      <>
-        <Github />
-        {element}
-      </>
-    )
-  }
+    <>
+      <Github />
+      {element}
+    </>
+  )
+}
 
-  function PageElement() {
-    const data = useMoreInfoQuery()
-
-    return <h1>{data.site.siteMetadata.moreInfo}</h1>
-  }
-
-<<<<<<< HEAD
-exports.wrapPageElement = ({ element, props }) => {
-  return (
-    <>
-      <PageElement />
-      {element}
-=======
 function PageWrapper({ children }) {
   const data = useMoreInfoQuery()
   return (
     <>
       <h1>{data.site.siteMetadata.moreInfo}</h1>
       {children}
->>>>>>> 16d16ce0
     </>
   )
 }
