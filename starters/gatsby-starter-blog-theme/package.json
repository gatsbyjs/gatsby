--- conflicted
+++ resolved
@@ -9,13 +9,8 @@
     "clean": "gatsby clean"
   },
   "dependencies": {
-<<<<<<< HEAD
-    "gatsby": "^2.20.12",
-    "gatsby-theme-blog": "^1.4.12",
-=======
     "gatsby": "^2.21.0",
     "gatsby-theme-blog": "^1.5.0",
->>>>>>> 852f557a
     "react": "^16.12.0",
     "react-dom": "^16.12.0"
   }
