--- conflicted
+++ resolved
@@ -9,15 +9,9 @@
     "clean": "gatsby clean"
   },
   "dependencies": {
-<<<<<<< HEAD
-    "gatsby": "^2.20.12",
-    "gatsby-theme-blog-core": "^1.3.12",
-    "@mdx-js/react": "^1.5.7",
-=======
     "@mdx-js/react": "^1.5.9",
     "gatsby": "^2.21.0",
     "gatsby-theme-blog-core": "^1.4.0",
->>>>>>> 852f557a
     "react": "^16.12.0",
     "react-dom": "^16.12.0"
   }
