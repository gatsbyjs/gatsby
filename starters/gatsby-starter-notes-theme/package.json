{
  "name": "gatsby-starter-notes-theme",
  "private": true,
  "version": "0.0.1",
  "scripts": {
    "develop": "gatsby develop",
    "start": "gatsby develop",
    "build": "gatsby build",
    "clean": "gatsby clean"
  },
  "dependencies": {
<<<<<<< HEAD
    "gatsby": "^2.20.12",
    "gatsby-theme-notes": "^1.2.12",
=======
    "gatsby": "^2.21.0",
    "gatsby-theme-notes": "^1.3.0",
>>>>>>> 852f557a
    "react": "^16.12.0",
    "react-dom": "^16.12.0"
  }
}<|MERGE_RESOLUTION|>--- conflicted
+++ resolved
@@ -9,13 +9,8 @@
     "clean": "gatsby clean"
   },
   "dependencies": {
-<<<<<<< HEAD
-    "gatsby": "^2.20.12",
-    "gatsby-theme-notes": "^1.2.12",
-=======
     "gatsby": "^2.21.0",
     "gatsby-theme-notes": "^1.3.0",
->>>>>>> 852f557a
     "react": "^16.12.0",
     "react-dom": "^16.12.0"
   }
