--- conflicted
+++ resolved
@@ -16,12 +16,9 @@
     "gatsby": "^2.1.18",
     "react": "^16.8.3",
     "react-dom": "^16.8.3"
-<<<<<<< HEAD
-=======
   },
   "devDependencies": {
     "prettier": "^1.16.4"
->>>>>>> 3f2b304c
   },
   "repository": {
     "type": "git",
