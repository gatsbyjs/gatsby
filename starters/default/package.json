--- conflicted
+++ resolved
@@ -5,23 +5,12 @@
   "version": "0.1.0",
   "author": "Kyle Mathews <mathews.kyle@gmail.com>",
   "dependencies": {
-<<<<<<< HEAD
-    "gatsby": "^4.19.2",
-    "gatsby-plugin-image": "^2.19.0",
-    "gatsby-plugin-manifest": "^4.19.0",
-    "gatsby-plugin-sharp": "^4.19.0",
-    "gatsby-source-filesystem": "^4.19.0",
-    "gatsby-transformer-sharp": "^4.19.0",
-=======
     "gatsby": "^4.20.0",
-    "gatsby-plugin-gatsby-cloud": "^4.20.0",
     "gatsby-plugin-image": "^2.20.0",
     "gatsby-plugin-manifest": "^4.20.0",
-    "gatsby-plugin-offline": "^5.20.0",
     "gatsby-plugin-sharp": "^4.20.0",
     "gatsby-source-filesystem": "^4.20.0",
     "gatsby-transformer-sharp": "^4.20.0",
->>>>>>> 8661faf8
     "prop-types": "^15.8.1",
     "react": "^18.1.0",
     "react-dom": "^18.1.0"
