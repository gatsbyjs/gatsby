--- conflicted
+++ resolved
@@ -6,10 +6,7 @@
   "author": "Kyle Mathews <mathews.kyle@gmail.com>",
   "dependencies": {
     "gatsby": "^4.0.0-zz-next.1",
-<<<<<<< HEAD
-=======
     "gatsby-plugin-gatsby-cloud": "^4.0.0-zz-next.1",
->>>>>>> 1f325607
     "gatsby-plugin-image": "^2.0.0-zz-next.1",
     "gatsby-plugin-manifest": "^4.0.0-zz-next.1",
     "gatsby-plugin-offline": "^5.0.0-zz-next.1",
