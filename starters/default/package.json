{
  "name": "gatsby-starter-default",
  "private": true,
  "description": "A simple starter to get up and developing quickly with Gatsby",
  "version": "0.1.0",
  "author": "Kyle Mathews <mathews.kyle@gmail.com>",
  "dependencies": {
    "gatsby": "^2.1.18",
<<<<<<< HEAD
    "gatsby-image": "^2.0.29",
    "gatsby-plugin-manifest": "^2.0.17",
    "gatsby-plugin-offline": "^2.0.23",
    "gatsby-plugin-react-helmet": "^3.0.6",
    "gatsby-plugin-sharp": "^2.0.20",
    "gatsby-source-filesystem": "^2.0.20",
    "gatsby-transformer-sharp": "^2.1.13",
    "prop-types": "^15.7.1",
=======
    "gatsby-image": "^2.0.30",
    "gatsby-plugin-manifest": "^2.0.19",
    "gatsby-plugin-offline": "^2.0.24",
    "gatsby-plugin-react-helmet": "^3.0.7",
    "gatsby-plugin-sharp": "^2.0.22",
    "gatsby-source-filesystem": "^2.0.23",
    "gatsby-transformer-sharp": "^2.1.14",
    "prop-types": "^15.7.2",
>>>>>>> 3f2b304c
    "react": "^16.8.3",
    "react-dom": "^16.8.3",
    "react-helmet": "^5.2.0"
  },
  "devDependencies": {
    "prettier": "^1.16.4"
  },
  "keywords": [
    "gatsby"
  ],
  "license": "MIT",
  "scripts": {
    "build": "gatsby build",
    "develop": "gatsby develop",
    "format": "prettier --write src/**/*.{js,jsx}",
    "start": "npm run develop",
    "serve": "gatsby serve",
    "test": "echo \"Write tests! -> https://gatsby.app/unit-testing\""
  },
  "repository": {
    "type": "git",
    "url": "https://github.com/gatsbyjs/gatsby-starter-default"
  },
  "bugs": {
    "url": "https://github.com/gatsbyjs/gatsby/issues"
  }
}<|MERGE_RESOLUTION|>--- conflicted
+++ resolved
@@ -6,16 +6,6 @@
   "author": "Kyle Mathews <mathews.kyle@gmail.com>",
   "dependencies": {
     "gatsby": "^2.1.18",
-<<<<<<< HEAD
-    "gatsby-image": "^2.0.29",
-    "gatsby-plugin-manifest": "^2.0.17",
-    "gatsby-plugin-offline": "^2.0.23",
-    "gatsby-plugin-react-helmet": "^3.0.6",
-    "gatsby-plugin-sharp": "^2.0.20",
-    "gatsby-source-filesystem": "^2.0.20",
-    "gatsby-transformer-sharp": "^2.1.13",
-    "prop-types": "^15.7.1",
-=======
     "gatsby-image": "^2.0.30",
     "gatsby-plugin-manifest": "^2.0.19",
     "gatsby-plugin-offline": "^2.0.24",
@@ -24,7 +14,6 @@
     "gatsby-source-filesystem": "^2.0.23",
     "gatsby-transformer-sharp": "^2.1.14",
     "prop-types": "^15.7.2",
->>>>>>> 3f2b304c
     "react": "^16.8.3",
     "react-dom": "^16.8.3",
     "react-helmet": "^5.2.0"
