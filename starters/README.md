--- conflicted
+++ resolved
@@ -75,11 +75,7 @@
 npx gatsby new my-blazing-fast-site
 ```
 
-<<<<<<< HEAD
-e.g. `npx gatsby new my-blazing-fast-site blog` or `npx gatsby new my-blazing-fast-site hello-world` to use a specific starter!
-=======
-e.g. `gatsby new my-blazing-fast-site gatsbyjs/gatsby-starter-blog` or `gatsby new my-blazing-fast-site gatsbyjs/gatsby-starter-hello-world` to use a specific starter!
->>>>>>> 08786563
+e.g. `npx gatsby new my-blazing-fast-site gatsbyjs/gatsby-starter-blog` or `npx gatsby new my-blazing-fast-site gatsbyjs/gatsby-starter-hello-world` to use a specific starter!
 
 This will clone the starter of specified name into the folder `my-blazing-fast-site` and get you up and running in under 5 minutes with Gatsby and a fantastic starter. We can't wait to see what you build!
 
