--- conflicted
+++ resolved
@@ -9,15 +9,6 @@
   },
   "dependencies": {
     "gatsby": "^2.1.18",
-<<<<<<< HEAD
-    "gatsby-image": "^2.0.29",
-    "gatsby-plugin-feed": "^2.0.13",
-    "gatsby-plugin-google-analytics": "^2.0.13",
-    "gatsby-plugin-manifest": "^2.0.17",
-    "gatsby-plugin-offline": "^2.0.23",
-    "gatsby-plugin-react-helmet": "^3.0.6",
-    "gatsby-plugin-sharp": "^2.0.20",
-=======
     "gatsby-image": "^2.0.30",
     "gatsby-plugin-feed": "^2.0.14",
     "gatsby-plugin-google-analytics": "^2.0.14",
@@ -25,7 +16,6 @@
     "gatsby-plugin-offline": "^2.0.24",
     "gatsby-plugin-react-helmet": "^3.0.7",
     "gatsby-plugin-sharp": "^2.0.22",
->>>>>>> 3f2b304c
     "gatsby-plugin-typography": "^2.2.7",
     "gatsby-remark-copy-linked-files": "^2.0.9",
     "gatsby-remark-images": "^2.0.6",
