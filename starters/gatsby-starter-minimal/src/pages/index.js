import * as React from "react"

// styles
const pageStyles = {
  color: "#232129",
  padding: 96,
  fontFamily: "-apple-system, Roboto, sans-serif, serif",
}
const headingStyles = {
  marginTop: 0,
  marginBottom: 64,
  maxWidth: 320,
}
const headingAccentStyles = {
  color: "#663399",
}
const paragraphStyles = {
  marginBottom: 48,
}
const codeStyles = {
  color: "#8A6534",
  padding: 4,
  backgroundColor: "#FFF4DB",
  fontSize: "1.25rem",
  borderRadius: 4,
}
const listStyles = {
  marginBottom: 96,
  paddingLeft: 0,
}
const listItemStyles = {
  fontWeight: 300,
  fontSize: 24,
  maxWidth: 560,
  marginBottom: 30,
}

const linkStyle = {
  color: "#8954A8",
  fontWeight: "bold",
  fontSize: 16,
  verticalAlign: "5%",
}

const docLinkStyle = {
  ...linkStyle,
  listStyleType: "none",
  marginBottom: 24,
}

const descriptionStyle = {
  color: "#232129",
  fontSize: 14,
  marginTop: 10,
  marginBottom: 0,
  lineHeight: 1.25,
}

const docLink = {
  text: "Documentation",
  url: "https://www.gatsbyjs.com/docs/",
  color: "#8954A8",
}

const badgeStyle = {
  color: "#fff",
  backgroundColor: "#088413",
  border: "1px solid #088413",
  fontSize: 11,
  fontWeight: "bold",
  letterSpacing: 1,
  borderRadius: 4,
  padding: "4px 6px",
  display: "inline-block",
  position: "relative",
  top: -2,
  marginLeft: 10,
  lineHeight: 1,
}

// data
const links = [
  {
    text: "Tutorial",
    url: "https://www.gatsbyjs.com/docs/tutorial/",
    description:
      "A great place to get started if you're new to web development. Designed to guide you through setting up your first Gatsby site.",
    color: "#E95800",
  },
  {
    text: "How to Guides",
    url: "https://www.gatsbyjs.com/docs/how-to/",
    description:
      "Practical step-by-step guides to help you achieve a specific goal. Most useful when you're trying to get something done.",
    color: "#1099A8",
  },
  {
    text: "Reference Guides",
    url: "https://www.gatsbyjs.com/docs/reference/",
    description:
      "Nitty-gritty technical descriptions of how Gatsby works. Most useful when you need detailed information about Gatsby's APIs.",
    color: "#BC027F",
  },
  {
    text: "Conceptual Guides",
    url: "https://www.gatsbyjs.com/docs/conceptual/",
    description:
      "Big-picture explanations of higher-level Gatsby concepts. Most useful for building understanding of a particular topic.",
    color: "#0D96F2",
  },
  {
    text: "Plugin Library",
    url: "https://www.gatsbyjs.com/plugins",
    description:
      "Add functionality and customize your Gatsby site or app with thousands of plugins built by our amazing developer community.",
    color: "#8EB814",
  },
  {
    text: "Build and Host",
    url: "https://www.gatsbyjs.com/cloud",
    badge: true,
    description:
<<<<<<< HEAD
      "Now you’re ready to show the world! Build and host your new Gatsby site for free on Gatsby Cloud.",
=======
      "✨ New ✨ Now you’re ready to show the world! Give your Gatsby site superpowers: Build and host on Gatsby Cloud. Get started for free!",
>>>>>>> 871d11fa
    color: "#663399",
  },
]

// markup
const IndexPage = () => {
  return (
    <main style={pageStyles}>
      <title>Home Page</title>
      <h1 style={headingStyles}>
        Congratulations
        <br />
        <span style={headingAccentStyles}>— you just made a Gatsby site! </span>
        <span role="img" aria-label="Party popper emojis">
          🎉🎉🎉
        </span>
      </h1>
      <p style={paragraphStyles}>
        Edit <code style={codeStyles}>src/pages/index.js</code> to see this page
        update in real-time.{" "}
        <span role="img" aria-label="Sunglasses smiley emoji">
          😎
        </span>
      </p>
      <ul style={listStyles}>
        <li style={docLinkStyle}>
          <a
            style={linkStyle}
            href={`${docLink.url}?utm_source=starter&utm_medium=start-page&utm_campaign=minimal-starter`}
          >
            {docLink.text}
          </a>
        </li>
        {links.map(link => (
          <li key={link.url} style={{ ...listItemStyles, color: link.color }}>
            <span>
              <a
                style={linkStyle}
                href={`${link.url}?utm_source=starter&utm_medium=start-page&utm_campaign=minimal-starter`}
              >
                {link.text}
              </a>
              {link.badge && (
                <span style={badgeStyle} aria-label="New Badge">
                  NEW!
                </span>
              )}
              <p style={descriptionStyle}>{link.description}</p>
            </span>
          </li>
        ))}
      </ul>
      <img
        alt="Gatsby G Logo"
        src="data:image/svg+xml,%3Csvg width='24' height='24' fill='none' xmlns='http://www.w3.org/2000/svg'%3E%3Cpath d='M12 2a10 10 0 110 20 10 10 0 010-20zm0 2c-3.73 0-6.86 2.55-7.75 6L14 19.75c3.45-.89 6-4.02 6-7.75h-5.25v1.5h3.45a6.37 6.37 0 01-3.89 4.44L6.06 9.69C7 7.31 9.3 5.63 12 5.63c2.13 0 4 1.04 5.18 2.65l1.23-1.06A7.959 7.959 0 0012 4zm-8 8a8 8 0 008 8c.04 0 .09 0-8-8z' fill='%23639'/%3E%3C/svg%3E"
      />
    </main>
  )
}

export default IndexPage<|MERGE_RESOLUTION|>--- conflicted
+++ resolved
@@ -120,11 +120,7 @@
     url: "https://www.gatsbyjs.com/cloud",
     badge: true,
     description:
-<<<<<<< HEAD
-      "Now you’re ready to show the world! Build and host your new Gatsby site for free on Gatsby Cloud.",
-=======
-      "✨ New ✨ Now you’re ready to show the world! Give your Gatsby site superpowers: Build and host on Gatsby Cloud. Get started for free!",
->>>>>>> 871d11fa
+      "Now you’re ready to show the world! Give your Gatsby site superpowers: Build and host on Gatsby Cloud. Get started for free!",
     color: "#663399",
   },
 ]
