--- conflicted
+++ resolved
@@ -1,11 +1,8 @@
 import React from "react"
 
-<<<<<<< HEAD
 import CodeBlock from "../components/code-block"
 import MdxLink from "../components/mdx-link"
-=======
 import CloudCallout from "../components/shared/cloud-callout"
->>>>>>> 3c7d6ee0
 import GuideList from "../components/guide-list.js"
 import Pullquote from "../components/shared/pullquote"
 import EggheadEmbed from "../components/shared/egghead-embed"
@@ -16,5 +13,5 @@
   Pullquote,
   EggheadEmbed,
   a: MdxLink,
-  pre: ({ children }) => <CodeBlock>{children}</CodeBlock>
+  pre: ({ children }) => <CodeBlock>{children}</CodeBlock>,
 }