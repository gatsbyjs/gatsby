--- conflicted
+++ resolved
@@ -12,11 +12,8 @@
 import MdxLink from "../components/mdx-link"
 import Breakout from "../components/breakout"
 import VisuallyHidden from "../components/visually-hidden"
-<<<<<<< HEAD
 import Events from "../components/events/events"
-=======
 import StubList from "../components/stub-list"
->>>>>>> 566085a6
 
 export default {
   GuideList,
@@ -29,11 +26,8 @@
   HorizontalNavList,
   Breakout,
   VisuallyHidden,
-<<<<<<< HEAD
   Events,
-=======
   StubList,
   a: MdxLink,
->>>>>>> 566085a6
   pre: ({ children }) => <CodeBlock>{children}</CodeBlock>,
 }