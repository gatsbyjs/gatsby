--- conflicted
+++ resolved
@@ -17,12 +17,9 @@
   DateChart,
   Pullquote,
   EggheadEmbed,
-<<<<<<< HEAD
-  a: MdxLink,
-=======
   LayerModel,
   EmailCaptureForm,
   HorizontalNavList,
->>>>>>> 38157403
+  a: MdxLink,
   pre: ({ children }) => <CodeBlock>{children}</CodeBlock>,
 }