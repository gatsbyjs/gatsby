--- conflicted
+++ resolved
@@ -15,11 +15,8 @@
 import Events from "../components/events/events"
 import StubList from "../components/stub-list"
 import LangList from "../components/lang-list"
-<<<<<<< HEAD
 import GraphiQLEmbed from "../components/graphiql-embed"
-=======
 import ScriptLoader from "../components/script-loader"
->>>>>>> ab9cc63e
 
 export default {
   GuideList,
@@ -35,11 +32,8 @@
   Events,
   StubList,
   LangList,
-<<<<<<< HEAD
   GraphiQLEmbed,
-=======
   ScriptLoader,
->>>>>>> ab9cc63e
   a: MdxLink,
   pre: ({ children }) => <CodeBlock>{children}</CodeBlock>,
 }