--- conflicted
+++ resolved
@@ -113,7 +113,6 @@
 class Collapsible extends Component {
   state = {
     collapsed: false,
-    windowWidth: null,
   }
 
   handleClick = () => {
@@ -169,19 +168,9 @@
     this.fuse = new Fuse(props.data.allSitesYaml.edges, options)
   }
 
-  componentDidMount() {
-    // cache the window width
-    this.setState({ windowWidth: window.innerWidth })
-  }
-
   render() {
     const { data, filters } = this.props
 
-<<<<<<< HEAD
-    const isDesktop = !this.state.windowWidth || this.state.windowWidth > 750
-
-=======
->>>>>>> 4fa03587
     let items = data.allSitesYaml.edges
 
     if (this.state.search.length > 0) {
@@ -355,21 +344,12 @@
 class ShowcasePage extends Component {
   state = {
     filters: new Set([]),
-    windowWidth: null,
-  }
-
-  componentDidMount() {
-    this.setState({ windowWidth: window.innerWidth })
   }
 
   render() {
     const data = this.props.data
     const location = this.props.location
 
-<<<<<<< HEAD
-    const isDesktop = !this.state.windowWidth || this.state.windowWidth > 750
-=======
->>>>>>> 4fa03587
     return (
       <Layout location={location}>
         <div
@@ -385,11 +365,6 @@
               position: `relative`,
             }}
           >
-<<<<<<< HEAD
-            <img src={FeaturedSitesIcon} alt="icon" css={{ marginBottom: 0 }} />
-            {isDesktop && (
-              <>
-=======
             <div
               className="featured-sites"
               css={{
@@ -420,7 +395,6 @@
                 css={{ marginBottom: 0 }}
               />
               <Fragment>
->>>>>>> 4fa03587
                 <span
                   css={{
                     color: colors.gatsby,
@@ -433,20 +407,6 @@
                 >
                   Featured Sites
                 </span>
-<<<<<<< HEAD
-                <div>View all</div>
-                <div css={{ marginLeft: `5px` }}>→</div>
-                <div css={{ flex: 1 }}>{``}</div>
-              </>
-            )}
-            <div css={{ marginRight: 15 }}>Want to get featured?</div>
-            {/* TODO: maybe have a site submission issue template */}
-            <a
-              href="https://github.com/gatsbyjs/gatsby/issues/new?template=feature_request.md"
-              target="_blank"
-              rel="noopener noreferrer"
-            >
-=======
                 <a
                   href="#search-heading"
                   css={{
@@ -467,7 +427,6 @@
                   View all&nbsp;<span css={{ marginLeft: `5px` }}>→</span>
                 </a>
               </Fragment>
->>>>>>> 4fa03587
               <div
                 css={{
                   color: colors.gray.calm,
