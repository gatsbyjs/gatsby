import React from "react"
import Container from "../components/container"
<<<<<<< HEAD
import Layout from "../components/layout"
import Link from "../components/localized-link"
=======
import { Link } from "gatsby"
>>>>>>> f71fea17
import FooterLinks from "../components/shared/footer-links"

export default function FourOhFour() {
  return (
    <>
      <Container>
        <h1>Page not found</h1>
        <p>Oops! The page you are looking for has been removed or relocated.</p>
        <Link to="/">
          <p>Go Back</p>
        </Link>
      </Container>
      <FooterLinks />
    </>
  )
}<|MERGE_RESOLUTION|>--- conflicted
+++ resolved
@@ -1,11 +1,6 @@
 import React from "react"
 import Container from "../components/container"
-<<<<<<< HEAD
-import Layout from "../components/layout"
 import Link from "../components/localized-link"
-=======
-import { Link } from "gatsby"
->>>>>>> f71fea17
 import FooterLinks from "../components/shared/footer-links"
 
 export default function FourOhFour() {
