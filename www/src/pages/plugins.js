--- conflicted
+++ resolved
@@ -9,19 +9,8 @@
 class Plugins extends Component {
   render() {
     return (
-<<<<<<< HEAD
-      <Container
-        css={{
-          alignItems: `center`,
-          display: `flex`,
-          minHeight: `calc(100vh - ${presets.headerHeight})`,
-        }}
-      >
-        <div
-=======
       <GlobalLayout location={this.props.location}>
         <Container
->>>>>>> 91d5f4f0
           css={{
             alignItems: `center`,
             display: `flex`,
