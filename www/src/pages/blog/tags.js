/** @jsx jsx */
import { jsx } from "theme-ui"
import React from "react"
import { graphql, Link } from "gatsby"
import styled from "@emotion/styled"
import { Helmet } from "react-helmet"
import PropTypes from "prop-types"
import { kebabCase } from "lodash-es"
import TiArrowRight from "react-icons/lib/ti/arrow-right"

import Button from "../../components/button"
import Container from "../../components/container"
import SearchIcon from "../../components/search-icon"
import FooterLinks from "../../components/shared/footer-links"
import { TAGS_AND_DOCS } from "../../data/tags-docs"
import { themedInput } from "../../utils/styles"
import {
  colors,
  space,
  mediaQueries,
} from "gatsby-design-tokens/dist/theme-gatsbyjs-org"

const POPULAR_TAGS = [
  `themes`,
  `case-studies`,
  `content-mesh`,
  `plugins`,
  `accessibility`,
  `graphql`,
  `netlify`,
  `performance`,
  `wordpress`,
  `releases`,
  `community`,
  `contentful`,
]

const PopularTagGrid = styled.div`
  display: grid;
  grid-auto-rows: 1fr;
  grid-template-columns: repeat(3, 1fr);
  grid-gap: ${space[2]};
  ${mediaQueries.md} {
    grid-template-columns: repeat(4, 1fr);
  }
`

const PopularTagButton = ({ children, tag }) => (
  <Button variant="small" secondary to={`/blog/tags/${tag}`}>
    {tag}
    <TiArrowRight />
    {children}
  </Button>
)

let currentLetter = ``

class TagsPage extends React.Component {
  static propTypes = {
    data: PropTypes.shape({
      allMdx: PropTypes.shape({
        group: PropTypes.arrayOf(
          PropTypes.shape({
            fieldValue: PropTypes.string.isRequired,
            totalCount: PropTypes.number.isRequired,
          }).isRequired
        ),
      }),
    }),
  }

  constructor(props) {
    super(props)
    this.state = {
      filterQuery: ``,
    }
  }

  handleChange = ({ target: { name, value } }) => {
    currentLetter = ``
    this.setState({ [name]: value })
  }

  render() {
    const {
      data: {
        allMdx: { group },
      },
    } = this.props
    const { filterQuery } = this.state
    const uniqGroup = group
      .filter(x => TAGS_AND_DOCS.has(x.fieldValue))
      .reduce((lookup, tag) => {
        const key = kebabCase(tag.fieldValue.toLowerCase())
        if (!lookup[key]) {
          lookup[key] = Object.assign(tag, {
            slug: `/blog/tags/${key}`,
          })
        } else {
          lookup[key].totalCount += tag.totalCount
        }
        // Prefer spaced tag names (instead of hyphenated) for display
        if (tag.fieldValue.includes(` `)) {
          lookup[key].fieldValue = tag.fieldValue
        }
        return lookup
      }, {})
    const results = Object.keys(uniqGroup)
      .sort((tagA, tagB) => tagA.localeCompare(tagB))
      .filter(key => uniqGroup[key].fieldValue.includes(filterQuery))

    let PopularTagButtons = []
    POPULAR_TAGS.forEach(key => {
      PopularTagButtons.push(<PopularTagButton tag={key} />)
    })

    return (
      <Container>
        <Helmet>
          <title>Tags</title>
          <meta
            name={`description`}
            content={`Find case studies, tutorials, and more about Gatsby related topics by tag`}
          />
        </Helmet>
        <div>
          <h1
            css={{
              padding: `${space[6]} 0`,
              margin: 0,
              borderBottom: `1px solid ${colors.ui.border}`,
            }}
          >
            Tags ({Object.keys(uniqGroup).length || 0})
          </h1>
          <div />
          <h2>Popular tags</h2>
          <PopularTagGrid>{PopularTagButtons}</PopularTagGrid>
          <div
            sx={{
              display: `flex`,
              flexFlow: `row nowrap`,
              justifyContent: `space-between`,
              pb: 4,
              alignItems: `center`,
            }}
          >
            <h2>All tags</h2>
            <label css={{ position: `relative` }}>
              <input
                sx={{ ...themedInput, pl: 7 }}
                id="tagsFilter"
                name="filterQuery"
                type="search"
                placeholder="Search tags"
                aria-label="Tag Search"
                title="Filter tag list"
                value={filterQuery}
                onChange={this.handleChange}
              />
              <SearchIcon />
            </label>
          </div>
<<<<<<< HEAD
          <ul
            sx={{
              display: `flex`,
              flexFlow: `row wrap`,
              justifyContent: `start`,
              p: 0,
              m: 0,
            }}
          >
            {results.length > 0 ? (
              results.map(key => {
                const tag = uniqGroup[key]
                const firstLetter = tag.fieldValue.charAt(0).toLowerCase()
                const buildTag = (
                  <li
                    key={tag.fieldValue}
                    sx={{
                      py: 3,
                      px: 1,
                      m: 4,
                      listStyleType: `none`,
                    }}
                  >
                    <Link to={tag.slug}>
                      {tag.fieldValue} ({tag.totalCount})
                    </Link>
                  </li>
                )

                if (currentLetter !== firstLetter) {
                  currentLetter = firstLetter
                  return (
                    <React.Fragment key={`letterheader-${currentLetter}`}>
                      <h4 sx={{ width: `100%`, flexBasis: `100%` }}>
                        {currentLetter.toUpperCase()}
                      </h4>
                      {buildTag}
                    </React.Fragment>
                  )
                }
                return buildTag
              })
            ) : (
              <h4>
                No tags found for &quot;
                {filterQuery}
                &quot; 😔
              </h4>
            )}
          </ul>
        </div>
      </Container>
=======
        </Container>
        <FooterLinks />
      </Layout>
>>>>>>> e0656b73
    )
  }
}

export default TagsPage

export const pageQuery = graphql`
  query {
    allMdx(
      limit: 2000
      filter: {
        fields: { released: { eq: true } }
        fileAbsolutePath: { regex: "/docs.blog/" }
      }
    ) {
      group(field: frontmatter___tags) {
        fieldValue
        totalCount
      }
    }
  }
`<|MERGE_RESOLUTION|>--- conflicted
+++ resolved
@@ -161,7 +161,6 @@
               <SearchIcon />
             </label>
           </div>
-<<<<<<< HEAD
           <ul
             sx={{
               display: `flex`,
@@ -213,12 +212,8 @@
             )}
           </ul>
         </div>
+        <FooterLinks />
       </Container>
-=======
-        </Container>
-        <FooterLinks />
-      </Layout>
->>>>>>> e0656b73
     )
   }
 }
