--- conflicted
+++ resolved
@@ -114,14 +114,20 @@
                 >
                   WCAG Contrast Score
                 </Text>
-                <Flex as="ul" m={0} p={0} css={{ listStyle: `none` }}>
+                <Flex
+                  as="ul"
+                  sx={{
+                    m: 0,
+                    p: 0,
+                    listStyle: `none`,
+                  }}
+                >
                   <Text as="li" mr={4} mb={0}>
                     <strong>3</strong> AAA
                   </Text>
                   <Text as="li" mr={4} mb={0}>
                     <strong>2+</strong> AA Large
                   </Text>
-<<<<<<< HEAD
                   <Text as="li" mr={4} mb={0}>
                     <strong>2</strong> AA
                   </Text>
@@ -132,32 +138,6 @@
         </Columns>
         <Overview handler={handleModalOpen} />
       </Section>
-=======
-                  <Flex
-                    as="ul"
-                    sx={{
-                      m: 0,
-                      p: 0,
-                      listStyle: `none`,
-                    }}
-                  >
-                    <Text as="li" mr={4} mb={0}>
-                      <strong>3</strong> AAA
-                    </Text>
-                    <Text as="li" mr={4} mb={0}>
-                      <strong>2+</strong> AA Large
-                    </Text>
-                    <Text as="li" mr={4} mb={0}>
-                      <strong>2</strong> AA
-                    </Text>
-                  </Flex>
-                </Box>
-              </Flex>
-            </ContentColumn>
-          </Columns>
-          <Overview handler={this.handleModalOpen} />
-        </Section>
->>>>>>> 2dbd1c30
 
       <Section>
         <SectionHeading>Accessibility</SectionHeading>
@@ -186,7 +166,11 @@
               being no contrast—white on white. That ratio is where the scores
               are derived from. There are technically 5 scores:
             </p>
-            <ul css={{ padding: 0 }}>
+            <ul
+              sx={{
+                p: 0,
+              }}
+            >
               <li>
                 <strong>&times; — Fail</strong> – <code>&lt; 3.0</code>
                 <br />
@@ -243,7 +227,6 @@
                   Sim Daltonism
                 </a>
                 {` `}
-<<<<<<< HEAD
                 (iOS, Mac OS X)
               </li>
               <li>
@@ -255,69 +238,6 @@
                 A11Y - Color blindness empathy test (
                 <a href="https://chrome.google.com/webstore/detail/a11y-color-blindness-empa/idphhflanmeibmjgaciaadkmjebljhcc">
                   Chrome
-=======
-                Level AA standard contrast ratios. To do this, we need to choose
-                primary, secondary and neutral colors that support usability.
-                This ensures sufficient color contrast between elements so that
-                users with low vision can see and use our products.
-              </p>
-            </CopyColumn>
-            <ContentColumn>
-              <SectionSubheading id="color-contrast" mt={0}>
-                Color Contrast
-              </SectionSubheading>
-              <p>
-                The WCAG provides an equation that determines these two values.
-                It outputs a number between 0 and 21, with 21 being the highest
-                amount of contrast—think black text and a white background—and 0
-                being no contrast—white on white. That ratio is where the scores
-                are derived from. There are technically 5 scores:
-              </p>
-              <ul
-                sx={{
-                  p: 0,
-                }}
-              >
-                <li>
-                  <strong>&times; — Fail</strong> – <code>&lt; 3.0</code>
-                  <br />
-                  The text doesn't have enough contrast with the background.
-                </li>
-                <li>
-                  <strong>2+ — AA Large</strong> – <code>&gt;= 3.0</code>
-                  <br />
-                  The smallest acceptable amount of contrast for type sizes of
-                  14pt bold/18pt (which roughly translates to ~18.5px bold/24px
-                  @1x) and larger.
-                </li>
-                <li>
-                  <strong>2 — AA</strong> – <code>&gt;= 4.5</code>
-                  <br />
-                  The required contrast score for text sizes below 14pt
-                  bold/18pt.
-                </li>
-                <li>
-                  <strong>3 — AAA</strong> – <code>&gt;= 7.0</code>
-                  <br />
-                  Use it for longer form text that will be read for a
-                  significant period of time and requires enhanced contrast.
-                </li>
-                <li>
-                  <strong>AAA Large</strong>
-                  <br />
-                  AAA Large means that your <em>large</em> text has a contrast
-                  ratio of
-                  <code>4.5</code> or higher—which is the same score as AA, and
-                  which is why you won't see AAA Large as a visible score in our
-                  documentation.
-                </li>
-              </ul>
-              <SectionSubheading>Color Blindness</SectionSubheading>
-              <p>
-                There are different types of{` `}
-                <a href="https://en.wikipedia.org/wiki/Color_blindness">
-                  color blindness
->>>>>>> 2dbd1c30
                 </a>
                 ,{` `}
                 <a href="https://addons.mozilla.org/en-US/firefox/addon/a11y-color-blindness-test/">
