--- conflicted
+++ resolved
@@ -23,13 +23,9 @@
 
 class StubListRoute extends React.Component {
   render() {
-<<<<<<< HEAD
-    let allPages = [...itemListContributing.items, ...itemListDocs.items]
-
-    let stubs = findStubs(allPages)
-=======
-    const stubs = findStubs(flatten([...itemListContributing, ...itemListDocs]))
->>>>>>> 748f8335
+    const stubs = findStubs(
+      flatten([...itemListContributing.items, ...itemListDocs.items])
+    )
 
     return (
       <Layout location={this.props.location} itemList={itemListContributing}>
