--- conflicted
+++ resolved
@@ -11,17 +11,23 @@
 
 class ActionCreatorsDocs extends React.Component {
   render() {
-    const funcs = sortBy(
-      [
-        ...this.props.data.public.childrenDocumentationJs,
-        ...this.props.data.restricted.childrenDocumentationJs,
-      ],
+    const publicActions = sortBy(
+      this.props.data.public.childrenDocumentationJs,
       func => func.name
     ).filter(func => func.name !== `deleteNodes`)
+    const restrictedActions = sortBy(
+      this.props.data.restricted.childrenDocumentationJs,
+      func => func.name
+    )
+    const allActions = [...publicActions, ...restrictedActions]
 
-    const githubPath = `https://github.com/gatsbyjs/gatsby/blob/${
+    const basePath = `https://github.com/gatsbyjs/gatsby/blob/${
       process.env.COMMIT_SHA
-    }/packages/${this.props.data.file.relativePath}`
+    }/packages/`
+    const publicActionsGithubPath =
+      basePath + this.props.data.public.relativePath
+    const restrictedActionsGithubPath =
+      basePath + this.props.data.restricted.relativePath
 
     return (
       <Layout location={this.props.location} itemList={itemListDocs}>
@@ -64,7 +70,7 @@
           </div>
           <h2 css={{ marginBottom: space[3] }}>Functions</h2>
           <ul>
-            {funcs.map(node => (
+            {allActions.map(node => (
               <li key={`function list ${node.name}`}>
                 <a href={`#${node.name}`}>{node.name}</a>
               </li>
@@ -72,7 +78,14 @@
           </ul>
           <hr />
           <h2>Reference</h2>
-          <APIReference githubPath={githubPath} docs={funcs} />
+          <APIReference
+            githubPath={publicActionsGithubPath}
+            docs={publicActions}
+          />
+          <APIReference
+            githubPath={restrictedActionsGithubPath}
+            docs={restrictedActions}
+          />
         </Container>
       </Layout>
     )
@@ -83,20 +96,24 @@
 
 export const pageQuery = graphql`
   query {
-<<<<<<< HEAD
     public: file(relativePath: { eq: "gatsby/src/redux/actions/public.js" }) {
+      relativePath
       childrenDocumentationJs {
-        name
+        codeLocation {
+          start {
+            line
+          }
+          end {
+            line
+          }
+        }
         ...DocumentationFragment
       }
     }
     restricted: file(
       relativePath: { eq: "gatsby/src/redux/actions/restricted.js" }
     ) {
-=======
-    file(relativePath: { eq: "gatsby/src/redux/actions.js" }) {
       relativePath
->>>>>>> 06c1612c
       childrenDocumentationJs {
         codeLocation {
           start {
