--- conflicted
+++ resolved
@@ -44,11 +44,11 @@
             for more info.
           </p>
           <div className="gatsby-highlight">
-<<<<<<< HEAD
-            <pre
-              className="language-javascript"
-              dangerouslySetInnerHTML={{
-                __html: `<code class="language-javascript"><span class="token comment">// Promise API</span>
+            <pre className="language-javascript">
+              <code
+                className="language-javascript"
+                dangerouslySetInnerHTML={{
+                  __html: `<span class="token comment">// Promise API</span>
 exports<span class="token punctuation">.</span><span class="token function-variable function">createPages</span> <span class="token operator">=</span> <span class="token punctuation">(</span><span class="token punctuation">)</span> <span class="token operator">=&gt;</span> <span class="token punctuation">{</span>
   <span class="token keyword">return</span> <span class="token keyword">new</span> <span class="token class-name">Promise</span><span class="token punctuation">(</span><span class="token punctuation">(</span>resolve<span class="token punctuation">,</span> reject<span class="token punctuation">)</span> <span class="token operator">=&gt;</span> <span class="token punctuation">{</span>
     <span class="token comment">// do async work</span>
@@ -59,30 +59,10 @@
 exports<span class="token punctuation">.</span><span class="token function-variable function">createPages</span> <span class="token operator">=</span> <span class="token punctuation">(</span>_<span class="token punctuation">,</span> pluginOptions<span class="token punctuation">,</span> cb<span class="token punctuation">)</span> <span class="token operator">=&gt;</span> <span class="token punctuation">{</span>
   <span class="token comment">// do Async work</span>
   <span class="token function">cb</span><span class="token punctuation">(</span><span class="token punctuation">)</span>
-<span class="token punctuation">}</span></code>`,
-              }}
-            />
-=======
-            <pre className="language-javascript">
-              <code
-                className="language-javascript"
-                dangerouslySetInnerHTML={{
-                  __html: `// Promise API
-  exports.createPages = () => {
-    return new Promise((resolve, reject) => {
-      // do async work
-    })
-  }
-
-  // Callback API
-  exports.createPages = (_, pluginOptions, cb) => {
-    // do Async work
-    cb()
-  }`,
+<span class="token punctuation">}</span>`,
                 }}
               />
             </pre>
->>>>>>> 5996a6be
           </div>
           <p>
             If your plugin does not do async work, you can just return directly.
