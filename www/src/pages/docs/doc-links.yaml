- title: Quick Start
  items:
    - title: Getting Started
      link: /docs/
    - title: Starters
      link: /docs/gatsby-starters/
    - title: Deploying
      link: /docs/deploy-gatsby/
    - title: Community
      link: /docs/community/
    - title: Awesome Gatsby
      link: /docs/awesome-gatsby/
- title: Core Concepts
  items:
    - title: Building with Components
      link: /docs/building-with-components/
    - title: Lifecycle APIs
      link: /docs/gatsby-lifecycle-apis/
    - title: Plugins
      link: /docs/plugins/
    - title: PRPL Pattern
      link: /docs/prpl-pattern/
    - title: Querying Data with GraphQL
      link: /docs/querying-with-graphql/
- title: Guides
  items:
    - title: Adding a 404 Page
      link: /docs/add-404-page/
    - title: Adding Images, Fonts, and Files
      link: /docs/adding-images-fonts-files/
    - title: Browser Support
      link: /docs/browser-support/
    - title: Building Apps with Gatsby
      link: /docs/building-apps-with-gatsby/
    - title: Caching
      link: /docs/caching/
    - title: Creating and Modifying Pages
      link: /docs/creating-and-modifying-pages/
    - title: Create a Source Plugin
      link: /docs/create-source-plugin/
    - title: Custom webpack config
      link: /docs/add-custom-webpack-config/
    - title: Customizing html.js
      link: /docs/custom-html/
    - title: Debugging HTML Builds
      link: /docs/debugging-html-builds/
    - title: Debugging Replace Renderer API
      link: /docs/debugging-replace-renderer-api/
    - title: Environment Variables
      link: /docs/environment-variables/
    - title: Gatsby on Windows
      link: /docs/gatsby-on-windows/
    - title: Local HTTPS
      link: /docs/local-https/
    - title: Managing Content with Netlify CMS
      link: /docs/netlify-cms/
    - title: How Gatsby Works with GitHub Pages
      link: /docs/how-gatsby-works-with-github-pages/
    - title: Migrating from v0 to v1
      link: /docs/migrating-from-v0-to-v1/
    - title: Path Prefix
      link: /docs/path-prefix/
    - title: Plugin Authoring
      link: /docs/plugin-authoring/
    - title: Proxying API Requests
      link: /docs/api-proxy/
    - title: Search Engine Optimization (SEO)
      link: /docs/seo/
    - title: Using CSS-in-JS Library Glamor
      link: /docs/glamor/
    - title: Using CSS-in-JS Library Styled Components
      link: /docs/styled-components/
    - title: Adding Markdown Pages
      link: /docs/adding-markdown-pages/
    - title: Adding a List of Markdown Blog Posts
      link: /docs/adding-a-list-of-markdown-blog-posts/
    - title: Adding Tags and Categories to Blog Posts
      link: /docs/adding-tags-and-categories-to-blog-posts/
<<<<<<< HEAD
    - title: Adding search to your Gatsby website
      link: /docs/adding-search/
=======
    - title: Working With Images in Gatsby
      link: /docs/working-with-images/
>>>>>>> eba057a5
    - title: Creating Dynamically-Rendered Navigation*
      link: /docs/creating-dynamically-rendered-navigation/
    - title: Dropping Images into Static Folders*
      link: /docs/dropping-images-into-static-folders/
- title: Reference
  items:
    - title: Node Interface
      link: /docs/node-interface/
    - title: API Specification
      link: /docs/api-specification/
    - title: Bound Action Creators
      link: /docs/bound-action-creators/
    - title: Gatsby Browser APIs
      link: /docs/browser-apis/
    - title: Gatsby Node APIs
      link: /docs/node-apis/
    - title: Gatsby SSR APIs
      link: /docs/ssr-apis/
    - title: Gatsby Config
      link: /docs/gatsby-config/
    - title: GraphQL Reference
      link: /docs/graphql-reference/
- title: Contributing
  items:
    - title: How to Contribute
      link: /docs/how-to-contribute/
    - title: How to File an Issue
      link: /docs/how-to-file-an-issue/
    - title: Gatsby Style Guide
      link: /docs/gatsby-style-guide/
    - title: Design Principles*
      link: /docs/design-principles/<|MERGE_RESOLUTION|>--- conflicted
+++ resolved
@@ -76,13 +76,10 @@
       link: /docs/adding-a-list-of-markdown-blog-posts/
     - title: Adding Tags and Categories to Blog Posts
       link: /docs/adding-tags-and-categories-to-blog-posts/
-<<<<<<< HEAD
     - title: Adding search to your Gatsby website
       link: /docs/adding-search/
-=======
     - title: Working With Images in Gatsby
       link: /docs/working-with-images/
->>>>>>> eba057a5
     - title: Creating Dynamically-Rendered Navigation*
       link: /docs/creating-dynamically-rendered-navigation/
     - title: Dropping Images into Static Folders*
