import React from "react"
import { Link } from "gatsby"
import { Helmet } from "react-helmet"

import Layout from "../../components/layout"
import { itemListDocs } from "../../utils/sidebar/item-list"
import Container from "../../components/container"
import EmailCaptureForm from "../../components/email-capture-form"
import DocSearchContent from "../../components/docsearch-content"

class IndexRoute extends React.Component {
  render() {
    return (
      <Layout location={this.props.location} itemList={itemListDocs}>
        <DocSearchContent>
          <Container>
            <Helmet>
              <title>Docs</title>
            </Helmet>
            <h1 id="gatsby-documentation" css={{ marginTop: 0 }}>
              Gatsby.js Documentation
            </h1>
            <p>Gatsby is a blazing fast modern site generator for React.</p>
            <h2>Get Started</h2>
            <p>There are four main ways to get started with Gatsby:</p>
            <ol>
              <li>
                <Link to="/tutorial/">Tutorial</Link>: Step-by-step instructions
                on how to install Gatsby and start a project: written for people
                without Gatsby or web development experience, though it has
<<<<<<< HEAD
                helped developers of all skill levels. development experience,
                though developers of all skill levels have said they got a lot
                of value from it.
              </li>
              <li>
                <Link to="/docs/quick-start">Quick start</Link>: Go to the quick
                start for a one page summary of how to install Gatsby and start
                a new project.
=======
                helped developers of all skill levels.
              </li>
              <li>
                <Link to="/docs/quick-start">Quick start</Link>: One page
                summary of how to install Gatsby and start a new project.
>>>>>>> fbd1ec1f
              </li>
              <li>
                <Link to="/docs/recipes/">Recipes</Link>: A happy medium between
                the tutorial and the quick start. Find some quick answers for
                how to accomplish some specific, common tasks with Gatsby.
              </li>
              <li>
                Choose your own adventure and peruse the various sections of the
                Gatsby docs:
                <ul>
                  <li>
                    <Link to="/docs/guides/">Guides</Link>: Dive deeper into
                    different topics around building with Gatsby, like sourcing
                    data, deployment, and more.
                  </li>
                  <li>
                    <Link to="/ecosystem/">Ecosystem</Link>: Check out libraries
                    for Gatsby starters and plugins, as well as external
                    community resources.
                  </li>
                  <li>
                    <Link to="/docs/api-reference/">API Reference</Link>: Learn
                    more about Gatsby APIs and configuration.
                  </li>
                  <li>
                    <Link to="/docs/releases-and-migration/">
                      Releases &amp; Migration
                    </Link>
                    : Find release notes and guides for migration between major
                    versions.
                  </li>
                  <li>
                    <Link to="/docs/conceptual-guide/">Conceptual Guide</Link>:
                    Read high-level overviews of the Gatsby approach.
                  </li>
                  <li>
                    <Link to="/docs/behind-the-scenes/">Behind the Scenes</Link>
                    : Dig into how Gatsby works under the hood.
                  </li>
                  <li>
                    <Link to="/docs/advanced-tutorials/">
                      Advanced Tutorials
                    </Link>
                    : Learn about topics that are too large for a doc and
                    warrant a tutorial.
                  </li>
                  <li>
                    <Link to="/docs/using-gatsby-professionally/">
                      Using Gatsby Professionally
                    </Link>
                    : Learn tips and tricks for how to explain Gatsby to others
                    at work, so that you have more opportunities to work with
                    Gatsby professionally.
                  </li>
                  <li>
                    <Link to="/contributing/">Contributing</Link>: Find guides
                    on the Gatsby.js community, code of conduct, and how to get
                    started contributing.
                  </li>
                </ul>
              </li>
            </ol>
            <p>
              Visit the <Link to="/contributing">Contributing</Link> section to
              find guides on the Gatsby community, code of conduct, and how to
              get started contributing to Gatsby.
            </p>
            <EmailCaptureForm signupMessage="Want to keep up with the latest tips &amp; tricks? Subscribe to our newsletter!" />
          </Container>
        </DocSearchContent>
      </Layout>
    )
  }
}

export default IndexRoute<|MERGE_RESOLUTION|>--- conflicted
+++ resolved
@@ -28,22 +28,11 @@
                 <Link to="/tutorial/">Tutorial</Link>: Step-by-step instructions
                 on how to install Gatsby and start a project: written for people
                 without Gatsby or web development experience, though it has
-<<<<<<< HEAD
-                helped developers of all skill levels. development experience,
-                though developers of all skill levels have said they got a lot
-                of value from it.
-              </li>
-              <li>
-                <Link to="/docs/quick-start">Quick start</Link>: Go to the quick
-                start for a one page summary of how to install Gatsby and start
-                a new project.
-=======
                 helped developers of all skill levels.
               </li>
               <li>
                 <Link to="/docs/quick-start">Quick start</Link>: One page
                 summary of how to install Gatsby and start a new project.
->>>>>>> fbd1ec1f
               </li>
               <li>
                 <Link to="/docs/recipes/">Recipes</Link>: A happy medium between
