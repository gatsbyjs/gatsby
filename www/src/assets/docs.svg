<<<<<<< HEAD
<svg xmlns="http://www.w3.org/2000/svg" viewBox="0 0 36 32">
  <path d="M10 7c-1.6 0-3 1.4-3 3v2h10" fill="#ccb2e5" stroke="#639" stroke-width="1.417" stroke-miterlimit="10"/>
  <linearGradient id="a" gradientUnits="userSpaceOnUse" x1="41.5" y1="-55" x2="41.5" y2="-37" gradientTransform="translate(-24 62)">
    <stop offset="0" stop-color="#fff"/>
    <stop offset=".18" stop-color="#fffefc"/>
    <stop offset=".325" stop-color="#fffaf2"/>
    <stop offset=".457" stop-color="#fff3e1"/>
    <stop offset=".582" stop-color="#ffeac9"/>
    <stop offset=".702" stop-color="#ffdeaa"/>
    <stop offset=".818" stop-color="#ffd084"/>
    <stop offset=".928" stop-color="#ffbf59"/>
    <stop offset="1" stop-color="#ffb238"/>
  </linearGradient>
  <path d="M10 7c1.6 0 3 1.4 3 3v12c0 1.6 1.3 3 3 3s3-1.4 3-3h6V10c0-1.6-1.4-3-3-3H10z" fill="url(#a)"/>
  <linearGradient id="b" gradientUnits="userSpaceOnUse" x1="17.854" y1="22" x2="17.854" y2="6.291">
    <stop offset="0" stop-color="#9d7cbf"/>
    <stop offset="1" stop-color="#639"/>
  </linearGradient>
  <path d="M10 7h12c1.6 0 3 1.4 3 3v12" fill="none" stroke="url(#b)" stroke-width="1.417" stroke-miterlimit="10"/>
  <linearGradient id="c" gradientUnits="userSpaceOnUse" x1="13" y1="25.709" x2="13" y2="6.291">
    <stop offset="0" stop-color="#9d7cbf"/>
    <stop offset="1" stop-color="#639"/>
  </linearGradient>
  <path d="M16 25c-1.7 0-3-1.4-3-3V10c0-1.6-1.4-3-3-3" fill="none" stroke="url(#c)" stroke-width="1.417" stroke-miterlimit="10"/>
  <path d="M16 25h9c1.6 0 3-1.4 3-3v-1h-9v1c0 1.6-1.4 3-3 3z" fill="#fff" stroke="#9d7cbf" stroke-width="1.417" stroke-miterlimit="140"/>
  <path class="st5" d="M17 10.5c.6 0 1 .4 1 1s-.4 1-1 1-1-.4-1-1 .6-1 1-1zm4.2.1c.6 0 1 .4 1 1s-.4 1-1 1-1-.4-1-1c.1-.5.4-1 1-1z"/>
  <linearGradient id="d" gradientUnits="userSpaceOnUse" x1="19.25" y1="14.5" x2="19.25" y2="18.316">
    <stop offset="0" stop-color="#9d7cbf"/>
    <stop offset="1" stop-color="#639"/>
  </linearGradient>
  <path d="M22.2 14.5v1.3c0 .6-.3 1.1-.8 1.6s-1.3.9-2.2.9-1.7-.4-2.2-.9c-.5-.5-.8-1-.8-1.6v-1.3h6z" fill="url(#d)"/>
=======
<svg class="svg-icon-docs" x="0px" y="0px" viewBox="0 0 36 32" style="enable-background:new 0 0 36 32;">
	<path class="svg-stroke svg-stroke-gatsby svg-fill-wisteria" d="M10,7c-1.6,0-3,1.4-3,3v2h10"/>
	<path class="svg-fill-gradient-accent-white-bottom" d="M10,7c1.6,0,3,1.4,3,3v12c0,1.6,1.3,3,3,3s3-1.4,3-3h6V10c0-1.6-1.4-3-3-3H10z"/>
	<path class="svg-stroke svg-stroke-gradient-purple" fill="none" d="M10,7h12c1.6,0,3,1.4,3,3v12"/>
	<path class="svg-stroke svg-stroke-gradient-purple" fill="none" d="M16,25c-1.7,0-3-1.4-3-3V10c0-1.6-1.4-3-3-3"/>
	<path class="svg-stroke svg-stroke-lilac" fill="#fff" d="M16,25h9c1.6,0,3-1.4,3-3v-1h-9v1C19,23.6,17.6,25,16,25z"/>
	<path class="svg-fill-gatsby" d="M17,10.5c0.6,0,1,0.4,1,1s-0.4,1-1,1c-0.6,0-1-0.4-1-1C16,10.9,16.6,10.5,17,10.5z"/>
	<path class="svg-fill-gatsby" d="M21.2,10.6c0.6,0,1,0.4,1,1s-0.4,1-1,1c-0.6,0-1-0.4-1-1C20.3,11.1,20.6,10.6,21.2,10.6z"/>
	<path class="svg-fill-gradient-purple" d="M22.2,14.5c0,0,0,1.1,0,1.3c0,0.6-0.3,1.1-0.8,1.6c-0.5,0.5-1.3,0.9-2.2,0.9s-1.7-0.4-2.2-0.9
		c-0.5-0.5-0.8-1-0.8-1.6c0-0.3,0-1.3,0-1.3C17.9,14.5,20.6,14.5,22.2,14.5z"/>
>>>>>>> 84124da2
</svg><|MERGE_RESOLUTION|>--- conflicted
+++ resolved
@@ -1,36 +1,3 @@
-<<<<<<< HEAD
-<svg xmlns="http://www.w3.org/2000/svg" viewBox="0 0 36 32">
-  <path d="M10 7c-1.6 0-3 1.4-3 3v2h10" fill="#ccb2e5" stroke="#639" stroke-width="1.417" stroke-miterlimit="10"/>
-  <linearGradient id="a" gradientUnits="userSpaceOnUse" x1="41.5" y1="-55" x2="41.5" y2="-37" gradientTransform="translate(-24 62)">
-    <stop offset="0" stop-color="#fff"/>
-    <stop offset=".18" stop-color="#fffefc"/>
-    <stop offset=".325" stop-color="#fffaf2"/>
-    <stop offset=".457" stop-color="#fff3e1"/>
-    <stop offset=".582" stop-color="#ffeac9"/>
-    <stop offset=".702" stop-color="#ffdeaa"/>
-    <stop offset=".818" stop-color="#ffd084"/>
-    <stop offset=".928" stop-color="#ffbf59"/>
-    <stop offset="1" stop-color="#ffb238"/>
-  </linearGradient>
-  <path d="M10 7c1.6 0 3 1.4 3 3v12c0 1.6 1.3 3 3 3s3-1.4 3-3h6V10c0-1.6-1.4-3-3-3H10z" fill="url(#a)"/>
-  <linearGradient id="b" gradientUnits="userSpaceOnUse" x1="17.854" y1="22" x2="17.854" y2="6.291">
-    <stop offset="0" stop-color="#9d7cbf"/>
-    <stop offset="1" stop-color="#639"/>
-  </linearGradient>
-  <path d="M10 7h12c1.6 0 3 1.4 3 3v12" fill="none" stroke="url(#b)" stroke-width="1.417" stroke-miterlimit="10"/>
-  <linearGradient id="c" gradientUnits="userSpaceOnUse" x1="13" y1="25.709" x2="13" y2="6.291">
-    <stop offset="0" stop-color="#9d7cbf"/>
-    <stop offset="1" stop-color="#639"/>
-  </linearGradient>
-  <path d="M16 25c-1.7 0-3-1.4-3-3V10c0-1.6-1.4-3-3-3" fill="none" stroke="url(#c)" stroke-width="1.417" stroke-miterlimit="10"/>
-  <path d="M16 25h9c1.6 0 3-1.4 3-3v-1h-9v1c0 1.6-1.4 3-3 3z" fill="#fff" stroke="#9d7cbf" stroke-width="1.417" stroke-miterlimit="140"/>
-  <path class="st5" d="M17 10.5c.6 0 1 .4 1 1s-.4 1-1 1-1-.4-1-1 .6-1 1-1zm4.2.1c.6 0 1 .4 1 1s-.4 1-1 1-1-.4-1-1c.1-.5.4-1 1-1z"/>
-  <linearGradient id="d" gradientUnits="userSpaceOnUse" x1="19.25" y1="14.5" x2="19.25" y2="18.316">
-    <stop offset="0" stop-color="#9d7cbf"/>
-    <stop offset="1" stop-color="#639"/>
-  </linearGradient>
-  <path d="M22.2 14.5v1.3c0 .6-.3 1.1-.8 1.6s-1.3.9-2.2.9-1.7-.4-2.2-.9c-.5-.5-.8-1-.8-1.6v-1.3h6z" fill="url(#d)"/>
-=======
 <svg class="svg-icon-docs" x="0px" y="0px" viewBox="0 0 36 32" style="enable-background:new 0 0 36 32;">
 	<path class="svg-stroke svg-stroke-gatsby svg-fill-wisteria" d="M10,7c-1.6,0-3,1.4-3,3v2h10"/>
 	<path class="svg-fill-gradient-accent-white-bottom" d="M10,7c1.6,0,3,1.4,3,3v12c0,1.6,1.3,3,3,3s3-1.4,3-3h6V10c0-1.6-1.4-3-3-3H10z"/>
@@ -41,5 +8,4 @@
 	<path class="svg-fill-gatsby" d="M21.2,10.6c0.6,0,1,0.4,1,1s-0.4,1-1,1c-0.6,0-1-0.4-1-1C20.3,11.1,20.6,10.6,21.2,10.6z"/>
 	<path class="svg-fill-gradient-purple" d="M22.2,14.5c0,0,0,1.1,0,1.3c0,0.6-0.3,1.1-0.8,1.6c-0.5,0.5-1.3,0.9-2.2,0.9s-1.7-0.4-2.2-0.9
 		c-0.5-0.5-0.8-1-0.8-1.6c0-0.3,0-1.3,0-1.3C17.9,14.5,20.6,14.5,22.2,14.5z"/>
->>>>>>> 84124da2
 </svg>