--- conflicted
+++ resolved
@@ -37,13 +37,10 @@
 
     const hasSidebar =
       isDoc || isTutorial || isFeature || isPackage || isPackageReadme
-
-<<<<<<< HEAD
-    const isSearchSource = hasSidebar
+    const isSearchSource = hasSidebar || isBlog
+    
     const packageSidebarWidth = rhythm(17)
-=======
-    const isSearchSource = hasSidebar || isBlog
->>>>>>> d282c869
+
 
     const leftPadding = rhythmSize => {
       if (this.props.location.pathname.slice(0, 9) === `/packages`) {
