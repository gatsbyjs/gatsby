--- conflicted
+++ resolved
@@ -1,40 +1,17 @@
-<<<<<<< HEAD
-import React, { useState } from "react"
+import React from "react"
 import { IntlProvider } from "react-intl"
 import { defaultLang, getLocaleAndBasePath, getMessages } from "../utils/i18n"
 
-let PluginLibraryWrapper
-export default ({ pageContext, location, children }) => {
+export default ({ location, children }) => {
   const { locale } = getLocaleAndBasePath(location.pathname)
 
-  const [loaded, setLoaded] = useState(false)
-
-  const promise = import(`../components/layout/plugin-library-wrapper`)
-  let content = children
-  if (pageContext.layout === `plugins` && !loaded) {
-    promise.then(pl => {
-      PluginLibraryWrapper = pl.default
-      setLoaded(true)
-    })
-    return null
-  } else if (pageContext.layout === `plugins` && loaded) {
-    content = (
-      <PluginLibraryWrapper location={location}>
-        {children}
-      </PluginLibraryWrapper>
-    )
-  }
   return (
     <IntlProvider
       locale={locale}
       messages={getMessages(locale)}
       defaultLocale={defaultLang}
     >
-      {content}
+      {children}
     </IntlProvider>
   )
-=======
-export default function Layout({ children }) {
-  return children
->>>>>>> f106823e
 }