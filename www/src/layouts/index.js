<<<<<<< HEAD
import React from "react"
import { I18nProvider } from "@lingui/react"
import { getLocaleAndBasePath } from "../utils/i18n"

export default function Layout({ location, children }) {
  const { locale } = getLocaleAndBasePath(location.pathname)
  // TODO lazy-load catalog when locale changes
  const catalog = require(`../data/locales/${locale}/messages.js`)
  return (
    <I18nProvider language={locale} catalogs={{ [locale]: catalog }}>
      {children}
    </I18nProvider>
=======
/** @jsx jsx */
import { jsx } from "theme-ui"
import BaseLayout from "../components/layout"
import { getLocaleAndBasePath } from "../utils/i18n"

export default function Layout({ location, children }) {
  if (location.state && location.state.isModal) {
    return children
  }
  const { locale } = getLocaleAndBasePath(location.pathname)
  return (
    <BaseLayout location={location} locale={locale}>
      {children}
    </BaseLayout>
>>>>>>> 45208360
  )
}<|MERGE_RESOLUTION|>--- conflicted
+++ resolved
@@ -1,19 +1,6 @@
-<<<<<<< HEAD
-import React from "react"
-import { I18nProvider } from "@lingui/react"
-import { getLocaleAndBasePath } from "../utils/i18n"
-
-export default function Layout({ location, children }) {
-  const { locale } = getLocaleAndBasePath(location.pathname)
-  // TODO lazy-load catalog when locale changes
-  const catalog = require(`../data/locales/${locale}/messages.js`)
-  return (
-    <I18nProvider language={locale} catalogs={{ [locale]: catalog }}>
-      {children}
-    </I18nProvider>
-=======
 /** @jsx jsx */
 import { jsx } from "theme-ui"
+import { I18nProvider } from "@lingui/react"
 import BaseLayout from "../components/layout"
 import { getLocaleAndBasePath } from "../utils/i18n"
 
@@ -22,10 +9,12 @@
     return children
   }
   const { locale } = getLocaleAndBasePath(location.pathname)
+  const catalog = require(`../data/locales/${locale}/messages.js`)
   return (
-    <BaseLayout location={location} locale={locale}>
-      {children}
-    </BaseLayout>
->>>>>>> 45208360
+    <I18nProvider language={locale} catalogs={{ [locale]: catalog }}>
+      <BaseLayout location={location} locale={locale}>
+        {children}
+      </BaseLayout>
+    </I18nProvider>
   )
 }