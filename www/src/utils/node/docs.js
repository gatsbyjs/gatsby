--- conflicted
+++ resolved
@@ -63,12 +63,9 @@
       disableTableOfContents: Boolean
       tableOfContentsDepth: Int
       issue: String
-      overview: Boolean # TODO delete this, it's useless
-      latestUpdate: Date @dateformat # TODO delete this
       # Frontmatter fields for API docs
       jsdoc: [String!]
       apiCalls: String
-<<<<<<< HEAD
       contentsHeading: String
       showTopLevelSignatures: Boolean
       # Fields derived from Mdx
@@ -76,19 +73,6 @@
       timeToRead: Int
       tableOfContents: JSON
       excerpt: String!
-    }
-
-    type DocumentationJSComponentDescription implements Node {
-      childMdx: Mdx
-=======
-    }
-
-    type MdxFields @dontInfer {
-      slug: String
-      anchor: String
-      section: String
-      locale: String
->>>>>>> 6cf45884
     }
 
     type GatsbyAPICall implements Node @derivedTypes @dontInfer {
@@ -174,7 +158,6 @@
     ...node.frontmatter,
     slug,
     anchor: slugToAnchor(slug),
-    latestUpdate: getNode(node.parent).fields.gitLogLatestUpdate,
   }
 
   const docPageId = createNodeId(`${node.id} >>> DocPage`)
