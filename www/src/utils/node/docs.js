<<<<<<< HEAD
const _ = require(`lodash`)
const minimatch = require(`minimatch`)
const { getMdxContentSlug } = require(`../get-mdx-content-slug`)
const { getTemplate } = require(`../get-template`)
const findApiCalls = require(`../find-api-calls`)

const { loadYaml } = require(`../load-yaml`)
const navLinks = {
  docs: loadYaml(`src/data/sidebars/doc-links.yaml`),
  tutorial: loadYaml(`src/data/sidebars/tutorial-links.yaml`),
  contributing: loadYaml(`src/data/sidebars/contributing-links.yaml`),
}

function* flattenList(itemList, parents = []) {
  for (const item of itemList) {
    yield {
      ...item,
      items: item.items ? item.items.map(child => child.link) : null,
      parents,
    }
    if (item.items) {
      yield* flattenList(item.items, [item.link, ...parents])
    }
  }
}

function normalize(slug) {
  return slug.endsWith(`/`) ? slug : `${slug}/`
}

const flattenedNavs = _.mapValues(navLinks, navList => [
  ...flattenList(navList[0].items),
])

const prevNextBySlug = _.mapValues(flattenedNavs, navList => {
  // ignore items without links and hashes when counting indices
  const filteredNavSlugs = navList
    .filter(item => item.link && !item.link.includes(`#`))
    .map(item => normalize(item.link))
  return Object.fromEntries(
    filteredNavSlugs.map((slug, index) => [
      slug,
      {
        prev: filteredNavSlugs[index - 1],
        next: filteredNavSlugs[index + 1],
      },
    ])
  )
})

const ignorePatterns = [
  `**/commonjs/**`,
  `**/node_modules/**`,
  `**/__tests__/**`,
  `**/dist/**`,
  `**/__mocks__/**`,
  `babel.config.js`,
  `graphql.js`,
  `**/flow-typed/**`,
]

function isCodeFile(node) {
  return (
    node.internal.type === `File` &&
    node.sourceInstanceName === `gatsby-core` &&
    [`js`].includes(node.extension) &&
    !ignorePatterns.some(ignorePattern =>
      minimatch(node.relativePath, ignorePattern)
    )
  )
}
=======
const { getPrevAndNext } = require(`../get-prev-and-next.js`)
const { getMdxContentSlug } = require(`../get-mdx-content-slug`)
const { getTemplate } = require(`../get-template`)
>>>>>>> a0a8b77d

function mdxResolverPassthrough(fieldName) {
  return async (source, args, context, info) => {
    const type = info.schema.getType(`Mdx`)
    const mdxNode = context.nodeModel.getNodeById({
      id: source.parent,
    })
    const resolver = type.getFields()[fieldName].resolve
    const result = await resolver(mdxNode, args, context, {
      fieldName,
    })
    return result
  }
}

// convert a string like `/some/long/path/name-of-docs/` to `name-of-docs`
const slugToAnchor = slug =>
  slug
    .split(`/`) // split on dir separators
    .filter(item => item !== ``) // remove empty values
    .pop() // take last item

exports.createSchemaCustomization = ({ actions: { createTypes } }) => {
  createTypes(/* GraphQL */ `
    type NavItem implements Node @dontInfer {
      link: String
      title: String!
      section: String!
      docPage: DocPage @link(by: "slug")
      prev: NavItem @link(by: "link")
      next: NavItem @link(by: "link")
      items: [NavItem!] @link(by: "link")
      parents: [NavItem] @link(by: "link")
    }

    type DocPage implements Node @dontInfer @childOf(types: ["Mdx"]) {
      slug: String!
      nav: NavItem @link(from: "slug", by: "link")
      anchor: String!
      relativePath: String!
      # Frontmatter-derived fields
      title: String!
      description: String # TODO this should default to excerpt
      disableTableOfContents: Boolean
      tableOfContentsDepth: Int
      issue: String
      # Frontmatter fields for API docs
      jsdoc: [String!]
      apiCalls: String
      contentsHeading: String
      showTopLevelSignatures: Boolean
      # Fields derived from Mdx
      body: String!
      timeToRead: Int
      tableOfContents: JSON
      excerpt: String!
    }
  `)
}

exports.createResolvers = ({ createResolvers }) => {
  createResolvers({
    DocPage: {
      body: {
        resolve: mdxResolverPassthrough(`body`),
      },
      timeToRead: {
        resolve: mdxResolverPassthrough(`timeToRead`),
      },
      tableOfContents: {
        resolve: mdxResolverPassthrough(`tableOfContents`),
      },
      excerpt: {
        resolve: mdxResolverPassthrough(`excerpt`),
      },
    },
  })
}

async function createNavItemNode(
  section,
  navItem,
  { actions, createNodeId, createContentDigest }
) {
  const { createNode } = actions
  const navItemId = createNodeId(
    `navItem-${section}-${navItem.link || navItem.title}`
  )
  await createNode({
    id: navItemId,
    section,
    ...navItem,
    ...prevNextBySlug[section][normalize(navItem.link || ``)],
    docPage: navItem.link,
    children: [],
    internal: {
      type: `NavItem`,
      contentDigest: createContentDigest(navItem),
      content: JSON.stringify(navItem),
      description: `A navigation item`,
    },
  })
}

async function createNavItemNodes(section, navItems, helpers) {
  await Promise.all(
    navItems.map(navItem => createNavItemNode(section, navItem, helpers))
  )
}

exports.sourceNodes = async helpers => {
  await Promise.all(
    _.map(flattenedNavs, (navList, section) =>
      createNavItemNodes(section, navList, helpers)
    )
  )
}

exports.onCreateNode = async ({
  node,
  actions,
  getNode,
  createNodeId,
  createContentDigest,
}) => {
  const { createNode, createParentChildLink } = actions

  const slug = getMdxContentSlug(node, getNode(node.parent))
  if (!slug) return

  // const locale = `en`
  const section = slug.split(`/`)[1]
  // fields for blog pages are handled in `utils/node/blog.js`
  if (section === `blog`) return

  const fieldData = {
    ...node.frontmatter,
    slug,
    nav: slug,
    anchor: slugToAnchor(slug),
    relativePath: getNode(node.parent).relativePath,
  }

  const docPageId = createNodeId(`${node.id} >>> DocPage`)
  await createNode({
    ...fieldData,
    // Required fields.
    id: docPageId,
    parent: node.id,
    children: [],
    internal: {
      type: `DocPage`,
      contentDigest: createContentDigest(fieldData),
      content: JSON.stringify(fieldData),
      description: `A documentation page`,
    },
  })
  createParentChildLink({ parent: node, child: getNode(docPageId) })
}

exports.createPages = async ({ graphql, actions }) => {
  const { createPage } = actions

  const docsTemplate = getTemplate(`template-docs-markdown`)
  const apiTemplate = getTemplate(`template-api-markdown`)

  const { data, errors } = await graphql(/* GraphQL */ `
    query {
      allDocPage(limit: 10000) {
        nodes {
          slug
          title
          jsdoc
          apiCalls
        }
      }
    }
  `)
  if (errors) throw errors

  // Create docs pages.
  data.allDocPage.nodes.forEach(node => {
    if (!node.slug) return

    if (node.jsdoc) {
      // API template
      createPage({
        path: `${node.slug}`,
        component: apiTemplate,
        context: {
          slug: node.slug,
          jsdoc: node.jsdoc,
          apiCalls: node.apiCalls,
        },
      })
    } else {
      // Docs template
      createPage({
        path: `${node.slug}`,
        component: docsTemplate,
        context: {
          slug: node.slug,
        },
      })
    }
  })
}<|MERGE_RESOLUTION|>--- conflicted
+++ resolved
@@ -1,9 +1,6 @@
-<<<<<<< HEAD
 const _ = require(`lodash`)
-const minimatch = require(`minimatch`)
 const { getMdxContentSlug } = require(`../get-mdx-content-slug`)
 const { getTemplate } = require(`../get-template`)
-const findApiCalls = require(`../find-api-calls`)
 
 const { loadYaml } = require(`../load-yaml`)
 const navLinks = {
@@ -48,33 +45,6 @@
     ])
   )
 })
-
-const ignorePatterns = [
-  `**/commonjs/**`,
-  `**/node_modules/**`,
-  `**/__tests__/**`,
-  `**/dist/**`,
-  `**/__mocks__/**`,
-  `babel.config.js`,
-  `graphql.js`,
-  `**/flow-typed/**`,
-]
-
-function isCodeFile(node) {
-  return (
-    node.internal.type === `File` &&
-    node.sourceInstanceName === `gatsby-core` &&
-    [`js`].includes(node.extension) &&
-    !ignorePatterns.some(ignorePattern =>
-      minimatch(node.relativePath, ignorePattern)
-    )
-  )
-}
-=======
-const { getPrevAndNext } = require(`../get-prev-and-next.js`)
-const { getMdxContentSlug } = require(`../get-mdx-content-slug`)
-const { getTemplate } = require(`../get-template`)
->>>>>>> a0a8b77d
 
 function mdxResolverPassthrough(fieldName) {
   return async (source, args, context, info) => {
