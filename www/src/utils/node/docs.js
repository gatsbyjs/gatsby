const _ = require(`lodash`)
const path = require(`path`)
const { slash } = require(`gatsby-core-utils`)
const minimatch = require(`minimatch`)

const { getPrevAndNext } = require(`../get-prev-and-next.js`)
const { getMdxContentSlug } = require(`../get-mdx-content-slug`)
const findApiCalls = require(`../find-api-calls`)

const ignorePatterns = [
  `**/commonjs/**`,
  `**/node_modules/**`,
  `**/__tests__/**`,
  `**/dist/**`,
  `**/__mocks__/**`,
  `babel.config.js`,
  `graphql.js`,
  `**/flow-typed/**`,
]

function isCodeFile(node) {
  return (
    node.internal.type === `File` &&
    node.sourceInstanceName === `packages` &&
    [`js`].includes(node.extension) &&
    minimatch(node.relativePath, `gatsby/**`) &&
    !ignorePatterns.some(ignorePattern =>
      minimatch(node.relativePath, ignorePattern)
    )
  )
}

// convert a string like `/some/long/path/name-of-docs/` to `name-of-docs`
const slugToAnchor = slug =>
  slug
    .split(`/`) // split on dir separators
    .filter(item => item !== ``) // remove empty values
    .pop() // take last item

exports.createPages = async ({ graphql, actions }) => {
  const { createPage } = actions

  const docsTemplate = path.resolve(`src/templates/template-docs-markdown.js`)
  const apiTemplate = path.resolve(`src/templates/template-api-markdown.js`)

  const { data, errors } = await graphql(`
    query {
      allMdx(
        limit: 10000
        filter: {
          fileAbsolutePath: { ne: null }
          fields: { locale: { eq: "en" }, section: { ne: "blog" } }
        }
      ) {
        nodes {
          fields {
            slug
            locale
          }
          frontmatter {
            title
            jsdoc
            apiCalls
          }
        }
      }
    }
  `)
  if (errors) throw errors

  // Create docs pages.
  data.allMdx.nodes.forEach(node => {
    const slug = _.get(node, `fields.slug`)
    const locale = _.get(node, `fields.locale`)
    if (!slug) return

    const prevAndNext = getPrevAndNext(node.fields.slug)
    if (node.frontmatter.jsdoc) {
      // API template
      createPage({
        path: `${node.fields.slug}`,
        component: slash(apiTemplate),
        context: {
          slug: node.fields.slug,
          jsdoc: node.frontmatter.jsdoc,
          apiCalls: node.frontmatter.apiCalls,
          ...prevAndNext,
        },
      })
    } else {
      // Docs template
      createPage({
        path: `${node.fields.slug}`,
        component: slash(docsTemplate),
        context: {
          slug: node.fields.slug,
          locale,
          ...prevAndNext,
        },
      })
    }
  })
}

exports.onCreateNode = async ({
  node,
  actions,
  getNode,
  loadNodeContent,
  createNodeId,
  createContentDigest,
}) => {
  const { createNode, createParentChildLink, createNodeField } = actions

<<<<<<< HEAD
  if (isCodeFile(node)) {
    const calls = await findApiCalls({ node, loadNodeContent })
    if (calls.length > 0) {
      calls.forEach(call => {
        const apiCallNode = {
          id: createNodeId(`findApiCalls-${JSON.stringify(call)}`),
          parent: node.id,
          children: [],
          ...call,
          internal: {
            type: `GatsbyAPICall`,
          },
        }
=======
  const locale = `en`
  const section = slug.split(`/`)[1]
  // fields for blog pages are handled in `utils/node/blog.js`
  if (section === `blog`) return
>>>>>>> 163120fa

        apiCallNode.internal.contentDigest = createContentDigest(apiCallNode)

        createNode(apiCallNode)
        createParentChildLink({ parent: node, child: apiCallNode })
      })
    }
  } else {
    const slug = getMdxContentSlug(node, getNode(node.parent))
    if (!slug) return

    const locale = "en"
    const section = slug.split("/")[1]
    // fields for blog pages are handled in `utils/node/blog.js`
    if (section === "blog") return

    // Add slugs and other fields for docs pages
    if (slug) {
      createNodeField({ node, name: `anchor`, value: slugToAnchor(slug) })
      createNodeField({ node, name: `slug`, value: slug })
      createNodeField({ node, name: `section`, value: section })
    }
    if (locale) {
      createNodeField({ node, name: `locale`, value: locale })
    }
  }
}<|MERGE_RESOLUTION|>--- conflicted
+++ resolved
@@ -112,7 +112,6 @@
 }) => {
   const { createNode, createParentChildLink, createNodeField } = actions
 
-<<<<<<< HEAD
   if (isCodeFile(node)) {
     const calls = await findApiCalls({ node, loadNodeContent })
     if (calls.length > 0) {
@@ -126,36 +125,34 @@
             type: `GatsbyAPICall`,
           },
         }
-=======
-  const locale = `en`
-  const section = slug.split(`/`)[1]
-  // fields for blog pages are handled in `utils/node/blog.js`
-  if (section === `blog`) return
->>>>>>> 163120fa
-
         apiCallNode.internal.contentDigest = createContentDigest(apiCallNode)
 
         createNode(apiCallNode)
         createParentChildLink({ parent: node, child: apiCallNode })
       })
     }
-  } else {
-    const slug = getMdxContentSlug(node, getNode(node.parent))
-    if (!slug) return
+    return
+  }
+  const locale = `en`
+  const section = slug.split(`/`)[1]
+  // fields for blog pages are handled in `utils/node/blog.js`
+  if (section === `blog`) return
 
-    const locale = "en"
-    const section = slug.split("/")[1]
-    // fields for blog pages are handled in `utils/node/blog.js`
-    if (section === "blog") return
+  const slug = getMdxContentSlug(node, getNode(node.parent))
+  if (!slug) return
 
-    // Add slugs and other fields for docs pages
-    if (slug) {
-      createNodeField({ node, name: `anchor`, value: slugToAnchor(slug) })
-      createNodeField({ node, name: `slug`, value: slug })
-      createNodeField({ node, name: `section`, value: section })
-    }
-    if (locale) {
-      createNodeField({ node, name: `locale`, value: locale })
-    }
+  const locale = "en"
+  const section = slug.split("/")[1]
+  // fields for blog pages are handled in `utils/node/blog.js`
+  if (section === "blog") return
+
+  // Add slugs and other fields for docs pages
+  if (slug) {
+    createNodeField({ node, name: `anchor`, value: slugToAnchor(slug) })
+    createNodeField({ node, name: `slug`, value: slug })
+    createNodeField({ node, name: `section`, value: section })
+  }
+  if (locale) {
+    createNodeField({ node, name: `locale`, value: locale })
   }
 }