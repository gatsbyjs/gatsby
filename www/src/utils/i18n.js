--- conflicted
+++ resolved
@@ -69,17 +69,10 @@
  * @param {Array} langCodes a list of valid language codes, defaulting to
  * the ones defined in `process.env.LOCALES`
  */
-<<<<<<< HEAD
-function getLocaleAndBasePath(path) {
-  const [, code, ...rest] = path.split(`/`)
-  if (langCodes.includes(code)) {
-    return { locale: code, basePath: `/${rest.join(`/`)}` }
-=======
 function getLocaleAndBasePath(path, codes = langCodes) {
   const [, code, ...rest] = path.split("/")
   if (codes.includes(code)) {
     return { locale: code, basePath: `/${rest.join("/")}` }
->>>>>>> dcc6d944
   }
   return { locale: defaultLang, basePath: path }
 }
