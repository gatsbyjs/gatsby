--- conflicted
+++ resolved
@@ -1,15 +1,7 @@
 /** @jsx jsx */
 import { jsx } from "theme-ui"
 import React, { Component } from "react"
-<<<<<<< HEAD
-import GithubIcon from "react-icons/lib/go/mark-github"
-=======
-import { Helmet } from "react-helmet"
-import FooterLinks from "../../components/shared/footer-links"
-import CreatorsHeader from "./creators-header"
-import Badge from "./badge"
 import { GoMarkGithub as GithubIcon } from "react-icons/go"
->>>>>>> 0d573632
 import { navigate } from "gatsby"
 import qs from "qs"
 
