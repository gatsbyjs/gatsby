import React, { Component } from "react"
import { Link } from "gatsby"
import {
  colors,
  space,
  sizes,
  fontSizes,
  lineHeights,
  letterSpacings,
  fonts,
} from "../../utils/presets"
import Checkmark from "./check.svg"
import Button from "../../components/button"
import ArrowForwardIcon from "react-icons/lib/md/arrow-forward"

class CreatorsHeader extends Component {
  render() {
    const { /*forHire, hiring,*/ submissionText } = this.props
    return (
      <div
        css={{
          ...styles.header,
        }}
      >
        <Link
          to="/creators/"
          state={{ filter: `` }}
          css={{
            ...styles.creatorsLink,
          }}
        >
          Creators
        </Link>
<<<<<<< HEAD
        {/* <nav
          role="navigation"
          css={{
            display: `flex`,
            justifyContent: `space-between`,
            alignItems: `center`,
            [mediaQueries.sm]: {
              justifyContent: `flex-start`,
            },
          }}
        >
          <CreatorsHeaderLink linkTo="/creators/">All</CreatorsHeaderLink>
          <CreatorsHeaderLink linkTo="/creators/people/">
            People
          </CreatorsHeaderLink>
          <CreatorsHeaderLink linkTo="/creators/agencies/">
            Agencies
          </CreatorsHeaderLink>
          <CreatorsHeaderLink linkTo="/creators/companies/">
            Companies
          </CreatorsHeaderLink>
        </nav> */}
=======
>>>>>>> ce2cd7ad
        <div
          className="creators--filters"
          css={{
            display: `flex`,
            flex: `2`,
          }}
        >
          <div
            css={{
              marginLeft: `auto`,
              display: `flex`,
              alignItems: `center`,
            }}
          >
            <Button
              small
              to="/docs/submit-to-creator-showcase/"
              icon={<ArrowForwardIcon />}
            >
              {submissionText}
            </Button>
          </div>
        </div>
      </div>
    )
  }
}

export default CreatorsHeader

const styles = {
  header: {
    display: `flex`,
    flexDirection: `row`,
    alignItems: `center`,
    borderBottom: `1px solid ${colors.ui.light}`,
    backgroundColor: `rgba(255,255,255,0.975)`,
    zIndex: `2`,
    padding: `0 ${space[6]}`,
    height: sizes.headerHeight,
    fontFamily: fonts.header,
  },
  creatorsLink: {
    "&&": {
      fontSize: fontSizes[4],
      color: colors.gatsby,
      borderBottom: `none`,
      marginRight: space[3],
      "&:hover": {
        backgroundColor: `initial`,
      },
    },
  },
  CreatorsHeaderLink: {
    "&&": {
      fontSize: fontSizes[2],
      lineHeight: lineHeights.solid,
      letterSpacing: letterSpacings.tracked,
      textTransform: `uppercase`,
      fontWeight: `normal`,
      borderBottom: `none`,
      padding: `${space[1]} ${space[2]}`,
      marginRight: space[2],
      borderRadius: 40,
      "&:hover": {
        backgroundColor: colors.gatsby,
        color: colors.white,
      },
    },
  },
  filter: {
    border: `1px solid ${colors.ui.bright}`,
    borderRadius: 40,
    margin: `${space[6]} ${space[1]}`,
    paddingLeft: space[1],
    paddingRight: space[3],
    display: `flex`,
    alignItems: `center`,
    justifyContent: `space-between`,
    color: colors.gatsby,
    cursor: `pointer`,
  },
  input: {
    appearance: `none`,
    width: space[4],
    height: space[4],
    border: `1px solid ${colors.ui.bright}`,
    borderRadius: 40,
    marginRight: `${space[2]}`,
    outline: `none`,
    "&:checked": {
      backgroundColor: colors.gatsby,
      backgroundImage: `url(${Checkmark})`,
      backgroundPosition: `center`,
      backgroundRepeat: `no-repeat`,
    },
  },
  activeFilter: {
    backgroundColor: colors.ui.bright,
    color: colors.gatsby,
  },
}<|MERGE_RESOLUTION|>--- conflicted
+++ resolved
@@ -31,31 +31,6 @@
         >
           Creators
         </Link>
-<<<<<<< HEAD
-        {/* <nav
-          role="navigation"
-          css={{
-            display: `flex`,
-            justifyContent: `space-between`,
-            alignItems: `center`,
-            [mediaQueries.sm]: {
-              justifyContent: `flex-start`,
-            },
-          }}
-        >
-          <CreatorsHeaderLink linkTo="/creators/">All</CreatorsHeaderLink>
-          <CreatorsHeaderLink linkTo="/creators/people/">
-            People
-          </CreatorsHeaderLink>
-          <CreatorsHeaderLink linkTo="/creators/agencies/">
-            Agencies
-          </CreatorsHeaderLink>
-          <CreatorsHeaderLink linkTo="/creators/companies/">
-            Companies
-          </CreatorsHeaderLink>
-        </nav> */}
-=======
->>>>>>> ce2cd7ad
         <div
           className="creators--filters"
           css={{
