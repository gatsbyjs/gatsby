import React, { Component } from "react"
import FaAngleDown from "react-icons/lib/fa/angle-down"
import FaAngleUp from "react-icons/lib/fa/angle-up"

import { rhythm } from "../../utils/typography"
import presets, { colors, space } from "../../utils/presets"

import styles from "./styles"

class Collapsible extends Component {
  state = {
    collapsed: false,
  }

  handleClick = () => {
    this.setState({ collapsed: !this.state.collapsed })
  }

  render() {
    const { heading, fixed, children } = this.props
    const { collapsed } = this.state

    return (
      <div
        css={{
          borderBottom: collapsed ? 0 : `1px solid ${colors.ui.light}`,
          display: collapsed ? false : `flex`,
          flex: collapsed ? `0 0 auto` : `1 1 auto`,
          minHeight: fixed ? `${fixed}px` : `initial`,
          maxHeight: fixed ? `${fixed}px` : `initial`,
          flexBasis: 0,
<<<<<<< HEAD
          overflowY: `auto`,
          // paddingBottom: collapsed ? 0 : rhythm(options.blockMarginBottom),
=======
          // paddingBottom: collapsed ? 0 : rhythm(space[6]),
>>>>>>> e391b0cb
        }}
      >
        <div
          css={{
            display: `flex`,
            flexDirection: `column`,
            minHeight: `100%`,
            width: `100%`,
          }}
        >
          <h4
            css={{
              alignItems: `center`,
              color: colors.lilac,
              cursor: `pointer`,
              display: `flex`,
              flexShrink: 0,
              fontWeight: `normal`,
              fontSize: presets.scale[1],
              marginTop: rhythm(space[6]),
              marginRight: rhythm(5 / 4),
              letterSpacing: presets.letterSpacings.tracked,
              textTransform: `uppercase`,
              "&:hover": {
                color: colors.gatsby,
              },
            }}
            onClick={this.handleClick}
          >
            {heading}
            {` `}
            <span css={{ marginLeft: `auto` }}>
              {collapsed ? <FaAngleDown /> : <FaAngleUp />}
            </span>
          </h4>
          <div
            css={{
              ...styles.scrollbar,
              display: collapsed ? `none` : `block`,
              overflowY: `auto`,
            }}
          >
            {children}
          </div>
        </div>
      </div>
    )
  }
}

export default Collapsible<|MERGE_RESOLUTION|>--- conflicted
+++ resolved
@@ -29,12 +29,8 @@
           minHeight: fixed ? `${fixed}px` : `initial`,
           maxHeight: fixed ? `${fixed}px` : `initial`,
           flexBasis: 0,
-<<<<<<< HEAD
           overflowY: `auto`,
-          // paddingBottom: collapsed ? 0 : rhythm(options.blockMarginBottom),
-=======
           // paddingBottom: collapsed ? 0 : rhythm(space[6]),
->>>>>>> e391b0cb
         }}
       >
         <div
