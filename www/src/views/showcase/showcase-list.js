--- conflicted
+++ resolved
@@ -73,7 +73,6 @@
               </Link>
               <div
                 css={{
-<<<<<<< HEAD
                   display: `flex`,
                   justifyContent: `space-between`,
                   "&&": {
@@ -81,23 +80,15 @@
                   },
                 }}
               >
-                <div>
-                  {node.categories.map((c, i) => (
-                    <React.Fragment key={c}>
-                      <Link
-                        css={{
-                          "&&": {
-                            ...styles.categoryLink,
-                          },
-                        }}
-                        to={`/showcase?${qs.stringify({ filters: [c] })}`}
-                      >
-                        {c}
-                      </Link>
-
-                      {i === node.categories.length - 1 ? `` : `, `}
-                    </React.Fragment>
-                  ))}
+                <div
+                  css={{
+                    "&&": {
+                      color: `#9B9B9B`,
+                      ...scale(-2 / 5),
+                    },
+                  }}
+                >
+                  <ShowcaseItemCategories categories={node.categories} />
                 </div>
                 {node.source_url && (
                   <div>
@@ -121,15 +112,6 @@
                     </a>
                   </div>
                 )}
-=======
-                  "&&": {
-                    color: `#9B9B9B`,
-                    ...scale(-2 / 5),
-                  },
-                }}
-              >
-                <ShowcaseItemCategories categories={node.categories} />
->>>>>>> 2b0a29c3
               </div>
             </div>
           )
@@ -166,19 +148,6 @@
       boxShadow: `0 8px 20px ${hex2rgba(colors.lilac, 0.5)}`,
     },
   },
-<<<<<<< HEAD
-  categoryLink: {
-    ...scale(-2 / 5),
-    fontWeight: `normal`,
-    borderBottom: `none`,
-    boxShadow: `none`,
-    "&:hover": {
-      background: `none`,
-      color: colors.gatsby,
-    },
-  },
-=======
->>>>>>> 2b0a29c3
   showcaseList: {
     display: `flex`,
     flexWrap: `wrap`,
