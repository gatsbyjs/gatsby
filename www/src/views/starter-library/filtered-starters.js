--- conflicted
+++ resolved
@@ -38,13 +38,7 @@
     this.props.setURLState({
       sort: this.props.urlState.sort === `recent` ? `stars` : `recent`,
     })
-<<<<<<< HEAD
   resetFilters = () => this.props.setURLState({ c: [], d: [], v: [], s: `` })
-
-  onChangeUrlWithText = e => this.props.setURLState({ s: e.target.value })
-=======
-  resetFilters = () =>
-    this.props.setURLState({ c: null, d: null, v: null, s: `` })
   showMoreSites = starters => {
     let showAll =
       this.state.sitesToShow + 15 > starters.length ? starters.length : false
@@ -53,7 +47,6 @@
     })
   }
   onChangeUrlWithText = value => this.props.setURLState({ s: value })
->>>>>>> 7c3ff8d4
 
   render() {
     const { data, urlState } = this.props
