import React, { Component } from "react"
import SearchIcon from "../../components/search-icon"
import MdArrowDownward from "react-icons/lib/md/arrow-downward"
import ArrowForwardIcon from "react-icons/lib/md/arrow-forward"
import MdSort from "react-icons/lib/md/sort"

import { options, rhythm } from "../../utils/typography"
import presets, { colors } from "../../utils/presets"

import styles from "../shared/styles"

import LHSFilter from "./lhs-filter"
import StarterList from "./starter-list"
import Button from "../../components/button"
import {
  SidebarHeader,
  SidebarBody,
  SidebarContainer,
  ContentHeader,
  ContentTitle,
  ContentContainer,
} from "../shared/sidebar"
import ResetFilters from "../shared/reset-filters"
import DebounceInput from "../../components/debounce-input"

export default class FilteredStarterLibrary extends Component {
  state = {
    sitesToShow: 9,
  }
  setFiltersCategory = filtersCategory =>
    this.props.setURLState({ c: Array.from(filtersCategory) })
  setFiltersDependency = filtersDependency =>
    this.props.setURLState({ d: Array.from(filtersDependency) })
  setFiltersVersion = filtersVersion =>
    this.props.setURLState({ v: Array.from(filtersVersion) })
  toggleSort = () =>
    this.props.setURLState({
      sort: this.props.urlState.sort === `recent` ? `stars` : `recent`,
    })
  resetFilters = () =>
    this.props.setURLState({ c: null, d: null, v: null, s: `` })
<<<<<<< HEAD
  showMoreSites = starters => {
    let showAll =
      this.state.sitesToShow + 15 > starters.length ? starters.length : false
    this.setState({
      sitesToShow: showAll ? showAll : this.state.sitesToShow + 15,
    })
  }
=======

  onChangeUrlWithText = e => this.props.setURLState({ s: e.target.value })

>>>>>>> d87881a1
  render() {
    const { data, urlState, setURLState } = this.props
    const {
      setFiltersCategory,
      setFiltersDependency,
      setFiltersVersion,
      resetFilters,
      toggleSort,
    } = this
    const filtersCategory = new Set(
      Array.isArray(urlState.c) ? urlState.c : [urlState.c]
    )
    const filtersDependency = new Set(
      Array.isArray(urlState.d) ? urlState.d : [urlState.d]
    )
    const filtersVersion = new Set(
      Array.isArray(urlState.v) ? urlState.v : [urlState.v]
    )
    // https://stackoverflow.com/a/32001444/1106414
    const filters = new Set(
      [].concat(
        ...[filtersCategory, filtersDependency, filtersVersion].map(set =>
          Array.from(set)
        )
      )
    )

    // stopgap for missing gh data (#8763)
    let starters = data.allStartersYaml.edges.filter(({ node: starter }) => {
      return starter.fields && starter.fields.starterShowcase
    })

    if (urlState.s.length > 0) {
      starters = starters.filter(starter =>
        JSON.stringify(starter.node)
          .toLowerCase()
          .includes(urlState.s)
      )
    }

    if (filtersCategory.size > 0) {
      starters = filterByCategories(starters, filtersCategory)
    }
    if (filtersDependency.size > 0) {
      starters = filterByDependencies(starters, filtersDependency)
    }

    if (filtersVersion.size > 0) {
      starters = filterByVersions(starters, filtersVersion)
    }

    return (
      <section className="showcase" css={{ display: `flex` }}>
        <SidebarContainer>
          <SidebarHeader />
          <SidebarBody>
            <div css={{ height: `3.5rem` }}>
              {(filters.size > 0 || urlState.s.length > 0) && ( // search is a filter too https://gatsbyjs.slack.com/archives/CB4V648ET/p1529224551000008
                <ResetFilters onClick={resetFilters} />
              )}
            </div>
            <LHSFilter
              fixed={150}
              heading="Gatsby Version"
              data={Array.from(
                count(
                  starters.map(
                    ({ node }) =>
                      node.fields &&
                      node.fields.starterShowcase.gatsbyMajorVersion.map(
                        str => str[1]
                      )
                  )
                )
              )}
              filters={filtersVersion}
              setFilters={setFiltersVersion}
            />
            <LHSFilter
              heading="Categories"
              data={Array.from(
                count(starters.map(({ node: starter }) => starter.tags))
              )}
              filters={filtersCategory}
              setFilters={setFiltersCategory}
              sortRecent={urlState.sort === `recent`}
            />
            <LHSFilter
              heading="Gatsby Dependencies"
              data={Array.from(
                count(
                  starters.map(
                    ({ node: starter }) =>
                      starter.fields &&
                      starter.fields.starterShowcase.gatsbyDependencies.map(
                        str => str[0]
                      )
                  )
                )
              )}
              filters={filtersDependency}
              setFilters={setFiltersDependency}
              sortRecent={urlState.sort === `recent`}
            />
          </SidebarBody>
        </SidebarContainer>
        <ContentContainer>
          <ContentHeader>
            <ContentTitle
              search={urlState.s}
              filters={filters}
              label="Gatsby Starter"
              items={starters}
              edges={starters}
              what="size"
            />
            <div css={{ marginLeft: `auto` }}>
              <label
                css={{
                  display: `none`,
                  [presets.Desktop]: {
                    color: colors.gatsby,
                    border: 0,
                    borderRadius: presets.radiusLg,
                    fontFamily: options.headerFontFamily.join(`,`),
                    paddingTop: rhythm(1 / 8),
                    paddingRight: rhythm(1 / 5),
                    paddingBottom: rhythm(1 / 8),
                    width: rhythm(5),
                  },
                }}
                onClick={toggleSort}
              >
                <MdSort css={{ marginRight: 8 }} />
                {urlState.sort === `recent` ? `Most recent` : `Most stars`}
              </label>
              <label css={{ position: `relative` }}>
                <DebounceInput
                  css={{
                    border: 0,
                    borderRadius: presets.radiusLg,
                    color: colors.gatsby,
                    fontFamily: options.headerFontFamily.join(`,`),
                    paddingTop: rhythm(1 / 8),
                    paddingRight: rhythm(1 / 5),
                    paddingBottom: rhythm(1 / 8),
                    paddingLeft: rhythm(1),
                    width: rhythm(6),
                    ":focus": {
                      outline: 0,
                      backgroundColor: colors.ui.light,
                      borderRadius: presets.radiusLg,
                      transition: `width ${presets.animation.speedDefault} ${
                        presets.animation.curveDefault
                      }, background-color ${presets.animation.speedDefault} ${
                        presets.animation.curveDefault
                      }`,
                    },
                  }}
                  initialValue={urlState.s}
                  onChange={this.onChangeUrlWithText}
                  placeholder="Search starters"
                  aria-label="Search starters"
                />
                <Button
                  to="https://gatsbyjs.org/docs/submit-to-starter-library/"
                  tag="href"
                  target="_blank"
                  rel="noopener noreferrer"
                  small
                  icon={<ArrowForwardIcon />}
                  overrideCSS={{
                    marginLeft: 10,
                  }}
                >
                  Submit a Starter
                </Button>
                <SearchIcon
                  overrideCSS={{
                    fill: colors.lilac,
                    position: `absolute`,
                    left: `5px`,
                    top: `50%`,
                    width: `16px`,
                    height: `16px`,
                    pointerEvents: `none`,
                    transform: `translateY(-50%)`,
                  }}
                />
              </label>
            </div>
          </ContentHeader>
          <StarterList
            urlState={urlState}
            sortRecent={urlState.sort === `recent`}
            starters={starters}
            count={this.state.sitesToShow}
          />
          {this.state.sitesToShow < starters.length && (
            <Button
              tag="button"
              overrideCSS={styles.loadMoreButton}
              onClick={() => this.showMoreSites(starters)}
              icon={<MdArrowDownward />}
            >
              Load More
            </Button>
          )}
        </ContentContainer>
      </section>
    )
  }
}

// utility functions

function count(arrays) {
  let counts = new Map()

  for (let categories of arrays) {
    if (!categories) continue

    for (let category of categories) {
      if (!counts.has(category)) {
        counts.set(category, 0)
      }

      counts.set(category, counts.get(category) + 1)
    }
  }

  return counts
}

function filterByCategories(list, categories) {
  let starters = list
  starters = starters.filter(({ node: starter }) =>
    isSuperset(starter.tags, categories)
  )
  return starters
}
function filterByDependencies(list, categories) {
  let starters = list

  starters = starters.filter(
    ({ node: starter }) =>
      starter.fields &&
      isSuperset(
        starter.fields.starterShowcase.gatsbyDependencies.map(c => c[0]),
        categories
      )
  )

  return starters
}

function filterByVersions(list, versions) {
  let starters = list
  starters = starters.filter(
    ({ node }) =>
      node.fields &&
      isSuperset(
        node.fields.starterShowcase.gatsbyMajorVersion.map(c => c[1]),
        versions
      )
  )
  return starters
}

function isSuperset(set, subset) {
  for (var elem of subset) {
    if (!set.includes(elem)) {
      return false
    }
  }
  return true
}<|MERGE_RESOLUTION|>--- conflicted
+++ resolved
@@ -39,7 +39,6 @@
     })
   resetFilters = () =>
     this.props.setURLState({ c: null, d: null, v: null, s: `` })
-<<<<<<< HEAD
   showMoreSites = starters => {
     let showAll =
       this.state.sitesToShow + 15 > starters.length ? starters.length : false
@@ -47,11 +46,8 @@
       sitesToShow: showAll ? showAll : this.state.sitesToShow + 15,
     })
   }
-=======
-
   onChangeUrlWithText = e => this.props.setURLState({ s: e.target.value })
 
->>>>>>> d87881a1
   render() {
     const { data, urlState, setURLState } = this.props
     const {
