/** @jsx jsx */
import { jsx } from "theme-ui"
<<<<<<< HEAD
import Link from "../../components/localized-link"
import MdArrowBack from "react-icons/lib/md/arrow-back"
=======
import { Link } from "gatsby"
import { MdArrowBack } from "react-icons/md"
>>>>>>> f71fea17

import { mediaQueries } from "gatsby-design-tokens/dist/theme-gatsbyjs-org"
import { withTitleHover } from "../shared/styles"

const Header = ({ stub }) => (
  <div
    className="starter-detail-header"
    sx={{
      p: 6,
      [mediaQueries.sm]: { pb: 0 },
      [mediaQueries.lg]: { p: 8, pb: 0 },
    }}
  >
    <div sx={{ pb: 1 }}>
      <Link
        to={`/starters`}
        sx={{
          "&&": {
            fontSize: 1,
            borderBottom: 0,
            color: `link.color`,
            fontWeight: `body`,
            "&:hover": {
              color: `link.hoverColor`,
            },
          },
          ...withTitleHover,
        }}
      >
        <MdArrowBack sx={{ mr: 1 }} />
        &nbsp;
        <span className="title">All Starters</span>
      </Link>
    </div>
    <div>
      <h1 sx={{ m: 0, display: `inline-block` }}>{stub}</h1>
    </div>
  </div>
)

export default Header<|MERGE_RESOLUTION|>--- conflicted
+++ resolved
@@ -1,12 +1,7 @@
 /** @jsx jsx */
 import { jsx } from "theme-ui"
-<<<<<<< HEAD
 import Link from "../../components/localized-link"
-import MdArrowBack from "react-icons/lib/md/arrow-back"
-=======
-import { Link } from "gatsby"
 import { MdArrowBack } from "react-icons/md"
->>>>>>> f71fea17
 
 import { mediaQueries } from "gatsby-design-tokens/dist/theme-gatsbyjs-org"
 import { withTitleHover } from "../shared/styles"
