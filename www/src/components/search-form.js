import React, { Component } from "react"
import PropTypes from "prop-types"
import { navigate } from "gatsby"
import { rhythm } from "../utils/typography"

import presets, { colors } from "../utils/presets"
import hex2rgba from "hex2rgba"
import SearchIcon from "./search-icon"

const loadJS = () => import(`./docsearch.min.js`)
let loadedJs = false

import { injectGlobal } from "react-emotion"

const { curveDefault, speedDefault } = presets.animation

// Override default search result styles (docsearch.css)
<<<<<<< HEAD
const searchDropdownOffsetTop = rhythm(2)
const homepageSearchDropdownOffsetTop = rhythm(4.5)
css.insert(`
=======
injectGlobal`
>>>>>>> b055ddea
  .algolia-autocomplete .ds-dropdown-menu {
    position: fixed !important;
    top: calc(${searchDropdownOffsetTop} + ${presets.bannerHeight}) !important;
    left: ${rhythm(0.5)} !important;
    right: ${rhythm(0.5)} !important;
    min-width: calc(100vw - ${rhythm(1)}) !important;
    max-width: calc(100vw - 2rem) !important;
    box-shadow: 0 3px 10px 0.05rem ${hex2rgba(colors.lilac, 0.25)} !important;
  }

  .is-homepage .algolia-autocomplete .ds-dropdown-menu {
    top: ${homepageSearchDropdownOffsetTop} !important;
  }

  /* .searchWrap to beat docsearch.css' !important */
  .searchWrap .algolia-autocomplete.algolia-autocomplete-right .ds-dropdown-menu,
  .searchWrap .algolia-autocomplete.algolia-autocomplete-left .ds-dropdown-menu {
    left: ${rhythm(0.5)} !important;
    right: ${rhythm(0.5)} !important;
  }

  .algolia-autocomplete .ds-dropdown-menu .ds-suggestions {
    margin-top: 0 !important;
  }

  .algolia-docsearch-suggestion--wrapper {
    padding-top: 0 !important;
  }

  .algolia-autocomplete .algolia-docsearch-suggestion--subcategory-column {
    color: ${colors.gray.calm} !important;
    font-size: 0.9rem !important;
    font-weight: normal !important;
    padding: ${rhythm(0.25)} ${rhythm(0.5)} !important;
  }

  .algolia-autocomplete .algolia-docsearch-suggestion--subcategory-column:before {
    background: ${colors.ui.light} !important;
  }

  .algolia-autocomplete .algolia-docsearch-suggestion--subcategory-column:after {
    display: none !important;
  }

  .algolia-autocomplete .algolia-docsearch-suggestion {
    padding: 0 !important;
  }

  .algolia-autocomplete .algolia-docsearch-suggestion--content {
    padding: ${rhythm(0.5)} !important;
    width: 100% !important;
    max-width: 100% !important;
  }

  /* Caret */
  .algolia-autocomplete .ds-dropdown-menu::before {
    border-top-color: ${colors.ui.bright} !important;
    border-right-color: ${colors.ui.bright} !important;
  }

  .algolia-autocomplete .ds-dropdown-menu [class^="ds-dataset-"] {
    max-height: calc(100vh - ${presets.headerHeight} - ${
  presets.bannerHeight
}) !important;
    padding: 0 !important;
    border-color: ${colors.ui.bright} !important;
  }

  .is-homepage .algolia-autocomplete .ds-dropdown-menu [class^="ds-dataset-"] {
    max-height: calc(100vh - ${homepageSearchDropdownOffsetTop} - ${
  presets.headerHeight
} - ${presets.bannerHeight}) !important;
  }

  .algolia-autocomplete .algolia-docsearch-suggestion--highlight {
    background-color: ${colors.ui.bright} !important;
    box-shadow: 0 !important;
    color: ${colors.gatsby} !important;
  }

  .algolia-autocomplete .algolia-docsearch-suggestion--text {
    color: ${colors.gray.calm} !important;
  }

  .algolia-autocomplete .algolia-docsearch-suggestion--text .algolia-docsearch-suggestion--highlight {
    background: transparent !important;
    box-shadow: inset 0 -2px 0 0 ${colors.gatsby} !important;
  }

  .algolia-autocomplete .algolia-docsearch-suggestion .algolia-docsearch-suggestion--subcategory-column {
    width: 100% !important;
  }

  .algolia-autocomplete .ds-dropdown-menu .ds-suggestion.ds-cursor .algolia-docsearch-suggestion:not(.suggestion-layout-simple) .algolia-docsearch-suggestion--content {
    background-color: ${colors.ui.light} !important;
  }

  .algolia-autocomplete .algolia-docsearch-suggestion .algolia-docsearch-suggestion--content.algolia-docsearch-suggestion--no-results {
    max-width: 100% !important;
    width: 100% !important;
    font-weight: normal !important;
    padding: ${rhythm(0.75)} ${rhythm(0.5)} !important;
  }

  .algolia-autocomplete .algolia-docsearch-suggestion .algolia-docsearch-suggestion--content.algolia-docsearch-suggestion--no-results .algolia-docsearch-suggestion--title {
    margin-bottom: 0 !important;
  }

  .algolia-autocomplete .algolia-docsearch-suggestion .algolia-docsearch-suggestion--content.algolia-docsearch-suggestion--no-results .algolia-docsearch-suggestion--text {
    color: inherit !important;
    font-weight: normal !important;
  }

  .algolia-autocomplete .algolia-docsearch-suggestion .algolia-docsearch-suggestion--content.algolia-docsearch-suggestion--no-results .algolia-docsearch-suggestion--text:after {
    content: "😔";
  }

  .algolia-autocomplete .algolia-docsearch-suggestion--category-header {
    padding: ${rhythm(0.25)} ${rhythm(0.5)} !important;
    margin-top: 0 !important;
    font-size: 0.9rem !important;
    border-color: ${colors.ui.light} !important;
    color: ${colors.gatsby} !important;
    font-weight: bold !important;
  }

  .searchWrap .algolia-autocomplete.algolia-autocomplete-right .ds-dropdown-menu::before {
    right: ${rhythm(4.75)} !important;
  }

  .algolia-autocomplete .algolia-docsearch-suggestion .algolia-docsearch-suggestion--content.algolia-docsearch-suggestion--no-results:before {
    display: none !important;
  }

  .algolia-autocomplete .algolia-docsearch-footer {
    width: 100% !important;
    height: 30px !important;
    margin-top: 0 !important;
    border-top: 1px dotted ${colors.ui.light} !important;
  }

  .algolia-autocomplete .algolia-docsearch-footer--logo {
    width: 110px !important;
    height: 100% !important;
    margin-left: auto !important;
    margin-right: ${rhythm(0.5)} !important;
  }

  @media ${presets.phablet} {
    .algolia-autocomplete .algolia-docsearch-suggestion--category-header {
      color: inherit !important;
      font-weight: normal !important;
    }

    .algolia-autocomplete .algolia-docsearch-suggestion .algolia-docsearch-suggestion--subcategory-column {
      width: 30% !important;
      text-align: right !important;
      opacity: 1 !important;
      padding: ${rhythm(0.5)} ${rhythm(0.75)} !important;
    }

    .algolia-autocomplete .algolia-docsearch-suggestion--category-header {
      padding: ${rhythm(0.5)} ${rhythm(0.75)} !important;
    }

    .algolia-autocomplete .algolia-docsearch-suggestion--content {
      width: 70% !important;
      max-width: 70% !important;
      padding: ${rhythm(0.5)} ${rhythm(0.75)} !important;
    }

    .algolia-autocomplete .algolia-docsearch-suggestion--content:before,
    .algolia-autocomplete .algolia-docsearch-suggestion--subcategory-column:after {
      display: block !important;
      content: "" !important;
      position: absolute !important;
      top: 0 !important;
      height: 100% !important;
      width: 1px !important;
      background: ${colors.ui.light} !important;
    }

    .algolia-autocomplete .algolia-docsearch-suggestion--subcategory-column:after {
      right: 0 !important;
    }

    .algolia-autocomplete .algolia-docsearch-suggestion--content:before {
      left: -1px !important;
    }
  }

  @media ${presets.tablet} {
    .is-homepage .algolia-autocomplete .ds-dropdown-menu,
    .algolia-autocomplete .ds-dropdown-menu {
      top: 100% !important;
      position: absolute !important;
      max-width: 600px !important;
      min-width: 500px !important;
    }

    .is-homepage .algolia-autocomplete .ds-dropdown-menu [class^="ds-dataset-"] {
      max-height: calc(100vh - ${homepageSearchDropdownOffsetTop} - ${
  presets.bannerHeight
}) !important;
    }

    /* .searchWrap to beat docsearch.css' !important */
    .searchWrap .algolia-autocomplete.algolia-autocomplete-right .ds-dropdown-menu {
      right: 0 !important;
      left: inherit !important;
    }

    .searchWrap .algolia-autocomplete.algolia-autocomplete-right .ds-dropdown-menu::before {
      right: ${rhythm(3)} !important;
    }
  }

  @media ${presets.desktop} {
    .algolia-autocomplete .ds-dropdown-menu {
      max-width: 600px !important;
      min-width: 540px !important;
    }

    .algolia-autocomplete .algolia-docsearch-suggestion .algolia-docsearch-suggestion--subcategory-column {
      width: 35% !important;
    }

    .algolia-autocomplete .algolia-docsearch-suggestion--content {
      width: 65% !important;
      max-width: 65% !important;
    }
  }
`
class SearchForm extends Component {
  constructor() {
    super()
    this.state = { focussed: false }
    this.autocompleteSelected = this.autocompleteSelected.bind(this)
  }
  /**
   * Replace the default selection event, allowing us to do client-side
   * navigation thus avoiding a full page refresh.
   *
   * Ref: https://github.com/algolia/autocomplete.js#events
   */ autocompleteSelected(e) {
    e.stopPropagation()
    // Use an anchor tag to parse the absolute url (from autocomplete.js) into a relative url
    const a = document.createElement(`a`)
    a.href = e._args[0].url
    this.searchInput.blur()
    navigate(`${a.pathname}${a.hash}`)
  }
  init() {
    window.addEventListener(
      `autocomplete:selected`,
      this.autocompleteSelected,
      true
    )
    window.docsearch({
      apiKey: `71af1f9c4bd947f0252e17051df13f9c`,
      indexName: `gatsbyjs`,
      inputSelector: `#doc-search`,
      debug: false,
      autocompleteOptions: {
        openOnFocus: true,
        autoselect: true,
        hint: false,
        keyboardShortcuts: [`s`],
      },
    })
  }
  componentDidMount() {
    if (
      typeof window === `undefined` ||
      typeof window.docsearch === `undefined`
    ) {
      // Algolia's docsearch lib not loaded yet so load it.
      // Lazy load css
      const path = `https://cdn.jsdelivr.net/npm/docsearch.js@2/dist/cdn/docsearch.min.css`
      const link = document.createElement(`link`)
      link.setAttribute(`rel`, `stylesheet`)
      link.setAttribute(`type`, `text/css`)
      link.setAttribute(`href`, path)
      document.head.appendChild(link)
    }
  }
  loadAlgoliaJS() {
    !loadedJs &&
      loadJS().then(a => {
        loadedJs = true
        window.docsearch = a.default
        this.init()
      })
  }
  render() {
    const { focussed } = this.state
    const { iconColor, isHomepage, offsetVertical } = this.props
    return (
      <form
        css={{
          display: `flex`,
          flex: `0 0 auto`,
          flexDirection: `row`,
          alignItems: `center`,
          marginLeft: rhythm(1 / 2),
          marginBottom: 0,
          marginTop: offsetVertical ? offsetVertical : false,
        }}
        className="searchWrap"
        onMouseOver={() => this.loadAlgoliaJS()}
        onClick={() => this.loadAlgoliaJS()}
        onSubmit={e => e.preventDefault()}
      >
        <label
          css={{
            position: `relative`,
          }}
        >
          <input
            id="doc-search"
            css={{
              appearance: `none`,
              backgroundColor: `transparent`,
              border: 0,
              borderRadius: presets.radius,
              color: colors.lilac,
              paddingTop: rhythm(1 / 8),
              paddingRight: rhythm(1 / 4),
              paddingBottom: rhythm(1 / 8),
              paddingLeft: rhythm(5 / 4),
              overflow: `hidden`,
              width: rhythm(1),
              transition: `width ${speedDefault} ${curveDefault}, background-color ${speedDefault} ${curveDefault}`,
              ":focus": {
                backgroundColor: colors.ui.light,
                color: colors.gatsby,
                outline: 0,
                width: rhythm(5),
              },
              [presets.Desktop]: {
                backgroundColor: !isHomepage && `#fff`,
                width: !isHomepage && rhythm(3.5),
                ":focus": {
                  backgroundColor: colors.ui.light,
                },
              },
              [presets.Hd]: {
                backgroundColor: isHomepage && colors.lilac,
                color: isHomepage && colors.ui.light,
                width: isHomepage && rhythm(3.5),
              },
            }}
            type="search"
            placeholder="Search"
            aria-label="Search"
            title="Hit 's' to search docs"
            onFocus={() => this.setState({ focussed: true })}
            onBlur={() => this.setState({ focussed: false })}
            ref={input => {
              this.searchInput = input
            }}
          />
          <SearchIcon
            overrideCSS={{
              fill: focussed ? colors.gatsby : colors.lilac,
              position: `absolute`,
              left: rhythm(1 / 4),
              top: `50%`,
              width: `1rem`,
              height: `1rem`,
              pointerEvents: `none`,
              transition: `fill ${speedDefault} ${curveDefault}`,
              transform: `translateY(-55%)`,
              [presets.Phablet]: {
                fill: focussed ? colors.gatsby : isHomepage ? iconColor : false,
              },
            }}
          />
        </label>
      </form>
    )
  }
}
SearchForm.propTypes = {
  isHomepage: PropTypes.bool,
  iconColor: PropTypes.string,
  offsetVertical: PropTypes.string,
}
export default SearchForm<|MERGE_RESOLUTION|>--- conflicted
+++ resolved
@@ -15,13 +15,10 @@
 const { curveDefault, speedDefault } = presets.animation
 
 // Override default search result styles (docsearch.css)
-<<<<<<< HEAD
 const searchDropdownOffsetTop = rhythm(2)
 const homepageSearchDropdownOffsetTop = rhythm(4.5)
-css.insert(`
-=======
+
 injectGlobal`
->>>>>>> b055ddea
   .algolia-autocomplete .ds-dropdown-menu {
     position: fixed !important;
     top: calc(${searchDropdownOffsetTop} + ${presets.bannerHeight}) !important;
@@ -255,6 +252,7 @@
     }
   }
 `
+
 class SearchForm extends Component {
   constructor() {
     super()
