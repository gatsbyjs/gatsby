--- conflicted
+++ resolved
@@ -1,18 +1,13 @@
 /** @jsx jsx */
 import { jsx } from "theme-ui"
 import { useColorMode } from "theme-ui"
-<<<<<<< HEAD
 import { withI18n } from "@lingui/react"
 import { t, Trans } from "@lingui/macro"
-import GithubIcon from "react-icons/lib/go/mark-github"
-import TwitterIcon from "react-icons/lib/fa/twitter"
-=======
 import { GoMarkGithub as GithubIcon } from "react-icons/go"
 import {
   FaTwitter as TwitterIcon,
   FaDiscord as DiscordIcon,
 } from "react-icons/fa"
->>>>>>> 0d573632
 
 import Link from "./localized-link"
 import SearchForm from "./search-form"
