import React from "react"
<<<<<<< HEAD
import { Link } from "gatsby"
import GithubIcon from "react-icons/lib/go/mark-github"
=======
import Link from "gatsby-link"
>>>>>>> 0a6fb373
import TwitterIcon from "react-icons/lib/fa/twitter"
import DiscordIcon from "../components/discord"
import GithubIcon from "react-icons/lib/go/mark-github"
import SearchForm from "../components/search-form"
import logo from "../logo.svg"
import typography, { rhythm, scale } from "../utils/typography"
import presets, { colors } from "../utils/presets"
import { vP, vPHd, vPVHd, vPVVHd } from "./gutters"

const navItemStyles = {
  ...scale(-1 / 3),
  boxSizing: `border-box`,
  display: `inline-block`,
  color: `inherit`,
  textDecoration: `none`,
  textTransform: `uppercase`,
  letterSpacing: `0.03em`,
  lineHeight: `calc(${presets.headerHeight} - 6px)`,
  padding: `6px ${rhythm(1 / 2)} 0`,
  position: `relative`,
  top: 0,
  transition: `color .15s ease-out`,
  "&:hover": {
    opacity: 0.8,
  },
}
const NavItem = ({ linkTo, children }) => (
  <li
    css={{
      display: `inline-block`,
      margin: 0,
    }}
  >
    <Link to={linkTo} css={navItemStyles}>
      {children}
    </Link>
  </li>
)

export default ({ pathname }) => {
  const isHomepage = pathname == `/`
  const isBlog = pathname == `/blog/`
  let styles = {}
  if (isHomepage) {
    styles.backgroundColor = `rgba(255,255,255,0)`
    styles.borderBottomColor = `transparent`
    styles[presets.Tablet] = {
      position: isHomepage || isBlog ? `absolute` : `fixed`,
    }
  } else if (isBlog) {
    styles.backgroundColor = `#fff`
    styles[presets.Tablet] = {
      borderBottomColor: `transparent`,
      position: isHomepage || isBlog ? `absolute` : `fixed`,
      backgroundColor: colors.ui.whisper,
    }
  }
  const socialIconsStyles = {
    color: colors.lilac,
    [presets.Phablet]: {
      color: isHomepage ? colors.ui.light : false,
    },
  }
  const gutters = isHomepage
    ? {
        paddingLeft: vP,
        paddingRight: vP,
        paddingTop: rhythm(1.5),
        [presets.Hd]: {
          paddingLeft: vPHd,
          paddingRight: vPHd,
        },
        [presets.VHd]: {
          paddingLeft: vPVHd,
          paddingRight: vPVHd,
        },
        [presets.VVHd]: {
          paddingLeft: vPVVHd,
          paddingRight: vPVVHd,
        },
      }
    : {}

  return (
    <div
      role="navigation"
      css={{
        borderBottom: `1px solid ${colors.ui.light}`,
        backgroundColor: `rgba(255,255,255,0.975)`,
        position: isHomepage ? `absolute` : false,
        height: presets.headerHeight,
        zIndex: `2`,
        left: 0,
        right: 0,
        [presets.Tablet]: {
          position: isHomepage || isBlog ? `absolute` : `fixed`,
        },
        ...styles,
      }}
    >
      <div
        css={{
          //maxWidth: rhythm(presets.maxWidth),
          margin: `0 auto`,
          paddingLeft: rhythm(3 / 4),
          paddingRight: rhythm(3 / 4),
          ...gutters,
          fontFamily: typography.options.headerFontFamily.join(`,`),
          display: `flex`,
          alignItems: `center`,
          width: `100%`,
          height: `100%`,
        }}
      >
        <Link
          to="/"
          css={{
            alignItems: `center`,
            color: `inherit`,
            display: `flex`,
            textDecoration: `none`,
            marginRight: rhythm(1 / 2),
          }}
        >
          <img
            src={logo}
            css={{
              height: 28,
              width: `auto`,
              margin: 0,
            }}
            alt=""
          />
        </Link>
        <ul
          css={{
            display: `none`,
            [presets.Tablet]: {
              display: `flex`,
              margin: 0,
              padding: 0,
              listStyle: `none`,
              flexGrow: 1,
              overflowX: `auto`,
              maskImage: `linear-gradient(to right, transparent, white ${rhythm(
                1 / 8
              )}, white 98%, transparent)`,
            },
          }}
        >
          <NavItem linkTo="/docs/">Docs</NavItem>
          <NavItem linkTo="/tutorial/">Tutorial</NavItem>
          <NavItem linkTo="/community/">Community</NavItem>
          <NavItem linkTo="/features/">Features</NavItem>
          <NavItem linkTo="/blog/">Blog</NavItem>
        </ul>
        <div
          css={{
            display: `flex`,
            marginLeft: `auto`,
          }}
        >
          <SearchForm
            key="SearchForm"
            iconStyles={{ ...socialIconsStyles }}
            isHomepage={isHomepage}
          />
          <a
            href="https://github.com/gatsbyjs/gatsby"
            title="GitHub"
            css={{
              ...navItemStyles,
              ...socialIconsStyles,
            }}
          >
            <GithubIcon style={{ verticalAlign: `text-top` }} />
          </a>

          <div
            css={{
              display: `none`,
              [presets.Desktop]: { display: !isHomepage && `inline-block` },
              [presets.Hd]: { display: `inline-block` },
            }}
          >
            <a
              href="https://discord.gg/0ZcbPKXt5bZjGY5n"
              title="Discord"
              css={{
                ...navItemStyles,
                ...socialIconsStyles,
              }}
            >
              <DiscordIcon overrideCSS={{ verticalAlign: `text-top` }} />
            </a>
            <a
              href="https://twitter.com/gatsbyjs"
              title="@gatsbyjs"
              css={{
                ...navItemStyles,
                ...socialIconsStyles,
                paddingRight: 0,
              }}
            >
              <TwitterIcon style={{ verticalAlign: `text-top` }} />
            </a>
          </div>
        </div>
      </div>
    </div>
  )
}<|MERGE_RESOLUTION|>--- conflicted
+++ resolved
@@ -1,10 +1,6 @@
 import React from "react"
-<<<<<<< HEAD
 import { Link } from "gatsby"
 import GithubIcon from "react-icons/lib/go/mark-github"
-=======
-import Link from "gatsby-link"
->>>>>>> 0a6fb373
 import TwitterIcon from "react-icons/lib/fa/twitter"
 import DiscordIcon from "../components/discord"
 import GithubIcon from "react-icons/lib/go/mark-github"
