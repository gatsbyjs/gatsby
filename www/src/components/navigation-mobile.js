--- conflicted
+++ resolved
@@ -25,11 +25,7 @@
       textAlign: `center`,
     }}
   >
-<<<<<<< HEAD
-    <img alt="" src={icon} css={{ height: 32, display: `block`, margin: `0 auto` }} />
-=======
     <img src={icon} css={{ height: 32, display: `block`, margin: `0 auto` }} alt={`${label} Icon`} />
->>>>>>> 1c8d2b62
     <div>{label}</div>
   </Link>
 )
