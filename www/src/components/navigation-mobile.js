--- conflicted
+++ resolved
@@ -8,25 +8,10 @@
   TutorialIcon,
   PluginsIcon,
   ShowcaseIcon,
-<<<<<<< HEAD
-} from "../assets/mobile-nav-icons"
-import { mediaQueries } from "../gatsby-plugin-theme-ui"
-=======
   SvgDefs,
 } from "../assets/icons"
-import {
-  colors,
-  transition,
-  radii,
-  space,
-  mediaQueries,
-  sizes,
-  fontSizes,
-  lineHeights,
-  fonts,
-  zIndices,
-} from "../utils/presets"
->>>>>>> 1288c234
+import { mediaQueries } from "../gatsby-plugin-theme-ui"
+
 import { svgStyles } from "../utils/styles"
 
 const getProps = ({ isPartiallyCurrent }) => {
