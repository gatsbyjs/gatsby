--- conflicted
+++ resolved
@@ -1,12 +1,8 @@
 /** @jsx jsx */
 import { jsx } from "theme-ui"
-<<<<<<< HEAD
 import Link from "./localized-link"
-=======
-import { Link } from "gatsby"
 import { t } from "@lingui/macro"
 import { withI18n } from "@lingui/react"
->>>>>>> dcc6d944
 
 import {
   BlogIcon,
