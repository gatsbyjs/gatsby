--- conflicted
+++ resolved
@@ -1,12 +1,7 @@
 /** @jsx jsx */
 import { jsx } from "theme-ui"
-<<<<<<< HEAD
 import Link from "./localized-link"
-import TagsIcon from "react-icons/lib/ti/tags"
-=======
-import { Link } from "gatsby"
 import { TiTags as TagsIcon } from "react-icons/ti"
->>>>>>> f71fea17
 const { kebabCase } = require(`lodash-es`)
 
 import Button from "./button"
