--- conflicted
+++ resolved
@@ -5,19 +5,11 @@
 import { Helmet } from "react-helmet"
 
 import { Link } from "gatsby"
-<<<<<<< HEAD
-import Container from "../components/container"
-import MarkdownPageFooter from "../components/markdown-page-footer"
-import FooterLinks from "../components/shared/footer-links"
-import { GoMarkGithub as GithubIcon } from "react-icons/go"
-import GatsbyIcon from "../components/gatsby-monogram"
-=======
 import Container from "./container"
 import MarkdownPageFooter from "./markdown-page-footer"
 import FooterLinks from "./shared/footer-links"
-import GithubIcon from "react-icons/lib/go/mark-github"
+import { GoMarkGithub as GithubIcon } from "react-icons/go"
 import GatsbyIcon from "./gatsby-monogram"
->>>>>>> 1aa29744
 
 const PackageReadMe = props => {
   const { page, packageName, excerpt, html, githubUrl, timeToRead } = props
