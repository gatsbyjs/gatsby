--- conflicted
+++ resolved
@@ -1,13 +1,8 @@
 import React, { Component } from "react"
 import PropTypes from "prop-types"
 import styled from "@emotion/styled"
-<<<<<<< HEAD
 import Link from "../localized-link"
-import ArrowForwardIcon from "react-icons/lib/md/arrow-forward"
-=======
-import { Link } from "gatsby"
 import { MdArrowForward as ArrowForwardIcon } from "react-icons/md"
->>>>>>> f71fea17
 
 import HomepageBlogPost from "./homepage-blog-post"
 import {
