/** @jsx jsx */
import { jsx } from "theme-ui"
import { mediaQueries } from "gatsby-design-tokens/dist/theme-gatsbyjs-org"

const container = {
  boxSizing: `border-box`,
  position: `relative`,
<<<<<<< HEAD
  pr: { xxs: 6, md: 10 },
  pl: { xxs: 6, md: 10 },
  zIndex: 1
}

export const Section = styled(Container)()

Section.propTypes = {
  ...propTypes.space
}

Section.defaultProps = {
  ...Container.defaultProps,
  as: `section`,
  pt: { xxs: 4, sm: 5, md: 8 },
  pb: { xxs: 4, sm: 5, md: 8 }
}
=======
  px: 6,
  zIndex: 1,
}

export const Container = ({ children, ...rest }) => (
  <div
    sx={{
      ...rest,
      ...container,
      [mediaQueries.md]: {
        px: 10,
      },
    }}
  >
    {children}
  </div>
)

export const Section = ({ children, ...rest }) => (
  <section
    sx={{
      ...rest,
      ...container,
      py: 4,
      [mediaQueries.sm]: {
        py: 5,
      },
      [mediaQueries.md]: {
        py: 8,
        px: 10,
      },
    }}
  >
    {children}
  </section>
)
>>>>>>> 90f60f0d

export const copyColumnWidth = `20rem`
export const copyColumnGutter = 10

export const Columns = ({ children, ...rest }) => (
  <div
    sx={{
      ...rest,
      display: `flex`,
      flexDirection: `column`,
      mt: 4,
      mb: 8,
      [mediaQueries.lg]: {
        flexDirection: `row`,
      },
    }}
  >
    {children}
  </div>
)

export const CopyColumn = ({
  children,
  sticky = true,
  narrow = true,
  ...rest
}) => (
  <div
    css={{
      "p, ul, ol": {
        maxWidth: `40rem`
      }
    }}
    sx={{
      ...rest,
      fontSize: 2,
      mr: 0,
      mb: 4,
      maxWidth: `30rem`,
      width: `100%`,
      flex: `0 0 auto`,
      [mediaQueries.md]: {
        mr: copyColumnGutter,
      },
      [mediaQueries.lg]: {
        mb: 0,
        maxWidth: `none`,
        width: narrow ? copyColumnWidth : `30rem`,
      },
    }}
  >
    <div
      sx={{
<<<<<<< HEAD
        position: sticky ? `sticky` : `relative`,
        top: t =>
          sticky
            ? `calc(${t.sizes.headerHeight} + ${t.sizes.bannerHeight} + 2.5rem)`
            : false
=======
        position: `relative`,
        [mediaQueries.md]: {
          position: sticky ? `sticky` : `relative`,
          top: t =>
            sticky
              ? `calc(${t.sizes.headerHeight} + ${t.sizes.bannerHeight} + 2.5rem)`
              : false,
        },
>>>>>>> 90f60f0d
      }}
    >
      {children}
    </div>
  </div>
)

export const ContentColumn = ({ children, fullWidth, ...rest }) => (
  <div
    css={{
      "p, ul, ol": {
        maxWidth: `40rem`
      }
    }}
    sx={{
      ...rest,
      width: `100%`,
      overflow: `hidden`,
      position: `relative`,
      [mediaQueries.lg]: {
        width: fullWidth ? `100%` : `50rem`,
        maxWidth: fullWidth ? `none` : false,
      },
    }}
  >
    {children}
  </div>
)<|MERGE_RESOLUTION|>--- conflicted
+++ resolved
@@ -5,27 +5,8 @@
 const container = {
   boxSizing: `border-box`,
   position: `relative`,
-<<<<<<< HEAD
-  pr: { xxs: 6, md: 10 },
-  pl: { xxs: 6, md: 10 },
+  px: 6,
   zIndex: 1
-}
-
-export const Section = styled(Container)()
-
-Section.propTypes = {
-  ...propTypes.space
-}
-
-Section.defaultProps = {
-  ...Container.defaultProps,
-  as: `section`,
-  pt: { xxs: 4, sm: 5, md: 8 },
-  pb: { xxs: 4, sm: 5, md: 8 }
-}
-=======
-  px: 6,
-  zIndex: 1,
 }
 
 export const Container = ({ children, ...rest }) => (
@@ -34,8 +15,8 @@
       ...rest,
       ...container,
       [mediaQueries.md]: {
-        px: 10,
-      },
+        px: 10
+      }
     }}
   >
     {children}
@@ -49,18 +30,17 @@
       ...container,
       py: 4,
       [mediaQueries.sm]: {
-        py: 5,
+        py: 5
       },
       [mediaQueries.md]: {
         py: 8,
-        px: 10,
-      },
+        px: 10
+      }
     }}
   >
     {children}
   </section>
 )
->>>>>>> 90f60f0d
 
 export const copyColumnWidth = `20rem`
 export const copyColumnGutter = 10
@@ -74,8 +54,8 @@
       mt: 4,
       mb: 8,
       [mediaQueries.lg]: {
-        flexDirection: `row`,
-      },
+        flexDirection: `row`
+      }
     }}
   >
     {children}
@@ -103,33 +83,25 @@
       width: `100%`,
       flex: `0 0 auto`,
       [mediaQueries.md]: {
-        mr: copyColumnGutter,
+        mr: copyColumnGutter
       },
       [mediaQueries.lg]: {
         mb: 0,
         maxWidth: `none`,
-        width: narrow ? copyColumnWidth : `30rem`,
-      },
+        width: narrow ? copyColumnWidth : `30rem`
+      }
     }}
   >
     <div
       sx={{
-<<<<<<< HEAD
-        position: sticky ? `sticky` : `relative`,
-        top: t =>
-          sticky
-            ? `calc(${t.sizes.headerHeight} + ${t.sizes.bannerHeight} + 2.5rem)`
-            : false
-=======
         position: `relative`,
         [mediaQueries.md]: {
           position: sticky ? `sticky` : `relative`,
           top: t =>
             sticky
               ? `calc(${t.sizes.headerHeight} + ${t.sizes.bannerHeight} + 2.5rem)`
-              : false,
-        },
->>>>>>> 90f60f0d
+              : false
+        }
       }}
     >
       {children}
@@ -151,8 +123,8 @@
       position: `relative`,
       [mediaQueries.lg]: {
         width: fullWidth ? `100%` : `50rem`,
-        maxWidth: fullWidth ? `none` : false,
-      },
+        maxWidth: fullWidth ? `none` : false
+      }
     }}
   >
     {children}
