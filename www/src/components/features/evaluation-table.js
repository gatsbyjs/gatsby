--- conflicted
+++ resolved
@@ -62,13 +62,8 @@
                             "&:hover": {
                               cursor: j >= 0 ? `pointer` : `inherit`,
                             },
-<<<<<<< HEAD
-                            borderColor: `ui.border`,
-                            borderBottom: !showTooltip(s, i) ? 1 : `none`,
-=======
                             borderBottom: !showTooltip(s, i) ? 1 : `none`,
                             borderColor: `ui.border`,
->>>>>>> aa101a10
                             minWidth: 40,
                             px: 0,
                             textAlign: `left`,
