--- conflicted
+++ resolved
@@ -141,14 +141,10 @@
               size={16}
               cssProps={{
                 transform: `translate(${iconOffset}px, 5px) rotate(90deg)`,
-<<<<<<< HEAD
                 transition: t =>
                   `transform ${t.transition.speed.slow} ${
                     t.transition.curve.default
                   }`,
-=======
-                transition: `transform ${transition.speed.fast} ${transition.curve.default}`,
->>>>>>> c7833891
               }}
             />
             <ChevronSvg
@@ -156,14 +152,13 @@
               cssProps={{
                 transform: `translate(${5 -
                   iconOffset}px, -5px) rotate(270deg)`,
-<<<<<<< HEAD
                 transition: t =>
                   `transform ${t.transition.speed.slow} ${
                     t.transition.curve.default
                   }`,
-=======
-                transition: `transform ${transition.speed.fast} ${transition.curve.default}`,
->>>>>>> c7833891
+                transition: `transform ${transition.speed.fast} ${
+                  transition.curve.default
+                }`,
               }}
             />
           </div>
@@ -173,67 +168,4 @@
   }
 }
 
-<<<<<<< HEAD
-export default StickyResponsiveSidebar
-=======
-export default StickyResponsiveSidebar
-
-const styles = {
-  sidebarScrollContainer: {
-    border: 0,
-    bottom: 0,
-    display: `block`,
-    height: `100vh`,
-    position: `fixed`,
-    top: 0,
-    transition: `opacity ${transition.speed.slow} ${transition.curve.default}`,
-    width: 320,
-    zIndex: zIndices.sidebar,
-    [mediaQueries.md]: {
-      height: `calc(100vh - ${sizes.headerHeight} - ${sizes.bannerHeight})`,
-      maxWidth: `none`,
-      opacity: `1 !important`,
-      pointerEvents: `auto`,
-      top: `calc(${sizes.headerHeight} + ${sizes.bannerHeight})`,
-      width: rhythm(sizes.sidebarWidth.default),
-    },
-    [mediaQueries.lg]: {
-      width: rhythm(sizes.sidebarWidth.large),
-    },
-  },
-  sidebar: {
-    height: `100%`,
-    transition: `transform ${transition.speed.slow} ${transition.curve.default}`,
-    boxShadow: shadows.dialog,
-    [mediaQueries.md]: {
-      transform: `none !important`,
-      boxShadow: `none`,
-    },
-  },
-  sidebarToggleButton: {
-    backgroundColor: colors.gatsby,
-    borderRadius: `50%`,
-    bottom: space[11],
-    boxShadow: shadows.dialog,
-    cursor: `pointer`,
-    display: `flex`,
-    height: space[10],
-    justifyContent: `space-around`,
-    position: `fixed`,
-    right: space[6],
-    visibility: `visible`,
-    width: space[10],
-    zIndex: zIndices.floatingActionButton,
-    [mediaQueries.md]: { display: `none` },
-  },
-  sidebarToggleButtonInner: {
-    alignSelf: `center`,
-    color: colors.white,
-    display: `flex`,
-    flexDirection: `column`,
-    height: space[5],
-    visibility: `visible`,
-    width: space[5],
-  },
-}
->>>>>>> c7833891
+export default StickyResponsiveSidebar