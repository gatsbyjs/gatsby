import React from "react"

import ChevronSvg from "./chevron-svg"
import {
  colors,
  transition,
  fontSizes,
  letterSpacings,
  space,
  fonts,
} from "../../utils/presets"
import indention from "../../utils/sidebar/indention"
import presets from "../../utils/sidebar/presets"

const Chevron = ({ isExpanded }) => (
  <span
    css={{
      display: `flex`,
      flexShrink: 0,
      marginLeft: `auto`,
      height: `100%`,
      width: `100%`,
      paddingTop: `1.3em`,
      minHeight: presets.itemMinHeight,
      minWidth: presets.itemMinHeight,
      "&:hover": {
        background: presets.activeSectionBackground,
      },
    }}
  >
    <ChevronSvg
      cssProps={{
<<<<<<< HEAD
        color: colors.gray.light ,
=======
        color: colors.gray.calm,
>>>>>>> e9e6d4ee
        marginLeft: `auto`,
        marginRight: `auto`,
        transform: isExpanded ? `rotate(180deg)` : `rotate(270deg)`,
        transition: `transform ${transition.speed.fast} ${
          transition.curve.default
        }`,
      }}
    />
  </span>
)

const TitleButton = ({
  isActive,
  isExpanded,
  item,
  onSectionTitleClick,
  uid,
}) => (
  <button
    aria-expanded={isExpanded}
    aria-controls={uid}
    css={{
      ...styles.resetButton,
      ...styles.button,
      paddingLeft: item.level === 0 ? space[6] : 0,
      paddingRight: `0 !important`,
      minHeight: 40,
      "&:before": {
        ...styles.ulHorizontalDivider,
        bottom: 0,
        left: item.level === 0 ? space[6] : 0,
        top: `auto`,
      },
    }}
    onClick={() => onSectionTitleClick(item)}
  >
    <SectionTitle isExpanded={isExpanded} isActive={isActive} item={item}>
      {item.title}
      <span
        css={{
          position: `absolute`,
          top: 0,
          bottom: 0,
          right: 0,
          minHeight: presets.itemMinHeight,
          width: presets.itemMinHeight,
        }}
      >
        <Chevron isExpanded={isExpanded} />
      </span>
    </SectionTitle>
  </button>
)

const SplitButton = ({
  createLink,
  isActive,
  isExpanded,
  isParentOfActiveItem,
  item,
  location,
  onLinkClick,
  onSectionTitleClick,
  uid,
}) => (
  <span
    css={{
      alignItems: `flex-end`,
      display: `flex`,
      position: `relative`,
      width: `100%`,
    }}
  >
    <span
      css={{
        flexGrow: 1,
        // borderRight: `1px solid ${presets.itemBorderColor}`,
      }}
    >
      {createLink({
        isActive,
        isExpanded,
        isParentOfActiveItem,
        item,
        location,
        onLinkClick,
        level: item.level,
        customCSS: {
          ...(item.level === 0 &&
            item.ui !== `steps` && {
              "&&": {
                ...styles.level0,
                color:
                  (isParentOfActiveItem && isExpanded) || isActive
                    ? colors.gatsby
                    : colors.gray.copy,
              },
            }),
          paddingRight: presets.itemMinHeight,
        },
      })}
    </span>
    <button
      aria-controls={uid}
      aria-expanded={isExpanded}
      aria-label={item.title + (isExpanded ? ` collapse` : ` expand`)}
      css={{
        ...styles.resetButton,
        marginLeft: `auto`,
        position: `absolute`,
        top: 0,
        bottom: 0,
        right: 0,
        minHeight: presets.itemMinHeight,
        width: presets.itemMinHeight,
        zIndex: 1,
      }}
      onClick={() => onSectionTitleClick(item)}
    >
      <Chevron isExpanded={isExpanded} />
    </button>
  </span>
)

const Title = ({ item, isActive, isExpanded }) => (
  <div
    css={{
      alignItems: `center`,
      display: `flex`,
      paddingLeft: indention(item.level),
      minHeight: 40,
    }}
  >
    <SectionTitle
      disabled
      isActive={isActive}
      isExpanded={isExpanded}
      item={item}
    >
      {item.title}
    </SectionTitle>
  </div>
)

const SectionTitle = ({ children, isExpanded, isActive, disabled, item }) => (
  <h3
    css={{
      alignItems: `center`,
      display: `flex`,
      fontSize: fontSizes[1],
      // fontFamily: fonts.system,
      // fontWeight: isActive ? `bold` : `normal`,
      fontWeight: `normal`,
      textTransform: `uppercase`,
      letterSpacing: letterSpacings.tracked,
      textRendering: `optimizelegibility`,
      margin: 0,
      ...(item.level === 0 && { ...styles.level0 }),
      color:
        isExpanded && !disabled
          ? colors.gatsby
          : disabled
          ? colors.gray.calm
          : false,
      "&:hover": {
        color: disabled ? false : colors.gatsby,
      },
    }}
  >
    {children}
  </h3>
)

export { Title, TitleButton, SplitButton }

const styles = {
  resetButton: {
    backgroundColor: `transparent`,
    border: 0,
    cursor: `pointer`,
    padding: 0,
  },
  button: {
    position: `relative`,
    textAlign: `left`,
    width: `100%`,
  },
  ulHorizontalDivider: {
    background: presets.itemBorderColor,
    top: 0,
    content: `''`,
    height: 1,
    position: `absolute`,
    right: 0,
    left: space[6],
  },
  level0: {
    fontFamily: fonts.header,
    letterSpacing: letterSpacings.tracked,
    textTransform: `uppercase`,
    fontSize: fontSizes[1],
  },
}<|MERGE_RESOLUTION|>--- conflicted
+++ resolved
@@ -30,11 +30,7 @@
   >
     <ChevronSvg
       cssProps={{
-<<<<<<< HEAD
-        color: colors.gray.light ,
-=======
         color: colors.gray.calm,
->>>>>>> e9e6d4ee
         marginLeft: `auto`,
         marginRight: `auto`,
         transform: isExpanded ? `rotate(180deg)` : `rotate(270deg)`,
