--- conflicted
+++ resolved
@@ -1,10 +1,5 @@
 /** @jsx jsx */
 import { jsx } from "theme-ui"
-<<<<<<< HEAD
-import { withI18n } from "@lingui/react"
-=======
-
->>>>>>> f14c99b8
 import ChevronSvg from "./chevron-svg"
 import indention from "../../utils/sidebar/indention"
 import ItemLink from "./item-link"
@@ -168,13 +163,7 @@
       <button
         aria-controls={uid}
         aria-expanded={isExpanded}
-<<<<<<< HEAD
-        aria-label={i18n._(item.title)}
-=======
-        aria-label={
-          isExpanded ? `${item.title} collapse` : `${item.title} expand`
-        }
->>>>>>> f14c99b8
+        aria-label={`${item.title} toggle`}
         sx={{
           ...styles.resetButton,
           bottom: 0,
