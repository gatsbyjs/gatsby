import React, { Fragment } from "react"

import Item from "./item"
import { Title, TitleButton, SplitButton } from "./section-title"
import { colors, space, transition } from "../../utils/presets"
import presets from "../../utils/sidebar/presets"

const ItemWithSubitems = ({
  activeItemLink,
  createLink,
  isExpanded,
  isParentOfActiveItem,
  item,
  location,
  onLinkClick,
  onSectionTitleClick,
  uid,
  disableAccordions,
}) => {
  const SectionTitleComponent = disableAccordions ? Title : TitleButton
  const isActive = item.link === activeItemLink.link

  return (
    <Fragment>
      {item.link ? (
        <SplitButton
          createLink={createLink}
          isActive={isActive}
          isExpanded={isExpanded}
          isParentOfActiveItem={isParentOfActiveItem}
          item={item}
          location={location}
          onLinkClick={onLinkClick}
          onSectionTitleClick={onSectionTitleClick}
          uid={uid}
        />
      ) : (
        <SectionTitleComponent
          isActive={isActive}
          isExpanded={isExpanded}
          isParentOfActiveItem={isParentOfActiveItem}
          item={item}
          onSectionTitleClick={onSectionTitleClick}
          uid={uid}
        />
      )}
    </Fragment>
  )
}

class Accordion extends React.Component {
  constructor(props) {
    super(props)

    this.state = {
      uid: (`` + Math.random()).replace(/\D/g, ``),
    }

    this.handleClick = this.handleClick.bind(this)
  }

  handleClick(...args) {
    if (this.props.onLinkClick) {
      this.props.onLinkClick(...args)
    }

    if (this.props.onSectionTitleClick) {
      this.props.onSectionTitleClick(...args)
    }
  }

  render() {
    const {
      activeItemLink,
      activeItemParents,
      createLink,
      isActive,
      isParentOfActiveItem,
      item,
      location,
      onLinkClick,
      onSectionTitleClick,
      openSectionHash,
      isSingle,
      disableAccordions,
    } = this.props
    const uid = `item_` + this.state.uid
    const isExpanded = openSectionHash[item.title] || disableAccordions

    return (
      <li
        css={{
          background:
            (isParentOfActiveItem && item.level === 0) ||
            (isActive && item.level === 0)
              ? presets.activeSectionBackground
              : false,
<<<<<<< HEAD
          position: `relative`
=======
          position: `relative`,
          transition: `all ${transition.speed.fast} ${
            transition.curve.default
          }`,
          marginTop:
            item.level === 0 && disableAccordions && !isSingle
              ? `${space[4]} !important`
              : false,
          ...(item.level === 0 &&
            !isSingle && {
              "::before": {
                content: `" "`,
                position: `absolute`,
                borderTop:
                  !isExpanded && !isSingle && !isActive
                    ? `1px solid ${colors.gray.border}`
                    : `1px solid ${colors.ui.light}`,
                left:
                  (isParentOfActiveItem && isExpanded) ||
                  (isActive && isExpanded)
                    ? 0
                    : space[6],
                right: 0,
                top: 0,
              },
              ":after": {
                top: `auto`,
                bottom: -1,
              },
            }),
          // marginTop:
          //   level === 0 && isExpanded ? `${space[4]} !important` : false,
>>>>>>> e9e6d4ee
        }}
      >
        <ItemWithSubitems
          activeItemLink={activeItemLink}
          activeItemParents={activeItemParents}
          createLink={createLink}
          isActive={isActive}
          isExpanded={isExpanded}
          isParentOfActiveItem={isParentOfActiveItem}
          item={item}
          location={location}
          onLinkClick={onLinkClick}
          onSectionTitleClick={onSectionTitleClick}
          uid={uid}
          disableAccordions={disableAccordions}
        />
        <ul
          id={uid}
          css={{
            listStyle: `none`,
            margin: 0,
            position: `relative`,
            display: isExpanded ? `block` : `none`,
            ...(item.ui === `steps` && {
              "&:after": {
                background: colors.gray.border,
                bottom: 0,
                content: `''`,
                left: 27,
                position: `absolute`,
                top: 0,
                width: 1,
              },
            }),
          }}
        >
          {item.items.map(subitem => (
            <Item
              activeItemLink={activeItemLink}
              activeItemParents={activeItemParents}
              createLink={createLink}
              item={subitem}
              key={subitem.title}
              location={location}
              onLinkClick={onLinkClick}
              isExpanded={isExpanded}
              onSectionTitleClick={onSectionTitleClick}
              openSectionHash={openSectionHash}
              ui={item.ui}
            />
          ))}
        </ul>
      </li>
    )
  }
}

export default Accordion<|MERGE_RESOLUTION|>--- conflicted
+++ resolved
@@ -95,9 +95,6 @@
             (isActive && item.level === 0)
               ? presets.activeSectionBackground
               : false,
-<<<<<<< HEAD
-          position: `relative`
-=======
           position: `relative`,
           transition: `all ${transition.speed.fast} ${
             transition.curve.default
@@ -127,10 +124,7 @@
                 top: `auto`,
                 bottom: -1,
               },
-            }),
-          // marginTop:
-          //   level === 0 && isExpanded ? `${space[4]} !important` : false,
->>>>>>> e9e6d4ee
+            })
         }}
       >
         <ItemWithSubitems
