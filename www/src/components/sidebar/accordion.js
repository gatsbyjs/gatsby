--- conflicted
+++ resolved
@@ -143,10 +143,6 @@
           <ul
             id={uid}
             sx={{
-<<<<<<< HEAD
-              // display: isExpanded ? `block` : `none`,
-=======
->>>>>>> 05eb934e
               listStyle: `none`,
               margin: 0,
               position: `relative`,
