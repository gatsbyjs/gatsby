/** @jsx jsx */
import { jsx } from "theme-ui"
<<<<<<< HEAD
import Link from "../localized-link"
=======
import { Link } from "gatsby"
import { t, Trans } from "@lingui/macro"

const links = [
  { to: `/accessibility-statement/`, text: t`Accessibility Statement` },
  { to: `/contributing/code-of-conduct/`, text: t`Code of Conduct` },
  { to: `/guidelines/logo/`, text: t`Logo & Assets` },
]
>>>>>>> dcc6d944

const FooterLinks = props => (
  <footer>
    <ul
      sx={{
        background: props => (props.bg ? props.bg : `0`),
        borderColor: `ui.border`,
        borderTopStyle: `solid`,
        borderTopWidth: `1px`,
        fontSize: 1,
        listStyle: `none`,
        m: 0,
        mb: props => (props.bottomMargin ? props.bottomMargin : 0),
        mt: 9,
        px: 6,
        py: 9,
        textAlign: `center`,
        width: `100%`,
        "& li": {
          display: `inline-block`,
          "&:after": {
            color: `textMuted`,
            content: `"•"`,
            padding: 3,
          },
          "&:last-of-type:after": {
            content: `none`,
          },
          "& a": {
            color: `navigation.linkDefault`,
            borderColor: `transparent`,
            "&:hover": {
              color: `navigation.linkHover`,
              borderColor: `link.hoverBorder`,
            },
          },
        },
      }}
    >
      {links.map(({ to, text }) => (
        <li key={to}>
          <Link to={to}>
            <Trans id={text} />
          </Link>
        </li>
      ))}
      <li>
        <a href="https://www.gatsbyjs.com">Gatsbyjs.com</a>
      </li>
    </ul>
  </footer>
)

export default FooterLinks<|MERGE_RESOLUTION|>--- conflicted
+++ resolved
@@ -1,9 +1,6 @@
 /** @jsx jsx */
 import { jsx } from "theme-ui"
-<<<<<<< HEAD
 import Link from "../localized-link"
-=======
-import { Link } from "gatsby"
 import { t, Trans } from "@lingui/macro"
 
 const links = [
@@ -11,7 +8,6 @@
   { to: `/contributing/code-of-conduct/`, text: t`Code of Conduct` },
   { to: `/guidelines/logo/`, text: t`Logo & Assets` },
 ]
->>>>>>> dcc6d944
 
 const FooterLinks = props => (
   <footer>
