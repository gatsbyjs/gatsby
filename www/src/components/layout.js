--- conflicted
+++ resolved
@@ -147,25 +147,7 @@
 
     return (
       <div className={isHomepage ? `is-homepage` : ``}>
-<<<<<<< HEAD
         <SiteMetadata pathname={this.props.location.pathname} />
-=======
-        <Helmet defaultTitle={`GatsbyJS`} titleTemplate={`%s | GatsbyJS`}>
-          <meta
-            name="viewport"
-            content="width=device-width, initial-scale=1, shrink-to-fit=no, viewport-fit=cover"
-          />
-          <meta name="twitter:site" content="@gatsbyjs" />
-          <meta property="og:type" content="website" />
-          <meta property="og:site_name" content="GatsbyJS" />
-          <meta name="docsearch:version" content="2.0" />
-          <link
-            rel="canonical"
-            href={`https://gatsbyjs.org${this.props.location.pathname}`}
-          />
-          <html lang="en" />
-        </Helmet>
->>>>>>> 9b816cc9
         <SkipNavLink css={styles.skipLink}>Skip to main content</SkipNavLink>
         <Banner background={isHomepage ? `#402060` : false}>
           These are the docs for v2.
