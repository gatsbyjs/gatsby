--- conflicted
+++ resolved
@@ -6,15 +6,6 @@
 
 import { getItemList } from "../utils/sidebar/item-list"
 import { globalStyles } from "../utils/styles/global"
-<<<<<<< HEAD
-import {
-  colors,
-  space,
-  zIndices,
-  mediaQueries,
-} from "gatsby-design-tokens/dist/theme-gatsbyjs-org"
-=======
->>>>>>> 535e76e8
 import { breakpointGutter } from "../utils/styles"
 import Banner from "../components/banner"
 import Navigation from "../components/navigation"
