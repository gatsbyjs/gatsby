/** @jsx jsx */
import { jsx } from "theme-ui"
import React from "react"

import { Global } from "@emotion/core"

import { globalStyles } from "../utils/styles/global"
import { breakpointGutter } from "../utils/styles"
import Banner from "../components/banner"
import Navigation from "../components/navigation"
import MobileNavigation from "../components/navigation-mobile"
import SiteMetadata from "../components/site-metadata"
import SkipNavLink from "../components/skip-nav-link"
import "../assets/fonts/futura"
import { defaultLang } from "../utils/i18n"

export const LocaleContext = React.createContext(defaultLang)

<<<<<<< HEAD
class DefaultLayout extends React.Component {
  constructor() {
    super()
    this.handleCloseModal = this.handleCloseModal.bind(this)
  }

  handleCloseModal() {
    navigate(this.props.modalBackgroundPath)
  }

  componentDidMount() {
    if (this.props.isModal && window.innerWidth > 750) {
      mousetrap.bind(`left`, this.props.modalPrevious)
      mousetrap.bind(`right`, this.props.modalNext)
      mousetrap.bind(`spacebar`, this.props.modalNext)

      document.querySelector(`html`).style.overflowY = `hidden`
    }
  }

  componentWillUnmount() {
    if (this.props.isModal && window.innerWidth > 750) {
      mousetrap.unbind(`left`)
      mousetrap.unbind(`right`)
      mousetrap.unbind(`spacebar`)

      document.querySelector(`html`).style.overflowY = `auto`
    }
  }

  render() {
    let isModal = false
    if (!windowWidth && typeof window !== `undefined`) {
      windowWidth = window.innerWidth
    }
    if (this.props.isModal && windowWidth > 750) {
      isModal = true
    }
    const isDark = this.props.colorMode[0] === `dark`

    if (isModal && window.innerWidth > 750) {
      return (
        <>
          <Global styles={globalStyles} />
          <PageRenderer
            location={{ pathname: this.props.modalBackgroundPath }}
          />
          <LazyModal
            isOpen={true}
            style={{
              content: {
                background: `none`,
                border: `none`,
                bottom: `inherit`,
                left: `inherit`,
                margin: `0 auto`,
                overflow: `visible`,
                padding: `${space[8]} 0`,
                right: `inherit`,
                top: `inherit`,
                maxWidth: `1050px`,
              },
              overlay: {
                backgroundColor: isDark
                  ? colors.modes.dark.modal.overlayBackground
                  : colors.modal.overlayBackground,
                bottom: `unset`,
                left: 0,
                minHeight: `100%`,
                minWidth: `100%`,
                overflowY: `auto`,
                position: `absolute`,
                right: 0,
                top: 0,
                zIndex: zIndices.modal,
              },
            }}
            onRequestClose={() => navigate(this.props.modalBackgroundPath)}
            contentLabel="Site Details Modal"
          >
            <div
              sx={{
                display: `flex`,
                flexWrap: `wrap`,
                justifyContent: `space-between`,
                [mediaQueries.md]: {
                  flexWrap: `nowrap`,
                },
              }}
            >
              <div
                sx={{
                  bg: `card.background`,
                  borderRadius: 2,
                  boxShadow: `dialog`,
                  position: `relative`,
                  alignItems: `center`,
                  order: 1,
                  width: `100%`,
                }}
              >
                <button
                  onClick={this.handleCloseModal}
                  sx={{
                    bg: `card.background`,
                    border: 0,
                    borderRadius: 6,
                    color: `textMuted`,
                    cursor: `pointer`,
                    fontSize: 4,
                    height: 40,
                    left: `auto`,
                    position: `absolute`,
                    right: t => t.space[7],
                    top: t => t.space[8],
                    width: 40,
                    "&:hover": {
                      bg: `ui.hover`,
                      color: `gatsby`,
                    },
                  }}
                >
                  <MdClose />
                </button>
                {this.props.children}
              </div>
              {this.props.modalPreviousLink}
              {this.props.modalNextLink}
            </div>
          </LazyModal>
        </>
      )
    }

    return (
      <LocaleContext.Provider value={this.props.locale || defaultLang}>
        <Global styles={globalStyles} />
        <SiteMetadata
          pathname={this.props.location.pathname}
          locale={this.props.locale}
        />
        <SkipNavLink />
        <Banner />
        <Navigation pathname={this.props.location.pathname} />
        <div
          className={`main-body docSearch-content`}
          sx={{
            px: `env(safe-area-inset-left)`,
            pt: t => t.sizes.bannerHeight,
            // make room for the mobile navigation
            pb: t => t.sizes.headerHeight,
            [breakpointGutter]: {
              pt: t =>
                `calc(${t.sizes.bannerHeight} + ${t.sizes.headerHeight})`,
              pb: 0,
            },
          }}
        >
          {this.props.children}
        </div>
        <MobileNavigation />
      </LocaleContext.Provider>
    )
  }
}

export default withColorMode(DefaultLayout)
=======
export default function DefaultLayout({
  location,
  locale,
  enableScrollSync,
  children,
}) {
  const itemList = getItemList(location.pathname)
  const isSidebarDisabled = !itemList

  return (
    <LocaleContext.Provider value={locale || defaultLang}>
      <Global styles={globalStyles} />
      <SiteMetadata pathname={location.pathname} locale={locale} />
      <SkipNavLink />
      <Banner />
      <Navigation pathname={location.pathname} />
      <div
        className={`main-body docSearch-content`}
        sx={{
          px: `env(safe-area-inset-left)`,
          pt: t => t.sizes.bannerHeight,
          // make room for the mobile navigation
          pb: t => t.sizes.headerHeight,
          [breakpointGutter]: {
            pt: t => `calc(${t.sizes.bannerHeight} + ${t.sizes.headerHeight})`,
            pb: 0,
          },
        }}
      >
        <PageWithSidebar
          disable={isSidebarDisabled}
          itemList={itemList}
          location={location}
          enableScrollSync={enableScrollSync}
          renderContent={() => children}
        />
      </div>
      <MobileNavigation />
    </LocaleContext.Provider>
  )
}
>>>>>>> c9050142
<|MERGE_RESOLUTION|>--- conflicted
+++ resolved
@@ -16,181 +16,7 @@
 
 export const LocaleContext = React.createContext(defaultLang)
 
-<<<<<<< HEAD
-class DefaultLayout extends React.Component {
-  constructor() {
-    super()
-    this.handleCloseModal = this.handleCloseModal.bind(this)
-  }
-
-  handleCloseModal() {
-    navigate(this.props.modalBackgroundPath)
-  }
-
-  componentDidMount() {
-    if (this.props.isModal && window.innerWidth > 750) {
-      mousetrap.bind(`left`, this.props.modalPrevious)
-      mousetrap.bind(`right`, this.props.modalNext)
-      mousetrap.bind(`spacebar`, this.props.modalNext)
-
-      document.querySelector(`html`).style.overflowY = `hidden`
-    }
-  }
-
-  componentWillUnmount() {
-    if (this.props.isModal && window.innerWidth > 750) {
-      mousetrap.unbind(`left`)
-      mousetrap.unbind(`right`)
-      mousetrap.unbind(`spacebar`)
-
-      document.querySelector(`html`).style.overflowY = `auto`
-    }
-  }
-
-  render() {
-    let isModal = false
-    if (!windowWidth && typeof window !== `undefined`) {
-      windowWidth = window.innerWidth
-    }
-    if (this.props.isModal && windowWidth > 750) {
-      isModal = true
-    }
-    const isDark = this.props.colorMode[0] === `dark`
-
-    if (isModal && window.innerWidth > 750) {
-      return (
-        <>
-          <Global styles={globalStyles} />
-          <PageRenderer
-            location={{ pathname: this.props.modalBackgroundPath }}
-          />
-          <LazyModal
-            isOpen={true}
-            style={{
-              content: {
-                background: `none`,
-                border: `none`,
-                bottom: `inherit`,
-                left: `inherit`,
-                margin: `0 auto`,
-                overflow: `visible`,
-                padding: `${space[8]} 0`,
-                right: `inherit`,
-                top: `inherit`,
-                maxWidth: `1050px`,
-              },
-              overlay: {
-                backgroundColor: isDark
-                  ? colors.modes.dark.modal.overlayBackground
-                  : colors.modal.overlayBackground,
-                bottom: `unset`,
-                left: 0,
-                minHeight: `100%`,
-                minWidth: `100%`,
-                overflowY: `auto`,
-                position: `absolute`,
-                right: 0,
-                top: 0,
-                zIndex: zIndices.modal,
-              },
-            }}
-            onRequestClose={() => navigate(this.props.modalBackgroundPath)}
-            contentLabel="Site Details Modal"
-          >
-            <div
-              sx={{
-                display: `flex`,
-                flexWrap: `wrap`,
-                justifyContent: `space-between`,
-                [mediaQueries.md]: {
-                  flexWrap: `nowrap`,
-                },
-              }}
-            >
-              <div
-                sx={{
-                  bg: `card.background`,
-                  borderRadius: 2,
-                  boxShadow: `dialog`,
-                  position: `relative`,
-                  alignItems: `center`,
-                  order: 1,
-                  width: `100%`,
-                }}
-              >
-                <button
-                  onClick={this.handleCloseModal}
-                  sx={{
-                    bg: `card.background`,
-                    border: 0,
-                    borderRadius: 6,
-                    color: `textMuted`,
-                    cursor: `pointer`,
-                    fontSize: 4,
-                    height: 40,
-                    left: `auto`,
-                    position: `absolute`,
-                    right: t => t.space[7],
-                    top: t => t.space[8],
-                    width: 40,
-                    "&:hover": {
-                      bg: `ui.hover`,
-                      color: `gatsby`,
-                    },
-                  }}
-                >
-                  <MdClose />
-                </button>
-                {this.props.children}
-              </div>
-              {this.props.modalPreviousLink}
-              {this.props.modalNextLink}
-            </div>
-          </LazyModal>
-        </>
-      )
-    }
-
-    return (
-      <LocaleContext.Provider value={this.props.locale || defaultLang}>
-        <Global styles={globalStyles} />
-        <SiteMetadata
-          pathname={this.props.location.pathname}
-          locale={this.props.locale}
-        />
-        <SkipNavLink />
-        <Banner />
-        <Navigation pathname={this.props.location.pathname} />
-        <div
-          className={`main-body docSearch-content`}
-          sx={{
-            px: `env(safe-area-inset-left)`,
-            pt: t => t.sizes.bannerHeight,
-            // make room for the mobile navigation
-            pb: t => t.sizes.headerHeight,
-            [breakpointGutter]: {
-              pt: t =>
-                `calc(${t.sizes.bannerHeight} + ${t.sizes.headerHeight})`,
-              pb: 0,
-            },
-          }}
-        >
-          {this.props.children}
-        </div>
-        <MobileNavigation />
-      </LocaleContext.Provider>
-    )
-  }
-}
-
-export default withColorMode(DefaultLayout)
-=======
-export default function DefaultLayout({
-  location,
-  locale,
-  enableScrollSync,
-  children,
-}) {
+export default function DefaultLayout({ location, locale, children }) {
   const itemList = getItemList(location.pathname)
   const isSidebarDisabled = !itemList
 
@@ -214,16 +40,9 @@
           },
         }}
       >
-        <PageWithSidebar
-          disable={isSidebarDisabled}
-          itemList={itemList}
-          location={location}
-          enableScrollSync={enableScrollSync}
-          renderContent={() => children}
-        />
+        {children}
       </div>
       <MobileNavigation />
     </LocaleContext.Provider>
   )
-}
->>>>>>> c9050142
+}