import React from "react"
import Modal from "react-modal"
import Helmet from "react-helmet"

import { navigateTo, PageRenderer } from "gatsby"

import presets, { colors } from "../utils/presets"
import Navigation from "../components/navigation"
import MobileNavigation from "../components/navigation-mobile"
import PageWithSidebar from "../components/page-with-sidebar"
import "../css/prism-coy.css"

import mousetrap from "mousetrap"

// Import Futura PT typeface
import "../fonts/Webfonts/futurapt_book_macroman/stylesheet.css"
import "../fonts/Webfonts/futurapt_bookitalic_macroman/stylesheet.css"
import "../fonts/Webfonts/futurapt_demi_macroman/stylesheet.css"
import "../fonts/Webfonts/futurapt_demiitalic_macroman/stylesheet.css"

// Other fonts
import "typeface-spectral"
import "typeface-space-mono"

let windowWidth

class DefaultLayout extends React.Component {
  componentDidMount() {
    Modal.setAppElement(`#___gatsby`)

    if (this.props.isModal && window.innerWidth > 750) {
      mousetrap.bind(`left`, this.props.modalPrevious)
      mousetrap.bind(`right`, this.props.modalNext)
      mousetrap.bind(`spacebar`, this.props.modalNext)

      document.querySelector(`html`).style.overflowY = `hidden`
    }
  }

  componentWillUnmount() {
    if (this.props.isModal && window.innerWidth > 750) {
      mousetrap.unbind(`left`)
      mousetrap.unbind(`right`)
      mousetrap.unbind(`spacebar`)

      document.querySelector(`html`).style.overflowY = `auto`
    }
  }

  render() {
    const isHomepage = this.props.location.pathname === `/`

<<<<<<< HEAD
    let isModal = false
    if (!windowWidth && typeof window !== `undefined`) {
      windowWidth = window.innerWidth
    }
    if (this.props.isModal && windowWidth > 750) {
      isModal = true
    }

    if (isModal) {
      return (
        <React.Fragment>
          <PageRenderer
            location={{ pathname: this.props.modalBackgroundPath }}
          />
          <Modal
            isOpen={true}
            style={{
              content: {
                top: `inherit`,
                left: `inherit`,
                right: `inherit`,
                bottom: `inherit`,
                margin: `0 auto`,
                width: `750px`,
                background: `none`,
                border: `none`,
                padding: `40px 0`,
                overflow: `visible`,
              },
              overlay: {
                position: `absolute`,
                top: 0,
                left: 0,
                right: 0,
                bottom: `unset`,
                minHeight: `100%`,
                minWidth: `100%`,
                zIndex: 10,
                overflowY: `auto`,
                backgroundColor: `rgba(255, 255, 255, 0.9)`,
              },
            }}
            onRequestClose={() => navigateTo(this.props.modalBackgroundPath)}
            contentLabel="Site Details Modal"
          >
            <div css={{
              position: 'relative',
              backgroundColor: `#ffffff`,
              boxShadow: `0px 0px 90px -24px ${colors.gatsby}`
            }}>
            {this.props.children}
            {this.props.modalPreviousLink}
            {this.props.modalNextLink}
            </div>
          </Modal>
        </React.Fragment>
      )
    }
=======
    // SEE: template-docs-markdown for why this.props.isSidebarDisabled is here
    const isSidebarDisabled = this.props.isSidebarDisabled || !this.props.sidebarYaml
>>>>>>> c4f81e58

    return (
      <div className={isHomepage ? `is-homepage` : ``}>
        <Helmet defaultTitle={`GatsbyJS`} titleTemplate={`%s | GatsbyJS`}>
          <meta name="twitter:site" content="@gatsbyjs" />
          <meta name="og:type" content="website" />
          <meta name="og:site_name" content="GatsbyJS" />
          <link
            rel="canonical"
            href={`https://gatsbyjs.org${this.props.location.pathname}`}
          />
          <html lang="en" />
        </Helmet>
        <Navigation pathname={this.props.location.pathname} />
        <div
          className={`main-body`}
          css={{
            paddingTop: 0,
            [presets.Tablet]: {
              margin: `0 auto`,
              paddingTop: isHomepage ? 0 : presets.headerHeight,
            },
          }}
        >
          <PageWithSidebar
            disable={isSidebarDisabled}
            yaml={this.props.sidebarYaml}
            renderContent={() => this.props.children}
          />
        </div>
        <MobileNavigation />
      </div>
    )
  }
}

export default DefaultLayout<|MERGE_RESOLUTION|>--- conflicted
+++ resolved
@@ -50,7 +50,6 @@
   render() {
     const isHomepage = this.props.location.pathname === `/`
 
-<<<<<<< HEAD
     let isModal = false
     if (!windowWidth && typeof window !== `undefined`) {
       windowWidth = window.innerWidth
@@ -109,10 +108,9 @@
         </React.Fragment>
       )
     }
-=======
+
     // SEE: template-docs-markdown for why this.props.isSidebarDisabled is here
     const isSidebarDisabled = this.props.isSidebarDisabled || !this.props.sidebarYaml
->>>>>>> c4f81e58
 
     return (
       <div className={isHomepage ? `is-homepage` : ``}>
