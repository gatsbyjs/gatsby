import { graphql } from "gatsby"
import React from "react"

import { rhythm, scale, options } from "../utils/typography"

const Param = (param, depth = 0) => {
  // The "plugin" parameter is used internally but not
  // something a user should use.
  if (param.name === `plugin` || param.name === `traceId`) {
    return null
  }

  return (
    <div
      key={`param ${JSON.stringify(param)}`}
      css={{
        marginLeft: `${depth * 1.05}rem`,
        ...(depth > 0 && scale((depth === 1 ? -1 : -1.5) / 5)),
        lineHeight: options.baseLineHeight,
      }}
    >
      <h5
        css={{
          margin: 0,
          ...(depth > 0 && scale((depth === 1 ? 0 : -0.5) / 5)),
        }}
      >
        {param.name === `$0` ? `destructured object` : param.name}
        {` `}
        {param.type && param.name !== `$0` && (
          <span css={{ color: `#73725f` }}>{`{${param.type.name}}`}</span>
        )}
        {param.default && (
          <span css={{ color: `#73725f` }}>
            [default=
            {param.default}]
          </span>
        )}
      </h5>
      {param.description && (
        <div
          css={{ marginBottom: rhythm(-1 / 4) }}
          dangerouslySetInnerHTML={{
            __html: param.description.childMarkdownRemark.html,
          }}
        />
      )}
      {param.properties && (
        <div css={{ marginBottom: rhythm(1), marginTop: rhythm(1 / 2) }}>
          {param.properties.map(param => Param(param, depth + 1))}
        </div>
      )}
    </div>
  )
}

export default ({ functions }) => (
  <div>
    {functions.map((node, i) => (
      <div
        id={node.name}
        key={`reference list ${node.name}`}
        css={{ marginBottom: rhythm(1) }}
      >
        {i !== 0 && <hr />}
        <h3>
          <a href={`#${node.name}`}>
            <code>{node.name}</code>
          </a>
        </h3>
        <div
          dangerouslySetInnerHTML={{
            __html: node.description.childMarkdownRemark.html,
          }}
        />
        {(node.params && node.params.length) > 0 && (
          <div>
            <h4>Parameters</h4>
            {node.params.map(param => Param(param, 0))}
          </div>
        )}
        {node.returns && node.returns.length > 0 && (
          <div>
            <h4>Return value</h4>
            {node.returns.map(ret => (
              <div
                key={`ret ${JSON.stringify(ret)}`}
                css={{
                  marginLeft: `1.05rem`,
                  ...scale(-1 / 5),
                  lineHeight: options.baseLineHeight,
                }}
              >
                <h5 css={{ margin: 0 }}>
                  <span css={{ color: `#73725f` }}>
                    {`{${
                      ret.type.type === `UnionType`
                        ? ret.type.elements.map(el => String(el.name)).join(`|`)
                        : ret.type.name
                    }}`}
                  </span>
                </h5>
                {ret.description && (
                  <div
                    css={{ marginBottom: rhythm(-1 / 4) }}
                    dangerouslySetInnerHTML={{
                      __html: ret.description.childMarkdownRemark.html,
                    }}
                  />
                )}
              </div>
            ))}
          </div>
        )}

<<<<<<< HEAD
        {node.examples && node.examples.length > 0 && (
          <div>
            <h4 css={{ marginTop: rhythm(1) }}>Example</h4>
            {` `}
            {node.examples.map((example, i) => (
              <div className="gatsby-highlight">
                <pre
                  className="language-javascript"
                  key={`${node.name} example ${i}`}
                >
                  <code
                    className="language-javascript"
                    dangerouslySetInnerHTML={{
                      __html: example.highlighted,
                    }}
                  />
                </pre>
              </div>
            ))}
          </div>
        )}
=======
        {node.examples &&
          node.examples.length > 0 && (
            <div>
              <h4 css={{ marginTop: rhythm(1) }}>Example</h4>
              {` `}
              {node.examples.map((example, i) => (
                <div
                  className="gatsby-highlight"
                  key={`${node.name} example ${i}`}
                >
                  <pre className="language-javascript">
                    <code
                      className="language-javascript"
                      dangerouslySetInnerHTML={{
                        __html: example.highlighted,
                      }}
                    />
                  </pre>
                </div>
              ))}
            </div>
          )}
>>>>>>> 6c8f8f86
      </div>
    ))}
  </div>
)

export const pageQuery = graphql`
  fragment FunctionList on DocumentationJs {
    name
    description {
      childMarkdownRemark {
        html
      }
    }
    returns {
      type {
        name
        type
        elements {
          name
          type
        }
      }
      description {
        childMarkdownRemark {
          html
        }
      }
    }
    examples {
      highlighted
    }
    params {
      name
      type {
        name
      }
      description {
        childMarkdownRemark {
          html
        }
      }
      properties {
        name
        type {
          name
        }
        default
        description {
          childMarkdownRemark {
            html
          }
        }
        properties {
          name
          type {
            name
          }
          description {
            childMarkdownRemark {
              html
            }
          }
        }
      }
    }
  }
`<|MERGE_RESOLUTION|>--- conflicted
+++ resolved
@@ -27,9 +27,10 @@
       >
         {param.name === `$0` ? `destructured object` : param.name}
         {` `}
-        {param.type && param.name !== `$0` && (
-          <span css={{ color: `#73725f` }}>{`{${param.type.name}}`}</span>
-        )}
+        {param.type &&
+          param.name !== `$0` && (
+            <span css={{ color: `#73725f` }}>{`{${param.type.name}}`}</span>
+          )}
         {param.default && (
           <span css={{ color: `#73725f` }}>
             [default=
@@ -79,63 +80,43 @@
             {node.params.map(param => Param(param, 0))}
           </div>
         )}
-        {node.returns && node.returns.length > 0 && (
-          <div>
-            <h4>Return value</h4>
-            {node.returns.map(ret => (
-              <div
-                key={`ret ${JSON.stringify(ret)}`}
-                css={{
-                  marginLeft: `1.05rem`,
-                  ...scale(-1 / 5),
-                  lineHeight: options.baseLineHeight,
-                }}
-              >
-                <h5 css={{ margin: 0 }}>
-                  <span css={{ color: `#73725f` }}>
-                    {`{${
-                      ret.type.type === `UnionType`
-                        ? ret.type.elements.map(el => String(el.name)).join(`|`)
-                        : ret.type.name
-                    }}`}
-                  </span>
-                </h5>
-                {ret.description && (
-                  <div
-                    css={{ marginBottom: rhythm(-1 / 4) }}
-                    dangerouslySetInnerHTML={{
-                      __html: ret.description.childMarkdownRemark.html,
-                    }}
-                  />
-                )}
-              </div>
-            ))}
-          </div>
-        )}
-
-<<<<<<< HEAD
-        {node.examples && node.examples.length > 0 && (
-          <div>
-            <h4 css={{ marginTop: rhythm(1) }}>Example</h4>
-            {` `}
-            {node.examples.map((example, i) => (
-              <div className="gatsby-highlight">
-                <pre
-                  className="language-javascript"
-                  key={`${node.name} example ${i}`}
+        {node.returns &&
+          node.returns.length > 0 && (
+            <div>
+              <h4>Return value</h4>
+              {node.returns.map(ret => (
+                <div
+                  key={`ret ${JSON.stringify(ret)}`}
+                  css={{
+                    marginLeft: `1.05rem`,
+                    ...scale(-1 / 5),
+                    lineHeight: options.baseLineHeight,
+                  }}
                 >
-                  <code
-                    className="language-javascript"
-                    dangerouslySetInnerHTML={{
-                      __html: example.highlighted,
-                    }}
-                  />
-                </pre>
-              </div>
-            ))}
-          </div>
-        )}
-=======
+                  <h5 css={{ margin: 0 }}>
+                    <span css={{ color: `#73725f` }}>
+                      {`{${
+                        ret.type.type === `UnionType`
+                          ? ret.type.elements
+                              .map(el => String(el.name))
+                              .join(`|`)
+                          : ret.type.name
+                      }}`}
+                    </span>
+                  </h5>
+                  {ret.description && (
+                    <div
+                      css={{ marginBottom: rhythm(-1 / 4) }}
+                      dangerouslySetInnerHTML={{
+                        __html: ret.description.childMarkdownRemark.html,
+                      }}
+                    />
+                  )}
+                </div>
+              ))}
+            </div>
+          )}
+
         {node.examples &&
           node.examples.length > 0 && (
             <div>
@@ -158,7 +139,6 @@
               ))}
             </div>
           )}
->>>>>>> 6c8f8f86
       </div>
     ))}
   </div>
