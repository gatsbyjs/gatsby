import React, { Component } from "react"
import debounce from "lodash/debounce"
import PropTypes from "prop-types"

class DebounceInput extends Component {
  static propTypes = {
    onChange: PropTypes.func.isRequired,
    value: PropTypes.string,
    delay: PropTypes.number,
  }

  static defaultProps = {
    value: ``,
    delay: 500,
  }

  state = {
    inputValue: ``,
  }

  componentDidMount() {
    this.setInputValue(this.props.value)
  }

  componentDidUpdate(prevProps) {
    if (prevProps.value != this.props.value)
      this.setInputValue(this.props.value)
  }

  setInputValue = (value = ``) => {
    this.setState({ inputValue: value })
  }

  onChangeInputText = e => {
    this.setInputValue(e.target.value)
    e.persist()
    this.debounceOnChange()
  }

  onChangeValue = () => {
    this.props.onChange(this.state.inputValue)
  }

  debounceOnChange = debounce(this.onChangeValue, this.props.delay)

  render() {
<<<<<<< HEAD
    const { value } = this.state
    const { initialValue, ...inputAttrs } = this.props
=======
    const { inputValue } = this.state
>>>>>>> 7c3ff8d4
    return (
      <input
        {...inputAttrs}
        type="text"
        value={inputValue}
        onChange={this.onChangeInputText}
      />
    )
  }
}

export default DebounceInput<|MERGE_RESOLUTION|>--- conflicted
+++ resolved
@@ -44,12 +44,8 @@
   debounceOnChange = debounce(this.onChangeValue, this.props.delay)
 
   render() {
-<<<<<<< HEAD
-    const { value } = this.state
+    const { inputValue } = this.state
     const { initialValue, ...inputAttrs } = this.props
-=======
-    const { inputValue } = this.state
->>>>>>> 7c3ff8d4
     return (
       <input
         {...inputAttrs}
