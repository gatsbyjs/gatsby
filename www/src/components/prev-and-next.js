--- conflicted
+++ resolved
@@ -62,13 +62,8 @@
       <div
         sx={{
           textAlign: `right`,
-<<<<<<< HEAD
           mt: 5,
-          [mediaQueries.sm]: { mt: 0, width: `50%` },
-=======
-          marginTop: space[5],
-          [mediaQueries.sm]: { marginTop: 0, width: `48%` },
->>>>>>> c4a8c97f
+          [mediaQueries.sm]: { mt: 0, width: `48%` },
         }}
       >
         {next && (
