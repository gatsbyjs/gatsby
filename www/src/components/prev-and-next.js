/** @jsx jsx */
import { jsx } from "theme-ui"
import Link from "./localized-link"
import ArrowForwardIcon from "react-icons/lib/md/arrow-forward"
import ArrowBackIcon from "react-icons/lib/md/arrow-back"

<<<<<<< HEAD
import { mediaQueries } from "../gatsby-plugin-theme-ui"
import { FormattedMessage } from "react-intl"
=======
import { mediaQueries } from "gatsby-design-tokens/dist/theme-gatsbyjs-org"
>>>>>>> 1c495ee0

const prevNextLinkStyles = {
  // bump specificity to override the border applied to Link's by default
  "&&": {
    borderBottom: 0,
  },
  color: `gatsby`,
  fontFamily: `heading`,
  fontSize: 3,
  fontWeight: `bold`,
  lineHeight: `dense`,
}
const prevNextLabelStyles = {
  color: `textMuted`,
  fontSize: 2,
  fontWeight: `body`,
  mb: 2,
  mt: 0,
}

const PrevAndNext = ({ prev = null, next = null, ...props }) => {
  if (!prev && !next) {
    return null
  }

  return (
    <nav
      aria-label="pagination"
      sx={{
        [mediaQueries.sm]: {
          display: `flex`,
          justifyContent: `space-between`,
          width: `100%`,
        },
      }}
      {...props}
    >
      <div css={{ [mediaQueries.sm]: { width: `48%` } }}>
        {prev && (
          <Link to={prev.link} sx={prevNextLinkStyles}>
            <p sx={prevNextLabelStyles}>
              <FormattedMessage id="docs.previous" />
            </p>
            <span
              sx={{
                [mediaQueries.md]: {
                  ml: `-1.5em`,
                },
                display: `inline-flex`,
                alignItems: `center`,
              }}
            >
              <ArrowBackIcon
                sx={{
                  flexShrink: 0,
                  mr: `0.5em`,
                  verticalAlign: `sub`,
                }}
              />
              {prev.title}
            </span>
          </Link>
        )}
      </div>
      <div
        sx={{
          textAlign: `right`,
          mt: 5,
          [mediaQueries.sm]: { mt: 0, width: `48%` },
        }}
      >
        {next && (
          <Link to={next.link} sx={prevNextLinkStyles}>
            <p sx={prevNextLabelStyles}>
              <FormattedMessage id="docs.next" />
            </p>
            <span
              sx={{
                [mediaQueries.md]: {
                  mr: `-1.5em`,
                },
                display: `inline-flex`,
                alignItems: `center`,
              }}
            >
              {next.title}
              <ArrowForwardIcon
                sx={{
                  flexShrink: 0,
                  ml: `0.5em`,
                  verticalAlign: `sub`,
                }}
              />
            </span>
          </Link>
        )}
      </div>
    </nav>
  )
}

export default PrevAndNext<|MERGE_RESOLUTION|>--- conflicted
+++ resolved
@@ -3,13 +3,9 @@
 import Link from "./localized-link"
 import ArrowForwardIcon from "react-icons/lib/md/arrow-forward"
 import ArrowBackIcon from "react-icons/lib/md/arrow-back"
+import { FormattedMessage } from "react-intl"
 
-<<<<<<< HEAD
-import { mediaQueries } from "../gatsby-plugin-theme-ui"
-import { FormattedMessage } from "react-intl"
-=======
 import { mediaQueries } from "gatsby-design-tokens/dist/theme-gatsbyjs-org"
->>>>>>> 1c495ee0
 
 const prevNextLinkStyles = {
   // bump specificity to override the border applied to Link's by default
