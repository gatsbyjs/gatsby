--- conflicted
+++ resolved
@@ -1,10 +1,10 @@
 /** @jsx jsx */
 import { jsx } from "theme-ui"
 import { Link } from "gatsby"
-<<<<<<< HEAD
+import { Trans } from "@lingui/macro"
 import {
   mediaQueries,
-  breakpoints,
+  breakpoints
 } from "gatsby-design-tokens/dist/theme-gatsbyjs-org"
 import { useEffect, useState } from "react"
 import { useActiveHash } from "../hooks/use-active-hash"
@@ -29,13 +29,6 @@
 
   return idList
 }
-=======
-import { Trans } from "@lingui/macro"
-import {
-  colors,
-  mediaQueries,
-} from "gatsby-design-tokens/dist/theme-gatsbyjs-org"
->>>>>>> 541c3b96
 
 function isUnderDepthLimit(depth, maxDepth) {
   if (maxDepth === null) {
