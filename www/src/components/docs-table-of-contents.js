--- conflicted
+++ resolved
@@ -1,12 +1,11 @@
 /** @jsx jsx */
 import { jsx } from "theme-ui"
 import { Link } from "gatsby"
-<<<<<<< HEAD
-import { colors, mediaQueries } from "../gatsby-plugin-theme-ui"
 import { FormattedMessage } from "react-intl"
-=======
-import { colors, mediaQueries } from "gatsby-design-tokens/dist/theme-gatsbyjs-org"
->>>>>>> 1c495ee0
+import {
+  colors,
+  mediaQueries,
+} from "gatsby-design-tokens/dist/theme-gatsbyjs-org"
 
 function isUnderDepthLimit(depth, maxDepth) {
   if (maxDepth === null) {
