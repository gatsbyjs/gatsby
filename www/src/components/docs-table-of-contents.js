/** @jsx jsx */
import { jsx } from "theme-ui"
import React from "react"
import { Link } from "gatsby"
import { mediaQueries } from "../gatsby-plugin-theme-ui"

function isUnderDepthLimit(depth, maxDepth) {
  if (maxDepth === null) {
    // if no maxDepth is passed in, continue to render more items
    return true
  } else {
    return depth < maxDepth
  }
}

// depth and maxDepth are used to figure out how many bullets deep to render in the ToC sidebar, if no
// max depth is set via the tableOfContentsDepth field in the frontmatter, all headings will be rendered
function createItems(items, location, depth, maxDepth) {
  return (
    items &&
    items.map(item => (
      <li
        sx={{ [mediaQueries.xl]: { fontSize: 1 } }}
        key={location.pathname + item.url}
      >
        <Link
          sx={{
            "&&": {
              color: `text.secondary`,
              border: 0,
<<<<<<< HEAD
              transition: t =>
                `all ${t.transition.speed.fast} ${t.transition.curve.default}`,
=======
              transition: `all ${transition.speed.fast} ${transition.curve.default}`,
>>>>>>> c7833891
              ":hover": {
                color: `link.color`,
                borderBottom: t => `1px solid ${t.colors.link.hoverBorder}`,
              },
            },
          }}
          getProps={({ href, location }) =>
            location && location.href && location.href.includes(href)
              ? {
                  style: {
                    color: colors.link.color,
                    borderBottom: `1px solid ${colors.link.hoverBorder}`,
                  },
                }
              : null
          }
          to={location.pathname + item.url}
        >
          {item.title}
        </Link>
<<<<<<< HEAD
        {item.items && (
          <ul sx={{ ml: 6 }}>{createItems(item.items, location)}</ul>
=======
        {item.items && isUnderDepthLimit(depth, maxDepth) && (
          <ul
            css={{
              marginLeft: space[6],
            }}
          >
            {createItems(item.items, location, depth + 1, maxDepth)}
          </ul>
>>>>>>> c7833891
        )}
      </li>
    ))
  )
}

function TableOfContents({ page, location }) {
  return page.tableOfContents.items ? (
    <nav>
      <h2
        sx={{
          textTransform: `uppercase`,
          fontSize: 1,
          color: `text.secondary`,
          letterSpacing: `tracked`,
          mt: 0,
        }}
      >
        Table of Contents
      </h2>
      <ul
        sx={{
          [mediaQueries.xl]: {
            listStyle: `none`,
            m: 0,
          },
        }}
      >
        {createItems(
          page.tableOfContents.items,
          location,
          1,
          page.frontmatter.tableOfContentsDepth
        )}
      </ul>
    </nav>
  ) : null
}

export default TableOfContents<|MERGE_RESOLUTION|>--- conflicted
+++ resolved
@@ -28,12 +28,8 @@
             "&&": {
               color: `text.secondary`,
               border: 0,
-<<<<<<< HEAD
               transition: t =>
                 `all ${t.transition.speed.fast} ${t.transition.curve.default}`,
-=======
-              transition: `all ${transition.speed.fast} ${transition.curve.default}`,
->>>>>>> c7833891
               ":hover": {
                 color: `link.color`,
                 borderBottom: t => `1px solid ${t.colors.link.hoverBorder}`,
@@ -54,19 +50,10 @@
         >
           {item.title}
         </Link>
-<<<<<<< HEAD
-        {item.items && (
-          <ul sx={{ ml: 6 }}>{createItems(item.items, location)}</ul>
-=======
         {item.items && isUnderDepthLimit(depth, maxDepth) && (
-          <ul
-            css={{
-              marginLeft: space[6],
-            }}
-          >
+          <ul sx={{ ml: 6 }}>
             {createItems(item.items, location, depth + 1, maxDepth)}
           </ul>
->>>>>>> c7833891
         )}
       </li>
     ))
