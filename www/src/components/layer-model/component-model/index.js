--- conflicted
+++ resolved
@@ -42,14 +42,9 @@
   },
 ]
 
-<<<<<<< HEAD
-const ComponentModel = ({ initialLayer, ...props }) => {
-  return <LayerModel layers={layers} initialLayer={initialLayer} {...props} />
-}
-=======
+
 const ComponentModel = ({ initialLayer, ...props }) => (
   <LayerModel layers={layers} initialLayer={initialLayer} {...props} />
 )
->>>>>>> b6dd67d7
 
 export default ComponentModel