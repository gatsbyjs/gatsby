--- conflicted
+++ resolved
@@ -5,59 +5,6 @@
 import LayerTab from "./layer-tab"
 import { mediaQueries } from "gatsby-design-tokens/dist/theme-gatsbyjs-org"
 
-<<<<<<< HEAD
-const Layer = ({ buttonRef, layer, onClick, selected, index }) => {
-  const { baseColor, title, icon } = layer
-
-  return (
-    <button
-      key={`button${index}`}
-      id={`tab${index}`}
-      ref={buttonRef}
-      tabIndex={selected ? 0 : -1}
-      role="tab"
-      aria-controls={`tabpanel${index}`}
-      aria-selected={selected}
-      onClick={onClick}
-      sx={{
-        bg: `ui.background`,
-        border: 2,
-        borderColor: selected ? `${baseColor}.60` : `transparent`,
-        borderRadius: 3,
-        color: `textMuted`,
-        cursor: `pointer`,
-        fontWeight: selected ? `bold` : `body`,
-        p: 2,
-        ":focus": {
-          boxShadow: `0 0 0 3px ${hex2rgba(colors[baseColor][30], 0.5)}`,
-          outline: 0,
-        },
-        ":hover": {
-          borderColor: `${baseColor}.60`,
-        },
-      }}
-    >
-      <span
-        sx={{
-          display: `flex`,
-          flexDirection: `column`,
-          p: 2,
-        }}
-      >
-        <span
-          sx={{
-            height: 40,
-            color: selected ? colors[baseColor][70] : colors.grey[50],
-          }}
-        >
-          {icon}
-        </span>
-        <span>{title}</span>
-      </span>
-    </button>
-  )
-}
-=======
 const LayerContentWrapper = ({
   index,
   displayCodeFullWidth = false,
@@ -90,7 +37,6 @@
     {children}
   </div>
 )
->>>>>>> aa101a10
 
 export default function LayerModel({
   layers,
