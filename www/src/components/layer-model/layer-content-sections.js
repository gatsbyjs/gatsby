/** @jsx jsx */
import { jsx } from "theme-ui"
import React from "react"
<<<<<<< HEAD
import Link from "../localized-link"
import MdLoop from "react-icons/lib/md/loop"
=======
import { Link } from "gatsby"
import { MdLoop } from "react-icons/md"
>>>>>>> f71fea17

import { mediaQueries } from "gatsby-design-tokens/dist/theme-gatsbyjs-org"

// Components for building sections used in the model
const LayerContentWrapper = ({ index, children }) => (
  <div
    id={`tabpanel${index}`}
    aria-labelledby={`tab${index}`}
    role="tabpanel"
    sx={{
      py: 4,
      px: 0,
      display: `grid`,
      gridTemplateRows: `repeat(2, 1fr)`,
      gridTemplateAreas: `"example" "content"`,
      gridGap: 0,
      [mediaQueries.lg]: {
        gridTemplateRows: `1fr`,
        gridTemplateAreas: `"example content"`,
        gridTemplateColumns: `repeat(2, 1fr)`,
        gridGap: 6,
      },
    }}
  >
    {children}
  </div>
)

const ExampleWrapper = ({ children }) => (
  <div
    sx={{
      borderRadius: 2,
      overflow: `auto`,
    }}
  >
    {children}
  </div>
)

const CodeWrapper = ({
  title,
  language,
  rotateButton = false,
  sourceIndex,
  setSourceIndex,
  children,
}) => (
  <React.Fragment>
    {title && (
      <div
        sx={{
          position: `relative`,
          display: `flex`,
          alignItems: `center`,
          justifyContent: `space-between`,
          borderTopRightRadius: 2,
          borderTopLeftRadius: 2,
        }}
        className="gatsby-code-title"
      >
        <div sx={{ fontSize: 0 }}>{title}</div>
        {rotateButton && (
          <button
            sx={{
              position: `absolute`,
              right: t => t.space[3],
              backgroundColor: `transparent`,
              border: `none`,
              color: `grey.60`,
              cursor: `pointer`,
              p: 2,
              transition: `default`,
              borderRadius: 2,
              whiteSpace: `nowrap`,
              ":focus, :hover, :active": {
                boxShadow: `floating`,
                color: `white`,
              },
              ":hover": {
                backgroundColor: `purple.40`,
              },
              ":focus": {
                backgroundColor: `purple.50`,
              },
              ":active": {
                backgroundColor: `purple.60`,
              },
              ":focus::before": {
                content: `"cycle source "`,
              },
              ":hover::before": {
                content: `"cycle source "`,
              },
            }}
            onClick={() => setSourceIndex((sourceIndex + 1) % sources.length)}
            aria-label="Update code source"
          >
            <MdLoop size={16} />
          </button>
        )}
      </div>
    )}
    <div className="gatsby-highlight">
      <pre className={`language-${language}`}>
        <code className={`language-${language}`}>{children}</code>
      </pre>
    </div>
  </React.Fragment>
)

// Content sections using the above components
const sources = [
  {
    title: `site-data.yaml`,
    language: `yaml`,
    content: `site:
  title: Home
  description: Gatsby tips
`,
  },
  {
    title: `site-data.json`,
    language: `json`,
    content: `{
  "site": {
    "title": "Home",
    "description": "Gatsby tips"
  }
}
`,
  },
  {
    title: `gatsby-config.js (CMS)`,
    language: `cms`,
    content: `plugins: [
  \`gatsby-source-contentful\`,
  \`gatsby-source-wordpress\`,
  \`gatsby-source-drupal\`,
  ...
]`,
  },
  {
    title: `gatsby-config.js (SaaS)`,
    language: `cms`,
    content: `plugins: [
  \`gatsby-source-airtable\`,
  \`gatsby-source-shopify\`,
  \`gatsby-source-firebase\`,
  ...
]`,
  },
  {
    title: `SQL Database`,
    language: `db`,
    content: `+----+---------+-------------+
| ID |  Title  |    Desc     |
+----+---------+-------------+
|  1 | Home    | Gatsby tips |
+----+---------+-------------+`,
  },
]
const ContentSource = ({ sourceIndex, setSourceIndex }) => (
  <CodeWrapper
    title={sources[sourceIndex].title}
    language={sources[sourceIndex].language}
    sourceIndex={sourceIndex}
    setSourceIndex={setSourceIndex}
    rotateButton={true}
  >
    {sources[sourceIndex].content}
  </CodeWrapper>
)
const ContentLayerContent = ({ sourceIndex, setSourceIndex, index }) => (
  <LayerContentWrapper key={`content-wrapper${index}`} index={index}>
    <ExampleWrapper>
      <ContentSource
        sourceIndex={sourceIndex}
        setSourceIndex={setSourceIndex}
      />
    </ExampleWrapper>
    <div>
      <p>
        <b>Content</b> is often organized in systems like databases, content
        management systems, files, or external APIs.
      </p>
      <p>
        Any source of data can be connected to Gatsby through plugins or using
        Gatsby's APIs.
      </p>
    </div>
  </LayerContentWrapper>
)

const BuildLayerContent = ({ index }) => (
  <LayerContentWrapper key={`content-wrapper${index}`} index={index}>
    <ExampleWrapper>
      <CodeWrapper title="src/pages/homepage.js" language="javascript">
        {`const query = graphql\`
  query HomePageQuery {
    site {
      title
      description
    }
  }
\`
`}
      </CodeWrapper>
    </ExampleWrapper>
    <div>
      <p>
        <b>Building</b> compiles your application with modern features like
        server-side rendering, route based code splitting (
        <Link to="/blog/2019-04-02-behind-the-scenes-what-makes-gatsby-great/">
          and more!
        </Link>
        ) for great performance out of the box.
      </p>
      <p>
        During the build (when you run <code>gatsby build</code> or
        <code>gatsby develop</code>), data is fetched and combined into a
        GraphQL schema with a static snapshot of all data your site needs.
      </p>
    </div>
  </LayerContentWrapper>
)

const DataLayerContent = ({ index }) => (
  <LayerContentWrapper key={`content-wrapper${index}`} index={index}>
    <ExampleWrapper>
      <CodeWrapper title="GraphQL Response" language="json">
        {`data: {
  site: {
    title: "Home"
    description: "Gatsby tips"
  }
}
`}
      </CodeWrapper>
    </ExampleWrapper>
    <div>
      <p>
        <b>Data</b> returned by GraphQL comes back in the exact same shape that
        you asked for it, without having to travel across the network because it
        was already gathered at{` `}
        <Link to="/docs/glossary#build">build time</Link>.
      </p>
      <p>
        Since all data is combined in the data layer, it's even possible to
        query multiple sources at the same time.
      </p>
    </div>
  </LayerContentWrapper>
)

const ViewLayerContent = ({ index }) => (
  <LayerContentWrapper key={`content-wrapper${index}`} index={index}>
    <ExampleWrapper>
      <CodeWrapper title="src/pages/homepage.js" language="jsx">
        {`export ({ data }) => (
  <div>
    <h1>{data.site.title}</h1>
    {data.site.description}
  </div>
)
`}
      </CodeWrapper>
    </ExampleWrapper>
    <div>
      <p>
        React powers components in Gatsby sites that are{` `}
        <Link to="/docs/glossary#hydration"> rehydrated</Link>, whatever you can
        do in React you can do with Gatsby.
      </p>
      <p>
        Your components can pull in whatever data they need from any source in
        the data layer.
      </p>
    </div>
  </LayerContentWrapper>
)

const AppLayerContent = ({ index }) => (
  <LayerContentWrapper key={`content-wrapper${index}`} index={index}>
    <ExampleWrapper>
      <div
        sx={{
          border: t => `1px solid ${t.colors.ui.border}`,
          borderRadius: 2,
          display: `flex`,
          flexDirection: `column`,
          height: `100%`,
          background: `ui.background`,
        }}
      >
        <div
          sx={{
            p: 3,
            borderBottom: t => `1px solid ${t.colors.ui.border}`,
          }}
        >
          Home
        </div>
        <div
          sx={{
            p: 3,
            height: `100%`,
            background: `ui.background`,
          }}
        >
          Gatsby tips
        </div>
      </div>
    </ExampleWrapper>
    <div>
      <p>
        The optimized <b>app</b> runs in the browser with all the speed of
        Gatsby as well as the convenience and great developer experience of
        working with tools like React and GraphQL.
      </p>
    </div>
  </LayerContentWrapper>
)

export {
  ContentLayerContent,
  BuildLayerContent,
  DataLayerContent,
  ViewLayerContent,
  AppLayerContent,
}<|MERGE_RESOLUTION|>--- conflicted
+++ resolved
@@ -1,13 +1,8 @@
 /** @jsx jsx */
 import { jsx } from "theme-ui"
 import React from "react"
-<<<<<<< HEAD
 import Link from "../localized-link"
-import MdLoop from "react-icons/lib/md/loop"
-=======
-import { Link } from "gatsby"
 import { MdLoop } from "react-icons/md"
->>>>>>> f71fea17
 
 import { mediaQueries } from "gatsby-design-tokens/dist/theme-gatsbyjs-org"
 
