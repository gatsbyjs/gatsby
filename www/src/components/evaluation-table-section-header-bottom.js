/** @jsx jsx */
import { jsx } from "theme-ui"
import React from "react"

<<<<<<< HEAD
import logo from "../monogram.svg"
import jekyll from "../assets/jekyll.svg"
import wordpress from "../assets/wordpress.png"
import squarespace from "../assets/squarespace-compressed.png"
import { mediaQueries } from "../gatsby-plugin-theme-ui"
=======
import logo from "../assets/monogram.svg"
import jekyll from "../assets/vendor-logos/jekyll.svg"
import wordpress from "../assets/vendor-logos/wordpress.png"
import squarespace from "../assets/vendor-logos/squarespace-compressed.png"
import {
  colors,
  space,
  mediaQueries,
  lineHeights,
  fonts,
} from "../utils/presets"
import { rhythm } from "../utils/typography"
>>>>>>> 1288c234

const subHeaderTitleStyles = t => {
  return {
    height: t.space[6],
    marginBottom: 0,
    display: `block`,
    margin: `auto`,
    [mediaQueries.xs]: {
      height: t.space[7],
    },
  }
}

const subHeaderTitles = [
  ``,
  <img src={logo} key="0" sx={subHeaderTitleStyles} alt={`Gatsby Logo`} />,
  <img src={jekyll} key="1" sx={subHeaderTitleStyles} alt={`Jekyll Logo`} />,
  <img
    src={wordpress}
    key="2"
    sx={subHeaderTitleStyles}
    alt={`WordPress Logo`}
  />,
  <img
    src={squarespace}
    key="3"
    sx={subHeaderTitleStyles}
    alt={`Squarespace Logo`}
  />,
]

const renderSubHeader = props => (
  <tr
    key="subhead"
    style={{
      display: !props.display ? `none` : `table-row`,
    }}
  >
    {subHeaderTitles.map((header, i) => (
      <td
        key={i}
        sx={{
          background: `ui.background`,
          borderColor: `ui.border.subtle`,
          display: `table-cell`,
          fontFamily: `header`,
          fontWeight: 600,
          lineHeight: `dense`,
          p: 3,
          textAlign: `left`,
          verticalAlign: `middle`,
        }}
      >
        {header || props.category || `Feature`}
      </td>
    ))}
  </tr>
)

export default renderSubHeader<|MERGE_RESOLUTION|>--- conflicted
+++ resolved
@@ -2,26 +2,11 @@
 import { jsx } from "theme-ui"
 import React from "react"
 
-<<<<<<< HEAD
-import logo from "../monogram.svg"
-import jekyll from "../assets/jekyll.svg"
-import wordpress from "../assets/wordpress.png"
-import squarespace from "../assets/squarespace-compressed.png"
-import { mediaQueries } from "../gatsby-plugin-theme-ui"
-=======
 import logo from "../assets/monogram.svg"
 import jekyll from "../assets/vendor-logos/jekyll.svg"
 import wordpress from "../assets/vendor-logos/wordpress.png"
 import squarespace from "../assets/vendor-logos/squarespace-compressed.png"
-import {
-  colors,
-  space,
-  mediaQueries,
-  lineHeights,
-  fonts,
-} from "../utils/presets"
-import { rhythm } from "../utils/typography"
->>>>>>> 1288c234
+import { mediaQueries } from "../gatsby-plugin-theme-ui"
 
 const subHeaderTitleStyles = t => {
   return {
