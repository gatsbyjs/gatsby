--- conflicted
+++ resolved
@@ -164,27 +164,6 @@
   }
 }
 
-<<<<<<< HEAD
-const EmailCaptureForm = ({ signupMessage, overrideCSS }) => (
-  <div
-    css={{
-      borderTop: `2px solid ${colors.lilac}`,
-      marginTop: rhythm(3),
-      paddingTop: `${rhythm(1)}`,
-      ...overrideCSS,
-    }}
-  >
-    <div>
-      <p>{signupMessage}</p>
-      <HubspotForm
-        portalId="4731712"
-        formId="089352d8-a617-4cba-ba46-6e52de5b6a1d"
-        sfdcCampaignId="701f4000000Us7pAAC"
-      />
-    </div>
-  </div>
-)
-=======
 class EmailCaptureForm extends React.Component {
   constructor(props) {
     super(props)
@@ -241,7 +220,6 @@
     )
   }
 }
->>>>>>> b74ea375
 
 EmailCaptureForm.defaultProps = {
   signupMessage: `Enjoyed this post? Receive the next one in your inbox!`,
