/** @jsx jsx */
import { jsx } from "theme-ui"
import { Fragment } from "react"
import { Link, useStaticQuery, graphql } from "gatsby"
import { Helmet } from "react-helmet"
import url from "url"
import Img from "gatsby-image"
import qs from "qs"

import { mediaQueries } from "gatsby-design-tokens/dist/theme-gatsbyjs-org"
import Layout from "../components/layout"
import Modal from "../components/modal"
import ShareMenu from "../components/share-menu"
import Button from "../components/button"
import Screenshot from "../views/shared/screenshot"

import MdArrowUpward from "react-icons/lib/md/arrow-upward"
import MdLink from "react-icons/lib/md/link"
import FeaturedIcon from "../assets/icons/featured-sites-icons"
import GithubIcon from "react-icons/lib/go/mark-github"

const gutter = 6
const gutterDesktop = 8

const styles = {
  link: {
    color: `link.color`,
    textDecoration: `none`,
  },
  prevNextLink: {
    color: `lilac`,
    fontFamily: `heading`,
    px: [6, null, null, 0],
  },
  prevNextLinkSiteTitle: {
    color: `link.color`,
    fontWeight: `bold`,
  },
  prevNextImage: {
    borderRadius: 1,
    boxShadow: `overlay`,
  },
}

const cleanUrl = mainUrl => {
  const parsed = url.parse(mainUrl)
  let path = parsed.pathname
  if (path[path.length - 1] === `/`) path = path.slice(0, path.length - 1)
  return parsed.hostname + path
}

const Featured = () => (
  <div
    sx={{
      color: `textMuted`,
      display: `flex`,
      fontWeight: `bold`,
      mr: 4,
    }}
  >
    <span
      sx={{
        height: t => t.space[5],
        m: 0,
        mr: 2,
        width: t => t.space[5],
      }}
    >
      <FeaturedIcon />
    </span>
    {` `}
    Featured
  </div>
)

const SourceLink = ({ ...props }) => (
  <a
    {...props}
    sx={{
      "&&": {
        border: 0,
      },
      display: `flex`,
      alignItems: `center`,
      mr: 3,
      color: `link.color`,
      width: `100%`,
    }}
  >
    <GithubIcon sx={{ fontSize: 3, mr: 2, color: `link.color` }} />
    Source
  </a>
)

function ShowcaseModal({ children, parent, allSitesYaml }) {
  const nextSite = parent.getNext(allSitesYaml)
  const previousSite = parent.getPrevious(allSitesYaml)
  const { filters } = parent.props.location.state || {}
  return (
    <Modal
      modalBackgroundPath={parent.getExitLocation()}
      modalNext={() => parent.next(allSitesYaml)}
      modalPrevious={() => parent.previous(allSitesYaml)}
      modalNextLink={
        <Link
          to={nextSite.fields.slug}
          state={{
            isModal: true,
            filters,
          }}
          sx={{
            order: 2,
            m: 6,
            mt: 0,
            position: `relative`,
            display: `flex`,
            [mediaQueries.md]: {
              mt: 6,
              display: `block`,
              top: `110px`,
            },
          }}
        >
          <Img
            key={nextSite.id}
            sx={styles.prevNextImage}
            backgroundColor
            fixed={{
              srcSet: ``,
              src:
                nextSite.childScreenshot.screenshotFile.childImageSharp.resize
                  .src,
              width: 100,
              height: 100,
            }}
            imgStyle={{
              margin: 0,
            }}
            alt=""
          />
          <div
            sx={{
              ...styles.prevNextLink,
              [mediaQueries.md]: {
                position: `absolute`,
                top: 240,
                width: 300,
                transform: `translateX(-80px) rotate(90deg)`,
              },
            }}
          >
            <MdArrowUpward
              sx={{
                transform: `rotate(90deg)`,
                [mediaQueries.md]: {
                  transform: `none`,
                },
              }}
            />
            <div> Next Site in Showcase </div>
            <div sx={styles.prevNextLinkSiteTitle}>{nextSite.title}</div>
          </div>
        </Link>
      }
      modalPreviousLink={
        <Link
          to={previousSite.fields.slug}
          state={{
            isModal: true,
            filters,
          }}
          sx={{
            order: 1,
            position: `relative`,
            width: `100%`,
            m: 6,
            display: `flex`,
            [mediaQueries.md]: {
              display: `block`,
              order: 0,
              top: `110px`,
              width: `auto`,
            },
          }}
        >
          <Img
            key={previousSite.id}
            sx={styles.prevNextImage}
            backgroundColor
            fixed={{
              srcSet: ``,
              src:
                previousSite.childScreenshot.screenshotFile.childImageSharp
                  .resize.src,
              width: 100,
              height: 100,
            }}
            imgStyle={{
              margin: 0,
            }}
            alt=""
          />
          <div
            sx={{
              ...styles.prevNextLink,
              [mediaQueries.md]: {
                textAlign: `right`,
                position: `absolute`,
                top: 240,
                width: 300,
                transform: `translateX(-80px) rotate(-90deg)`,
              },
            }}
          >
            <MdArrowUpward
              sx={{
                transform: `rotate(-90deg)`,
                [mediaQueries.md]: {
                  transform: `none`,
                },
              }}
            />
            <div> Previous Site in Showcase </div>
            <div sx={styles.prevNextLinkSiteTitle}>{previousSite.title}</div>
          </div>
        </Link>
      }
    >
      {children}
    </Modal>
  )
}

const ShowcaseDetails = ({ parent, data, isModal, categories }) => {
  const { allSitesYaml } = useStaticQuery(graphql`
    query {
      allSitesYaml(
        filter: {
          featured: { eq: true }
          main_url: { ne: null }
          fields: { hasScreenshot: { eq: true } }
        }
      ) {
        edges {
          node {
            id
            url
            title
            fields {
              slug
            }
            childScreenshot {
              screenshotFile {
                childImageSharp {
                  resize(width: 200, height: 200) {
                    src
                  }
                }
              }
            }
          }
        }
      }
    }
  `)
  const screenshotFile =
    data.sitesYaml.childScreenshot.screenshotFile.childImageSharp

  const PageLayout = isModal ? ShowcaseModal : Layout
  return (
    <PageLayout
      parent={parent}
      location={parent.props.location}
      allSitesYaml={allSitesYaml}
    >
      <div
        sx={{
          display: `flex`,
          flexDirection: `column`,
          maxWidth: isModal ? false : 1080,
          margin: isModal ? false : `0 auto`,
          width: `100%`,
          order: 1,
        }}
      >
        <div css={{ width: `100%` }}>
          <Helmet titleTemplate="%s | GatsbyJS">
            <title>{`${data.sitesYaml.title}: Showcase`}</title>
            <meta
              property="og:image"
              content={`https://www.gatsbyjs.org${screenshotFile.resize.src}`}
            />
            <meta
              name="twitter:image"
              content={`https://www.gatsbyjs.org${screenshotFile.resize.src}`}
            />
            <meta name="twitter:card" content="summary_large_image" />
            <meta
              name="og:title"
              value={`${data.sitesYaml.title}: Showcase | GatsbyJS`}
            />
            <meta
              property="og:image:width"
              content={screenshotFile.resize.width}
            />
            <meta
              property="og:image:height"
              content={screenshotFile.resize.height}
            />
            <meta
              property="og:description"
              content={data.sitesYaml.description || data.sitesYaml.main_url}
            />
            <meta
              name="twitter:description"
              content={data.sitesYaml.description || data.sitesYaml.main_url}
            />
          </Helmet>
          <div
            sx={{
              p: gutter,
              [mediaQueries.lg]: {
                p: gutterDesktop,
                pb: gutter,
                pr: isModal ? 96 : false,
              },
            }}
          >
            <h1 sx={{ m: 0 }}>{data.sitesYaml.title}</h1>
            <a href={data.sitesYaml.main_url} sx={styles.link}>
              {cleanUrl(data.sitesYaml.main_url)}
            </a>
            {data.sitesYaml.built_by && (
              <span sx={{ color: `textMuted` }}>
                <span sx={{ px: 2 }}>/</span>
                Built by {` `}
                {data.sitesYaml.built_by_url ? (
                  <a href={data.sitesYaml.built_by_url} sx={{ ...styles.link }}>
                    {data.sitesYaml.built_by}
                  </a>
                ) : (
                  data.sitesYaml.built_by
                )}
              </span>
            )}
          </div>
          <div
            sx={{
              alignItems: `center`,
              display: `flex`,
              fontFamily: `header`,
              mx: gutter,
              py: 4,
              [mediaQueries.lg]: {
                mx: gutterDesktop,
              },
            }}
          >
            {data.sitesYaml.featured && <Featured />}
            {data.sitesYaml.source_url && (
              <SourceLink href={data.sitesYaml.source_url} />
            )}
            <div
              sx={{
                alignSelf: `center`,
                ml: `auto`,
              }}
            >
              <div
                css={{
                  display: `flex`,
                  position: `relative`,
                  zIndex: 1,
                }}
              >
                <Button
                  icon={<MdLink />}
                  overrideCSS={{ mr: 2 }}
                  tag="href"
                  to={data.sitesYaml.main_url}
                >
                  Visit site
                </Button>
                <ShareMenu
                  image={`https://www.gatsbyjs.org${screenshotFile.resize.src}`}
                  title={data.sitesYaml.title}
                  url={data.sitesYaml.main_url}
                />
              </div>
            </div>
          </div>
          <Screenshot
            alt={`Screenshot of ${data.sitesYaml.title}`}
            boxShadow={!isModal}
            imageSharp={screenshotFile.fluid}
            key={data.sitesYaml.id}
          />
          <div
            sx={{
              p: gutter,
              [mediaQueries.lg]: { p: gutterDesktop },
            }}
          >
<<<<<<< HEAD
            <div css={{ width: `100%` }}>
              <Helmet titleTemplate="%s | GatsbyJS">
                <title>{`${data.sitesYaml.title}: Showcase`}</title>
                <meta
                  property="og:image"
                  content={`https://www.gatsbyjs.org${screenshotFile.resize.src}`}
                />
                <meta
                  name="twitter:image"
                  content={`https://www.gatsbyjs.org${screenshotFile.resize.src}`}
                />
                <meta name="twitter:card" content="summary_large_image" />
                <meta
                  name="og:title"
                  value={`${data.sitesYaml.title}: Showcase | GatsbyJS`}
                />
                <meta
                  property="og:image:width"
                  content={screenshotFile.resize.width}
                />
                <meta
                  property="og:image:height"
                  content={screenshotFile.resize.height}
                />
                <meta
                  property="og:description"
                  content={
                    data.sitesYaml.description || data.sitesYaml.main_url
                  }
                />
                <meta
                  name="twitter:description"
                  content={
                    data.sitesYaml.description || data.sitesYaml.main_url
                  }
                />
              </Helmet>
              <div
                sx={{
                  p: gutter,
                  [mediaQueries.lg]: {
                    p: gutterDesktop,
                    pb: gutter,
                    pr: isModal ? 96 : false,
                  },
                }}
              >
                <h1 sx={{ m: 0 }}>{data.sitesYaml.title}</h1>
                <a href={data.sitesYaml.main_url} sx={styles.link}>
                  {cleanUrl(data.sitesYaml.main_url)}
                </a>
                {data.sitesYaml.built_by && (
                  <span sx={{ color: `textMuted` }}>
                    <span sx={{ px: 2 }}>/</span>
                    Built by {` `}
                    {data.sitesYaml.built_by_url ? (
                      <a
                        href={data.sitesYaml.built_by_url}
                        sx={{ ...styles.link }}
                      >
                        {data.sitesYaml.built_by}
                      </a>
                    ) : (
                      data.sitesYaml.built_by
                    )}
                  </span>
                )}
              </div>
              <div
                sx={{
                  alignItems: `center`,
                  display: `flex`,
                  fontFamily: `heading`,
                  mx: gutter,
                  py: 4,
                  [mediaQueries.lg]: {
                    mx: gutterDesktop,
                  },
                }}
              >
                {data.sitesYaml.featured && <Featured />}
                {data.sitesYaml.source_url && (
                  <SourceLink href={data.sitesYaml.source_url} />
                )}
                <div
                  sx={{
                    alignSelf: `center`,
                    ml: `auto`,
                  }}
                >
                  <div
                    css={{
                      display: `flex`,
                      position: `relative`,
                      zIndex: 1,
                    }}
                  >
                    <Button
                      icon={<MdLink />}
                      overrideCSS={{ mr: 2 }}
                      tag="href"
                      to={data.sitesYaml.main_url}
=======
            <p>{data.sitesYaml.description}</p>
            <div sx={{ display: `flex` }}>
              <div sx={{ color: `textMuted`, pr: 5 }}>Categories</div>
              <div>
                {categories.map((c, i) => (
                  <Fragment key={c}>
                    <Link
                      to={`/showcase/?${qs.stringify({ filters: [c] })}`}
                      state={{ isModal: true }}
                      sx={styles.link}
>>>>>>> 535e76e8
                    >
                      {c}
                    </Link>
                    {i === categories.length - 1 ? `` : `, `}
                  </Fragment>
                ))}
              </div>
            </div>
          </div>
        </div>
      </div>
    </PageLayout>
  )
}

export default ShowcaseDetails<|MERGE_RESOLUTION|>--- conflicted
+++ resolved
@@ -401,110 +401,6 @@
               [mediaQueries.lg]: { p: gutterDesktop },
             }}
           >
-<<<<<<< HEAD
-            <div css={{ width: `100%` }}>
-              <Helmet titleTemplate="%s | GatsbyJS">
-                <title>{`${data.sitesYaml.title}: Showcase`}</title>
-                <meta
-                  property="og:image"
-                  content={`https://www.gatsbyjs.org${screenshotFile.resize.src}`}
-                />
-                <meta
-                  name="twitter:image"
-                  content={`https://www.gatsbyjs.org${screenshotFile.resize.src}`}
-                />
-                <meta name="twitter:card" content="summary_large_image" />
-                <meta
-                  name="og:title"
-                  value={`${data.sitesYaml.title}: Showcase | GatsbyJS`}
-                />
-                <meta
-                  property="og:image:width"
-                  content={screenshotFile.resize.width}
-                />
-                <meta
-                  property="og:image:height"
-                  content={screenshotFile.resize.height}
-                />
-                <meta
-                  property="og:description"
-                  content={
-                    data.sitesYaml.description || data.sitesYaml.main_url
-                  }
-                />
-                <meta
-                  name="twitter:description"
-                  content={
-                    data.sitesYaml.description || data.sitesYaml.main_url
-                  }
-                />
-              </Helmet>
-              <div
-                sx={{
-                  p: gutter,
-                  [mediaQueries.lg]: {
-                    p: gutterDesktop,
-                    pb: gutter,
-                    pr: isModal ? 96 : false,
-                  },
-                }}
-              >
-                <h1 sx={{ m: 0 }}>{data.sitesYaml.title}</h1>
-                <a href={data.sitesYaml.main_url} sx={styles.link}>
-                  {cleanUrl(data.sitesYaml.main_url)}
-                </a>
-                {data.sitesYaml.built_by && (
-                  <span sx={{ color: `textMuted` }}>
-                    <span sx={{ px: 2 }}>/</span>
-                    Built by {` `}
-                    {data.sitesYaml.built_by_url ? (
-                      <a
-                        href={data.sitesYaml.built_by_url}
-                        sx={{ ...styles.link }}
-                      >
-                        {data.sitesYaml.built_by}
-                      </a>
-                    ) : (
-                      data.sitesYaml.built_by
-                    )}
-                  </span>
-                )}
-              </div>
-              <div
-                sx={{
-                  alignItems: `center`,
-                  display: `flex`,
-                  fontFamily: `heading`,
-                  mx: gutter,
-                  py: 4,
-                  [mediaQueries.lg]: {
-                    mx: gutterDesktop,
-                  },
-                }}
-              >
-                {data.sitesYaml.featured && <Featured />}
-                {data.sitesYaml.source_url && (
-                  <SourceLink href={data.sitesYaml.source_url} />
-                )}
-                <div
-                  sx={{
-                    alignSelf: `center`,
-                    ml: `auto`,
-                  }}
-                >
-                  <div
-                    css={{
-                      display: `flex`,
-                      position: `relative`,
-                      zIndex: 1,
-                    }}
-                  >
-                    <Button
-                      icon={<MdLink />}
-                      overrideCSS={{ mr: 2 }}
-                      tag="href"
-                      to={data.sitesYaml.main_url}
-=======
             <p>{data.sitesYaml.description}</p>
             <div sx={{ display: `flex` }}>
               <div sx={{ color: `textMuted`, pr: 5 }}>Categories</div>
@@ -515,7 +411,6 @@
                       to={`/showcase/?${qs.stringify({ filters: [c] })}`}
                       state={{ isModal: true }}
                       sx={styles.link}
->>>>>>> 535e76e8
                     >
                       {c}
                     </Link>
