/** @jsx jsx */
import { jsx } from "theme-ui"
<<<<<<< HEAD
import { Fragment } from "react"
import { StaticQuery, graphql } from "gatsby"
=======
import React, { Fragment } from "react"
import { Link, useStaticQuery, graphql } from "gatsby"
>>>>>>> f71fea17
import { Helmet } from "react-helmet"
import url from "url"
import Img from "gatsby-image"
import qs from "qs"

<<<<<<< HEAD
import { mediaQueries } from "../gatsby-plugin-theme-ui"
import Link from "../components/localized-link"
import Layout from "../components/layout"
import ShareMenu from "../components/share-menu"
import Button from "../components/button"
=======
import { mediaQueries } from "gatsby-design-tokens/dist/theme-gatsbyjs-org"
import Modal from "./modal"
import ShareMenu from "./share-menu"
import Button from "./button"
>>>>>>> f71fea17
import Screenshot from "../views/shared/screenshot"

import FeaturedIcon from "../assets/icons/featured-sites-icons"
import { MdArrowUpward, MdLink } from "react-icons/md"
import { GoMarkGithub as GithubIcon } from "react-icons/go"

const gutter = 6
const gutterDesktop = 8

const styles = {
  link: {
    color: `link.color`,
    textDecoration: `none`,
  },
  prevNextLink: {
    color: `lilac`,
    fontFamily: `heading`,
    px: [6, null, null, 0],
  },
  prevNextLinkSiteTitle: {
    color: `link.color`,
    fontWeight: `bold`,
  },
  prevNextImage: {
    borderRadius: 1,
    boxShadow: `overlay`,
  },
}

const cleanUrl = mainUrl => {
  const parsed = url.parse(mainUrl)
  let path = parsed.pathname
  if (path[path.length - 1] === `/`) path = path.slice(0, path.length - 1)
  return parsed.hostname + path
}

const Featured = () => (
  <div
    sx={{
      color: `textMuted`,
      display: `flex`,
      fontWeight: `bold`,
      mr: 4,
    }}
  >
    <span
      sx={{
        height: t => t.space[5],
        m: 0,
        mr: 2,
        width: t => t.space[5],
      }}
    >
      <FeaturedIcon />
    </span>
    {` `}
    Featured
  </div>
)

const SourceLink = ({ ...props }) => (
  <a
    {...props}
    sx={{
      "&&": {
        border: 0,
      },
      display: `flex`,
      alignItems: `center`,
      mr: 3,
      color: `link.color`,
      width: `100%`,
    }}
  >
    <GithubIcon sx={{ fontSize: 3, mr: 2, color: `link.color` }} />
    Source
  </a>
)

function usePrevAndNextSite(item) {
  const { allSitesYaml } = useStaticQuery(graphql`
    query {
      allSitesYaml(
        filter: {
          main_url: { ne: null }
          fields: { hasScreenshot: { eq: true } }
        }
      ) {
        nodes {
          title
          fields {
            slug
          }
          childScreenshot {
            screenshotFile {
              childImageSharp {
                resize(width: 200, height: 200) {
                  src
                }
              }
            }
          }
        }
      }
    }
  `)

  const sites = allSitesYaml.nodes
  const currentIndex = sites.findIndex(node => node.fields.slug === item)
  const nextSite = sites[(currentIndex + 1) % sites.length]
  const previousSite =
    sites[currentIndex === 0 ? sites.length - 1 : currentIndex - 1]
  return { nextSite, previousSite }
}

/**
 * @returns {string} - the URI that should be navigated to when the showcase details modal is closed
 */
function getExitLocation(filters = {}) {
  if (Object.keys(filters).length) {
    const queryString = qs.stringify({ filters })
    return `/showcase/?${queryString}`
  } else {
    return `/showcase/`
  }
}

function ShowcaseModal({ children, location, isModal }) {
  if (!isModal) return children
  const { previousSite, nextSite } = usePrevAndNextSite(location.pathname)
  const { filters } = location.state || {}
  return (
    <Modal
      modalBackgroundPath={getExitLocation(filters)}
      next={nextSite.fields.slug}
      previous={previousSite.fields.slug}
      filters={filters}
      modalNextLink={
        <>
          <Img
            key={nextSite.fields.slug}
            sx={styles.prevNextImage}
            backgroundColor
            fixed={{
              srcSet: ``,
              src:
                nextSite.childScreenshot.screenshotFile.childImageSharp.resize
                  .src,
              width: 100,
              height: 100,
            }}
            imgStyle={{
              margin: 0,
            }}
            alt=""
          />
          <div
            sx={{
              ...styles.prevNextLink,
              [mediaQueries.md]: {
                position: `absolute`,
                top: 240,
                width: 300,
                transform: `translateX(-80px) rotate(90deg)`,
              },
            }}
          >
            <MdArrowUpward
              sx={{
                transform: `rotate(90deg)`,
                [mediaQueries.md]: {
                  transform: `none`,
                },
              }}
            />
            <div> Next Site in Showcase </div>
            <div sx={styles.prevNextLinkSiteTitle}>{nextSite.title}</div>
          </div>
        </>
      }
      modalPreviousLink={
        <>
          <Img
            key={previousSite.fields.slug}
            sx={styles.prevNextImage}
            backgroundColor
            fixed={{
              srcSet: ``,
              src:
                previousSite.childScreenshot.screenshotFile.childImageSharp
                  .resize.src,
              width: 100,
              height: 100,
            }}
            imgStyle={{
              margin: 0,
            }}
            alt=""
          />
          <div
            sx={{
              ...styles.prevNextLink,
              [mediaQueries.md]: {
                textAlign: `right`,
                position: `absolute`,
                top: 240,
                width: 300,
                transform: `translateX(-80px) rotate(-90deg)`,
              },
            }}
          >
            <MdArrowUpward
              sx={{
                transform: `rotate(-90deg)`,
                [mediaQueries.md]: {
                  transform: `none`,
                },
              }}
            />
            <div> Previous Site in Showcase </div>
            <div sx={styles.prevNextLinkSiteTitle}>{previousSite.title}</div>
          </div>
        </>
      }
    >
      {children}
    </Modal>
  )
}

const ShowcaseDetails = ({ location, site, isModal, categories }) => {
  const screenshotFile = site.childScreenshot.screenshotFile.childImageSharp

  return (
    <ShowcaseModal isModal={isModal} location={location}>
      <div
        sx={{
          display: `flex`,
          flexDirection: `column`,
          maxWidth: isModal ? false : 1080,
          margin: isModal ? false : `0 auto`,
          width: `100%`,
          order: 1,
        }}
      >
        <div css={{ width: `100%` }}>
          <Helmet titleTemplate="%s | GatsbyJS">
            <title>{`${site.title}: Showcase`}</title>
            <meta
              property="og:image"
              content={`https://www.gatsbyjs.org${screenshotFile.resize.src}`}
            />
            <meta
              name="twitter:image"
              content={`https://www.gatsbyjs.org${screenshotFile.resize.src}`}
            />
            <meta name="twitter:card" content="summary_large_image" />
            <meta
              name="og:title"
              value={`${site.title}: Showcase | GatsbyJS`}
            />
            <meta
              property="og:image:width"
              content={screenshotFile.resize.width}
            />
            <meta
              property="og:image:height"
              content={screenshotFile.resize.height}
            />
            <meta
              property="og:description"
              content={site.description || site.main_url}
            />
            <meta
              name="twitter:description"
              content={site.description || site.main_url}
            />
          </Helmet>
          <div
            sx={{
              p: gutter,
              [mediaQueries.lg]: {
                p: gutterDesktop,
                pb: gutter,
                pr: isModal ? 96 : false,
              },
            }}
          >
            <h1 sx={{ m: 0 }}>{site.title}</h1>
            <a href={site.main_url} sx={styles.link}>
              {cleanUrl(site.main_url)}
            </a>
            {site.built_by && (
              <span sx={{ color: `textMuted` }}>
                <span sx={{ px: 2 }}>/</span>
                Built by {` `}
                {site.built_by_url ? (
                  <a href={site.built_by_url} sx={{ ...styles.link }}>
                    {site.built_by}
                  </a>
                ) : (
                  site.built_by
                )}
              </span>
            )}
          </div>
          <div
            sx={{
              alignItems: `center`,
              display: `flex`,
              fontFamily: `header`,
              mx: gutter,
              py: 4,
              [mediaQueries.lg]: {
                mx: gutterDesktop,
              },
            }}
          >
            {site.featured && <Featured />}
            {site.source_url && <SourceLink href={site.source_url} />}
            <div
              sx={{
                alignSelf: `center`,
                ml: `auto`,
              }}
            >
              <div
                css={{
                  display: `flex`,
                  position: `relative`,
                  zIndex: 1,
                }}
              >
                <Button
                  icon={<MdLink />}
                  overrideCSS={{ mr: 2 }}
                  tag="href"
                  to={site.main_url}
                >
                  Visit site
                </Button>
                <ShareMenu
                  image={`https://www.gatsbyjs.org${screenshotFile.resize.src}`}
                  title={site.title}
                  url={site.main_url}
                />
              </div>
            </div>
          </div>
          <Screenshot
            alt={`Screenshot of ${site.title}`}
            boxShadow={!isModal}
            imageSharp={screenshotFile.fluid}
            key={site.id}
          />
          <div
            sx={{
              p: gutter,
              [mediaQueries.lg]: { p: gutterDesktop },
            }}
          >
            <p>{site.description}</p>
            <div sx={{ display: `flex` }}>
              <div sx={{ color: `textMuted`, pr: 5 }}>Categories</div>
              <div>
                {categories.map((c, i) => (
                  <Fragment key={c}>
                    <Link
                      to={`/showcase/?${qs.stringify({ filters: [c] })}`}
                      state={{ isModal: true }}
                      sx={styles.link}
                    >
                      {c}
                    </Link>
                    {i === categories.length - 1 ? `` : `, `}
                  </Fragment>
                ))}
              </div>
            </div>
          </div>
        </div>
      </div>
    </ShowcaseModal>
  )
}

export default ShowcaseDetails<|MERGE_RESOLUTION|>--- conflicted
+++ resolved
@@ -1,29 +1,17 @@
 /** @jsx jsx */
 import { jsx } from "theme-ui"
-<<<<<<< HEAD
-import { Fragment } from "react"
-import { StaticQuery, graphql } from "gatsby"
-=======
 import React, { Fragment } from "react"
-import { Link, useStaticQuery, graphql } from "gatsby"
->>>>>>> f71fea17
+import { useStaticQuery, graphql } from "gatsby"
+import Link from "./localized-link"
 import { Helmet } from "react-helmet"
 import url from "url"
 import Img from "gatsby-image"
 import qs from "qs"
 
-<<<<<<< HEAD
-import { mediaQueries } from "../gatsby-plugin-theme-ui"
-import Link from "../components/localized-link"
-import Layout from "../components/layout"
-import ShareMenu from "../components/share-menu"
-import Button from "../components/button"
-=======
 import { mediaQueries } from "gatsby-design-tokens/dist/theme-gatsbyjs-org"
 import Modal from "./modal"
 import ShareMenu from "./share-menu"
 import Button from "./button"
->>>>>>> f71fea17
 import Screenshot from "../views/shared/screenshot"
 
 import FeaturedIcon from "../assets/icons/featured-sites-icons"
