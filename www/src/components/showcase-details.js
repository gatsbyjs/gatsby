--- conflicted
+++ resolved
@@ -135,11 +135,8 @@
       const allSitesYaml = staticData.allSitesYaml
       const nextSite = parent.getNext(allSitesYaml)
       const previousSite = parent.getPrevious(allSitesYaml)
-<<<<<<< HEAD
       const shouldShowVisitButtonOnMobile = !!data.sitesYaml.source_url
-=======
       const { filters } = parent.props.location.state || {}
->>>>>>> 67c0131a
 
       return (
         <Layout
