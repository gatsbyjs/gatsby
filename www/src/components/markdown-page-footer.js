/** @jsx jsx */
import { jsx } from "theme-ui"
import { Fragment } from "react"
import { graphql } from "gatsby"
import { MdCreate as EditIcon } from "react-icons/md"

export default function MarkdownPageFooter({ page, packagePage }) {
  return (
    <Fragment>
      {page && (
        <div
          sx={{
            display: `flex`,
            alignItems: `center`,
            mt: 9,
          }}
        >
          <a
            sx={{ variant: `links.muted` }}
<<<<<<< HEAD
            href={`https://github.com/gatsbyjs/gatsby/blob/master/${
              packagePage ? `packages` : `docs`
            }/${page ? page.parent.relativePath : ``}`}
=======
            href={`https://github.com/gatsbyjs/gatsby/blob/master/docs/${
              props.page ? props.page.parent.relativePath : ``
            }`}
>>>>>>> 6cf45884
          >
            {/* FIXME relative path probably won't work */}
            <EditIcon sx={{ mr: 2 }} /> Edit this page on GitHub
          </a>
<<<<<<< HEAD
          {page?.latestUpdate && (
            <span sx={{ color: `textMuted`, fontSize: 1 }}>
              Last updated:{` `}
              <time dateTime={page.latestUpdate}>{page.latestUpdate}</time>
            </span>
          )}
=======
>>>>>>> 6cf45884
        </div>
      )}
    </Fragment>
  )
}

export const fragment = graphql`
  fragment MarkdownPageFooterMdx on DocPage {
    latestUpdate(formatString: "MMMM D, YYYY")
    parent {
      ... on File {
        relativePath
      }
    }
  }
`<|MERGE_RESOLUTION|>--- conflicted
+++ resolved
@@ -17,28 +17,13 @@
         >
           <a
             sx={{ variant: `links.muted` }}
-<<<<<<< HEAD
-            href={`https://github.com/gatsbyjs/gatsby/blob/master/${
-              packagePage ? `packages` : `docs`
-            }/${page ? page.parent.relativePath : ``}`}
-=======
             href={`https://github.com/gatsbyjs/gatsby/blob/master/docs/${
               props.page ? props.page.parent.relativePath : ``
             }`}
->>>>>>> 6cf45884
           >
             {/* FIXME relative path probably won't work */}
             <EditIcon sx={{ mr: 2 }} /> Edit this page on GitHub
           </a>
-<<<<<<< HEAD
-          {page?.latestUpdate && (
-            <span sx={{ color: `textMuted`, fontSize: 1 }}>
-              Last updated:{` `}
-              <time dateTime={page.latestUpdate}>{page.latestUpdate}</time>
-            </span>
-          )}
-=======
->>>>>>> 6cf45884
         </div>
       )}
     </Fragment>
