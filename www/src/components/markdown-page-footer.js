/** @jsx jsx */
import { jsx } from "theme-ui"
import React from "react"
import { Trans } from "@lingui/macro"
import { graphql } from "gatsby"
import { MdCreate as EditIcon } from "react-icons/md"

export default class MarkdownPageFooter extends React.Component {
  constructor() {
    super()
    this.state = { feedbackSubmitted: false }
  }
  render() {
    return (
      <>
        <hr sx={{ display: `none` }} />
        {this.props.page && (
          <div
            sx={{
              display: `flex`,
              alignItems: `center`,
              justifyContent: `space-between`,
              mt: 9,
            }}
          >
            <a
              sx={{ variant: `links.muted` }}
              href={`https://github.com/gatsbyjs/gatsby/blob/master/${
                this.props.packagePage ? `packages` : `docs`
              }/${this.props.page ? this.props.page.parent.relativePath : ``}`}
            >
<<<<<<< HEAD
              <EditIcon sx={{ marginRight: 2 }} />
              {` `}
              Edit this page on GitHub
            </a>
            {this.props.page &&
              this.props.page.parent &&
              this.props.page.parent.fields &&
              this.props.page.parent.fields.gitLogLatestDate && (
                <span sx={{ color: `textMuted`, fontSize: 1 }}>
                  Last updated:{` `}
                  <time
                    dateTime={this.props.page.parent.fields.gitLogLatestDate}
                  >
                    {this.props.page.parent.fields.gitLogLatestDate}
                  </time>
                </span>
              )}
=======
              <Trans>
                <EditIcon sx={{ marginRight: 2 }} /> Edit this page on GitHub
              </Trans>
            </a>
            {this.props.page?.parent?.fields?.gitLogLatestDate && (
              <span sx={{ color: `textMuted`, fontSize: 1 }}>
                Last updated:{` `}
                <time dateTime={this.props.page.parent.fields.gitLogLatestDate}>
                  {this.props.page.parent.fields.gitLogLatestDate}
                </time>
              </span>
            )}
>>>>>>> 7fcc84a2
          </div>
        )}
      </>
    )
  }
}

export const fragment = graphql`
  fragment MarkdownPageFooterMdx on Mdx {
    parent {
      ... on File {
        relativePath
        fields {
          gitLogLatestDate(formatString: "MMMM D, YYYY")
        }
      }
    }
  }
  fragment MarkdownPageFooter on MarkdownRemark {
    parent {
      ... on File {
        relativePath
        fields {
          gitLogLatestDate(formatString: "MMMM D, YYYY")
        }
      }
    }
  }
`<|MERGE_RESOLUTION|>--- conflicted
+++ resolved
@@ -29,25 +29,6 @@
                 this.props.packagePage ? `packages` : `docs`
               }/${this.props.page ? this.props.page.parent.relativePath : ``}`}
             >
-<<<<<<< HEAD
-              <EditIcon sx={{ marginRight: 2 }} />
-              {` `}
-              Edit this page on GitHub
-            </a>
-            {this.props.page &&
-              this.props.page.parent &&
-              this.props.page.parent.fields &&
-              this.props.page.parent.fields.gitLogLatestDate && (
-                <span sx={{ color: `textMuted`, fontSize: 1 }}>
-                  Last updated:{` `}
-                  <time
-                    dateTime={this.props.page.parent.fields.gitLogLatestDate}
-                  >
-                    {this.props.page.parent.fields.gitLogLatestDate}
-                  </time>
-                </span>
-              )}
-=======
               <Trans>
                 <EditIcon sx={{ marginRight: 2 }} /> Edit this page on GitHub
               </Trans>
@@ -60,7 +41,6 @@
                 </time>
               </span>
             )}
->>>>>>> 7fcc84a2
           </div>
         )}
       </>
