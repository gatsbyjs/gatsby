--- conflicted
+++ resolved
@@ -2,29 +2,16 @@
 import { jsx } from "theme-ui"
 import React from "react"
 
-<<<<<<< HEAD
 import { mediaQueries } from "../gatsby-plugin-theme-ui"
-=======
-import { space, sizes, mediaQueries } from "../utils/presets"
->>>>>>> 1a54d1f9
 
 const Container = ({ children, withSidebar = true, overrideCSS }) => (
   <div
-<<<<<<< HEAD
     sx={{
-      maxWidth: hasSideBar
+      maxWidth: withSidebar
         ? `mainContentWidth.withSidebar`
         : `mainContentWidth.default`,
       mx: `auto`,
       p: 6,
-=======
-    css={{
-      maxWidth: withSidebar
-        ? sizes.mainContentWidth.withSidebar
-        : sizes.mainContentWidth.default,
-      margin: `0 auto`,
-      padding: space[6],
->>>>>>> 1a54d1f9
       position: `relative`,
       [mediaQueries.lg]: {
         py: 9,
