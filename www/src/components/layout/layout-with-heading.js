--- conflicted
+++ resolved
@@ -59,11 +59,7 @@
   const {
     children,
     location: { pathname },
-<<<<<<< HEAD
-    pageTitle = "",
-=======
     pageTitle = ``,
->>>>>>> d5b137ed
     pageIcon,
   } = props
 
@@ -72,11 +68,7 @@
   return (
     <div className={` ${isHomepage ? `isHomepage` : ``}`}>
       <Helmet>
-<<<<<<< HEAD
-        <title>{pageTitle ? `${pageTitle} | GatsbyJS` : "GatsbyJS"}</title>
-=======
         <title>{pageTitle ? `${pageTitle} | GatsbyJS` : `GatsbyJS`}</title>
->>>>>>> d5b137ed
         <meta name="twitter:site" content="@gatsbyjs" />
         <meta name="og:type" content="website" />
         <meta name="og:site_name" content="GatsbyJS" />
