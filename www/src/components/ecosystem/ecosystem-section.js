--- conflicted
+++ resolved
@@ -8,16 +8,10 @@
 import { mediaQueries } from "../../gatsby-plugin-theme-ui"
 
 const EcosystemSectionRoot = styled(`section`)`
-<<<<<<< HEAD
-  background: ${colors.white};
-  padding: 0 ${space[6]};
-  margin-bottom: ${space[3]};
-  max-width: calc(33% - 1rem);
-=======
   background: ${p => p.theme.colors.card.background};
   padding: 0 ${p => p.theme.space[6]};
   margin-bottom: ${p => p.theme.space[3]};
->>>>>>> 08dc747b
+  max-width: calc(33% - 1rem);
 
   ${mediaQueries.md} {
     box-shadow: ${p => p.theme.shadows.raised};
@@ -124,11 +118,13 @@
           const { to, tag, label, secondary } = item
 
           return (
-<<<<<<< HEAD
-            <Button key={to} to={to} tag={tag} secondary={secondary} tiny>
-=======
-            <Button key={to} to={to} secondary={secondary} variant="small">
->>>>>>> 08dc747b
+            <Button
+              key={to}
+              to={to}
+              tag={tag}
+              secondary={secondary}
+              variant="small"
+            >
               {label}
             </Button>
           )
