import React from "react"
import PropTypes from "prop-types"
import styled from "react-emotion"

import Button from "../button"
import EcosystemFeaturedItems from "./ecosystem-featured-items"
import EcosystemFeaturedItem from "./ecosystem-featured-item"

import { rhythm, options } from "../../utils/typography"
import presets, { colors } from "../../utils/presets"

const EcosystemSectionRoot = styled(`section`)`
  background: #fff;
  padding: 0 ${rhythm(options.blockMarginBottom)};
  margin-bottom: ${rhythm(1 / 2)};

  ${presets.Tablet} {
    box-shadow: 0 1px 8px rgba(0, 0, 0, 0.2);
    border-radius: ${presets.radiusLg}px;
    display: flex;
    flex-basis: calc(50% - 20px);
    flex-direction: column;
    flex-grow: 0;
    margin: 0 10px 20px;
    max-height: 60vh;
    padding: ${rhythm(options.blockMarginBottom)};
    padding-bottom: 0;

    :last-child {
      flex-grow: 1;
    }
  }

  ${presets.Desktop} {
    flex-basis: calc(33.33% - 20px);
    max-height: 100%;

    :last-child {
      align-self: flex-start;
      padding-bottom: ${rhythm(options.blockMarginBottom)};
    }
  }

  a {
    text-decoration: none;
  }
`

export const Header = styled(`header`)`
  align-items: flex-start;
`

const Title = styled(`h1`)`
  align-items: center;
  color: ${colors.gatsby};
  display: flex;
  font-size: 1.25rem;
  line-height: 1;
  margin: 0;
  margin-bottom: ${rhythm(0.25)};
  min-height: 32px;

  span {
    margin: 0 0.3rem 0 -0.1rem;
  }
`

const Icon = styled(`span`)`
  display: block;
  height: 32px;
  width: 32px;
`

const SubTitle = styled(`h2`)`
  color: ${colors.lilac};
  font-size: 0.875rem;
  font-weight: 300;
  letter-spacing: 0.05em;
  margin: 0;
  margin-top: ${rhythm(1)};
  text-transform: uppercase;
`

const Description = styled(`p`)`
  color: ${colors.gray.lightCopy};
  font-family: ${options.systemFontFamily.join(`,`)};
  font-size: 0.8125rem;
`

const Actions = styled(`div`)`
  display: flex;
  flex-wrap: wrap;
  margin-top: -${rhythm(1 / 4)};

  > a {
    margin: 4px 8px 4px 0;
  }
`

const EcosysteSection = ({
  title,
  description,
  subTitle,
  icon,
  links,
  featuredItems,
  className,
}) => (
  <EcosystemSectionRoot className={className}>
    <Header>
      <Title>
        {icon && <Icon dangerouslySetInnerHTML={{ __html: icon }} />}
        <span>{title}</span>
      </Title>
      <Description>{description}</Description>
      <Actions>
        {links.map((item, idx) => {
          const { to, label, secondary } = item

          return (
            <Button key={to} to={to} secondary={secondary} tiny>
              {label}
            </Button>
          )
        })}
      </Actions>
      {subTitle && <SubTitle>{subTitle}</SubTitle>}
    </Header>

<<<<<<< HEAD
    {featuredItems && featuredItems.length > 0 && (
      <EcosystemFeaturedItems items={featuredItems} />
    )}
=======
    {featuredItems &&
      featuredItems.length > 0 && (
        <EcosystemFeaturedItems
          items={featuredItems}
          itemComponent={EcosystemFeaturedItem}
        />
      )}
>>>>>>> 8d07c2f0
  </EcosystemSectionRoot>
)

EcosysteSection.propTypes = {
  title: PropTypes.string.isRequired,
  description: PropTypes.string.isRequired,
  className: PropTypes.string,
  subTitle: PropTypes.string,
  icon: PropTypes.string,
  links: PropTypes.array,
  featuredItems: PropTypes.array,
}

export default EcosysteSection<|MERGE_RESOLUTION|>--- conflicted
+++ resolved
@@ -127,19 +127,12 @@
       {subTitle && <SubTitle>{subTitle}</SubTitle>}
     </Header>
 
-<<<<<<< HEAD
     {featuredItems && featuredItems.length > 0 && (
-      <EcosystemFeaturedItems items={featuredItems} />
+      <EcosystemFeaturedItems
+        items={featuredItems}
+        itemComponent={EcosystemFeaturedItem}
+      />
     )}
-=======
-    {featuredItems &&
-      featuredItems.length > 0 && (
-        <EcosystemFeaturedItems
-          items={featuredItems}
-          itemComponent={EcosystemFeaturedItem}
-        />
-      )}
->>>>>>> 8d07c2f0
   </EcosystemSectionRoot>
 )
 
