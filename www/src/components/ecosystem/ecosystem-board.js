--- conflicted
+++ resolved
@@ -23,54 +23,12 @@
 const EcosystemBoard = ({
   icons: { plugins: PluginsIcon, starters: StartersIcon },
   starters,
-<<<<<<< HEAD
-  plugins,
-  background,
-}) => {
-  return (
-    <EcosystemBoardRoot>
-      <EcosystemSection
-        title="Plugins"
-        description="Plugins are packages that extend Gatsby sites. They can source content, transform data, and more!"
-        subTitle="Featured Plugins"
-        icon={PluginsIcon}
-        links={[
-          { label: "Browse Plugins", to: "/plugins/" },
-          {
-            label: "Plugin Authoring",
-            to: "/docs/plugin-authoring/",
-            secondary: true,
-          },
-          { label: "Plugin Docs", to: "/docs/plugins/", secondary: true },
-        ]}
-        featuredItems={plugins}
-      />
-      <EcosystemSection
-        title="Starters"
-        description="Starters are Gatsby sites that are preconfigured for different use cases to give you a head start for your project."
-        subTitle="Featured Starters"
-        icon={StartersIcon}
-        links={[
-          { label: "Browse Starters", to: "/starters/" },
-          { label: "Starter Docs", to: "/docs/starters/", secondary: true },
-        ]}
-        featuredItems={starters}
-      />
-      <EcosystemSection
-        title="External Resources"
-        description="A curated list of interesting Gatsby community projects and learning resources like podcasts and tutorials."
-        links={[{ label: "Browse Resources", to: "/docs/awesome-gatsby/" }]}
-      />
-    </EcosystemBoardRoot>
-  )
-}
-=======
   plugins
 }) => (
   <EcosystemBoardRoot>
     <EcosystemSection
       title="Plugins"
-      description="With 429 plugins, lorem ipsum sunt we need some proper copy here pulling in data from your favorite source is only a few mouseclicks away."
+      description="Plugins are packages that extend Gatsby sites. They can source content, transform data, and more!"
       subTitle="Featured Plugins"
       icon={PluginsIcon}
       links={[
@@ -86,7 +44,7 @@
     />
     <EcosystemSection
       title="Starters"
-      description="Starters are boilerplate Gatsby sites maintained by the community which give you a headstart for your Gatsby project."
+      description="Starters are Gatsby sites that are preconfigured for different use cases to give you a head start for your project."
       subTitle="Featured Starters"
       icon={StartersIcon}
       links={[
@@ -97,12 +55,11 @@
     />
     <EcosystemSection
       title="External Resources"
-      description="More awesome Gatsby content, created by the community."
+      description="A curated list of interesting Gatsby community projects and learning resources like podcasts and tutorials."
       links={[{ label: "Browse Resources", to: "/docs/awesome-gatsby/" }]}
     />
   </EcosystemBoardRoot>
 )
->>>>>>> 4354dbab
 
 EcosystemBoard.propTypes = {
   icons: PropTypes.object,
