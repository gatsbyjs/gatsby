/** @jsx jsx */
import { jsx } from "theme-ui"

import React, { Component } from "react"
import Slider from "./slider"
<<<<<<< HEAD
import Link from "./localized-link"
import MdNavigateBefore from "react-icons/lib/md/navigate-before"
import MdNavigateNext from "react-icons/lib/md/navigate-next"
=======
import Link from "gatsby-link"
import { MdNavigateBefore, MdNavigateNext } from "react-icons/md"
>>>>>>> f71fea17
import { visuallyHidden } from "../utils/styles"

const controlButtonStyles = {
  WebkitAppearance: `none`,
  color: `textMuted`,
  fontWeight: `bold`,
  border: 0,
  background: `transparent`,
  position: `absolute`,
  top: 0,
  bottom: 0,
  left: 0,
  padding: 0,
  fontSize: 5,
  width: t => t.space[8],
  textAlign: `center`,
  "&:hover": {
    cursor: `pointer`,
    color: `gatsby`,
    bg: `ui.hover`,
  },
  "&:active": { bg: `ui.hover` },
}

class Rotator extends Component {
  state = {
    shouldAnimate: false,
    item: 0,
    size: {},
  }
  sliderContainer = React.createRef()
  intervalId = null

  _clearInterval() {
    if (this.intervalId) {
      clearInterval(this.intervalId)
      this.intervalId = null
    }
  }

  decrementItem = () => {
    this._clearInterval()
    this.setState({
      item:
        (this.state.item + this.props.items.length - 1) %
        this.props.items.length,
    })
  }

  incrementItemAndClearInterval = () => {
    this._clearInterval()
    this.incrementItem()
  }

  incrementItem = () => {
    this.setState(state => {
      return {
        item: (state.item + 1) % this.props.items.length,
      }
    })
  }

  componentDidMount() {
    const shouldAnimate = this.shouldAnimate()
    if (shouldAnimate) {
      requestAnimationFrame(() => {
        this.intervalId = setInterval(this.incrementItem, 5000)
        this.setState({ shouldAnimate, size: this.getDimensions() })
      })
    }
  }

  componentWillUnmount() {
    clearInterval(this.intervalId)
  }

  componentDidUpdate(prevProps, prevState) {
    if (prevState.shouldAnimate && prevState.item !== this.state.item) {
      requestAnimationFrame(() => {
        this.setState({ size: this.getDimensions() })
      })
    }
  }

  getDimensions() {
    if (this.sliderContainer.current === null) {
      return {
        width: `auto`,
        height: `auto`,
      }
    }

    return this.sliderContainer.current.getBoundingClientRect()
  }

  shouldAnimate() {
    const mediaQuery = window.matchMedia(`(prefers-reduced-motion)`)
    return !mediaQuery || !mediaQuery.matches
  }

  render() {
    const { shouldAnimate } = this.state
    const { text, pluginName } = this.props.items[this.state.item]
    const enableSlider = shouldAnimate && this.intervalId

    return (
      <div
        sx={{
          borderTop: t => `1px solid ${t.colors.ui.border}`,
          borderBottom: t => `1px solid ${t.colors.ui.border}`,
          py: 4,
          px: 9,
          my: 6,
          position: `relative`,
        }}
      >
        <div
          aria-live={this.intervalId ? `off` : `polite`}
          aria-atomic="true"
          aria-relevant="all"
        >
          <p
            sx={{
              fontSize: 4,
              fontFamily: `heading`,
              textAlign: `center`,
              mb: 0,
            }}
          >
            <span>Need&nbsp;</span>
            <span
              style={{
                display: `inline-block`,
                transition: shouldAnimate ? `width 150ms linear` : `none`,
                width: this.state.size.width || `auto`,
              }}
            >
              <span
                sx={{
                  fontWeight: `bold`,
                  whiteSpace: `nowrap`,
                  display: `inline-block`,
                }}
                id="headline-slider"
                ref={this.sliderContainer}
              >
                {!enableSlider ? (
                  <>{text}</>
                ) : (
                  <Slider items={[text]} color="inherit" />
                )}
              </span>
            </span>
          </p>

          <p
            sx={{
              color: `textMuted`,
              margin: 0,
              fontSize: 3,
              textAlign: `center`,
            }}
          >
            There’s{` `}
            {pluginName ? (
              <Link to={`/packages/` + pluginName}>a plugin</Link>
            ) : (
              `a plugin`
            )}
            {` `}
            for that.
          </p>
        </div>
        <button
          sx={controlButtonStyles}
          onClick={this.decrementItem}
          aria-controls="headline-slider"
        >
          <MdNavigateBefore aria-hidden="true" />
          <span css={visuallyHidden}>Previous plugin category</span>
        </button>
        <button
          sx={{ ...controlButtonStyles, left: `auto`, right: 0 }}
          onClick={this.incrementItemAndClearInterval}
          aria-controls="headline-slider"
        >
          <MdNavigateNext aria-hidden="true" />
          <span css={visuallyHidden}>Next plugin category</span>
        </button>
      </div>
    )
  }
}

export default Rotator<|MERGE_RESOLUTION|>--- conflicted
+++ resolved
@@ -3,14 +3,8 @@
 
 import React, { Component } from "react"
 import Slider from "./slider"
-<<<<<<< HEAD
 import Link from "./localized-link"
-import MdNavigateBefore from "react-icons/lib/md/navigate-before"
-import MdNavigateNext from "react-icons/lib/md/navigate-next"
-=======
-import Link from "gatsby-link"
 import { MdNavigateBefore, MdNavigateNext } from "react-icons/md"
->>>>>>> f71fea17
 import { visuallyHidden } from "../utils/styles"
 
 const controlButtonStyles = {
