--- conflicted
+++ resolved
@@ -10,32 +10,6 @@
       data: { npmPackage, markdownRemark },
     } = this.props
     return (
-<<<<<<< HEAD
-      <Layout location={this.props.location}>
-        <PageWithPluginSearchBar location={this.props.location}>
-          <PackageReadme
-            page={markdownRemark}
-            packageName={npmPackage.name}
-            excerpt={npmPackage.readme.childMarkdownRemark.excerpt}
-            html={npmPackage.readme.childMarkdownRemark.html}
-            githubUrl={
-              npmPackage.repository !== null
-                ? npmPackage.repository.url
-                : `https://github.com/search?q=${npmPackage.name}`
-            }
-            modified={npmPackage.modified}
-            timeToRead={npmPackage.readme.childMarkdownRemark.timeToRead}
-            keywords={npmPackage.keywords}
-            lastPublisher={npmPackage.lastPublisher}
-          />
-          <Unbird
-            dataSetId="5c1ac24b4a828a169b6c235c"
-            publicKey={process.env.UNBIRD_FEEDBACK_KEY_PLUGINLIB}
-            feedbackPrompt="Have feedback on the Plugin Library?"
-          />
-        </PageWithPluginSearchBar>
-      </Layout>
-=======
       <PackageReadme
         page={markdownRemark}
         packageName={npmPackage.name}
@@ -51,7 +25,6 @@
         keywords={npmPackage.keywords}
         lastPublisher={npmPackage.lastPublisher}
       />
->>>>>>> 3d7b1c34
     )
   }
 }
