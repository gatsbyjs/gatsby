--- conflicted
+++ resolved
@@ -28,96 +28,52 @@
     }
 
     return (
-<<<<<<< HEAD
-      <PackageReadme
-        page={markdownRemark ? _.pick(markdownRemark, `parent`) : false}
-        packageName={
-          markdownRemark
-            ? markdownRemark.fields.title
-            : markdownRemarkNotFound.fields.title
-        }
-        excerpt={
-          markdownRemark
-            ? markdownRemark.excerpt
-            : markdownRemarkNotFound.excerpt
-        }
-        html={
-          markdownRemark ? markdownRemark.html : markdownRemarkNotFound.html
-        }
-        githubUrl={`https://github.com/gatsbyjs/gatsby/tree/master/packages/${
-          markdownRemark
-            ? markdownRemark.fields.title
-            : markdownRemarkNotFound.fields.title
-        }`}
-        timeToRead={
-          markdownRemark
-            ? markdownRemark.timeToRead
-            : markdownRemarkNotFound.timeToRead
-        }
-        modified={
-          npmPackage && npmPackage.modified
-            ? npmPackage.modified
-            : npmPackageNotFound.modified
-        }
-        keywords={
-          npmPackage ? npmPackage.keywords : npmPackageNotFound.keywords
-        }
-        lastPublisher={
-          npmPackage
-            ? npmPackage.lastPublisher
-            : npmPackageNotFound.lastPublisher
-        }
-      />
-=======
-      <Layout location={this.props.location}>
-        <PageWithPluginSearchBar location={this.props.location}>
-          <PackageReadme
-            page={markdownRemark ? _.pick(markdownRemark, `parent`) : false}
-            packageName={
-              markdownRemark
-                ? markdownRemark.fields.title
-                : markdownRemarkNotFound.fields.title
-            }
-            excerpt={
-              markdownRemark
-                ? markdownRemark.excerpt
-                : markdownRemarkNotFound.excerpt
-            }
-            html={
-              markdownRemark ? markdownRemark.html : markdownRemarkNotFound.html
-            }
-            githubUrl={`https://github.com/gatsbyjs/gatsby/tree/master/packages/${
-              markdownRemark
-                ? markdownRemark.fields.title
-                : markdownRemarkNotFound.fields.title
-            }`}
-            timeToRead={
-              markdownRemark
-                ? markdownRemark.timeToRead
-                : markdownRemarkNotFound.timeToRead
-            }
-            modified={
-              npmPackage && npmPackage.modified
-                ? npmPackage.modified
-                : npmPackageNotFound.modified
-            }
-            keywords={
-              npmPackage ? npmPackage.keywords : npmPackageNotFound.keywords
-            }
-            lastPublisher={
-              npmPackage
-                ? npmPackage.lastPublisher
-                : npmPackageNotFound.lastPublisher
-            }
-          />
-          <Unbird
-            dataSetId="5c1ac24b4a828a169b6c235c"
-            publicKey={process.env.UNBIRD_FEEDBACK_KEY_PLUGINLIB}
-            feedbackPrompt="Have feedback on the Plugin Library?"
-          />
-        </PageWithPluginSearchBar>
-      </Layout>
->>>>>>> e3d8285e
+      <>
+        <PackageReadme
+          page={markdownRemark ? _.pick(markdownRemark, `parent`) : false}
+          packageName={
+            markdownRemark
+              ? markdownRemark.fields.title
+              : markdownRemarkNotFound.fields.title
+          }
+          excerpt={
+            markdownRemark
+              ? markdownRemark.excerpt
+              : markdownRemarkNotFound.excerpt
+          }
+          html={
+            markdownRemark ? markdownRemark.html : markdownRemarkNotFound.html
+          }
+          githubUrl={`https://github.com/gatsbyjs/gatsby/tree/master/packages/${
+            markdownRemark
+              ? markdownRemark.fields.title
+              : markdownRemarkNotFound.fields.title
+          }`}
+          timeToRead={
+            markdownRemark
+              ? markdownRemark.timeToRead
+              : markdownRemarkNotFound.timeToRead
+          }
+          modified={
+            npmPackage && npmPackage.modified
+              ? npmPackage.modified
+              : npmPackageNotFound.modified
+          }
+          keywords={
+            npmPackage ? npmPackage.keywords : npmPackageNotFound.keywords
+          }
+          lastPublisher={
+            npmPackage
+              ? npmPackage.lastPublisher
+              : npmPackageNotFound.lastPublisher
+          }
+        />
+        <Unbird
+          dataSetId="5c1ac24b4a828a169b6c235c"
+          publicKey={process.env.UNBIRD_FEEDBACK_KEY_PLUGINLIB}
+          feedbackPrompt="Have feedback on the Plugin Library?"
+        />
+      </>
     )
   }
 }
