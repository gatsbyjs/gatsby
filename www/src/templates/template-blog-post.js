--- conflicted
+++ resolved
@@ -22,26 +22,6 @@
       data: { mdx: post },
       location: { href },
     } = this.props
-<<<<<<< HEAD
-    const prevNextLinkStyles = {
-      "&&": {
-        borderBottom: 0,
-        color: `gatsby`,
-        fontFamily: `header`,
-        fontSize: 3,
-        fontWeight: `bold`,
-        lineHeight: `dense`,
-      },
-    }
-    const prevNextLabelStyles = {
-      color: `text.secondary`,
-      fontSize: 2,
-      fontWeight: `normal`,
-      mb: 2,
-      mt: 0,
-    }
-=======
->>>>>>> 1a54d1f9
     const BioLine = ({ children }) => (
       <p
         sx={{
@@ -244,54 +224,6 @@
           }}
         >
           <Container>
-<<<<<<< HEAD
-            <div
-              css={{
-                [mediaQueries.sm]: { display: `flex`, width: `100%` },
-              }}
-            >
-              <div css={{ [mediaQueries.sm]: { width: `50%` } }}>
-                {prev && (
-                  <Link to={prev.fields.slug} sx={prevNextLinkStyles}>
-                    <h4 sx={prevNextLabelStyles}>Previous</h4>
-                    <span
-                      sx={{
-                        [mediaQueries.md]: {
-                          marginLeft: t => `-${t.space[4]}`,
-                        },
-                      }}
-                    >
-                      <ArrowBackIcon style={{ verticalAlign: `sub` }} />
-                      {prev.frontmatter.title}
-                    </span>
-                  </Link>
-                )}
-              </div>
-              <div
-                sx={{
-                  textAlign: `right`,
-                  mt: 5,
-                  [mediaQueries.sm]: { mt: 0, width: `50%` },
-                }}
-              >
-                {next && (
-                  <Link to={next.fields.slug} sx={prevNextLinkStyles}>
-                    <h4 sx={prevNextLabelStyles}>Next</h4>
-                    <span
-                      sx={{
-                        [mediaQueries.md]: {
-                          marginRight: t => `-${t.space[4]}`,
-                        },
-                      }}
-                    >
-                      {next.frontmatter.title}
-                      <ArrowForwardIcon style={{ verticalAlign: `sub` }} />
-                    </span>
-                  </Link>
-                )}
-              </div>
-            </div>
-=======
             <PrevAndNext
               prev={
                 prev && {
@@ -306,7 +238,6 @@
                 }
               }
             />
->>>>>>> 1a54d1f9
           </Container>
           <FooterLinks />
         </div>
