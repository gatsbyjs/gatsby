--- conflicted
+++ resolved
@@ -143,7 +143,6 @@
                         color: `link.color`,
                       }}
                     >
-<<<<<<< HEAD
                       <span
                         sx={{
                           borderBottom: t =>
@@ -164,45 +163,6 @@
                       <span>
                         {` `}
                         (originally published at
-=======
-                      {post.frontmatter.author.id}
-                    </span>
-                  </h4>
-                </Link>
-                <BioLine>{post.frontmatter.author.bio}</BioLine>
-                <BioLine>
-                  {post.timeToRead} min read · {post.frontmatter.date}
-                  {post.frontmatter.canonicalLink && (
-                    <span>
-                      {` `}
-                      (originally published at
-                      {` `}
-                      <a href={post.frontmatter.canonicalLink}>
-                        {post.fields.publishedAt}
-                      </a>
-                      )
-                    </span>
-                  )}
-                </BioLine>
-              </div>
-            </section>
-            <h1
-              css={{
-                marginTop: 0,
-                [mediaQueries.lg]: { marginBottom: rhythm(5 / 4) },
-              }}
-            >
-              {post.frontmatter.title}
-            </h1>
-            {post.frontmatter.image &&
-              post.frontmatter.showImageInArticle !== false && (
-                <div css={{ marginBottom: space[5] }}>
-                  <Img fluid={post.frontmatter.image.childImageSharp.fluid} />
-                  {post.frontmatter.imageAuthor &&
-                    post.frontmatter.imageAuthorLink && (
-                      <em>
-                        Image by
->>>>>>> 4eaf4273
                         {` `}
                         <a href={post.frontmatter.canonicalLink}>
                           {post.fields.publishedAt}
@@ -229,7 +189,7 @@
                 {post.frontmatter.title}
               </h1>
               {post.frontmatter.image &&
-                !(post.frontmatter.showImageInArticle === false) && (
+                post.frontmatter.showImageInArticle !== false && (
                   <div
                     sx={{
                       mt: 8,
