--- conflicted
+++ resolved
@@ -80,34 +80,13 @@
                   >
                     <span
                       sx={{
-                        borderBottom: t => `1px solid ${t.colors.link.border}`,
+                        borderBottom: 1,
+                        borderColor: `link.border`,
                         transition: t =>
                           `all ${t.transition.speed.fast} ${t.transition.curve.default}`,
                         "&:hover": { borderColor: `link.hoverBorder` },
                       }}
                     >
-<<<<<<< HEAD
-                      <span
-                        sx={{
-                          borderBottom: 1,
-                          borderColor: `link.border`,
-                          transition: t =>
-                            `all ${t.transition.speed.fast} ${t.transition.curve.default}`,
-                          "&:hover": { borderColor: `link.hoverBorder` },
-                        }}
-                      >
-                        {post.frontmatter.author.id}
-                      </span>
-                    </h4>
-                  </Link>
-                  <BioLine>{post.frontmatter.author.bio}</BioLine>
-                  <BioLine>
-                    {post.timeToRead} min read · {post.frontmatter.date}
-                    {post.frontmatter.canonicalLink && (
-                      <span>
-                        {` `}
-                        (originally published at
-=======
                       {post.frontmatter.author.id}
                     </span>
                   </h4>
@@ -159,7 +138,6 @@
                     post.frontmatter.imageAuthorLink && (
                       <em>
                         Image by
->>>>>>> f08687cd
                         {` `}
                         <a href={post.frontmatter.imageAuthorLink}>
                           {post.frontmatter.imageAuthor}
@@ -178,7 +156,8 @@
       </Container>
       <div
         sx={{
-          borderTop: t => `1px solid ${t.colors.ui.border}`,
+          borderTop: 1,
+          borderColor: `ui.border`,
           mt: 9,
           [mediaQueries.md]: { pt: 5 },
           [mediaQueries.lg]: { pt: 7 },
@@ -187,30 +166,10 @@
         <Container>
           <PrevAndNext prev={prev} next={next} />
         </Container>
-<<<<<<< HEAD
-        <div
-          sx={{
-            borderColor: `ui.border`,
-            borderTop: 1,
-            mt: 9,
-            [mediaQueries.md]: { pt: 5 },
-            [mediaQueries.lg]: { pt: 7 },
-          }}
-        >
-          <Container>
-            <PrevAndNext prev={prev} next={next} />
-          </Container>
-          <FooterLinks />
-        </div>
-      </>
-    )
-  }
-=======
         <FooterLinks />
       </div>
     </>
   )
->>>>>>> f08687cd
 }
 
 export const pageQuery = graphql`
