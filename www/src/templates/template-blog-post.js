--- conflicted
+++ resolved
@@ -25,17 +25,11 @@
 
 class BlogPostTemplate extends React.Component {
   render() {
-<<<<<<< HEAD
-    const post = this.props.data.mdx
-    const prev = this.props.pageContext.prev
-    const next = this.props.pageContext.next
-=======
     const {
       pageContext: { prev, next },
       data: { markdownRemark: post },
       location: { href },
     } = this.props
->>>>>>> 2e820289
     const prevNextLinkStyles = {
       "&&": {
         borderBottom: 0,
