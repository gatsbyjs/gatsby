import React from "react"
import Helmet from "react-helmet"
import { Link } from "gatsby"
import ArrowForwardIcon from "react-icons/lib/md/arrow-forward"
import ArrowBackIcon from "react-icons/lib/md/arrow-back"
import Img from "gatsby-image"
import { OutboundLink } from "gatsby-plugin-google-analytics"

import Layout from "../components/layout"
import presets, { colors } from "../utils/presets"
import typography, { rhythm, scale, options } from "../utils/typography"
import Container from "../components/container"
import EmailCaptureForm from "../components/email-capture-form"
import TagsSection from "../components/tags-section"

class BlogPostTemplate extends React.Component {
  render() {
    const post = this.props.data.markdownRemark
    const prev = this.props.pageContext.prev
    const next = this.props.pageContext.next
    const prevNextLinkStyles = {
      "&&": {
        boxShadow: `none`,
        borderBottom: 0,
        fontFamily: options.headerFontFamily.join(`,`),
        fontWeight: `bold`,
        color: colors.gatsby,
      },
    }
    const prevNextLabelStyles = {
      marginTop: 0,
      marginBottom: 0,
      color: colors.gray.calm,
      fontWeight: `normal`,
      ...scale(0),
      lineHeight: 1,
    }
    const BioLine = ({ children }) => (
      <p
        css={{
          ...scale(-2 / 5),
          fontFamily: typography.options.headerFontFamily.join(`,`),
          lineHeight: 1.3,
          margin: 0,
          color: colors.gray.calm,
          [presets.Mobile]: {
            ...scale(-1 / 5),
            lineHeight: 1.3,
          },
        }}
      >
        {children}
      </p>
    )
    let canonicalLink
    if (post.frontmatter.canonicalLink) {
      canonicalLink = (
        <link rel="canonical" href={post.frontmatter.canonicalLink} />
      )
    }

    return (
      <Layout location={this.props.location}>
        <Container className="post" css={{ paddingBottom: `0 !important` }}>
          {/* Add long list of social meta tags */}
          <Helmet>
            <title>{post.frontmatter.title}</title>
            <link
              rel="author"
              href={`https://gatsbyjs.org${
                post.frontmatter.author.fields.slug
              }`}
            />
            <meta
              name="description"
              content={
                post.frontmatter.excerpt
                  ? post.frontmatter.excerpt
                  : post.excerpt
              }
            />

            <meta name="og:description" content={post.excerpt} />
            <meta name="twitter:description" content={post.excerpt} />
            <meta name="og:title" content={post.frontmatter.title} />
            {post.frontmatter.image && (
              <meta
                name="og:image"
                content={`https://gatsbyjs.org${
                  post.frontmatter.image.childImageSharp.resize.src
                }`}
              />
            )}
            {post.frontmatter.image && (
              <meta
                name="twitter:image"
                content={`https://gatsbyjs.org${
                  post.frontmatter.image.childImageSharp.resize.src
                }`}
              />
            )}
            <meta name="og:type" content="article" />
            <meta name="article:author" content={post.frontmatter.author.id} />
            <meta
              name="twitter:creator"
              content={post.frontmatter.author.twitter}
            />
            <meta name="author" content={post.frontmatter.author.id} />
            <meta name="twitter:label1" content="Reading time" />
            <meta
              name="twitter:data1"
              content={`${post.timeToRead} min read`}
            />
            <meta
              name="article:published_time"
              content={post.frontmatter.rawDate}
            />
            {canonicalLink}
          </Helmet>
          <header
            css={{
              display: `flex`,
              marginTop: rhythm(-1 / 4),
              marginBottom: rhythm(1),
              [presets.Tablet]: {
                marginTop: rhythm(1 / 2),
                marginBottom: rhythm(2),
              },
            }}
          >
            <div
              css={{
                flex: `0 0 auto`,
              }}
            >
<<<<<<< HEAD
              <Link to={post.frontmatter.author.fields.slug}><Img
                resolutions={
                  post.frontmatter.author.avatar.childImageSharp.resolutions
                }
=======
              <Img
                fixed={post.frontmatter.author.avatar.childImageSharp.fixed}
>>>>>>> 2512eef2
                css={{
                  height: rhythm(2.3),
                  width: rhythm(2.3),
                  margin: 0,
                  borderRadius: `100%`,
                  display: `inline-block`,
                  verticalAlign: `middle`,
                }}
              /></Link>
            </div>
            <div
              css={{
                flex: `1 1 auto`,
                marginLeft: rhythm(1 / 2),
              }}
            >
              <Link to={post.frontmatter.author.fields.slug}>
                <h4
                  css={{
                    ...scale(0),
                    fontWeight: 400,
                    margin: 0,
                    color: `${colors.gatsby} !important`,
                  }}
                >
                  <span css={{
                      borderBottom: `1px solid ${colors.ui.bright}`,
                      boxShadow: `inset 0 -2px 0 0 ${colors.ui.bright}`,
                      transition: `all ${presets.animation.speedFast} ${
                        presets.animation.curveDefault
                      }`,
                      "&:hover": {
                        background: colors.ui.bright,
                      },
                    }}
                  >{post.frontmatter.author.id}</span>
                </h4>
              </Link>
              <BioLine>{post.frontmatter.author.bio}</BioLine>
              <BioLine>
                {post.timeToRead} min read · {post.frontmatter.date}
                {post.frontmatter.canonicalLink && (
                  <span>
                    {` `}
                    (originally published at{` `}
                    <OutboundLink href={post.frontmatter.canonicalLink}>
                      {post.frontmatter.publishedAt}
                    </OutboundLink>)
                  </span>
                )}
              </BioLine>
            </div>
          </header>
          <h1
            css={{
              marginTop: 0,
              [presets.Desktop]: {
                marginBottom: rhythm(5 / 4),
              },
            }}
          >
            {this.props.data.markdownRemark.frontmatter.title}
          </h1>
          {post.frontmatter.image &&
            !(post.frontmatter.showImageInArticle === false) && (
              <div
                css={{
                  marginBottom: rhythm(1),
                }}
              >
                <Img fluid={post.frontmatter.image.childImageSharp.fluid} />
                {post.frontmatter.imageAuthor &&
                  post.frontmatter.imageAuthorLink && (
                    <em>
                      Image by{` `}
                      <OutboundLink href={post.frontmatter.imageAuthorLink}>
                        {post.frontmatter.imageAuthor}
                      </OutboundLink>
                    </em>
                  )}
              </div>
            )}
          <div
            className="post-body"
            dangerouslySetInnerHTML={{
              __html: this.props.data.markdownRemark.html,
            }}
          />
          <TagsSection tags={this.props.data.markdownRemark.frontmatter.tags} />
          <EmailCaptureForm />
        </Container>
        <div
          css={{
            borderTop: `1px solid ${colors.ui.light}`,
            marginTop: rhythm(2),
            [presets.Tablet]: {
              marginTop: rhythm(2),
              paddingBottom: rhythm(1),
              paddingTop: rhythm(1),
            },
            [presets.Desktop]: {
              marginTop: rhythm(3),
              paddingBottom: rhythm(2),
              paddingTop: rhythm(2),
            },
          }}
        >
          <Container>
            <div
              css={{ [presets.Phablet]: { display: `flex`, width: `100%` } }}
            >
              <div
                css={{
                  [presets.Phablet]: {
                    width: `50%`,
                  },
                }}
              >
                {prev && (
                  <Link to={prev.fields.slug} css={prevNextLinkStyles}>
                    <h4 css={prevNextLabelStyles}>Previous</h4>
                    <span
                      css={{
                        [presets.Tablet]: {
                          marginLeft: `-1rem`,
                        },
                      }}
                    >
                      <ArrowBackIcon style={{ verticalAlign: `sub` }} />
                      {prev.frontmatter.title}
                    </span>
                  </Link>
                )}
              </div>
              <div
                css={{
                  textAlign: `right`,
                  marginTop: rhythm(1),
                  [presets.Phablet]: { marginTop: 0, width: `50%` },
                }}
              >
                {next && (
                  <Link to={next.fields.slug} css={prevNextLinkStyles}>
                    <h4 css={prevNextLabelStyles}>Next</h4>
                    <span
                      css={{
                        [presets.Tablet]: {
                          marginRight: `-1rem`,
                        },
                      }}
                    >
                      {next.frontmatter.title}
                      <ArrowForwardIcon style={{ verticalAlign: `sub` }} />
                    </span>
                  </Link>
                )}
              </div>
            </div>
          </Container>
        </div>
      </Layout>
    )
  }
}

export default BlogPostTemplate

export const pageQuery = graphql`
  query TemplateBlogPost($slug: String!) {
    markdownRemark(fields: { slug: { eq: $slug } }) {
      html
      excerpt
      timeToRead
      fields {
        slug
      }
      frontmatter {
        title
        excerpt
        date(formatString: "MMMM Do YYYY")
        rawDate: date
        canonicalLink
        publishedAt
        tags
        image {
          childImageSharp {
            resize(width: 1500, height: 1500) {
              src
            }
            fluid(maxWidth: 786) {
              ...GatsbyImageSharpFluid
            }
          }
        }
        imageAuthor
        imageAuthorLink
        imageTitle
        showImageInArticle
        author {
          id
          bio
          twitter
          avatar {
            childImageSharp {
              fixed(
                width: 63
                height: 63
                quality: 75
                traceSVG: {
                  turdSize: 10
                  background: "#f6f2f8"
                  color: "#e0d6eb"
                }
              ) {
                ...GatsbyImageSharpFixed_tracedSVG
              }
            }
          }
          fields {
            slug
          }
        }
      }
    }
  }
`<|MERGE_RESOLUTION|>--- conflicted
+++ resolved
@@ -133,15 +133,8 @@
                 flex: `0 0 auto`,
               }}
             >
-<<<<<<< HEAD
               <Link to={post.frontmatter.author.fields.slug}><Img
-                resolutions={
-                  post.frontmatter.author.avatar.childImageSharp.resolutions
-                }
-=======
-              <Img
                 fixed={post.frontmatter.author.avatar.childImageSharp.fixed}
->>>>>>> 2512eef2
                 css={{
                   height: rhythm(2.3),
                   width: rhythm(2.3),
