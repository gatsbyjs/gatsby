--- conflicted
+++ resolved
@@ -48,11 +48,6 @@
       </Helmet>
       <Layout
         location={location}
-<<<<<<< HEAD
-        itemList={itemList}
-=======
-        locale={page.fields.locale}
->>>>>>> f106823e
         enableScrollSync={urlSegment === `docs` ? false : true}
       >
         <DocSearchContent>
