--- conflicted
+++ resolved
@@ -65,7 +65,6 @@
         enableScrollSync={urlSegment === `docs` ? false : true}
       >
         <DocSearchContent>
-<<<<<<< HEAD
           <Container
             overrideCSS={{
               paddingBottom: 0,
@@ -77,10 +76,7 @@
               },
             }}
           >
-=======
-          <Container>
             <Breadcrumb location={location} itemList={itemList} />
->>>>>>> ba30df54
             <h1 id={page.fields.anchor} css={{ marginTop: 0 }}>
               {page.frontmatter.title}
             </h1>
@@ -99,7 +95,6 @@
               },
             }}
           >
-            {console.log(page.frontmatter)}
             {!page.frontmatter.disableTableOfContents &&
               page.tableOfContents.items && (
                 <div
