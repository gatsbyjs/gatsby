/** @jsx jsx */
import { jsx } from "theme-ui"
import React from "react"
import { graphql } from "gatsby"

import DocsMarkdownPage from "../components/docs-markdown-page"

function DocsTemplate({ data, location }) {
  const page = data.docPage

  return (
    <DocsMarkdownPage page={page} location={location}>
      {page.issue && (
        <a href={page.issue} target="_blank" rel="noopener noreferrer">
          See the issue relating to this stub on GitHub
        </a>
      )}
    </DocsMarkdownPage>
  )
}

export default DocsTemplate

export const pageQuery = graphql`
  query($slug: String!) {
    docPage(slug: { eq: $slug }) {
<<<<<<< HEAD
      nav {
        prev {
          title
          link: slug
        }
        next {
          title
          link: slug
        }
      }
      relativePath
      slug
      body
      excerpt
      timeToRead
      tableOfContents
      anchor
      title
      description
=======
      ...DocPageContent
>>>>>>> 238d6294
      issue
    }
  }
`<|MERGE_RESOLUTION|>--- conflicted
+++ resolved
@@ -24,29 +24,7 @@
 export const pageQuery = graphql`
   query($slug: String!) {
     docPage(slug: { eq: $slug }) {
-<<<<<<< HEAD
-      nav {
-        prev {
-          title
-          link: slug
-        }
-        next {
-          title
-          link: slug
-        }
-      }
-      relativePath
-      slug
-      body
-      excerpt
-      timeToRead
-      tableOfContents
-      anchor
-      title
-      description
-=======
       ...DocPageContent
->>>>>>> 238d6294
       issue
     }
   }
