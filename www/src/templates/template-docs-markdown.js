--- conflicted
+++ resolved
@@ -29,28 +29,12 @@
       excerpt
       timeToRead
       tableOfContents
-<<<<<<< HEAD
       anchor
       title
       description
-      overview
       issue
       disableTableOfContents
       tableOfContentsDepth
-=======
-      fields {
-        slug
-        locale
-        anchor
-      }
-      frontmatter {
-        title
-        description
-        issue
-        disableTableOfContents
-        tableOfContentsDepth
-      }
->>>>>>> 6cf45884
       ...MarkdownPageFooterMdx
     }
   }
