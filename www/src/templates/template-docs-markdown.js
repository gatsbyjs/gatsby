import React from "react"
import Helmet from "react-helmet"
import { graphql } from "gatsby"

import Layout from "../components/layout"
import {
  createLinkDocs,
  createLinkTutorial,
} from "../utils/sidebar/create-link"
import { sectionListDocs, sectionListTutorial } from "../utils/sidebar/section-list"
import MarkdownPageFooter from "../components/markdown-page-footer"
import DocSearchContent from "../components/docsearch-content"

import Container from "../components/container"

class DocsTemplate extends React.Component {
  render() {
    const page = this.props.data.markdownRemark
    const isDocsPage = this.props.location.pathname.slice(0, 5) === `/docs`
    return (
<<<<<<< HEAD
      <Layout
        location={ this.props.location }
        isSidebarDisabled={ this.props.location.pathname === `/code-of-conduct/` }
        sectionList={ isDocsPage ? sectionListDocs : sectionListTutorial }
        createLink={ isDocsPage ? createLinkDocs : createLinkTutorial }
        enableScrollSync={ isDocsPage ? false : true }
      >
        <DocSearchContent>
          <Container>
            <div
              css={{
                paddingLeft: rhythm(2),
              }}
            >
              <Helmet>
                <title>{page.frontmatter.title}</title>
                <meta name="description" content={page.excerpt} />
                <meta name="og:description" content={page.excerpt} />
                <meta name="twitter:description" content={page.excerpt} />
                <meta name="og:title" content={page.frontmatter.title} />
                <meta name="og:type" content="article" />
                <meta name="twitter.label1" content="Reading time" />
                <meta
                  name="twitter:data1"
                  content={`${page.timeToRead} min read`}
                />
              </Helmet>
=======
      <>
        <Helmet>
          <title>{page.frontmatter.title}</title>
          <meta name="description" content={page.excerpt} />
          <meta name="og:description" content={page.excerpt} />
          <meta name="twitter:description" content={page.excerpt} />
          <meta name="og:title" content={page.frontmatter.title} />
          <meta name="og:type" content="article" />
          <meta name="twitter.label1" content="Reading time" />
          <meta name="twitter:data1" content={`${page.timeToRead} min read`} />
        </Helmet>
        <Layout
          location={this.props.location}
          isSidebarDisabled={
            this.props.location.pathname === `/community/` ||
            this.props.location.pathname === `/code-of-conduct/`
          }
          sidebarYaml={
            this.props.location.pathname.slice(0, 5) === `/docs`
              ? docsSidebar
              : tutorialSidebar
          }
        >
          <DocSearchContent>
            <Container>
>>>>>>> 91662953
              <h1 id={page.fields.anchor} css={{ marginTop: 0 }}>
                {page.frontmatter.title}
              </h1>
              <div
                dangerouslySetInnerHTML={{
                  __html: page.html,
                }}
              />
              <MarkdownPageFooter page={page} />
            </Container>
          </DocSearchContent>
        </Layout>
      </>
    )
  }
}

export default DocsTemplate

export const pageQuery = graphql`
  query TemplateDocsMarkdown($path: String!) {
    markdownRemark(fields: { slug: { eq: $path } }) {
      html
      excerpt
      timeToRead
      fields {
        slug
        anchor
      }
      frontmatter {
        title
      }
      ...MarkdownPageFooter
    }
  }
`<|MERGE_RESOLUTION|>--- conflicted
+++ resolved
@@ -7,7 +7,10 @@
   createLinkDocs,
   createLinkTutorial,
 } from "../utils/sidebar/create-link"
-import { sectionListDocs, sectionListTutorial } from "../utils/sidebar/section-list"
+import {
+  sectionListDocs,
+  sectionListTutorial,
+} from "../utils/sidebar/section-list"
 import MarkdownPageFooter from "../components/markdown-page-footer"
 import DocSearchContent from "../components/docsearch-content"
 
@@ -18,36 +21,7 @@
     const page = this.props.data.markdownRemark
     const isDocsPage = this.props.location.pathname.slice(0, 5) === `/docs`
     return (
-<<<<<<< HEAD
-      <Layout
-        location={ this.props.location }
-        isSidebarDisabled={ this.props.location.pathname === `/code-of-conduct/` }
-        sectionList={ isDocsPage ? sectionListDocs : sectionListTutorial }
-        createLink={ isDocsPage ? createLinkDocs : createLinkTutorial }
-        enableScrollSync={ isDocsPage ? false : true }
-      >
-        <DocSearchContent>
-          <Container>
-            <div
-              css={{
-                paddingLeft: rhythm(2),
-              }}
-            >
-              <Helmet>
-                <title>{page.frontmatter.title}</title>
-                <meta name="description" content={page.excerpt} />
-                <meta name="og:description" content={page.excerpt} />
-                <meta name="twitter:description" content={page.excerpt} />
-                <meta name="og:title" content={page.frontmatter.title} />
-                <meta name="og:type" content="article" />
-                <meta name="twitter.label1" content="Reading time" />
-                <meta
-                  name="twitter:data1"
-                  content={`${page.timeToRead} min read`}
-                />
-              </Helmet>
-=======
-      <>
+      <React.Fragment>
         <Helmet>
           <title>{page.frontmatter.title}</title>
           <meta name="description" content={page.excerpt} />
@@ -61,18 +35,14 @@
         <Layout
           location={this.props.location}
           isSidebarDisabled={
-            this.props.location.pathname === `/community/` ||
             this.props.location.pathname === `/code-of-conduct/`
           }
-          sidebarYaml={
-            this.props.location.pathname.slice(0, 5) === `/docs`
-              ? docsSidebar
-              : tutorialSidebar
-          }
+          sectionList={isDocsPage ? sectionListDocs : sectionListTutorial}
+          createLink={isDocsPage ? createLinkDocs : createLinkTutorial}
+          enableScrollSync={isDocsPage ? false : true}
         >
           <DocSearchContent>
             <Container>
->>>>>>> 91662953
               <h1 id={page.fields.anchor} css={{ marginTop: 0 }}>
                 {page.frontmatter.title}
               </h1>
@@ -85,7 +55,7 @@
             </Container>
           </DocSearchContent>
         </Layout>
-      </>
+      </React.Fragment>
     )
   }
 }
