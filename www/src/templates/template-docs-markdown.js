import React from "react"
import { Helmet } from "react-helmet"
import { graphql } from "gatsby"
import { MDXRenderer } from "gatsby-plugin-mdx"

import Layout from "../components/layout"
import {
  itemListDocs,
  itemListTutorial,
  itemListContributing,
} from "../utils/sidebar/item-list"
import MarkdownPageFooter from "../components/markdown-page-footer"
import DocSearchContent from "../components/docsearch-content"
import FooterLinks from "../components/shared/footer-links"

import Container from "../components/container"

<<<<<<< HEAD
import docsHierarchy from "../data/sidebars/doc-links.yaml"
import tutorialHierarchy from "../data/sidebars/tutorial-links.yaml"

// Search through tree, which may be 2, 3 or more levels deep
const childItemsBySlug = (docsHierarchy, tutorialHierarchy, slug) => {
  let result

  const iter = a => {
    if (a.link === slug) {
      result = a
      return true
    }
    return Array.isArray(a.items) && a.items.some(iter)
  }

  docsHierarchy.some(iter)
  tutorialHierarchy.some(iter)
  return result && result.items
}

const getPageHTML = page => {
  const subitemsForPage =
    childItemsBySlug(docsHierarchy, tutorialHierarchy, page.fields.slug) || []
  const subitemList = subitemsForPage
    .map(subitem => `<li><a href="${subitem.link}">${subitem.title}</a></li>`)
    .join(``)
  const toc = subitemList
    ? `
    <h2>In this section:</h2>
    <ul>${subitemList}</ul>
  `
    : ``

  // This is probably a capital offense in Reactland. 😱😱😱
  return page.html.replace(`[[guidelist]]`, toc)
}

=======
>>>>>>> 3a87bb68
const getDocsData = location => {
  const [urlSegment] = location.pathname.split(`/`).slice(1)
  const itemListLookup = {
    docs: itemListDocs,
    contributing: itemListContributing,
    tutorial: itemListTutorial,
  }

  return [urlSegment, itemListLookup[urlSegment]]
}

function DocsTemplate({ data, location }) {
  const page = data.mdx

  const [urlSegment, itemList] = getDocsData(location)

  return (
    <>
      <Helmet>
        <title>{page.frontmatter.title}</title>
        <meta name="description" content={page.excerpt} />
        <meta property="og:description" content={page.excerpt} />
        <meta property="og:title" content={page.frontmatter.title} />
        <meta property="og:type" content="article" />
        <meta name="twitter:description" content={page.excerpt} />
        <meta name="twitter.label1" content="Reading time" />
        <meta name="twitter:data1" content={`${page.timeToRead} min read`} />
      </Helmet>
      <Layout
        location={location}
        itemList={itemList}
        enableScrollSync={urlSegment === `docs` ? false : true}
      >
        <DocSearchContent>
          <Container>
            <h1 id={page.fields.anchor} css={{ marginTop: 0 }}>
              {page.frontmatter.title}
            </h1>
            <MDXRenderer slug={page.fields.slug}>{page.body}</MDXRenderer>
            {page.frontmatter.issue && (
              <a
                href={page.frontmatter.issue}
                target="_blank"
                rel="noopener noreferrer"
              >
                See the issue relating to this stub on GitHub
              </a>
            )}
            <MarkdownPageFooter page={page} />
            <FooterLinks />
          </Container>
        </DocSearchContent>
      </Layout>
    </>
  )
}

export default DocsTemplate

export const pageQuery = graphql`
  query($path: String!) {
    mdx(fields: { slug: { eq: $path } }) {
      body
      excerpt
      timeToRead
      fields {
        slug
        anchor
      }
      frontmatter {
        title
        overview
        issue
      }
      ...MarkdownPageFooterMdx
    }
  }
`<|MERGE_RESOLUTION|>--- conflicted
+++ resolved
@@ -15,46 +15,6 @@
 
 import Container from "../components/container"
 
-<<<<<<< HEAD
-import docsHierarchy from "../data/sidebars/doc-links.yaml"
-import tutorialHierarchy from "../data/sidebars/tutorial-links.yaml"
-
-// Search through tree, which may be 2, 3 or more levels deep
-const childItemsBySlug = (docsHierarchy, tutorialHierarchy, slug) => {
-  let result
-
-  const iter = a => {
-    if (a.link === slug) {
-      result = a
-      return true
-    }
-    return Array.isArray(a.items) && a.items.some(iter)
-  }
-
-  docsHierarchy.some(iter)
-  tutorialHierarchy.some(iter)
-  return result && result.items
-}
-
-const getPageHTML = page => {
-  const subitemsForPage =
-    childItemsBySlug(docsHierarchy, tutorialHierarchy, page.fields.slug) || []
-  const subitemList = subitemsForPage
-    .map(subitem => `<li><a href="${subitem.link}">${subitem.title}</a></li>`)
-    .join(``)
-  const toc = subitemList
-    ? `
-    <h2>In this section:</h2>
-    <ul>${subitemList}</ul>
-  `
-    : ``
-
-  // This is probably a capital offense in Reactland. 😱😱😱
-  return page.html.replace(`[[guidelist]]`, toc)
-}
-
-=======
->>>>>>> 3a87bb68
 const getDocsData = location => {
   const [urlSegment] = location.pathname.split(`/`).slice(1)
   const itemListLookup = {
