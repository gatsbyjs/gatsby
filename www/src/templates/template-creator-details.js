--- conflicted
+++ resolved
@@ -1,14 +1,8 @@
 /** @jsx jsx */
 import { jsx } from "theme-ui"
-<<<<<<< HEAD
-import { Component } from "react"
+import React, { Component } from "react"
 import { graphql } from "gatsby"
 import Link from "../components/localized-link"
-import Layout from "../components/layout"
-=======
-import React, { Component } from "react"
-import { graphql, Link } from "gatsby"
->>>>>>> f71fea17
 import { Helmet } from "react-helmet"
 import Img from "gatsby-image"
 import CreatorsHeader from "../views/creators/creators-header"
