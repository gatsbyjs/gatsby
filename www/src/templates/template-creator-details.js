/** @jsx jsx */
import { jsx } from "theme-ui"
import React, { Component } from "react"
<<<<<<< HEAD
import { graphql, Link } from "gatsby"
=======
import { graphql } from "gatsby"
import Link from "../components/localized-link"
import { Helmet } from "react-helmet"
>>>>>>> 24db74b9
import Img from "gatsby-image"
import CreatorsHeader from "../views/creators/creators-header"
import Badge from "../views/creators/badge"
import PageMetadata from "../components/page-metadata"
import FooterLinks from "../components/shared/footer-links"
import { mediaQueries } from "gatsby-design-tokens/dist/theme-gatsbyjs-org"
import { GoMarkGithub as GithubIcon } from "react-icons/go"

const removeProtocol = input => input.replace(/^https?:\/\//, ``)

const breakpoint2Columns = mediaQueries.md

const MetaTitle = ({ children }) => (
  <p
    sx={{
      margin: `0`,
      color: `textMuted`,
      mb: 1,
      flexShrink: 0,
      [mediaQueries.xs]: {
        width: 150,
      },
      [breakpoint2Columns]: {
        fontWeight: `bold`,
        mb: 0,
        textTransform: `none`,
      },
    }}
  >
    {children}
  </p>
)

const MetaSection = ({ children, background, last, first }) => (
  <div
    sx={{
      background: background ? background : `ui.background`,
      mx: t => `-${t.space[5]}`,
      p: 5,
      borderTop: t => (first ? `1px solid ${t.colors.ui.border}` : null),
      borderBottom: t => (last ? null : `1px solid ${t.colors.ui.border}`),
      [breakpoint2Columns]: {
        background: `transparent`,
        px: 0,
        mx: 0,
      },
      [mediaQueries.sm]: {
        display: `flex`,
      },
    }}
  >
    {children}
  </div>
)

class CreatorTemplate extends Component {
  render() {
    const { data } = this.props
    const creator = data.creatorsYaml
    const isAgencyOrCompany =
      creator.type === `agency` || creator.type === `company`

    const sites = data.allSitesYaml.nodes

    return (
      <React.Fragment>
        <PageMetadata
          title={`${creator.name} - Creator`}
          description={creator.description}
        />
        <CreatorsHeader submissionText="Add Yourself" />
        <main
          role="main"
          sx={{
            p: 6,
            pb: `10vh`,
            display: `flex`,
            flexDirection: `column`,
            alignItems: `center`,
            justifyContent: `center`,
            width: `100%`,
            [breakpoint2Columns]: {
              pb: 6,
              flexDirection: `row`,
              alignItems: `flex-start`,
            },
          }}
        >
          <div
            sx={{
              m: 6,
              mb: 1,
              flexGrow: `1`,
              width: `100%`,
              [breakpoint2Columns]: {
                width: `auto`,
                maxWidth: 480,
              },
              [mediaQueries.lg]: {
                maxWidth: 560,
              },
            }}
          >
            <Img
              alt={`${creator.name}`}
              sx={{ borderRadius: 1 }}
              fluid={creator.image.childImageSharp.fluid}
            />
          </div>
          <div
            sx={{
              m: 6,
              flex: `1`,
              width: `100%`,
              [mediaQueries.lg]: {
                width: `auto`,
                maxWidth: 640,
              },
            }}
          >
            <h1 sx={{ m: 0 }}>{creator.name}</h1>
            <div
              css={{
                alignItems: `center`,
                display: `flex`,
                mt: 3,
              }}
            >
              {isAgencyOrCompany && (
                <span
                  sx={{
                    color: `textMuted`,
                    mr: 2,
                  }}
                >
                  {creator.type.charAt(0).toUpperCase() + creator.type.slice(1)}
                </span>
              )}

              {creator.for_hire || creator.hiring ? (
                <div
                  sx={{
                    alignSelf: `flex-start`,
                    fontSize: 1,
                    mr: 2,
                  }}
                >
                  <Badge
                    forHire={creator.for_hire}
                    overrideCSS={{
                      background: `green.50`,
                      color: `white`,
                    }}
                  >
                    {creator.for_hire ? `Open for work` : `Hiring`}
                  </Badge>
                </div>
              ) : null}
              {creator.github && (
                <a
                  href={creator.github}
                  sx={{
                    "& svg": { display: `block` },
                    "&&": {
                      border: 0,
                      lineHeight: `solid`,
                      "&:hover": {
                        color: `gatsby`,
                      },
                    },
                  }}
                >
                  <GithubIcon />
                </a>
              )}
            </div>
            <div sx={{ py: 6 }}>{creator.description}</div>
            <MetaSection first>
              <MetaTitle>Get in touch</MetaTitle>
              <a
                href={creator.website}
                target="_blank"
                rel="noopener noreferrer"
              >
                {removeProtocol(creator.website)}
              </a>
            </MetaSection>
            <MetaSection>
              <MetaTitle>From</MetaTitle>
              <p sx={{ m: 0 }}>{creator.location}</p>
            </MetaSection>
            {creator.portfolio === true && sites.length > 0 && (
              <MetaSection background="transparent" last>
                <MetaTitle>Worked On</MetaTitle>
                <div
                  css={{
                    display: `flex`,
                    alignItems: `flex-start`,
                    flexWrap: `wrap`,
                  }}
                >
                  {sites.map(site => (
                    <Link
                      key={site.title}
                      sx={{
                        "&&": {
                          mr: 6,
                          mb: 6,
                          borderBottom: `none`,
                          lineHeight: 0,
                          transition: `default`,
                        },
                      }}
                      to={site.fields.slug}
                    >
                      <Img
                        alt={`${site.title}`}
                        fixed={
                          site.childScreenshot.screenshotFile.childImageSharp
                            .fixed
                        }
                      />
                    </Link>
                  ))}
                </div>
              </MetaSection>
            )}
          </div>
        </main>
        <FooterLinks />
      </React.Fragment>
    )
  }
}

export default CreatorTemplate

export const pageQuery = graphql`
  query($slug: String!, $name: String!) {
    creatorsYaml(fields: { slug: { eq: $slug } }) {
      name
      description
      location
      website
      github
      image {
        childImageSharp {
          fluid {
            ...GatsbyImageSharpFluid
          }
        }
      }
      for_hire
      hiring
      portfolio
      type
      fields {
        slug
      }
    }
    allSitesYaml(
      filter: {
        built_by: { eq: $name }
        fields: { hasScreenshot: { eq: true } }
      }
    ) {
      nodes {
        url
        title
        childScreenshot {
          screenshotFile {
            childImageSharp {
              fixed(width: 100, height: 100) {
                ...GatsbyImageSharpFixed
              }
            }
          }
        }
        fields {
          slug
        }
      }
    }
  }
`<|MERGE_RESOLUTION|>--- conflicted
+++ resolved
@@ -1,13 +1,8 @@
 /** @jsx jsx */
 import { jsx } from "theme-ui"
 import React, { Component } from "react"
-<<<<<<< HEAD
-import { graphql, Link } from "gatsby"
-=======
 import { graphql } from "gatsby"
 import Link from "../components/localized-link"
-import { Helmet } from "react-helmet"
->>>>>>> 24db74b9
 import Img from "gatsby-image"
 import CreatorsHeader from "../views/creators/creators-header"
 import Badge from "../views/creators/badge"
