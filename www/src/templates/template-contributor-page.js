--- conflicted
+++ resolved
@@ -12,63 +12,7 @@
   const contributor = data.authorYaml
   const posts = data.allMdx.nodes
 
-<<<<<<< HEAD
-    const posts = this.props.data.allMdx.nodes.filter(
-      post =>
-        post.frontmatter.author && post.frontmatter.author.id === contributor.id
-    )
 
-    return (
-      <Main>
-        <PageMetadata
-          title={`${contributor.id} - Contributor`}
-          description={contributor.bio}
-          image={contributor.avatar?.childImageSharp.fixed}
-        />
-        <Container>
-          <div
-            sx={{
-              textAlign: `center`,
-              py: 7,
-              px: 6,
-            }}
-          >
-            <div>
-              <Avatar image={contributor.avatar.childImageSharp.fixed} />
-              <h1 sx={{ mt: 0, mb: 3 }}>{contributor.id}</h1>
-              <p
-                sx={{
-                  fontFamily: `heading`,
-                  fontSize: 3,
-                  maxWidth: `28rem`,
-                  mx: `auto`,
-                }}
-              >
-                {contributor.bio}
-              </p>
-              {contributor.twitter && (
-                <a href={`https://twitter.com/${contributor.twitter}`}>
-                  {` `}
-                  {contributor.twitter}
-                </a>
-              )}
-            </div>
-          </div>
-          <div sx={{ py: 7, px: 6 }}>
-            {posts.map(node => (
-              <BlogPostPreviewItem
-                post={node}
-                key={node.fields.slug}
-                sx={{ mb: 9 }}
-              />
-            ))}
-          </div>
-        </Container>
-        <FooterLinks />
-      </Main>
-    )
-  }
-=======
   return (
     <main>
       <PageMetadata
@@ -118,7 +62,6 @@
       <FooterLinks />
     </main>
   )
->>>>>>> b6dd67d7
 }
 
 export default ContributorPageTemplate
