/** @jsx jsx */
import { jsx } from "theme-ui"
import { graphql } from "gatsby"
import { sortBy } from "lodash-es"

import APIReference from "../components/api-reference"
import DocsMarkdownPage from "../components/docs-markdown-page"

const normalizeGatsbyApiCall = array =>
  array.map(entry => {
    const codeLocation =
      entry.nodes.length > 1
        ? entry.nodes.map(l => {
            return {
              file: l.file,
              start: { line: l.codeLocation.start.line },
              end: { line: l.codeLocation.end.line },
            }
          })
        : {
            file: entry.nodes[0].file,
            start: { line: entry.nodes[0].codeLocation.start.line },
            end: { line: entry.nodes[0].codeLocation.end.line },
          }

    return { name: entry.name, codeLocation }
  })

const mergeFunctions = (data, context) => {
  const normalized = normalizeGatsbyApiCall(data.nodeAPIs.group)

  const docs = data.jsdoc.nodes.reduce((acc, node) => {
    const doc = node.childrenDocumentationJs
      .filter(def => def.kind !== `typedef`)
      .map(def => {
        if (!context.apiCalls) {
          // When an api call list is not available, the line numbers from jsdoc
          // might be useful. Just for actions.mdx right now.
          def.codeLocation.file = node.relativePath
          if (!def.codeLocation.file) {
            def.codeLocation = null
          }
        } else {
          // API pages having apiCalls did not query for this in the page query,
          // so just remove it instead. Having one that returns nothing suppresses
          // documentation git links completely.
          def.codeLocation = null
        }
        return def
      })
    return acc.concat(doc)
  }, [])

  let funcs = sortBy(docs, func => func.name)

  const mergedFuncs = funcs.map(func => {
    return {
      ...func,
      ...normalized.find(n => n.name === func.name),
    }
  })

  return mergedFuncs
}

export default function APITemplate({ data, location, pageContext }) {
<<<<<<< HEAD
  const page = data.docPage
  const heading = page.contentsHeading || `APIs`
=======
  const { docPage } = data
  const { prev, next } = pageContext
  const heading = docPage.contentsHeading || `APIs`
>>>>>>> 0021c756
  const headingId = `apis`

  // Cleanup graphql data for usage with API rendering components
  const mergedFuncs = mergeFunctions(data, pageContext)

  // Override the page with updates to the table of contents
  const page = {
    ...docPage,
    tableOfContentsDepth: Math.max(docPage.tableOfContentsDepth, 2),
    tableOfContents: {
      ...docPage.tableOfContents,
      // Generate table of content items for API entries
      items: [
        ...(docPage.tableOfContents.items || []),
        {
          title: heading,
          url: `#${headingId}`,
          items: mergedFuncs.map(mergedFunc => {
            return {
              url: `#${mergedFunc.name}`,
              title: mergedFunc.name,
            }
          }),
        },
      ],
    },
  }

  return (
<<<<<<< HEAD
    <DocsMarkdownPage
      page={page}
      location={location}
      tableOfContentsItems={tableOfContentsItems}
      tableOfContentsDepth={tableOfContentsDepth}
    >
=======
    <DocsMarkdownPage page={page} location={location} prev={prev} next={next}>
>>>>>>> 0021c756
      <h2 id={headingId}>{heading}</h2>
      <APIReference
        docs={mergedFuncs}
        showTopLevelSignatures={page.showTopLevelSignatures}
      />
    </DocsMarkdownPage>
  )
}

export const pageQuery = graphql`
  query($path: String!, $jsdoc: [String], $apiCalls: String) {
    docPage(slug: { eq: $path }) {
      ...DocPageContent
      contentsHeading
      showTopLevelSignatures
    }
    jsdoc: allFile(filter: { relativePath: { in: $jsdoc } }) {
      nodes {
        relativePath
        childrenDocumentationJs {
          memberof
          name
          ...DocumentationFragment
          availableIn
          codeLocation {
            start {
              line
            }
            end {
              line
            }
          }
        }
      }
    }
    nodeAPIs: allGatsbyApiCall(filter: { group: { eq: $apiCalls } }) {
      group(field: name) {
        ...ApiCallFragment
      }
    }
  }
`<|MERGE_RESOLUTION|>--- conflicted
+++ resolved
@@ -64,14 +64,8 @@
 }
 
 export default function APITemplate({ data, location, pageContext }) {
-<<<<<<< HEAD
-  const page = data.docPage
-  const heading = page.contentsHeading || `APIs`
-=======
   const { docPage } = data
-  const { prev, next } = pageContext
   const heading = docPage.contentsHeading || `APIs`
->>>>>>> 0021c756
   const headingId = `apis`
 
   // Cleanup graphql data for usage with API rendering components
@@ -101,16 +95,7 @@
   }
 
   return (
-<<<<<<< HEAD
-    <DocsMarkdownPage
-      page={page}
-      location={location}
-      tableOfContentsItems={tableOfContentsItems}
-      tableOfContentsDepth={tableOfContentsDepth}
-    >
-=======
-    <DocsMarkdownPage page={page} location={location} prev={prev} next={next}>
->>>>>>> 0021c756
+    <DocsMarkdownPage page={page} location={location}>
       <h2 id={headingId}>{heading}</h2>
       <APIReference
         docs={mergedFuncs}
