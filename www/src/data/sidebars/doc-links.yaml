--- conflicted
+++ resolved
@@ -21,11 +21,7 @@
         link: /docs/gatsby-on-macs/
       - title: Gatsby on Windows
         link: /docs/gatsby-on-windows/
-<<<<<<< HEAD
-    - title: Deploying & Hosting
-=======
     - title: Deploying & Hosting*
->>>>>>> 981b603a
       link: /docs/deploying-and-hosting/
       items:
         - title: Preparing site for deployment*
