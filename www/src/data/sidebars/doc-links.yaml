- title: Documentation
  key: docs
  breadcrumbTitle: Docs
  items:
    - title: Introduction
      link: /docs/
    - title: Quick Start
      link: /docs/quick-start/
    - title: Recipes
      link: /docs/recipes/
<<<<<<< HEAD
- title: Guides
  items:
    - title: Preparing your environment
      link: /docs/preparing-your-environment/
      items:
        - title: Browser Support
          link: /docs/browser-support/
        - title: Gatsby on Windows
          link: /docs/gatsby-on-windows/
    - title: Deploying & hosting
      link: /docs/deploying-and-hosting/
      items:
        - title: Preparing your site for deployment*
          link: /docs/preparing-for-deployment/
        - title: Deploying
          link: /docs/deploy-gatsby/
        - title: Deploying to S3 and CloudFront
          link: /docs/deploying-to-s3-cloudfront
        - title: Deploying to Aerobatic
          link: /docs/deploying-to-aerobatic/
        - title: Deploying to Heroku
          link: /docs/deploying-to-heroku/
        - title: Deploying to Now
          link: /docs/deploying-to-now/
        - title: Deploying to GitLab Pages
          link: /docs/deploying-to-gitlab-pages/
        - title: Hosting on Netlify
          link: /docs/hosting-on-netlify
        - title: Path Prefix
          link: /docs/path-prefix/
        - title: How Gatsby works with GitHub pages
          link: /docs/how-gatsby-works-with-github-pages/
    - title: Custom configuration
      link: /docs/customization/
      items:
        - title: Babel.js
          link: /docs/babel/
        - title: Babel plugin macros*
          link: /docs/babel-plugin-macros/
        - title: Custom webpack config
          link: /docs/add-custom-webpack-config/
        - title: Customizing html.js
          link: /docs/custom-html/
        - title: Environment variables
          link: /docs/environment-variables/
        - title: ESLint
          link: /docs/eslint/
        - title: Proxying API requests
          link: /docs/api-proxy/
    - title: Images and files
      link: /docs/images-and-files/
      items:
        - title: Adding Images, Fonts, and Files
          link: /docs/adding-images-fonts-files/
        - title: Static folder
          link: /docs/static-folder/
        - title: Dropping images into static folders*
          link: /docs/dropping-images-into-static-folders/
        - title: Importing single files*
          link: /docs/importing-single-files/
        - title: Importing media content*
          link: /docs/importing-media-content/
        - title: gatsby-source-filesystem programmatic import*
          link: /docs/gatsby-source-filesystem-programmatic-import/
        - title: Working with images in Gatsby
          link: /docs/working-with-images/
        - title: Using gatsby-image
          link: /docs/using-gatsby-image/
    - title: Sourcing content and data
      link: /docs/content-and-data/
=======
    - title: Plugin Library
      link: /plugins/
    - title: Starter Library
      link: /starters/
    - title: Awesome Gatsby Resources
      link: /docs/awesome-gatsby-resources/
    - title: Reference Guides
      link: /docs/guides/
>>>>>>> b4b7d137
      items:
        - title: Preparing Your Environment
          link: /docs/preparing-your-environment/
          items:
            - title: Browser Support
              link: /docs/browser-support/
            - title: Gatsby on Windows
              link: /docs/gatsby-on-windows/
            - title: Gatsby on Linux
              link: /docs/gatsby-on-linux/
            - title: Configuring CA Certificates
              link: /docs/configuring-ca-certificates/
        - title: Deploying & Hosting
          link: /docs/deploying-and-hosting/
          items:
            - title: Preparing a Site for Deployment
              link: /docs/preparing-for-deployment/
              breadcrumbTitle: Preparing for Deployment
            - title: Deploying to Netlify
              link: /docs/deploying-to-netlify/
              breadcrumbTitle: Netlify
            - title: Deploying to AWS Amplify
              link: /docs/deploying-to-aws-amplify/
              breadcrumbTitle: AWS Amplify
            - title: Deploying to S3 & CloudFront
              link: /docs/deploying-to-s3-cloudfront/
              breadcrumbTitle: S3 & CloudFront
            - title: Deploying to Aerobatic
              link: /docs/deploying-to-aerobatic/
              breadcrumbTitle: Aerobatic
            - title: Deploying to Heroku
              link: /docs/deploying-to-heroku/
              breadcrumbTitle: Heroku
            - title: Deploying to ZEIT Now
              link: /docs/deploying-to-zeit-now/
              breadcrumbTitle: ZEIT Now
            - title: Deploying to GitLab Pages
              link: /docs/deploying-to-gitlab-pages/
              breadcrumbTitle: GitLab Pages
            - title: Deploying to Render
              link: /docs/deploying-to-render/
              breadcrumbTitle: Render
            - title: Deploying to Surge
              link: /docs/deploying-to-surge/
              breadcrumbTitle: Surge
            - title: Deploying to IIS
              link: /docs/deploying-to-iis/
              breadcrumbTitle: IIS
            - title: Adding a Path Prefix
              link: /docs/path-prefix/
            - title: How Gatsby Works with GitHub Pages
              link: /docs/how-gatsby-works-with-github-pages/
              breadcrumbTitle: GitHub Pages
            - title: Multi-Core Builds
              link: /docs/multi-core-builds/
            - title: Asset Prefix
              link: /docs/asset-prefix/
        - title: Custom Configuration
          link: /docs/customization/
          items:
            - title: Customizing Babel.js Config
              link: /docs/babel/
              breadcrumbTitle: Babel.js Config
            - title: Using Babel Plugin Macros
              link: /docs/babel-plugin-macros/
              breadcrumbTitle: Babel Plugin Macros
            - title: Adding a Custom Webpack Config
              link: /docs/add-custom-webpack-config/
              breadcrumbTitle: Webpack Config
            - title: Customizing html.js
              link: /docs/custom-html/
              breadcrumbTitle: html.js
            - title: Using Environment Variables
              link: /docs/environment-variables/
              breadcrumbTitle: Environment Variables
            - title: Using ESLint
              link: /docs/eslint/
              breadcrumbTitle: ESLint
            - title: Proxying API Requests
              link: /docs/api-proxy/
        - title: Images, Files & Video
          link: /docs/images-and-files/
          items:
            - title: Importing Assets Directly into Files
              link: /docs/importing-assets-into-files/
              breadcrumbTitle: Importing Assets into Files
            - title: Using the Static Folder
              link: /docs/static-folder/
              breadcrumbTitle: Static Folder
            - title: Using gatsby-image
              link: /docs/using-gatsby-image/
            - title: Working with Images in Gatsby
              link: /docs/working-with-images/
              breadcrumbTitle: Images in Gatsby
            - title: Preoptimizing Your Images
              link: /docs/preoptimizing-images/
              breadcrumbTitle: Preoptimizing Images
            - title: Working with Video
              link: /docs/working-with-video/
              breadcrumbTitle: Videos in Gatsby
            - title: Importing Media Content
              link: /docs/importing-media-content/
            - title: Working with GIFs
              link: /docs/working-with-gifs/
              breadcrumbTitle: GIFs in Gatsby
            - title: Working with Images in Markdown
              link: /docs/working-with-images-in-markdown/
              breadcrumbTitle: Images in Markdown
            - title: Preprocessing External Images
              link: /docs/preprocessing-external-images/
        - title: Sourcing Content & Data
          link: /docs/content-and-data/
          items:
            - title: Using Gatsby Without GraphQL
              link: /docs/using-gatsby-without-graphql/
              breadcrumbTitle: Gatsby Without GraphQL
            - title: Sourcing from the Filesystem
              link: /docs/sourcing-from-the-filesystem/
              breadcrumbTitle: From the Filesystem
            - title: Sourcing from Databases
              link: /docs/sourcing-from-databases/
              breadcrumbTitle: From Databases
            - title: Sourcing from Hosted Services
              link: /docs/sourcing-from-hosted-services/
              breadcrumbTitle: From Hosted Services
            - title: Sourcing from Private APIs
              link: /docs/sourcing-from-private-apis/
              breadcrumbTitle: From Private APIs
            - title: Sourcing from (Headless) CMSs
              link: /docs/headless-cms/
              breadcrumbTitle: From CMSs
              items:
                # This list should only include the top 5 CMSs by Gatsby plugin usage.
                # Please do not add your headless CMS here.
                # Instead, please add links on the /docs/headless-cms/ page
                - title: Sourcing from Contentful
                  link: /docs/sourcing-from-contentful/
                  breadcrumbTitle: Contentful
                - title: Sourcing from Netlify CMS
                  link: /docs/sourcing-from-netlify-cms/
                  breadcrumbTitle: Netlify CMS
                - title: Sourcing from WordPress
                  link: /docs/sourcing-from-wordpress/
                  breadcrumbTitle: WordPress
                - title: Sourcing from Prismic
                  link: /docs/sourcing-from-prismic/
                  breadcrumbTitle: Prismic
                - title: Sourcing from Drupal
                  link: /docs/sourcing-from-drupal/
                  breadcrumbTitle: Drupal
            - title: Sourcing Content from JSON or YAML
              link: /docs/sourcing-content-from-json-or-yaml/
              breadcrumbTitle: JSON or YAML
        - title: Querying Your Data with GraphQL
          link: /docs/graphql/
          breadcrumbTitle: Querying with GraphQL
          items:
            - title: Why Gatsby Uses GraphQL
              link: /docs/why-gatsby-uses-graphql/
            - title: GraphQL Query Options Reference
              link: /docs/graphql-reference/
            - title: Running Queries with the GraphiQL UI
              link: /docs/running-queries-with-graphiql/
            - title: Creating & Modifying Pages
              link: /docs/creating-and-modifying-pages/
            - title: Querying Data in Pages with GraphQL
              link: /docs/page-query/
            - title: Querying Data in Components with StaticQuery
              link: /docs/static-query/
              breadcrumbTitle: The StaticQuery Component
            - title: Querying Data in Components with the useStaticQuery Hook
              link: /docs/use-static-query/
              breadcrumbTitle: The useStaticQuery Hook
            - title: Using GraphQL Fragments
              link: /docs/using-graphql-fragments/
            - title: Creating Slugs for Pages
              link: /docs/creating-slugs-for-pages/
            - title: Creating Pages from Data Programmatically
              link: /docs/programmatically-create-pages-from-data/
            - title: Using Third-Party GraphQL APIs
              link: /docs/third-party-graphql/
            - title: Adding Markdown Pages
              link: /docs/adding-markdown-pages/
            - title: Adding a List of Markdown Blog Posts
              link: /docs/adding-a-list-of-markdown-blog-posts/
            - title: Using GraphQL Playground
              link: /docs/using-graphql-playground/
        - title: Plugins
          link: /docs/plugins/
          items:
            - title: What is a Plugin?
              link: /docs/what-is-a-plugin/
            - title: Using a Plugin in Your Site
              link: /docs/using-a-plugin-in-your-site/
            - title: What You Don't Need Plugins For
              link: /docs/what-you-dont-need-plugins-for/
            - title: Loading Plugins from Your Local Plugins Folder
              link: /docs/loading-plugins-from-your-local-plugins-folder/
            - title: Plugin Library
              link: /plugins/
            - title: Creating Plugins
              link: /docs/creating-plugins/
              items:
                - title: Naming a Plugin
                  link: /docs/naming-a-plugin/
                - title: Files Gatsby Looks for in a Plugin
                  link: /docs/files-gatsby-looks-for-in-a-plugin/
                - title: Creating a Local Plugin
                  link: /docs/creating-a-local-plugin/
                - title: Creating a Source Plugin
                  link: /docs/creating-a-source-plugin/
                - title: Creating a Transformer Plugin
                  link: /docs/creating-a-transformer-plugin/
                - title: Submit to Plugin Library
                  link: /contributing/submit-to-plugin-library/
                - title: Pixabay Image Source Plugin Tutorial
                  link: /docs/pixabay-source-plugin-tutorial/
                - title: Remark Plugin Tutorial
                  link: /docs/remark-plugin-tutorial/
                - title: Maintaining a Plugin*
                  link: /docs/maintaining-a-plugin/
        - title: Starters
          link: /docs/starters/
          items:
            - title: Starter Library
              link: /starters/
            - title: Modifying a Starter
              link: /docs/modifying-a-starter/
            - title: Creating a Starter
              link: /docs/creating-a-starter/
        - title: Themes
          link: /docs/themes/
          items:
            - title: What are Gatsby Themes?
              link: /docs/themes/what-are-gatsby-themes/
            - title: Getting Started
              link: /docs/themes/getting-started/
            - title: Using a Gatsby Theme
              link: /docs/themes/using-a-gatsby-theme/
            - title: Using Multiple Gatsby Themes
              link: /docs/themes/using-multiple-gatsby-themes/
            - title: Shadowing
              link: /docs/themes/shadowing/
            - title: Building Themes
              link: /docs/themes/building-themes/
            - title: Converting a Starter
              link: /docs/themes/converting-a-starter/
            - title: Theme Composition
              link: /docs/themes/theme-composition/
            - title: Conventions
              link: /docs/themes/conventions/
        - title: Styling Your Site
          link: /docs/styling/
          breadcrumbTitle: Styling
          items:
            - title: Using Layout Components
              link: /docs/layout-components/
            - title: Standard, Global CSS Files
              link: /docs/global-css/
            - title: Component-Scoped CSS Modules
              link: /docs/css-modules/
            - title: Enhancing with CSS-in-JS
              link: /docs/css-in-js/
              items:
                - title: Emotion
                  link: /docs/emotion/
                - title: Styled-Components
                  link: /docs/styled-components/
            - title: CSS Libraries & Frameworks
              link: /docs/css-libraries-and-frameworks/
              items:
                - title: Typography.js
                  link: /docs/typography-js/
                - title: Using Sass
                  link: /docs/sass/
                - title: Using PostCSS
                  link: /docs/post-css/
                - title: Using TailwindCSS
                  link: /docs/tailwind-css/
                - title: Using Bulma
                  link: /docs/bulma/
                - title: Using Theme UI
                  link: /docs/theme-ui/
        - title: Adding Components to Markdown with MDX
          link: /docs/mdx/
          breadcrumbTitle: MDX
          items:
            - title: Getting Started with MDX
              link: /docs/mdx/getting-started/
            - title: Writing Pages
              link: /docs/mdx/writing-pages/
            - title: Customizing Components
              link: /docs/mdx/customizing-components/
            - title: Programmatically Creating Pages
              link: /docs/mdx/programmatically-creating-pages/
            - title: Using MDX Plugins
              link: /docs/mdx/plugins/
            - title: Markdown Syntax
              link: /docs/mdx/markdown-syntax/
        - title: Adding Testing
          link: /docs/testing/
          items:
            - title: Unit Testing
              link: /docs/unit-testing/
            - title: Testing Components with GraphQL
              link: /docs/testing-components-with-graphql/
            - title: End-to-end Testing
              link: /docs/end-to-end-testing/
            - title: Testing CSS-in-JS
              link: /docs/testing-css-in-js/
            - title: Testing React Components
              link: /docs/testing-react-components/
            - title: Visual Testing with Storybook
              link: /docs/visual-testing-with-storybook/
        - title: Debugging Gatsby
          link: /docs/debugging/
          breadcrumbTitle: Debugging
          items:
            - title: Debugging HTML Builds
              link: /docs/debugging-html-builds/
              breadcrumbTitle: HTML Builds
            - title: Debugging Replace Renderer API
              link: /docs/debugging-replace-renderer-api/
              breadcrumbTitle: Replace Renderer API
            - title: Debugging the Build Process
              link: /docs/debugging-the-build-process/
              breadcrumbTitle: The Build Process
            - title: Debugging Cache Issues
              link: /docs/debugging-cache-issues/
              breadcrumbTitle: Cache Issues
            - title: Tracing Gatsby Builds
              link: /docs/performance-tracing/
            - title: Debugging Async Lifecycles
              link: /docs/debugging-async-lifecycles/
              breadcrumbTitle: Async Lifecycles
        - title: Adding App and Website Functionality
          link: /docs/adding-app-and-website-functionality/
          items:
            - title: Linking Between Pages
              link: /docs/linking-between-pages/
            - title: Adding Search
              link: /docs/adding-search/
              breadcrumbTitle: Search
              items:
                - title: Adding Search with Algolia
                  link: /docs/adding-search-with-algolia/
                - title: Adding Search with elasticlunr*
                  link: /docs/adding-search-with-elasticlunr/
                - title: Adding Search with js-search
                  link: /docs/adding-search-with-js-search/
            - title: Adding Analytics
              link: /docs/adding-analytics/
              breadcrumbTitle: Analytics
            - title: Adding Authentication
              link: /docs/building-a-site-with-authentication/
              breadcrumbTitle: Authentication
            - title: Adding Forms
              link: /docs/adding-forms/
              breadcrumbTitle: Forms
            - title: Adding React Components
              link: /docs/adding-react-components/
              breadcrumbTitle: React Components
            - title: Building a Contact Form
              link: /docs/building-a-contact-form/
            - title: Adding a 404 Page
              link: /docs/add-404-page/
              breadcrumbTitle: 404 Page
            - title: Adding an SEO Component
              link: /docs/add-seo-component/
              breadcrumbTitle: SEO Component
            - title: Adding Tags & Categories to Blog Posts
              link: /docs/adding-tags-and-categories-to-blog-posts/
              breadcrumbTitle: Blog Tags and Categories
            - title: Adding Pagination
              link: /docs/adding-pagination/
              breadcrumbTitle: Pagination
            - title: Adding Comments
              link: /docs/adding-comments/
              breadcrumbTitle: Comments
            - title: Creating a Sitemap
              link: /docs/creating-a-sitemap/
            - title: Adding an RSS Feed
              link: /docs/adding-an-rss-feed/
              breadcrumbTitle: RSS Feed
            - title: Adding Page Transitions
              link: /docs/adding-page-transitions/
              breadcrumbTitle: Page Transitions
              items:
                - title: Adding Page Transitions with gatsby-plugin-transition-link
                  link: /docs/adding-page-transitions-with-plugin-transition-link/
                  breadcrumbTitle: gatsby-plugin-transition-link
            - title: Making Your Site Accessible
              link: /docs/making-your-site-accessible/
            - title: Routing
              link: /docs/routing/
              items:
                - title: "@reach/router and Gatsby"
                  link: /docs/reach-router-and-gatsby/
                - title: Linking and Prefetching with Gatsby*
                  link: /docs/linking-and-prefetching-with-gatsby/
                - title: Location Data from Props
                  link: /docs/location-data-from-props/
                - title: Creating Dynamic Navigation
                  link: /docs/creating-dynamic-navigation/
                - title: Rendering Sidebar Navigation Dynamically*
                  link: /docs/rendering-sidebar-navigation-dynamically/
                - title: Client-only Routes & User Authentication
                  link: /docs/client-only-routes-and-user-authentication/
                  breadcrumbTitle: Client Routes & User Auth
            - title: Client Data Fetching
              link: /docs/client-data-fetching/
            - title: Using Client-Side Only Packages
              link: /docs/using-client-side-only-packages/
            - title: Building an E-commerce Site
              link: /docs/building-an-e-commerce-site/
              items:
                - title: Building an E-commerce Site with Shopify
                  link: /docs/building-an-ecommerce-site-with-shopify/
        - title: Improving Performance
          link: /docs/performance/
          items:
            - title: Supporting Progressive Web Apps (PWAs)
              link: /docs/progressive-web-app/
              breadcrumbTitle: Supporting PWAs
            - title: Caching
              link: /docs/caching/
            - title: Using Local HTTPS
              link: /docs/local-https/
            - title: Auditing with Lighthouse
              link: /docs/audit-with-lighthouse/
            - title: Adding a Manifest File
              link: /docs/add-a-manifest-file/
            - title: Adding Offline Support with a Service Worker
              link: /docs/add-offline-support-with-a-service-worker/
              breadcrumbTitle: Offline Support with Service Worker
            - title: Adding Page Metadata
              link: /docs/add-page-metadata/
            - title: Search Engine Optimization (SEO)
              link: /docs/seo/
              breadcrumbTitle: SEO
            - title: Optimizing Site Performance with Guess.js
              link: /docs/optimizing-site-performance-with-guessjs/
              breadcrumbTitle: Guess.js
            - title: Scaling Issues
              link: /docs/scaling-issues/
        - title: Localization & Internationalization with Gatsby
          link: /docs/localization-i18n/
          breadcrumbTitle: Localization
          items:
            - title: Creating Prefixed 404 Pages for Different Languages
              link: /docs/creating-prefixed-404-pages-for-different-languages/
              breadcrumbTitle: Creating Prefixed 404 Pages
        - title: Porting to Gatsby
          link: /docs/porting-to-gatsby/
          items:
            - title: Porting from Create React App to Gatsby
              link: /docs/porting-from-create-react-app-to-gatsby/
              breadcrumbTitle: Create React App to Gatsby
            - title: Porting an HTML Site to Gatsby
              link: /docs/porting-an-html-site-to-gatsby/
              breadcrumbTitle: HTML to Gatsby
    - title: Gatsby API
      link: /docs/api-reference/
      items:
        - title: Gatsby Themes
          link: /docs/theme-api/
        - title: Gatsby Link
          link: /docs/gatsby-link/
        - title: Gatsby Image
          link: /docs/gatsby-image/
        - title: Gatsby Config
          link: /docs/gatsby-config/
        - title: Gatsby Browser APIs
          link: /docs/browser-apis/
        - title: Gatsby SSR APIs
          link: /docs/ssr-apis/
        - title: API Files
          link: /docs/api-files/
          items:
            - title: gatsby-config.js
              link: /docs/api-files-gatsby-config/
            - title: gatsby-browser.js
              link: /docs/api-files-gatsby-browser/
            - title: gatsby-node.js
              link: /docs/api-files-gatsby-node/
            - title: gatsby-ssr.js
              link: /docs/api-files-gatsby-ssr/
        - title: Actions
          link: /docs/actions/
        - title: GraphQL API
          link: /docs/graphql-api/
        - title: Gatsby Node APIs
          link: /docs/node-apis/
        - title: Gatsby Node Helpers
          link: /docs/node-api-helpers/
        - title: Node Model
          link: /docs/node-model/
        - title: Node Interface
          link: /docs/node-interface/
        - title: Customizing the GraphQL Schema
          link: /docs/schema-customization/
        - title: API Philosophy
          link: /docs/api-specification/
    - title: Releases & Migration
      link: /docs/releases-and-migration/
      items:
        - title: v2 Release Notes
          link: /docs/v2-release-notes/
        - title: v1 Release Notes
          link: /docs/v1-release-notes/
        - title: Migrating from v1 to v2
          link: /docs/migrating-from-v1-to-v2/
        - title: Migrating from v0 to v1
          link: /docs/migrating-from-v0-to-v1/
        - title: Upgrade for Minor or Patch Releases
          link: /docs/upgrade-gatsby-and-dependencies/
          breadcrumbTitle: Minor or Patch Releases
    - title: Conceptual Guide
      link: /docs/conceptual-guide/
      items:
        - title: The Gatsby Core Philosophy
          link: /docs/gatsby-core-philosophy/
        - title: Gatsby Project Structure
          link: /docs/gatsby-project-structure/
        - title: Overview of the Gatsby Build Process
          link: /docs/overview-of-the-gatsby-build-process/
        - title: Building with Components
          link: /docs/building-with-components/
        - title: Lifecycle APIs
          link: /docs/gatsby-lifecycle-apis/
        - title: React Hydration
          link: /docs/react-hydration
        - title: PRPL Pattern
          link: /docs/prpl-pattern/
        - title: GraphQL Concepts
          link: /docs/graphql-concepts/
        - title: Security in Gatsby*
          link: /docs/security-in-gatsby/
        - title: Theme Shadowing
          link: /docs/how-shadowing-works
    - title: Gatsby Internals
      link: /docs/gatsby-internals/
      items:
        - title: How APIs/Plugins Are Run
          link: /docs/how-plugins-apis-are-run/
        - title: Node Creation
          link: /docs/node-creation/
        - title: Schema Generation
          link: /docs/schema-generation/
          items:
            - title: Building the GqlType
              link: /docs/schema-gql-type/
            - title: Building the Input Filters
              link: /docs/schema-input-gql/
            - title: Querying with Sift
              link: /docs/schema-sift/
            - title: Connections
              link: /docs/schema-connections/
        - title: Page Creation
          link: /docs/page-creation/
        - title: Page -> Node Dependencies
          link: /docs/page-node-dependencies/
        - title: Node Tracking
          link: /docs/node-tracking/
        - title: Internal Data Bridge
          link: /docs/internal-data-bridge/
        - title: Queries
          link: /docs/query-behind-the-scenes/
          items:
            - title: Query Extraction
              link: /docs/query-extraction/
            - title: Query Execution
              link: /docs/query-execution/
            - title: Normal vs StaticQueries
              link: /docs/static-vs-normal-queries/
        - title: Write out Pages
          link: /docs/write-pages/
        - title: Webpack & SSR
          link: /docs/webpack-and-ssr/
          items:
            - title: Building the JavaScript App
              link: /docs/production-app/
            - title: Page HTML Generation
              link: /docs/html-generation/
            - title: Code Splitting and Prefetching
              link: /docs/how-code-splitting-works/
        - title: Resource Handling & Service Workers
          link: /docs/resource-handling-and-service-workers/
        - title: Data Storage (Redux)*
          link: /docs/data-storage-redux/
        - title: Build Caching
          link: /docs/build-caching/
        - title: Terminology
          link: /docs/gatsby-internals-terminology/
    - title: Using Gatsby Professionally
      link: /docs/using-gatsby-professionally/
      items:
        - title: Introduction - Convincing Others to Use Gatsby
          link: /docs/convincing-others/
          breadcrumbTitle: Convincing Others to Use Gatsby
        - title: Your First Professional Project
          link: /docs/first-professional-project/
        - title: Winning Over Different Stakeholders
          link: /docs/winning-over-stakeholders/
          breadcrumbTitle: Winning Over Stakeholders
          items:
            - title: Developers
              link: /docs/winning-over-developers/
            - title: Engineering Leaders
              link: /docs/winning-over-engineering-leaders/
            - title: Marketers
              link: /docs/winning-over-marketers/
            - title: Executives
              link: /docs/winning-over-executives/
            - title: Clients*
              link: /docs/winning-over-clients/
            - title: Content Creators
              link: /docs/winning-over-content-creators/
        - title: Spreading Gatsby In Different Types of Organizations
          link: /docs/different-organization-types/
          breadcrumbTitle: Spreading Gatsby
          items:
            - title: As a Freelancer*
              link: /docs/gatsby-for-freelancers/
            - title: Inside an Agency
              link: /docs/gatsby-for-agencies/
              items:
                - title: Lower Bids, More Profit
                  link: /docs/lower-bids-more-profit/
                - title: Faster Recruiting
                  link: /docs/faster-recruiting/
                - title: Sanitize Your Stack
                  link: /docs/sanitize-your-stack/
                - title: Why Agencies Go Gatsby-Only
                  link: /docs/going-gatsby-only/
            - title: Inside a Company
              link: /docs/gatsby-for-companies/
            - title: Inside an Enterprise (Large Company)
              link: /docs/gatsby-in-the-enterprise/
              breadcrumbTitle: Inside an Enterprise
              items:
                - title: Answering IT/Security Questions
                  link: /docs/answering-it-security/
                - title: Setting Up Gatsby Without Gatsby New
                  link: /docs/setting-up-gatsby-without-gatsby-new/
        - title: Best Practices for Orgs*
          link: /docs/best-practices-for-orgs/
          items:
            - title: Sharing Components Across Websites
              link: /docs/sharing-components-across-websites/
              breadcrumbTitle: Sharing Components
              items:
                - title: Component Libraries
                  link: /docs/component-libraries/
                - title: Making Components Discoverable*
                  link: /docs/making-components-discoverable/
        - title: How Gatsby Boosts Your Career
          link: /docs/how-gatsby-boosts-career/
    - title: Contributing
      link: /contributing/
      items:
        - title: Community
          link: /contributing/community/
        - title: How to Contribute
          link: /contributing/how-to-contribute/
    - title: Partnering With Gatsby
      link: /docs/partnering-with-gatsby/
      items:
        - title: Integrating & Partnering For Vendors
          link: /docs/gatsby-vendor-partnership/
        - title: Agency Partnership Program
          link: /docs/gatsby-agency-partnership/
    - title: Commands (Gatsby CLI)
      link: /docs/gatsby-cli/
    - title: Cheat Sheet
      link: /docs/cheat-sheet/
    - title: Glossary
      link: /docs/glossary/
    - title: Gatsby Telemetry
      link: /docs/telemetry/
    - title: Gatsby REPL
      link: /docs/gatsby-repl/<|MERGE_RESOLUTION|>--- conflicted
+++ resolved
@@ -8,78 +8,6 @@
       link: /docs/quick-start/
     - title: Recipes
       link: /docs/recipes/
-<<<<<<< HEAD
-- title: Guides
-  items:
-    - title: Preparing your environment
-      link: /docs/preparing-your-environment/
-      items:
-        - title: Browser Support
-          link: /docs/browser-support/
-        - title: Gatsby on Windows
-          link: /docs/gatsby-on-windows/
-    - title: Deploying & hosting
-      link: /docs/deploying-and-hosting/
-      items:
-        - title: Preparing your site for deployment*
-          link: /docs/preparing-for-deployment/
-        - title: Deploying
-          link: /docs/deploy-gatsby/
-        - title: Deploying to S3 and CloudFront
-          link: /docs/deploying-to-s3-cloudfront
-        - title: Deploying to Aerobatic
-          link: /docs/deploying-to-aerobatic/
-        - title: Deploying to Heroku
-          link: /docs/deploying-to-heroku/
-        - title: Deploying to Now
-          link: /docs/deploying-to-now/
-        - title: Deploying to GitLab Pages
-          link: /docs/deploying-to-gitlab-pages/
-        - title: Hosting on Netlify
-          link: /docs/hosting-on-netlify
-        - title: Path Prefix
-          link: /docs/path-prefix/
-        - title: How Gatsby works with GitHub pages
-          link: /docs/how-gatsby-works-with-github-pages/
-    - title: Custom configuration
-      link: /docs/customization/
-      items:
-        - title: Babel.js
-          link: /docs/babel/
-        - title: Babel plugin macros*
-          link: /docs/babel-plugin-macros/
-        - title: Custom webpack config
-          link: /docs/add-custom-webpack-config/
-        - title: Customizing html.js
-          link: /docs/custom-html/
-        - title: Environment variables
-          link: /docs/environment-variables/
-        - title: ESLint
-          link: /docs/eslint/
-        - title: Proxying API requests
-          link: /docs/api-proxy/
-    - title: Images and files
-      link: /docs/images-and-files/
-      items:
-        - title: Adding Images, Fonts, and Files
-          link: /docs/adding-images-fonts-files/
-        - title: Static folder
-          link: /docs/static-folder/
-        - title: Dropping images into static folders*
-          link: /docs/dropping-images-into-static-folders/
-        - title: Importing single files*
-          link: /docs/importing-single-files/
-        - title: Importing media content*
-          link: /docs/importing-media-content/
-        - title: gatsby-source-filesystem programmatic import*
-          link: /docs/gatsby-source-filesystem-programmatic-import/
-        - title: Working with images in Gatsby
-          link: /docs/working-with-images/
-        - title: Using gatsby-image
-          link: /docs/using-gatsby-image/
-    - title: Sourcing content and data
-      link: /docs/content-and-data/
-=======
     - title: Plugin Library
       link: /plugins/
     - title: Starter Library
@@ -88,7 +16,6 @@
       link: /docs/awesome-gatsby-resources/
     - title: Reference Guides
       link: /docs/guides/
->>>>>>> b4b7d137
       items:
         - title: Preparing Your Environment
           link: /docs/preparing-your-environment/
