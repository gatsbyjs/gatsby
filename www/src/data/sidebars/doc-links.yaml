--- conflicted
+++ resolved
@@ -441,26 +441,7 @@
         - title: Build Caching*
           link: /docs/build-caching/
         - title: Terminology
-<<<<<<< HEAD
-          link: /docs/behind-the-scenes-terminology/
-=======
           link: /docs/gatsby-internals-terminology/
-    - title: Advanced Tutorials
-      link: /docs/advanced-tutorials/
-      items:
-        - title: Making a Site with User Authentication
-          link: /docs/authentication-tutorial/
-        - title: Making an e-commerce Gatsby Site
-          link: /docs/ecommerce-tutorial/
-        - title: Creating a Source Plugin
-          link: /docs/pixabay-source-plugin-tutorial/
-        - title: Using the WordPress Source Plugin
-          link: /docs/wordpress-source-plugin-tutorial/
-        - title: Adding Images to a WordPress Site
-          link: /docs/image-tutorial/
-        - title: Writing Documentation with Docz
-          link: /docs/writing-documentation-with-docz/
->>>>>>> af89cf32
     - title: Using Gatsby Professionally
       link: /docs/using-gatsby-professionally/
       items:
