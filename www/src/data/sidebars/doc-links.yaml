--- conflicted
+++ resolved
@@ -210,17 +210,14 @@
               items:
                 - title: Typography.js
                   link: /docs/typography-js/
+                - title: Using Sass
+                  link: /docs/sass/
                 - title: Using PostCSS
                   link: /docs/post-css/
                 - title: Using TailwindCSS
                   link: /docs/tailwind-css/
-<<<<<<< HEAD
-                - title: Using Sass
-                  link: /docs/sass/
-=======
                 - title: Using Bulma
                   link: /docs/bulma/
->>>>>>> 735932f8
         - title: Adding Components to Content with MDX
           link: /docs/mdx/
           items:
