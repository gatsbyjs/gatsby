--- conflicted
+++ resolved
@@ -153,15 +153,12 @@
                 - title: Sourcing from Drupal
                   link: /docs/sourcing-from-drupal/
                   breadcrumbTitle: Drupal
-<<<<<<< HEAD
+            - title: Sourcing Content from JSON or YAML
+              link: /docs/sourcing-content-from-json-or-yaml/
+              breadcrumbTitle: JSON or YAML
             - title: Using Gatsby Without GraphQL
               link: /docs/using-gatsby-without-graphql/
               breadcrumbTitle: Gatsby Without GraphQL
-=======
-            - title: Sourcing Content from JSON or YAML
-              link: /docs/sourcing-content-from-json-or-yaml/
-              breadcrumbTitle: JSON or YAML
->>>>>>> 8562e93c
         - title: Querying Your Data with GraphQL
           link: /docs/graphql/
           breadcrumbTitle: Querying with GraphQL
