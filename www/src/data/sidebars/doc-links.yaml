- title: Quick Start
  items:
    - title: Getting Started
      link: /docs/
    - title: Starters
      link: /docs/gatsby-starters/
    - title: Deploying
      link: /docs/deploy-gatsby/
    - title: Community
      link: /docs/community/
    - title: Awesome Gatsby
      link: /docs/awesome-gatsby/
- title: Core Concepts
  items:
    - title: Building with Components
      link: /docs/building-with-components/
    - title: Lifecycle APIs
      link: /docs/gatsby-lifecycle-apis/
    - title: Plugins
      link: /docs/plugins/
    - title: PRPL Pattern
      link: /docs/prpl-pattern/
    - title: Querying Data with GraphQL
      link: /docs/querying-with-graphql/
- title: Guides
  items:
    - title: Adding a 404 Page
      link: /docs/add-404-page/
    - title: Adding Images, Fonts, and Files
      link: /docs/adding-images-fonts-files/
    - title: Adding Images to a WordPress Site
      link: /docs/image-tutorial/
    - title: Babel.js
      link: /docs/babel/
    - title: Browser Support
      link: /docs/browser-support/
    - title: Building Apps with Gatsby
      link: /docs/building-apps-with-gatsby/
    - title: Caching
      link: /docs/caching/
    - title: Creating and Modifying Pages
      link: /docs/creating-and-modifying-pages/
    - title: Create a Source Plugin
      link: /docs/create-source-plugin/
    - title: Custom webpack config
      link: /docs/add-custom-webpack-config/
    - title: Customizing html.js
      link: /docs/custom-html/
    - title: Debugging HTML Builds
      link: /docs/debugging-html-builds/
    - title: Debugging Replace Renderer API
      link: /docs/debugging-replace-renderer-api/
    - title: E-commerce Tutorial
      link: /docs/ecommerce-tutorial/
    - title: Environment Variables
      link: /docs/environment-variables/
    - title: Gatsby on Windows
      link: /docs/gatsby-on-windows/
    - title: Local HTTPS
      link: /docs/local-https/
    - title: Managing Content with Netlify CMS
      link: /docs/netlify-cms/
    - title: How Gatsby Works with GitHub Pages
      link: /docs/how-gatsby-works-with-github-pages/
    - title: Migrating from v1 to v2
      link: /docs/migrating-from-v1-to-v2/
    - title: Migrating from v0 to v1
      link: /docs/migrating-from-v0-to-v1/
    - title: Path Prefix
      link: /docs/path-prefix/
    - title: Plugin Authoring
      link: /docs/plugin-authoring/
    - title: Proxying API Requests
      link: /docs/api-proxy/
    - title: Querying data with StaticQuery
      link: /docs/static-query/
    - title: Search Engine Optimization (SEO)
      link: /docs/seo/
    - title: Source Plugin Tutorial
      link: /docs/source-plugin-tutorial/
    - title: Using CSS-in-JS Library Glamor
      link: /docs/glamor/
    - title: Using CSS-in-JS Library Styled Components
      link: /docs/styled-components/
    - title: Adding Markdown Pages
      link: /docs/adding-markdown-pages/
    - title: Adding a List of Markdown Blog Posts
      link: /docs/adding-a-list-of-markdown-blog-posts/
    - title: Adding Tags and Categories to Blog Posts
      link: /docs/adding-tags-and-categories-to-blog-posts/
    - title: Adding search to your Gatsby website
      link: /docs/adding-search/
    - title: Working With Images in Gatsby
      link: /docs/working-with-images/
    - title: Wordpress Source Plugin Tutorial
      link: /docs/wordpress-source-plugin-tutorial/
    - title: Creating Dynamically-Rendered Navigation*
      link: /docs/creating-dynamically-rendered-navigation/
    - title: Dropping Images into Static Folders*
      link: /docs/dropping-images-into-static-folders/
- title: Reference
  items:
    - title: Node Interface
      link: /docs/node-interface/
    - title: API Specification
      link: /docs/api-specification/
    - title: Actions
      link: /docs/actions/
    - title: Gatsby Browser APIs
      link: /docs/browser-apis/
    - title: Gatsby Node APIs
      link: /docs/node-apis/
    - title: Gatsby SSR APIs
      link: /docs/ssr-apis/
    - title: Gatsby Config
      link: /docs/gatsby-config/
    - title: GraphQL Reference
      link: /docs/graphql-reference/
- title: Contributing
  items:
    - title: How to Contribute
<<<<<<< HEAD
      link: /how-to-contribute/
    - title: Free Swag for Contributors
      link: /contributor-swag/
=======
      link: /docs/how-to-contribute/
>>>>>>> 37d007ac
    - title: How to File an Issue
      link: /docs/how-to-file-an-issue/
    - title: Gatsby Style Guide
      link: /docs/gatsby-style-guide/
    - title: Design Principles*
      link: /docs/design-principles/<|MERGE_RESOLUTION|>--- conflicted
+++ resolved
@@ -119,13 +119,9 @@
 - title: Contributing
   items:
     - title: How to Contribute
-<<<<<<< HEAD
-      link: /how-to-contribute/
+      link: /docs/how-to-contribute/
     - title: Free Swag for Contributors
-      link: /contributor-swag/
-=======
-      link: /docs/how-to-contribute/
->>>>>>> 37d007ac
+      link: /docs/contributor-swag/
     - title: How to File an Issue
       link: /docs/how-to-file-an-issue/
     - title: Gatsby Style Guide
