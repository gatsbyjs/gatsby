- title: Documentation
  key: docs
  breadcrumbTitle: Docs
  items:
    - title: Introduction
      link: /docs/
    - title: Quick Start
      link: /docs/quick-start/
    - title: Plugin Library
      link: /plugins/
    - title: Starter Library
      link: /starters/
    - title: Awesome Gatsby Resources
      link: /docs/awesome-gatsby-resources/
    - title: Recipes
      link: /docs/recipes/
      items:
        - title: Pages and Layouts
          link: /docs/recipes/pages-layouts/
        - title: Styling with CSS
          link: /docs/recipes/styling-css/
        - title: Working with Starters
          link: /docs/recipes/working-with-starters/
        - title: Working with Themes
          link: /docs/recipes/working-with-themes/
        - title: Sourcing Data
          link: /docs/recipes/sourcing-data/
        - title: Querying Data
          link: /docs/recipes/querying-data/
        - title: Working with Images
          link: /docs/recipes/working-with-images/
        - title: Transforming Data
          link: /docs/recipes/transforming-data/
        - title: Deploying Your Site
          link: /docs/recipes/deploying-your-site/
    - title: Reference Guides
      link: /docs/guides/
      items:
        - title: Preparing Your Environment
          link: /docs/preparing-your-environment/
          items:
            - title: Browser Support
              link: /docs/browser-support/
            - title: Gatsby on Windows
              link: /docs/gatsby-on-windows/
            - title: Gatsby on Linux
              link: /docs/gatsby-on-linux/
            - title: Configuring CA Certificates
              link: /docs/configuring-ca-certificates/
        - title: A/B Testing
          link: /docs/ab-testing/
          items:
            - title: A/B Testing with Google Analytics & Netlify
              link: /docs/ab-testing-with-google-analytics-and-netlify/
        - title: Deploying & Hosting
          link: /docs/deploying-and-hosting/
          items:
            - title: Preparing a Site for Deployment
              link: /docs/preparing-for-deployment/
              breadcrumbTitle: Preparing for Deployment
            - title: Deploying to Netlify
              link: /docs/deploying-to-netlify/
              breadcrumbTitle: Netlify
            - title: Deploying to AWS Amplify
              link: /docs/deploying-to-aws-amplify/
              breadcrumbTitle: AWS Amplify
            - title: Deploying to S3 & CloudFront
              link: /docs/deploying-to-s3-cloudfront/
              breadcrumbTitle: S3 & CloudFront
            - title: Deploying to Aerobatic
              link: /docs/deploying-to-aerobatic/
              breadcrumbTitle: Aerobatic
            - title: Deploying to Heroku
              link: /docs/deploying-to-heroku/
              breadcrumbTitle: Heroku
            - title: Deploying to ZEIT Now
              link: /docs/deploying-to-zeit-now/
              breadcrumbTitle: ZEIT Now
            - title: Deploying to GitLab Pages
              link: /docs/deploying-to-gitlab-pages/
              breadcrumbTitle: GitLab Pages
            - title: Deploying to Render
              link: /docs/deploying-to-render/
              breadcrumbTitle: Render
            - title: Deploying to Surge
              link: /docs/deploying-to-surge/
              breadcrumbTitle: Surge
            - title: Deploying to IIS
              link: /docs/deploying-to-iis/
              breadcrumbTitle: IIS
            - title: Deploying to Firebase Hosting
              link: /docs/deploying-to-firebase/
              breadcrumbTitle: Firebase Hosting
            - title: Deploying to KintoHub
              link: /docs/deploying-to-kintohub/
              breadcrumbTitle: KintoHub Hosting
            - title: Adding a Path Prefix
              link: /docs/path-prefix/
            - title: How Gatsby Works with GitHub Pages
              link: /docs/how-gatsby-works-with-github-pages/
              breadcrumbTitle: GitHub Pages
            - title: Multi-Core Builds
              link: /docs/multi-core-builds/
            - title: Asset Prefix
              link: /docs/asset-prefix/
        - title: Custom Configuration
          link: /docs/customization/
          items:
            - title: Customizing Babel.js Config
              link: /docs/babel/
              breadcrumbTitle: Babel.js Config
            - title: Using Babel Plugin Macros
              link: /docs/babel-plugin-macros/
              breadcrumbTitle: Babel Plugin Macros
            - title: Adding a Custom Webpack Config
              link: /docs/add-custom-webpack-config/
              breadcrumbTitle: Webpack Config
            - title: Customizing html.js
              link: /docs/custom-html/
              breadcrumbTitle: html.js
            - title: Using Environment Variables
              link: /docs/environment-variables/
              breadcrumbTitle: Environment Variables
            - title: Using ESLint
              link: /docs/eslint/
              breadcrumbTitle: ESLint
            - title: Proxying API Requests
              link: /docs/api-proxy/
        - title: Images, Files & Video
          link: /docs/images-and-files/
          items:
            - title: Importing Assets Directly into Files
              link: /docs/importing-assets-into-files/
              breadcrumbTitle: Importing Assets into Files
            - title: Using the Static Folder
              link: /docs/static-folder/
              breadcrumbTitle: Static Folder
            - title: Using gatsby-image
              link: /docs/using-gatsby-image/
            - title: Working with Images in Gatsby
              link: /docs/working-with-images/
              breadcrumbTitle: Images in Gatsby
            - title: Preoptimizing Your Images
              link: /docs/preoptimizing-images/
              breadcrumbTitle: Preoptimizing Images
            - title: Working with Video
              link: /docs/working-with-video/
              breadcrumbTitle: Videos in Gatsby
            - title: Importing Media Content
              link: /docs/importing-media-content/
            - title: Working with GIFs
              link: /docs/working-with-gifs/
              breadcrumbTitle: GIFs in Gatsby
            - title: Working with Images in Markdown
              link: /docs/working-with-images-in-markdown/
              breadcrumbTitle: Images in Markdown
            - title: Preprocessing External Images
              link: /docs/preprocessing-external-images/
        - title: Sourcing Content & Data
          link: /docs/content-and-data/
          items:
            - title: Using Gatsby Without GraphQL
              link: /docs/using-gatsby-without-graphql/
              breadcrumbTitle: Gatsby Without GraphQL
            - title: Sourcing from the Filesystem
              link: /docs/sourcing-from-the-filesystem/
              breadcrumbTitle: From the Filesystem
            - title: Sourcing from Databases
              link: /docs/sourcing-from-databases/
              breadcrumbTitle: From Databases
            - title: Sourcing from Hosted Services
              link: /docs/sourcing-from-hosted-services/
              breadcrumbTitle: From Hosted Services
            - title: Sourcing from Private APIs
              link: /docs/sourcing-from-private-apis/
              breadcrumbTitle: From Private APIs
            - title: Sourcing from (Headless) CMSs
              link: /docs/headless-cms/
              breadcrumbTitle: From CMSs
              items:
                # This list should only include the top 5 CMSs by Gatsby plugin usage.
                # Please do not add your headless CMS here.
                # Instead, please add links on the /docs/headless-cms/ page
                - title: Sourcing from Contentful
                  link: /docs/sourcing-from-contentful/
                  breadcrumbTitle: Contentful
                - title: Sourcing from Netlify CMS
                  link: /docs/sourcing-from-netlify-cms/
                  breadcrumbTitle: Netlify CMS
                - title: Sourcing from WordPress
                  link: /docs/sourcing-from-wordpress/
                  breadcrumbTitle: WordPress
                - title: Sourcing from Prismic
                  link: /docs/sourcing-from-prismic/
                  breadcrumbTitle: Prismic
                - title: Sourcing from Drupal
                  link: /docs/sourcing-from-drupal/
                  breadcrumbTitle: Drupal
            - title: Sourcing Content from JSON or YAML
              link: /docs/sourcing-content-from-json-or-yaml/
              breadcrumbTitle: JSON or YAML
        - title: Querying Your Data with GraphQL
          link: /docs/graphql/
          breadcrumbTitle: Querying with GraphQL
          items:
            - title: Why Gatsby Uses GraphQL
              link: /docs/why-gatsby-uses-graphql/
            - title: GraphQL Query Options Reference
              link: /docs/graphql-reference/
            - title: Running Queries with the GraphiQL UI
              link: /docs/running-queries-with-graphiql/
            - title: Creating & Modifying Pages
              link: /docs/creating-and-modifying-pages/
            - title: Querying Data in Pages with GraphQL
              link: /docs/page-query/
            - title: Querying Data in Components with StaticQuery
              link: /docs/static-query/
              breadcrumbTitle: The StaticQuery Component
            - title: Querying Data in Components with the useStaticQuery Hook
              link: /docs/use-static-query/
              breadcrumbTitle: The useStaticQuery Hook
            - title: Using GraphQL Fragments
              link: /docs/using-graphql-fragments/
            - title: Creating Slugs for Pages
              link: /docs/creating-slugs-for-pages/
            - title: Creating Pages from Data Programmatically
              link: /docs/programmatically-create-pages-from-data/
            - title: Using Third-Party GraphQL APIs
              link: /docs/third-party-graphql/
            - title: Adding Markdown Pages
              link: /docs/adding-markdown-pages/
            - title: Adding a List of Markdown Blog Posts
              link: /docs/adding-a-list-of-markdown-blog-posts/
            - title: Using GraphQL Playground
              link: /docs/using-graphql-playground/
        - title: Plugins
          link: /docs/plugins/
          items:
            - title: What is a Plugin?
              link: /docs/what-is-a-plugin/
            - title: Using a Plugin in Your Site
              link: /docs/using-a-plugin-in-your-site/
            - title: What You Don't Need Plugins For
              link: /docs/what-you-dont-need-plugins-for/
            - title: Loading Plugins from Your Local Plugins Folder
              link: /docs/loading-plugins-from-your-local-plugins-folder/
            - title: Plugin Library
              link: /plugins/
            - title: Creating Plugins
              link: /docs/creating-plugins/
              items:
                - title: Naming a Plugin
                  link: /docs/naming-a-plugin/
                - title: Files Gatsby Looks for in a Plugin
                  link: /docs/files-gatsby-looks-for-in-a-plugin/
                - title: Creating a Local Plugin
                  link: /docs/creating-a-local-plugin/
                - title: Creating a Source Plugin
                  link: /docs/creating-a-source-plugin/
                - title: Creating a Transformer Plugin
                  link: /docs/creating-a-transformer-plugin/
                - title: Configuring Usage with Plugin Options
                  link: /docs/configuring-usage-with-plugin-options/
                - title: Submit to Plugin Library
                  link: /contributing/submit-to-plugin-library/
                - title: Pixabay Image Source Plugin Tutorial
                  link: /docs/pixabay-source-plugin-tutorial/
                - title: Remark Plugin Tutorial
                  link: /docs/remark-plugin-tutorial/
                - title: Maintaining a Plugin
                  link: /docs/maintaining-a-plugin/
        - title: Themes
          link: /docs/themes/
          items:
            - title: What are Gatsby Themes?
              link: /docs/themes/what-are-gatsby-themes/
            - title: Getting Started
              link: /docs/themes/getting-started/
            - title: Using a Gatsby Theme
              link: /docs/themes/using-a-gatsby-theme/
            - title: Using Multiple Gatsby Themes
              link: /docs/themes/using-multiple-gatsby-themes/
            - title: Shadowing
              link: /docs/themes/shadowing/
            - title: Building Themes
              link: /docs/themes/building-themes/
            - title: Converting a Starter
              link: /docs/themes/converting-a-starter/
            - title: Theme Composition
              link: /docs/themes/theme-composition/
            - title: Conventions
              link: /docs/themes/conventions/
        - title: Starters
          link: /docs/starters/
          items:
            - title: Starter Library
              link: /starters/
            - title: Modifying a Starter
              link: /docs/modifying-a-starter/
            - title: Creating a Starter
              link: /docs/creating-a-starter/
        - title: Styling Your Site
          link: /docs/styling/
          breadcrumbTitle: Styling
          items:
            - title: Using Layout Components
              link: /docs/layout-components/
            - title: Standard, Global CSS Files
              link: /docs/global-css/
            - title: Component-Scoped CSS Modules
              link: /docs/css-modules/
            - title: Enhancing with CSS-in-JS
              link: /docs/css-in-js/
              items:
                - title: Emotion
                  link: /docs/emotion/
                - title: Styled-Components
                  link: /docs/styled-components/
            - title: CSS Libraries & Frameworks
              link: /docs/css-libraries-and-frameworks/
              items:
                - title: Typography.js
                  link: /docs/typography-js/
                - title: Using Sass
                  link: /docs/sass/
                - title: Using PostCSS
                  link: /docs/post-css/
                - title: Using TailwindCSS
                  link: /docs/tailwind-css/
                - title: Using Bulma
                  link: /docs/bulma/
                - title: Using Theme UI
                  link: /docs/theme-ui/
        - title: Adding Components to Markdown with MDX
          link: /docs/mdx/
          breadcrumbTitle: MDX
          items:
            - title: Getting Started with MDX
              link: /docs/mdx/getting-started/
            - title: Writing Pages
              link: /docs/mdx/writing-pages/
            - title: Importing and Using Components in MDX
              link: /docs/mdx/importing-and-using-components/
              breadcrumbTitle: Importing and Using Components
            - title: Customizing Markdown Components
              link: /docs/mdx/customizing-components/
            - title: Programmatically Creating Pages
              link: /docs/mdx/programmatically-creating-pages/
            - title: Using MDX Plugins
              link: /docs/mdx/plugins/
            - title: Markdown Syntax
              link: /docs/mdx/markdown-syntax/
        - title: Adding Testing
          link: /docs/testing/
          items:
            - title: Unit Testing
              link: /docs/unit-testing/
            - title: Testing Components with GraphQL
              link: /docs/testing-components-with-graphql/
            - title: End-to-end Testing
              link: /docs/end-to-end-testing/
            - title: Testing CSS-in-JS
              link: /docs/testing-css-in-js/
            - title: Testing React Components
              link: /docs/testing-react-components/
            - title: Visual Testing with Storybook
              link: /docs/visual-testing-with-storybook/
        - title: Debugging Gatsby
          link: /docs/debugging/
          breadcrumbTitle: Debugging
          items:
            - title: Debugging HTML Builds
              link: /docs/debugging-html-builds/
              breadcrumbTitle: HTML Builds
            - title: Debugging Replace Renderer API
              link: /docs/debugging-replace-renderer-api/
              breadcrumbTitle: Replace Renderer API
            - title: Debugging the Build Process
              link: /docs/debugging-the-build-process/
              breadcrumbTitle: The Build Process
            - title: Debugging Cache Issues
              link: /docs/debugging-cache-issues/
              breadcrumbTitle: Cache Issues
            - title: Tracing Gatsby Builds
              link: /docs/performance-tracing/
            - title: Debugging Async Lifecycles
              link: /docs/debugging-async-lifecycles/
              breadcrumbTitle: Async Lifecycles
            - title: Troubleshooting Common Errors
              link: /docs/troubleshooting-common-errors/
        - title: Adding App and Website Functionality
          link: /docs/adding-app-and-website-functionality/
          items:
            - title: Linking Between Pages
              link: /docs/linking-between-pages/
            - title: Adding Search
              link: /docs/adding-search/
              breadcrumbTitle: Search
              items:
                - title: Adding Search with Algolia
                  link: /docs/adding-search-with-algolia/
                - title: Adding Search with elasticlunr*
                  link: /docs/adding-search-with-elasticlunr/
                - title: Adding Search with js-search
                  link: /docs/adding-search-with-js-search/
            - title: Adding Analytics
              link: /docs/adding-analytics/
              breadcrumbTitle: Analytics
            - title: Adding Authentication
              link: /docs/building-a-site-with-authentication/
              breadcrumbTitle: Authentication
            - title: Adding Forms
              link: /docs/adding-forms/
              breadcrumbTitle: Forms
            - title: Adding React Components
              link: /docs/adding-react-components/
              breadcrumbTitle: React Components
            - title: Building a Contact Form
              link: /docs/building-a-contact-form/
            - title: Adding a 404 Page
              link: /docs/add-404-page/
              breadcrumbTitle: 404 Page
            - title: Adding an SEO Component
              link: /docs/add-seo-component/
              breadcrumbTitle: SEO Component
            - title: Adding Tags & Categories to Blog Posts
              link: /docs/adding-tags-and-categories-to-blog-posts/
              breadcrumbTitle: Blog Tags and Categories
            - title: Adding Pagination
              link: /docs/adding-pagination/
              breadcrumbTitle: Pagination
            - title: Adding Comments
              link: /docs/adding-comments/
              breadcrumbTitle: Comments
            - title: Creating a Sitemap
              link: /docs/creating-a-sitemap/
            - title: Adding an RSS Feed
              link: /docs/adding-an-rss-feed/
              breadcrumbTitle: RSS Feed
            - title: Adding Page Transitions
              link: /docs/adding-page-transitions/
              breadcrumbTitle: Page Transitions
              items:
                - title: Adding Page Transitions with gatsby-plugin-transition-link
                  link: /docs/adding-page-transitions-with-plugin-transition-link/
                  breadcrumbTitle: gatsby-plugin-transition-link
            - title: Making Your Site Accessible
              link: /docs/making-your-site-accessible/
            - title: Routing
              link: /docs/routing/
              items:
                - title: "@reach/router and Gatsby"
                  link: /docs/reach-router-and-gatsby/
                - title: Location Data from Props
                  link: /docs/location-data-from-props/
                - title: Creating Dynamic Navigation
                  link: /docs/creating-dynamic-navigation/
                - title: Client-only Routes & User Authentication
                  link: /docs/client-only-routes-and-user-authentication/
                  breadcrumbTitle: Client Routes & User Auth
            - title: Build Time and Client-side Data Fetching
              link: /docs/data-fetching/
            - title: Using Client-Side Only Packages
              link: /docs/using-client-side-only-packages/
            - title: Building an E-commerce Site
              link: /docs/building-an-e-commerce-site/
              items:
                - title: Building an E-commerce Site with Shopify
                  link: /docs/building-an-ecommerce-site-with-shopify/
                - title: Processing Payments with Stripe
                  link: /docs/processing-payments-with-stripe/
                - title: Processing Payments with Square
                  link: /docs/processing-payments-with-square/
<<<<<<< HEAD
=======
                - title: Sourcing from WooCommerce
                  link: /docs/sourcing-from-woocommerce/
>>>>>>> 257efdc3
        - title: Improving Performance
          link: /docs/performance/
          items:
            - title: Supporting Progressive Web Apps (PWAs)
              link: /docs/progressive-web-app/
              breadcrumbTitle: Supporting PWAs
            - title: Caching
              link: /docs/caching/
            - title: Using Local HTTPS
              link: /docs/local-https/
            - title: Auditing with Lighthouse
              link: /docs/audit-with-lighthouse/
            - title: Adding a Manifest File
              link: /docs/add-a-manifest-file/
            - title: Adding Offline Support with a Service Worker
              link: /docs/add-offline-support-with-a-service-worker/
              breadcrumbTitle: Offline Support with Service Worker
            - title: Adding Page Metadata
              link: /docs/add-page-metadata/
            - title: Search Engine Optimization (SEO)
              link: /docs/seo/
              breadcrumbTitle: SEO
            - title: Optimizing Site Performance with Guess.js
              link: /docs/optimizing-site-performance-with-guessjs/
              breadcrumbTitle: Guess.js
            - title: Scaling Issues
              link: /docs/scaling-issues/
        - title: Localization & Internationalization with Gatsby
          link: /docs/localization-i18n/
          breadcrumbTitle: Localization
          items:
            - title: Creating Prefixed 404 Pages for Different Languages
              link: /docs/creating-prefixed-404-pages-for-different-languages/
              breadcrumbTitle: Creating Prefixed 404 Pages
        - title: Porting to Gatsby
          link: /docs/porting-to-gatsby/
          items:
            - title: Porting from Create React App to Gatsby
              link: /docs/porting-from-create-react-app-to-gatsby/
              breadcrumbTitle: Create React App to Gatsby
            - title: Porting an HTML Site to Gatsby
              link: /docs/porting-an-html-site-to-gatsby/
              breadcrumbTitle: HTML to Gatsby
    - title: Gatsby API
      link: /docs/api-reference/
      items:
        - title: Gatsby Themes
          link: /docs/theme-api/
        - title: Gatsby Link
          link: /docs/gatsby-link/
        - title: Gatsby Image
          link: /docs/gatsby-image/
        - title: Gatsby Config
          link: /docs/gatsby-config/
        - title: Gatsby Browser APIs
          link: /docs/browser-apis/
        - title: Gatsby SSR APIs
          link: /docs/ssr-apis/
        - title: API Files
          link: /docs/api-files/
          items:
            - title: gatsby-config.js
              link: /docs/api-files-gatsby-config/
            - title: gatsby-browser.js
              link: /docs/api-files-gatsby-browser/
            - title: gatsby-node.js
              link: /docs/api-files-gatsby-node/
            - title: gatsby-ssr.js
              link: /docs/api-files-gatsby-ssr/
        - title: Actions
          link: /docs/actions/
        - title: GraphQL API
          link: /docs/graphql-api/
        - title: Gatsby Node APIs
          link: /docs/node-apis/
        - title: Gatsby Node Helpers
          link: /docs/node-api-helpers/
        - title: Node Model
          link: /docs/node-model/
        - title: Node Interface
          link: /docs/node-interface/
        - title: Customizing the GraphQL Schema
          link: /docs/schema-customization/
        - title: API Philosophy
          link: /docs/api-specification/
    - title: Releases & Migration
      link: /docs/releases-and-migration/
      items:
        - title: v2 Release Notes
          link: /docs/v2-release-notes/
        - title: v1 Release Notes
          link: /docs/v1-release-notes/
        - title: Migrating from v1 to v2
          link: /docs/migrating-from-v1-to-v2/
        - title: Migrating from v0 to v1
          link: /docs/migrating-from-v0-to-v1/
        - title: Upgrade for Minor or Patch Releases
          link: /docs/upgrade-gatsby-and-dependencies/
          breadcrumbTitle: Minor or Patch Releases
    - title: Conceptual Guide
      link: /docs/conceptual-guide/
      items:
        - title: The Gatsby Core Philosophy
          link: /docs/gatsby-core-philosophy/
        - title: Gatsby Project Structure
          link: /docs/gatsby-project-structure/
        - title: Plugins, Themes, & Starters
          link: /docs/plugins-themes-and-starters/
        - title: Overview of the Gatsby Build Process
          link: /docs/overview-of-the-gatsby-build-process/
        - title: Building with Components
          link: /docs/building-with-components/
        - title: Lifecycle APIs
          link: /docs/gatsby-lifecycle-apis/
        - title: Gatsby Magic
          link: /docs/gatsby-magic/
        - title: React Hydration
          link: /docs/react-hydration/
        - title: PRPL Pattern
          link: /docs/prpl-pattern/
        - title: GraphQL Concepts
          link: /docs/graphql-concepts/
        - title: Security in Gatsby*
          link: /docs/security-in-gatsby/
        - title: Theme Shadowing
          link: /docs/how-shadowing-works/
    - title: Gatsby Internals
      link: /docs/gatsby-internals/
      items:
        - title: How APIs/Plugins Are Run
          link: /docs/how-plugins-apis-are-run/
        - title: Node Creation
          link: /docs/node-creation/
        - title: Schema Generation
          link: /docs/schema-generation/
          items:
            - title: Building the GqlType
              link: /docs/schema-gql-type/
            - title: Building the Input Filters
              link: /docs/schema-input-gql/
            - title: Querying with Sift
              link: /docs/schema-sift/
            - title: Connections
              link: /docs/schema-connections/
        - title: Page Creation
          link: /docs/page-creation/
        - title: Page -> Node Dependencies
          link: /docs/page-node-dependencies/
        - title: Node Tracking
          link: /docs/node-tracking/
        - title: Internal Data Bridge
          link: /docs/internal-data-bridge/
        - title: Queries
          link: /docs/query-behind-the-scenes/
          items:
            - title: Query Extraction
              link: /docs/query-extraction/
            - title: Query Execution
              link: /docs/query-execution/
            - title: Normal vs StaticQueries
              link: /docs/static-vs-normal-queries/
        - title: Write out Pages
          link: /docs/write-pages/
        - title: Webpack & SSR
          link: /docs/webpack-and-ssr/
          items:
            - title: Building the JavaScript App
              link: /docs/production-app/
            - title: Page HTML Generation
              link: /docs/html-generation/
            - title: Code Splitting and Prefetching
              link: /docs/how-code-splitting-works/
        - title: Resource Handling & Service Workers
          link: /docs/resource-handling-and-service-workers/
        - title: Data Storage (Redux)*
          link: /docs/data-storage-redux/
        - title: Build Caching
          link: /docs/build-caching/
        - title: Terminology
          link: /docs/gatsby-internals-terminology/
    - title: Using Gatsby Professionally
      link: /docs/using-gatsby-professionally/
      items:
        - title: Introduction - Convincing Others to Use Gatsby
          link: /docs/convincing-others/
          breadcrumbTitle: Convincing Others to Use Gatsby
        - title: Your First Professional Project
          link: /docs/first-professional-project/
        - title: Winning Over Different Stakeholders
          link: /docs/winning-over-stakeholders/
          breadcrumbTitle: Winning Over Stakeholders
          items:
            - title: Developers
              link: /docs/winning-over-developers/
            - title: Engineering Leaders
              link: /docs/winning-over-engineering-leaders/
            - title: Marketers
              link: /docs/winning-over-marketers/
            - title: Executives
              link: /docs/winning-over-executives/
            - title: Clients*
              link: /docs/winning-over-clients/
            - title: Content Creators
              link: /docs/winning-over-content-creators/
        - title: Spreading Gatsby In Different Types of Organizations
          link: /docs/different-organization-types/
          breadcrumbTitle: Spreading Gatsby
          items:
            - title: As a Freelancer*
              link: /docs/gatsby-for-freelancers/
            - title: Inside an Agency
              link: /docs/gatsby-for-agencies/
              items:
                - title: Lower Bids, More Profit
                  link: /docs/lower-bids-more-profit/
                - title: Faster Recruiting
                  link: /docs/faster-recruiting/
                - title: Sanitize Your Stack
                  link: /docs/sanitize-your-stack/
                - title: Why Agencies Go Gatsby-Only
                  link: /docs/going-gatsby-only/
            - title: Inside a Company
              link: /docs/gatsby-for-companies/
            - title: Inside an Enterprise (Large Company)
              link: /docs/gatsby-in-the-enterprise/
              breadcrumbTitle: Inside an Enterprise
              items:
                - title: Answering IT/Security Questions
                  link: /docs/answering-it-security/
                - title: Setting Up Gatsby Without Gatsby New
                  link: /docs/setting-up-gatsby-without-gatsby-new/
        - title: Best Practices for Orgs*
          link: /docs/best-practices-for-orgs/
          items:
            - title: Sharing Components Across Websites
              link: /docs/sharing-components-across-websites/
              breadcrumbTitle: Sharing Components
              items:
                - title: Component Libraries
                  link: /docs/component-libraries/
                - title: Making Components Discoverable*
                  link: /docs/making-components-discoverable/
        - title: How Gatsby Boosts Your Career
          link: /docs/how-gatsby-boosts-career/
    - title: Contributing
      link: /contributing/
      items:
        - title: Community
          link: /contributing/community/
        - title: How to Contribute
          link: /contributing/how-to-contribute/
    - title: Partnering With Gatsby
      link: /docs/partnering-with-gatsby/
      items:
        - title: Integrating & Partnering For Vendors
          link: /docs/gatsby-vendor-partnership/
        - title: Agency Partnership Program
          link: /docs/gatsby-agency-partnership/
    - title: Commands (Gatsby CLI)
      link: /docs/gatsby-cli/
    - title: Cheat Sheet
      link: /docs/cheat-sheet/
    - title: Glossary
      link: /docs/glossary/
      items:
        - title: Continuous Deployment
          link: /docs/glossary/continuous-deployment/
        - title: Decoupled Drupal
          link: /docs/glossary/decoupled-drupal/
        - title: GraphQL
          link: /docs/glossary/graphql/
        - title: Headless CMS
          link: /docs/glossary/headless-cms/
        - title: Headless WordPress
          link: /docs/glossary/headless-wordpress/
        - title: JAMStack
          link: /docs/glossary/jamstack/
        - title: Markdown
          link: /docs/glossary/markdown/
        - title: MDX
          link: /docs/glossary/mdx/
        - title: Node.js
          link: /docs/glossary/node/
        - title: React
          link: /docs/glossary/react/
        - title: Static Site Generator
          link: /docs/glossary/static-site-generator/
        - title: webpack
          link: /docs/glossary/webpack/
    - title: Gatsby Telemetry
      link: /docs/telemetry/
    - title: Gatsby REPL
      link: /docs/gatsby-repl/<|MERGE_RESOLUTION|>--- conflicted
+++ resolved
@@ -471,11 +471,8 @@
                   link: /docs/processing-payments-with-stripe/
                 - title: Processing Payments with Square
                   link: /docs/processing-payments-with-square/
-<<<<<<< HEAD
-=======
                 - title: Sourcing from WooCommerce
                   link: /docs/sourcing-from-woocommerce/
->>>>>>> 257efdc3
         - title: Improving Performance
           link: /docs/performance/
           items:
