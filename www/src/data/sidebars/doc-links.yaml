--- conflicted
+++ resolved
@@ -209,11 +209,7 @@
         - title: Adding Search
           link: /docs/adding-search/
           items:
-<<<<<<< HEAD
             - title: Adding search with Algolia
-=======
-            - title: Adding Search with Algolia*
->>>>>>> dfbfa98d
               link: /docs/adding-search-with-algolia/
             - title: Adding Search with elasticlunr*
               link: /docs/adding-search-with-elasticlunr/
