--- conflicted
+++ resolved
@@ -193,17 +193,12 @@
       items:
         - title: Adding search
           link: /docs/adding-search/
-<<<<<<< HEAD
-          items: 
-            - title: "Adding search with js-search"
-=======
           items:
             - title: Adding search with Algolia*
               link: /docs/adding-search-with-algolia/
             - title: Adding search with elasticlunr*
               link: /docs/adding-search-with-elasticlunr/
-            - title: Adding search with js-search*
->>>>>>> 8f0215d2
+            - title: Adding search with js-search/
               link: /docs/adding-search-with-js-search/
         - title: Adding analytics
           link: /docs/adding-analytics/
