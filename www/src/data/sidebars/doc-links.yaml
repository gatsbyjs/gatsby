--- conflicted
+++ resolved
@@ -694,13 +694,10 @@
     - title: Glossary
       link: /docs/glossary/
       items:
-<<<<<<< HEAD
         - title: GraphQL
           link: /docs/glossary/graphql
-=======
         - title: Node.js
           link: /docs/glossary/node
->>>>>>> 72ed1194
         - title: React
           link: /docs/glossary/react
     - title: Gatsby Telemetry
