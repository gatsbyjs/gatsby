- title: Documentation
  key: docs
  items:
    - title: Introduction
      link: /docs/
    - title: Quick Start
      link: /docs/quick-start
    - title: Recipes
      link: /docs/recipes/
    - title: Cheat Sheet
      link: /docs/cheat-sheet/
<<<<<<< HEAD
- title: Guides
  link: /docs/guides/
  items:
    - title: Preparing Your Environment
      link: /docs/preparing-your-environment/
      items:
        - title: Browser Support
          link: /docs/browser-support/
        - title: Gatsby on Windows
          link: /docs/gatsby-on-windows/
        - title: Gatsby on Linux
          link: /docs/gatsby-on-linux/
    - title: Deploying & Hosting
      link: /docs/deploying-and-hosting/
      items:
        - title: Preparing your Site for Deployment*
          link: /docs/preparing-for-deployment/
        - title: Deploying to AWS Amplify
          link: /docs/deploying-to-aws-amplify
        - title: Deploying to S3 and CloudFront
          link: /docs/deploying-to-s3-cloudfront
        - title: Deploying to Aerobatic
          link: /docs/deploying-to-aerobatic/
        - title: Deploying to Heroku
          link: /docs/deploying-to-heroku/
        - title: Deploying to Now
          link: /docs/deploying-to-now/
        - title: Deploying to GitLab Pages
          link: /docs/deploying-to-gitlab-pages/
        - title: Hosting on Netlify
          link: /docs/hosting-on-netlify
        - title: Deploying to Render
          link: /docs/deploying-to-render/
        - title: Path Prefix
          link: /docs/path-prefix/
        - title: How Gatsby Works with GitHub Pages
          link: /docs/how-gatsby-works-with-github-pages/
        - title: Multi-core builds
          link: /docs/multi-core-builds/
    - title: Custom configuration
      link: /docs/customization/
      items:
        - title: Babel.js
          link: /docs/babel/
        - title: Babel Plugin Macros
          link: /docs/babel-plugin-macros/
        - title: Custom Webpack Config
          link: /docs/add-custom-webpack-config/
        - title: Customizing html.js
          link: /docs/custom-html/
        - title: Environment Variables
          link: /docs/environment-variables/
        - title: ESLint
          link: /docs/eslint/
        - title: Proxying API Requests
          link: /docs/api-proxy/
    - title: Images, Video, and Files
      link: /docs/images-and-files/
      items:
        - title: Adding Images, Fonts, and Files
          link: /docs/adding-images-fonts-files/
        - title: Working With Video
          link: /docs/working-with-video/
        - title: Using the Static Folder
          link: /docs/static-folder/
        - title: Importing Media Content
          link: /docs/importing-media-content/
        - title: gatsby-source-filesystem Programmatic Import*
          link: /docs/gatsby-source-filesystem-programmatic-import/
        - title: Working with Images in Gatsby
          link: /docs/working-with-images/
        - title: Using gatsby-image
          link: /docs/using-gatsby-image/
        - title: Preoptimizing your Images
          link: /docs/preoptimizing-images/
    - title: Sourcing Content and Data
      link: /docs/content-and-data/
      items:
        - title: Using Gatsby Without GraphQL
          link: /docs/using-gatsby-without-graphql/
        - title: Sourcing From the Filesystem
          link: /docs/sourcing-from-the-filesystem/
        - title: Sourcing From Databases
          link: /docs/sourcing-from-databases/
        - title: Sourcing from SaaS Services*
          link: /docs/sourcing-from-saas-services/
        - title: Sourcing from Private APIs
          link: /docs/sourcing-from-private-apis/
        - title: Sourcing from (Headless) CMSs
          link: /docs/headless-cms/
          items:
            # This list should only include the top 5 CMSs by Gatsby plugin usage.
            # Please do not add your headless CMS here.
            # Instead, please add links on the /docs/headless-cms/ page
            - title: Sourcing from WordPress
              link: /docs/sourcing-from-wordpress/
            - title: Sourcing from Drupal
              link: /docs/sourcing-from-drupal/
            - title: Sourcing from Contentful
              link: /docs/sourcing-from-contentful/
            - title: Sourcing from Prismic
              link: /docs/sourcing-from-prismic/
            - title: Sourcing from Netlify CMS
              link: /docs/sourcing-from-netlify-cms/
    - title: Querying Your Data with GraphQL
      link: /docs/graphql/
      items:
        - title: Why Gatsby Uses GraphQL
          link: /docs/why-gatsby-uses-graphql/
        - title: Understanding GraphQL Syntax
          link: /docs/graphql-reference/
        - title: Introducing GraphiQL
          link: /docs/introducing-graphiql/
        - title: Creating and Modifying Pages
          link: /docs/creating-and-modifying-pages/
        - title: Querying Data in Pages with GraphQL
          link: /docs/page-query/
        - title: Querying Data in Components with StaticQuery
          link: /docs/static-query/
        - title: Querying Data in Components with the useStaticQuery Hook
          link: /docs/use-static-query/
        - title: Using GraphQL Fragments
          link: /docs/using-fragments/
        - title: Creating Slugs for Pages
          link: /docs/creating-slugs-for-pages/
        - title: Creating Pages from Data Programmatically
          link: /docs/programmatically-create-pages-from-data/
        - title: Using Third-Party GraphQL APIs
          link: /docs/third-party-graphql/
        - title: Adding Markdown Pages
          link: /docs/adding-markdown-pages/
        - title: Adding a List of Markdown Blog Posts
          link: /docs/adding-a-list-of-markdown-blog-posts/
    - title: Plugins
      link: /docs/plugins/
      items:
        - title: How Plugins Work
          link: /docs/how-plugins-work/
        - title: Creating a Transformer Plugin
          link: /docs/creating-a-transformer-plugin/
        - title: Creating a Source Plugin
          link: /docs/creating-a-source-plugin/
        - title: Source Plugin Tutorial
          link: /docs/source-plugin-tutorial/
    - title: Starters
      link: /docs/starters/
    - title: Styling Your Site
      link: /docs/styling/
      items:
        - title: Layout Components
          link: /docs/layout-components/
        - title: CSS Modules
          link: /docs/css-modules/
        - title: Typography.js
          link: /docs/typography-js/
        - title: Using CSS-in-JS Library Emotion
          link: /docs/emotion/
        - title: Using CSS-in-JS Library Glamor
          link: /docs/glamor/
        - title: Using CSS-in-JS Library Styled Components
          link: /docs/styled-components/
        - title: Creating Global Styles
          link: /docs/creating-global-styles/
        - title: Component CSS
          link: /docs/component-css/
        - title: PostCSS
          link: /docs/post-css/
        - title: TailwindCSS
          link: /docs/tailwind-css/
    - title: Adding Components to Content with MDX
      link: /docs/mdx/
      items:
        - title: Getting started
          link: /docs/mdx/getting-started/
        - title: Writing pages
          link: /docs/mdx/writing-pages/
        - title: Customizing components
          link: /docs/mdx/customizing-components/
        - title: Programmatically creating pages
          link: /docs/mdx/programmatically-creating-pages/
        - title: Using plugins
          link: /docs/mdx/plugins/
    - title: Adding testing
      link: /docs/testing/
      items:
        - title: Unit Testing
          link: /docs/unit-testing/
        - title: Testing Components with GraphQL
          link: /docs/testing-components-with-graphql/
        - title: End-to-end Testing
          link: /docs/end-to-end-testing/
        - title: Testing CSS-in-JS
          link: /docs/testing-css-in-js/
        - title: Testing React Components
          link: /docs/testing-react-components/
        - title: Visual Testing with Storybook
          link: /docs/visual-testing-with-storybook/
    - title: Debugging Gatsby
      link: /docs/debugging/
      items:
        - title: Debugging HTML builds
          link: /docs/debugging-html-builds/
        - title: Debugging Replace Renderer API
          link: /docs/debugging-replace-renderer-api/
        - title: Debugging the Build Process
          link: /docs/debugging-the-build-process/
        - title: Debugging Cache Issues
          link: /docs/debugging-cache-issues/
        - title: Trace Gatsby Builds
          link: /docs/performance-tracing/
        - title: Debugging Async Lifecycles
          link: /docs/debugging-async-lifecycles/
    - title: Adding Website Functionality
      link: /docs/adding-website-functionality/
      items:
        - title: Adding Search
          link: /docs/adding-search/
          items:
            - title: Adding search with Algolia
              link: /docs/adding-search-with-algolia/
            - title: Adding Search with elasticlunr*
              link: /docs/adding-search-with-elasticlunr/
            - title: Adding Search with js-search
              link: /docs/adding-search-with-js-search/
        - title: Adding Analytics
          link: /docs/adding-analytics/
        - title: Adding Authentication
          link: /docs/building-a-site-with-authentication/
        - title: Adding Forms
          link: /docs/adding-forms/
        - title: Adding a 404 Page
          link: /docs/add-404-page/
        - title: Adding an SEO Component
          link: /docs/add-seo-component/
        - title: Adding Tags and Categories to Blog Posts
          link: /docs/adding-tags-and-categories-to-blog-posts/
        - title: Adding Pagination
          link: /docs/adding-pagination/
        - title: Creating a Sitemap
          link: /docs/creating-a-sitemap/
        - title: Adding an RSS Feed
          link: /docs/adding-an-rss-feed/
        - title: Linking Between Pages
          link: /docs/linking-between-pages/
        - title: Adding Page Transitions
          link: /docs/adding-page-transitions/
          items:
            - title: Adding Page Transitions with gatsby-plugin-transition-link
              link: /docs/adding-page-transitions-with-plugin-transition-link/
            - title: Adding Page Transitions with gatsby-plugin-page-transitions*
              link: /docs/adding-page-transitions-with-plugin-page-transitions/
        - title: Making Your Site Accessible
          link: /docs/making-your-site-accessible
        - title: Routing
          link: /docs/routing/
          items:
            - title: "@reach/router and Gatsby*"
              link: /docs/reach-router-and-gatsby/
            - title: Linking and Prefetching with Gatsby*
              link: /docs/linking-and-prefetching-with-gatsby/
            - title: Centralizing Your Site's Navigation
              link: /docs/centralizing-your-sites-navigation/
            - title: Rendering Sidebar Navigation Dynamically*
              link: /docs/rendering-sidebar-navigation-dynamically/
    - title: Improving Performance
      link: /docs/performance/
      items:
        - title: Progressive Web App (PWA)
          link: /docs/progressive-web-app/
        - title: Caching
          link: /docs/caching/
        - title: Local HTTPS
          link: /docs/local-https/
        - title: Audit with Lighthouse
          link: /docs/audit-with-lighthouse/
        - title: Add a Manifest File
          link: /docs/add-a-manifest-file/
        - title: Add Offline Support with a Service Worker
          link: /docs/add-offline-support-with-a-service-worker
        - title: Add Page Metadata
          link: /docs/add-page-metadata/
        - title: Search Engine Optimization (SEO)
          link: /docs/seo/
        - title: Optimizing Site Performance with Guess.js
          link: /docs/optimizing-site-performance-with-guessjs/
    - title: Localizing Your Site*
      link: /docs/localization-i18n/
      items:
        - title: Creating Prefixed 404 Pages for Different Languages
          link: /docs/creating-prefixed-404-pages-for-different-languages/
- title: Ecosystem
  link: /ecosystem/
  items:
=======
>>>>>>> 794fb4be
    - title: Plugin Library
      link: /plugins
    - title: Starter Library
      link: /starters/
    - title: Awesome Gatsby Resources
      link: /docs/awesome-gatsby/
    - title: Guides
      link: /docs/guides/
      items:
        - title: Preparing Your Environment
          link: /docs/preparing-your-environment/
          items:
            - title: Browser Support
              link: /docs/browser-support/
            - title: Gatsby on Windows
              link: /docs/gatsby-on-windows/
            - title: Gatsby on Linux
              link: /docs/gatsby-on-linux/
        - title: Deploying & Hosting
          link: /docs/deploying-and-hosting/
          items:
            - title: Preparing your Site for Deployment*
              link: /docs/preparing-for-deployment/
            - title: Deploying to AWS Amplify
              link: /docs/deploying-to-aws-amplify
            - title: Deploying to S3 and CloudFront
              link: /docs/deploying-to-s3-cloudfront
            - title: Deploying to Aerobatic
              link: /docs/deploying-to-aerobatic/
            - title: Deploying to Heroku
              link: /docs/deploying-to-heroku/
            - title: Deploying to Now
              link: /docs/deploying-to-now/
            - title: Deploying to GitLab Pages
              link: /docs/deploying-to-gitlab-pages/
            - title: Hosting on Netlify
              link: /docs/hosting-on-netlify
            - title: Deploying to Render
              link: /docs/deploying-to-render/
            - title: Path Prefix
              link: /docs/path-prefix/
            - title: How Gatsby Works with GitHub Pages
              link: /docs/how-gatsby-works-with-github-pages/
            - title: Multi-core builds
              link: /docs/multi-core-builds/
        - title: Custom configuration
          link: /docs/customization/
          items:
            - title: Babel.js
              link: /docs/babel/
            - title: Babel Plugin Macros
              link: /docs/babel-plugin-macros/
            - title: Custom Webpack Config
              link: /docs/add-custom-webpack-config/
            - title: Customizing html.js
              link: /docs/custom-html/
            - title: Environment Variables
              link: /docs/environment-variables/
            - title: ESLint
              link: /docs/eslint/
            - title: Proxying API Requests
              link: /docs/api-proxy/
        - title: Images, Video, and Files
          link: /docs/images-and-files/
          items:
            - title: Adding Images, Fonts, and Files
              link: /docs/adding-images-fonts-files/
            - title: Working With Video
              link: /docs/working-with-video/
            - title: Using the Static Folder
              link: /docs/static-folder/
            - title: Importing Media Content
              link: /docs/importing-media-content/
            - title: gatsby-source-filesystem Programmatic Import*
              link: /docs/gatsby-source-filesystem-programmatic-import/
            - title: Working with Images in Gatsby
              link: /docs/working-with-images/
            - title: Using gatsby-image
              link: /docs/using-gatsby-image/
            - title: Preoptimizing your Images
              link: /docs/preoptimizing-images/
        - title: Sourcing Content and Data
          link: /docs/content-and-data/
          items:
            - title: Using Gatsby Without GraphQL
              link: /docs/using-gatsby-without-graphql/
            - title: Sourcing From the Filesystem
              link: /docs/sourcing-from-the-filesystem/
            - title: Sourcing From Databases
              link: /docs/sourcing-from-databases/
            - title: Sourcing from SaaS Services*
              link: /docs/sourcing-from-saas-services/
            - title: Sourcing from Private APIs
              link: /docs/sourcing-from-private-apis/
            - title: Sourcing from (Headless) CMSs
              link: /docs/headless-cms/
              items:
                # This list should only include the top 5 CMSs by Gatsby plugin usage.
                # Please do not add your headless CMS here.
                # Instead, please add links on the /docs/headless-cms/ page
                - title: Sourcing from WordPress
                  link: /docs/sourcing-from-wordpress/
                - title: Sourcing from Drupal
                  link: /docs/sourcing-from-drupal/
                - title: Sourcing from Contentful
                  link: /docs/sourcing-from-contentful/
                - title: Sourcing from Prismic
                  link: /docs/sourcing-from-prismic/
                - title: Sourcing from Netlify CMS
                  link: /docs/sourcing-from-netlify-cms/
        - title: Querying Your Data with GraphQL
          link: /docs/graphql/
          items:
            - title: Why Gatsby Uses GraphQL
              link: /docs/why-gatsby-uses-graphql/
            - title: Understanding GraphQL Syntax
              link: /docs/graphql-reference/
            - title: Introducing GraphiQL
              link: /docs/introducing-graphiql/
            - title: Creating and Modifying Pages
              link: /docs/creating-and-modifying-pages/
            - title: Querying Data in Pages with GraphQL
              link: /docs/page-query/
            - title: Querying Data in Components with StaticQuery
              link: /docs/static-query/
            - title: Querying Data in Components with the useStaticQuery Hook
              link: /docs/use-static-query/
            - title: Using GraphQL Fragments
              link: /docs/using-fragments/
            - title: Creating Slugs for Pages
              link: /docs/creating-slugs-for-pages/
            - title: Creating Pages from Data Programmatically
              link: /docs/programmatically-create-pages-from-data/
            - title: Using Third-Party GraphQL APIs
              link: /docs/third-party-graphql/
            - title: Adding Markdown Pages
              link: /docs/adding-markdown-pages/
            - title: Adding a List of Markdown Blog Posts
              link: /docs/adding-a-list-of-markdown-blog-posts/
        - title: Plugins
          link: /docs/plugins/
          items:
            - title: How Plugins Work
              link: /docs/how-plugins-work/
            - title: Creating a Transformer Plugin
              link: /docs/creating-a-transformer-plugin/
            - title: Creating a Source Plugin
              link: /docs/creating-a-source-plugin/
            - title: Source Plugin Tutorial
              link: /docs/source-plugin-tutorial/
            - title: Plugin Library
              link: /plugins/
        - title: Starters
          link: /docs/starters/
          items:
            - title: Starter Library
              link: /starters/
            - title: Create a Starter*
              link: /contributing/create-a-starter/
        - title: Styling Your Site
          link: /docs/styling/
          items:
            - title: Layout Components
              link: /docs/layout-components/
            - title: CSS Modules
              link: /docs/css-modules/
            - title: Typography.js
              link: /docs/typography-js/
            - title: Using CSS-in-JS Library Emotion
              link: /docs/emotion/
            - title: Using CSS-in-JS Library Glamor
              link: /docs/glamor/
            - title: Using CSS-in-JS Library Styled Components
              link: /docs/styled-components/
            - title: Creating Global Styles
              link: /docs/creating-global-styles/
            - title: Component CSS
              link: /docs/component-css/
            - title: PostCSS
              link: /docs/post-css/
            - title: TailwindCSS
              link: /docs/tailwind-css/
        - title: Adding Components to Content with MDX
          link: /docs/mdx/
          items:
            - title: Getting started
              link: /docs/mdx/getting-started/
            - title: Writing pages
              link: /docs/mdx/writing-pages/
            - title: Customizing components
              link: /docs/mdx/customizing-components/
            - title: Programmatically creating pages
              link: /docs/mdx/programmatically-creating-pages/
            - title: Using plugins
              link: /docs/mdx/plugins/
        - title: Adding testing
          link: /docs/testing/
          items:
            - title: Unit Testing
              link: /docs/unit-testing/
            - title: Testing Components with GraphQL
              link: /docs/testing-components-with-graphql/
            - title: End-to-end Testing
              link: /docs/end-to-end-testing/
            - title: Testing CSS-in-JS
              link: /docs/testing-css-in-js/
            - title: Testing React Components
              link: /docs/testing-react-components/
            - title: Visual Testing with Storybook
              link: /docs/visual-testing-with-storybook/
        - title: Debugging Gatsby
          link: /docs/debugging/
          items:
            - title: Debugging HTML builds
              link: /docs/debugging-html-builds/
            - title: Debugging Replace Renderer API
              link: /docs/debugging-replace-renderer-api/
            - title: Debugging the Build Process
              link: /docs/debugging-the-build-process/
            - title: Debugging Cache Issues
              link: /docs/debugging-cache-issues/
            - title: Trace Gatsby Builds
              link: /docs/performance-tracing/
            - title: Debugging Async Lifecycles
              link: /docs/debugging-async-lifecycles/
        - title: Adding Website Functionality
          link: /docs/adding-website-functionality/
          items:
            - title: Adding Search
              link: /docs/adding-search/
              items:
                - title: Adding search with Algolia
                  link: /docs/adding-search-with-algolia/
                - title: Adding Search with elasticlunr*
                  link: /docs/adding-search-with-elasticlunr/
                - title: Adding Search with js-search
                  link: /docs/adding-search-with-js-search/
            - title: Adding Analytics
              link: /docs/adding-analytics/
            - title: Adding Authentication
              link: /docs/building-a-site-with-authentication/
            - title: Adding Forms
              link: /docs/adding-forms/
            - title: Adding a 404 Page
              link: /docs/add-404-page/
            - title: Adding an SEO Component
              link: /docs/add-seo-component/
            - title: Adding Tags and Categories to Blog Posts
              link: /docs/adding-tags-and-categories-to-blog-posts/
            - title: Adding Pagination
              link: /docs/adding-pagination/
            - title: Creating a Sitemap
              link: /docs/creating-a-sitemap/
            - title: Adding an RSS Feed
              link: /docs/adding-an-rss-feed/
            - title: Linking Between Pages
              link: /docs/linking-between-pages/
            - title: Adding Page Transitions
              link: /docs/adding-page-transitions/
              items:
                - title: Adding Page Transitions with gatsby-plugin-transition-link
                  link: /docs/adding-page-transitions-with-plugin-transition-link/
                - title: Adding Page Transitions with gatsby-plugin-page-transitions*
                  link: /docs/adding-page-transitions-with-plugin-page-transitions/
            - title: Making Your Site Accessible
              link: /docs/making-your-site-accessible
            - title: Routing
              link: /docs/routing/
              items:
                - title: "@reach/router and Gatsby*"
                  link: /docs/reach-router-and-gatsby/
                - title: Linking and Prefetching with Gatsby*
                  link: /docs/linking-and-prefetching-with-gatsby/
                - title: Centralizing Your Site's Navigation
                  link: /docs/centralizing-your-sites-navigation/
                - title: Rendering Sidebar Navigation Dynamically*
                  link: /docs/rendering-sidebar-navigation-dynamically/
        - title: Improving Performance
          link: /docs/performance/
          items:
            - title: Progressive Web App (PWA)
              link: /docs/progressive-web-app/
            - title: Caching
              link: /docs/caching/
            - title: Local HTTPS
              link: /docs/local-https/
            - title: Audit with Lighthouse
              link: /docs/audit-with-lighthouse/
            - title: Add a Manifest File
              link: /docs/add-a-manifest-file/
            - title: Add Offline Support with a Service Worker
              link: /docs/add-offline-support-with-a-service-worker
            - title: Add Page Metadata
              link: /docs/add-page-metadata/
            - title: Search Engine Optimization (SEO)
              link: /docs/seo/
            - title: Optimizing Site Performance with Guess.js
              link: /docs/optimizing-site-performance-with-guessjs/
        - title: Localizing Your Site*
          link: /docs/localization-i18n/
          items:
            - title: Creating Prefixed 404 Pages for Different Languages
              link: /docs/creating-prefixed-404-pages-for-different-languages/
    - title: Ecosystem
      link: /ecosystem/
      items:
        - title: Plugin Library
          link: /plugins
        - title: Starter Library
          link: /starters/
        - title: Awesome Gatsby Resources
          link: /docs/awesome-gatsby/
    - title: API Reference
      link: /docs/api-reference/
      items:
        - title: Gatsby Link
          link: /docs/gatsby-link/
        - title: Gatsby Config
          link: /docs/gatsby-config/
        - title: Gatsby Node APIs
          link: /docs/node-apis/
        - title: Gatsby Node Helpers
          link: /docs/node-api-helpers/
        - title: Gatsby Browser APIs
          link: /docs/browser-apis/
        - title: Gatsby SSR APIs
          link: /docs/ssr-apis/
        - title: Actions
          link: /docs/actions/
        - title: Node Model
          link: /docs/node-model/
        - title: Node Interface
          link: /docs/node-interface/
        - title: API Philosophy
          link: /docs/api-specification/
    - title: Releases & Migration
      link: /docs/releases-and-migration/
      items:
        - title: v2 Release Notes
          link: /docs/v2-release-notes/
        - title: v1 Release Notes
          link: /docs/v1-release-notes/
        - title: Migrating from v1 to v2
          link: /docs/migrating-from-v1-to-v2/
        - title: Migrating from v0 to v1
          link: /docs/migrating-from-v0-to-v1/
    - title: Conceptual Guide
      link: /docs/conceptual-guide/
      items:
        - title: The Gatsby Core Philosophy*
          link: /docs/gatsby-core-philosophy/
        - title: Gatsby Project Structure
          link: /docs/gatsby-project-structure/
        - title: Life and Times of a Gatsby Build*
          link: /docs/life-and-times-of-a-gatsby-build/
        - title: Building with Components
          link: /docs/building-with-components/
        - title: Lifecycle APIs
          link: /docs/gatsby-lifecycle-apis/
        - title: PRPL Pattern
          link: /docs/prpl-pattern/
        - title: Querying Data with GraphQL
          link: /docs/querying-with-graphql/
    - title: Behind the Scenes
      link: /docs/behind-the-scenes/
      items:
        - title: How APIs/Plugins Are Run
          link: /docs/how-plugins-apis-are-run/
        - title: Node Creation
          link: /docs/node-creation/
        - title: Schema Generation
          link: /docs/schema-generation/
          items:
            - title: Building the GqlType
              link: /docs/schema-gql-type/
            - title: Building the Input Filters
              link: /docs/schema-input-gql/
            - title: Querying with Sift
              link: /docs/schema-sift/
            - title: Connections
              link: /docs/schema-connections/
        - title: Page Creation
          link: /docs/page-creation/
        - title: Page -> Node Dependencies
          link: /docs/page-node-dependencies/
        - title: Node Tracking
          link: /docs/node-tracking/
        - title: Internal Data Bridge
          link: /docs/internal-data-bridge/
        - title: Queries
          link: /docs/query-behind-the-scenes/
          items:
            - title: Query Extraction
              link: /docs/query-extraction/
            - title: Query Execution
              link: /docs/query-execution/
            - title: Normal vs StaticQueries
              link: /docs/static-vs-normal-queries/
        - title: Write out Pages
          link: /docs/write-pages/
        - title: Webpack and SSR
          link: /docs/webpack-and-ssr/
          items:
            - title: Building the JavaScript App
              link: /docs/production-app/
            - title: Page HTML Generation
              link: /docs/html-generation/
            - title: Code Splitting and Prefetching
              link: /docs/how-code-splitting-works/
        - title: Resource Handling & Service Workers
          link: /docs/resource-handling-and-service-workers/
        - title: Data Storage (Redux)*
          link: /docs/data-storage-redux/
        - title: Build Caching*
          link: /docs/build-caching/
        - title: Terminology
          link: /docs/behind-the-scenes-terminology/
    - title: Advanced Tutorials
      link: /docs/advanced-tutorials/
      items:
        - title: Making a Site with User Authentication
          link: /docs/authentication-tutorial/
        - title: Making an e-commerce Gatsby Site
          link: /docs/ecommerce-tutorial/
        - title: Creating a Source Plugin
          link: /docs/source-plugin-tutorial/
        - title: Using the WordPress Source Plugin
          link: /docs/wordpress-source-plugin-tutorial/
        - title: Adding Images to a WordPress Site
          link: /docs/image-tutorial/
        - title: Writing Documentation with Docz
          link: /docs/writing-documentation-with-docz/
    - title: Using Gatsby Professionally
      link: /docs/using-gatsby-professionally/
      items:
        - title: Introduction - Convincing Others to Use Gatsby
          link: /docs/convincing-others/
        - title: Your First Professional Project
          link: /docs/first-professional-project/
        - title: Winning Over Different Stakeholders
          link: /docs/winning-over-stakeholders/
          items:
            - title: Developers
              link: /docs/winning-over-developers/
            - title: Engineering Leaders*
              link: /docs/winning-over-engineering-leaders/
            - title: Marketers
              link: /docs/winning-over-marketers/
            - title: Executives
              link: /docs/winning-over-executives/
            - title: Clients
              link: /docs/winning-over-clients/
        - title: Spreading Gatsby In Different Types of Organizations
          link: /docs/different-organization-types/
          items:
            - title: As a Freelancer
              link: /docs/gatsby-for-freelancers/
            - title: Inside an Agency
              link: /docs/gatsby-for-agencies/
              items:
                - title: Lower Bids, More Profit
                  link: /docs/lower-bids-more-profit/
                - title: Faster Recruiting
                  link: /docs/faster-recruiting/
                - title: Sanitize Your Stack
                  link: /docs/sanitize-your-stack/
                - title: Why Agencies Go Gatsby-Only
                  link: /docs/going-gatsby-only/
            - title: Inside a Company
              link: /docs/gatsby-for-companies/
              items:
                - title: Answering IT/Security Questions
                  link: /docs/answering-it-security/
        - title: Best Practices for Orgs
          link: /docs/best-practices-for-orgs/
          items:
            - title: Sharing Components Across Websites
              link: /docs/sharing-components-across-websites/
              items:
                - title: Component Libraries
                  link: /docs/component-libraries/
                - title: Making Components Discoverable
                  link: /docs/making-components-discoverable/
        - title: How Gatsby Boosts Your Career
          link: /docs/how-gatsby-boosts-career/
    - title: Contributing
      link: /contributing/
      items:
        - title: Community
          link: /contributing/community/
        - title: How to Contribute
          link: /contributing/how-to-contribute/
    - title: Partnering With Gatsby
      link: /docs/partnering-with-gatsby/
      items:
        - title: Integrating and Partnering For Vendors
          link: /docs/gatsby-vendor-partnership/
        - title: Agency Partnership Program
          link: /docs/gatsby-agency-partnership/
    - title: Glossary*
      link: /docs/glossary/
    - title: Commands (Gatsby CLI)
      link: /docs/gatsby-cli/
    - title: Gatsby REPL*
      link: /docs/gatsby-repl/<|MERGE_RESOLUTION|>--- conflicted
+++ resolved
@@ -9,302 +9,6 @@
       link: /docs/recipes/
     - title: Cheat Sheet
       link: /docs/cheat-sheet/
-<<<<<<< HEAD
-- title: Guides
-  link: /docs/guides/
-  items:
-    - title: Preparing Your Environment
-      link: /docs/preparing-your-environment/
-      items:
-        - title: Browser Support
-          link: /docs/browser-support/
-        - title: Gatsby on Windows
-          link: /docs/gatsby-on-windows/
-        - title: Gatsby on Linux
-          link: /docs/gatsby-on-linux/
-    - title: Deploying & Hosting
-      link: /docs/deploying-and-hosting/
-      items:
-        - title: Preparing your Site for Deployment*
-          link: /docs/preparing-for-deployment/
-        - title: Deploying to AWS Amplify
-          link: /docs/deploying-to-aws-amplify
-        - title: Deploying to S3 and CloudFront
-          link: /docs/deploying-to-s3-cloudfront
-        - title: Deploying to Aerobatic
-          link: /docs/deploying-to-aerobatic/
-        - title: Deploying to Heroku
-          link: /docs/deploying-to-heroku/
-        - title: Deploying to Now
-          link: /docs/deploying-to-now/
-        - title: Deploying to GitLab Pages
-          link: /docs/deploying-to-gitlab-pages/
-        - title: Hosting on Netlify
-          link: /docs/hosting-on-netlify
-        - title: Deploying to Render
-          link: /docs/deploying-to-render/
-        - title: Path Prefix
-          link: /docs/path-prefix/
-        - title: How Gatsby Works with GitHub Pages
-          link: /docs/how-gatsby-works-with-github-pages/
-        - title: Multi-core builds
-          link: /docs/multi-core-builds/
-    - title: Custom configuration
-      link: /docs/customization/
-      items:
-        - title: Babel.js
-          link: /docs/babel/
-        - title: Babel Plugin Macros
-          link: /docs/babel-plugin-macros/
-        - title: Custom Webpack Config
-          link: /docs/add-custom-webpack-config/
-        - title: Customizing html.js
-          link: /docs/custom-html/
-        - title: Environment Variables
-          link: /docs/environment-variables/
-        - title: ESLint
-          link: /docs/eslint/
-        - title: Proxying API Requests
-          link: /docs/api-proxy/
-    - title: Images, Video, and Files
-      link: /docs/images-and-files/
-      items:
-        - title: Adding Images, Fonts, and Files
-          link: /docs/adding-images-fonts-files/
-        - title: Working With Video
-          link: /docs/working-with-video/
-        - title: Using the Static Folder
-          link: /docs/static-folder/
-        - title: Importing Media Content
-          link: /docs/importing-media-content/
-        - title: gatsby-source-filesystem Programmatic Import*
-          link: /docs/gatsby-source-filesystem-programmatic-import/
-        - title: Working with Images in Gatsby
-          link: /docs/working-with-images/
-        - title: Using gatsby-image
-          link: /docs/using-gatsby-image/
-        - title: Preoptimizing your Images
-          link: /docs/preoptimizing-images/
-    - title: Sourcing Content and Data
-      link: /docs/content-and-data/
-      items:
-        - title: Using Gatsby Without GraphQL
-          link: /docs/using-gatsby-without-graphql/
-        - title: Sourcing From the Filesystem
-          link: /docs/sourcing-from-the-filesystem/
-        - title: Sourcing From Databases
-          link: /docs/sourcing-from-databases/
-        - title: Sourcing from SaaS Services*
-          link: /docs/sourcing-from-saas-services/
-        - title: Sourcing from Private APIs
-          link: /docs/sourcing-from-private-apis/
-        - title: Sourcing from (Headless) CMSs
-          link: /docs/headless-cms/
-          items:
-            # This list should only include the top 5 CMSs by Gatsby plugin usage.
-            # Please do not add your headless CMS here.
-            # Instead, please add links on the /docs/headless-cms/ page
-            - title: Sourcing from WordPress
-              link: /docs/sourcing-from-wordpress/
-            - title: Sourcing from Drupal
-              link: /docs/sourcing-from-drupal/
-            - title: Sourcing from Contentful
-              link: /docs/sourcing-from-contentful/
-            - title: Sourcing from Prismic
-              link: /docs/sourcing-from-prismic/
-            - title: Sourcing from Netlify CMS
-              link: /docs/sourcing-from-netlify-cms/
-    - title: Querying Your Data with GraphQL
-      link: /docs/graphql/
-      items:
-        - title: Why Gatsby Uses GraphQL
-          link: /docs/why-gatsby-uses-graphql/
-        - title: Understanding GraphQL Syntax
-          link: /docs/graphql-reference/
-        - title: Introducing GraphiQL
-          link: /docs/introducing-graphiql/
-        - title: Creating and Modifying Pages
-          link: /docs/creating-and-modifying-pages/
-        - title: Querying Data in Pages with GraphQL
-          link: /docs/page-query/
-        - title: Querying Data in Components with StaticQuery
-          link: /docs/static-query/
-        - title: Querying Data in Components with the useStaticQuery Hook
-          link: /docs/use-static-query/
-        - title: Using GraphQL Fragments
-          link: /docs/using-fragments/
-        - title: Creating Slugs for Pages
-          link: /docs/creating-slugs-for-pages/
-        - title: Creating Pages from Data Programmatically
-          link: /docs/programmatically-create-pages-from-data/
-        - title: Using Third-Party GraphQL APIs
-          link: /docs/third-party-graphql/
-        - title: Adding Markdown Pages
-          link: /docs/adding-markdown-pages/
-        - title: Adding a List of Markdown Blog Posts
-          link: /docs/adding-a-list-of-markdown-blog-posts/
-    - title: Plugins
-      link: /docs/plugins/
-      items:
-        - title: How Plugins Work
-          link: /docs/how-plugins-work/
-        - title: Creating a Transformer Plugin
-          link: /docs/creating-a-transformer-plugin/
-        - title: Creating a Source Plugin
-          link: /docs/creating-a-source-plugin/
-        - title: Source Plugin Tutorial
-          link: /docs/source-plugin-tutorial/
-    - title: Starters
-      link: /docs/starters/
-    - title: Styling Your Site
-      link: /docs/styling/
-      items:
-        - title: Layout Components
-          link: /docs/layout-components/
-        - title: CSS Modules
-          link: /docs/css-modules/
-        - title: Typography.js
-          link: /docs/typography-js/
-        - title: Using CSS-in-JS Library Emotion
-          link: /docs/emotion/
-        - title: Using CSS-in-JS Library Glamor
-          link: /docs/glamor/
-        - title: Using CSS-in-JS Library Styled Components
-          link: /docs/styled-components/
-        - title: Creating Global Styles
-          link: /docs/creating-global-styles/
-        - title: Component CSS
-          link: /docs/component-css/
-        - title: PostCSS
-          link: /docs/post-css/
-        - title: TailwindCSS
-          link: /docs/tailwind-css/
-    - title: Adding Components to Content with MDX
-      link: /docs/mdx/
-      items:
-        - title: Getting started
-          link: /docs/mdx/getting-started/
-        - title: Writing pages
-          link: /docs/mdx/writing-pages/
-        - title: Customizing components
-          link: /docs/mdx/customizing-components/
-        - title: Programmatically creating pages
-          link: /docs/mdx/programmatically-creating-pages/
-        - title: Using plugins
-          link: /docs/mdx/plugins/
-    - title: Adding testing
-      link: /docs/testing/
-      items:
-        - title: Unit Testing
-          link: /docs/unit-testing/
-        - title: Testing Components with GraphQL
-          link: /docs/testing-components-with-graphql/
-        - title: End-to-end Testing
-          link: /docs/end-to-end-testing/
-        - title: Testing CSS-in-JS
-          link: /docs/testing-css-in-js/
-        - title: Testing React Components
-          link: /docs/testing-react-components/
-        - title: Visual Testing with Storybook
-          link: /docs/visual-testing-with-storybook/
-    - title: Debugging Gatsby
-      link: /docs/debugging/
-      items:
-        - title: Debugging HTML builds
-          link: /docs/debugging-html-builds/
-        - title: Debugging Replace Renderer API
-          link: /docs/debugging-replace-renderer-api/
-        - title: Debugging the Build Process
-          link: /docs/debugging-the-build-process/
-        - title: Debugging Cache Issues
-          link: /docs/debugging-cache-issues/
-        - title: Trace Gatsby Builds
-          link: /docs/performance-tracing/
-        - title: Debugging Async Lifecycles
-          link: /docs/debugging-async-lifecycles/
-    - title: Adding Website Functionality
-      link: /docs/adding-website-functionality/
-      items:
-        - title: Adding Search
-          link: /docs/adding-search/
-          items:
-            - title: Adding search with Algolia
-              link: /docs/adding-search-with-algolia/
-            - title: Adding Search with elasticlunr*
-              link: /docs/adding-search-with-elasticlunr/
-            - title: Adding Search with js-search
-              link: /docs/adding-search-with-js-search/
-        - title: Adding Analytics
-          link: /docs/adding-analytics/
-        - title: Adding Authentication
-          link: /docs/building-a-site-with-authentication/
-        - title: Adding Forms
-          link: /docs/adding-forms/
-        - title: Adding a 404 Page
-          link: /docs/add-404-page/
-        - title: Adding an SEO Component
-          link: /docs/add-seo-component/
-        - title: Adding Tags and Categories to Blog Posts
-          link: /docs/adding-tags-and-categories-to-blog-posts/
-        - title: Adding Pagination
-          link: /docs/adding-pagination/
-        - title: Creating a Sitemap
-          link: /docs/creating-a-sitemap/
-        - title: Adding an RSS Feed
-          link: /docs/adding-an-rss-feed/
-        - title: Linking Between Pages
-          link: /docs/linking-between-pages/
-        - title: Adding Page Transitions
-          link: /docs/adding-page-transitions/
-          items:
-            - title: Adding Page Transitions with gatsby-plugin-transition-link
-              link: /docs/adding-page-transitions-with-plugin-transition-link/
-            - title: Adding Page Transitions with gatsby-plugin-page-transitions*
-              link: /docs/adding-page-transitions-with-plugin-page-transitions/
-        - title: Making Your Site Accessible
-          link: /docs/making-your-site-accessible
-        - title: Routing
-          link: /docs/routing/
-          items:
-            - title: "@reach/router and Gatsby*"
-              link: /docs/reach-router-and-gatsby/
-            - title: Linking and Prefetching with Gatsby*
-              link: /docs/linking-and-prefetching-with-gatsby/
-            - title: Centralizing Your Site's Navigation
-              link: /docs/centralizing-your-sites-navigation/
-            - title: Rendering Sidebar Navigation Dynamically*
-              link: /docs/rendering-sidebar-navigation-dynamically/
-    - title: Improving Performance
-      link: /docs/performance/
-      items:
-        - title: Progressive Web App (PWA)
-          link: /docs/progressive-web-app/
-        - title: Caching
-          link: /docs/caching/
-        - title: Local HTTPS
-          link: /docs/local-https/
-        - title: Audit with Lighthouse
-          link: /docs/audit-with-lighthouse/
-        - title: Add a Manifest File
-          link: /docs/add-a-manifest-file/
-        - title: Add Offline Support with a Service Worker
-          link: /docs/add-offline-support-with-a-service-worker
-        - title: Add Page Metadata
-          link: /docs/add-page-metadata/
-        - title: Search Engine Optimization (SEO)
-          link: /docs/seo/
-        - title: Optimizing Site Performance with Guess.js
-          link: /docs/optimizing-site-performance-with-guessjs/
-    - title: Localizing Your Site*
-      link: /docs/localization-i18n/
-      items:
-        - title: Creating Prefixed 404 Pages for Different Languages
-          link: /docs/creating-prefixed-404-pages-for-different-languages/
-- title: Ecosystem
-  link: /ecosystem/
-  items:
-=======
->>>>>>> 794fb4be
     - title: Plugin Library
       link: /plugins
     - title: Starter Library
@@ -459,11 +163,6 @@
               link: /plugins/
         - title: Starters
           link: /docs/starters/
-          items:
-            - title: Starter Library
-              link: /starters/
-            - title: Create a Starter*
-              link: /contributing/create-a-starter/
         - title: Styling Your Site
           link: /docs/styling/
           items:
