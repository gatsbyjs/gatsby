- title: Documentation
  key: docs
  breadcrumbTitle: Docs
  items:
    - title: Introduction
      link: /docs/
    - title: Quick Start
      link: /docs/quick-start/
    - title: Plugin Library
      link: /plugins/
    - title: Starter Library
      link: /starters/
    - title: Awesome Gatsby Resources
      link: /docs/awesome-gatsby-resources/
    - title: Recipes
      link: /docs/recipes/
      items:
        - title: Pages and Layouts
          link: /docs/recipes/pages-layouts
        - title: Styling with CSS
          link: /docs/recipes/styling-css
        - title: Working with Starters
          link: /docs/recipes/working-with-starters
        - title: Working with Themes
          link: /docs/recipes/working-with-themes
        - title: Sourcing Data
          link: /docs/recipes/sourcing-data
        - title: Querying Data
          link: /docs/recipes/querying-data
        - title: Working with Images
          link: /docs/recipes/working-with-images
        - title: Transforming Data
          link: /docs/recipes/transforming-data
        - title: Deploying Your Site
          link: /docs/recipes/deploying-your-site
    - title: Reference Guides
      link: /docs/guides/
      items:
        - title: Preparing Your Environment
          link: /docs/preparing-your-environment/
          items:
            - title: Browser Support
              link: /docs/browser-support/
            - title: Gatsby on Windows
              link: /docs/gatsby-on-windows/
            - title: Gatsby on Linux
              link: /docs/gatsby-on-linux/
            - title: Configuring CA Certificates
              link: /docs/configuring-ca-certificates/
        - title: A/B Testing
          link: /docs/ab-testing/
          items:
            - title: A/B Testing with Google Analytics & Netlify
              link: /docs/ab-testing-with-google-analytics-and-netlify/
        - title: Deploying & Hosting
          link: /docs/deploying-and-hosting/
          items:
            - title: Preparing a Site for Deployment
              link: /docs/preparing-for-deployment/
              breadcrumbTitle: Preparing for Deployment
            - title: Deploying to Netlify
              link: /docs/deploying-to-netlify/
              breadcrumbTitle: Netlify
            - title: Deploying to AWS Amplify
              link: /docs/deploying-to-aws-amplify/
              breadcrumbTitle: AWS Amplify
            - title: Deploying to S3 & CloudFront
              link: /docs/deploying-to-s3-cloudfront/
              breadcrumbTitle: S3 & CloudFront
            - title: Deploying to Aerobatic
              link: /docs/deploying-to-aerobatic/
              breadcrumbTitle: Aerobatic
            - title: Deploying to Heroku
              link: /docs/deploying-to-heroku/
              breadcrumbTitle: Heroku
            - title: Deploying to ZEIT Now
              link: /docs/deploying-to-zeit-now/
              breadcrumbTitle: ZEIT Now
            - title: Deploying to GitLab Pages
              link: /docs/deploying-to-gitlab-pages/
              breadcrumbTitle: GitLab Pages
            - title: Deploying to Render
              link: /docs/deploying-to-render/
              breadcrumbTitle: Render
            - title: Deploying to Surge
              link: /docs/deploying-to-surge/
              breadcrumbTitle: Surge
            - title: Deploying to IIS
              link: /docs/deploying-to-iis/
              breadcrumbTitle: IIS
            - title: Deploying to Firebase Hosting
              link: /docs/deploying-to-firebase/
              breadcrumbTitle: Firebase Hosting
            - title: Deploying to KintoHub
              link: /docs/deploying-to-kintohub/
              breadcrumbTitle: KintoHub Hosting
            - title: Adding a Path Prefix
              link: /docs/path-prefix/
            - title: How Gatsby Works with GitHub Pages
              link: /docs/how-gatsby-works-with-github-pages/
              breadcrumbTitle: GitHub Pages
            - title: Multi-Core Builds
              link: /docs/multi-core-builds/
            - title: Asset Prefix
              link: /docs/asset-prefix/
        - title: Custom Configuration
          link: /docs/customization/
          items:
            - title: Customizing Babel.js Config
              link: /docs/babel/
              breadcrumbTitle: Babel.js Config
            - title: Using Babel Plugin Macros
              link: /docs/babel-plugin-macros/
              breadcrumbTitle: Babel Plugin Macros
            - title: Adding a Custom Webpack Config
              link: /docs/add-custom-webpack-config/
              breadcrumbTitle: Webpack Config
            - title: Customizing html.js
              link: /docs/custom-html/
              breadcrumbTitle: html.js
            - title: Using Environment Variables
              link: /docs/environment-variables/
              breadcrumbTitle: Environment Variables
            - title: Using ESLint
              link: /docs/eslint/
              breadcrumbTitle: ESLint
            - title: Proxying API Requests
              link: /docs/api-proxy/
        - title: Images, Files & Video
          link: /docs/images-and-files/
          items:
            - title: Importing Assets Directly into Files
              link: /docs/importing-assets-into-files/
              breadcrumbTitle: Importing Assets into Files
            - title: Using the Static Folder
              link: /docs/static-folder/
              breadcrumbTitle: Static Folder
            - title: Using gatsby-image
              link: /docs/using-gatsby-image/
            - title: Working with Images in Gatsby
              link: /docs/working-with-images/
              breadcrumbTitle: Images in Gatsby
            - title: Preoptimizing Your Images
              link: /docs/preoptimizing-images/
              breadcrumbTitle: Preoptimizing Images
            - title: Working with Video
              link: /docs/working-with-video/
              breadcrumbTitle: Videos in Gatsby
            - title: Importing Media Content
              link: /docs/importing-media-content/
            - title: Working with GIFs
              link: /docs/working-with-gifs/
              breadcrumbTitle: GIFs in Gatsby
            - title: Working with Images in Markdown
              link: /docs/working-with-images-in-markdown/
              breadcrumbTitle: Images in Markdown
            - title: Preprocessing External Images
              link: /docs/preprocessing-external-images/
        - title: Sourcing Content & Data
          link: /docs/content-and-data/
          items:
            - title: Using Gatsby Without GraphQL
              link: /docs/using-gatsby-without-graphql/
              breadcrumbTitle: Gatsby Without GraphQL
            - title: Sourcing from the Filesystem
              link: /docs/sourcing-from-the-filesystem/
              breadcrumbTitle: From the Filesystem
            - title: Sourcing from Databases
              link: /docs/sourcing-from-databases/
              breadcrumbTitle: From Databases
            - title: Sourcing from Hosted Services
              link: /docs/sourcing-from-hosted-services/
              breadcrumbTitle: From Hosted Services
            - title: Sourcing from Private APIs
              link: /docs/sourcing-from-private-apis/
              breadcrumbTitle: From Private APIs
            - title: Sourcing from (Headless) CMSs
              link: /docs/headless-cms/
              breadcrumbTitle: From CMSs
              items:
                # This list should only include the top 5 CMSs by Gatsby plugin usage.
                # Please do not add your headless CMS here.
                # Instead, please add links on the /docs/headless-cms/ page
                - title: Sourcing from Contentful
                  link: /docs/sourcing-from-contentful/
                  breadcrumbTitle: Contentful
                - title: Sourcing from Netlify CMS
                  link: /docs/sourcing-from-netlify-cms/
                  breadcrumbTitle: Netlify CMS
                - title: Sourcing from WordPress
                  link: /docs/sourcing-from-wordpress/
                  breadcrumbTitle: WordPress
                - title: Sourcing from Prismic
                  link: /docs/sourcing-from-prismic/
                  breadcrumbTitle: Prismic
                - title: Sourcing from Drupal
                  link: /docs/sourcing-from-drupal/
                  breadcrumbTitle: Drupal
            - title: Sourcing Content from JSON or YAML
              link: /docs/sourcing-content-from-json-or-yaml/
              breadcrumbTitle: JSON or YAML
        - title: Querying Your Data with GraphQL
          link: /docs/graphql/
          breadcrumbTitle: Querying with GraphQL
          items:
            - title: Why Gatsby Uses GraphQL
              link: /docs/why-gatsby-uses-graphql/
            - title: GraphQL Query Options Reference
              link: /docs/graphql-reference/
            - title: Running Queries with the GraphiQL UI
              link: /docs/running-queries-with-graphiql/
            - title: Creating & Modifying Pages
              link: /docs/creating-and-modifying-pages/
            - title: Querying Data in Pages with GraphQL
              link: /docs/page-query/
            - title: Querying Data in Components with StaticQuery
              link: /docs/static-query/
              breadcrumbTitle: The StaticQuery Component
            - title: Querying Data in Components with the useStaticQuery Hook
              link: /docs/use-static-query/
              breadcrumbTitle: The useStaticQuery Hook
            - title: Using GraphQL Fragments
              link: /docs/using-graphql-fragments/
            - title: Creating Slugs for Pages
              link: /docs/creating-slugs-for-pages/
            - title: Creating Pages from Data Programmatically
              link: /docs/programmatically-create-pages-from-data/
            - title: Using Third-Party GraphQL APIs
              link: /docs/third-party-graphql/
            - title: Adding Markdown Pages
              link: /docs/adding-markdown-pages/
            - title: Adding a List of Markdown Blog Posts
              link: /docs/adding-a-list-of-markdown-blog-posts/
            - title: Using GraphQL Playground
              link: /docs/using-graphql-playground/
        - title: Plugins
          link: /docs/plugins/
          items:
            - title: What is a Plugin?
              link: /docs/what-is-a-plugin/
            - title: Using a Plugin in Your Site
              link: /docs/using-a-plugin-in-your-site/
            - title: What You Don't Need Plugins For
              link: /docs/what-you-dont-need-plugins-for/
            - title: Loading Plugins from Your Local Plugins Folder
              link: /docs/loading-plugins-from-your-local-plugins-folder/
            - title: Plugin Library
              link: /plugins/
            - title: Creating Plugins
              link: /docs/creating-plugins/
              items:
                - title: Naming a Plugin
                  link: /docs/naming-a-plugin/
                - title: Files Gatsby Looks for in a Plugin
                  link: /docs/files-gatsby-looks-for-in-a-plugin/
                - title: Creating a Local Plugin
                  link: /docs/creating-a-local-plugin/
                - title: Creating a Source Plugin
                  link: /docs/creating-a-source-plugin/
                - title: Creating a Transformer Plugin
                  link: /docs/creating-a-transformer-plugin/
                - title: Submit to Plugin Library
                  link: /contributing/submit-to-plugin-library/
                - title: Pixabay Image Source Plugin Tutorial
                  link: /docs/pixabay-source-plugin-tutorial/
                - title: Remark Plugin Tutorial
                  link: /docs/remark-plugin-tutorial/
                - title: Maintaining a Plugin*
                  link: /docs/maintaining-a-plugin/
        - title: Themes
          link: /docs/themes/
          items:
            - title: What are Gatsby Themes?
              link: /docs/themes/what-are-gatsby-themes/
            - title: Getting Started
              link: /docs/themes/getting-started/
            - title: Using a Gatsby Theme
              link: /docs/themes/using-a-gatsby-theme/
            - title: Using Multiple Gatsby Themes
              link: /docs/themes/using-multiple-gatsby-themes/
            - title: Shadowing
              link: /docs/themes/shadowing/
            - title: Building Themes
              link: /docs/themes/building-themes/
            - title: Converting a Starter
              link: /docs/themes/converting-a-starter/
            - title: Theme Composition
              link: /docs/themes/theme-composition/
            - title: Conventions
              link: /docs/themes/conventions/
        - title: Starters
          link: /docs/starters/
          items:
            - title: Starter Library
              link: /starters/
            - title: Modifying a Starter
              link: /docs/modifying-a-starter/
            - title: Creating a Starter
              link: /docs/creating-a-starter/
        - title: Styling Your Site
          link: /docs/styling/
          breadcrumbTitle: Styling
          items:
            - title: Using Layout Components
              link: /docs/layout-components/
            - title: Standard, Global CSS Files
              link: /docs/global-css/
            - title: Component-Scoped CSS Modules
              link: /docs/css-modules/
            - title: Enhancing with CSS-in-JS
              link: /docs/css-in-js/
              items:
                - title: Emotion
                  link: /docs/emotion/
                - title: Styled-Components
                  link: /docs/styled-components/
            - title: CSS Libraries & Frameworks
              link: /docs/css-libraries-and-frameworks/
              items:
                - title: Typography.js
                  link: /docs/typography-js/
                - title: Using Sass
                  link: /docs/sass/
                - title: Using PostCSS
                  link: /docs/post-css/
                - title: Using TailwindCSS
                  link: /docs/tailwind-css/
                - title: Using Bulma
                  link: /docs/bulma/
                - title: Using Theme UI
                  link: /docs/theme-ui/
        - title: Adding Components to Markdown with MDX
          link: /docs/mdx/
          breadcrumbTitle: MDX
          items:
            - title: Getting Started with MDX
              link: /docs/mdx/getting-started/
            - title: Writing Pages
              link: /docs/mdx/writing-pages/
            - title: Customizing Components
              link: /docs/mdx/customizing-components/
            - title: Programmatically Creating Pages
              link: /docs/mdx/programmatically-creating-pages/
            - title: Using MDX Plugins
              link: /docs/mdx/plugins/
            - title: Markdown Syntax
              link: /docs/mdx/markdown-syntax/
        - title: Adding Testing
          link: /docs/testing/
          items:
            - title: Unit Testing
              link: /docs/unit-testing/
            - title: Testing Components with GraphQL
              link: /docs/testing-components-with-graphql/
            - title: End-to-end Testing
              link: /docs/end-to-end-testing/
            - title: Testing CSS-in-JS
              link: /docs/testing-css-in-js/
            - title: Testing React Components
              link: /docs/testing-react-components/
            - title: Visual Testing with Storybook
              link: /docs/visual-testing-with-storybook/
        - title: Debugging Gatsby
          link: /docs/debugging/
          breadcrumbTitle: Debugging
          items:
            - title: Debugging HTML Builds
              link: /docs/debugging-html-builds/
              breadcrumbTitle: HTML Builds
            - title: Debugging Replace Renderer API
              link: /docs/debugging-replace-renderer-api/
              breadcrumbTitle: Replace Renderer API
            - title: Debugging the Build Process
              link: /docs/debugging-the-build-process/
              breadcrumbTitle: The Build Process
            - title: Debugging Cache Issues
              link: /docs/debugging-cache-issues/
              breadcrumbTitle: Cache Issues
            - title: Tracing Gatsby Builds
              link: /docs/performance-tracing/
            - title: Debugging Async Lifecycles
              link: /docs/debugging-async-lifecycles/
              breadcrumbTitle: Async Lifecycles
            - title: Troubleshooting Common Errors
              link: /docs/troubleshooting-common-errors/
        - title: Adding App and Website Functionality
          link: /docs/adding-app-and-website-functionality/
          items:
            - title: Linking Between Pages
              link: /docs/linking-between-pages/
            - title: Adding Search
              link: /docs/adding-search/
              breadcrumbTitle: Search
              items:
                - title: Adding Search with Algolia
                  link: /docs/adding-search-with-algolia/
                - title: Adding Search with elasticlunr*
                  link: /docs/adding-search-with-elasticlunr/
                - title: Adding Search with js-search
                  link: /docs/adding-search-with-js-search/
            - title: Adding Analytics
              link: /docs/adding-analytics/
              breadcrumbTitle: Analytics
            - title: Adding Authentication
              link: /docs/building-a-site-with-authentication/
              breadcrumbTitle: Authentication
            - title: Adding Forms
              link: /docs/adding-forms/
              breadcrumbTitle: Forms
            - title: Adding React Components
              link: /docs/adding-react-components/
              breadcrumbTitle: React Components
            - title: Building a Contact Form
              link: /docs/building-a-contact-form/
            - title: Adding a 404 Page
              link: /docs/add-404-page/
              breadcrumbTitle: 404 Page
            - title: Adding an SEO Component
              link: /docs/add-seo-component/
              breadcrumbTitle: SEO Component
            - title: Adding Tags & Categories to Blog Posts
              link: /docs/adding-tags-and-categories-to-blog-posts/
              breadcrumbTitle: Blog Tags and Categories
            - title: Adding Pagination
              link: /docs/adding-pagination/
              breadcrumbTitle: Pagination
            - title: Adding Comments
              link: /docs/adding-comments/
              breadcrumbTitle: Comments
            - title: Creating a Sitemap
              link: /docs/creating-a-sitemap/
            - title: Adding an RSS Feed
              link: /docs/adding-an-rss-feed/
              breadcrumbTitle: RSS Feed
            - title: Adding Page Transitions
              link: /docs/adding-page-transitions/
              breadcrumbTitle: Page Transitions
              items:
                - title: Adding Page Transitions with gatsby-plugin-transition-link
                  link: /docs/adding-page-transitions-with-plugin-transition-link/
                  breadcrumbTitle: gatsby-plugin-transition-link
            - title: Making Your Site Accessible
              link: /docs/making-your-site-accessible/
            - title: Routing
              link: /docs/routing/
              items:
                - title: "@reach/router and Gatsby"
                  link: /docs/reach-router-and-gatsby/
                - title: Location Data from Props
                  link: /docs/location-data-from-props/
                - title: Creating Dynamic Navigation
                  link: /docs/creating-dynamic-navigation/
                - title: Client-only Routes & User Authentication
                  link: /docs/client-only-routes-and-user-authentication/
                  breadcrumbTitle: Client Routes & User Auth
            - title: Build Time and Client-side Data Fetching
              link: /docs/data-fetching/
            - title: Using Client-Side Only Packages
              link: /docs/using-client-side-only-packages/
            - title: Building an E-commerce Site
              link: /docs/building-an-e-commerce-site/
              items:
                - title: Building an E-commerce Site with Shopify
                  link: /docs/building-an-ecommerce-site-with-shopify/
                - title: Processing Payments with Stripe
                  link: /docs/processing-payments-with-stripe/
                - title: Processing Payments with Square
                  link: /docs/processing-payments-with-square/
        - title: Improving Performance
          link: /docs/performance/
          items:
            - title: Supporting Progressive Web Apps (PWAs)
              link: /docs/progressive-web-app/
              breadcrumbTitle: Supporting PWAs
            - title: Caching
              link: /docs/caching/
            - title: Using Local HTTPS
              link: /docs/local-https/
            - title: Auditing with Lighthouse
              link: /docs/audit-with-lighthouse/
            - title: Adding a Manifest File
              link: /docs/add-a-manifest-file/
            - title: Adding Offline Support with a Service Worker
              link: /docs/add-offline-support-with-a-service-worker/
              breadcrumbTitle: Offline Support with Service Worker
            - title: Adding Page Metadata
              link: /docs/add-page-metadata/
            - title: Search Engine Optimization (SEO)
              link: /docs/seo/
              breadcrumbTitle: SEO
            - title: Optimizing Site Performance with Guess.js
              link: /docs/optimizing-site-performance-with-guessjs/
              breadcrumbTitle: Guess.js
            - title: Scaling Issues
              link: /docs/scaling-issues/
        - title: Localization & Internationalization with Gatsby
          link: /docs/localization-i18n/
          breadcrumbTitle: Localization
          items:
            - title: Creating Prefixed 404 Pages for Different Languages
              link: /docs/creating-prefixed-404-pages-for-different-languages/
              breadcrumbTitle: Creating Prefixed 404 Pages
        - title: Porting to Gatsby
          link: /docs/porting-to-gatsby/
          items:
            - title: Porting from Create React App to Gatsby
              link: /docs/porting-from-create-react-app-to-gatsby/
              breadcrumbTitle: Create React App to Gatsby
            - title: Porting an HTML Site to Gatsby
              link: /docs/porting-an-html-site-to-gatsby/
              breadcrumbTitle: HTML to Gatsby
    - title: Gatsby API
      link: /docs/api-reference/
      items:
        - title: Gatsby Themes
          link: /docs/theme-api/
        - title: Gatsby Link
          link: /docs/gatsby-link/
        - title: Gatsby Image
          link: /docs/gatsby-image/
        - title: Gatsby Config
          link: /docs/gatsby-config/
        - title: Gatsby Browser APIs
          link: /docs/browser-apis/
        - title: Gatsby SSR APIs
          link: /docs/ssr-apis/
        - title: API Files
          link: /docs/api-files/
          items:
            - title: gatsby-config.js
              link: /docs/api-files-gatsby-config/
            - title: gatsby-browser.js
              link: /docs/api-files-gatsby-browser/
            - title: gatsby-node.js
              link: /docs/api-files-gatsby-node/
            - title: gatsby-ssr.js
              link: /docs/api-files-gatsby-ssr/
        - title: Actions
          link: /docs/actions/
        - title: GraphQL API
          link: /docs/graphql-api/
        - title: Gatsby Node APIs
          link: /docs/node-apis/
        - title: Gatsby Node Helpers
          link: /docs/node-api-helpers/
        - title: Node Model
          link: /docs/node-model/
        - title: Node Interface
          link: /docs/node-interface/
        - title: Customizing the GraphQL Schema
          link: /docs/schema-customization/
        - title: API Philosophy
          link: /docs/api-specification/
    - title: Releases & Migration
      link: /docs/releases-and-migration/
      items:
        - title: v2 Release Notes
          link: /docs/v2-release-notes/
        - title: v1 Release Notes
          link: /docs/v1-release-notes/
        - title: Migrating from v1 to v2
          link: /docs/migrating-from-v1-to-v2/
        - title: Migrating from v0 to v1
          link: /docs/migrating-from-v0-to-v1/
        - title: Upgrade for Minor or Patch Releases
          link: /docs/upgrade-gatsby-and-dependencies/
          breadcrumbTitle: Minor or Patch Releases
    - title: Conceptual Guide
      link: /docs/conceptual-guide/
      items:
        - title: The Gatsby Core Philosophy
          link: /docs/gatsby-core-philosophy/
        - title: Gatsby Project Structure
          link: /docs/gatsby-project-structure/
        - title: Plugins, Themes, & Starters
          link: /docs/plugins-themes-and-starters/
        - title: Overview of the Gatsby Build Process
          link: /docs/overview-of-the-gatsby-build-process/
        - title: Building with Components
          link: /docs/building-with-components/
        - title: Lifecycle APIs
          link: /docs/gatsby-lifecycle-apis/
        - title: Gatsby Magic
          link: /docs/gatsby-magic
        - title: React Hydration
          link: /docs/react-hydration
        - title: PRPL Pattern
          link: /docs/prpl-pattern/
        - title: GraphQL Concepts
          link: /docs/graphql-concepts/
        - title: Security in Gatsby*
          link: /docs/security-in-gatsby/
        - title: Theme Shadowing
          link: /docs/how-shadowing-works
    - title: Gatsby Internals
      link: /docs/gatsby-internals/
      items:
        - title: How APIs/Plugins Are Run
          link: /docs/how-plugins-apis-are-run/
        - title: Node Creation
          link: /docs/node-creation/
        - title: Schema Generation
          link: /docs/schema-generation/
          items:
            - title: Building the GqlType
              link: /docs/schema-gql-type/
            - title: Building the Input Filters
              link: /docs/schema-input-gql/
            - title: Querying with Sift
              link: /docs/schema-sift/
            - title: Connections
              link: /docs/schema-connections/
        - title: Page Creation
          link: /docs/page-creation/
        - title: Page -> Node Dependencies
          link: /docs/page-node-dependencies/
        - title: Node Tracking
          link: /docs/node-tracking/
        - title: Internal Data Bridge
          link: /docs/internal-data-bridge/
        - title: Queries
          link: /docs/query-behind-the-scenes/
          items:
            - title: Query Extraction
              link: /docs/query-extraction/
            - title: Query Execution
              link: /docs/query-execution/
            - title: Normal vs StaticQueries
              link: /docs/static-vs-normal-queries/
        - title: Write out Pages
          link: /docs/write-pages/
        - title: Webpack & SSR
          link: /docs/webpack-and-ssr/
          items:
            - title: Building the JavaScript App
              link: /docs/production-app/
            - title: Page HTML Generation
              link: /docs/html-generation/
            - title: Code Splitting and Prefetching
              link: /docs/how-code-splitting-works/
        - title: Resource Handling & Service Workers
          link: /docs/resource-handling-and-service-workers/
        - title: Data Storage (Redux)*
          link: /docs/data-storage-redux/
        - title: Build Caching
          link: /docs/build-caching/
        - title: Terminology
          link: /docs/gatsby-internals-terminology/
    - title: Using Gatsby Professionally
      link: /docs/using-gatsby-professionally/
      items:
        - title: Introduction - Convincing Others to Use Gatsby
          link: /docs/convincing-others/
          breadcrumbTitle: Convincing Others to Use Gatsby
        - title: Your First Professional Project
          link: /docs/first-professional-project/
        - title: Winning Over Different Stakeholders
          link: /docs/winning-over-stakeholders/
          breadcrumbTitle: Winning Over Stakeholders
          items:
            - title: Developers
              link: /docs/winning-over-developers/
            - title: Engineering Leaders
              link: /docs/winning-over-engineering-leaders/
            - title: Marketers
              link: /docs/winning-over-marketers/
            - title: Executives
              link: /docs/winning-over-executives/
            - title: Clients*
              link: /docs/winning-over-clients/
            - title: Content Creators
              link: /docs/winning-over-content-creators/
        - title: Spreading Gatsby In Different Types of Organizations
          link: /docs/different-organization-types/
          breadcrumbTitle: Spreading Gatsby
          items:
            - title: As a Freelancer*
              link: /docs/gatsby-for-freelancers/
            - title: Inside an Agency
              link: /docs/gatsby-for-agencies/
              items:
                - title: Lower Bids, More Profit
                  link: /docs/lower-bids-more-profit/
                - title: Faster Recruiting
                  link: /docs/faster-recruiting/
                - title: Sanitize Your Stack
                  link: /docs/sanitize-your-stack/
                - title: Why Agencies Go Gatsby-Only
                  link: /docs/going-gatsby-only/
            - title: Inside a Company
              link: /docs/gatsby-for-companies/
            - title: Inside an Enterprise (Large Company)
              link: /docs/gatsby-in-the-enterprise/
              breadcrumbTitle: Inside an Enterprise
              items:
                - title: Answering IT/Security Questions
                  link: /docs/answering-it-security/
                - title: Setting Up Gatsby Without Gatsby New
                  link: /docs/setting-up-gatsby-without-gatsby-new/
        - title: Best Practices for Orgs*
          link: /docs/best-practices-for-orgs/
          items:
            - title: Sharing Components Across Websites
              link: /docs/sharing-components-across-websites/
              breadcrumbTitle: Sharing Components
              items:
                - title: Component Libraries
                  link: /docs/component-libraries/
                - title: Making Components Discoverable*
                  link: /docs/making-components-discoverable/
        - title: How Gatsby Boosts Your Career
          link: /docs/how-gatsby-boosts-career/
    - title: Contributing
      link: /contributing/
      items:
        - title: Community
          link: /contributing/community/
        - title: How to Contribute
          link: /contributing/how-to-contribute/
    - title: Partnering With Gatsby
      link: /docs/partnering-with-gatsby/
      items:
        - title: Integrating & Partnering For Vendors
          link: /docs/gatsby-vendor-partnership/
        - title: Agency Partnership Program
          link: /docs/gatsby-agency-partnership/
    - title: Commands (Gatsby CLI)
      link: /docs/gatsby-cli/
    - title: Cheat Sheet
      link: /docs/cheat-sheet/
    - title: Glossary
      link: /docs/glossary/
      items:
<<<<<<< HEAD
        - title: Decoupled Drupal
          link: /docs/glossary/decoupled-drupal
=======
        - title: Continuous Deployment
          link: /docs/glossary/continuous-deployment
>>>>>>> f5acf522
        - title: GraphQL
          link: /docs/glossary/graphql
        - title: Headless CMS
          link: /docs/glossary/headless-cms/
        - title: Headless WordPress
          link: /docs/glossary/headless-wordpress/
        - title: JAMStack
          link: /docs/glossary/jamstack
        - title: Node.js
          link: /docs/glossary/node
        - title: React
          link: /docs/glossary/react
        - title: Static Site Generator
          link: /docs/glossary/static-site-generator
        - title: webpack
          link: /docs/glossary/webpack
    - title: Gatsby Telemetry
      link: /docs/telemetry/
    - title: Gatsby REPL
      link: /docs/gatsby-repl/<|MERGE_RESOLUTION|>--- conflicted
+++ resolved
@@ -731,13 +731,10 @@
     - title: Glossary
       link: /docs/glossary/
       items:
-<<<<<<< HEAD
+        - title: Continuous Deployment
+          link: /docs/glossary/continuous-deployment
         - title: Decoupled Drupal
           link: /docs/glossary/decoupled-drupal
-=======
-        - title: Continuous Deployment
-          link: /docs/glossary/continuous-deployment
->>>>>>> f5acf522
         - title: GraphQL
           link: /docs/glossary/graphql
         - title: Headless CMS
