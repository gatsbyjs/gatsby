--- conflicted
+++ resolved
@@ -42,17 +42,8 @@
   })
 }
 
-<<<<<<< HEAD
-exports.createSchemaCustomization = helpers => {
-  for (const section of sections) {
-    if (section.createSchemaCustomization) {
-      section.createSchemaCustomization(helpers)
-    }
-  }
-=======
 exports.createSchemaCustomization = async helpers => {
   await runApiForSections(`createSchemaCustomization`, helpers)
->>>>>>> 6c915872
 
   const {
     actions: { createTypes },
@@ -79,31 +70,6 @@
       approved: Boolean @proxy(from: "Approved_for_posting_on_event_page")
     }
   `)
-<<<<<<< HEAD
-}
-
-exports.sourceNodes = async ({
-  actions: { createNode },
-  createContentDigest,
-}) => {
-  // get data from GitHub API at build time
-  const result = await fetch(`https://api.github.com/repos/gatsbyjs/gatsby`)
-  const resultData = await result.json()
-  // create node for build time data example in the docs
-  createNode({
-    nameWithOwner: resultData.full_name,
-    url: resultData.html_url,
-    // required fields
-    id: `example-build-time-data`,
-    parent: null,
-    children: [],
-    internal: {
-      type: `Example`,
-      contentDigest: createContentDigest(resultData),
-    },
-  })
-=======
->>>>>>> 6c915872
 }
 
 exports.createResolvers = async helpers => {
