const _ = require(`lodash`)
const Promise = require(`bluebird`)
const path = require(`path`)
const parseFilepath = require(`parse-filepath`)
const fs = require(`fs-extra`)
const slash = require(`slash`)
const slugify = require(`limax`)

<<<<<<< HEAD
const localPackages = `../packages`
const localPackagesArr = []
fs.readdirSync(localPackages).forEach(file => {
  localPackagesArr.push(file)
})
=======
// convert a string like `/some/long/path/name-of-docs/` to `name-of-docs`
const slugToAnchor = slug =>
  slug
    .split(`/`) // split on dir separators
    .filter(item => item !== ``) // remove empty values
    .pop() // take last item
>>>>>>> 9c153ff6

exports.createPages = ({ graphql, boundActionCreators }) => {
  const { createPage } = boundActionCreators
  return new Promise((resolve, reject) => {
    const docsTemplate = path.resolve(`src/templates/template-docs-markdown.js`)
    const blogPostTemplate = path.resolve(`src/templates/template-blog-post.js`)
    const contributorPageTemplate = path.resolve(
      `src/templates/template-contributor-page.js`
    )
    const packageTemplate = path.resolve(
      `src/templates/template-docs-packages.js`
    )
    const remotePackageTemplate = path.resolve(
      `src/templates/template-remote-packages.js`
    )
    // Query for markdown nodes to use in creating pages.
    resolve(
      graphql(
        `
          {
            allMarkdownRemark(
              sort: { order: DESC, fields: [frontmatter___date] }
              limit: 1000
            ) {
              edges {
                node {
                  fields {
                    slug
                    package
                  }
                  frontmatter {
                    title
                    draft
                    canonicalLink
                    publishedAt
                  }
                }
              }
            }
            allAuthorYaml {
              edges {
                node {
                  fields {
                    slug
                  }
                }
              }
            }
            allNpmPackage{
              edges {
                node {
                  id
                  title
                  readme {
                    id
                    childMarkdownRemark{
                      id
                      html
                    }
                  }
                }
              }
            }
          }
        `
      ).then(result => {
        if (result.errors) {
          reject(result.errors)
        }

        const blogPosts = _.filter(
          result.data.allMarkdownRemark.edges,
          edge => {
            const slug = _.get(edge, `node.fields.slug`)
            const draft = _.get(edge, `node.frontmatter.draft`)
            if (!slug) return

            if (_.includes(slug, `/blog/`) && !draft) {
              return edge
            }
          }
        )

        // Create blog pages.
        blogPosts.forEach((edge, index) => {
          const next = index === 0 ? false : blogPosts[index - 1].node
          const prev =
            index === blogPosts.length - 1 ? false : blogPosts[index + 1].node

          createPage({
            path: `${edge.node.fields.slug}`, // required
            component: slash(blogPostTemplate),
            context: {
              slug: edge.node.fields.slug,
              prev,
              next,
            },
          })
        })

        // Create contributor pages.
        result.data.allAuthorYaml.edges.forEach(edge => {
          createPage({
            path: `${edge.node.fields.slug}`,
            component: slash(contributorPageTemplate),
            context: {
              slug: edge.node.fields.slug,
            },
          })
        })

        // Create docs pages.
        result.data.allMarkdownRemark.edges.forEach(edge => {
          const slug = _.get(edge, `node.fields.slug`)
          if (!slug) return

          if (!_.includes(slug, `/blog/`)) {
            createPage({
              path: `${edge.node.fields.slug}`, // required
              component: slash(
                edge.node.fields.package ? packageTemplate : docsTemplate
              ),
              context: {
                slug: edge.node.fields.slug,
              },
            })
          }
        })

        // Create package readme
        result.data.allNpmPackage.edges.forEach(edge => {
          const slug = `/packages/${edge.node.title}/`

          createPage({
            path: slug,
            component: slash(packageTemplate),
            context: {
              slug,
              id: edge.node.id
            }
          })
        })

        return
      })
    )
  })
}

// Create slugs for files.
exports.onCreateNode = ({ node, boundActionCreators, getNode }) => {
  const { createNodeField } = boundActionCreators
  let slug
  if (node.internal.type === `File`) {
    const parsedFilePath = parseFilepath(node.relativePath)
    if (node.sourceInstanceName === `docs`) {
      if (parsedFilePath.name !== `index` && parsedFilePath.dir !== ``) {
        slug = `/${parsedFilePath.dir}/${parsedFilePath.name}/`
      } else if (parsedFilePath.dir === ``) {
        slug = `/${parsedFilePath.name}/`
      } else {
        slug = `/${parsedFilePath.dir}/`
      }
    }
    if (slug) {
      createNodeField({ node, name: `slug`, value: slug })
    }
  } else if (
    node.internal.type === `MarkdownRemark` &&
    getNode(node.parent).internal.type === `File`
  ) {
    const fileNode = getNode(node.parent)
    const parsedFilePath = parseFilepath(fileNode.relativePath)
    // Add slugs for docs pages
    if (fileNode.sourceInstanceName === `docs`) {
      if (parsedFilePath.name !== `index` && parsedFilePath.dir !== ``) {
        slug = `/${parsedFilePath.dir}/${parsedFilePath.name}/`
      } else if (parsedFilePath.dir === ``) {
        slug = `/${parsedFilePath.name}/`
      } else {
        slug = `/${parsedFilePath.dir}/`
      }
    }
    // Add slugs for package READMEs.
    if (
      fileNode.sourceInstanceName === `packages` &&
      parsedFilePath.name === `README`
    ) {
      slug = `/packages/${parsedFilePath.dir}/`
      createNodeField({
        node,
        name: `title`,
        value: parsedFilePath.dir,
      })
      createNodeField({ node, name: `package`, value: true })
    }
    if (slug) {
      createNodeField({ node, name: `anchor`, value: slugToAnchor(slug) })
      createNodeField({ node, name: `slug`, value: slug })
    }
  } else if (node.internal.type === `AuthorYaml`) {
    slug = `/contributors/${slugify(node.id)}/`
    createNodeField({ node, name: `slug`, value: slug })
  }
}

exports.onPostBuild = () => {
  fs.copySync(
    `../docs/blog/2017-02-21-1-0-progress-update-where-came-from-where-going/gatsbygram.mp4`,
    `./public/gatsbygram.mp4`
  )
}<|MERGE_RESOLUTION|>--- conflicted
+++ resolved
@@ -6,20 +6,17 @@
 const slash = require(`slash`)
 const slugify = require(`limax`)
 
-<<<<<<< HEAD
 const localPackages = `../packages`
 const localPackagesArr = []
 fs.readdirSync(localPackages).forEach(file => {
   localPackagesArr.push(file)
 })
-=======
 // convert a string like `/some/long/path/name-of-docs/` to `name-of-docs`
 const slugToAnchor = slug =>
   slug
     .split(`/`) // split on dir separators
     .filter(item => item !== ``) // remove empty values
     .pop() // take last item
->>>>>>> 9c153ff6
 
 exports.createPages = ({ graphql, boundActionCreators }) => {
   const { createPage } = boundActionCreators
@@ -39,7 +36,7 @@
     resolve(
       graphql(
         `
-          {
+          query {
             allMarkdownRemark(
               sort: { order: DESC, fields: [frontmatter___date] }
               limit: 1000
@@ -68,14 +65,14 @@
                 }
               }
             }
-            allNpmPackage{
+            allNpmPackage {
               edges {
                 node {
                   id
                   title
                   readme {
                     id
-                    childMarkdownRemark{
+                    childMarkdownRemark {
                       id
                       html
                     }
@@ -158,8 +155,8 @@
             component: slash(packageTemplate),
             context: {
               slug,
-              id: edge.node.id
-            }
+              id: edge.node.id,
+            },
           })
         })
 
