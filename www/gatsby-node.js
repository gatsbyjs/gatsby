--- conflicted
+++ resolved
@@ -1044,7 +1044,6 @@
           )
         })
     }
-<<<<<<< HEAD
   } else if (node.internal.type === `CreatorsYaml`) {
     // Creator pages
     const validTypes = {
@@ -1064,8 +1063,6 @@
       lower: true,
     })}`
     createNodeField({ node, name: `slug`, value: slug })
-=======
->>>>>>> ed105ecf
   }
   return null
 }
