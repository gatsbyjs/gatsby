const Promise = require(`bluebird`)
<<<<<<< HEAD
const fetch = require(`node-fetch`)
=======
const fs = require(`fs-extra`)
>>>>>>> 51d28bb5
const startersRedirects = require(`./starter-redirects.json`)

const { loadYaml } = require(`./src/utils/load-yaml`)
const redirects = loadYaml(`./redirects.yaml`)

// Split the logic into files based on the section of the website.
// The eventual goal is to split www into different themes per section.
const docs = require(`./src/utils/node/docs.js`)
const blog = require(`./src/utils/node/blog.js`)
const showcase = require(`./src/utils/node/showcase.js`)
const starters = require(`./src/utils/node/starters.js`)
const creators = require(`./src/utils/node/creators.js`)
const packages = require(`./src/utils/node/packages.js`)
const features = require(`./src/utils/node/features.js`)
const sections = [docs, blog, showcase, starters, creators, packages, features]

// Run the provided API on all defined sections of the site
async function runApiForSections(api, helpers) {
  await Promise.all(
    sections.map(section => {
      if (section[api]) {
        section[api](helpers)
      }
    })
  )
}

exports.onCreateWebpackConfig = ({ actions, plugins }) => {
  const currentCommitSHA = require(`child_process`)
    .execSync(`git rev-parse HEAD`, {
      encoding: `utf-8`,
    })
    .trim()

  actions.setWebpackConfig({
    plugins: [
      plugins.define({
        "process.env.COMMIT_SHA": JSON.stringify(currentCommitSHA),
      }),
    ],
  })
}

exports.createSchemaCustomization = async helpers => {
  await runApiForSections(`createSchemaCustomization`, helpers)

  const {
    actions: { createTypes },
  } = helpers

  // Explicitly define Airtable types so that queries still work
  // when there are no events.
  // TODO make upstream change to gatsby-source-airtable
  createTypes(/* GraphQL */ `
    type Airtable implements Node {
      id: ID!
      data: AirtableData
    }

    type AirtableData @dontInfer {
      name: String @proxy(from: "Name_of_Event")
      organizerFirstName: String @proxy(from: "Organizer_Name")
      organizerLastName: String @proxy(from: "Organizer's_Last_Name")
      date: Date @dateformat @proxy(from: "Date_of_Event")
      location: String @proxy(from: "Location_of_Event")
      url: String @proxy(from: "Event_URL_(if_applicable)")
      type: String @proxy(from: "What_type_of_event_is_this?")
      hasGatsbyTeamSpeaker: Boolean @proxy(from: "Gatsby_Speaker_Approved")
      approved: Boolean @proxy(from: "Approved_for_posting_on_event_page")
    }
  `)
}

// Patch `DocumentationJs` type to handle custom `@availableIn` jsdoc tag
exports.createResolvers = ({ createResolvers }) => {
  createResolvers({
    DocumentationJs: {
      availableIn: {
        type: `[String]`,
        resolve(source) {
          const { tags } = source
          if (!tags || !tags.length) {
            return []
          }

          const availableIn = tags.find(tag => tag.title === `availableIn`)
          if (availableIn) {
            return availableIn.description
              .split(`\n`)[0]
              .replace(/[[\]]/g, ``)
              .split(`,`)
              .map(api => api.trim())
          }

          return []
        },
      },
    },
  })
}

exports.onCreateNode = async helpers => {
  await runApiForSections(`onCreateNode`, helpers)
}

exports.createPages = async helpers => {
  await runApiForSections(`createPages`, helpers)

  const { actions } = helpers
  const { createRedirect } = actions

  redirects.forEach(redirect => {
    createRedirect({ isPermanent: true, ...redirect, force: true })
  })

  Object.entries(startersRedirects).forEach(([fromSlug, toSlug]) => {
    createRedirect({
      fromPath: `/starters${fromSlug}`,
      toPath: `/starters${toSlug}`,
      isPermanent: true,
      force: true,
    })
  })
}<|MERGE_RESOLUTION|>--- conflicted
+++ resolved
@@ -1,9 +1,4 @@
 const Promise = require(`bluebird`)
-<<<<<<< HEAD
-const fetch = require(`node-fetch`)
-=======
-const fs = require(`fs-extra`)
->>>>>>> 51d28bb5
 const startersRedirects = require(`./starter-redirects.json`)
 
 const { loadYaml } = require(`./src/utils/load-yaml`)
