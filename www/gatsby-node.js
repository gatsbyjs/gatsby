--- conflicted
+++ resolved
@@ -18,15 +18,6 @@
 const { getPrevAndNext } = require(`./src/utils/get-prev-and-next.js`)
 const { localizedPath } = require(`./src/utils/i18n.js`)
 const yaml = require(`js-yaml`)
-const docLinksData = yaml.load(
-  fs.readFileSync(`./src/data/sidebars/doc-links.yaml`)
-)
-const tutorialLinksData = yaml.load(
-  fs.readFileSync(`./src/data/sidebars/tutorial-links.yaml`)
-)
-const contributingLinksData = yaml.load(
-  fs.readFileSync(`./src/data/sidebars/contributing-links.yaml`)
-)
 const ecosystemFeaturedItems = yaml.load(
   fs.readFileSync(`./src/data/ecosystem/featured-items.yaml`)
 )
@@ -361,47 +352,7 @@
         if (!slug) return
 
         if (!_.includes(slug, `/blog/`)) {
-<<<<<<< HEAD
-          const docIndex = flattenedDocs.findIndex(findDoc, {
-            link: slug,
-          })
-          const tutorialIndex = flattenedTutorials.findIndex(findDoc, {
-            link: slug,
-          })
-          const contributingIndex = flattenedContributing.findIndex(findDoc, {
-            link: slug,
-          })
-
-          // add values to page context for next and prev page
-          let nextAndPrev = {}
-          if (docIndex > -1) {
-            nextAndPrev.prev = getSibling(docIndex, flattenedDocs, `prev`)
-            nextAndPrev.next = getSibling(docIndex, flattenedDocs, `next`)
-          }
-          if (tutorialIndex > -1) {
-            nextAndPrev.prev = getSibling(
-              tutorialIndex,
-              flattenedTutorials,
-              `prev`
-            )
-            nextAndPrev.next = getSibling(
-              tutorialIndex,
-              flattenedTutorials,
-              `next`
-            )
-          }
-          if (contributingIndex > -1) {
-            nextAndPrev.prev = getSibling(
-              contributingIndex,
-              flattenedContributing,
-              `prev`
-            )
-            nextAndPrev.next = getSibling(
-              contributingIndex,
-              flattenedContributing,
-              `next`
-            )
-          }
+          const prevAndNext = getPrevAndNext(node.fields.slug)
 
           if (node.frontmatter.jsdoc) {
             // API template
@@ -412,7 +363,7 @@
                 slug: node.fields.slug,
                 jsdoc: node.frontmatter.jsdoc,
                 apiCalls: node.frontmatter.apiCalls,
-                ...nextAndPrev,
+                ...prevAndNext,
               },
             })
           } else if (node.fields.package) {
@@ -431,23 +382,10 @@
               component: slash(docsTemplate),
               context: {
                 slug: node.fields.slug,
-                ...nextAndPrev,
+                ...prevAndNext,
               },
             })
           }
-=======
-          createPage({
-            path: localizedPath(locale, node.fields.slug),
-            component: slash(
-              node.fields.package ? localPackageTemplate : docsTemplate
-            ),
-            context: {
-              slug: node.fields.slug,
-              locale,
-              ...getPrevAndNext(node.fields.slug),
-            },
-          })
->>>>>>> 4dc9b232
         }
       })
 
