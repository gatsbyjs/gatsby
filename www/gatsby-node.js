--- conflicted
+++ resolved
@@ -3,12 +3,6 @@
 const fs = require(`fs-extra`)
 const startersRedirects = require(`./starter-redirects.json`)
 const yaml = require(`js-yaml`)
-<<<<<<< HEAD
-=======
-const ecosystemFeaturedItems = yaml.load(
-  fs.readFileSync(`./src/data/ecosystem/featured-items.yaml`)
-)
->>>>>>> f106823e
 const redirects = yaml.load(fs.readFileSync(`./redirects.yaml`))
 
 const docs = require(`./src/utils/node/docs.js`)
@@ -35,364 +29,7 @@
     })
   })
 
-<<<<<<< HEAD
   await Promise.all(sections.map(section => section.createPages(helpers)))
-=======
-  return new Promise((resolve, reject) => {
-    const docsTemplate = path.resolve(`src/templates/template-docs-markdown.js`)
-    const apiTemplate = path.resolve(`src/templates/template-api-markdown.js`)
-    const blogPostTemplate = path.resolve(`src/templates/template-blog-post.js`)
-    const blogListTemplate = path.resolve(`src/templates/template-blog-list.js`)
-    const tagTemplate = path.resolve(`src/templates/tags.js`)
-    const contributorPageTemplate = path.resolve(
-      `src/templates/template-contributor-page.js`
-    )
-    const localPackageTemplate = path.resolve(
-      `src/templates/template-docs-local-packages.js`
-    )
-    const remotePackageTemplate = path.resolve(
-      `src/templates/template-docs-remote-packages.js`
-    )
-    const showcaseTemplate = path.resolve(
-      `src/templates/template-showcase-details.js`
-    )
-    const creatorPageTemplate = path.resolve(
-      `src/templates/template-creator-details.js`
-    )
-    const featureComparisonPageTemplate = path.resolve(
-      `src/templates/template-feature-comparison.js`
-    )
-
-    // Query for markdown nodes to use in creating pages.
-    graphql(`
-      query {
-        allMdx(
-          sort: { order: DESC, fields: [frontmatter___date, fields___slug] }
-          limit: 10000
-          filter: { fileAbsolutePath: { ne: null } }
-        ) {
-          edges {
-            node {
-              fields {
-                slug
-                locale
-                package
-                released
-              }
-              frontmatter {
-                title
-                draft
-                canonicalLink
-                publishedAt
-                issue
-                tags
-                jsdoc
-                apiCalls
-              }
-            }
-          }
-        }
-        allAuthorYaml {
-          edges {
-            node {
-              fields {
-                slug
-              }
-            }
-          }
-        }
-        allCreatorsYaml {
-          edges {
-            node {
-              name
-              fields {
-                slug
-              }
-            }
-          }
-        }
-        allSitesYaml(filter: { main_url: { ne: null } }) {
-          edges {
-            node {
-              main_url
-              fields {
-                slug
-                hasScreenshot
-              }
-            }
-          }
-        }
-        allStartersYaml {
-          edges {
-            node {
-              id
-              fields {
-                starterShowcase {
-                  slug
-                  stub
-                }
-                hasScreenshot
-              }
-              url
-              repo
-            }
-          }
-        }
-        allNpmPackage {
-          edges {
-            node {
-              id
-              title
-              slug
-            }
-          }
-        }
-      }
-    `).then(result => {
-      if (result.errors) {
-        return reject(result.errors)
-      }
-
-      const blogPosts = _.filter(result.data.allMdx.edges, edge => {
-        const slug = _.get(edge, `node.fields.slug`)
-        const draft = _.get(edge, `node.frontmatter.draft`)
-        if (!slug) return undefined
-
-        if (_.includes(slug, `/blog/`) && !draft) {
-          return edge
-        }
-
-        return undefined
-      })
-
-      const releasedBlogPosts = blogPosts.filter(post =>
-        _.get(post, `node.fields.released`)
-      )
-
-      // Create blog-list pages.
-      const postsPerPage = 8
-      const numPages = Math.ceil(releasedBlogPosts.length / postsPerPage)
-
-      Array.from({
-        length: numPages,
-      }).forEach((_, i) => {
-        createPage({
-          path: i === 0 ? `/blog` : `/blog/page/${i + 1}`,
-          component: slash(blogListTemplate),
-          context: {
-            limit: postsPerPage,
-            skip: i * postsPerPage,
-            numPages,
-            currentPage: i + 1,
-          },
-        })
-      })
-
-      // Create blog-post pages.
-      blogPosts.forEach((edge, index) => {
-        let next = index === 0 ? null : blogPosts[index - 1].node
-        if (next && !_.get(next, `fields.released`)) next = null
-
-        const prev =
-          index === blogPosts.length - 1 ? null : blogPosts[index + 1].node
-
-        createPage({
-          path: `${edge.node.fields.slug}`, // required
-          component: slash(blogPostTemplate),
-          context: {
-            slug: edge.node.fields.slug,
-            prev,
-            next,
-          },
-        })
-      })
-
-      const makeSlugTag = tag => _.kebabCase(tag.toLowerCase())
-
-      // Collect all tags and group them by their kebab-case so that
-      // hyphenated and spaced tags are treated the same. e.g
-      // `case-study` -> [`case-study`, `case study`]. The hyphenated
-      // version will be used for the slug, and the spaced version
-      // will be used for human readability (see templates/tags)
-      const tagGroups = _(releasedBlogPosts)
-        .map(post => _.get(post, `node.frontmatter.tags`))
-        .filter()
-        .flatten()
-        .uniq()
-        .groupBy(makeSlugTag)
-
-      tagGroups.forEach((tags, tagSlug) => {
-        createPage({
-          path: `/blog/tags/${tagSlug}/`,
-          component: tagTemplate,
-          context: {
-            tags,
-          },
-        })
-      })
-
-      // Create starter pages.
-      const starters = _.filter(result.data.allStartersYaml.edges, edge => {
-        const slug = _.get(edge, `node.fields.starterShowcase.slug`)
-        if (!slug) {
-          return null
-        } else if (!_.get(edge, `node.fields.hasScreenshot`)) {
-          reporter.warn(
-            `Starter showcase entry "${edge.node.repo}" seems offline. Skipping.`
-          )
-          return null
-        } else {
-          return edge
-        }
-      })
-
-      const starterTemplate = path.resolve(
-        `src/templates/template-starter-page.js`
-      )
-
-      starters.forEach((edge, index) => {
-        createPage({
-          path: `/starters${edge.node.fields.starterShowcase.slug}`,
-          component: slash(starterTemplate),
-          context: {
-            slug: edge.node.fields.starterShowcase.slug,
-            stub: edge.node.fields.starterShowcase.stub,
-          },
-        })
-      })
-
-      // Create contributor pages.
-      result.data.allAuthorYaml.edges.forEach(edge => {
-        createPage({
-          path: `${edge.node.fields.slug}`,
-          component: slash(contributorPageTemplate),
-          context: {
-            slug: edge.node.fields.slug,
-          },
-        })
-      })
-
-      result.data.allCreatorsYaml.edges.forEach(edge => {
-        if (!edge.node.fields) return
-        if (!edge.node.fields.slug) return
-        createPage({
-          path: `${edge.node.fields.slug}`,
-          component: slash(creatorPageTemplate),
-          context: {
-            slug: edge.node.fields.slug,
-            name: edge.node.name,
-          },
-        })
-      })
-
-      result.data.allSitesYaml.edges.forEach(edge => {
-        if (!edge.node.fields) return
-        if (!edge.node.fields.slug) return
-        if (!edge.node.fields.hasScreenshot) {
-          reporter.warn(
-            `Site showcase entry "${edge.node.main_url}" seems offline. Skipping.`
-          )
-          return
-        }
-        createPage({
-          path: `${edge.node.fields.slug}`,
-          component: slash(showcaseTemplate),
-          context: {
-            slug: edge.node.fields.slug,
-          },
-        })
-      })
-
-      // Create docs pages.
-      const docPages = result.data.allMdx.edges
-
-      docPages.forEach(({ node }) => {
-        const slug = _.get(node, `fields.slug`)
-        const locale = _.get(node, `fields.locale`)
-        if (!slug) return
-
-        if (!_.includes(slug, `/blog/`)) {
-          const prevAndNext = getPrevAndNext(node.fields.slug)
-
-          if (node.frontmatter.jsdoc) {
-            // API template
-            createPage({
-              path: localizedPath(locale, node.fields.slug),
-              component: slash(apiTemplate),
-              context: {
-                slug: node.fields.slug,
-                jsdoc: node.frontmatter.jsdoc,
-                apiCalls: node.frontmatter.apiCalls,
-                ...prevAndNext,
-              },
-            })
-          } else if (node.fields.package) {
-            // Local package template
-            createPage({
-              path: `${node.fields.slug}`,
-              component: slash(localPackageTemplate),
-              context: {
-                slug: node.fields.slug,
-              },
-            })
-          } else {
-            // Docs template
-            createPage({
-              path: localizedPath(locale, node.fields.slug),
-              component: slash(docsTemplate),
-              context: {
-                slug: node.fields.slug,
-                locale,
-                ...prevAndNext,
-              },
-            })
-          }
-        }
-      })
-
-      const allPackages = result.data.allNpmPackage.edges
-      // Create package readme
-      allPackages.forEach(edge => {
-        if (_.includes(localPackagesArr, edge.node.title)) {
-          createPage({
-            path: edge.node.slug,
-            component: slash(localPackageTemplate),
-            context: {
-              slug: edge.node.slug,
-              id: edge.node.id,
-            },
-          })
-        } else {
-          createPage({
-            path: edge.node.slug,
-            component: slash(remotePackageTemplate),
-            context: {
-              slug: edge.node.slug,
-              id: edge.node.id,
-            },
-          })
-        }
-      })
-
-      // Create feature comparison pages
-      const jamstackPages = generateComparisonPageSet(`jamstack`)
-      const cmsPages = generateComparisonPageSet(`cms`)
-      const comparisonPages = [...jamstackPages, ...cmsPages]
-      for (const { path, options, featureType } of comparisonPages) {
-        createPage({
-          path,
-          component: slash(featureComparisonPageTemplate),
-          context: {
-            options,
-            featureType,
-          },
-        })
-      }
-
-      return resolve()
-    })
-  })
->>>>>>> f106823e
 }
 
 // Create slugs for files, set released status for blog posts.
