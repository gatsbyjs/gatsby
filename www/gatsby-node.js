--- conflicted
+++ resolved
@@ -6,11 +6,6 @@
 const slash = require(`slash`)
 const slugify = require(`limax`)
 
-<<<<<<< HEAD
-exports.createPages = ({ graphql, actions }) => {
-  const { createPage, createRedirect } = actions
-
-=======
 // convert a string like `/some/long/path/name-of-docs/` to `name-of-docs`
 const slugToAnchor = slug =>
   slug
@@ -18,9 +13,8 @@
     .filter(item => item !== ``) // remove empty values
     .pop() // take last item
 
-exports.createPages = ({ graphql, boundActionCreators }) => {
-  const { createPage } = boundActionCreators
->>>>>>> 0a6fb373
+exports.createPages = ({ graphql, actions }) => {
+  const { createPage } = actions
   return new Promise((resolve, reject) => {
     const docsTemplate = path.resolve(`src/templates/template-docs-markdown.js`)
     const blogPostTemplate = path.resolve(`src/templates/template-blog-post.js`)
