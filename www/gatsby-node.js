--- conflicted
+++ resolved
@@ -460,11 +460,10 @@
             )
           }
 
-<<<<<<< HEAD
           if (node.frontmatter.jsdoc) {
             // API template
             createPage({
-              path: `${node.fields.slug}`,
+              path: localizedPath(locale, node.fields.slug),
               component: slash(apiTemplate),
               context: {
                 slug: node.fields.slug,
@@ -485,7 +484,7 @@
           } else {
             // Docs template
             createPage({
-              path: `${node.fields.slug}`,
+              path: localizedPath(locale, node.fields.slug),
               component: slash(docsTemplate),
               context: {
                 slug: node.fields.slug,
@@ -493,19 +492,6 @@
               },
             })
           }
-=======
-          createPage({
-            path: localizedPath(locale, node.fields.slug),
-            component: slash(
-              node.fields.package ? localPackageTemplate : docsTemplate
-            ),
-            context: {
-              slug: node.fields.slug,
-              locale,
-              ...nextAndPrev,
-            },
-          })
->>>>>>> 56bc2b19
         }
       })
 
