--- conflicted
+++ resolved
@@ -149,12 +149,9 @@
     "lingui:build": "yarn lingui:extract && yarn lingui:compile"
   },
   "devDependencies": {
-<<<<<<< HEAD
     "@testing-library/jest-dom": "^5.1.1",
-=======
     "@lingui/cli": "^2.9.1",
     "@lingui/macro": "^2.9.1",
->>>>>>> 541c3b96
     "@testing-library/react": "^8.0.9",
     "babel-core": "^7.0.0-bridge.0",
     "babel-jest": "^24.9.0",
