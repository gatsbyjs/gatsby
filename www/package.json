{
  "name": "gatsbyjs.org",
  "description": "Gatsby's Website",
  "version": "2.0.0",
  "author": "Kyle Mathews <mathews.kyle@gmail.com>",
  "dependencies": {
    "@emotion/core": "^10.0.7",
    "@emotion/styled": "^10.0.7",
    "@mdx-js/mdx": "^1.0.14",
    "@mdx-js/react": "^1.0.6",
    "@reach/skip-nav": "^0.1.1",
    "@reach/visually-hidden": "^0.1.2",
    "@xstate/react": "^0.2.1",
    "axios": "^0.19.0",
    "bluebird": "^3.5.1",
    "dotenv": "^6.0.0",
    "email-validator": "^1.1.1",
    "fuse.js": "^3.2.0",
<<<<<<< HEAD
    "gatsby": "^2.8.0",
=======
    "gatsby": "per-page-manifest",
>>>>>>> 30da56e6
    "gatsby-image": "^2.0.5",
    "gatsby-plugin-canonical-urls": "^2.0.5",
    "gatsby-plugin-catch-links": "^2.0.2",
    "gatsby-plugin-emotion": "^4.0.3",
    "gatsby-plugin-feed": "^2.0.5",
    "gatsby-plugin-google-analytics": "^2.0.5",
    "gatsby-plugin-google-tagmanager": "^2.0.5",
    "gatsby-plugin-guess-js": "^1.0.0",
    "gatsby-plugin-layout": "^1.0.10",
    "gatsby-plugin-mailchimp": "^2.2.3",
    "gatsby-plugin-manifest": "^2.0.2",
    "gatsby-plugin-mdx": "^1.0.0",
    "gatsby-plugin-netlify": "^2.0.0",
    "gatsby-plugin-netlify-cache": "^0.1.0",
    "gatsby-plugin-nprogress": "^2.0.5",
    "gatsby-plugin-offline": "^2.0.22",
    "gatsby-plugin-react-helmet": "^3.0.0",
    "gatsby-plugin-sentry": "^1.0.1",
    "gatsby-plugin-sharp": "^2.0.5",
    "gatsby-plugin-sitemap": "^2.0.1",
    "gatsby-plugin-twitter": "^2.0.5",
    "gatsby-plugin-typography": "^2.2.0",
    "gatsby-remark-autolink-headers": "^2.0.10",
    "gatsby-remark-code-titles": "^1.0.2",
    "gatsby-remark-copy-linked-files": "^2.0.5",
    "gatsby-remark-embed-video": "^1.7.0",
    "gatsby-remark-graphviz": "^1.0.0",
    "gatsby-remark-images": "^2.0.1",
    "gatsby-remark-normalize-paths": "^1.0.0",
    "gatsby-remark-prismjs": "^3.0.2",
    "gatsby-remark-responsive-iframe": "^2.0.5",
    "gatsby-remark-smartypants": "^2.0.5",
    "gatsby-source-airtable": "^2.0.6",
    "gatsby-source-filesystem": "^2.0.1",
    "gatsby-source-npm-package-search": "^2.0.0",
    "gatsby-transformer-csv": "^2.0.0",
    "gatsby-transformer-documentationjs": "^4.0.2",
    "gatsby-transformer-remark": "^2.2.5",
    "gatsby-transformer-screenshot": "^2.0.4",
    "gatsby-transformer-sharp": "^2.1.1",
    "gatsby-transformer-yaml": "^2.1.1",
    "get-package-json-from-github": "^1.2.1",
    "git-rev-sync": "^1.12.0",
    "graphql-request": "1.6.0",
    "gray-percentage": "^2.0.0",
    "hex2rgba": "^0.0.1",
    "lodash-es": "^4.17.11",
    "mitt": "^1.1.3",
    "mousetrap": "^1.6.1",
    "parse-github-url": "^1.0.2",
    "prismjs": "^1.14.0",
    "qs": "^6.5.2",
    "query-string": "^6.1.0",
    "react": "^16.8.6",
    "react-dom": "^16.8.6",
    "react-helmet": "^5.2.0",
    "react-highcharts": "^16.0.2",
    "react-icons": "^2.2.7",
    "react-instantsearch": "^5.5.0",
    "react-modal": "^3.4.4",
    "react-typography": "^1.0.0-alpha.4",
    "rehype-react": "^3.0.3",
    "remove-markdown": "^0.3.0",
    "slash": "^1.0.0",
    "slugify": "^1.3.0",
    "typography": "^1.0.0-alpha.4",
    "typography-plugin-code": "^1.0.0-alpha.0",
    "xstate": "^4.5.0",
    "zipkin": "^0.14.2",
    "zipkin-javascript-opentracing": "^2.0.0",
    "zipkin-transport-http": "^0.14.2"
  },
  "keywords": [
    "gatsby"
  ],
  "license": "MIT",
  "main": "n/a",
  "private": true,
  "scripts": {
    "build": "gatsby build",
    "deploy": "gatsby build --prefix-paths && gh-pages -d public",
    "develop": "cross-env GATSBY_GRAPHQL_IDE=playground gatsby develop",
    "start": "npm run develop",
    "serve": "gatsby serve",
    "test": "jest",
    "scrapeStarters": "cd src/data/StarterShowcase && node scraper.js",
    "stylelint": "stylelint './src/**/*.js'",
    "forestry:preview": "gatsby develop -p 8080 -H 0.0.0.0",
    "postinstall": "cd plugins/gatsby-transformer-gatsby-api-calls && npm install"
  },
  "devDependencies": {
    "babel-jest": "^24.3.1",
    "babel-preset-gatsby": "^0.1.8",
    "cross-env": "^5.2.0",
    "front-matter": "^2.3.0",
    "github-api": "^3.0.0",
    "identity-obj-proxy": "^3.0.0",
    "jest": "^24.3.1",
    "jest-dom": "^3.1.3",
    "react-testing-library": "^6.0.0",
    "stylelint": "^9.6.0",
    "stylelint-config-standard": "^18.2.0",
    "stylelint-config-styled-components": "^0.1.1",
    "stylelint-processor-styled-components": "^1.5.0",
    "webshot": "^0.18.0"
  }
}<|MERGE_RESOLUTION|>--- conflicted
+++ resolved
@@ -16,11 +16,7 @@
     "dotenv": "^6.0.0",
     "email-validator": "^1.1.1",
     "fuse.js": "^3.2.0",
-<<<<<<< HEAD
-    "gatsby": "^2.8.0",
-=======
     "gatsby": "per-page-manifest",
->>>>>>> 30da56e6
     "gatsby-image": "^2.0.5",
     "gatsby-plugin-canonical-urls": "^2.0.5",
     "gatsby-plugin-catch-links": "^2.0.2",
