--- conflicted
+++ resolved
@@ -1,6 +1,3 @@
-<<<<<<< HEAD
-[{ "code": "ja", "name": "Japanese" }]
-=======
 [
   { "code": "ar", "name": "Arabic", "localName": "العربية" },
   { "code": "bn", "name": "Bengali", "localName": "বাংলা" },
@@ -26,5 +23,4 @@
   { "code": "vi", "name": "Vietnamese", "localName": "Tiếng Việt" },
   { "code": "zh-Hans", "name": "Simplified Chinese", "localName": "简体中文" },
   { "code": "zh-Hant", "name": "Traditional Chinese", "localName": "繁體中文" }
-]
->>>>>>> aef59ee7
+]