module.exports = {
  siteMetadata: {
    title: `Gatsby`,
    siteUrl: `https://www.gatsbyjs.org`,
    description: `Blazing fast modern site generator for React`,
  },
  mapping: {
    "MarkdownRemark.frontmatter.author": `AuthorYaml`,
  },
  plugins: [
    {
      resolve: `gatsby-source-npm-package-search`,
      options: {
        keywords: [`gatsby-plugin`, `gatsby-component`],
      },
    },
    {
      resolve: `gatsby-source-filesystem`,
      options: {
        name: `docs`,
        path: `${__dirname}/../docs/`,
      },
    },
    {
      resolve: `gatsby-source-filesystem`,
      options: {
        name: `packages`,
        path: `${__dirname}/../packages/`,
      },
    },
    {
      resolve: `gatsby-source-filesystem`,
      options: {
        name: `StarterShowcaseImages`,
        path: `${__dirname}/src/data/StarterShowcase/generatedScreenshots`,
      },
    },
    //   need to have the img processing first? https://github.com/gatsbyjs/gatsby/issues/5196
    {
      resolve: `gatsby-source-filesystem`,
      options: {
        name: `StarterShowcaseData`,
        path: `${__dirname}/src/data/StarterShowcase/startersData`,
      },
    },
    {
      resolve: `gatsby-plugin-typography`,
      options: {
        pathToConfigModule: `src/utils/typography`,
      },
    },
    `gatsby-transformer-documentationjs`,
    `gatsby-transformer-yaml`,
    {
      resolve: `gatsby-transformer-remark`,
      options: {
        plugins: [
<<<<<<< HEAD
          `gatsby-remark-graphviz`,
=======
          `gatsby-remark-code-titles`,
>>>>>>> ee17ea7f
          {
            resolve: `gatsby-remark-images`,
            options: {
              maxWidth: 786,
              backgroundColor: `#ffffff`,
            },
          },
          {
            resolve: `gatsby-remark-responsive-iframe`,
            options: {
              wrapperStyle: `margin-bottom: 1.05rem`,
            },
          },
          `gatsby-remark-autolink-headers`,
          `gatsby-remark-prismjs`,
          `gatsby-remark-copy-linked-files`,
          `gatsby-remark-smartypants`,
        ],
      },
    },
    {
      resolve: `gatsby-plugin-nprogress`,
      options: {
        color: `#9D7CBF`,
        showSpinner: false,
      },
    },
    `gatsby-plugin-glamor`,
    `gatsby-transformer-sharp`,
    `gatsby-plugin-sharp`,
    `gatsby-plugin-catch-links`,
    `gatsby-plugin-lodash`,
    {
      resolve: `gatsby-plugin-manifest`,
      options: {
        name: `GatsbyJS`,
        short_name: `GatsbyJS`,
        start_url: `/`,
        background_color: `#ffffff`,
        theme_color: `#663399`,
        display: `minimal-ui`,
        icon: `src/assets/gatsby-icon.png`,
      },
    },
    `gatsby-plugin-offline`,
    `gatsby-transformer-csv`,
    `gatsby-plugin-twitter`,
    `gatsby-plugin-react-helmet`,
    `gatsby-plugin-sitemap`,
    {
      resolve: `gatsby-plugin-google-analytics`,
      options: {
        trackingId: `UA-93349937-5`,
      },
    },
    {
      resolve: `gatsby-plugin-feed`,
      options: {
        feeds: [
          {
            query: `
              {
                allMarkdownRemark(
                  sort: { order: DESC, fields: [frontmatter___date] }
                  filter: {
                    frontmatter: { draft: { ne: true } }
                    fileAbsolutePath: { regex: "/docs.blog/" }
                  }
                ) {
                  edges {
                    node {
                      excerpt
                      html
                      frontmatter {
                        title
                        date
                        excerpt
                        author {
                          id
                        }
                      }
                      fields {
                        slug
                      }
                    }
                  }
                }
              }
            `,
            output: `/blog/rss.xml`,
            setup: ({
              query: {
                site: { siteMetadata },
              },
            }) => {
              return {
                title: siteMetadata.title,
                description: siteMetadata.description,
                feed_url: siteMetadata.siteUrl + `/blog/rss.xml`,
                site_url: siteMetadata.siteUrl,
                generator: `GatsbyJS`,
              }
            },
            serialize: ({ query: { site, allMarkdownRemark } }) =>
              allMarkdownRemark.edges.map(({ node }) => {
                return {
                  title: node.frontmatter.title,
                  description: node.frontmatter.excerpt || node.excerpt,
                  url: site.siteMetadata.siteUrl + node.fields.slug,
                  guid: site.siteMetadata.siteUrl + node.fields.slug,
                  custom_elements: [{ "content:encoded": node.html }],
                  author: node.frontmatter.author.id,
                }
              }),
          },
        ],
      },
    },
    `gatsby-plugin-netlify`,
    `gatsby-plugin-netlify-cache`,
    {
      resolve: `gatsby-plugin-mailchimp`,
      options: {
        endpoint: `https://gatsbyjs.us17.list-manage.com/subscribe/post?u=1dc33f19eb115f7ebe4afe5ee&amp;id=f366064ba7`,
      },
    },
    `gatsby-transformer-screenshot`,
    `gatsby-plugin-subfont`,
    // {
    // resolve: `gatsby-plugin-guess-js`,
    // options: {
    // GAViewID: `142357465`,
    // // The "period" for fetching analytic data.
    // period: {
    // startDate: new Date(`2018-1-1`),
    // endDate: new Date(),
    // },
    // },
    // },
  ],
}<|MERGE_RESOLUTION|>--- conflicted
+++ resolved
@@ -55,11 +55,8 @@
       resolve: `gatsby-transformer-remark`,
       options: {
         plugins: [
-<<<<<<< HEAD
           `gatsby-remark-graphviz`,
-=======
           `gatsby-remark-code-titles`,
->>>>>>> ee17ea7f
           {
             resolve: `gatsby-remark-images`,
             options: {
