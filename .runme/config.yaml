--- conflicted
+++ resolved
@@ -4,11 +4,7 @@
   app:
     build: 
       type: dockerfile
-<<<<<<< HEAD
-      config: ./.runme/Dockerfile
-=======
       config: ./.runme/Dockerfile
     ports:
     - container: 80
       public: 80
->>>>>>> f8d5cb83
