## How to Contribute

<<<<<<< HEAD
## Contributing

We want contributing to Gatsby to be fun, enjoyable, and educational for anyone and everyone. Contributions go far beyond pull requests and commits; we are thrilled to receive a variety of other contributions including the following:

* Blogging, speaking about, or creating tutorials about one of Gatsby's many features. Mention @gatsbyjs on Twitter and/or email shannon [at] gatsbyjs [dot] com so we can give pointers and tips (if you want them :) and help you spread the word. Please add your blog posts and videos of talks to our [Awesome Gatsby](/docs/awesome-gatsby/) page.
* [Submit new feature ideas through an RFC](/blog/2018-04-06-introducing-gatsby-rfc-process/)
* Submitting new documentation; titles in _italics_ on gatsbyjs.org are stubs and need contributions
* Tweeting about things you build with @gatsbyjs (make sure to @ mention us!)
* Submitting documentation updates, enhancements, designs, or bugfixes
* Submitting spelling or grammar fixes
* Adding unit or functional tests
* Triaging [GitHub issues](https://github.com/gatsbyjs/gatsby/issues) -- especially determining whether an issue still persists or is reproducible
* [Reporting bugs or issues](/docs/how-to-file-an-issue/)
* Searching for Gatsby on Discord or Spectrum and helping someone else who needs help
* Teaching others how to contribute to Gatsby's repo!

If you are worried or don't know where to start, you can always reach out to Shannon Soper(@shannonb_ux) on Twitter or simply submit an issue and a maintainer can help give you guidance!

Looking to speak about Gatsby? We'd love to review your talk abstract/CFP! You can email it to shannon [at] gatsbyjs [dot] com, and we can give pointers or tips!!!

### Creating your own plugins and loaders

If you create a loader or plugin, we would <3 for you to open source it and put it on npm. For more information on creating custom plugins, please see the documentation for [plugins](/docs/plugins/) and the [API specification](/docs/api-specification/).

### Contributing to the repo

Gatsby uses a "monorepo" pattern to manage its many dependencies and relies on
lerna and yarn to configure the repository for active development.

You can install the latest version of Gatsby by following these steps:

* Clone the repo, navigate to its directory.
* ensure you have the latest version of yarn installed (>= 1.0.2)
  https://yarnpkg.com/en/docs/install
* Install dependencies using `yarn run bootstrap` in the root of the repo.

The usual contributing steps are:

* Fork the [official repository](https://github.com/gatsbyjs/gatsby).
* Clone your fork: git clone `git@github.com:<your-username>/gatsby.git`
* Setup up repo and install dependencies: `yarn run bootstrap`
* Make sure tests are passing for you: `yarn test`
* Create a topic branch: `git checkout -b topics/new-feature-name`
* Run `yarn run watch` from the root of the repo to watch for changes to packages' source code and compile these changes on-the-fly as you work. Note that the watch command can be resource intensive. To limit it to the packages you're working on, add a scope flag, like `yarn run watch --scope={gatsby,gatsby-cli}`. To watch just one package, run `yarn run watch --scope=gatsby`.
* Install [gatsby-dev-cli](/packages/gatsby-dev-cli/) globally: `yarn global add gatsby-dev-cli`
* Run `yarn install` in each of the sites you're testing.
* For each of your Gatsby test sites, run the `gatsby-dev` command there to copy
  the built files from your cloned copy of Gatsby. It'll watch for your changes
  to Gatsby packages and copy them into the site. For more detailed instructions
  see the [gatsby-dev-cli README](/packages/gatsby-dev-cli/)
* Add tests and code for your changes.
* Once you're done, make sure all tests still pass: `yarn test`
* Commit with a ["Signed-off-by"](#developer-certificate-of-origin) line appended
  to your commit message and push to your fork.
* Create a pull request from your branch.

### Contributing to the documentation.

Gatsby, unsurprisingly, uses Gatsby for its documentation website.

If you want to add/modify any Gatsby documentation, go to the
[docs folder on GitHub](https://github.com/gatsbyjs/gatsby/tree/master/docs) and
use the file editor to edit and then preview your changes. GitHub then allows
you to commit the change and raise a PR right in the UI. This is the _easiest_
way you can contribute to the project!

However, if you want to make more changes to the website, that is, change
layouts, add sections/pages, follow the steps below. You can then spin up your
own instance of the Gatsby website and make/preview your changes before raising
a pull request.

* Clone the repo and navigate to `/www`
* Run `yarn` to install all of the website's dependencies.
* Run `gatsby develop` to preview the website in `http://localhost:8000`
* The Markdown files for the documentation live in `/docs` folder. Make
  additions or modifications here.
* Make sure to double check your grammar and capitalise correctly.
* Commit with a ["Signed-off-by"](#developer-certificate-of-origin) line appended
  to your commit message and push to your fork.
* Create a pull request from your branch.

### Developer Certificate of Origin

The Gatsby repository enforces the
[Developer Certificate of Origin](https://developercertificate.org/) (DCO) on
Pull Requests. It requires all commit messages to contain the `Signed-off-by`
line with an email address that matches the commit author.

Git has a `-s` (or longer `--signoff`) command line option to append this
automatically to your commit message:

```shell
$ git commit -s -m 'This is my commit message'
```

If you've already created a Pull Request and notice that the DCO check is failing, you
can use this command to append a signoff message to your commits:

```shell
$ git rebase --signoff
```

or amend your last commit if you have a single commit in your Pull Request:

```shell
$ git commit --amend -s
```

## Development tools

### Redux devtools

Gatsby uses Redux for managing state during development and building. It's often
helpful to see the flow of actions and built-up state for a site you're working
on or if adding new functionality to core. We leverage
[Remote Redux Devtools](https://github.com/zalmoxisus/remote-redux-devtools) and
[RemoteDev Server](https://github.com/zalmoxisus/remotedev-server) to give you use the Redux
devtools extension for debugging Gatsby.

To use this, first install
[redux-devtools-extension](https://github.com/zalmoxisus/redux-devtools-extension)
in your browser. Then in your Gatsby repo, run `npm run remotedev`. Then in your
site directory run `REDUX_DEVTOOLS=true gatsby develop`. Depending on your
operating system and shell, you may need to modify how you set the
`REDUX_DEVTOOLS` environment variable.

At this point, your site will be sending Redux actions and state to the remote
server.

To connect to this, you need to setup the devtools extension to talk to the
remote server.

First open the remote devtools.

![how to open the redux remote devtools extension](./images/open-remote-dev-tools.png)

Then click settings along the bottom menu and set the host and port.

![how to set the host/port for the remote devtools extension to connect to Gatsby](./images/remote-dev-settings.png)

After this, the devtools extension _should_ connect to the remote server and
you'll see actions start showing up.

![gatsby redux remote devtools](./images/running-redux-devtools.png)

**Warning!! Lots of buginess**. While having this available is extremely
helpful, this setup is very buggy and fragile. There is a memory leak in the
extension that's triggered it seems every time you restart the Gatsby
development server. Also the extension often, for no apparent reason, just won't
show any actions from the remote server. It'll also often freeze up. The best
solution seems to just be turning everything off and on again. Fixing up these
tools would be very helpful for us and many others using these tools if someone
wants to take this on!
=======
For information related to contributing to Gatsby, please check out the [How to Contribute](https://www.gatsbyjs.org/docs/how-to-contribute/) section of the documentation at the Gatsby site.
>>>>>>> 5550bc89
<|MERGE_RESOLUTION|>--- conflicted
+++ resolved
@@ -1,159 +1,3 @@
 ## How to Contribute
 
-<<<<<<< HEAD
-## Contributing
-
-We want contributing to Gatsby to be fun, enjoyable, and educational for anyone and everyone. Contributions go far beyond pull requests and commits; we are thrilled to receive a variety of other contributions including the following:
-
-* Blogging, speaking about, or creating tutorials about one of Gatsby's many features. Mention @gatsbyjs on Twitter and/or email shannon [at] gatsbyjs [dot] com so we can give pointers and tips (if you want them :) and help you spread the word. Please add your blog posts and videos of talks to our [Awesome Gatsby](/docs/awesome-gatsby/) page.
-* [Submit new feature ideas through an RFC](/blog/2018-04-06-introducing-gatsby-rfc-process/)
-* Submitting new documentation; titles in _italics_ on gatsbyjs.org are stubs and need contributions
-* Tweeting about things you build with @gatsbyjs (make sure to @ mention us!)
-* Submitting documentation updates, enhancements, designs, or bugfixes
-* Submitting spelling or grammar fixes
-* Adding unit or functional tests
-* Triaging [GitHub issues](https://github.com/gatsbyjs/gatsby/issues) -- especially determining whether an issue still persists or is reproducible
-* [Reporting bugs or issues](/docs/how-to-file-an-issue/)
-* Searching for Gatsby on Discord or Spectrum and helping someone else who needs help
-* Teaching others how to contribute to Gatsby's repo!
-
-If you are worried or don't know where to start, you can always reach out to Shannon Soper(@shannonb_ux) on Twitter or simply submit an issue and a maintainer can help give you guidance!
-
-Looking to speak about Gatsby? We'd love to review your talk abstract/CFP! You can email it to shannon [at] gatsbyjs [dot] com, and we can give pointers or tips!!!
-
-### Creating your own plugins and loaders
-
-If you create a loader or plugin, we would <3 for you to open source it and put it on npm. For more information on creating custom plugins, please see the documentation for [plugins](/docs/plugins/) and the [API specification](/docs/api-specification/).
-
-### Contributing to the repo
-
-Gatsby uses a "monorepo" pattern to manage its many dependencies and relies on
-lerna and yarn to configure the repository for active development.
-
-You can install the latest version of Gatsby by following these steps:
-
-* Clone the repo, navigate to its directory.
-* ensure you have the latest version of yarn installed (>= 1.0.2)
-  https://yarnpkg.com/en/docs/install
-* Install dependencies using `yarn run bootstrap` in the root of the repo.
-
-The usual contributing steps are:
-
-* Fork the [official repository](https://github.com/gatsbyjs/gatsby).
-* Clone your fork: git clone `git@github.com:<your-username>/gatsby.git`
-* Setup up repo and install dependencies: `yarn run bootstrap`
-* Make sure tests are passing for you: `yarn test`
-* Create a topic branch: `git checkout -b topics/new-feature-name`
-* Run `yarn run watch` from the root of the repo to watch for changes to packages' source code and compile these changes on-the-fly as you work. Note that the watch command can be resource intensive. To limit it to the packages you're working on, add a scope flag, like `yarn run watch --scope={gatsby,gatsby-cli}`. To watch just one package, run `yarn run watch --scope=gatsby`.
-* Install [gatsby-dev-cli](/packages/gatsby-dev-cli/) globally: `yarn global add gatsby-dev-cli`
-* Run `yarn install` in each of the sites you're testing.
-* For each of your Gatsby test sites, run the `gatsby-dev` command there to copy
-  the built files from your cloned copy of Gatsby. It'll watch for your changes
-  to Gatsby packages and copy them into the site. For more detailed instructions
-  see the [gatsby-dev-cli README](/packages/gatsby-dev-cli/)
-* Add tests and code for your changes.
-* Once you're done, make sure all tests still pass: `yarn test`
-* Commit with a ["Signed-off-by"](#developer-certificate-of-origin) line appended
-  to your commit message and push to your fork.
-* Create a pull request from your branch.
-
-### Contributing to the documentation.
-
-Gatsby, unsurprisingly, uses Gatsby for its documentation website.
-
-If you want to add/modify any Gatsby documentation, go to the
-[docs folder on GitHub](https://github.com/gatsbyjs/gatsby/tree/master/docs) and
-use the file editor to edit and then preview your changes. GitHub then allows
-you to commit the change and raise a PR right in the UI. This is the _easiest_
-way you can contribute to the project!
-
-However, if you want to make more changes to the website, that is, change
-layouts, add sections/pages, follow the steps below. You can then spin up your
-own instance of the Gatsby website and make/preview your changes before raising
-a pull request.
-
-* Clone the repo and navigate to `/www`
-* Run `yarn` to install all of the website's dependencies.
-* Run `gatsby develop` to preview the website in `http://localhost:8000`
-* The Markdown files for the documentation live in `/docs` folder. Make
-  additions or modifications here.
-* Make sure to double check your grammar and capitalise correctly.
-* Commit with a ["Signed-off-by"](#developer-certificate-of-origin) line appended
-  to your commit message and push to your fork.
-* Create a pull request from your branch.
-
-### Developer Certificate of Origin
-
-The Gatsby repository enforces the
-[Developer Certificate of Origin](https://developercertificate.org/) (DCO) on
-Pull Requests. It requires all commit messages to contain the `Signed-off-by`
-line with an email address that matches the commit author.
-
-Git has a `-s` (or longer `--signoff`) command line option to append this
-automatically to your commit message:
-
-```shell
-$ git commit -s -m 'This is my commit message'
-```
-
-If you've already created a Pull Request and notice that the DCO check is failing, you
-can use this command to append a signoff message to your commits:
-
-```shell
-$ git rebase --signoff
-```
-
-or amend your last commit if you have a single commit in your Pull Request:
-
-```shell
-$ git commit --amend -s
-```
-
-## Development tools
-
-### Redux devtools
-
-Gatsby uses Redux for managing state during development and building. It's often
-helpful to see the flow of actions and built-up state for a site you're working
-on or if adding new functionality to core. We leverage
-[Remote Redux Devtools](https://github.com/zalmoxisus/remote-redux-devtools) and
-[RemoteDev Server](https://github.com/zalmoxisus/remotedev-server) to give you use the Redux
-devtools extension for debugging Gatsby.
-
-To use this, first install
-[redux-devtools-extension](https://github.com/zalmoxisus/redux-devtools-extension)
-in your browser. Then in your Gatsby repo, run `npm run remotedev`. Then in your
-site directory run `REDUX_DEVTOOLS=true gatsby develop`. Depending on your
-operating system and shell, you may need to modify how you set the
-`REDUX_DEVTOOLS` environment variable.
-
-At this point, your site will be sending Redux actions and state to the remote
-server.
-
-To connect to this, you need to setup the devtools extension to talk to the
-remote server.
-
-First open the remote devtools.
-
-![how to open the redux remote devtools extension](./images/open-remote-dev-tools.png)
-
-Then click settings along the bottom menu and set the host and port.
-
-![how to set the host/port for the remote devtools extension to connect to Gatsby](./images/remote-dev-settings.png)
-
-After this, the devtools extension _should_ connect to the remote server and
-you'll see actions start showing up.
-
-![gatsby redux remote devtools](./images/running-redux-devtools.png)
-
-**Warning!! Lots of buginess**. While having this available is extremely
-helpful, this setup is very buggy and fragile. There is a memory leak in the
-extension that's triggered it seems every time you restart the Gatsby
-development server. Also the extension often, for no apparent reason, just won't
-show any actions from the remote server. It'll also often freeze up. The best
-solution seems to just be turning everything off and on again. Fixing up these
-tools would be very helpful for us and many others using these tools if someone
-wants to take this on!
-=======
-For information related to contributing to Gatsby, please check out the [How to Contribute](https://www.gatsbyjs.org/docs/how-to-contribute/) section of the documentation at the Gatsby site.
->>>>>>> 5550bc89
+For information related to contributing to Gatsby, please check out the [How to Contribute](https://www.gatsbyjs.org/docs/how-to-contribute/) section of the documentation at the Gatsby site.