--- conflicted
+++ resolved
@@ -132,19 +132,8 @@
       handler = wrappers[page.file.ext]
       page.data = pagesReq(`./${page.requirePath}`)
     } else if (reactComponentFileTypes.indexOf(page.file.ext) !== -1) {
-<<<<<<< HEAD
       handler = pagesReq(`./${page.requirePath}`)
       page.data = page.data = (page.data === undefined) ? {} : page.data
-=======
-      handler = requireComponent(pagesReq(`./${page.requirePath}`))
-      page.data = (() => {
-        if (pagesReq(`./${page.requirePath}`).metadata) {
-          return pagesReq(`./${page.requirePath}`).metadata()
-        } else {
-          return {}
-        }
-      })()
->>>>>>> 26487388
     }
 
     // Determine parent template for page.
