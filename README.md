--- conflicted
+++ resolved
@@ -5,242 +5,7 @@
 
 <img alt="Gatsby" src="https://www.gatsbyjs.org/gatsby-negative.svg" width="100">
 
-<<<<<<< HEAD
-### Structure of a Gatsby site
-* `config.toml` - Core application configuration is stored here. Available via a `require`
-or `import` of 'config'. Values:
-  * `noProductionJavascript` - set to a truthy value to prevent generation of bundle.js
-  (containing your client-side Single Page App) during a `gatbsy build`. You'll need
-  to update your top-level `html.js` file so that it doesn't pull in `bundle.js` in
-  production, but you'll want to keep it for `gatsby develop` mode.
-  * `optionalTrailingSlash` - set to a truthy value to make the trailing slash optional
-  in page routes.
-* `/pages` - All pages go here. Everything is turned into a page except
-files which start with an underscore:
-  * `_template` files under `/pages` are treated as parent templates for other pages in
-  the same directory tree.
-  * (optional) `pages/404.js` or `pages/404.html` - automatically picked up as your 'not
-  found' page. If you `<Link>` to an unknown URL, this page will be shown. Note: in
-  production, you'll need to [set up your server host to show this page when it can't find
-  the requested file](https://github.com/gatsbyjs/gatsby/pull/121#issuecomment-194715068).
-* (optional) `gatsby-browser.js` - a way to hook into key application events. Export
-`onRouteUpdate` of type `function()` to be notified whenever React-Router
-navigates.
-* (optional) `gatsby-node.js` - a way to hook into events during build
-and development.
-
-### How to use your own webpack loaders
-
-Gatsby uses [webpack-configurator](https://github.com/lewie9021/webpack-configurator)
-to make changing the webpack loaders easy. The default set of loaders is organized by [key](lib/utils/webpack.config.js#L125).
-
-To modify the Webpack configuration, create a `gatsby-node.js` in the root of your project
-and export there a `modifyWebpackConfig` function.
-
-```javascript
-exports.modifyWebpackConfig = function(config, stage) {
-  // edit loaders here
-  return config
-}
-```
-
-Gatsby calls this function with the webpack-configurator object and
-"stage" string when it creates a Webpack config. It first
-loads the defaults and then allows you to modify it.
-
-The `stage` can be:
-
-1. develop: for `gatsby develop` command, hot reload and CSS injection into page
-2. develop-html: same as develop without react-hmre in the babel config for html renderer
-3. build-css: build styles.css file
-4. build-html: build all HTML files
-5. build-javascript: Build bundle.js for Single Page App in production
-
-Consider the following example which removes the default css loader
-and replaces it with a loader that uses css-modules.
-
-```javascript
-exports.modifyWebpackConfig = function(config, stage) {
-  config.removeLoader('css')
-  config.loader('css', function(cfg) {
-    cfg.test = /\.css$/
-    cfg.loader = 'style!css?modules'
-    return cfg
-  })
-  return config
-}
-```
-
-Each loader (`cfg` in the above example) can be a valid
-[webpack loader](https://webpack.github.io/docs/configuration.html#module-loaders)
-and there are a host of
-[preexisting loaders](https://webpack.github.io/docs/list-of-loaders.html)
-which you can use to enhance Gatsby.
-
-It is also possible to [write your own loaders](https://webpack.github.io/docs/how-to-write-a-loader.html).
-
-Gatsby includes [some default loaders](https://github.com/gatsbyjs/gatsby/tree/master/lib/loaders) that you can also override.
-
-To write your own loader or override a Gatsby loader, make a `loaders` directory at the root of your site that contains directories for custom loaders.
-
-e.g. `loaders/markdown-loader/index.js` [will take precedence](https://github.com/gatsbyjs/gatsby/blob/master/lib/utils/webpack.config.js#L325)
-over the markdown-loader that Gatsby includes.
-
-[See an example of a custom loader in the default starter](https://github.com/gatsbyjs/gatsby-starter-default/blob/master/loaders/markdown-loader/index.js).
-
-### How to use your own webpack plugins
-
-Similar to the loaders, plugins are handled via
-[webpack-configurator](https://github.com/lewie9021/webpack-configurator)
-and `gatsby-node.js`.
-
-_Note: the following example is now redundant since
-ExtractTextWebpackPlugin is now setup by default but you can still use
-it as an example of how to modify the Webpack plugins._
-
-If we wanted to extract all of the css in our project into a since
-`styles.css` file for production, we could add the
-`ExtractTextWebpackPlugin`. To do this, we need to modify the loader
-and add the plugin when generating the static HTML for our site.
-
-```javascript
-var ExtractTextPlugin = require("extract-text-webpack-plugin")
-
-exports.modifyWebpackConfig = function(config, stage) {
-  if(stage === 'build-html') {
-    config.removeLoader('css')
-    config.loader('css', function(cfg) {
-      cfg.test = /\.css$/
-      cfg.loader = ExtractTextPlugin.extract('css?minimize')
-      return cfg
-    })
-    config.plugin('extract-css',
-                  ExtractTextPlugin,
-                  ["styles.css", { allChunks: true }])
-  }
-  return config
-}
-```
-
-Each plugin (`extract-css` in the above example) can be a valid
-[webpack plugin](https://webpack.github.io/docs/using-plugins.html)
-and there are a host of
-[preexisting plugins](https://webpack.github.io/docs/list-of-plugins.html)
-which you can use to enhance Gatsby.
-
-It is also possible to
-[write your own plugins](https://webpack.github.io/docs/how-to-write-a-plugin.html).
-
-### Perform additional post build step
-
-Gatsby also uses `gatsby-node.js` to pass control of the final build step over
-to the user when running `gatsby build`. The post build function takes two arguments, the pages and the callback for completing the build:
-
-```javascript
-exports.postBuild = function(pages, callback) {
-  // perform actions on pages here
-
-  callback()
-}
-```
-
-### How to write your own wrappers
-* Coming...
-
-## FAQ
-
-### Pre-Requisites
-
-[Python v2](https://www.python.org/) is required to install Gatsby. Please ensure python is in your path before running `npm install -g gatsby`.
-
-### I added a new page and it's not showing up!
-
-[Webpack doesn't currently support hot-reloading new files added to a context](https://github.com/webpack/webpack/issues/1162). When you add a new file, restart the `gatsby develop` process and your new page will show up.
-
-Make sure you also including the **trailing slash** in your URLs:
-
-- Bad: `http://localhost:8000/foo`
-- Good: `http://localhost:8000/foo/`
-
-If you wish to support an optional trailing slash, use the `optionalTrailingSlash` option outlined previously.
-
-### Inline CSS
-
-A neat performance feature supported by Gatsby is inlining your CSS in
-the `<head>` of each HTML page. Not referencing external style sheets
-significantly speeds up the initial render of your site by avoiding
-another round trip to your server as the initial render of a page is
-blocked by external CSS files. This is a best practice suggested by
-many groups including [Google's AMP
-project](https://www.ampproject.org/docs/guides/responsive/style_pages.html).
-
-Each of [the official starters supports this pattern](https://github.com/gatsbyjs/gatsby-starter-default/blob/master/html.js).
- The code to make it happen is in brief:
-
-```javascript
-// In your html.js
-let css
-// In development, css is injected by Javascript by the Webpack style-loader.
-if (process.env.NODE_ENV === 'production') {
-  css = <style dangerouslySetInnerHTML={{ __html: require('!raw!./public/styles.css') }} />
-}
-
-// Then in your <head>
-{css}
-```
-### CSS modules
-
-[CSS modules](https://github.com/css-modules/css-modules) are supported by default for all files with `.module.(css|less|scss|sass)` extension.
-
-```javascript
-// Uses CSS Modules
-import './my-component.module.css'
-
-// Doesn't use CSS Modules
-import './main.css'
-```
-
-### Configuring Babel
-
-You can modify Babel's behavior as normal by either providing a `.babelrc` in
-your site's root directory or by adding a "babel" section in your site's
-`package.json`. You can find out more about how to configure babel
-[here](https://babeljs.io/docs/usage/babelrc/).
-
-Gatsby by default will use your Babel configuration over the default if it can
-find it. Gatsby will automatically add react-hmre to your Babel config during
-development.
-
-Note that if you want to use babel-plugin that is not provided by Gatsby, you
-will have to also add it to your package.json. You can use any babel-plugin
-that Gatsby packs as a dependency without having to add it to your own
-package.json:
-
-* babel-plugin-add-module-exports
-* babel-plugin-transform-object-assign
-* babel-preset-es2015
-* babel-preset-react
-* babel-preset-stage-0
-
-If you need to change the loader to be something completely custom. You will
-have to define your own webpack loader by following the steps [described
-above](https://github.com/gatsbyjs/gatsby#how-to-use-your-own-webpack-loaders).
-
-### Extending Markdown Syntax with Plugins
-
-Gatsby uses [markdown-it](https://github.com/markdown-it/markdown-it) to parse
-markdown files into HTML. By default Gatsy ships with only basic markdown
-support. You can extend the syntax (e.g. for mathematical equations) by installing
-[markdown-it plugins](https://www.npmjs.org/browse/keyword/markdown-it-plugin).
-
-If you want to do this you will need to use a custom markdown loader. You can
-copy the one provided in the default starter [here](https://github.com/gatsbyjs/gatsby-starter-default/blob/master/loaders/markdown-loader/index.js).
-Add the relevant packages to your dependencies, including the markdown-it
-plugins that you want to use and enable them with `md.use(require('markdown-it-plugin-name'))`
-within the markdown loader file.
-=======
 # Gatsby
->>>>>>> ab277b30
 
 ⚛️📄🚀 Blazing-fast static site generator for React
 
