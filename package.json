--- conflicted
+++ resolved
@@ -19,12 +19,7 @@
     "eslint-plugin-jsx-a11y": "^6.2.3",
     "eslint-plugin-prettier": "^3.1.0",
     "eslint-plugin-react": "^7.14.3",
-<<<<<<< HEAD
-    "fs-extra": "^7.0.1",
-=======
-    "flow-bin": "^0.107.0",
     "fs-extra": "^8.1.0",
->>>>>>> c8a54329
     "glob": "^7.1.4",
     "husky": "3.0.5",
     "ignore": "^5.1.4",
