--- conflicted
+++ resolved
@@ -76,24 +76,15 @@
     "lint:other": "npm run prettier -- --list-different",
     "plop": "plop",
     "prebootstrap": "yarn",
-<<<<<<< HEAD
     "prettier": "prettier \"**/*.{json,md,scss,yaml,yml}\"",
-    "publish": "lerna publish",
-=======
     "publish": "node scripts/check-publish-access && lerna publish",
->>>>>>> 1723c101
     "publish-canary": "lerna publish --canary --yes",
     "publish-next": "lerna publish --npm-tag=next --bump=prerelease",
     "test": "npm-run-all -s lint jest",
     "test:coverage": "jest --coverage",
     "test:update": "jest --updateSnapshot",
     "test:watch": "jest --watch",
-<<<<<<< HEAD
-    "test:integration": "jest --config=jest.integration.js",
-=======
     "test:integration": "jest --config=integration-tests/jest.config.js",
-    "version": "prettier --write \"**/CHANGELOG.md\" --no-semi",
->>>>>>> 1723c101
     "watch": "lerna run watch --no-sort --stream --concurrency 999"
   },
   "workspaces": [
