{
  "devDependencies": {
    "@babel/core": "^7.8.7",
    "@babel/node": "^7.8.7",
    "@babel/plugin-transform-typescript": "^7.8.7",
    "@babel/runtime": "^7.8.7",
    "@lerna/prompt": "3.18.5",
    "@types/babel__code-frame": "^7.0.1",
    "@types/bluebird": "^3.5.30",
    "@types/cache-manager": "^2.10.2",
    "@types/eslint": "^6.1.8",
    "@types/express": "^4.17.3",
    "@types/fs-extra": "^8.1.0",
    "@types/got": "^9.6.9",
    "@types/jest": "^24.9.1",
    "@types/joi": "^14.3.4",
    "@types/lodash": "^4.14.149",
    "@types/node": "^12.12.30",
    "@types/stack-trace": "^0.0.29",
    "@types/webpack": "^4.41.7",
    "@typescript-eslint/eslint-plugin": "^2.24.0",
    "@typescript-eslint/parser": "^2.24.0",
    "babel-eslint": "^10.1.0",
    "babel-jest": "^24.9.0",
    "chalk": "^2.4.2",
    "chokidar": "^3.3.1",
    "cross-env": "^5.2.1",
    "danger": "^8.0.0",
    "date-fns": "^1.30.1",
    "eslint": "^5.16.0",
    "eslint-config-google": "^0.14.0",
    "eslint-config-prettier": "^4.3.0",
    "eslint-plugin-filenames": "^1.3.2",
    "eslint-plugin-flowtype": "^3.13.0",
    "eslint-plugin-import": "^2.20.1",
    "eslint-plugin-jsx-a11y": "^6.2.3",
    "eslint-plugin-prettier": "^3.1.2",
    "eslint-plugin-react": "^7.19.0",
    "fs-extra": "^8.1.0",
    "glob": "^7.1.6",
    "husky": "3.1.0",
    "ignore": "^5.1.4",
    "jest": "^24.9.0",
    "jest-cli": "^24.9.0",
    "jest-environment-jsdom-fourteen": "^0.1.0",
    "jest-junit": "^6.4.0",
    "jest-serializer-path": "^0.1.15",
    "jest-silent-reporter": "^0.2.1",
    "joi": "^14.3.1",
    "js-yaml": "^3.13.1",
    "lerna": "^3.20.2",
    "lint-staged": "^8.2.1",
    "markdown-magic": "^0.2.1",
    "npm-run-all": "4.1.5",
    "plop": "^1.9.1",
    "prettier": "1.19.1",
    "rimraf": "^3.0.2",
    "svgo": "1.3.2",
    "ts-jest": "^22",
    "typescript": "^3.8.3",
    "yargs": "^10.1.2"
  },
  "engines": {
    "yarn": "^1.17.3",
    "node": ">=10.13.0"
  },
  "eslintIgnore": [
    "interfaces",
    "**/__tests__/fixtures/"
  ],
  "private": true,
  "lint-staged": {
    "*.{js,jsx}": [
      "eslint --cache --ext .js,.jsx,.ts,.tsx --fix",
      "git add"
    ],
    "*.{md,css,scss,yaml,yml}": [
      "prettier --write",
      "git add"
    ],
    "*.svg": [
      "svgo --pretty --indent=2 --config=svgo.yml --multipass",
      "git add"
    ]
  },
  "husky": {
    "hooks": {
      "pre-commit": "lint-staged || node scripts/on-lint-error.js"
    }
  },
  "scripts": {
    "bootstrap": "npm-run-all -s check-versions \"lerna-prepare -- --{@}\" --",
    "check-versions": "babel-node scripts/check-versions.js",
    "check-repo-fields": "babel-node scripts/check-repo-fields.js",
    "format": "npm run format:code && npm run format:other && npm run format:svg",
    "format:other": "npm run prettier -- --write",
    "format:code": "npm run lint:code -- --fix",
    "format:svg": "node scripts/format-svg.js",
    "hooks:uninstall": "node node_modules/husky/husky.js uninstall",
    "hooks:install": "node node_modules/husky/husky.js install",
    "jest": "jest",
    "jest:inspect": "node --inspect node_modules/.bin/jest --runInBand",
    "jest:inspect-brk": "node --inspect-brk node_modules/.bin/jest --runInBand",
    "jest:loki": "cross-env GATSBY_DB_NODES=loki jest",
    "lerna": "lerna",
    "lerna-prepare": "lerna run prepare",
    "lint": "npm-run-all --continue-on-error -p lint:code lint:other",
    "lint:code": "eslint --cache --ext .js,.jsx,.ts,.tsx .",
    "lint:scripts": "sh scripts/lint-shell-scripts.sh",
    "lint:other": "npm run prettier -- --check",
    "markdown": "md-magic --path \"starters/**/*.md\"",
    "postmarkdown": "prettier --write \"starters/**/*.md\"",
    "plop": "plop",
    "prebootstrap": "yarn",
    "prettier": "prettier \"**/*.{md,css,scss,yaml,yml}\"",
    "publish": "node scripts/check-publish-access && node scripts/clear-package-dir --verbose && lerna publish",
    "publish-canary": "lerna publish --canary --yes",
    "publish-next": "lerna publish --npm-tag=next --bump=prerelease",
    "test": "npm-run-all -s lint jest test:peril",
    "test:coverage": "jest --coverage",
    "test:update": "jest --updateSnapshot",
    "test:watch": "jest --watch",
    "test:integration": "jest --config=integration-tests/jest.config.js",
    "test:peril": "cd peril && yarn test",
    "typecheck": "node ./scripts/check-ts",
    "version": "prettier --write \"**/CHANGELOG.md\"",
    "watch": "lerna run watch --no-sort --stream --concurrency 999"
  },
  "workspaces": [
    "packages/*"
  ],
  "resolutions": {
    "write-file-atomic": "2.4.3"
  },
  "dependencies": {
<<<<<<< HEAD
    "@types/fast-levenshtein": "^0.0.1"
=======
    "@types/node-fetch": "^2.5.5"
>>>>>>> ac205cf5
  }
}<|MERGE_RESOLUTION|>--- conflicted
+++ resolved
@@ -10,12 +10,14 @@
     "@types/cache-manager": "^2.10.2",
     "@types/eslint": "^6.1.8",
     "@types/express": "^4.17.3",
+    "@types/fast-levenshtein": "^0.0.1",
     "@types/fs-extra": "^8.1.0",
     "@types/got": "^9.6.9",
     "@types/jest": "^24.9.1",
     "@types/joi": "^14.3.4",
     "@types/lodash": "^4.14.149",
     "@types/node": "^12.12.30",
+    "@types/node-fetch": "^2.5.5",
     "@types/stack-trace": "^0.0.29",
     "@types/webpack": "^4.41.7",
     "@typescript-eslint/eslint-plugin": "^2.24.0",
@@ -131,12 +133,5 @@
   ],
   "resolutions": {
     "write-file-atomic": "2.4.3"
-  },
-  "dependencies": {
-<<<<<<< HEAD
-    "@types/fast-levenshtein": "^0.0.1"
-=======
-    "@types/node-fetch": "^2.5.5"
->>>>>>> ac205cf5
   }
 }