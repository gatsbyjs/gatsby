--- conflicted
+++ resolved
@@ -64,16 +64,12 @@
     "test_bkup": "npm run lint && npm run test-node && npm run test-integration",
     "watch": "lerna run watch --no-sort --stream --concurrency 999"
   },
-<<<<<<< HEAD
-  "workspaces": ["packages/*", "www"],
-  "eslintIgnore": ["interfaces", "**/__tests__/fixtures/"]
-=======
   "workspaces": [
-    "packages/*"
+    "packages/*",
+    "www"
   ],
   "eslintIgnore": [
     "interfaces",
     "**/__tests__/fixtures/"
   ]
->>>>>>> 6ff3bc38
 }