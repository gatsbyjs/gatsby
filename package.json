--- conflicted
+++ resolved
@@ -1,18 +1,11 @@
 {
   "devDependencies": {
-<<<<<<< HEAD
-    "@babel/core": "^7.7.2",
-    "@babel/node": "^7.7.0",
-    "@babel/runtime": "^7.7.2",
-    "@lerna/prompt": "3.13.0",
-    "@typescript-eslint/eslint-plugin": "^2.9.0",
-    "@typescript-eslint/parser": "^2.9.0",
-=======
     "@babel/core": "^7.7.4",
     "@babel/node": "^7.7.4",
     "@babel/runtime": "^7.7.4",
     "@lerna/prompt": "3.18.5",
->>>>>>> 168bb344
+    "@typescript-eslint/eslint-plugin": "^2.9.0",
+    "@typescript-eslint/parser": "^2.9.0",
     "babel-eslint": "^10.0.3",
     "babel-jest": "^24.9.0",
     "chalk": "^2.4.2",
