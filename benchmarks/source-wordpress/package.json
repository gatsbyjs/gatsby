--- conflicted
+++ resolved
@@ -7,13 +7,11 @@
   "scripts": {
     "build": "gatsby build",
     "build:send": "cross-env BENCHMARK_REPORTING_URL=true gatsby build",
+    "data-update": "node scripts/data-update.js",
     "develop": "gatsby develop",
     "format": "prettier --write \"**/*.{js,jsx,json,md}\"",
     "serve": "gatsby serve",
     "start": "npm run develop"
-  },
-  "resolutions": {
-    "sharp": "0.25.1"
   },
   "dependencies": {
     "cross-env": "^7.0.0",
@@ -24,20 +22,13 @@
     "gatsby-image": "^2.2.40",
     "gatsby-plugin-sharp": "^2.4.5",
     "gatsby-source-filesystem": "^2.1.48",
-    "gatsby-source-wordpress-experimental": "^0.0.15",
+    "gatsby-source-wordpress-experimental": "^0.0.31",
     "gatsby-transformer-sharp": "^2.3.14",
-    "lodash.kebabcase": "^4.1.1",
     "react": "^16.12.0",
     "react-dom": "^16.12.0"
   },
   "devDependencies": {
-<<<<<<< HEAD
-    "cross-env": "^7.0.0",
-    "gatsby-plugin-benchmark-reporting": "*",
-    "prettier": "^1.19.1"
-=======
     "prettier": "2.0.4"
->>>>>>> 852f557a
   },
   "repository": {
     "type": "git",
