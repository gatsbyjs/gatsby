--- conflicted
+++ resolved
@@ -24,12 +24,8 @@
       fooBar2: String!
       fooBarArray: [TestFooBarArray!]
       text: String!
-<<<<<<< HEAD
-      random: Float
-=======
       random: Int!
       randomPage: Int!
->>>>>>> ef7eb195
     }
     type TestFooBarArray {
       fooBar: String!
@@ -98,14 +94,6 @@
         skip: nodesPerPage * pageNum,
         nodesTotal: NUM_NODES,
         pagesTotal: NUM_PAGES,
-<<<<<<< HEAD
-        sort: SORT
-          ? {
-            fields: SORT === `fooBar` ? ["fooBar", "random"] : ["random"],
-          }
-          : undefined,
-        regex: `/^${String(pageNum).slice(0, 1)}/`, // node id starts with the same number as page id
-=======
         sort:
           !SORT || SORT === `0`
             ? undefined
@@ -117,7 +105,6 @@
               },
         count: COUNT,
         fooBarRegex: `/${[`foo`, `bar`, `baz`, `foobar`][pageNum % 4]}/`,
->>>>>>> ef7eb195
       },
     })
     if (pageNum % 50 === 0) {
