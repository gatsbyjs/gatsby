--- conflicted
+++ resolved
@@ -36,15 +36,9 @@
 
     createPage({
       path: slug,
-<<<<<<< HEAD
-      component: `${path.resolve(`./src/templates/blog-post.js`)}?__mdxPath=${
-        parent.absolutePath
-      }`,
-=======
       component: `${path.resolve(
         `./src/templates/blog-post.js`
       )}?__contentFilePath=${parent.absolutePath}`,
->>>>>>> a264d545
       context: {
         id,
         slug,
