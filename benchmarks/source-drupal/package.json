--- conflicted
+++ resolved
@@ -7,6 +7,7 @@
   "scripts": {
     "build": "gatsby build",
     "build:send": "cross-env BENCHMARK_REPORTING_URL=true gatsby build",
+    "data-update": "ts-node scripts/data-update.ts",
     "develop": "gatsby develop",
     "format": "prettier --write \"**/*.{js,jsx,json,md}\"",
     "start": "npm run develop",
@@ -15,6 +16,7 @@
   "dependencies": {
     "cross-env": "^7.0.0",
     "dotenv": "^8.2.0",
+    "faker": "^4.1.0",
     "gatsby": "^2.19.7",
     "gatsby-image": "^2.2.40",
     "gatsby-plugin-benchmark-reporting": "*",
@@ -23,17 +25,14 @@
     "gatsby-source-filesystem": "^2.1.48",
     "gatsby-transformer-sharp": "^2.3.14",
     "lodash.kebabcase": "^4.1.1",
+    "node-fetch": "^2.6.0",
     "react": "^16.12.0",
-    "react-dom": "^16.12.0"
+    "react-dom": "^16.12.0",
+    "ts-node": "^8.6.2",
+    "typescript": "^3.8.3"
   },
   "devDependencies": {
-<<<<<<< HEAD
-    "cross-env": "^7.0.0",
-    "gatsby-plugin-benchmark-reporting": "*",
-    "prettier": "^1.19.1"
-=======
     "prettier": "2.0.4"
->>>>>>> 852f557a
   },
   "repository": {
     "type": "git",
