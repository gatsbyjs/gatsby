{
  "parser": "babel-eslint",
  "extends": [
    "google",
    "eslint:recommended",
    "plugin:flowtype/recommended",
    "plugin:react/recommended",
    "prettier",
    "prettier/flowtype",
    "prettier/react"
  ],
  "plugins": ["flowtype", "prettier", "react"],
  "parserOptions": {
    "ecmaVersion": 2016,
    "sourceType": "module",
    "ecmaFeatures": {
      "jsx": true
    }
  },
  "env": {
    "browser": true,
    "es6": true,
    "node": true,
    "jest": true
  },
  "globals": {
<<<<<<< HEAD
    "before": true,
    "spyOn": true
=======
    "spyOn": true,
    "__PATH_PREFIX__": true
>>>>>>> 9a6a41c7
  },
  "rules": {
    "arrow-body-style": [
      "error",
      "as-needed",
      { "requireReturnForObjectLiteral": true }
    ],
    "consistent-return": ["error"],
    "no-console": "off",
    "no-inner-declarations": "off",
    "prettier/prettier": "error",
    "quotes": ["error", "backtick"],
    "react/display-name": "off",
    "react/jsx-key": "warn",
    "react/no-unescaped-entities": "warn",
    "react/prop-types": "off",
    "require-jsdoc": "off",
    "valid-jsdoc": "off"
  },
  "overrides": [
    {
      "files": [
        "packages/**/gatsby-browser.js",
        "packages/gatsby/cache-dir/**/*"
      ],
      "env": {
        "browser": true
      },
      "globals": {
        "___loader": false,
        "___emitter": false
      }
    },
    {
      "files": ["**/cypress/integration/**/*", "**/cypress/support/**/*"],
      "globals": {
        "cy": false,
        "Cypress": false
      }
    }
  ],
  "settings": {
    "react": {
      "version": "16.4.2"
    }
  }
}<|MERGE_RESOLUTION|>--- conflicted
+++ resolved
@@ -24,13 +24,9 @@
     "jest": true
   },
   "globals": {
-<<<<<<< HEAD
     "before": true,
-    "spyOn": true
-=======
     "spyOn": true,
     "__PATH_PREFIX__": true
->>>>>>> 9a6a41c7
   },
   "rules": {
     "arrow-body-style": [
