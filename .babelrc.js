--- conflicted
+++ resolved
@@ -9,14 +9,5 @@
 module.exports = {
   sourceMaps: true,
   presets: ["babel-preset-gatsby-package"],
-<<<<<<< HEAD
-  overrides: [
-    {
-      test: ["**/*.ts", "**/*.tsx"],
-      plugins: [["@babel/plugin-transform-typescript", { isTSX: true }]],
-    },
-  ],
-=======
->>>>>>> 27635c36
   ignore,
 }