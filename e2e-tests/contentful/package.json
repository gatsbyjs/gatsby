--- conflicted
+++ resolved
@@ -4,10 +4,7 @@
   "version": "1.0.0",
   "author": "Kyle Mathews <mathews.kyle@gmail.com>",
   "dependencies": {
-<<<<<<< HEAD
-=======
     "@contentful/rich-text-types": "^16.0.3",
->>>>>>> 6a79b448
     "gatsby": "next",
     "gatsby-plugin-image": "next",
     "gatsby-plugin-sharp": "next",
