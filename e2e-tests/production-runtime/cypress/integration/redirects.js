--- conflicted
+++ resolved
@@ -37,42 +37,7 @@
       },
     },
     () => {
-<<<<<<< HEAD
-    const expectedLinks = [`/Longue-PAGE/`, `/pagina-larga/`]
-
-    // we should not hit those routes
-    cy.intercept("GET", "/page-data/Longue-PAGE/page-data.json").as(
-      "page-data-for-redirected-page-a"
-    )
-    cy.intercept("GET", "/page-data/pagina-larga/page-data.json").as(
-      "page-data-for-redirected-page-b"
-    )
-
-    cy.intercept("GET", "/page-data/long-page/page-data.json").as(
-      "redirected-page-data"
-    )
-
-    cy.visit(`/redirect-links/`).waitForRouteChange()
-
-    cy.get("a").each(($el, index, $list) => {
-      cy.then(() => {
-        expect($el[0].href.replace(`http://localhost:9000`, ``)).to.be.oneOf(
-          expectedLinks
-        )
-      })
-      // focus / hover links to force trigger preload
-      cy.wrap($el).trigger("mouseover")
-    })
-
-    cy.then(() => {
-      // those requests should not happen
-      cy.get("@page-data-for-redirected-page-a").should(networkCall => {
-        expect(networkCall).to.be.null
-      })
-      cy.get("@page-data-for-redirected-page-b").should(networkCall => {
-        expect(networkCall).to.be.null
-=======
-      const expectedLinks = [`/Longue-PAGE`, `/pagina-larga`]
+      const expectedLinks = [`/Longue-PAGE/`, `/pagina-larga/`]
 
       // we should not hit those routes
       cy.intercept("GET", "/page-data/Longue-PAGE/page-data.json").as(
@@ -96,7 +61,6 @@
         })
         // focus / hover links to force trigger preload
         cy.wrap($el).trigger("mouseover")
->>>>>>> 7abda347
       })
 
       cy.then(() => {
