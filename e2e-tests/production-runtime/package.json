{
  "name": "gatsby-starter-default",
  "description": "Gatsby default starter",
  "version": "1.0.0",
  "author": "Kyle Mathews <mathews.kyle@gmail.com>",
  "dependencies": {
    "cypress": "^3.1.0",
<<<<<<< HEAD
    "gatsby": "latest",
    "gatsby-plugin-manifest": "latest",
    "gatsby-plugin-offline": "latest",
    "gatsby-plugin-react-helmet": "latest",
    "react": "^16.5.0",
    "react-dom": "^16.5.0",
=======
    "gatsby": "^2.0.118",
    "gatsby-plugin-manifest": "^2.0.17",
    "gatsby-plugin-offline": "^2.0.23",
    "gatsby-plugin-react-helmet": "^3.0.6",
    "react": "^16.8.0",
    "react-dom": "^16.8.0",
>>>>>>> 41b4f896
    "react-helmet": "^5.2.0"
  },
  "keywords": [
    "gatsby"
  ],
  "license": "MIT",
  "scripts": {
    "build": "gatsby build",
    "build:offline": "TEST_PLUGIN_OFFLINE=y gatsby build",
    "develop": "gatsby develop",
    "format": "prettier --write '**/*.js'",
    "serve": "gatsby serve",
    "start": "npm run develop",
    "test": "CYPRESS_SUPPORT=y npm run build && npm run start-server-and-test && npm run test-env-vars",
    "test:offline": "CYPRESS_SUPPORT=y npm run build:offline && yarn start-server-and-test:offline && npm run test-env-vars",
    "test-env-vars": " node __tests__/env-vars.js",
    "start-server-and-test": "start-server-and-test serve http://localhost:9000 cy:run",
    "start-server-and-test:offline": "start-server-and-test serve http://localhost:9000 cy:run:offline",
    "cy:open": "cypress open",
    "cy:open:offline": "npm run cy:open -- --env TEST_PLUGIN_OFFLINE=y",
    "cy:run": "npm run cy:run:normal && npm run cy:run:slow",
    "cy:run:offline": "npm run cy:run:normal -- --env TEST_PLUGIN_OFFLINE=y && npm run cy:run:slow -- --env TEST_PLUGIN_OFFLINE=y",
    "cy:run:normal": "cypress run --browser chrome",
    "cy:run:slow": "CYPRESS_CONNECTION_TYPE=slow cypress run --browser chrome --config testFiles=prefetching.js",
    "chunks": "node scripts/chunks.js"
  },
  "devDependencies": {
    "fs-extra": "^7.0.1",
    "prettier": "^1.14.3",
    "start-server-and-test": "^1.7.1",
    "yargs": "^12.0.5"
  },
  "repository": {
    "type": "git",
    "url": "https://github.com/gatsbyjs/gatsby-starter-default"
  }
}<|MERGE_RESOLUTION|>--- conflicted
+++ resolved
@@ -5,21 +5,12 @@
   "author": "Kyle Mathews <mathews.kyle@gmail.com>",
   "dependencies": {
     "cypress": "^3.1.0",
-<<<<<<< HEAD
-    "gatsby": "latest",
-    "gatsby-plugin-manifest": "latest",
-    "gatsby-plugin-offline": "latest",
-    "gatsby-plugin-react-helmet": "latest",
-    "react": "^16.5.0",
-    "react-dom": "^16.5.0",
-=======
     "gatsby": "^2.0.118",
     "gatsby-plugin-manifest": "^2.0.17",
     "gatsby-plugin-offline": "^2.0.23",
     "gatsby-plugin-react-helmet": "^3.0.6",
     "react": "^16.8.0",
     "react-dom": "^16.8.0",
->>>>>>> 41b4f896
     "react-helmet": "^5.2.0"
   },
   "keywords": [
