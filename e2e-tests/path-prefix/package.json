{
  "name": "gatsby-starter-default",
  "description": "Gatsby default starter",
  "version": "1.0.0",
  "author": "Kyle Mathews <mathews.kyle@gmail.com>",
  "dependencies": {
    "cypress": "^9.7.0",
    "gatsby": "next",
    "gatsby-plugin-feed": "next",
    "gatsby-plugin-image": "next",
    "gatsby-plugin-manifest": "next",
    "gatsby-plugin-offline": "next",
    "gatsby-plugin-sharp": "next",
    "gatsby-plugin-sitemap": "next",
    "gatsby-source-filesystem": "next",
    "gatsby-transformer-sharp": "next",
    "http-proxy": "^1.18.1",
    "react": "^18.2.0",
    "react-dom": "^18.2.0"
  },
  "keywords": [
    "gatsby"
  ],
  "license": "MIT",
  "scripts": {
    "prebuild": "del-cli -f assets && make-dir assets/blog",
    "build": "cross-env CYPRESS_SUPPORT=y gatsby build --prefix-paths",
    "postbuild": "cpy --cwd=./public --parents '**/*' '../assets/blog'",
    "develop": "gatsby develop",
    "format": "prettier --write '**/*.js'",
    "test": "npm run build && npm run start-server-and-test",
    "start-server-and-test": "start-server-and-test serve \"http://localhost:9000/blog/|http://localhost:9001/blog/\" cy:run",
    "serve": "npm-run-all --parallel serve:*",
    "serve:site": "gatsby serve --prefix-paths",
    "serve:assets": "node scripts/serve.js",
    "cy:open": "cypress open",
    "cy:run": "node ../../scripts/cypress-run-with-conditional-record-flag.js --browser chrome"
  },
  "devDependencies": {
<<<<<<< HEAD
    "cpy-cli": "^4.2.0",
    "cross-env": "^7.0.3",
    "del-cli": "^5.0.0",
=======
    "cpy-cli": "^2.0.0",
    "cross-env": "^5.2.1",
    "del-cli": "^3.0.1",
>>>>>>> bbd62204
    "gatsby-cypress": "next",
    "is-ci": "^3.0.1",
    "make-dir-cli": "^3.0.0",
    "npm-run-all": "^4.1.5",
    "prettier": "2.8.1",
    "start-server-and-test": "^1.14.0",
<<<<<<< HEAD
    "wait-on": "^7.0.1"
=======
    "wait-on": "^6.0.1"
>>>>>>> bbd62204
  },
  "repository": {
    "type": "git",
    "url": "https://github.com/gatsbyjs/gatsby-starter-default"
  }
}<|MERGE_RESOLUTION|>--- conflicted
+++ resolved
@@ -37,26 +37,16 @@
     "cy:run": "node ../../scripts/cypress-run-with-conditional-record-flag.js --browser chrome"
   },
   "devDependencies": {
-<<<<<<< HEAD
     "cpy-cli": "^4.2.0",
     "cross-env": "^7.0.3",
     "del-cli": "^5.0.0",
-=======
-    "cpy-cli": "^2.0.0",
-    "cross-env": "^5.2.1",
-    "del-cli": "^3.0.1",
->>>>>>> bbd62204
     "gatsby-cypress": "next",
     "is-ci": "^3.0.1",
     "make-dir-cli": "^3.0.0",
     "npm-run-all": "^4.1.5",
     "prettier": "2.8.1",
     "start-server-and-test": "^1.14.0",
-<<<<<<< HEAD
     "wait-on": "^7.0.1"
-=======
-    "wait-on": "^6.0.1"
->>>>>>> bbd62204
   },
   "repository": {
     "type": "git",
