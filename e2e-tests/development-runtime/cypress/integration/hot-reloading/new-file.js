describe(`client-side navigation to the new page`, () => {
  before(() => {
    cy.visit(`/`).waitForRouteChange()
    cy.exec(`npm run update -- --file src/pages/new-page.js`)
    cy.wait(1000)
  })

  it(`can navigate to newly created page using link`, () => {
<<<<<<< HEAD
    cy.findByTestId(`hot-reloading-new-file`).click({ force: true }).waitForRouteChange()
=======
    cy.findByTestId(`hot-reloading-new-file`)
      .click({ force: true })
      .waitForRouteChange()
>>>>>>> 0c0d8d91
    cy.getTestElement(`message`).invoke(`text`).should(`contain`, `Hello`)
  })
})

describe(`hot reloading new page component`, () => {
  before(() => {
    cy.exec(`npm run update -- --file src/pages/sample.js`)
    // TO-DO remove `wait` below and fix this properly in core,
    // we shouldn't have to wait here and core
    // should be smart enough to recover on it's own.
    cy.wait(1000)
  })

  beforeEach(() => {
    cy.visit(`/`).waitForRouteChange()
  })

  it(`can navigate to new page`, () => {
    cy.visit(`/sample`).waitForRouteChange()

    cy.getTestElement(`message`).invoke(`text`).should(`contain`, `Hello`)
  })

  it(`can hot reload a new page file`, () => {
    cy.visit(`/sample`).waitForRouteChange()

    const text = `World`
    cy.exec(
      `npm run update -- --file src/pages/sample.js --replacements "REPLACEMENT:${text}"`
    )

    cy.waitForHmr()

    cy.getTestElement(`message`).invoke(`text`).should(`eq`, `Hello ${text}`)
  })
})<|MERGE_RESOLUTION|>--- conflicted
+++ resolved
@@ -6,13 +6,9 @@
   })
 
   it(`can navigate to newly created page using link`, () => {
-<<<<<<< HEAD
-    cy.findByTestId(`hot-reloading-new-file`).click({ force: true }).waitForRouteChange()
-=======
     cy.findByTestId(`hot-reloading-new-file`)
       .click({ force: true })
       .waitForRouteChange()
->>>>>>> 0c0d8d91
     cy.getTestElement(`message`).invoke(`text`).should(`contain`, `Hello`)
   })
 })
