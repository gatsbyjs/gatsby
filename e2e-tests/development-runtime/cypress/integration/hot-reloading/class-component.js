const TEST_ID = `class-component`

describe(`reloading class component`, () => {
  beforeEach(() => {
    cy.visit(`/`).waitForRouteChange()
  })
  it(`displays placeholder on launch`, () => {
<<<<<<< HEAD
    cy.getTestElement(TEST_ID).should(`contain`, `%CLASS_COMPONENT%`)
=======
    cy.getTestElement(TEST_ID).should(`contain.text`, `%CLASS_COMPONENT%`)
>>>>>>> 2e68af88
  })

  it(`updates placeholder and hot reloads`, () => {
    const text = `class component`
    cy.exec(
      `npm run update -- --file src/components/class-component.js --replacements "CLASS_COMPONENT:${text}"`
    )

<<<<<<< HEAD
    cy.getTestElement(TEST_ID).should(`contain`, text)
=======
    cy.getTestElement(TEST_ID).should(`contain.text`, text)
>>>>>>> 2e68af88
  })

  it(`updates state and hot reloads`, () => {
    const value = `custom`
    cy.exec(
      `npm run update -- --file src/components/class-component.js --replacements "CUSTOM_STATE:${value}"`
    )

    cy.getTestElement(`stateful-${TEST_ID}`).should(
      `have.text`,
      `Custom Message`
    )
  })
})<|MERGE_RESOLUTION|>--- conflicted
+++ resolved
@@ -5,11 +5,7 @@
     cy.visit(`/`).waitForRouteChange()
   })
   it(`displays placeholder on launch`, () => {
-<<<<<<< HEAD
-    cy.getTestElement(TEST_ID).should(`contain`, `%CLASS_COMPONENT%`)
-=======
     cy.getTestElement(TEST_ID).should(`contain.text`, `%CLASS_COMPONENT%`)
->>>>>>> 2e68af88
   })
 
   it(`updates placeholder and hot reloads`, () => {
@@ -18,11 +14,7 @@
       `npm run update -- --file src/components/class-component.js --replacements "CLASS_COMPONENT:${text}"`
     )
 
-<<<<<<< HEAD
-    cy.getTestElement(TEST_ID).should(`contain`, text)
-=======
     cy.getTestElement(TEST_ID).should(`contain.text`, text)
->>>>>>> 2e68af88
   })
 
   it(`updates state and hot reloads`, () => {
