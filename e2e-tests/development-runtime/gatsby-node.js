--- conflicted
+++ resolved
@@ -79,14 +79,6 @@
   })
 }
 
-<<<<<<< HEAD
-exports.onCreatePage = ({ page, actions }) => {
-  if (page.path === `/client-only-paths/`) {
-    // create client-only-paths
-    page.matchPath = `/client-only-paths/*`
-    actions.createPage(page)
-  }
-=======
 exports.onCreatePage = async ({ page, actions }) => {
   const { createPage } = actions
 
@@ -95,5 +87,4 @@
   }
 
   createPage(page)
->>>>>>> 6582cc45
 }