--- conflicted
+++ resolved
@@ -59,13 +59,8 @@
     "postinstall": "playwright install chromium"
   },
   "devDependencies": {
-<<<<<<< HEAD
-    "@playwright/test": "^1.32.1",
+    "@playwright/test": "^1.33.0",
     "@simonsmith/cypress-image-snapshot": "^6.1.1",
-=======
-    "@playwright/test": "^1.33.0",
-    "@simonsmith/cypress-image-snapshot": "^6.0.1",
->>>>>>> d09cf9bf
     "@testing-library/cypress": "^9.0.0",
     "@types/simonsmith__cypress-image-snapshot": "npm:@types/cypress-image-snapshot",
     "cross-env": "^7.0.3",
