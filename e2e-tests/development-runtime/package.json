{
  "name": "e2e-development-runtime",
  "description": "An e2e-test validating development runtime functionality",
  "version": "1.0.0",
  "author": "Dustin Schau <dustin@gatsbyjs.com>",
  "dependencies": {
    "gatsby": "^2.4.4",
    "gatsby-image": "^2.0.41",
    "gatsby-plugin-manifest": "^2.0.17",
    "gatsby-plugin-offline": "^2.1.0",
    "gatsby-plugin-react-helmet": "^3.0.6",
    "gatsby-plugin-sharp": "^2.0.37",
    "gatsby-seo": "^0.1.0",
    "gatsby-source-filesystem": "^2.0.33",
    "gatsby-transformer-remark": "^2.3.12",
    "gatsby-transformer-sharp": "^2.1.19",
    "prop-types": "^15.6.2",
    "react": "16.8.6",
    "react-dom": "16.8.6",
    "react-helmet": "^5.2.1"
  },
  "keywords": [
    "gatsby",
    "gatsby-e2e"
  ],
  "license": "MIT",
  "scripts": {
    "build": "gatsby build",
<<<<<<< HEAD
    "develop": "cross-env ENABLE_GATSBY_REFRESH_ENDPOINT=true CYPRESS_SUPPORT=y gatsby develop",
=======
    "develop": "cross-env CYPRESS_SUPPORT=y ENABLE_GATSBY_REFRESH_ENDPOINT=true gatsby develop",
>>>>>>> 2bc93376
    "serve": "gatsby serve",
    "start": "npm run develop",
    "format": "prettier --write \"src/**/*.js\"",
    "test": "npm run start-server-and-test || (npm run reset && exit 1)",
    "posttest": "npm run reset",
    "reset": "node scripts/reset.js",
    "reset:preview": "node plugins/gatsby-source-fake-data/reset.js && npm run update:preview",
    "update": "node scripts/update.js",
    "update:preview": "curl -X POST http://localhost:8000/__refresh",
    "start-server-and-test": "start-server-and-test develop http://localhost:8000 cy:run",
    "cy:open": "cypress open",
    "cy:run": "cypress run --browser chrome"
  },
  "devDependencies": {
    "cross-env": "^5.2.0",
    "cypress": "^3.1.3",
    "cypress-testing-library": "^3.0.1",
    "fs-extra": "^7.0.1",
    "gatsby-cypress": "^0.1.7",
    "prettier": "^1.15.2",
    "start-server-and-test": "^1.7.11",
    "yargs": "^12.0.5"
  },
  "repository": {
    "type": "git",
    "url": "https://github.com/gatsbyjs/gatsby"
  }
}<|MERGE_RESOLUTION|>--- conflicted
+++ resolved
@@ -26,11 +26,7 @@
   "license": "MIT",
   "scripts": {
     "build": "gatsby build",
-<<<<<<< HEAD
-    "develop": "cross-env ENABLE_GATSBY_REFRESH_ENDPOINT=true CYPRESS_SUPPORT=y gatsby develop",
-=======
     "develop": "cross-env CYPRESS_SUPPORT=y ENABLE_GATSBY_REFRESH_ENDPOINT=true gatsby develop",
->>>>>>> 2bc93376
     "serve": "gatsby serve",
     "start": "npm run develop",
     "format": "prettier --write \"src/**/*.js\"",
