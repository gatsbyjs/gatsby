--- conflicted
+++ resolved
@@ -5,11 +5,7 @@
   "dependencies": {
     "@mdx-js/mdx": "^1.6.6",
     "@mdx-js/react": "^1.6.6",
-<<<<<<< HEAD
     "cypress": "^9.7.0",
-=======
-    "cypress": "^3.1.0",
->>>>>>> e7afa54e
     "gatsby": "next",
     "gatsby-plugin-mdx": "next",
     "gatsby-source-filesystem": "next",
