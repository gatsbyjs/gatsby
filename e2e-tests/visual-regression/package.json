{
  "name": "gatsby-starter-default",
  "description": "Gatsby default starter",
  "version": "1.0.0",
  "author": "Kyle Mathews <mathews.kyle@gmail.com>",
  "dependencies": {
    "@simonsmith/cypress-image-snapshot": "^6.0.1",
    "cypress": "^12.9.0",
    "gatsby": "next",
    "gatsby-plugin-image": "next",
    "gatsby-plugin-sharp": "next",
    "gatsby-source-filesystem": "next",
    "gatsby-transformer-sharp": "next",
    "react": "^18.2.0",
    "react-dom": "^18.2.0"
  },
  "keywords": [
    "gatsby"
  ],
  "license": "MIT",
  "scripts": {
    "build": "gatsby build",
    "develop": "gatsby develop",
    "format": "prettier --write '**/*.js'",
    "test": "cross-env CYPRESS_SUPPORT=y npm run build && npm run start-server-and-test",
    "start-server-and-test": "start-server-and-test serve http://localhost:9000 cy:run",
    "serve": "gatsby serve",
    "cy:open": "cypress open --browser chrome --e2e",
    "cy:run": "node ../../scripts/cypress-run-with-conditional-record-flag.js --browser chrome --e2e",
    "cy:update-snapshots": "cypress run --browser chrome --e2e --env updateSnapshots=true",
    "cy:clean-snapshots": "rimraf cypress/snapshots/*"
  },
  "devDependencies": {
    "@types/simonsmith__cypress-image-snapshot": "npm:@types/cypress-image-snapshot",
    "cross-env": "^7.0.3",
    "cypress-junit-reporter": "^1.3.1",
    "gatsby-cypress": "next",
    "is-ci": "^3.0.1",
<<<<<<< HEAD
    "prettier": "^2.8.3",
    "start-server-and-test": "^2.0.0",
    "typescript": "^5.0.2"
=======
    "prettier": "^2.8.7",
    "start-server-and-test": "^1.15.3"
>>>>>>> 55978cf3
  },
  "repository": {
    "type": "git",
    "url": "https://github.com/gatsbyjs/gatsby-starter-default"
  }
}<|MERGE_RESOLUTION|>--- conflicted
+++ resolved
@@ -36,14 +36,9 @@
     "cypress-junit-reporter": "^1.3.1",
     "gatsby-cypress": "next",
     "is-ci": "^3.0.1",
-<<<<<<< HEAD
-    "prettier": "^2.8.3",
+    "prettier": "^2.8.7",
     "start-server-and-test": "^2.0.0",
-    "typescript": "^5.0.2"
-=======
-    "prettier": "^2.8.7",
-    "start-server-and-test": "^1.15.3"
->>>>>>> 55978cf3
+    "typescript": "^5.0.3"
   },
   "repository": {
     "type": "git",
