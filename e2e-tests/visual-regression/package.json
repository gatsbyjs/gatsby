{
  "name": "gatsby-starter-default",
  "description": "Gatsby default starter",
  "version": "1.0.0",
  "author": "Kyle Mathews <mathews.kyle@gmail.com>",
  "dependencies": {
    "cypress": "^9.7.0",
    "cypress-image-snapshot": "^4.0.1",
    "gatsby": "next",
    "gatsby-plugin-image": "next",
    "gatsby-plugin-sharp": "next",
    "gatsby-source-filesystem": "next",
    "gatsby-transformer-sharp": "next",
    "react": "^18.2.0",
    "react-dom": "^18.2.0"
  },
  "keywords": [
    "gatsby"
  ],
  "license": "MIT",
  "scripts": {
    "build": "gatsby build",
    "develop": "gatsby develop",
    "format": "prettier --write '**/*.js'",
    "test": "cross-env CYPRESS_SUPPORT=y npm run build && npm run start-server-and-test",
    "start-server-and-test": "start-server-and-test serve http://localhost:9000 cy:run",
    "serve": "gatsby serve",
    "cy:open": "cypress open",
    "cy:run": "node ../../scripts/cypress-run-with-conditional-record-flag.js --browser chrome",
    "cy:update-snapshots": "cypress run --browser chrome --env updateSnapshots=true",
    "cy:clean-snapshots": "rimraf cypress/snapshots/*"
  },
  "devDependencies": {
    "cross-env": "^7.0.3",
    "cypress-junit-reporter": "^1.3.1",
    "gatsby-cypress": "next",
    "is-ci": "^3.0.1",
<<<<<<< HEAD
    "prettier": "^2.8.3",
    "start-server-and-test": "^1.14.0"
=======
    "prettier": "^2.8.1",
    "start-server-and-test": "^1.15.3"
>>>>>>> 89fdb50f
  },
  "repository": {
    "type": "git",
    "url": "https://github.com/gatsbyjs/gatsby-starter-default"
  }
}<|MERGE_RESOLUTION|>--- conflicted
+++ resolved
@@ -35,13 +35,8 @@
     "cypress-junit-reporter": "^1.3.1",
     "gatsby-cypress": "next",
     "is-ci": "^3.0.1",
-<<<<<<< HEAD
     "prettier": "^2.8.3",
-    "start-server-and-test": "^1.14.0"
-=======
-    "prettier": "^2.8.1",
     "start-server-and-test": "^1.15.3"
->>>>>>> 89fdb50f
   },
   "repository": {
     "type": "git",
