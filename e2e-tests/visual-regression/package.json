--- conflicted
+++ resolved
@@ -4,13 +4,8 @@
   "version": "1.0.0",
   "author": "Kyle Mathews <mathews.kyle@gmail.com>",
   "dependencies": {
-<<<<<<< HEAD
     "@simonsmith/cypress-image-snapshot": "^6.1.1",
-    "cypress": "^12.9.0",
-=======
-    "@simonsmith/cypress-image-snapshot": "^6.0.1",
     "cypress": "^12.11.0",
->>>>>>> a9603e0f
     "gatsby": "next",
     "gatsby-plugin-image": "next",
     "gatsby-plugin-sharp": "next",
