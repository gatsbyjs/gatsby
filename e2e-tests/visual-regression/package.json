{
  "name": "gatsby-starter-default",
  "description": "Gatsby default starter",
  "version": "1.0.0",
  "author": "Kyle Mathews <mathews.kyle@gmail.com>",
  "dependencies": {
    "cypress": "^9.7.0",
    "cypress-image-snapshot": "^4.0.1",
    "gatsby": "next",
    "gatsby-plugin-image": "next",
    "gatsby-plugin-sharp": "next",
    "gatsby-source-filesystem": "next",
    "gatsby-transformer-sharp": "next",
    "react": "^18.2.0",
    "react-dom": "^18.2.0"
  },
  "keywords": [
    "gatsby"
  ],
  "license": "MIT",
  "scripts": {
    "build": "gatsby build",
    "develop": "gatsby develop",
    "format": "prettier --write '**/*.js'",
    "test": "cross-env CYPRESS_SUPPORT=y npm run build && npm run start-server-and-test",
    "start-server-and-test": "start-server-and-test serve http://localhost:9000 cy:run",
    "serve": "gatsby serve",
    "cy:open": "cypress open",
    "cy:run": "node ../../scripts/cypress-run-with-conditional-record-flag.js --browser chrome",
    "cy:update-snapshots": "cypress run --browser chrome --env updateSnapshots=true",
    "cy:clean-snapshots": "rimraf cypress/snapshots/*"
  },
  "devDependencies": {
<<<<<<< HEAD
    "cross-env": "^7.0.3",
    "cypress-junit-reporter": "^1.3.1",
    "gatsby-cypress": "next",
    "is-ci": "^3.0.1",
    "prettier": "2.0.4",
=======
    "cross-env": "^5.2.1",
    "cypress-junit-reporter": "^1.3.1",
    "gatsby-cypress": "next",
    "is-ci": "^2.0.0",
    "prettier": "2.8.1",
>>>>>>> bbd62204
    "start-server-and-test": "^1.14.0"
  },
  "repository": {
    "type": "git",
    "url": "https://github.com/gatsbyjs/gatsby-starter-default"
  }
}<|MERGE_RESOLUTION|>--- conflicted
+++ resolved
@@ -31,19 +31,11 @@
     "cy:clean-snapshots": "rimraf cypress/snapshots/*"
   },
   "devDependencies": {
-<<<<<<< HEAD
     "cross-env": "^7.0.3",
     "cypress-junit-reporter": "^1.3.1",
     "gatsby-cypress": "next",
     "is-ci": "^3.0.1",
-    "prettier": "2.0.4",
-=======
-    "cross-env": "^5.2.1",
-    "cypress-junit-reporter": "^1.3.1",
-    "gatsby-cypress": "next",
-    "is-ci": "^2.0.0",
-    "prettier": "2.8.1",
->>>>>>> bbd62204
+    "prettier": "^2.8.1",
     "start-server-and-test": "^1.14.0"
   },
   "repository": {
