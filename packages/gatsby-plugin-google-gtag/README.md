--- conflicted
+++ resolved
@@ -34,13 +34,8 @@
         // Optional - if you want to set default consent settings
         // this example disables ad and analytics cookies
         gtagConsent: {
-<<<<<<< HEAD
-          ad_storage': 'denied',
-          analytics_storage': 'denied'
-=======
-          ad_storage: 'denied',
-          analytics_storage: 'denied'
->>>>>>> c5e5f00f
+          ad_storage: "denied",
+          analytics_storage: "denied",
         },
         // This object gets passed directly to the gtag config command
         // This config will be shared across all trackingIds
