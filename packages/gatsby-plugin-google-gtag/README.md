--- conflicted
+++ resolved
@@ -74,13 +74,8 @@
 import React from "react"
 import { OutboundLink } from "gatsby-plugin-google-gtag"
 
-<<<<<<< HEAD
 export default () => {
-  ;<div>
-=======
-export default () => (
   <div>
->>>>>>> d5b137ed
     <OutboundLink href="https://www.gatsbyjs.org/packages/gatsby-plugin-google-gtag/">
       Visit the Google Global Site Tag plugin page!
     </OutboundLink>
