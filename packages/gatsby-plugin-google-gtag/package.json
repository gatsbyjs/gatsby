{
  "name": "gatsby-plugin-google-gtag",
  "description": "Gatsby plugin to add google gtag onto a site",
<<<<<<< HEAD
  "version": "2.0.0",
=======
  "version": "2.1.0",
>>>>>>> 852f557a
  "author": "Tyler Buchea <tyler@buchea.com>",
  "bugs": {
    "url": "https://github.com/gatsbyjs/gatsby/issues"
  },
  "dependencies": {
    "@babel/runtime": "^7.9.2",
    "minimatch": "^3.0.4"
  },
  "devDependencies": {
    "@babel/cli": "^7.8.4",
<<<<<<< HEAD
    "@babel/core": "^7.8.7",
    "babel-preset-gatsby-package": "^0.3.1",
=======
    "@babel/core": "^7.9.0",
    "babel-preset-gatsby-package": "^0.4.0",
>>>>>>> 852f557a
    "cross-env": "^5.2.1"
  },
  "homepage": "https://github.com/gatsbyjs/gatsby/tree/master/packages/gatsby-plugin-google-gtag#readme",
  "keywords": [
    "gatsby",
    "gatsby-plugin",
    "google gtag",
    "google global site tag"
  ],
  "license": "MIT",
  "main": "index.js",
  "peerDependencies": {
    "gatsby": "^2.0.0"
  },
  "repository": {
    "type": "git",
    "url": "https://github.com/gatsbyjs/gatsby.git",
    "directory": "packages/gatsby-plugin-google-gtag"
  },
  "scripts": {
    "build": "babel src --out-dir . --ignore **/__tests__",
    "prepare": "cross-env NODE_ENV=production npm run build",
    "watch": "babel -w src --out-dir . --ignore **/__tests__"
  },
  "engines": {
    "node": ">=10.13.0"
  }
}<|MERGE_RESOLUTION|>--- conflicted
+++ resolved
@@ -1,11 +1,7 @@
 {
   "name": "gatsby-plugin-google-gtag",
   "description": "Gatsby plugin to add google gtag onto a site",
-<<<<<<< HEAD
-  "version": "2.0.0",
-=======
   "version": "2.1.0",
->>>>>>> 852f557a
   "author": "Tyler Buchea <tyler@buchea.com>",
   "bugs": {
     "url": "https://github.com/gatsbyjs/gatsby/issues"
@@ -16,13 +12,8 @@
   },
   "devDependencies": {
     "@babel/cli": "^7.8.4",
-<<<<<<< HEAD
-    "@babel/core": "^7.8.7",
-    "babel-preset-gatsby-package": "^0.3.1",
-=======
     "@babel/core": "^7.9.0",
     "babel-preset-gatsby-package": "^0.4.0",
->>>>>>> 852f557a
     "cross-env": "^5.2.1"
   },
   "homepage": "https://github.com/gatsbyjs/gatsby/tree/master/packages/gatsby-plugin-google-gtag#readme",
@@ -43,9 +34,9 @@
     "directory": "packages/gatsby-plugin-google-gtag"
   },
   "scripts": {
-    "build": "babel src --out-dir . --ignore **/__tests__",
+    "build": "babel src --out-dir . --ignore \"**/__tests__\"",
     "prepare": "cross-env NODE_ENV=production npm run build",
-    "watch": "babel -w src --out-dir . --ignore **/__tests__"
+    "watch": "babel -w src --out-dir . --ignore \"**/__tests__\""
   },
   "engines": {
     "node": ">=10.13.0"
