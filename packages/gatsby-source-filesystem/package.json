{
  "name": "gatsby-source-filesystem",
  "description": "Gatsby source plugin for building websites from local data. Markdown, JSON, images, YAML, CSV, and dozens of other data types supported.",
  "version": "5.1.0-next.0",
  "author": "Kyle Mathews <mathews.kyle@gmail.com>",
  "bugs": {
    "url": "https://github.com/gatsbyjs/gatsby/issues"
  },
  "dependencies": {
    "@babel/runtime": "^7.15.4",
    "chokidar": "^3.5.3",
    "file-type": "^16.5.4",
    "fs-extra": "^10.1.0",
    "gatsby-core-utils": "^4.1.0-next.0",
    "md5-file": "^5.0.0",
    "mime": "^2.5.2",
    "pretty-bytes": "^5.4.1",
    "valid-url": "^1.0.9",
<<<<<<< HEAD
    "xstate": "4.33.3"
=======
    "xstate": "4.32.1"
>>>>>>> 85696552
  },
  "devDependencies": {
    "@babel/cli": "^7.15.4",
    "@babel/core": "^7.15.5",
    "babel-preset-gatsby-package": "^3.1.0-next.0",
    "cross-env": "^7.0.3"
  },
  "homepage": "https://github.com/gatsbyjs/gatsby/tree/master/packages/gatsby-source-filesystem#readme",
  "keywords": [
    "gatsby",
    "gatsby-plugin"
  ],
  "license": "MIT",
  "peerDependencies": {
    "gatsby": "^5.0.0-next"
  },
  "repository": {
    "type": "git",
    "url": "https://github.com/gatsbyjs/gatsby.git",
    "directory": "packages/gatsby-source-filesystem"
  },
  "scripts": {
    "build": "babel src --out-dir . --ignore \"**/__tests__\"",
    "prepare": "cross-env NODE_ENV=production npm run build",
    "watch": "babel -w src --out-dir . --ignore \"**/__tests__\""
  },
  "types": "index.d.ts",
  "engines": {
    "node": ">=18.0.0"
  }
}<|MERGE_RESOLUTION|>--- conflicted
+++ resolved
@@ -16,11 +16,7 @@
     "mime": "^2.5.2",
     "pretty-bytes": "^5.4.1",
     "valid-url": "^1.0.9",
-<<<<<<< HEAD
     "xstate": "4.33.3"
-=======
-    "xstate": "4.32.1"
->>>>>>> 85696552
   },
   "devDependencies": {
     "@babel/cli": "^7.15.4",
