--- conflicted
+++ resolved
@@ -1,10 +1,6 @@
 {
   "name": "gatsby-source-filesystem",
-<<<<<<< HEAD
-  "version": "1.4.6",
-=======
   "version": "1.4.12",
->>>>>>> c6cbac8d
   "description": "Gatsby plugin which parses files within a directory for further parsing by other plugins",
   "license": "MIT",
   "scripts": {
