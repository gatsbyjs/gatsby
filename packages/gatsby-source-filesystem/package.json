{
  "name": "gatsby-source-filesystem",
  "description": "Gatsby source plugin for building websites from local data. Markdown, JSON, images, YAML, CSV, and dozens of other data types supported.",
<<<<<<< HEAD
  "version": "4.17.0",
=======
  "version": "5.4.0-next.0",
>>>>>>> dc3d7412
  "author": "Kyle Mathews <mathews.kyle@gmail.com>",
  "bugs": {
    "url": "https://github.com/gatsbyjs/gatsby/issues"
  },
  "dependencies": {
    "@babel/runtime": "^7.15.4",
    "chokidar": "^3.5.3",
    "file-type": "^16.5.4",
    "fs-extra": "^10.1.0",
<<<<<<< HEAD
    "gatsby-core-utils": "^3.17.0",
    "got": "^9.6.0",
=======
    "gatsby-core-utils": "^4.4.0-next.0",
>>>>>>> dc3d7412
    "md5-file": "^5.0.0",
    "mime": "^2.6.0",
    "pretty-bytes": "^5.6.0",
    "valid-url": "^1.0.9",
    "xstate": "^4.34.0"
  },
  "devDependencies": {
    "@babel/cli": "^7.15.4",
    "@babel/core": "^7.15.5",
<<<<<<< HEAD
    "babel-preset-gatsby-package": "^2.17.0",
=======
    "babel-preset-gatsby-package": "^3.4.0-next.0",
>>>>>>> dc3d7412
    "cross-env": "^7.0.3"
  },
  "homepage": "https://github.com/gatsbyjs/gatsby/tree/master/packages/gatsby-source-filesystem#readme",
  "keywords": [
    "gatsby",
    "gatsby-plugin"
  ],
  "license": "MIT",
  "peerDependencies": {
    "gatsby": "^5.0.0-next"
  },
  "repository": {
    "type": "git",
    "url": "https://github.com/gatsbyjs/gatsby.git",
    "directory": "packages/gatsby-source-filesystem"
  },
  "scripts": {
    "build": "babel src --out-dir . --ignore \"**/__tests__\"",
    "prepare": "cross-env NODE_ENV=production npm run build",
    "watch": "babel -w src --out-dir . --ignore \"**/__tests__\""
  },
  "types": "index.d.ts",
  "engines": {
    "node": ">=18.0.0"
  }
}<|MERGE_RESOLUTION|>--- conflicted
+++ resolved
@@ -1,11 +1,7 @@
 {
   "name": "gatsby-source-filesystem",
   "description": "Gatsby source plugin for building websites from local data. Markdown, JSON, images, YAML, CSV, and dozens of other data types supported.",
-<<<<<<< HEAD
-  "version": "4.17.0",
-=======
   "version": "5.4.0-next.0",
->>>>>>> dc3d7412
   "author": "Kyle Mathews <mathews.kyle@gmail.com>",
   "bugs": {
     "url": "https://github.com/gatsbyjs/gatsby/issues"
@@ -15,12 +11,7 @@
     "chokidar": "^3.5.3",
     "file-type": "^16.5.4",
     "fs-extra": "^10.1.0",
-<<<<<<< HEAD
-    "gatsby-core-utils": "^3.17.0",
-    "got": "^9.6.0",
-=======
     "gatsby-core-utils": "^4.4.0-next.0",
->>>>>>> dc3d7412
     "md5-file": "^5.0.0",
     "mime": "^2.6.0",
     "pretty-bytes": "^5.6.0",
@@ -30,11 +21,7 @@
   "devDependencies": {
     "@babel/cli": "^7.15.4",
     "@babel/core": "^7.15.5",
-<<<<<<< HEAD
-    "babel-preset-gatsby-package": "^2.17.0",
-=======
     "babel-preset-gatsby-package": "^3.4.0-next.0",
->>>>>>> dc3d7412
     "cross-env": "^7.0.3"
   },
   "homepage": "https://github.com/gatsbyjs/gatsby/tree/master/packages/gatsby-source-filesystem#readme",
