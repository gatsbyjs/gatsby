{
  "name": "gatsby-source-filesystem",
  "description": "Gatsby source plugin for building websites from local data. Markdown, JSON, images, YAML, CSV, and dozens of other data types supported.",
  "version": "3.14.0-next.0",
  "author": "Kyle Mathews <mathews.kyle@gmail.com>",
  "bugs": {
    "url": "https://github.com/gatsbyjs/gatsby/issues"
  },
  "dependencies": {
    "@babel/runtime": "^7.14.8",
    "better-queue": "^3.8.10",
    "chokidar": "^3.4.3",
    "file-type": "^16.0.0",
<<<<<<< HEAD
    "fs-extra": "^10.0.0",
    "gatsby-core-utils": "^2.13.0-next.2",
=======
    "fs-extra": "^8.1.0",
    "gatsby-core-utils": "^2.14.0-next.0",
>>>>>>> d7d08508
    "got": "^9.6.0",
    "md5-file": "^5.0.0",
    "mime": "^2.5.2",
    "pretty-bytes": "^5.4.1",
    "progress": "^2.0.3",
    "valid-url": "^1.0.9",
    "xstate": "^4.14.0"
  },
  "devDependencies": {
    "@babel/cli": "^7.14.8",
    "@babel/core": "^7.14.8",
    "babel-preset-gatsby-package": "^1.14.0-next.0",
    "cross-env": "^7.0.3",
    "msw": "^0.33.2"
  },
  "homepage": "https://github.com/gatsbyjs/gatsby/tree/master/packages/gatsby-source-filesystem#readme",
  "keywords": [
    "gatsby",
    "gatsby-plugin"
  ],
  "license": "MIT",
  "peerDependencies": {
    "gatsby": "^3.0.0-next.0"
  },
  "repository": {
    "type": "git",
    "url": "https://github.com/gatsbyjs/gatsby.git",
    "directory": "packages/gatsby-source-filesystem"
  },
  "scripts": {
    "build": "babel src --out-dir . --ignore \"**/__tests__\"",
    "prepare": "cross-env NODE_ENV=production npm run build",
    "watch": "babel -w src --out-dir . --ignore \"**/__tests__\""
  },
  "types": "index.d.ts",
  "engines": {
    "node": ">=12.13.0"
  }
}<|MERGE_RESOLUTION|>--- conflicted
+++ resolved
@@ -11,13 +11,8 @@
     "better-queue": "^3.8.10",
     "chokidar": "^3.4.3",
     "file-type": "^16.0.0",
-<<<<<<< HEAD
     "fs-extra": "^10.0.0",
-    "gatsby-core-utils": "^2.13.0-next.2",
-=======
-    "fs-extra": "^8.1.0",
     "gatsby-core-utils": "^2.14.0-next.0",
->>>>>>> d7d08508
     "got": "^9.6.0",
     "md5-file": "^5.0.0",
     "mime": "^2.5.2",
