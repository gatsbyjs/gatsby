# gatsby-source-filesystem

Plugin for creating `File` nodes from the file system. The various "transformer"
plugins transform `File` nodes into various other types of data e.g.
`gatsby-transformer-json` transforms JSON files into JSON data nodes and
`gatsby-transformer-remark` transforms markdown files into `MarkdownRemark`
nodes from which you can query an HTML representation of the markdown.

## Install

`npm install --save gatsby-source-filesystem`

## How to use

```javascript
// In your gatsby-config.js
module.exports = {
  plugins: [
    // You can have multiple instances of this plugin
    // to read source nodes from different locations on your
    // filesystem.
    //
    // The following sets up the Jekyll pattern of having a
    // "pages" directory for Markdown files and a "data" directory
    // for `.json`, `.yaml`, `.csv`.
    {
      resolve: `gatsby-source-filesystem`,
      options: {
        name: `pages`,
        path: `${__dirname}/src/pages/`,
      },
    },
    {
      resolve: `gatsby-source-filesystem`,
      options: {
        name: `data`,
        path: `${__dirname}/src/data/`,
      },
    },
  ],
}
```

## How to query

You can query file nodes like the following:

```graphql
{
  allFile {
    edges {
      node {
        extension
        dir
        modifiedTime
      }
    }
  }
}
```

## Helper functions

`gatsby-source-filesystem` exports two helper functions:

* `createFilePath`
* `createRemoteFileNode`

### createFilePath

When building pages from files, you often want to create a URL from a file's path on the file system. E.g. if you have a markdown file at `src/content/2018-01-23-an-exploration-of-the-nature-of-reality/index.md`, you might want to turn that into a page on your site at `example.com/2018-01-23-an-exploration-of-the-nature-of-reality/`. `createFilePath` is a helper function to make this task easier.

```javascript
createFilePath({
  // The node you'd like to convert to a path
  // e.g. from a markdown, JSON, YAML file, etc
  node:
  // Method used to get a node
  // The parameter from `onCreateNode` should be passed in here
  getNode:
  // The base path for your files.
  // Defaults to `src/pages`. For the example above, you'd use `src/contents`.
  basePath:
  // Whether you want your file paths to contain a trailing `/` slash
  // Defaults to true
  trailingSlash:
})
```

#### Example usage

The following is taken from [Gatsby Tutorial, Part Seven](https://www.gatsbyjs.org/tutorial/part-seven/) and is used to create URL slugs for markdown pages.

```javascript
const { createFilePath } = require(`gatsby-source-filesystem`)

exports.onCreateNode = ({ node, getNode, boundActionCreators }) => {
  const { createNodeField } = boundActionCreators
  // Ensures we are processing only markdown files
  if (node.internal.type === "MarkdownRemark") {
    // Use `createFilePath` to turn markdown files in our `data/faqs` directory into `/faqs/slug`
    const relativeFilePath = createFilePath({
      node,
      getNode,
      basePath: "data/faqs/",
    })

    // Creates new query'able field with name of 'slug'
    createNodeField({
      node,
      name: "slug",
      value: `/faqs${relativeFilePath}`,
    })
  }
}
```

### createRemoteFileNode

When building source plugins for remote data sources such as headless CMSs, their data will often link to files stored remotely that are often convenient to download so you can work with them locally.

The `createRemoteFileNode` helper makes it easy to download remote files and add them to your site's GraphQL schema.

```javascript
createRemoteFileNode({
  // The source url of the remote file
  url: `https://example.com/a-file.jpg`,

  // The redux store which is passed to all Node APIs.
  store,

  // Gatsby's cache which the helper uses to check if the file has been downloaded already. It's passed to all Node APIs.
  cache,

  // The boundActionCreator used to create nodes
  createNode,

  // OPTIONAL
  // Adds htaccess authentication to the download request if passed in.
  auth: { user: `USER`, password: `PASSWORD` },
})
```

#### Example usage

The following example is pulled from [gatsby-source-wordpress](https://github.com/gatsbyjs/gatsby/tree/master/packages/gatsby-source-wordpress). Downloaded files are created as `File` nodes and then linked to the WordPress Media node, so it can be queried both as a regular `File` node and from the `localFile` field in the Media node.

```javascript
const { createRemoteFileNode } = require(`gatsby-source-filesystem`)

exports.downloadMediaFiles = ({ nodes, store, cache, createNode, _auth }) => {
  nodes.map(async node => {
    let fileNode
    // Ensures we are only processing Media Files
    // `wordpress__wp_media` is the media file type name for Wordpress
    if (node.__type === `wordpress__wp_media`) {
      try {
        fileNode = await createRemoteFileNode({
          url: node.source_url,
          store,
          cache,
          createNode,
          auth: _auth,
        })
      } catch (e) {
        // Ignore
      }
    }

    // Adds a field `localFile` to the node
    // ___NODE appendix tells Gatsby that this field will link to another node
    if (fileNode) {
      node.localFile___NODE = fileNode.id
    }
<<<<<<< HEAD
  })
}
```
=======
  });
};
```

The file node can then be queried using GraphQL. See an example of this in the [gatsby-source-wordpress README](/packages/gatsby-source-wordpress/#image-processing) where downloaded images are queried using [gatsby-transformer-sharp](/packages/gatsby-transformer-sharp/) to use in the component [gatsby-image](/packages/gatsby-image/).
>>>>>>> 5550bc89
<|MERGE_RESOLUTION|>--- conflicted
+++ resolved
@@ -172,14 +172,8 @@
     if (fileNode) {
       node.localFile___NODE = fileNode.id
     }
-<<<<<<< HEAD
   })
 }
 ```
-=======
-  });
-};
-```
 
-The file node can then be queried using GraphQL. See an example of this in the [gatsby-source-wordpress README](/packages/gatsby-source-wordpress/#image-processing) where downloaded images are queried using [gatsby-transformer-sharp](/packages/gatsby-transformer-sharp/) to use in the component [gatsby-image](/packages/gatsby-image/).
->>>>>>> 5550bc89
+The file node can then be queried using GraphQL. See an example of this in the [gatsby-source-wordpress README](/packages/gatsby-source-wordpress/#image-processing) where downloaded images are queried using [gatsby-transformer-sharp](/packages/gatsby-transformer-sharp/) to use in the component [gatsby-image](/packages/gatsby-image/).