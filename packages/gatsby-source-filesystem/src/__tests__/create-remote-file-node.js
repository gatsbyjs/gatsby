--- conflicted
+++ resolved
@@ -1,6 +1,5 @@
-<<<<<<< HEAD
 const createRemoteFileNode = require(`../create-remote-file-node-factory`)()
-=======
+
 jest.mock(`fs-extra`, () => {
   return {
     createWriteStream: jest.fn(() => {
@@ -47,7 +46,6 @@
   ProgressBar.total = 0
   ProgressBar.tick.mockClear()
 })
->>>>>>> 45b5a0b3
 
 describe(`create-remote-file-node`, () => {
   const defaultArgs = {
