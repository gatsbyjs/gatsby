<<<<<<< HEAD
jest.mock(`gatsby-cli/lib/reporter`)
jest.mock(`progress`)
const {
  getRemoteFileExtension,
  getRemoteFileName,
  createProgress,
} = require(`../utils`)
const reporter = require(`gatsby-cli/lib/reporter`)
const progress = require(`progress`)
=======
const { getRemoteFileExtension, getRemoteFileName, slash } = require(`../utils`)
>>>>>>> 3bd25a76

describe(`create remote file node`, () => {
  it(`can correctly retrieve file name and extensions`, () => {
    ;[
      [
        `https://scontent.xx.fbcdn.net/v/t51.2885-15/42078503_294439751160571_1602896118583132160_n.jpg?_nc_cat=101&oh=e30490a47409051c45dc3daacf616bc0&oe=5C5EA8EB`,
        `42078503_294439751160571_1602896118583132160_n`,
        `.jpg`,
      ],
      [
        `https://facebook.com/hello,_world_asdf12341234.jpeg?test=true&other_thing=also-true`,
        `hello,_world_asdf12341234`,
        `.jpeg`,
      ],
      [`https://test.com/asdf.png`, `asdf`, `.png`],
      [`./path/to/relative/file.tiff`, `file`, `.tiff`],
      [`/absolutely/this/will/work.bmp`, `work`, `.bmp`],
    ].forEach(([url, name, ext]) => {
      expect(getRemoteFileName(url)).toBe(name)
      expect(getRemoteFileExtension(url)).toBe(ext)
    })
  })
})

<<<<<<< HEAD
describe(`createProgress`, () => {
  it(`should use createProgress from gatsby-cli when available`, () => {
    createProgress(`test`)
    expect(reporter.createProgress).toBeCalled()
    expect(progress).not.toBeCalled()
  })

  it(`should fallback to a local implementation`, () => {
    reporter.createProgress = null
    const bar = createProgress(`test`)
    expect(progress).toHaveBeenCalledTimes(1)
    expect(bar).toHaveProperty(`start`, expect.any(Function))
    expect(bar).toHaveProperty(`tick`, expect.any(Function))
    expect(bar).toHaveProperty(`done`, expect.any(Function))
    expect(bar).toHaveProperty(`total`)
=======
describe(`slash path`, () => {
  it(`can correctly slash path`, () => {
    ;[
      [`foo\\bar`, `foo/bar`],
      [`foo/bar`, `foo/bar`],
      [`foo\\中文`, `foo/中文`],
      [`foo/中文`, `foo/中文`],
    ].forEach(([path, expectRes]) => {
      expect(slash(path)).toBe(expectRes)
    })
  })
  it(`does not modify extended length paths`, () => {
    const extended = `\\\\?\\some\\path`
    expect(slash(extended)).toBe(extended)
>>>>>>> 3bd25a76
  })
})<|MERGE_RESOLUTION|>--- conflicted
+++ resolved
@@ -1,16 +1,13 @@
-<<<<<<< HEAD
 jest.mock(`gatsby-cli/lib/reporter`)
 jest.mock(`progress`)
 const {
   getRemoteFileExtension,
   getRemoteFileName,
   createProgress,
+  slash
 } = require(`../utils`)
 const reporter = require(`gatsby-cli/lib/reporter`)
 const progress = require(`progress`)
-=======
-const { getRemoteFileExtension, getRemoteFileName, slash } = require(`../utils`)
->>>>>>> 3bd25a76
 
 describe(`create remote file node`, () => {
   it(`can correctly retrieve file name and extensions`, () => {
@@ -35,7 +32,6 @@
   })
 })
 
-<<<<<<< HEAD
 describe(`createProgress`, () => {
   it(`should use createProgress from gatsby-cli when available`, () => {
     createProgress(`test`)
@@ -50,8 +46,10 @@
     expect(bar).toHaveProperty(`start`, expect.any(Function))
     expect(bar).toHaveProperty(`tick`, expect.any(Function))
     expect(bar).toHaveProperty(`done`, expect.any(Function))
-    expect(bar).toHaveProperty(`total`)
-=======
+    expect(bar).toHaveProperty(`total`);
+  })
+})
+
 describe(`slash path`, () => {
   it(`can correctly slash path`, () => {
     ;[
@@ -63,9 +61,9 @@
       expect(slash(path)).toBe(expectRes)
     })
   })
+
   it(`does not modify extended length paths`, () => {
     const extended = `\\\\?\\some\\path`
     expect(slash(extended)).toBe(extended)
->>>>>>> 3bd25a76
   })
 })