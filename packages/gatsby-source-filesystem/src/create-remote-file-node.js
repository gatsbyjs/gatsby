--- conflicted
+++ resolved
@@ -198,27 +198,16 @@
 
   // Create the temp and permanent file names for the url.
   const digest = createHash(url)
-<<<<<<< HEAD
   const name = getRemoteFileName(url)
-  const ext = getRemoteFileExtension(url)
+  if (!ext) {
+    ext = getRemoteFileExtension(url)
+  }
 
   const tmpFilename = createFilePath(programDir, `tmp-${digest}`, ext)
-  const filename = createFilePath(programDir, `${digest}_${name}`, ext)
-=======
-  if (!ext){
-    ext = getRemoteFileExtension(url)
-  }
-
-  const tmpFilename = createFilePath(programDir, `tmp-${digest}`, ext)
->>>>>>> 27b98bc8
 
   // Fetch the file.
   try {
-    const response = await requestRemoteNode(
-      url,
-      headers,
-      tmpFilename,
-    )
+    const response = await requestRemoteNode(url, headers, tmpFilename)
     // Save the response headers for future requests.
     await cache.set(cacheId(url), response.headers)
 
@@ -230,7 +219,7 @@
         ext = `.${filetype.ext}`
       }
     }
-    const filename = createFilePath(programDir, digest, ext)
+    const filename = createFilePath(programDir, `${digest}_${name}`, ext)
     // If the status code is 200, move the piped temp file to the real name.
     if (response.statusCode === 200) {
       await fs.move(tmpFilename, filename, { overwrite: true })
