const fs = require(`fs-extra`)
const got = require(`got`)
const { createContentDigest } = require(`gatsby-core-utils`)
const path = require(`path`)
const { isWebUri } = require(`valid-url`)
const Queue = require(`better-queue`)
const readChunk = require(`read-chunk`)
const fileType = require(`file-type`)
const { createProgress } = require(`./utils`)

const { createFileNode } = require(`./create-file-node`)
const {
  getRemoteFileExtension,
  getRemoteFileName,
  createFilePath,
} = require(`./utils`)
const cacheId = url => `create-remote-file-node-${url}`

let bar
// Keep track of the total number of jobs we push in the queue
let totalJobs = 0

/********************
 * Type Definitions *
 ********************/

/**
 * @typedef {Redux}
 * @see [Redux Docs]{@link https://redux.js.org/api-reference}
 */

/**
 * @typedef {GatsbyCache}
 * @see gatsby/packages/gatsby/utils/cache.js
 */

/**
 * @typedef {Reporter}
 * @see gatsby/packages/gatsby-cli/lib/reporter.js
 */

/**
 * @typedef {Auth}
 * @type {Object}
 * @property {String} htaccess_pass
 * @property {String} htaccess_user
 */

/**
 * @typedef {CreateRemoteFileNodePayload}
 * @typedef {Object}
 * @description Create Remote File Node Payload
 *
 * @param  {String} options.url
 * @param  {Redux} options.store
 * @param  {GatsbyCache} options.cache
 * @param  {Function} options.createNode
 * @param  {Auth} [options.auth]
 * @param  {Reporter} [options.reporter]
 */

<<<<<<< HEAD
=======
const CACHE_DIR = `.cache`
const FS_PLUGIN_DIR = `gatsby-source-filesystem`
const STALL_RETRY_LIMIT = 3
const STALL_TIMEOUT = 30000

const CONNECTION_RETRY_LIMIT = 5
const CONNECTION_TIMEOUT = 30000

>>>>>>> 08d63c5e
/********************
 * Queue Management *
 ********************/

/**
 * Queue
 * Use the task's url as the id
 * When pushing a task with a similar id, prefer the original task
 * as it's already in the processing cache
 */
const queue = new Queue(pushToQueue, {
  id: `url`,
  merge: (old, _, cb) => cb(old),
  concurrent: process.env.GATSBY_CONCURRENT_DOWNLOAD || 200,
})

// when the queue is empty we stop the progressbar
queue.on(`drain`, () => {
  if (bar) {
    bar.done()
  }
  totalJobs = 0
})

/**
 * @callback {Queue~queueCallback}
 * @param {*} error
 * @param {*} result
 */

/**
 * pushToQueue
 * --
 * Handle tasks that are pushed in to the Queue
 *
 *
 * @param  {CreateRemoteFileNodePayload}          task
 * @param  {Queue~queueCallback}  cb
 * @return {Promise<null>}
 */
async function pushToQueue(task, cb) {
  try {
    const node = await processRemoteNode(task)
    return cb(null, node)
  } catch (e) {
    return cb(e)
  }
}

/******************
 * Core Functions *
 ******************/

/**
 * requestRemoteNode
 * --
 * Download the requested file
 *
 * @param  {String}   url
 * @param  {Headers}  headers
 * @param  {String}   tmpFilename
 * @param  {Object}   httpOpts
 * @param  {number}   attempt
 * @return {Promise<Object>}  Resolves with the [http Result Object]{@link https://nodejs.org/api/http.html#http_class_http_serverresponse}
 */
const requestRemoteNode = (url, headers, tmpFilename, httpOpts, attempt = 1) =>
  new Promise((resolve, reject) => {
    let timeout

    // Called if we stall for 30s without receiving any data
    const handleTimeout = async () => {
      fsWriteStream.close()
      fs.removeSync(tmpFilename)
      if (attempt < STALL_RETRY_LIMIT) {
        // Retry by calling ourself recursively
        resolve(
          requestRemoteNode(url, headers, tmpFilename, httpOpts, attempt + 1)
        )
      } else {
        reject(`Failed to download ${url} after ${STALL_RETRY_LIMIT} attempts`)
      }
    }

    const resetTimeout = () => {
      if (timeout) {
        clearTimeout(timeout)
      }
      timeout = setTimeout(handleTimeout, STALL_TIMEOUT)
    }
    const responseStream = got.stream(url, {
      headers,
      timeout: CONNECTION_TIMEOUT,
      retries: CONNECTION_RETRY_LIMIT,
      ...httpOpts,
    })
    const fsWriteStream = fs.createWriteStream(tmpFilename)
    responseStream.pipe(fsWriteStream)

    // If there's a 400/500 response or other error.
    responseStream.on(`error`, error => {
      if (timeout) {
        clearTimeout(timeout)
      }
      fs.removeSync(tmpFilename)
      reject(error)
    })

    fsWriteStream.on(`error`, error => {
      if (timeout) {
        clearTimeout(timeout)
      }
      reject(error)
    })

    responseStream.on(`response`, response => {
      resetTimeout()

      fsWriteStream.on(`finish`, () => {
        if (timeout) {
          clearTimeout(timeout)
        }
        resolve(response)
      })
    })
  })

/**
 * processRemoteNode
 * --
 * Request the remote file and return the fileNode
 *
 * @param {CreateRemoteFileNodePayload} options
 * @return {Promise<Object>} Resolves with the fileNode
 */
async function processRemoteNode({
  url,
  cache,
  createNode,
  parentNodeId,
  auth = {},
  httpHeaders = {},
  createNodeId,
  ext,
  name,
}) {
  const pluginCacheDir = cache.directory
  // See if there's response headers for this url
  // from a previous request.
  const cachedHeaders = await cache.get(cacheId(url))

  const headers = { ...httpHeaders }
  if (cachedHeaders && cachedHeaders.etag) {
    headers[`If-None-Match`] = cachedHeaders.etag
  }

  // Add htaccess authentication if passed in. This isn't particularly
  // extensible. We should define a proper API that we validate.
  const httpOpts = {}
  if (auth && (auth.htaccess_pass || auth.htaccess_user)) {
    httpOpts.auth = `${auth.htaccess_user}:${auth.htaccess_pass}`
  }

  // Create the temp and permanent file names for the url.
  const digest = createContentDigest(url)
  if (!name) {
    name = getRemoteFileName(url)
  }
  if (!ext) {
    ext = getRemoteFileExtension(url)
  }

  const tmpFilename = createFilePath(pluginCacheDir, `tmp-${digest}`, ext)

  // Fetch the file.
  const response = await requestRemoteNode(url, headers, tmpFilename, httpOpts)

  if (response.statusCode == 200) {
    // Save the response headers for future requests.
    await cache.set(cacheId(url), response.headers)
  }

  // If the user did not provide an extension and we couldn't get one from remote file, try and guess one
  if (ext === ``) {
    const buffer = readChunk.sync(tmpFilename, 0, fileType.minimumBytes)
    const filetype = fileType(buffer)
    if (filetype) {
      ext = `.${filetype.ext}`
    }
  }

  const filename = createFilePath(path.join(pluginCacheDir, digest), name, ext)
  // If the status code is 200, move the piped temp file to the real name.
  if (response.statusCode === 200) {
    await fs.move(tmpFilename, filename, { overwrite: true })
    // Else if 304, remove the empty response.
  } else {
    await fs.remove(tmpFilename)
  }

  // Create the file node.
  const fileNode = await createFileNode(filename, createNodeId, {})
  fileNode.internal.description = `File "${url}"`
  fileNode.url = url
  fileNode.parent = parentNodeId
  // Override the default plugin as gatsby-source-filesystem needs to
  // be the owner of File nodes or there'll be conflicts if any other
  // File nodes are created through normal usages of
  // gatsby-source-filesystem.
  await createNode(fileNode, { name: `gatsby-source-filesystem` })

  return fileNode
}

/**
 * Index of promises resolving to File node from remote url
 */
const processingCache = {}
/**
 * pushTask
 * --
 * pushes a task in to the Queue and the processing cache
 *
 * Promisfy a task in queue
 * @param {CreateRemoteFileNodePayload} task
 * @return {Promise<Object>}
 */
const pushTask = task =>
  new Promise((resolve, reject) => {
    queue
      .push(task)
      .on(`finish`, task => {
        resolve(task)
      })
      .on(`failed`, err => {
        reject(`failed to process ${task.url}\n${err}`)
      })
  })

/***************
 * Entry Point *
 ***************/

/**
 * createRemoteFileNode
 * --
 *
 * Download a remote file
 * First checks cache to ensure duplicate requests aren't processed
 * Then pushes to a queue
 *
 * @param {CreateRemoteFileNodePayload} options
 * @return {Promise<Object>}                  Returns the created node
 */
module.exports = ({
  url,
  cache,
  createNode,
  parentNodeId = null,
  auth = {},
  httpHeaders = {},
  createNodeId,
  ext = null,
  name = null,
  reporter,
}) => {
  // validation of the input
  // without this it's notoriously easy to pass in the wrong `createNodeId`
  // see gatsbyjs/gatsby#6643
  if (typeof createNodeId !== `function`) {
    throw new Error(
      `createNodeId must be a function, was ${typeof createNodeId}`
    )
  }
  if (typeof createNode !== `function`) {
    throw new Error(`createNode must be a function, was ${typeof createNode}`)
  }
  if (typeof cache !== `object`) {
    throw new Error(`cache must be the Gatsby cache, was ${typeof cache}`)
  }

  // Check if we already requested node for this remote file
  // and return stored promise if we did.
  if (processingCache[url]) {
    return processingCache[url]
  }

  if (!url || isWebUri(url) === undefined) {
    return Promise.reject(`wrong url: ${url}`)
  }

  if (totalJobs === 0) {
    bar = createProgress(`Downloading remote files`, reporter)
    bar.start()
  }

  totalJobs += 1
  bar.total = totalJobs

  const fileDownloadPromise = pushTask({
    url,
    cache,
    createNode,
    parentNodeId,
    createNodeId,
    auth,
    httpHeaders,
    ext,
    name,
  })

  processingCache[url] = fileDownloadPromise.then(node => {
    bar.tick()

    return node
  })

  return processingCache[url]
}<|MERGE_RESOLUTION|>--- conflicted
+++ resolved
@@ -59,17 +59,12 @@
  * @param  {Reporter} [options.reporter]
  */
 
-<<<<<<< HEAD
-=======
-const CACHE_DIR = `.cache`
-const FS_PLUGIN_DIR = `gatsby-source-filesystem`
 const STALL_RETRY_LIMIT = 3
 const STALL_TIMEOUT = 30000
 
 const CONNECTION_RETRY_LIMIT = 5
 const CONNECTION_TIMEOUT = 30000
 
->>>>>>> 08d63c5e
 /********************
  * Queue Management *
  ********************/
