--- conflicted
+++ resolved
@@ -1,21 +1,7 @@
 {
   "name": "gatsby-plugin-react-next",
-<<<<<<< HEAD
+  "description": "Use React 16 with your Gatsby v1 site",
   "version": "2.0.0",
-  "description": "Use React 16 with your Gatsby v1 site",
-  "main": "index.js",
-  "scripts": {
-    "build": "babel src --out-dir . --ignore **/__tests__/**",
-    "watch": "babel -w src --out-dir . --ignore **/__tests__/**",
-    "prepublish": "cross-env NODE_ENV=production npm run build"
-  },
-  "keywords": [
-    "gatsby"
-  ],
-=======
-  "description": "Use React 16 with your Gatsby v1 site",
-  "version": "1.0.9",
->>>>>>> 0a6fb373
   "author": "Kyle Mathews <mathews.kyle@gmail.com>",
   "bugs": {
     "url": "https://github.com/gatsbyjs/gatsby/issues"
@@ -24,10 +10,6 @@
     "@babel/runtime": "^7.0.0-beta.38",
     "core-js": "^2.5.1",
     "resolve": "^1.5.0"
-  },
-  "peerDependencies": {
-    "react": "^16.0.0",
-    "react-dom": "^16.0.0"
   },
   "devDependencies": {
     "@babel/cli": "^7.0.0-beta.38",
