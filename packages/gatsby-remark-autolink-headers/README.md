--- conflicted
+++ resolved
@@ -100,8 +100,4 @@
 }
 ```
 
-<<<<<<< HEAD
-note: Nor sure how to add custom css? You can visit out [tutorial][https://www.gatsbyjs.com/tutorial/part-two/].
-=======
-note: Not sure how to add custom css? You can visit our [tutorial][https://www.gatsbyjs.com/tutorial/part-two/].
->>>>>>> fcf34927
+note: Not sure how to add custom css? You can visit our [tutorial][https://www.gatsbyjs.com/tutorial/part-two/].