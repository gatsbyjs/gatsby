--- conflicted
+++ resolved
@@ -9,15 +9,9 @@
   "dependencies": {
     "@babel/runtime": "^7.12.5",
     "github-slugger": "^1.3.0",
-<<<<<<< HEAD
-    "lodash": "^4.17.20",
+    "lodash": "^4.17.21",
     "mdast-util-to-string": "^2.0.0",
     "unist-util-visit": "^2.0.3"
-=======
-    "lodash": "^4.17.21",
-    "mdast-util-to-string": "^1.1.0",
-    "unist-util-visit": "^1.4.1"
->>>>>>> 3c2888c0
   },
   "devDependencies": {
     "@babel/cli": "^7.12.1",
