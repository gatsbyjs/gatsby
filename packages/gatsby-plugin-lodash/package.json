{
  "name": "gatsby-plugin-lodash",
<<<<<<< HEAD
  "version": "2.0.0",
  "description": "Easy modular Lodash builds. Adds the Lodash webpack & Babel plugins to your Gatsby build",
  "main": "index.js",
  "scripts": {
    "build": "babel src --out-dir . --ignore **/__tests__/**",
    "watch": "babel -w src --out-dir . --ignore **/__tests__/**",
    "prepublish": "cross-env NODE_ENV=production npm run build"
  },
  "keywords": [
    "gatsby"
  ],
=======
  "description": "Easy modular Lodash builds. Adds the Lodash webpack & Babel plugins to your Gatsby build",
  "version": "1.0.9",
>>>>>>> 0a6fb373
  "author": "Kyle Mathews <mathews.kyle@gmail.com>",
  "bugs": {
    "url": "https://github.com/gatsbyjs/gatsby/issues"
  },
  "dependencies": {
    "babel-plugin-lodash": "^3.2.11",
    "@babel/runtime": "^7.0.0-beta.38",
    "lodash-webpack-plugin": "^0.11.4"
  },
  "peerDependencies": {
    "lodash": "^4.17.4"
  },
  "devDependencies": {
    "@babel/cli": "^7.0.0-beta.38",
    "@babel/core": "^7.0.0-beta.38",
    "cross-env": "^5.0.5"
  },
  "homepage": "https://github.com/gatsbyjs/gatsby/tree/master/packages/gatsby-plugin-lodash#readme",
  "keywords": [
    "gatsby"
  ],
  "license": "MIT",
  "main": "index.js",
  "peerDependencies": {
<<<<<<< HEAD
    "gatsby": ">1.0.0 || >2.0.0-alpha"
=======
    "gatsby": "^1.0.0"
  },
  "repository": {
    "type": "git",
    "url": "https://github.com/gatsbyjs/gatsby.git"
  },
  "scripts": {
    "build": "babel src --out-dir . --ignore __tests__",
    "prepublish": "cross-env NODE_ENV=production npm run build",
    "watch": "babel -w src --out-dir . --ignore __tests__"
>>>>>>> 0a6fb373
  }
}<|MERGE_RESOLUTION|>--- conflicted
+++ resolved
@@ -1,32 +1,15 @@
 {
   "name": "gatsby-plugin-lodash",
-<<<<<<< HEAD
+  "description": "Easy modular Lodash builds. Adds the Lodash webpack & Babel plugins to your Gatsby build",
   "version": "2.0.0",
-  "description": "Easy modular Lodash builds. Adds the Lodash webpack & Babel plugins to your Gatsby build",
-  "main": "index.js",
-  "scripts": {
-    "build": "babel src --out-dir . --ignore **/__tests__/**",
-    "watch": "babel -w src --out-dir . --ignore **/__tests__/**",
-    "prepublish": "cross-env NODE_ENV=production npm run build"
-  },
-  "keywords": [
-    "gatsby"
-  ],
-=======
-  "description": "Easy modular Lodash builds. Adds the Lodash webpack & Babel plugins to your Gatsby build",
-  "version": "1.0.9",
->>>>>>> 0a6fb373
   "author": "Kyle Mathews <mathews.kyle@gmail.com>",
   "bugs": {
     "url": "https://github.com/gatsbyjs/gatsby/issues"
   },
   "dependencies": {
+    "@babel/runtime": "^7.0.0-beta.38",
     "babel-plugin-lodash": "^3.2.11",
-    "@babel/runtime": "^7.0.0-beta.38",
     "lodash-webpack-plugin": "^0.11.4"
-  },
-  "peerDependencies": {
-    "lodash": "^4.17.4"
   },
   "devDependencies": {
     "@babel/cli": "^7.0.0-beta.38",
@@ -40,9 +23,6 @@
   "license": "MIT",
   "main": "index.js",
   "peerDependencies": {
-<<<<<<< HEAD
-    "gatsby": ">1.0.0 || >2.0.0-alpha"
-=======
     "gatsby": "^1.0.0"
   },
   "repository": {
@@ -53,6 +33,5 @@
     "build": "babel src --out-dir . --ignore __tests__",
     "prepublish": "cross-env NODE_ENV=production npm run build",
     "watch": "babel -w src --out-dir . --ignore __tests__"
->>>>>>> 0a6fb373
   }
 }