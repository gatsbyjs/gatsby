--- conflicted
+++ resolved
@@ -2,12 +2,8 @@
 
 The Gatsby command line interface (CLI). It is used to perform common functionality, such as creating a Gatsby application based on a starter, spinning up a hot-reloading local development server, and more!
 
-<<<<<<< HEAD
 Let's you create new Gatsby apps using
 [Gatsby starters](https://www.gatsbyjs.org/docs/gatsby-starters/).
-=======
-## Note on globally installed executables
->>>>>>> 41b4f896
 
 The Gatsby CLI (`gatsby-cli`) is packaged as an executable that can be used globally--in fact, this was previously how we recommended using the CLI.
 
@@ -59,12 +55,7 @@
 
 ### `build`
 
-<<<<<<< HEAD
-At the root of a Gatsby app run `gatsby build` to do a production build of a
-=======
-At the root of a Gatsby site use `gatsby build` to do a production build of a
->>>>>>> 41b4f896
-site.
+At the root of a Gatsby app run `gatsby build` to do a production build of a site.
 
 #### Options
 
@@ -76,12 +67,7 @@
 
 ### `serve`
 
-<<<<<<< HEAD
-At the root of a Gatsby app run `gatsby serve` to serve the production build of
-=======
-At the root of a Gatsby site use `gatsby serve` to serve the production build of
->>>>>>> 41b4f896
-the site for testing.
+At the root of a Gatsby app run `gatsby serve` to serve the production build of the site
 
 #### Options
 
@@ -94,7 +80,6 @@
 
 ### `clean`
 
-<<<<<<< HEAD
 At the root of a Gatsby app run `gatsby clean` to wipe out the cache (`.cache` folder) and `public` directories. This is useful **as a last resort** when your local project seems to have issues or content does not seem to be refreshing. Issues this may fix commonly include:
 
 - Stale data, e.g. this file/resource/etc. isn't appearing
@@ -104,10 +89,7 @@
 
 ### `info`
 
-At the root of a Gatsby app run `gatsby info` to get helpful environment information which will be required when reporting a bug.
-=======
 At the root of a Gatsby site run `npx gatsby info` to get helpful environment information which will be required when reporting a bug.
->>>>>>> 41b4f896
 
 #### Options
 
