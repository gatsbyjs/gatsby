--- conflicted
+++ resolved
@@ -25,14 +25,8 @@
     "execa": "^5.1.1",
     "fs-exists-cached": "^1.0.0",
     "fs-extra": "^10.0.0",
-<<<<<<< HEAD
-    "gatsby-core-utils": "^3.4.0-next.0",
-    "gatsby-telemetry": "^3.4.0-next.0",
-=======
     "gatsby-core-utils": "^3.4.0-next.1",
-    "gatsby-recipes": "^1.4.0-next.1",
     "gatsby-telemetry": "^3.4.0-next.1",
->>>>>>> 6b28b69d
     "hosted-git-info": "^3.0.8",
     "is-valid-path": "^0.1.1",
     "joi": "^17.4.2",
