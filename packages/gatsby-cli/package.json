{
  "name": "gatsby-cli",
  "description": "Gatsby command-line interface for creating new sites and running Gatsby commands",
  "version": "2.17.0-next.0",
  "author": "Kyle Mathews <mathews.kyle@gmail.com>",
  "bin": {
    "gatsby": "cli.js"
  },
  "bugs": {
    "url": "https://github.com/gatsbyjs/gatsby/issues"
  },
  "dependencies": {
    "@babel/code-frame": "^7.10.4",
    "@hapi/joi": "^15.1.1",
    "@types/common-tags": "^1.8.0",
    "better-opn": "^2.0.0",
    "chalk": "^4.1.0",
    "clipboardy": "^2.3.0",
    "common-tags": "^1.8.0",
    "configstore": "^5.0.1",
    "convert-hrtime": "^3.0.0",
    "create-gatsby": "^0.3.0-next.0",
    "envinfo": "^7.7.3",
    "execa": "^3.4.0",
    "fs-exists-cached": "^1.0.0",
    "fs-extra": "^8.1.0",
    "gatsby-core-utils": "^1.8.0-next.0",
    "gatsby-recipes": "^0.7.0-next.0",
    "gatsby-telemetry": "^1.8.0-next.0",
    "hosted-git-info": "^3.0.6",
    "is-valid-path": "^0.1.1",
    "lodash": "^4.17.20",
    "meant": "^1.0.2",
    "node-fetch": "^2.6.1",
    "opentracing": "^0.14.4",
    "pretty-error": "^2.1.1",
    "progress": "^2.0.3",
    "prompts": "^2.3.2",
    "redux": "^4.0.5",
    "resolve-cwd": "^3.0.0",
    "semver": "^7.3.2",
    "signal-exit": "^3.0.3",
    "source-map": "0.7.3",
    "stack-trace": "^0.0.10",
    "strip-ansi": "^5.2.0",
    "update-notifier": "^5.0.1",
    "uuid": "3.4.0",
    "yargs": "^15.4.1",
    "yoga-layout-prebuilt": "^1.9.6",
    "yurnalist": "^1.1.2"
  },
  "devDependencies": {
    "@babel/cli": "^7.12.1",
    "@babel/core": "^7.12.3",
    "@rollup/plugin-babel": "^5.1.0",
    "@rollup/plugin-commonjs": "^14.0.0",
    "@rollup/plugin-json": "^4.1.0",
    "@rollup/plugin-node-resolve": "^8.4.0",
    "@rollup/plugin-replace": "^2.3.3",
    "@types/hosted-git-info": "^3.0.1",
    "@types/yargs": "^15.0.8",
<<<<<<< HEAD
    "babel-preset-gatsby-package": "^0.7.0-next.0",
    "cross-env": "^7.0.2",
    "ink": "^3.0.8",
    "ink-spinner": "^4.0.1",
=======
    "babel-preset-gatsby-package": "^0.10.0-next.0",
    "cross-env": "^7.0.3",
    "ink": "^2.7.1",
    "ink-spinner": "^3.1.0",
>>>>>>> e157f290
    "npm-run-all": "4.1.5",
    "react": "^16.8.0",
    "rimraf": "^3.0.2",
    "rollup": "^2.23.0",
    "rollup-plugin-auto-external": "^2.0.0",
    "rollup-plugin-internal": "^1.0.0",
    "typescript": "^3.9.7"
  },
  "files": [
    "lib/",
    "scripts/",
    "cli.js"
  ],
  "homepage": "https://github.com/gatsbyjs/gatsby/tree/master/packages/gatsby-cli#readme",
  "keywords": [
    "gatsby"
  ],
  "license": "MIT",
  "main": "lib/index.js",
  "repository": {
    "type": "git",
    "url": "https://github.com/gatsbyjs/gatsby.git",
    "directory": "packages/gatsby-cli"
  },
  "scripts": {
    "build:babel": "babel src --out-dir lib --ignore \"**/__tests__\" --ignore \"src/reporter/loggers/ink/**/*\" --extensions \".ts,.js,.tsx\"",
    "build:rollup": "rollup -c",
    "build": "npm-run-all -p build:babel build:rollup",
    "prepare": "cross-env NODE_ENV=production npm run build && npm run typegen",
    "typegen": "rimraf \"lib/**/*.d.ts\" && tsc --emitDeclarationOnly --declaration --declarationDir lib/",
    "watch:babel": "npm run build:babel -- --watch",
    "watch:rollup": "npm run build:rollup -- -w",
    "watch": "npm-run-all -p watch:babel watch:rollup",
    "postinstall": "node scripts/postinstall.js"
  },
  "engines": {
    "node": ">=10.13.0"
  }
}<|MERGE_RESOLUTION|>--- conflicted
+++ resolved
@@ -59,17 +59,10 @@
     "@rollup/plugin-replace": "^2.3.3",
     "@types/hosted-git-info": "^3.0.1",
     "@types/yargs": "^15.0.8",
-<<<<<<< HEAD
-    "babel-preset-gatsby-package": "^0.7.0-next.0",
-    "cross-env": "^7.0.2",
+    "babel-preset-gatsby-package": "^0.10.0-next.0",
+    "cross-env": "^7.0.3",
     "ink": "^3.0.8",
     "ink-spinner": "^4.0.1",
-=======
-    "babel-preset-gatsby-package": "^0.10.0-next.0",
-    "cross-env": "^7.0.3",
-    "ink": "^2.7.1",
-    "ink-spinner": "^3.1.0",
->>>>>>> e157f290
     "npm-run-all": "4.1.5",
     "react": "^16.8.0",
     "rimraf": "^3.0.2",
