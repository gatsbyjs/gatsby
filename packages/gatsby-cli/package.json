{
  "name": "gatsby-cli",
  "description": "Gatsby command-line interface for creating new sites and running Gatsby commands",
  "version": "2.12.93",
  "author": "Kyle Mathews <mathews.kyle@gmail.com>",
  "bin": {
    "gatsby": "cli.js"
  },
  "bugs": {
    "url": "https://github.com/gatsbyjs/gatsby/issues"
  },
  "dependencies": {
    "@babel/code-frame": "^7.10.3",
    "@hapi/joi": "^15.1.1",
    "@types/common-tags": "^1.8.0",
    "better-opn": "^2.0.0",
    "chalk": "^2.4.2",
    "clipboardy": "^2.3.0",
    "common-tags": "^1.8.0",
    "configstore": "^5.0.1",
    "convert-hrtime": "^3.0.0",
    "envinfo": "^7.7.3",
    "execa": "^4.0.3",
    "fs-exists-cached": "^1.0.0",
    "fs-extra": "^9.0.1",
    "gatsby-core-utils": "^1.3.19",
<<<<<<< HEAD
    "gatsby-recipes": "^0.2.21",
    "gatsby-telemetry": "^1.3.31",
    "hosted-git-info": "^3.0.5",
=======
    "gatsby-recipes": "^0.2.22",
    "gatsby-telemetry": "^1.3.32",
    "hosted-git-info": "^3.0.4",
>>>>>>> df0fe312
    "ink": "^2.7.1",
    "ink-spinner": "^3.1.0",
    "is-valid-path": "^0.1.1",
    "lodash": "^4.17.20",
    "meant": "^1.0.2",
    "node-fetch": "^2.6.1",
    "opentracing": "^0.14.4",
    "pretty-error": "^2.1.1",
    "progress": "^2.0.3",
    "prompts": "^2.3.2",
    "react": "^16.8.0",
    "redux": "^4.0.5",
    "resolve-cwd": "^3.0.0",
    "semver": "^7.3.2",
    "signal-exit": "^3.0.3",
    "source-map": "^0.7.3",
    "stack-trace": "^0.0.10",
    "strip-ansi": "^6.0.0",
    "update-notifier": "^4.1.0",
<<<<<<< HEAD
    "uuid": "^8.3.0",
    "yargs": "^15.4.1",
=======
    "uuid": "3.4.0",
    "yargs": "^15.3.1",
>>>>>>> df0fe312
    "yurnalist": "^1.1.2"
  },
  "devDependencies": {
    "@babel/cli": "^7.10.3",
    "@babel/core": "^7.10.3",
    "@types/hosted-git-info": "^3.0.0",
    "@types/yargs": "^15.0.4",
    "babel-preset-gatsby-package": "^0.5.2",
    "cross-env": "^5.2.1",
    "rimraf": "^3.0.2",
    "typescript": "^3.9.5"
  },
  "files": [
    "lib/",
    "scripts/",
    "cli.js"
  ],
  "homepage": "https://github.com/gatsbyjs/gatsby/tree/master/packages/gatsby-cli#readme",
  "keywords": [
    "gatsby"
  ],
  "license": "MIT",
  "main": "lib/index.js",
  "repository": {
    "type": "git",
    "url": "https://github.com/gatsbyjs/gatsby.git",
    "directory": "packages/gatsby-cli"
  },
  "scripts": {
    "build": "babel src --out-dir lib --ignore \"**/__tests__\" --extensions \".ts,.js,.tsx\"",
    "prepare": "cross-env NODE_ENV=production npm run build && npm run typegen",
    "typegen": "rimraf \"lib/**/*.d.ts\" && tsc --emitDeclarationOnly --declaration --declarationDir lib/",
    "watch": "babel -w src --out-dir lib --ignore \"**/__tests__\"  --extensions \".ts,.js,.tsx\"",
    "postinstall": "node scripts/postinstall.js"
  },
  "engines": {
    "node": ">=10.13.0"
  }
}<|MERGE_RESOLUTION|>--- conflicted
+++ resolved
@@ -24,15 +24,9 @@
     "fs-exists-cached": "^1.0.0",
     "fs-extra": "^9.0.1",
     "gatsby-core-utils": "^1.3.19",
-<<<<<<< HEAD
-    "gatsby-recipes": "^0.2.21",
-    "gatsby-telemetry": "^1.3.31",
-    "hosted-git-info": "^3.0.5",
-=======
     "gatsby-recipes": "^0.2.22",
     "gatsby-telemetry": "^1.3.32",
-    "hosted-git-info": "^3.0.4",
->>>>>>> df0fe312
+    "hosted-git-info": "^3.0.5",
     "ink": "^2.7.1",
     "ink-spinner": "^3.1.0",
     "is-valid-path": "^0.1.1",
@@ -52,13 +46,8 @@
     "stack-trace": "^0.0.10",
     "strip-ansi": "^6.0.0",
     "update-notifier": "^4.1.0",
-<<<<<<< HEAD
-    "uuid": "^8.3.0",
+    "uuid": "3.4.0",
     "yargs": "^15.4.1",
-=======
-    "uuid": "3.4.0",
-    "yargs": "^15.3.1",
->>>>>>> df0fe312
     "yurnalist": "^1.1.2"
   },
   "devDependencies": {
