{
  "name": "gatsby-cli",
  "description": "Gatsby command-line interface for creating new sites and running Gatsby commands",
  "version": "2.8.6",
  "author": "Kyle Mathews <mathews.kyle@gmail.com>",
  "bin": {
    "gatsby": "lib/index.js"
  },
  "bugs": {
    "url": "https://github.com/gatsbyjs/gatsby/issues"
  },
  "dependencies": {
    "@babel/code-frame": "^7.5.5",
    "@babel/runtime": "^7.6.3",
    "@hapi/joi": "^15.1.1",
    "better-opn": "^0.1.4",
    "bluebird": "^3.7.1",
    "chalk": "^2.4.2",
    "clipboardy": "^2.1.0",
    "common-tags": "^1.8.0",
    "configstore": "^5.0.0",
    "convert-hrtime": "^2.0.0",
    "core-js": "^2.6.10",
    "envinfo": "^5.12.1",
    "execa": "^2.1.0",
    "fs-exists-cached": "^1.0.0",
    "fs-extra": "^8.1.0",
<<<<<<< HEAD
    "gatsby-core-utils": "^1.0.15",
    "gatsby-telemetry": "^1.1.33",
=======
    "gatsby-telemetry": "^1.1.34",
>>>>>>> 53e34a58
    "hosted-git-info": "^3.0.2",
    "is-valid-path": "^0.1.1",
    "lodash": "^4.17.15",
    "meant": "^1.0.1",
    "node-fetch": "^2.6.0",
    "object.entries": "^1.1.0",
    "opentracing": "^0.14.4",
    "pretty-error": "^2.1.1",
    "progress": "^2.0.3",
    "prompts": "^2.2.1",
    "react": "^16.11.0",
    "redux": "^4.0.4",
    "resolve-cwd": "^2.0.0",
    "semver": "^6.3.0",
    "signal-exit": "^3.0.2",
    "source-map": "0.7.3",
    "stack-trace": "^0.0.10",
    "strip-ansi": "^5.2.0",
    "update-notifier": "^2.5.0",
    "uuid": "3.3.3",
    "yargs": "^12.0.5",
    "yurnalist": "^1.1.1"
  },
  "devDependencies": {
    "@babel/cli": "^7.6.4",
    "@babel/core": "^7.6.4",
    "babel-preset-gatsby-package": "^0.2.9",
    "cross-env": "^5.2.1"
  },
  "optionalDependencies": {
    "ink": "^2.5.0",
    "ink-spinner": "^3.0.1"
  },
  "files": [
    "lib",
    "scripts"
  ],
  "homepage": "https://github.com/gatsbyjs/gatsby/tree/master/packages/gatsby-cli#readme",
  "keywords": [
    "gatsby"
  ],
  "license": "MIT",
  "main": "lib/index.js",
  "repository": {
    "type": "git",
    "url": "https://github.com/gatsbyjs/gatsby.git",
    "directory": "packages/gatsby-cli"
  },
  "scripts": {
    "build": "babel src --out-dir lib --ignore \"**/__tests__\"",
    "prepare": "cross-env NODE_ENV=production npm run build",
    "watch": "babel -w src --out-dir lib --ignore \"**/__tests__\"",
    "postinstall": "node scripts/postinstall.js"
  },
  "yargs": {
    "boolean-negation": false
  }
}<|MERGE_RESOLUTION|>--- conflicted
+++ resolved
@@ -25,12 +25,8 @@
     "execa": "^2.1.0",
     "fs-exists-cached": "^1.0.0",
     "fs-extra": "^8.1.0",
-<<<<<<< HEAD
     "gatsby-core-utils": "^1.0.15",
-    "gatsby-telemetry": "^1.1.33",
-=======
     "gatsby-telemetry": "^1.1.34",
->>>>>>> 53e34a58
     "hosted-git-info": "^3.0.2",
     "is-valid-path": "^0.1.1",
     "lodash": "^4.17.15",
