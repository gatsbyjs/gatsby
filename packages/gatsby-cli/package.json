{
  "name": "gatsby-cli",
  "description": "Gatsby command-line interface for creating new sites and running Gatsby commands",
  "version": "5.4.0-next.1",
  "author": "Kyle Mathews <mathews.kyle@gmail.com>",
  "bin": {
    "gatsby": "cli.js"
  },
  "bugs": {
    "url": "https://github.com/gatsbyjs/gatsby/issues"
  },
  "dependencies": {
<<<<<<< HEAD
    "@babel/code-frame": "^7.18.6",
    "@babel/core": "^7.20.7",
    "@babel/generator": "^7.20.7",
    "@babel/helper-plugin-utils": "^7.20.2",
    "@babel/preset-typescript": "^7.18.6",
    "@babel/runtime": "^7.20.7",
    "@babel/template": "^7.20.7",
    "@babel/types": "^7.20.7",
    "@jridgewell/trace-mapping": "^0.3.13",
=======
    "@babel/code-frame": "^7.14.0",
    "@babel/core": "^7.15.5",
    "@babel/generator": "^7.16.8",
    "@babel/helper-plugin-utils": "^7.16.7",
    "@babel/preset-typescript": "^7.16.7",
    "@babel/runtime": "^7.15.4",
    "@babel/template": "^7.16.7",
    "@babel/types": "^7.16.8",
    "@jridgewell/trace-mapping": "^0.3.17",
>>>>>>> 919efc09
    "@types/common-tags": "^1.8.1",
    "better-opn": "^2.1.1",
    "boxen": "^5.1.2",
    "chalk": "^4.1.2",
    "clipboardy": "^2.3.0",
    "common-tags": "^1.8.2",
    "convert-hrtime": "^3.0.0",
    "create-gatsby": "^3.4.0-next.1",
    "envinfo": "^7.8.1",
    "execa": "^5.1.1",
    "fs-exists-cached": "^1.0.0",
    "fs-extra": "^10.1.0",
    "gatsby-core-utils": "^4.4.0-next.1",
    "gatsby-telemetry": "^4.4.0-next.1",
    "hosted-git-info": "^3.0.8",
    "is-valid-path": "^0.1.1",
    "joi": "^17.7.0",
    "lodash": "^4.17.21",
    "node-fetch": "^2.6.7",
    "opentracing": "^0.14.7",
    "pretty-error": "^2.1.2",
    "progress": "^2.0.3",
    "prompts": "^2.4.2",
    "redux": "4.2.0",
    "resolve-cwd": "^3.0.0",
    "semver": "^7.3.8",
    "signal-exit": "^3.0.7",
    "stack-trace": "^0.0.10",
    "strip-ansi": "^6.0.1",
    "yargs": "^15.4.1",
    "yoga-layout-prebuilt": "^1.10.0",
    "yurnalist": "^2.1.0"
  },
  "devDependencies": {
<<<<<<< HEAD
    "@babel/cli": "^7.20.7",
    "@rollup/plugin-babel": "^5.3.0",
=======
    "@babel/cli": "^7.15.4",
    "@rollup/plugin-babel": "^5.3.1",
>>>>>>> 919efc09
    "@rollup/plugin-commonjs": "^17.1.0",
    "@rollup/plugin-json": "^4.1.0",
    "@rollup/plugin-node-resolve": "^8.4.0",
    "@rollup/plugin-replace": "^2.4.2",
    "@types/hosted-git-info": "^3.0.2",
    "@types/yargs": "^15.0.14",
    "babel-plugin-lodash": "^3.3.4",
    "babel-preset-gatsby-package": "^3.4.0-next.0",
    "cross-env": "^7.0.3",
    "ink": "^3.2.0",
    "ink-spinner": "^4.0.3",
    "npm-run-all": "4.1.5",
    "react": "^18.2.0",
    "rimraf": "^3.0.2",
    "rollup": "^2.79.1",
    "rollup-plugin-auto-external": "^2.0.0",
    "rollup-plugin-internal": "^1.0.4",
    "typescript": "^4.9.3"
  },
  "files": [
    "lib/",
    "scripts/",
    "cli.js"
  ],
  "homepage": "https://github.com/gatsbyjs/gatsby/tree/master/packages/gatsby-cli#readme",
  "keywords": [
    "gatsby"
  ],
  "license": "MIT",
  "main": "lib/index.js",
  "repository": {
    "type": "git",
    "url": "https://github.com/gatsbyjs/gatsby.git",
    "directory": "packages/gatsby-cli"
  },
  "scripts": {
    "build:babel": "babel src --out-dir lib --ignore \"**/__tests__\" --ignore \"src/reporter/loggers/ink/**/*\" --extensions \".ts,.js,.tsx\"",
    "build:rollup": "rollup -c",
    "build": "npm-run-all --npm-path npm -p build:babel build:rollup",
    "prepare": "cross-env NODE_ENV=production npm run build && npm run typegen",
    "typegen": "rimraf \"lib/**/*.d.ts\" && tsc --emitDeclarationOnly --declaration --declarationDir lib/",
    "watch:babel": "npm run build:babel -- --watch",
    "watch:rollup": "npm run build:rollup -- -w",
    "watch": "npm-run-all --npm-path npm -p watch:babel watch:rollup",
    "postinstall": "node scripts/postinstall.js"
  },
  "engines": {
    "node": ">=18.0.0"
  }
}<|MERGE_RESOLUTION|>--- conflicted
+++ resolved
@@ -10,7 +10,6 @@
     "url": "https://github.com/gatsbyjs/gatsby/issues"
   },
   "dependencies": {
-<<<<<<< HEAD
     "@babel/code-frame": "^7.18.6",
     "@babel/core": "^7.20.7",
     "@babel/generator": "^7.20.7",
@@ -19,18 +18,7 @@
     "@babel/runtime": "^7.20.7",
     "@babel/template": "^7.20.7",
     "@babel/types": "^7.20.7",
-    "@jridgewell/trace-mapping": "^0.3.13",
-=======
-    "@babel/code-frame": "^7.14.0",
-    "@babel/core": "^7.15.5",
-    "@babel/generator": "^7.16.8",
-    "@babel/helper-plugin-utils": "^7.16.7",
-    "@babel/preset-typescript": "^7.16.7",
-    "@babel/runtime": "^7.15.4",
-    "@babel/template": "^7.16.7",
-    "@babel/types": "^7.16.8",
     "@jridgewell/trace-mapping": "^0.3.17",
->>>>>>> 919efc09
     "@types/common-tags": "^1.8.1",
     "better-opn": "^2.1.1",
     "boxen": "^5.1.2",
@@ -65,13 +53,8 @@
     "yurnalist": "^2.1.0"
   },
   "devDependencies": {
-<<<<<<< HEAD
     "@babel/cli": "^7.20.7",
-    "@rollup/plugin-babel": "^5.3.0",
-=======
-    "@babel/cli": "^7.15.4",
     "@rollup/plugin-babel": "^5.3.1",
->>>>>>> 919efc09
     "@rollup/plugin-commonjs": "^17.1.0",
     "@rollup/plugin-json": "^4.1.0",
     "@rollup/plugin-node-resolve": "^8.4.0",
