{
  "name": "gatsby-cli",
  "description": "Gatsby command-line interface for creating new sites and running Gatsby commands",
  "version": "2.4.16",
  "author": "Kyle Mathews <mathews.kyle@gmail.com>",
  "bin": {
    "gatsby": "lib/index.js"
  },
  "bugs": {
    "url": "https://github.com/gatsbyjs/gatsby/issues"
  },
  "dependencies": {
    "@babel/code-frame": "^7.0.0",
    "@babel/runtime": "^7.0.0",
    "bluebird": "^3.5.0",
    "common-tags": "^1.4.0",
    "convert-hrtime": "^2.0.0",
    "core-js": "^2.5.0",
    "envinfo": "^5.8.1",
    "execa": "^0.8.0",
    "fs-exists-cached": "^1.0.0",
    "fs-extra": "^4.0.1",
    "hosted-git-info": "^2.6.0",
    "lodash": "^4.17.10",
<<<<<<< HEAD
    "opentracing": "^0.14.2",
=======
    "meant": "^1.0.1",
    "opentracing": "^0.14.3",
>>>>>>> 7605476d
    "pretty-error": "^2.1.1",
    "resolve-cwd": "^2.0.0",
    "got": "^7.1.0",
    "stack-trace": "^0.0.10",
    "update-notifier": "^2.3.0",
    "yargs": "^12.0.5",
    "yurnalist": "^1.0.2"
  },
  "devDependencies": {
    "@babel/cli": "^7.0.0",
    "@babel/core": "^7.0.0",
    "babel-preset-gatsby-package": "^0.1.4",
    "cross-env": "^5.1.4"
  },
  "files": [
    "lib"
  ],
  "homepage": "https://github.com/gatsbyjs/gatsby/tree/master/packages/gatsby-cli#readme",
  "keywords": [
    "gatsby"
  ],
  "license": "MIT",
  "main": "lib/index.js",
  "repository": "https://github.com/gatsbyjs/gatsby/tree/master/packages/gatsby-cli",
  "scripts": {
    "build": "babel src --out-dir lib --ignore **/__tests__",
    "prepare": "cross-env NODE_ENV=production npm run build",
    "watch": "babel -w src --out-dir lib --ignore **/__tests__"
  },
  "yargs": {
    "boolean-negation": false
  }
}<|MERGE_RESOLUTION|>--- conflicted
+++ resolved
@@ -22,12 +22,8 @@
     "fs-extra": "^4.0.1",
     "hosted-git-info": "^2.6.0",
     "lodash": "^4.17.10",
-<<<<<<< HEAD
-    "opentracing": "^0.14.2",
-=======
     "meant": "^1.0.1",
     "opentracing": "^0.14.3",
->>>>>>> 7605476d
     "pretty-error": "^2.1.1",
     "resolve-cwd": "^2.0.0",
     "got": "^7.1.0",
