{
  "name": "gatsby-cli",
  "description": "Gatsby command-line interface for creating new sites and running Gatsby commands",
<<<<<<< HEAD
  "version": "4.17.1",
=======
  "version": "5.4.0-next.0",
>>>>>>> dc3d7412
  "author": "Kyle Mathews <mathews.kyle@gmail.com>",
  "bin": {
    "gatsby": "cli.js"
  },
  "bugs": {
    "url": "https://github.com/gatsbyjs/gatsby/issues"
  },
  "dependencies": {
    "@babel/code-frame": "^7.14.0",
    "@babel/core": "^7.15.5",
    "@babel/generator": "^7.16.8",
    "@babel/helper-plugin-utils": "^7.16.7",
    "@babel/preset-typescript": "^7.16.7",
    "@babel/runtime": "^7.15.4",
    "@babel/template": "^7.16.7",
    "@babel/types": "^7.16.8",
    "@jridgewell/trace-mapping": "^0.3.13",
    "@types/common-tags": "^1.8.1",
    "better-opn": "^2.1.1",
    "boxen": "^5.1.2",
    "chalk": "^4.1.2",
    "clipboardy": "^2.3.0",
    "common-tags": "^1.8.2",
    "convert-hrtime": "^3.0.0",
<<<<<<< HEAD
    "create-gatsby": "^2.17.0",
=======
    "create-gatsby": "^3.4.0-next.0",
>>>>>>> dc3d7412
    "envinfo": "^7.8.1",
    "execa": "^5.1.1",
    "fs-exists-cached": "^1.0.0",
    "fs-extra": "^10.1.0",
<<<<<<< HEAD
    "gatsby-core-utils": "^3.17.0",
    "gatsby-telemetry": "^3.17.0",
=======
    "gatsby-core-utils": "^4.4.0-next.0",
    "gatsby-telemetry": "^4.4.0-next.0",
>>>>>>> dc3d7412
    "hosted-git-info": "^3.0.8",
    "is-valid-path": "^0.1.1",
    "joi": "^17.4.2",
    "lodash": "^4.17.21",
    "node-fetch": "^2.6.6",
    "opentracing": "^0.14.5",
    "pretty-error": "^2.1.2",
    "progress": "^2.0.3",
    "prompts": "^2.4.2",
    "redux": "4.1.2",
    "resolve-cwd": "^3.0.0",
    "semver": "^7.3.8",
    "signal-exit": "^3.0.6",
    "stack-trace": "^0.0.10",
    "strip-ansi": "^6.0.1",
    "yargs": "^15.4.1",
    "yoga-layout-prebuilt": "^1.10.0",
    "yurnalist": "^2.1.0"
  },
  "devDependencies": {
    "@babel/cli": "^7.15.4",
    "@rollup/plugin-babel": "^5.3.0",
    "@rollup/plugin-commonjs": "^17.1.0",
    "@rollup/plugin-json": "^4.1.0",
    "@rollup/plugin-node-resolve": "^8.4.0",
    "@rollup/plugin-replace": "^2.4.2",
    "@types/hosted-git-info": "^3.0.2",
    "@types/yargs": "^15.0.14",
<<<<<<< HEAD
    "babel-preset-gatsby-package": "^2.17.0",
=======
    "babel-plugin-lodash": "^3.3.4",
    "babel-preset-gatsby-package": "^3.4.0-next.0",
>>>>>>> dc3d7412
    "cross-env": "^7.0.3",
    "ink": "^3.2.0",
    "ink-spinner": "^4.0.3",
    "npm-run-all": "4.1.5",
    "react": "^18.2.0",
    "rimraf": "^3.0.2",
    "rollup": "^2.66.1",
    "rollup-plugin-auto-external": "^2.0.0",
    "rollup-plugin-internal": "^1.0.4",
    "typescript": "^4.9.3"
  },
  "files": [
    "lib/",
    "scripts/",
    "cli.js"
  ],
  "homepage": "https://github.com/gatsbyjs/gatsby/tree/master/packages/gatsby-cli#readme",
  "keywords": [
    "gatsby"
  ],
  "license": "MIT",
  "main": "lib/index.js",
  "repository": {
    "type": "git",
    "url": "https://github.com/gatsbyjs/gatsby.git",
    "directory": "packages/gatsby-cli"
  },
  "scripts": {
    "build:babel": "babel src --out-dir lib --ignore \"**/__tests__\" --ignore \"src/reporter/loggers/ink/**/*\" --extensions \".ts,.js,.tsx\"",
    "build:rollup": "rollup -c",
    "build": "npm-run-all --npm-path npm -p build:babel build:rollup",
    "prepare": "cross-env NODE_ENV=production npm run build && npm run typegen",
    "typegen": "rimraf \"lib/**/*.d.ts\" && tsc --emitDeclarationOnly --declaration --declarationDir lib/",
    "watch:babel": "npm run build:babel -- --watch",
    "watch:rollup": "npm run build:rollup -- -w",
    "watch": "npm-run-all --npm-path npm -p watch:babel watch:rollup",
    "postinstall": "node scripts/postinstall.js"
  },
  "engines": {
    "node": ">=18.0.0"
  }
}<|MERGE_RESOLUTION|>--- conflicted
+++ resolved
@@ -1,11 +1,7 @@
 {
   "name": "gatsby-cli",
   "description": "Gatsby command-line interface for creating new sites and running Gatsby commands",
-<<<<<<< HEAD
-  "version": "4.17.1",
-=======
   "version": "5.4.0-next.0",
->>>>>>> dc3d7412
   "author": "Kyle Mathews <mathews.kyle@gmail.com>",
   "bin": {
     "gatsby": "cli.js"
@@ -30,22 +26,13 @@
     "clipboardy": "^2.3.0",
     "common-tags": "^1.8.2",
     "convert-hrtime": "^3.0.0",
-<<<<<<< HEAD
-    "create-gatsby": "^2.17.0",
-=======
     "create-gatsby": "^3.4.0-next.0",
->>>>>>> dc3d7412
     "envinfo": "^7.8.1",
     "execa": "^5.1.1",
     "fs-exists-cached": "^1.0.0",
     "fs-extra": "^10.1.0",
-<<<<<<< HEAD
-    "gatsby-core-utils": "^3.17.0",
-    "gatsby-telemetry": "^3.17.0",
-=======
     "gatsby-core-utils": "^4.4.0-next.0",
     "gatsby-telemetry": "^4.4.0-next.0",
->>>>>>> dc3d7412
     "hosted-git-info": "^3.0.8",
     "is-valid-path": "^0.1.1",
     "joi": "^17.4.2",
@@ -74,12 +61,8 @@
     "@rollup/plugin-replace": "^2.4.2",
     "@types/hosted-git-info": "^3.0.2",
     "@types/yargs": "^15.0.14",
-<<<<<<< HEAD
-    "babel-preset-gatsby-package": "^2.17.0",
-=======
     "babel-plugin-lodash": "^3.3.4",
     "babel-preset-gatsby-package": "^3.4.0-next.0",
->>>>>>> dc3d7412
     "cross-env": "^7.0.3",
     "ink": "^3.2.0",
     "ink-spinner": "^4.0.3",
