{
  "name": "gatsby-cli",
  "description": "Gatsby command-line interface for creating new sites and running Gatsby commands",
  "version": "4.3.0-next.2",
  "author": "Kyle Mathews <mathews.kyle@gmail.com>",
  "bin": {
    "gatsby": "cli.js"
  },
  "bugs": {
    "url": "https://github.com/gatsbyjs/gatsby/issues"
  },
  "dependencies": {
    "@babel/code-frame": "^7.14.0",
    "@babel/runtime": "^7.15.4",
    "@types/common-tags": "^1.8.1",
    "better-opn": "^2.1.1",
    "boxen": "^5.1.2",
    "chalk": "^4.1.2",
    "clipboardy": "^2.3.0",
    "common-tags": "^1.8.0",
    "configstore": "^5.0.1",
    "convert-hrtime": "^3.0.0",
    "create-gatsby": "^2.3.0-next.1",
    "envinfo": "^7.8.1",
    "execa": "^5.1.1",
    "fs-exists-cached": "^1.0.0",
    "fs-extra": "^10.0.0",
    "gatsby-core-utils": "^3.3.0-next.1",
<<<<<<< HEAD
=======
    "gatsby-recipes": "^1.3.0-next.2",
>>>>>>> b81612c8
    "gatsby-telemetry": "^3.3.0-next.1",
    "hosted-git-info": "^3.0.8",
    "is-valid-path": "^0.1.1",
    "joi": "^17.4.2",
    "lodash": "^4.17.21",
    "meant": "^1.0.3",
    "node-fetch": "^2.6.6",
    "opentracing": "^0.14.5",
    "pretty-error": "^2.1.2",
    "progress": "^2.0.3",
    "prompts": "^2.4.2",
    "redux": "4.1.2",
    "resolve-cwd": "^3.0.0",
    "semver": "^7.3.5",
    "signal-exit": "^3.0.5",
    "source-map": "0.7.3",
    "stack-trace": "^0.0.10",
    "strip-ansi": "^5.2.0",
    "update-notifier": "^5.1.0",
    "uuid": "3.4.0",
    "yargs": "^15.4.1",
    "yoga-layout-prebuilt": "^1.10.0",
    "yurnalist": "^2.1.0"
  },
  "devDependencies": {
    "@babel/cli": "^7.15.4",
    "@babel/core": "^7.15.5",
    "@rollup/plugin-babel": "^5.3.0",
    "@rollup/plugin-commonjs": "^17.1.0",
    "@rollup/plugin-json": "^4.1.0",
    "@rollup/plugin-node-resolve": "^8.4.0",
    "@rollup/plugin-replace": "^2.4.2",
    "@types/hosted-git-info": "^3.0.2",
    "@types/yargs": "^15.0.14",
    "babel-preset-gatsby-package": "^2.3.0-next.0",
    "cross-env": "^7.0.3",
    "ink": "^3.2.0",
    "ink-spinner": "^4.0.3",
    "npm-run-all": "4.1.5",
    "react": "^16.9.0",
    "rimraf": "^3.0.2",
    "rollup": "^2.58.3",
    "rollup-plugin-auto-external": "^2.0.0",
    "rollup-plugin-internal": "^1.0.4",
    "typescript": "^4.4.4"
  },
  "files": [
    "lib/",
    "scripts/",
    "cli.js"
  ],
  "homepage": "https://github.com/gatsbyjs/gatsby/tree/master/packages/gatsby-cli#readme",
  "keywords": [
    "gatsby"
  ],
  "license": "MIT",
  "main": "lib/index.js",
  "repository": {
    "type": "git",
    "url": "https://github.com/gatsbyjs/gatsby.git",
    "directory": "packages/gatsby-cli"
  },
  "scripts": {
    "build:babel": "babel src --out-dir lib --ignore \"**/__tests__\" --ignore \"src/reporter/loggers/ink/**/*\" --extensions \".ts,.js,.tsx\"",
    "build:rollup": "rollup -c",
    "build": "npm-run-all -p build:babel build:rollup",
    "prepare": "cross-env NODE_ENV=production npm run build && npm run typegen",
    "typegen": "rimraf \"lib/**/*.d.ts\" && tsc --emitDeclarationOnly --declaration --declarationDir lib/",
    "watch:babel": "npm run build:babel -- --watch",
    "watch:rollup": "npm run build:rollup -- -w",
    "watch": "npm-run-all -p watch:babel watch:rollup",
    "postinstall": "node scripts/postinstall.js"
  },
  "engines": {
    "node": ">=14.15.0"
  }
}<|MERGE_RESOLUTION|>--- conflicted
+++ resolved
@@ -26,10 +26,6 @@
     "fs-exists-cached": "^1.0.0",
     "fs-extra": "^10.0.0",
     "gatsby-core-utils": "^3.3.0-next.1",
-<<<<<<< HEAD
-=======
-    "gatsby-recipes": "^1.3.0-next.2",
->>>>>>> b81612c8
     "gatsby-telemetry": "^3.3.0-next.1",
     "hosted-git-info": "^3.0.8",
     "is-valid-path": "^0.1.1",
