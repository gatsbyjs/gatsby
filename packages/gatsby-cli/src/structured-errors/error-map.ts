--- conflicted
+++ resolved
@@ -52,20 +52,16 @@
     level: Level.ERROR,
     docsUrl: `https://gatsby.dev/debug-html`,
   },
-<<<<<<< HEAD
-  // TODO: More details?
   "95315": {
     text: (context): string =>
       `Error in getServerData in ${context.pagePath} / "${context.potentialPagePath}".`,
     level: Level.ERROR,
     category: ErrorCategory.USER,
-=======
   "98001": {
     text: (): string =>
       `Built Rendering Engines failed validation failed validation.\n\nPlease open an issue with a reproduction at https://github.com/gatsbyjs/gatsby/issues/new for more help`,
     type: Type.WEBPACK,
     level: Level.ERROR,
->>>>>>> 664af4d7
   },
   "98123": {
     text: (context): string =>
