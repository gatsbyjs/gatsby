import { stripIndent, stripIndents } from "common-tags"
import {
  IOptionalGraphQLInfoContext,
  Level,
  Type,
  ErrorCategory,
} from "./types"

const optionalGraphQLInfo = (context: IOptionalGraphQLInfoContext): string =>
  `${context.codeFrame ? `\n\n${context.codeFrame}` : ``}${
    context.filePath ? `\n\nFile path: ${context.filePath}` : ``
  }${context.urlPath ? `\nUrl path: ${context.urlPath}` : ``}${
    context.plugin ? `\nPlugin: ${context.plugin}` : ``
  }`

const getSharedNodeManifestWarning = (inputManifest: {
  manifestId: string
  node: { id: string }
  pluginName: string
}): string =>
  `Plugin ${inputManifest.pluginName} called unstable_createNodeManifest() for node id "${inputManifest.node.id}" with a manifest id of "${inputManifest.manifestId}"`

const errors: Record<string, IErrorMapEntry> = {
  "": {
    text: (context): string => {
      const sourceMessage =
        context && context.sourceMessage
          ? context.sourceMessage
          : `There was an unhandled error and we could not retrieve more information. Please run the command with the --verbose flag again.`
      return sourceMessage
    },
    level: Level.ERROR,
    category: ErrorCategory.UNKNOWN,
    type: Type.UNKNOWN,
  },
  "95312": {
    text: (context): string =>
      `"${context.undefinedGlobal}" is not available during server-side rendering. Enable "DEV_SSR" to debug this during "gatsby develop".`,
    level: Level.ERROR,
    docsUrl: `https://gatsby.dev/debug-html`,
    category: ErrorCategory.USER,
    type: Type.HTML_COMPILATION,
  },
  "95313": {
    text: (context): string =>
      `Building static HTML failed${
        context.errorPath ? ` for path "${context.errorPath}"` : ``
      }`,
    level: Level.ERROR,
    docsUrl: `https://gatsby.dev/debug-html`,
    category: ErrorCategory.UNKNOWN,
    type: Type.HTML_COMPILATION,
  },
  "95314": {
    text: (context): string => context.errorMessage,
    level: Level.ERROR,
    docsUrl: `https://gatsby.dev/debug-html`,
    type: Type.HTML_COMPILATION,
    category: ErrorCategory.UNKNOWN,
  },
  "95315": {
    text: (context): string =>
      `Error in getServerData in ${context.pagePath} / "${context.potentialPagePath}".`,
    level: Level.ERROR,
    category: ErrorCategory.USER,
    type: Type.ENGINE_EXECUTION,
  },
  "98001": {
    text: (): string =>
      `Built Rendering Engines failed validation failed validation.\n\nPlease open an issue with a reproduction at https://gatsby.dev/new-issue for more help.`,
    type: Type.ENGINE_VALIDATION,
    level: Level.ERROR,
    category: ErrorCategory.UNKNOWN,
  },
  "98011": {
    text: (context): string =>
      `Rendering Engines attempted to use unsupported "${
        context.package
      }" package${
        context.importedBy ? ` (imported by "${context.importedBy}")` : ``
      }${context.advisory ? `\n\n${context.advisory}` : ``}`,
    type: Type.ENGINE_COMPILATION,
    level: Level.ERROR,
    category: ErrorCategory.USER,
  },
  "98123": {
    text: (context): string =>
      `${context.stageLabel} failed\n\n${
        context.sourceMessage ?? context.message
      }`,
    type: (context): `${Type}` =>
      `WEBPACK.${
        context.stage.toUpperCase() as
          | `DEVELOP`
          | `DEVELOP-HTML`
          | `BUILD-JAVASCRIPT`
          | `BUILD-HTML`
      }`,
    level: Level.ERROR,
    category: ErrorCategory.UNKNOWN,
  },
  "98124": {
    text: (context): string => {
      let message = `${context.stageLabel} failed\n\n${context.sourceMessage}\n\nIf you're trying to use a package make sure that '${context.packageName}' is installed. If you're trying to use a local file make sure that the path is correct.`

      if (context.deprecationReason) {
        message += `\n\n${context.deprecationReason}`
      }

      return message
    },
    type: (context): `${Type}` =>
      `WEBPACK.${
        context.stage.toUpperCase() as
          | `DEVELOP`
          | `DEVELOP-HTML`
          | `BUILD-JAVASCRIPT`
          | `BUILD-HTML`
      }`,
    level: Level.ERROR,
    category: ErrorCategory.USER,
  },
  "85901": {
    text: (context): string =>
      stripIndent(`
        There was an error in your GraphQL query:\n\n${
          context.sourceMessage
        }${optionalGraphQLInfo(context)}`),
    type: Type.GRAPHQL_UNKNOWN,
    level: Level.ERROR,
    category: ErrorCategory.USER,
  },
  "85908": {
    text: (context): string => {
      const closestFragment = context.closestFragment
        ? `\n\nDid you mean to use ` + `"${context.closestFragment}"?`
        : ``

      return `There was an error in your GraphQL query:\n\nThe fragment "${context.fragmentName}" does not exist.\n\n${context.codeFrame}${closestFragment}`
    },
    type: Type.GRAPHQL_VALIDATION,
    level: Level.ERROR,
    category: ErrorCategory.USER,
  },
  "85910": {
    text: (context): string =>
      stripIndents(`
        Multiple "root" queries found: "${context.name}" and "${context.otherName}".
        Only the first ("${context.otherName}") will be registered.

        Instead of:

        ${context.beforeCodeFrame}

        Do:

        ${context.afterCodeFrame}

        This can happen when you use two page/static queries in one file. Please combine those into one query.
        If you're defining multiple components (each with a static query) in one file, you'll need to move each component to its own file.
      `),
    type: Type.GRAPHQL_VALIDATION,
    level: Level.ERROR,
    docsUrl: `https://www.gatsbyjs.com/docs/how-to/querying-data/`,
    category: ErrorCategory.USER,
  },
  "85911": {
    text: (context): string =>
      stripIndent(`
        There was a problem parsing "${context.filePath}"; any GraphQL
        fragments or queries in this file were not processed.

        This may indicate a syntax error in the code, or it may be a file type
        that Gatsby does not know how to parse.
      `),
    type: Type.GRAPHQL_EXTRACTION,
    level: Level.ERROR,
    category: ErrorCategory.USER,
  },
  "85912": {
    text: (context): string =>
      `Failed to parse preprocessed file ${context.filePath}`,
    type: Type.GRAPHQL_EXTRACTION,
    level: Level.ERROR,
    category: ErrorCategory.UNKNOWN,
  },
  "85913": {
    text: (context): string =>
      `There was a problem reading the file: ${context.filePath}`,
    type: Type.GRAPHQL_EXTRACTION,
    level: Level.ERROR,
    category: ErrorCategory.UNKNOWN,
  },
  // default parsing error
  "85915": {
    text: (context): string =>
      `There was a problem parsing the GraphQL query in file: ${context.filePath}`,
    type: Type.GRAPHQL_EXTRACTION,
    level: Level.ERROR,
    category: ErrorCategory.USER,
  },
  "85916": {
    text: (context): string =>
      `String interpolation is not allowed in graphql tag:\n\n${context.codeFrame}`,
    type: Type.GRAPHQL_VALIDATION,
    level: Level.ERROR,
    category: ErrorCategory.USER,
  },
  "85917": {
    text: (context): string =>
      `Unexpected empty graphql tag${
        context.codeFrame ? `\n\n${context.codeFrame}` : ``
      }`,
    type: Type.GRAPHQL_VALIDATION,
    level: Level.ERROR,
    category: ErrorCategory.USER,
  },
  "85918": {
    text: (context): string =>
      stripIndent(`
        GraphQL syntax error in query:\n\n${context.sourceMessage}${
        context.codeFrame ? `\n\n${context.codeFrame}` : ``
      }`),
    type: Type.GRAPHQL_VALIDATION,
    level: Level.ERROR,
    category: ErrorCategory.USER,
  },
  // Duplicate fragment
  "85919": {
    text: (context): string =>
      stripIndent(`
      Found two different GraphQL fragments with identical name "${context.fragmentName}". Fragment names must be unique

      File: ${context.leftFragment.filePath}
      ${context.leftFragment.codeFrame}

      File: ${context.rightFragment.filePath}
      ${context.rightFragment.codeFrame}
    `),
    type: Type.GRAPHQL_VALIDATION,
    level: Level.ERROR,
    category: ErrorCategory.USER,
  },
  // Undefined variables in Queries
  "85920": {
    text: (context): string => {
      const staticQueryMessage = stripIndents(`Suggestion 1:

      If you're not using a page query but useStaticQuery you see this error because it doesn't support variables. To learn more about the limitations: https://gatsby.dev/use-static-query`)

      const generalMessage = stripIndents(`Suggestion 2:

      You might have a typo in the variable name "${context.variableName}" or you didn't provide the variable via context to this page query. Learn how to add data to context: https://gatsby.dev/graphql-variables-how-to`)

      return stripIndent(`
        There was an error in your GraphQL query:\n\n${
          context.sourceMessage
        }${optionalGraphQLInfo(
        context
      )}\n\n${staticQueryMessage}\n\n${generalMessage}`)
    },
    type: Type.GRAPHQL_VALIDATION,
    level: Level.ERROR,
    category: ErrorCategory.USER,
  },
  "85921": {
    text: (context): string =>
      `There was an error in your GraphQL query:\n\n${context.sourceMessage}\n\nIf you're e.g. filtering for specific nodes make sure that you choose the correct field (that has the same type "${context.inputType}") or adjust the context variable to the type "${context.expectedType}".`,
    type: Type.GRAPHQL_VALIDATION,
    level: Level.ERROR,
    category: ErrorCategory.USER,
  },
  "85922": {
    text: (context): string =>
      `There was an error in your GraphQL query:

      ${context.sourceMessage}

      This can happen if you e.g. accidentally added { } to the field "${context.fieldName}". If you didn't expect "${context.fieldName}" to be of type "${context.fieldType}" make sure that your input source and/or plugin is correct.
      However, if you expect "${context.fieldName}" to exist, the field might be accessible in another subfield. Please try your query in GraphiQL.

      It is recommended to explicitly type your GraphQL schema if you want to use optional fields.`,
    type: Type.GRAPHQL_VALIDATION,
    level: Level.ERROR,
    category: ErrorCategory.USER,
    docsUrl: `https://gatsby.dev/creating-type-definitions`,
  },
  "85923": {
    text: (context): string =>
      `There was an error in your GraphQL query:\n\n${context.sourceMessage}\n\nIf you don't expect "${context.field}" to exist on the type "${context.type}" it is most likely a typo. However, if you expect "${context.field}" to exist there are a couple of solutions to common problems:\n\n- If you added a new data source and/or changed something inside gatsby-node/gatsby-config, please try a restart of your development server.\n- You want to optionally use your field "${context.field}" and right now it is not used anywhere.\n\nIt is recommended to explicitly type your GraphQL schema if you want to use optional fields.`,
    type: Type.GRAPHQL_VALIDATION,
    level: Level.ERROR,
    category: ErrorCategory.USER,
    docsUrl: `https://gatsby.dev/creating-type-definitions`,
  },
  "85924": {
    text: (context): string =>
      `There was an error in your GraphQL query:\n\n${
        context.sourceMessage
      }\n\nThis can happen when you or a plugin/theme explicitly defined the GraphQL schema for this GraphQL object type via the schema customization API and "${
        context.value
      }" doesn't match the (scalar) type of "${
        context.type
      }".${optionalGraphQLInfo(context)}`,
    type: Type.GRAPHQL_VALIDATION,
    level: Level.ERROR,
    category: ErrorCategory.USER,
  },
  "85925": {
    text: (context): string =>
      `There was an error in your GraphQL query:\n\n${
        context.sourceMessage
      }\n\nThe field "${
        context.field
      }" was explicitly defined as non-nullable via the schema customization API (by yourself or a plugin/theme). This means that this field is not optional and you have to define a value. If this is not your desired behavior and you defined the schema yourself, go to "createTypes" in gatsby-node.${optionalGraphQLInfo(
        context
      )}`,
    type: Type.GRAPHQL_VALIDATION,
    level: Level.ERROR,
    category: ErrorCategory.USER,
    docsUrl: `https://gatsby.dev/creating-type-definitions`,
  },
  "85926": {
    text: (context): string =>
      `There was an error in your GraphQL query:\n\n${context.sourceMessage}\n\nThis can happen when you use graphql\`{ ...yourQuery }\` instead of graphql(\`{ ...yourQuery }\`) inside gatsby-node\n\nYou can't use the template literal function you're used to (from page queries) and rather have to call graphql() as a normal function.`,
    type: Type.GRAPHQL_VALIDATION,
    level: Level.ERROR,
    category: ErrorCategory.USER,
  },
  "85927": {
    text: (context): string =>
      `There was an error in your GraphQL query:\n\n${context.sourceMessage}\n\nSee if "${context.variable}" has a typo or ${context.operation} doesn't actually require this variable.`,
    type: Type.GRAPHQL_VALIDATION,
    level: Level.ERROR,
    category: ErrorCategory.USER,
  },
  "85928": {
    text: (): string =>
      `An error occurred during parallel query running.\nGo here for troubleshooting tips: https://gatsby.dev/pqr-feedback`,
    level: Level.ERROR,
    category: ErrorCategory.UNKNOWN,
    type: Type.GRAPHQL_QUERY_RUNNING,
  },
  "85929": {
    text: (context): string =>
      `The "${context.exportName}" export must be async when using it with graphql:\n\n${context.codeFrame}`,
    type: Type.GRAPHQL_EXTRACTION,
    level: Level.ERROR,
    category: ErrorCategory.USER,
  },
  // Config errors
  "10122": {
    text: (context): string =>
      `The site's gatsby-config failed validation:\n\n${context.sourceMessage}`,
    type: Type.API_CONFIG_VALIDATION,
    level: Level.ERROR,
    category: ErrorCategory.USER,
  },
  "10123": {
    text: (context): string =>
      `We encountered an error while trying to load your site's ${context.configName}. Please fix the error and try again.`,
    type: Type.API_CONFIG_LOADING,
    level: Level.ERROR,
    category: ErrorCategory.USER,
  },
  "10124": {
    text: (context): string =>
      `It looks like you were trying to add the config file? Please rename "${
        context.nearMatch
      }" to "${context.configName}.${context.isTSX ? `ts` : `js`}"`,
    type: Type.API_CONFIG_LOADING,
    // TODO: Make this a warning? Needs to be also changed where this error is called + tests
    level: Level.ERROR,
    category: ErrorCategory.USER,
  },
  "10125": {
    text: (context): string =>
      `Your ${context.configName} file is in the wrong place. You've placed it in the src/ directory. It must instead be at the root of your site next to your package.json file.`,
    type: Type.API_CONFIG_LOADING,
    // TODO: Make this a warning? Needs to be also changed where this error is called + tests
    level: Level.ERROR,
    category: ErrorCategory.USER,
  },
  "10126": {
    text: (context): string =>
      `${context.path}/${context.configName} cannot export a function.` +
      `\n\nA ${context.configName} exported as a function can only be used as a theme and not run directly.` +
      `\nIf you are trying to run a theme directly, use the theme in an example site or starter instead and run that site to test.` +
      `\nIf you are in the root gatsby-config for your site, change the export to be an object and not a function as functions` +
      `\nare not supported in the root gatsby-config.`,
    type: Type.API_CONFIG_LOADING,
    level: Level.ERROR,
    category: ErrorCategory.USER,
  },
  "10127": {
    text: (context): string =>
<<<<<<< HEAD
      `Your "${context.configName}.ts" file failed to compile to "${context.configName}.js". Please run "gatsby clean" and try again.\n\nIf the issue persists, please open an issue with a reproduction at https://github.com/gatsbyjs/gatsby/issues/new for more help."`,
    type: Type.CONFIG,
=======
      `Your "${context.configName}.ts" file failed to compile to "${context.configName}.js". Please run "gatsby clean" and try again.\n\nIf the issue persists, please open an issue with a reproduction at https://gatsby.dev/new-issue for more help."`,
    type: Type.API_TYPESCRIPT_COMPILATION,
    level: Level.ERROR,
    category: ErrorCategory.USER,
  },
  "10128": {
    text: (context): string =>
      `It looks like you were trying to add the gatsby-node file? Please rename "${
        context.nearMatch
      }" to "${context.configName}.${context.isTSX ? `ts` : `js`}"`,
    type: Type.API_CONFIG_LOADING,
>>>>>>> dc3d7412
    level: Level.ERROR,
    category: ErrorCategory.USER,
  },
  "10226": {
    text: (context): string =>
      [
        `Couldn't find the "${context.themeName}" plugin declared in "${context.configFilePath}".`,
        context.pathToLocalTheme &&
          `Tried looking for a local plugin in ${context.pathToLocalTheme}.`,
        `Tried looking for an installed package in the following paths:\n${context.nodeResolutionPaths
          .map(potentialLocationPath => ` - ${potentialLocationPath}`)
          .join(`\n`)}`,
      ]
        .filter(Boolean)
        .join(`\n\n`),
    type: Type.API_CONFIG_LOADING,
    level: Level.ERROR,
    category: ErrorCategory.USER,
  },
  // Plugin errors
  "11321": {
    text: (context): string =>
      `"${context.pluginName}" threw an error while running the ${
        context.api
      } lifecycle:\n\n${
        context.sourceMessage ?? context.message
      }${optionalGraphQLInfo(context)}`,
    type: Type.API_NODE_EXECUTION,
    level: Level.ERROR,
    category: ErrorCategory.UNKNOWN,
  },
  "11322": {
    text: (context): string =>
      `${
        context.pluginName
      } created a page and didn't pass the path to the component.\n\nThe page object passed to createPage:\n${JSON.stringify(
        context.input,
        null,
        4
      )}`,
    level: Level.ERROR,
    type: Type.API_NODE_VALIDATION,
    category: ErrorCategory.USER,
    docsUrl: `https://www.gatsbyjs.com/docs/reference/config-files/actions#createPage`,
  },
  "11323": {
    text: (context): string =>
      `${
        context.pluginName
      } must set the page path when creating a page.\n\nThe page object passed to createPage:\n${JSON.stringify(
        context.pageObject,
        null,
        4
      )}`,
    level: Level.ERROR,
    category: ErrorCategory.USER,
    type: Type.API_NODE_VALIDATION,
    docsUrl: `https://www.gatsbyjs.com/docs/reference/config-files/actions#createPage`,
  },
  "11324": {
    text: (context): string =>
      `Error while creating your page:\n\n${context.message}`,
    level: Level.ERROR,
    category: ErrorCategory.USER,
    type: Type.API_NODE_VALIDATION,
    docsUrl: `https://www.gatsbyjs.com/docs/reference/config-files/actions#createPage`,
  },
  "11325": {
    text: (context): string =>
      `${
        context.pluginName
      } created a page with a component that doesn't exist.\n\nThe path to the missing component is "${
        context.componentPath
      }"\n\nThe page object passed to createPage:\n${JSON.stringify(
        context.input,
        null,
        4
      )}`,
    level: Level.ERROR,
    category: ErrorCategory.USER,
    type: Type.API_NODE_VALIDATION,
    docsUrl: `https://www.gatsbyjs.com/docs/reference/config-files/actions#createPage`,
  },
  "11326": {
    text: (context): string =>
      `${
        context.pluginName
      } must set the absolute path to the page component when creating a page.\n\nThe (relative) path you used for the component is "${
        context.componentPath
      }"\n\nYou can convert a relative path to an absolute path by requiring the path module and calling path.resolve() e.g.\n\nconst path = require("path")\npath.resolve("${
        context.componentPath
      }")\n\nThe page object passed to createPage:\n${JSON.stringify(
        context.input,
        null,
        4
      )}`,
    level: Level.ERROR,
    category: ErrorCategory.USER,
    type: Type.API_NODE_VALIDATION,
    docsUrl: `https://www.gatsbyjs.com/docs/reference/config-files/actions#createPage`,
  },
  "11327": {
    text: (context): string =>
      `An empty file "${context.componentPath}" was found during page creation. Please remove it or make it a valid component.`,
    level: Level.ERROR,
    category: ErrorCategory.USER,
    type: Type.API_NODE_VALIDATION,
    docsUrl: `https://www.gatsbyjs.com/docs/reference/config-files/actions#createPage`,
  },
  "11328": {
    text: (context): string =>
      `${context.pluginName} created a page without a valid default export.\n\nThe path to the page is "${context.componentPath}". If your page is a named export, please use "export default" instead.`,
    level: Level.ERROR,
    category: ErrorCategory.USER,
    type: Type.API_NODE_VALIDATION,
    docsUrl: `https://www.gatsbyjs.com/docs/reference/config-files/actions#createPage`,
  },
  // invalid or deprecated APIs
  "11329": {
    text: (context): string =>
      [
        stripIndent(`
          Your plugins must export known APIs from their gatsby-${context.exportType}.

          See https://www.gatsbyjs.com/docs/reference/config-files/gatsby-${context.exportType}/ for the list of Gatsby ${context.exportType} APIs.
        `),
      ]
        .concat([``].concat(context.errors))
        .concat(
          context.fixes.length > 0
            ? [
                ``,
                `Some of the following may help fix the error(s):`,
                ``,
                ...context.fixes.map(fix => `- ${fix}`),
              ]
            : []
        )
        .join(`\n`),
    level: Level.ERROR,
    category: ErrorCategory.USER,
    type: Type.API_NODE_VALIDATION,
  },
  // "X" is not defined in Gatsby's node APIs
  "11330": {
    text: (context): string =>
      `"${context.pluginName}" threw an error while running the ${
        context.api
      } lifecycle:\n\n${context.sourceMessage ?? context.message}\n\n${
        context.codeFrame
      }\n\nMake sure that you don't have a typo somewhere and use valid arguments in ${
        context.api
      } lifecycle.\nLearn more about ${
        context.api
      } here: https://www.gatsbyjs.com/docs/reference/config-files/gatsby-node/#${
        context.api
      }`,
    type: Type.API_NODE_VALIDATION,
    level: Level.ERROR,
    category: ErrorCategory.USER,
  },
  // Invalid plugin options
  "11331": {
    text: (context): string =>
      [
        stripIndent(`
          Invalid plugin options for "${context.pluginName}"${
          context.configDir ? `, configured by ${context.configDir}` : ``
        }:
        `),
      ]
        .concat([``])
        .concat(
          context.validationErrors.map(error => `- ${error.message}`).join(`\n`)
        )
        .join(`\n`),
    type: Type.API_NODE_VALIDATION,
    level: Level.ERROR,
    category: ErrorCategory.USER,
  },
  "11332": {
    text: (): string =>
      `Failed to compile Gatsby Functions. See the error below for more details.\nNote: The src/api folder is a reserved folder for Gatsby Functions and can't be used for any other files.`,
    type: Type.FUNCTIONS_COMPILATION,
    level: Level.ERROR,
    category: ErrorCategory.USER,
    docsUrl: `https://www.gatsbyjs.com/docs/reference/functions/`,
  },
  // slices
  "11333": {
    text: (context): string =>
      `${
        context.pluginName
      } created a slice and didn't pass the path to the component.\n\nThe slice object passed to createSlice:\n${JSON.stringify(
        context.input,
        null,
        4
      )}`,
    level: Level.ERROR,
    category: ErrorCategory.USER,
    type: Type.API_NODE_VALIDATION,
    docsUrl: `https://gatsbyjs.com/docs/reference/config-files/actions#createSlice`,
  },
  "11334": {
    text: (context): string =>
      `${
        context.pluginName
      } must set the slice id when creating a slice.\n\nThe slice object passed to createSlice:\n${JSON.stringify(
        context.sliceObject,
        null,
        4
      )}`,
    level: Level.ERROR,
    category: ErrorCategory.USER,
    type: Type.API_NODE_VALIDATION,
    docsUrl: `https://gatsbyjs.com/docs/reference/config-files/actions#createSlice`,
  },
  "11335": {
    text: (context): string =>
      `${
        context.pluginName
      } must set the absolute path to the slice component when creating a slice.\n\nThe (relative) path you used for the component is "${
        context.componentPath
      }"\n\nYou can convert a relative path to an absolute path by requiring the path module and calling path.resolve() e.g.\n\nconst path = require("path")\npath.resolve("${
        context.componentPath
      }")\n\nThe object passed to createSlice:\n${JSON.stringify(
        context.input,
        null,
        4
      )}`,
    level: Level.ERROR,
    category: ErrorCategory.USER,
    type: Type.API_NODE_VALIDATION,
    docsUrl: `https://gatsbyjs.com/docs/reference/config-files/actions#createSlice`,
  },
  "11336": {
    text: (context): string =>
      `${
        context.pluginName
      } created a slice with a component that doesn't exist.\n\nThe path to the missing component is "${
        context.componentPath
      }"\n\nThe slice object passed to createSlice:\n${JSON.stringify(
        context.input,
        null,
        4
      )}`,
    level: Level.ERROR,
    category: ErrorCategory.USER,
    type: Type.API_NODE_VALIDATION,
    docsUrl: `https://gatsbyjs.com/docs/reference/config-files/actions#createSlice`,
  },
  "11337": {
    text: (context): string =>
      `An empty file "${context.componentPath}" was found during slice creation. Please remove it or make it a valid component.`,
    level: Level.ERROR,
    category: ErrorCategory.USER,
    type: Type.API_NODE_VALIDATION,
    docsUrl: `https://gatsbyjs.com/docs/reference/config-files/actions#createSlice`,
  },
  "11338": {
    text: (context): string =>
      `${context.pluginName} created a slice component without a valid default export.\n\nThe path to the component is "${context.componentPath}". If your component is a named export, please use "export default" instead.`,
    level: Level.ERROR,
    category: ErrorCategory.USER,
    type: Type.API_NODE_VALIDATION,
    docsUrl: `https://gatsbyjs.com/docs/reference/config-files/actions#createSlice`,
  },
  "11339": {
    text: (context): string =>
      [
        `Building static HTML failed for slice "${context.sliceName}".`,
        `Slice metadata: ${JSON.stringify(context?.sliceData || {}, null, 2)}`,
        `Slice props: ${JSON.stringify(context?.sliceProps || {}, null, 2)}`,
      ]
        .filter(Boolean)
        .join(`\n\n`),
    level: Level.ERROR,
    category: ErrorCategory.USER,
    type: Type.HTML_COMPILATION,
    docsUrl: `https://gatsbyjs.com/docs/reference/config-files/actions#createSlice`,
  },
  "11340": {
    text: (context): string =>
      [
        `Building static HTML failed for slice "${context.sliceName}".`,
        `"${context.undefinedGlobal}" is not available during server-side rendering. Enable "DEV_SSR" to debug this during "gatsby develop".`,
      ]
        .filter(Boolean)
        .join(`\n\n`),
    level: Level.ERROR,
    category: ErrorCategory.USER,
    type: Type.HTML_COMPILATION,
    docsUrl: `https://gatsbyjs.com/docs/reference/config-files/actions#createSlice`,
  },
  // node object didn't pass validation
  "11467": {
    text: (context): string =>
      [
        `The new node didn't pass validation: ${context.validationErrorMessage}`,
        `Failing node:`,
        JSON.stringify(context.node, null, 4),
        `Note: there might be more nodes that failed validation. Output is limited to one node per type of validation failure to limit terminal spam.`,
        context.codeFrame,
      ]
        .filter(Boolean)
        .join(`\n\n`),
    level: Level.ERROR,
    category: ErrorCategory.UNKNOWN,
    type: Type.API_NODE_VALIDATION,
    docsUrl: `https://www.gatsbyjs.com/docs/reference/config-files/actions#createNode`,
  },
  // local SSL certificate errors
  "11521": {
    text: (): string =>
      `for custom ssl --https, --cert-file, and --key-file must be used together`,
    level: Level.ERROR,
    docsUrl: `https://www.gatsbyjs.com/docs/local-https#custom-key-and-certificate-files`,
    category: ErrorCategory.USER,
    type: Type.CLI_VALIDATION,
  },
  "11522": {
    text: (): string => `Failed to generate dev SSL certificate`,
    level: Level.ERROR,
    category: ErrorCategory.THIRD_PARTY,
    docsUrl: `https://www.gatsbyjs.com/docs/local-https#setup`,
    type: Type.CLI_VALIDATION,
  },
  // cli new command errors
  "11610": {
    text: (context): string =>
      `It looks like you gave wrong argument orders. Try running instead "gatsby new ${context.starter} ${context.rootPath}"`,
    level: Level.ERROR,
    docsUrl: `https://www.gatsbyjs.com/docs/reference/gatsby-cli#new`,
    category: ErrorCategory.USER,
    type: Type.CLI_VALIDATION,
  },
  "11611": {
    text: (context): string =>
      `It looks like you passed a URL to your project name. Try running instead "gatsby new new-gatsby-project ${context.rootPath}"`,
    level: Level.ERROR,
    docsUrl: `https://www.gatsbyjs.com/docs/reference/gatsby-cli#new`,
    category: ErrorCategory.USER,
    type: Type.CLI_VALIDATION,
  },
  "11612": {
    text: (context): string =>
      `Could not create a project in "${context.path}" because it's not a valid path`,
    level: Level.ERROR,
    docsUrl: `https://www.gatsbyjs.com/docs/reference/gatsby-cli#new`,
    category: ErrorCategory.USER,
    type: Type.CLI_VALIDATION,
  },
  "11613": {
    text: (context): string =>
      `Directory ${context.rootPath} is already an npm project`,
    level: Level.ERROR,
    category: ErrorCategory.USER,
    docsUrl: `https://www.gatsbyjs.com/docs/reference/gatsby-cli#new`,
    type: Type.CLI_VALIDATION,
  },
  "11614": {
    text: (context): string =>
      stripIndent(`
        The path "${context.path}" errored during SSR.
        Edit its component ${context.filePath}${
        context.line ? `:${context.line}:${context.column}` : ``
      } to resolve the error.`),
    level: Level.WARNING,
    category: ErrorCategory.USER,
    type: Type.HTML_GENERATION_DEV_SSR,
  },
  "11615": {
    text: (context): string =>
      stripIndent(`
        There was an error while trying to load dev-404-page:
        ${context.sourceMessage}`),
    level: Level.ERROR,
    category: ErrorCategory.SYSTEM,
    type: Type.HTML_GENERATION_DEV_SSR,
  },
  "11616": {
    text: (context): string =>
      stripIndent(`
        There was an error while trying to create the client-only shell for displaying SSR errors:
        ${context.sourceMessage}`),
    level: Level.ERROR,
    category: ErrorCategory.SYSTEM,
    type: Type.HTML_GENERATION_DEV_SSR,
  },
  // Watchdog
  "11701": {
    text: (context): string =>
      `Terminating the process (due to GATSBY_WATCHDOG_STUCK_STATUS_TIMEOUT):\n\nGatsby is in "${
        context.status
      }" state without any updates for ${(
        context.stuckStatusWatchdogTimeoutDelay / 1000
      ).toFixed(
        3
      )} seconds. Activities preventing Gatsby from transitioning to idle state:\n\n${
        context.stuckStatusDiagnosticMessage
      }${context.additionalOutput}`,
    level: Level.ERROR,
    category: ErrorCategory.UNKNOWN,
    type: Type.UNKNOWN,
    docsUrl: `https://support.gatsbyjs.com/hc/en-us/articles/360056811354`,
  },
  // Node Manifest warnings
  "11801": {
    text: ({ inputManifest }): string => `${getSharedNodeManifestWarning(
      inputManifest
    )} but Gatsby couldn't find a page for this node.
      If you want a manifest to be created for this node (for previews or other purposes), ensure that a page was created (and that a ownerNodeId is added to createPage() if you're not using the Filesystem Route API). See https://www.gatsbyjs.com/docs/conceptual/content-sync for more info.\n`,
    level: Level.WARNING,
    category: ErrorCategory.USER,
    type: Type.API_NODE_VALIDATION,
  },
  "11802": {
    text: ({ inputManifest, pagePath }): string =>
      `${getSharedNodeManifestWarning(
        inputManifest
      )} but Gatsby didn't find an ownerNodeId for the page at ${pagePath}\nUsing the first page that was found with the node manifest id set in pageContext.id in createPage().\nThis may result in an inaccurate node manifest (for previews or other purposes). See https://www.gatsbyjs.com/docs/conceptual/content-sync for more info.`,
    level: Level.WARNING,
    category: ErrorCategory.USER,
    type: Type.API_NODE_VALIDATION,
  },
  "11805": {
    text: ({ inputManifest, pagePath }): string =>
      `${getSharedNodeManifestWarning(
        inputManifest
      )} but Gatsby didn't find an ownerNodeId for the page at ${pagePath}\nUsing the first page that was found with the node manifest id set in pageContext.slug in createPage().\nThis may result in an inaccurate node manifest (for previews or other purposes). See https://www.gatsbyjs.com/docs/conceptual/content-sync for more info.`,
    level: Level.WARNING,
    category: ErrorCategory.USER,
    type: Type.API_NODE_VALIDATION,
  },
  "11803": {
    text: ({ inputManifest, pagePath }): string =>
      `${getSharedNodeManifestWarning(
        inputManifest
      )} but Gatsby didn't find an ownerNodeId for the page at ${pagePath}\nUsing the first page where this node is queried.\nThis may result in an inaccurate node manifest (for previews or other purposes). See https://www.gatsbyjs.com/docs/conceptual/content-sync for more info.`,
    level: Level.WARNING,
    category: ErrorCategory.USER,
    type: Type.API_NODE_VALIDATION,
  },
  "11804": {
    text: ({ pluginName, nodeId }): string =>
      `Plugin ${pluginName} called unstable_createNodeManifest for a node which doesn't exist with an id of ${nodeId}`,
    level: Level.WARNING,
    category: ErrorCategory.USER,
    type: Type.API_NODE_VALIDATION,
  },
  // Parcel Compilation Errors
  "11901": {
    text: (context): string =>
      stripIndent(`
    Failed to compile Gatsby files ${
      context.origin ? `(${context.origin})` : ``
    }:
    
    ${context.generalMessage}. ${context.specificMessage ?? ``}
    ${
      context.hints
        ? context.hints.map(
            h => `
    Hints:
    - ${h}\n`
          )
        : ``
    }
    ${context.filePath ? `File path: ${context.filePath}` : ``}`),
    level: Level.ERROR,
    type: Type.API_TYPESCRIPT_COMPILATION,
    category: ErrorCategory.USER,
  },
  "11902": {
    text: (context): string =>
      `We encountered an error while trying to compile your site's ${context.configName}. Check the current limitations (https://gatsby.dev/ts-limitations), fix the error, and try again.`,
    level: Level.ERROR,
    type: Type.API_TYPESCRIPT_COMPILATION,
    category: ErrorCategory.USER,
  },
  "11903": {
    text: (context): string =>
      `There was an unhandled error during compilation for ${context.siteRoot}. Please run the command with the --verbose flag again.\n${context.sourceMessage}`,
    level: Level.ERROR,
    type: Type.API_TYPESCRIPT_COMPILATION,
    category: ErrorCategory.USER,
  },
  "11904": {
    text: (context): string =>
      `Expected compiled files not found after compilation for ${
        context.siteRoot
      } after ${context.retries} retries.\nFile expected to be valid: ${
        context.compiledFileLocation
      }${
        context.sourceFileLocation
          ? `\nCompiled from: ${context.sourceFileLocation}`
          : ``
<<<<<<< HEAD
      }\n\nPlease run "gatsby clean" and try again. If the issue persists, please open an issue with a reproduction at https://github.com/gatsbyjs/gatsby/issues/new for more help.`,
    level: Level.ERROR,
    type: Type.COMPILATION,
=======
      }\n\nPlease run "gatsby clean" and try again. If the issue persists, please open an issue with a reproduction at https://gatsby.dev/new-issue for more help.`,
    level: Level.ERROR,
    type: Type.API_TYPESCRIPT_COMPILATION,
>>>>>>> dc3d7412
    category: ErrorCategory.SYSTEM,
  },
  "12100": {
    text: (
      context
    ): string => `There was an error while trying to generate TS types from your GraphQL queries:
    
    ${context.sourceMessage}`,
    level: Level.ERROR,
    type: Type.API_TYPESCRIPT_TYPEGEN,
    category: ErrorCategory.USER,
    docsUrl: `https://gatsby.dev/graphql-typegen`,
  },
  // Partial hydration
  "80000": {
    text: (context): string =>
      stripIndents(`Building partial HTML failed${
        context?.path ? ` for path "${context.path}"` : ``
      }

      This can happen if interactive elements like "useEffect", "useState", "createContext" or event handlers are used in a component without declaring the "use client" directive at the top of the file.
      
      Consider adding "use client" to the top of your file if your component is interactive, otherwise refactor your component so it can be statically rendered with React Server Components (RSC).
    `),
    level: Level.ERROR,
    type: Type.RSC_COMPILATION,
    docsUrl: `https://gatsby.dev/partial-hydration-error`,
    category: ErrorCategory.USER,
  },
  "80001": {
    text: (): string =>
      stripIndents(
        `
        Failed to restore previous client module manifest.
        
        This can happen if the manifest is corrupted or is not compatible with the current version of Gatsby.

        Please run "gatsby clean" and try again. If the issue persists, please open an issue with a reproduction at https://gatsby.dev/new-issue for more help.
        `
      ),
    level: Level.ERROR,
    type: Type.RSC_COMPILATION,
    docsUrl: `https://gatsby.dev/partial-hydration-error`,
    category: ErrorCategory.THIRD_PARTY,
  },
}

export type ErrorId = string | keyof typeof errors

export const errorMap: Record<ErrorId, IErrorMapEntry> = errors

export const defaultError = errorMap[``]

export interface IErrorMapEntry {
  text: (context) => string
  // Public facing API (e.g. used by setErrorMap) doesn't rely on enum but gives an union with string interpolation
  level: `${Level}`
  type: `${Type}` | ((context) => `${Type}`)
  category: `${ErrorCategory}`
  docsUrl?: string
}

// Make level and type optional for plugins
export interface IErrorMapEntryPublicApi
  extends Omit<IErrorMapEntry, "level" | "type"> {
  level?: `${Level}`
  type?: `${Type}` | ((context) => `${Type}`)
}<|MERGE_RESOLUTION|>--- conflicted
+++ resolved
@@ -394,10 +394,6 @@
   },
   "10127": {
     text: (context): string =>
-<<<<<<< HEAD
-      `Your "${context.configName}.ts" file failed to compile to "${context.configName}.js". Please run "gatsby clean" and try again.\n\nIf the issue persists, please open an issue with a reproduction at https://github.com/gatsbyjs/gatsby/issues/new for more help."`,
-    type: Type.CONFIG,
-=======
       `Your "${context.configName}.ts" file failed to compile to "${context.configName}.js". Please run "gatsby clean" and try again.\n\nIf the issue persists, please open an issue with a reproduction at https://gatsby.dev/new-issue for more help."`,
     type: Type.API_TYPESCRIPT_COMPILATION,
     level: Level.ERROR,
@@ -409,7 +405,6 @@
         context.nearMatch
       }" to "${context.configName}.${context.isTSX ? `ts` : `js`}"`,
     type: Type.API_CONFIG_LOADING,
->>>>>>> dc3d7412
     level: Level.ERROR,
     category: ErrorCategory.USER,
   },
@@ -907,15 +902,9 @@
         context.sourceFileLocation
           ? `\nCompiled from: ${context.sourceFileLocation}`
           : ``
-<<<<<<< HEAD
-      }\n\nPlease run "gatsby clean" and try again. If the issue persists, please open an issue with a reproduction at https://github.com/gatsbyjs/gatsby/issues/new for more help.`,
-    level: Level.ERROR,
-    type: Type.COMPILATION,
-=======
       }\n\nPlease run "gatsby clean" and try again. If the issue persists, please open an issue with a reproduction at https://gatsby.dev/new-issue for more help.`,
     level: Level.ERROR,
     type: Type.API_TYPESCRIPT_COMPILATION,
->>>>>>> dc3d7412
     category: ErrorCategory.SYSTEM,
   },
   "12100": {
