--- conflicted
+++ resolved
@@ -57,13 +57,8 @@
 })
 
 describe(`normal behavior`, () => {
-<<<<<<< HEAD
   it(`does not panic on Node >= 10.13.0`, () => {
-    ;[`10.13.0`, `11.0.0`, `12.0.0`].forEach(version => {
-=======
-  it(`does not panic on Node >= 8.0.0`, () => {
-    ;[`8.0.0`, `8.9.0`, `10.0.0`, `12.0.0`, `13.0.0`].forEach(version => {
->>>>>>> 47d2a8d3
+    ;[`10.13.0`, `12.0.0`, `13.0.0`].forEach(version => {
       const { reporter } = setup(version)
 
       expect(reporter.panic).not.toHaveBeenCalled()
