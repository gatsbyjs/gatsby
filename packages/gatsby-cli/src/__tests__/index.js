--- conflicted
+++ resolved
@@ -43,12 +43,8 @@
 
 describe(`error handling`, () => {
   it(`panics on Node < 10.13.0`, () => {
-<<<<<<< HEAD
-    const { reporter } = setup(`v8.0.0`)
-=======
     ;[`6.0.0`, `8.0.0`, `10.0.0`].forEach(version => {
       const { reporter } = setup(version)
->>>>>>> 363279a3
 
       expect(reporter.panic).toHaveBeenCalledTimes(1)
       reporter.panic.mockClear()
