--- conflicted
+++ resolved
@@ -44,7 +44,6 @@
     this.error(...args)
     process.exit(1)
   },
-<<<<<<< HEAD
 
   panicOnBuild(...args) {
     this.error(...args)
@@ -53,14 +52,6 @@
     }
   },
 
-=======
-  /**
-   * Log error messages to console.
-   * If one argument is passed it is assumed to be an Error object.
-   * @param {object|string} message - A message string or Error object.
-   * @param {object} error - Error object.
-   */
->>>>>>> 11eb7d96
   error(message, error) {
     if (arguments.length === 1 && typeof message !== `string`) {
       error = message
