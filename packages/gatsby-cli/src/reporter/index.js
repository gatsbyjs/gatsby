--- conflicted
+++ resolved
@@ -1,22 +1,11 @@
 // @flow
-<<<<<<< HEAD
-// loads Object.entries polyfill on node 6
-// @see https://developer.mozilla.org/en-US/docs/Web/JavaScript/Reference/Global_Objects/Object/entries
-require(`object.entries/auto`)
-=======
->>>>>>> 616fb24c
 const util = require(`util`)
 const { stripIndent } = require(`common-tags`)
 const chalk = require(`chalk`)
 const { trackError } = require(`gatsby-telemetry`)
-<<<<<<< HEAD
-const { getErrorFormatter } = require(`./errors`)
-const inkReporter = require(`./ink`).default
-=======
 const tracer = require(`opentracing`).globalTracer()
 const { getErrorFormatter } = require(`./errors`)
 const reporterInstance = require(`./reporters/yurnalist`)
->>>>>>> 616fb24c
 
 const errorFormatter = getErrorFormatter()
 
@@ -38,21 +27,13 @@
    * Toggle verbosity.
    * @param {boolean} [isVerbose=true]
    */
-<<<<<<< HEAD
-  setVerbose: (...args) => inkReporter.setVerbose(...args),
-=======
   setVerbose: (isVerbose = true) => reporterInstance.setVerbose(isVerbose),
->>>>>>> 616fb24c
   /**
    * Turn off colors in error output.
    * @param {boolean} [isNoColor=false]
    */
   setNoColor(isNoColor = false) {
-<<<<<<< HEAD
-    inkReporter.setColors(isNoColor)
-=======
     reporterInstance.setColors(isNoColor)
->>>>>>> 616fb24c
 
     if (isNoColor) {
       errorFormatter.withoutColors()
@@ -82,11 +63,8 @@
       error = message
       message = error.message
     }
-<<<<<<< HEAD
-    inkReporter.onError(message)
-=======
+
     reporterInstance.error(message)
->>>>>>> 616fb24c
     if (error) this.log(errorFormatter.render(error))
   },
   /**
@@ -96,19 +74,13 @@
   uptime(prefix) {
     this.verbose(`${prefix}: ${(process.uptime() * 1000).toFixed(3)}ms`)
   },
-<<<<<<< HEAD
-  success: (...args) => inkReporter.onSuccess(...args),
-  verbose: (...args) => inkReporter.onVerbose(...args),
-  info: (...args) => inkReporter.onInfo(...args),
-  warn: (...args) => inkReporter.onWarn(...args),
-  log: (...args) => inkReporter.onLog(...args),
-=======
+
   success: reporterInstance.success,
   verbose: reporterInstance.verbose,
   info: reporterInstance.info,
   warn: reporterInstance.warn,
   log: reporterInstance.log,
->>>>>>> 616fb24c
+
   /**
    * Time an activity.
    * @param {string} name - Name of activity.
@@ -116,17 +88,6 @@
    * @returns {string} The elapsed time of activity.
    */
   activityTimer(name, activityArgs: ActivityArgs = {}) {
-<<<<<<< HEAD
-    return inkReporter.createActivity(name, activityArgs)
-  },
-}
-
-console.log = (...args) => reporter.log(util.format(...args))
-console.warn = (...args) => reporter.warn(util.format(...args))
-console.info = (...args) => reporter.info(util.format(...args))
-console.error = (...args) => reporter.error(util.format(...args))
-
-=======
     const { parentSpan } = activityArgs
     const spanArgs = parentSpan ? { childOf: parentSpan } : {}
     const span = tracer.startSpan(name, spanArgs)
@@ -149,5 +110,4 @@
 console.info = (...args) => reporter.info(util.format(...args))
 console.error = (...args) => reporter.error(util.format(...args))
 
->>>>>>> 616fb24c
 module.exports = reporter