// @flow

const { createReporter } = require(`yurnalist`)
const { stripIndent } = require(`common-tags`)
const convertHrtime = require(`convert-hrtime`)
const tracer = require(`opentracing`).globalTracer()
const { getErrorFormatter } = require(`./errors`)
<<<<<<< HEAD
const showMeARandomASCIICat = require(`cat-me`)
=======
const { trackError } = require(`gatsby-telemetry`)
>>>>>>> a1b8f24e

const VERBOSE = process.env.gatsby_log_level === `verbose`

const errorFormatter = getErrorFormatter()
const reporter = createReporter({ emoji: true, verbose: VERBOSE })
const base = Object.getPrototypeOf(reporter)

type ActivityArgs = {
  parentSpan: Object,
}

/* Reporter module.
 * @module reporter
 */

module.exports = Object.assign(reporter, {
  cat() {
    console.log(showMeARandomASCIICat())
  },
  /**
   * Strip initial indentation template function.
   */
  stripIndent,
  /**
   * Toggle verbosity.
   * @param {boolean} [isVerbose=true]
   */
  setVerbose(isVerbose = true) {
    this.isVerbose = !!isVerbose
  },
  /**
   * Turn off colors in error output.
   * @param {boolean} [isNoColor=false]
   */
  setNoColor(isNoColor = false) {
    if (isNoColor) {
      errorFormatter.withoutColors()
    }
  },
  /**
   * Log arguments and exit process with status 1.
   * @param {*} [arguments]
   */
  panic(...args) {
    this.error(...args)
    trackError(`GENERAL_PANIC`, { error: args })
    process.exit(1)
  },

  panicOnBuild(...args) {
    this.error(...args)
    trackError(`BUILD_PANIC`, { error: args })
    if (process.env.gatsby_executing_command === `build`) {
      process.exit(1)
    }
  },

  error(message, error) {
    if (arguments.length === 1 && typeof message !== `string`) {
      error = message
      message = error.message
    }
    base.error.call(this, message)
    if (error) console.log(errorFormatter.render(error))
  },
  /**
   * Set prefix on uptime.
   * @param {string} prefix - A string to prefix uptime with.
   */
  uptime(prefix: string) {
    this.verbose(`${prefix}: ${(process.uptime() * 1000).toFixed(3)}ms`)
  },
  /**
   * Time an activity.
   * @param {string} name - Name of activity.
   * @param {activityArgs} activityArgs - optional object with tracer parentSpan
   * @returns {string} The elapsed time of activity.
   */
  activityTimer(name, activityArgs: ActivityArgs = {}) {
    const spinner = reporter.activity()
    const start = process.hrtime()
    let status

    const elapsedTime = () => {
      var elapsed = process.hrtime(start)
      return `${convertHrtime(elapsed)[`seconds`].toFixed(3)} s`
    }

    const { parentSpan } = activityArgs
    const spanArgs = parentSpan ? { childOf: parentSpan } : {}
    const span = tracer.startSpan(name, spanArgs)

    return {
      start: () => {
        spinner.tick(name)
      },
      setStatus: s => {
        status = s
        spinner.tick(`${name} — ${status}`)
      },
      end: () => {
        span.finish()
        const str = status
          ? `${name} — ${elapsedTime()} — ${status}`
          : `${name} — ${elapsedTime()}`
        reporter.success(str)
        spinner.end()
      },
      span: span,
    }
  },
})<|MERGE_RESOLUTION|>--- conflicted
+++ resolved
@@ -5,11 +5,8 @@
 const convertHrtime = require(`convert-hrtime`)
 const tracer = require(`opentracing`).globalTracer()
 const { getErrorFormatter } = require(`./errors`)
-<<<<<<< HEAD
 const showMeARandomASCIICat = require(`cat-me`)
-=======
 const { trackError } = require(`gatsby-telemetry`)
->>>>>>> a1b8f24e
 
 const VERBOSE = process.env.gatsby_log_level === `verbose`
 
