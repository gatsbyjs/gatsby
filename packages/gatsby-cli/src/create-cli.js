const path = require(`path`)
const resolveCwd = require(`resolve-cwd`)
const yargs = require(`yargs`)
const report = require(`./reporter`)
const existsSync = require(`fs-exists-cached`).sync

const handlerP = fn => (...args) => {
  Promise.resolve(fn(...args)).then(
    () => process.exit(0),
    err => report.panic(err)
  )
}

function buildLocalCommands(cli, isLocalSite) {
  const defaultHost = `localhost`
  const directory = path.resolve(`.`)

  // 'not dead' query not available in browserslist used in Gatsby v1
  const DEFAULT_BROWSERS =
    installedGatsbyVersion() === 1
      ? [`> 1%`, `last 2 versions`, `IE >= 9`]
      : [`>0.25%`, `not dead`]

  let siteInfo = { directory, browserslist: DEFAULT_BROWSERS }
  const useYarn = existsSync(path.join(directory, `yarn.lock`))
  if (isLocalSite) {
    const json = require(path.join(directory, `package.json`))
    siteInfo.sitePackageJson = json
    siteInfo.browserslist = json.browserslist || siteInfo.browserslist
  }

  function installedGatsbyVersion() {
    let majorVersion
    try {
      const packageInfo = require(path.join(
        process.cwd(),
        `node_modules`,
        `gatsby`,
        `package.json`
      ))
      majorVersion = parseInt(packageInfo.version.split(`.`)[0], 10)
    } catch (err) {
      /* ignore */
    }

    return majorVersion
  }

  function resolveLocalCommand(command) {
    if (!isLocalSite) {
      cli.showHelp()
      report.verbose(`current directory: ${directory}`)
      return report.panic(
        `gatsby <${command}> can only be run for a gatsby site. \n` +
          `Either the current working directory does not contain a valid package.json or ` +
          `'gatsby' is not specified as a dependency`
      )
    }

    try {
      const cmdPath =
        resolveCwd.silent(`gatsby/dist/commands/${command}`) ||
        // Old location of commands
        resolveCwd.silent(`gatsby/dist/utils/${command}`)
      if (!cmdPath)
        return report.panic(
          `There was a problem loading the local ${command} command. Gatsby may not be installed in your site's "node_modules" directory. Perhaps you need to run "npm install"? You might need to delete your "package-lock.json" as well.`
        )

      report.verbose(`loading local command from: ${cmdPath}`)
      return require(cmdPath)
    } catch (err) {
      cli.showHelp()
      return report.panic(
        `There was a problem loading the local ${command} command. Gatsby may not be installed. Perhaps you need to run "npm install"?`,
        err
      )
    }
  }

  function getCommandHandler(command, handler) {
    return argv => {
      report.setVerbose(!!argv.verbose)
      report.setNoColor(!!argv.noColor)

      process.env.gatsby_log_level = argv.verbose ? `verbose` : `normal`
      report.verbose(`set gatsby_log_level: "${process.env.gatsby_log_level}"`)

      process.env.gatsby_executing_command = command
      report.verbose(`set gatsby_executing_command: "${command}"`)

      let localCmd = resolveLocalCommand(command)
      let args = { ...argv, ...siteInfo, useYarn, report }

      report.verbose(`running command: ${command}`)
      return handler ? handler(args, localCmd) : localCmd(args)
    }
  }

  cli.command({
    command: `develop`,
    desc:
      `Start development server. Watches files, rebuilds, and hot reloads ` +
      `if something changes`,
    builder: _ =>
      _.option(`H`, {
        alias: `host`,
        type: `string`,
        default: defaultHost,
        describe: `Set host. Defaults to ${defaultHost}`,
      })
        .option(`p`, {
          alias: `port`,
          type: `string`,
          default: `8000`,
          describe: `Set port. Defaults to 8000`,
        })
        .option(`o`, {
          alias: `open`,
          type: `boolean`,
          describe: `Open the site in your (default) browser for you.`,
        })
        .option(`S`, {
          alias: `https`,
          type: `boolean`,
          describe: `Use HTTPS. See https://www.gatsbyjs.org/docs/local-https/ as a guide`,
        })
        .option(`c`, {
          alias: `cert-file`,
          type: `string`,
          default: ``,
          describe: `Custom HTTPS cert file (relative path; also required: --https, --key-file). See https://www.gatsbyjs.org/docs/local-https/`,
        })
        .option(`k`, {
          alias: `key-file`,
          type: `string`,
          default: ``,
          describe: `Custom HTTPS key file (relative path; also required: --https, --cert-file). See https://www.gatsbyjs.org/docs/local-https/`,
        })
        .option(`open-tracing-config-file`, {
          type: `string`,
          describe: `Tracer configuration file (open tracing compatible). See https://www.gatsbyjs.org/docs/performance-tracing/`,
        }),
    handler: handlerP(
      getCommandHandler(`develop`, (args, cmd) => {
        process.env.NODE_ENV = process.env.NODE_ENV || `development`
        cmd(args)
        // Return an empty promise to prevent handlerP from exiting early.
        // The development server shouldn't ever exit until the user directly
        // kills it so this is fine.
        return new Promise(resolve => {})
      })
    ),
  })

  cli.command({
    command: `build`,
    desc: `Build a Gatsby project.`,
    builder: _ =>
      _.option(`prefix-paths`, {
        type: `boolean`,
        default: false,
        describe: `Build site with link paths prefixed (set pathPrefix in your gatsby-config.js).`,
      })
        .option(`no-uglify`, {
          type: `boolean`,
          default: false,
          describe: `Build site without uglifying JS bundles (for debugging).`,
        })
        .option(`open-tracing-config-file`, {
          type: `string`,
          describe: `Tracer configuration file (open tracing compatible). See https://www.gatsbyjs.org/docs/performance-tracing/`,
        }),
    handler: handlerP(
      getCommandHandler(`build`, (args, cmd) => {
        process.env.NODE_ENV = `production`
        return cmd(args)
      })
    ),
  })

  cli.command({
    command: `serve`,
    desc: `Serve previously built Gatsby site.`,
    builder: _ =>
      _.option(`H`, {
        alias: `host`,
        type: `string`,
        default: defaultHost,
        describe: `Set host. Defaults to ${defaultHost}`,
      })
        .option(`p`, {
          alias: `port`,
          type: `string`,
          default: `9000`,
          describe: `Set port. Defaults to 9000`,
        })
        .option(`o`, {
          alias: `open`,
          type: `boolean`,
          describe: `Open the site in your (default) browser for you.`,
        })
        .option(`prefix-paths`, {
          type: `boolean`,
          default: false,
          describe: `Serve site with link paths prefixed (if built with pathPrefix in your gatsby-config.js).`,
        }),

    handler: getCommandHandler(`serve`),
  })

  cli.command({
    command: `info`,
    desc: `Get environment information for debugging and issue reporting`,
    builder: _ =>
      _.option(`C`, {
        alias: `clipboard`,
        type: `boolean`,
        default: false,
        describe: `Automagically copy environment information to clipboard`,
      }),
<<<<<<< HEAD
    handler: getCommandHandler(`info`),
=======
    handler: args => {
      try {
        envinfo.run(
          {
            System: [`OS`, `CPU`, `Shell`],
            Binaries: [`Node`, `npm`, `Yarn`],
            Browsers: [`Chrome`, `Edge`, `Firefox`, `Safari`],
            Languages: [`Python`],
            npmPackages: `gatsby*`,
            npmGlobalPackages: `gatsby*`,
          },
          {
            console: true,
            // Clipboard is not accessible when on a linux tty
            clipboard:
              process.platform === `linux` && !process.env.DISPLAY
                ? false
                : args.clipboard,
          }
        )
      } catch (err) {
        console.log(`Error: unable to print environment info`)
        console.log(err)
      }
    },
>>>>>>> 024f6f46
  })

  cli.command({
    command: `repl`,
    desc: `Get a node repl with context of Gatsby environment, see (add docs link here)`,
    handler: getCommandHandler(`repl`, (args, cmd) => {
      process.env.NODE_ENV = process.env.NODE_ENV || `development`
      return cmd(args)
    }),
  })

  cli.command({
    command: `clean`,
    desc: `Wipe the local gatsby environment when something has gone wrong`,
    builder: _ =>
      _.option(`env-info`, {
        type: `boolean`,
        default: false,
        describe: `Log environment information (e.g. system info, package info, etc.) to console`,
      }).option(`no-install`, {
        type: `boolean`,
        default: false,
        describe: `Do not run yarn or npm install after cleaning directories`,
      }),
    handler: getCommandHandler(`clean`),
  })
}

function isLocalGatsbySite() {
  let inGatsbySite = false
  try {
    let { dependencies, devDependencies } = require(path.resolve(
      `./package.json`
    ))
    inGatsbySite =
      (dependencies && dependencies.gatsby) ||
      (devDependencies && devDependencies.gatsby)
  } catch (err) {
    /* ignore */
  }
  return inGatsbySite
}

module.exports = argv => {
  let cli = yargs()
  let isLocalSite = isLocalGatsbySite()

  cli
    .usage(`Usage: $0 <command> [options]`)
    .alias(`h`, `help`)
    .alias(`v`, `version`)
    .option(`verbose`, {
      default: false,
      type: `boolean`,
      describe: `Turn on verbose output`,
      global: true,
    })
    .option(`no-color`, {
      default: false,
      type: `boolean`,
      describe: `Turn off the color in output`,
      global: true,
    })

  buildLocalCommands(cli, isLocalSite)

  return cli
    .command({
      command: `new [rootPath] [starter]`,
      desc: `Create new Gatsby project.`,
      handler: handlerP(
        ({ rootPath, starter = `gatsbyjs/gatsby-starter-default` }) => {
          const initStarter = require(`./init-starter`)
          return initStarter(starter, { rootPath })
        }
      ),
    })
    .wrap(cli.terminalWidth())
    .demandCommand(1, `Pass --help to see all available commands and options.`)
    .strict()
    .showHelpOnFail(true)
    .recommendCommands()
    .parse(argv.slice(2))
}<|MERGE_RESOLUTION|>--- conflicted
+++ resolved
@@ -219,9 +219,6 @@
         default: false,
         describe: `Automagically copy environment information to clipboard`,
       }),
-<<<<<<< HEAD
-    handler: getCommandHandler(`info`),
-=======
     handler: args => {
       try {
         envinfo.run(
@@ -247,7 +244,6 @@
         console.log(err)
       }
     },
->>>>>>> 024f6f46
   })
 
   cli.command({
