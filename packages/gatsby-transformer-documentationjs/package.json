--- conflicted
+++ resolved
@@ -7,15 +7,9 @@
     "url": "https://github.com/gatsbyjs/gatsby/issues"
   },
   "dependencies": {
-<<<<<<< HEAD
     "@babel/runtime": "^7.20.13",
-    "documentation": "^13.1.0",
-    "prismjs": "^1.23.0"
-=======
-    "@babel/runtime": "^7.20.7",
     "documentation": "^13.2.5",
     "prismjs": "^1.29.0"
->>>>>>> c997776d
   },
   "devDependencies": {
     "@babel/cli": "^7.20.7",
