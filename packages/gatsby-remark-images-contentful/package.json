--- conflicted
+++ resolved
@@ -1,16 +1,12 @@
 {
   "name": "gatsby-remark-images-contentful",
-<<<<<<< HEAD
-  "version": "2.2.2",
-=======
   "version": "2.3.0",
->>>>>>> 852f557a
   "description": "Process Images in Contentful markdown so they can use the images API.",
   "main": "index.js",
   "scripts": {
-    "build": "babel src --out-dir . --ignore **/__tests__",
+    "build": "babel src --out-dir . --ignore \"**/__tests__\"",
     "prepare": "cross-env NODE_ENV=production npm run build",
-    "watch": "babel -w src --out-dir . --ignore **/__tests__"
+    "watch": "babel -w src --out-dir . --ignore \"**/__tests__\""
   },
   "repository": {
     "type": "git",
@@ -31,13 +27,8 @@
   },
   "devDependencies": {
     "@babel/cli": "^7.8.4",
-<<<<<<< HEAD
-    "@babel/core": "^7.8.7",
-    "babel-preset-gatsby-package": "^0.3.1",
-=======
     "@babel/core": "^7.9.0",
     "babel-preset-gatsby-package": "^0.4.0",
->>>>>>> 852f557a
     "cross-env": "^5.2.1"
   },
   "keywords": [
