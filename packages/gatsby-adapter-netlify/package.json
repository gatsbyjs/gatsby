{
  "name": "gatsby-adapter-netlify",
  "version": "1.2.0-next.3",
  "description": "Gatsby adapter for Netlify",
  "main": "dist/index.js",
  "types": "dist/index.d.ts",
  "exports": {
    ".": "./dist/index.js",
    "./package.json": "./package.json"
  },
  "scripts": {
    "build": "babel src --out-dir dist/ --ignore \"**/__tests__\" --extensions \".ts\"",
    "typegen": "rimraf --glob \"dist/**/*.d.ts\" && tsc --emitDeclarationOnly --declaration --declarationDir dist/",
    "watch": "babel -w src --out-dir dist/ --ignore \"**/__tests__\" --extensions \".ts\"",
    "prepare": "cross-env NODE_ENV=production pnpm run build && pnpm run typegen"
  },
  "keywords": [
    "gatsby",
    "gatsby-plugin",
    "gatsby-adapter"
  ],
  "author": "pieh",
  "contributors": [
    "LekoArts"
  ],
  "license": "MIT",
  "repository": {
    "type": "git",
    "url": "https://github.com/gatsbyjs/gatsby.git",
    "directory": "packages/gatsby-adapter-netlify"
  },
  "homepage": "https://github.com/gatsbyjs/gatsby/tree/master/packages/gatsby-adapter-netlify#readme",
  "dependencies": {
    "@babel/runtime": "^7.20.13",
    "@netlify/cache-utils": "^5.1.5",
    "@netlify/config": "^20.10.0",
    "@netlify/functions": "^1.6.0",
    "cookie": "^0.6.0",
    "fastq": "^1.15.0",
    "fs-extra": "^11.2.0",
<<<<<<< HEAD
    "gatsby-telemetry": "4.14.0-next.2"
=======
    "gatsby-core-utils": "^4.14.0-next.2"
>>>>>>> c91ed287
  },
  "devDependencies": {
    "@babel/cli": "^7.20.7",
    "@babel/core": "^7.20.12",
    "@netlify/edge-functions": "^2.2.0",
    "babel-preset-gatsby-package": "^3.14.0-next.2",
    "cross-env": "^7.0.3",
    "memfs": "^4.6.0",
    "rimraf": "^5.0.5",
    "typescript": "5.4.4"
  },
  "peerDependencies": {
    "gatsby": "^5.10.0-alpha"
  },
  "files": [
    "dist/"
  ],
  "engines": {
    "node": ">=20.0.0"
  }
}<|MERGE_RESOLUTION|>--- conflicted
+++ resolved
@@ -38,11 +38,8 @@
     "cookie": "^0.6.0",
     "fastq": "^1.15.0",
     "fs-extra": "^11.2.0",
-<<<<<<< HEAD
-    "gatsby-telemetry": "4.14.0-next.2"
-=======
+    "gatsby-telemetry": "4.14.0-next.2",
     "gatsby-core-utils": "^4.14.0-next.2"
->>>>>>> c91ed287
   },
   "devDependencies": {
     "@babel/cli": "^7.20.7",
