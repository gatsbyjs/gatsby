import type { RoutesManifest, HeaderRoutes } from "gatsby"
import { tmpdir } from "os"
import { Transform } from "stream"
import { join, basename } from "path"
import fs from "fs-extra"
import { createStaticAssetsPathHandler } from "./pretty-urls"

const NETLIFY_REDIRECT_KEYWORDS_ALLOWLIST = new Set([
  `query`,
  `conditions`,
  `headers`,
  `signed`,
  `edge_handler`,
])

const NETLIFY_CONDITIONS_ALLOWLIST = new Set([`language`, `country`])

const toNetlifyPath = (fromPath: string, toPath: string): Array<string> => {
  // Modifies query parameter redirects, having no effect on other fromPath strings
  const netlifyFromPath = fromPath.replace(/[&?]/, ` `)
  // Modifies wildcard & splat redirects, having no effect on other toPath strings
  const netlifyToPath = toPath.replace(/\*/, `:splat`)

  return [netlifyFromPath, netlifyToPath]
}
export const ADAPTER_MARKER_START = `# gatsby-adapter-netlify start`
export const ADAPTER_MARKER_END = `# gatsby-adapter-netlify end`
export const NETLIFY_PLUGIN_MARKER_START = `# @netlify/plugin-gatsby redirects start`
export const NETLIFY_PLUGIN_MARKER_END = `# @netlify/plugin-gatsby redirects end`
export const GATSBY_PLUGIN_MARKER_START = `## Created with gatsby-plugin-netlify`

export async function injectEntries(
  fileName: string,
  content: string
): Promise<void> {
  await fs.ensureFile(fileName)

  const tmpFile = join(
    await fs.mkdtemp(join(tmpdir(), basename(fileName))),
    `out.txt`
  )

  let tail = ``
  let insideNetlifyPluginGatsby = false
  let insideGatsbyPluginNetlify = false
  let insideGatsbyAdapterNetlify = false
  let injectedEntries = false

  const annotatedContent = `${ADAPTER_MARKER_START}\n${content}\n${ADAPTER_MARKER_END}\n`

  function getContentToAdd(final: boolean): string {
    const lines = tail.split(`\n`)
    tail = ``

    let contentToAdd = ``
    for (let i = 0; i < lines.length; i++) {
      const line = lines[i]

      if (!final && i === lines.length - 1) {
        tail = line
        break
      }

      let skipLine =
        insideGatsbyAdapterNetlify ||
        insideGatsbyPluginNetlify ||
        insideNetlifyPluginGatsby

      if (line.includes(ADAPTER_MARKER_START)) {
        skipLine = true
        insideGatsbyAdapterNetlify = true
      } else if (line.includes(ADAPTER_MARKER_END)) {
        insideGatsbyAdapterNetlify = false
        contentToAdd += annotatedContent
        injectedEntries = true
      } else if (line.includes(NETLIFY_PLUGIN_MARKER_START)) {
        insideNetlifyPluginGatsby = true
        skipLine = true
      } else if (line.includes(NETLIFY_PLUGIN_MARKER_END)) {
        insideNetlifyPluginGatsby = false
      } else if (line.includes(GATSBY_PLUGIN_MARKER_START)) {
        insideGatsbyPluginNetlify = true
        skipLine = true
      }

      if (!skipLine) {
        contentToAdd += line + `\n`
      }
    }

    return contentToAdd
  }

  const streamReplacer = new Transform({
    transform(chunk, _encoding, callback): void {
      tail = tail + chunk.toString()

      try {
        callback(null, getContentToAdd(false))
      } catch (e) {
        callback(e)
      }
    },
    flush(callback): void {
      try {
        let contentToAdd = getContentToAdd(true)
        if (!injectedEntries) {
          contentToAdd += annotatedContent
        }
        callback(null, contentToAdd)
      } catch (e) {
        callback(e)
      }
    },
  })

  await new Promise<void>((resolve, reject) => {
    const writeStream = fs.createWriteStream(tmpFile)
    const pipeline = fs
      .createReadStream(fileName)
      .pipe(streamReplacer)
      .pipe(writeStream)

    pipeline.on(`finish`, resolve)
    pipeline.on(`error`, reject)
    streamReplacer.on(`error`, reject)
  })

  // remove previous file and move new file from tmp to final path
  await fs.remove(fileName)
  await fs.move(tmpFile, fileName)
}

function buildHeaderString(path, headers): string {
  return `${encodeURI(path)}\n${headers.reduce((acc, curr) => {
    acc += `  ${curr.key}: ${curr.value}\n`
    return acc
  }, ``)}`
}

export function processRoutesManifest(
  routesManifest: RoutesManifest,
  headerRoutes: HeaderRoutes
): {
  redirects: string
  headers: string
  lambdasThatUseCaching: Map<string, string>
  fileMovingPromise: Promise<void>
} {
  const lambdasThatUseCaching = new Map<string, string>()

  fs.writeFileSync(`test.json`, JSON.stringify(routesManifest, null, 2))

  const { ensureStaticAssetPath, fileMovingDone } =
    createStaticAssetsPathHandler()

  let _redirects = ``
  let _headers = ``
  for (const route of routesManifest) {
    const fromPath = route.path.replace(/\*.*/, `*`)

    if (route.type === `function`) {
      let functionName = route.functionId
      if (route.cache) {
        functionName = `${route.functionId}-odb`
        if (!lambdasThatUseCaching.has(route.functionId)) {
          lambdasThatUseCaching.set(route.functionId, functionName)
        }
      }

      const invocationURL = `/.netlify/${
        route.cache ? `builders` : `functions`
      }/${functionName}`
      _redirects += `${encodeURI(fromPath)}  ${invocationURL}  200\n`
    } else if (route.type === `redirect`) {
      const {
        status: routeStatus,
        toPath,
        // TODO: add headers handling
        headers,
        ...rest
      } = route
      let status = String(routeStatus)

      if (rest.force) {
        status = `${status}!`
      }

      const [netlifyFromPath, netlifyToPath] = toNetlifyPath(fromPath, toPath)

      // The order of the first 3 parameters is significant.
      // The order for rest params (key-value pairs) is arbitrary.
      const pieces = [netlifyFromPath, netlifyToPath, status]

      for (const [key, value] of Object.entries(rest)) {
        if (NETLIFY_REDIRECT_KEYWORDS_ALLOWLIST.has(key)) {
          if (key === `conditions`) {
            // "conditions" key from Gatsby contains only "language" and "country"
            // which need special transformation to match Netlify _redirects
            // https://www.gatsbyjs.com/docs/reference/config-files/actions/#createRedirect
            if (value && typeof value === `object`) {
              for (const [conditionKey, conditionValueRaw] of Object.entries(
                value
              )) {
                if (NETLIFY_CONDITIONS_ALLOWLIST.has(conditionKey)) {
                  const conditionValue = Array.isArray(conditionValueRaw)
                    ? conditionValueRaw.join(`,`)
                    : conditionValueRaw
                  // Gatsby gives us "country", we want "Country"
                  const conditionName =
                    conditionKey.charAt(0).toUpperCase() + conditionKey.slice(1)

                  pieces.push(`${conditionName}=${conditionValue}`)
                }
              }
            }
          } else {
            pieces.push(`${key}=${value}`)
          }
        }
      }
      _redirects += pieces.join(`  `) + `\n`
    } else if (route.type === `static`) {
      const { finalFilePath, isDynamic } = ensureStaticAssetPath(
        route.filePath,
        fromPath
      )

      if (isDynamic) {
        _redirects += `${encodeURI(fromPath)}  ${finalFilePath.replace(
          /^public/,
          ``
        )}  200\n`
      }

      if (!headerRoutes) {
        // don't generate _headers from routesManifest if headerRoutes are provided
        _headers += buildHeaderString(route.path, route.headers)
      }
    }

    if (headerRoutes) {
      _headers = headerRoutes.reduce((acc, curr) => {
        acc += buildHeaderString(curr.path, curr.headers)
        return acc
      }, ``)
    }
  }

  return {
    redirects: _redirects,
    headers: _headers,
    lambdasThatUseCaching,
    fileMovingPromise: fileMovingDone(),
  }
}

export async function handleRoutesManifest(
  routesManifest: RoutesManifest,
  headerRoutes: HeaderRoutes
): Promise<{
  lambdasThatUseCaching: Map<string, string>
}> {
<<<<<<< HEAD
  const { redirects, headers, lambdasThatUseCaching, fileMovingPromise } =
    processRoutesManifest(routesManifest)
=======
  const { redirects, headers, lambdasThatUseCaching } = processRoutesManifest(
    routesManifest,
    headerRoutes
  )

>>>>>>> 22c24122
  await injectEntries(`public/_redirects`, redirects)
  await injectEntries(`public/_headers`, headers)
  await fileMovingPromise

  return {
    lambdasThatUseCaching,
  }
}<|MERGE_RESOLUTION|>--- conflicted
+++ resolved
@@ -261,16 +261,9 @@
 ): Promise<{
   lambdasThatUseCaching: Map<string, string>
 }> {
-<<<<<<< HEAD
   const { redirects, headers, lambdasThatUseCaching, fileMovingPromise } =
-    processRoutesManifest(routesManifest)
-=======
-  const { redirects, headers, lambdasThatUseCaching } = processRoutesManifest(
-    routesManifest,
-    headerRoutes
-  )
-
->>>>>>> 22c24122
+    processRoutesManifest(routesManifest, headerRoutes)
+
   await injectEntries(`public/_redirects`, redirects)
   await injectEntries(`public/_headers`, headers)
   await fileMovingPromise
