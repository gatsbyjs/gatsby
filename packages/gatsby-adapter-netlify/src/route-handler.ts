--- conflicted
+++ resolved
@@ -229,15 +229,11 @@
       )}`
     }
   }
+
+  await fileMovingDone()
   return { redirects: _redirects, headers: _headers, lambdasThatUseCaching }
 }
 
-<<<<<<< HEAD
-  await fileMovingDone()
-
-  await injectEntries(`public/_redirects`, _redirects)
-  await injectEntries(`public/_headers`, _headers)
-=======
 export async function handleRoutesManifest(
   routesManifest: RoutesManifest
 ): Promise<{
@@ -247,7 +243,6 @@
     processRoutesManifest(routesManifest)
   await injectEntries(`public/_redirects`, redirects)
   await injectEntries(`public/_headers`, headers)
->>>>>>> 7ba63eb5
 
   return {
     lambdasThatUseCaching,
