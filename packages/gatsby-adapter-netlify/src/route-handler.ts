--- conflicted
+++ resolved
@@ -130,7 +130,7 @@
   await fs.move(tmpFile, fileName)
 }
 
-<<<<<<< HEAD
+
 function buildHeaderString(path, headers): string {
   return `${encodeURI(path)}\n${headers.reduce((acc, curr) => {
     acc += `  ${curr.key}: ${curr.value}\n`
@@ -138,15 +138,9 @@
   }, ``)}`
 }
 
-export async function handleRoutesManifest(
-  routesManifest: RoutesManifest,
-  headerRoutes: HeaderRoutes
-): Promise<{
-=======
 export function processRoutesManifest(routesManifest: RoutesManifest): {
   redirects: string
   headers: string
->>>>>>> 7ba63eb5
   lambdasThatUseCaching: Map<string, string>
 } {
   const lambdasThatUseCaching = new Map<string, string>()
@@ -235,7 +229,7 @@
   return { redirects: _redirects, headers: _headers, lambdasThatUseCaching }
 }
 
-<<<<<<< HEAD
+
   if (headerRoutes) {
     _headers = headerRoutes.reduce((acc, curr) => {
       acc += buildHeaderString(curr.path, curr.headers)
@@ -245,7 +239,8 @@
 
   await injectEntries(`public/_redirects`, _redirects)
   await injectEntries(`public/_headers`, _headers)
-=======
+}
+
 export async function handleRoutesManifest(
   routesManifest: RoutesManifest
 ): Promise<{
@@ -255,7 +250,6 @@
     processRoutesManifest(routesManifest)
   await injectEntries(`public/_redirects`, redirects)
   await injectEntries(`public/_headers`, headers)
->>>>>>> 7ba63eb5
 
   return {
     lambdasThatUseCaching,
