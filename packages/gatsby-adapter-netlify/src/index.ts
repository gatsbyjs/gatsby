--- conflicted
+++ resolved
@@ -83,11 +83,8 @@
       routesManifest,
       functionsManifest,
       headerRoutes,
-<<<<<<< HEAD
+      pathPrefix,
       imageCdnAllowedUrls,
-=======
-      pathPrefix,
->>>>>>> 53ce56d5
     }): Promise<void> {
       if (useNetlifyImageCDN) {
         await prepareFileCdnHandler({ pathPrefix })
