--- conflicted
+++ resolved
@@ -1,11 +1,7 @@
 {
   "name": "gatsby-remark-embed-snippet",
   "description": "Gatsby plugin to embed formatted code snippets within markdown",
-<<<<<<< HEAD
-  "version": "2.0.2",
-=======
   "version": "3.0.0-alpha.2",
->>>>>>> beea52d2
   "author": "Brian Vaughn <brian.david.vaughn@gmail.com>",
   "bugs": {
     "url": "https://github.com/gatsbyjs/gatsby/issues"
