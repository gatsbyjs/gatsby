--- conflicted
+++ resolved
@@ -14,42 +14,6 @@
     "parcel": "2.x"
   },
   "dependencies": {
-<<<<<<< HEAD
-    "@gatsbyjs/parcel-namer-relative-to-cwd": "1.1.0-next.0",
-    "@parcel/bundler-default": "2.5.0",
-    "@parcel/compressor-raw": "2.5.0",
-    "@parcel/namer-default": "2.5.0",
-    "@parcel/optimizer-terser": "2.5.0",
-    "@parcel/packager-js": "2.5.0",
-    "@parcel/packager-raw": "2.5.0",
-    "@parcel/reporter-dev-server": "2.5.0",
-    "@parcel/resolver-default": "2.5.0",
-    "@parcel/runtime-browser-hmr": "2.5.0",
-    "@parcel/runtime-js": "2.5.0",
-    "@parcel/runtime-react-refresh": "2.5.0",
-    "@parcel/runtime-service-worker": "2.5.0",
-    "@parcel/transformer-js": "2.5.0",
-    "@parcel/transformer-json": "2.5.0",
-    "@parcel/transformer-raw": "2.5.0",
-    "@parcel/transformer-react-refresh-wrap": "2.5.0"
-  },
-  "parcelDependencies": {
-    "@gatsbyjs/parcel-namer-relative-to-cwd": "1.1.0-next.0",
-    "@parcel/optimizer-data-url": "2.5.0",
-    "@parcel/packager-raw-url": "2.5.0",
-    "@parcel/packager-ts": "2.5.0",
-    "@parcel/packager-xml": "2.5.0",
-    "@parcel/transformer-graphql": "2.5.0",
-    "@parcel/transformer-inline-string": "2.5.0",
-    "@parcel/transformer-jsonld": "2.5.0",
-    "@parcel/transformer-mdx": "2.5.0",
-    "@parcel/transformer-toml": "2.5.0",
-    "@parcel/transformer-typescript-types": "2.5.0",
-    "@parcel/transformer-webmanifest": "2.5.0",
-    "@parcel/transformer-worklet": "2.5.0",
-    "@parcel/transformer-xml": "2.5.0",
-    "@parcel/transformer-yaml": "2.5.0"
-=======
     "@gatsbyjs/parcel-namer-relative-to-cwd": "^1.1.0-next.0",
     "@parcel/bundler-default": "2.6.0",
     "@parcel/compressor-raw": "2.6.0",
@@ -84,7 +48,6 @@
     "@parcel/transformer-worklet": "2.6.0",
     "@parcel/transformer-xml": "2.6.0",
     "@parcel/transformer-yaml": "2.6.0"
->>>>>>> 2d2b323c
   },
   "peerDependencies": {
     "@parcel/core": "2.6.0"
