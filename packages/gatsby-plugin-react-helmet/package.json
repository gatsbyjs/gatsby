{
  "name": "gatsby-plugin-react-helmet",
  "description": "Manage document head data with react-helmet. Provides drop-in server rendering support for Gatsby.",
<<<<<<< HEAD
  "version": "3.2.1",
=======
  "version": "3.3.0",
>>>>>>> 852f557a
  "author": "Kyle Mathews <matthews.kyle@gmail.com>",
  "bugs": {
    "url": "https://github.com/gatsbyjs/gatsby/issues"
  },
  "dependencies": {
    "@babel/runtime": "^7.9.2"
  },
  "devDependencies": {
    "@babel/cli": "^7.8.4",
<<<<<<< HEAD
    "@babel/core": "^7.8.7",
    "babel-preset-gatsby-package": "^0.3.1",
=======
    "@babel/core": "^7.9.0",
    "babel-preset-gatsby-package": "^0.4.0",
>>>>>>> 852f557a
    "cross-env": "^5.2.1"
  },
  "homepage": "https://github.com/gatsbyjs/gatsby/tree/master/packages/gatsby-plugin-react-helmet#readme",
  "keywords": [
    "gatsby",
    "gatsby-plugin",
    "favicon",
    "react-helmet",
    "seo",
    "document",
    "head",
    "title",
    "meta",
    "link",
    "script",
    "base",
    "noscript",
    "style"
  ],
  "license": "MIT",
  "main": "index.js",
  "peerDependencies": {
    "gatsby": "^2.0.0",
    "react-helmet": "^5.1.3"
  },
  "repository": {
    "type": "git",
    "url": "https://github.com/gatsbyjs/gatsby.git",
    "directory": "packages/gatsby-plugin-react-helmet"
  },
  "scripts": {
    "build": "babel src --out-dir . --ignore **/__tests__,**/__mocks__",
    "prepare": "cross-env NODE_ENV=production npm run build",
    "watch": "babel -w src --out-dir . --ignore **/__tests__,**/__mocks__"
  },
  "engines": {
    "node": ">=10.13.0"
  }
}<|MERGE_RESOLUTION|>--- conflicted
+++ resolved
@@ -1,11 +1,7 @@
 {
   "name": "gatsby-plugin-react-helmet",
   "description": "Manage document head data with react-helmet. Provides drop-in server rendering support for Gatsby.",
-<<<<<<< HEAD
-  "version": "3.2.1",
-=======
   "version": "3.3.0",
->>>>>>> 852f557a
   "author": "Kyle Mathews <matthews.kyle@gmail.com>",
   "bugs": {
     "url": "https://github.com/gatsbyjs/gatsby/issues"
@@ -15,13 +11,8 @@
   },
   "devDependencies": {
     "@babel/cli": "^7.8.4",
-<<<<<<< HEAD
-    "@babel/core": "^7.8.7",
-    "babel-preset-gatsby-package": "^0.3.1",
-=======
     "@babel/core": "^7.9.0",
     "babel-preset-gatsby-package": "^0.4.0",
->>>>>>> 852f557a
     "cross-env": "^5.2.1"
   },
   "homepage": "https://github.com/gatsbyjs/gatsby/tree/master/packages/gatsby-plugin-react-helmet#readme",
@@ -45,7 +36,7 @@
   "main": "index.js",
   "peerDependencies": {
     "gatsby": "^2.0.0",
-    "react-helmet": "^5.1.3"
+    "react-helmet": "^5.1.3 || ^6.0.0"
   },
   "repository": {
     "type": "git",
@@ -53,9 +44,9 @@
     "directory": "packages/gatsby-plugin-react-helmet"
   },
   "scripts": {
-    "build": "babel src --out-dir . --ignore **/__tests__,**/__mocks__",
+    "build": "babel src --out-dir . --ignore \"**/__tests__\",**/__mocks__",
     "prepare": "cross-env NODE_ENV=production npm run build",
-    "watch": "babel -w src --out-dir . --ignore **/__tests__,**/__mocks__"
+    "watch": "babel -w src --out-dir . --ignore \"**/__tests__\",**/__mocks__"
   },
   "engines": {
     "node": ">=10.13.0"
