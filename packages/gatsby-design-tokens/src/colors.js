import preval from "preval.macro"

// we need to wrap this file inside preval to retain tree-shaking.
// using syntaxes like const x = { ...var } adds side-effects to the export
// preval precompiles it so we just return a single object.

<<<<<<< HEAD
export default {
  ...palette,
  gatsby: palette.purple[60],
  // legacy shortcuts
  // most of these should be refactored to role-based tokens as we flesh those out
  lilac: palette.purple[50],
  lavender: palette.purple[20],
  accent: palette.orange[50],
  warning: palette.red[70],
  // semi-transparent colors
  blackFade: {
    80: `rgba(${blackRGB}, 0.85)`,
    70: `rgba(${blackRGB}, 0.7)`,
    60: `rgba(${blackRGB}, 0.6)`,
    50: `rgba(${blackRGB}, 0.5)`,
    30: `rgba(${blackRGB}, 0.3)`,
    10: `rgba(${blackRGB}, 0.1)`,
  },
  whiteFade: {
    80: `rgba(${whiteRGB}, 0.85)`,
    70: `rgba(${whiteRGB}, 0.7)`,
    60: `rgba(${whiteRGB}, 0.6)`,
    50: `rgba(${whiteRGB}, 0.5)`,
    30: `rgba(${whiteRGB}, 0.3)`,
    10: `rgba(${whiteRGB}, 0.1)`,
  },
  // role-based tokens
  // this is merely a humble start, lots to do here
  ui: {
    background: palette.grey[5],
    hover: palette.purple[5],
    border: {
      subtle: palette.grey[20],
    },
  },
  link: {
    color: palette.purple[50],
    border: palette.purple[30],
    hoverBorder: palette.purple[50],
    hoverColor: palette.purple[60],
  },
  text: {
    header: palette.black,
    primary: palette.grey[80],
    secondary: palette.grey[50],
    placeholder: palette.grey[40],
  },
  input: {
    border: palette.grey[30],
    focusBorder: palette.orange[40],
    focusBoxShadow: palette.orange[20],
  },
  code: {
    bgInline: `#fbf2e9`,
    bg: `#fdfaf6`,
    border: `#faede5`,
    text: `#866c5b`,
    remove: `#e45c5c`,
    add: `#4a9c59`,
    selector: `#b3568b`,
    tag: `#4084a1`,
    keyword: `#538eb6`,
    comment: `#6f8f39`,
    punctuation: `#53450e`,
    regex: `#d88489`,
    cssString: `#a2466c`,
    invisibles: `#e0d7d1`,
    scrollbarThumb: `#f4d1c6`,
    lineHighlightBorder: `#f1beb6`,
  },
}
=======
export default preval`
  const palette = {
    purple: {
      90: '#362066',
      80: '#452475',
      70: '#542c85',
      60: '#663399',
      50: '#8a4baf',
      40: '#b17acc',
      30: '#d9bae8',
      20: '#f1defa',
      10: '#f6edfa',
      5: '#fcfaff',
    },
    orange: {
      90: '#db3a00',
      80: '#e65800',
      70: '#f67300',
      60: '#fb8400',
      50: '#ffb238',
      40: '#ffd280',
      30: '#ffe4a1',
      20: '#ffedbf',
      10: '#fff4db',
      5: '#fffcf7',
    },
    yellow: {
      90: '#8a6534',
      80: '#bf9141',
      70: '#e3a617',
      60: '#fec21e',
      50: '#fed038',
      40: '#ffdf37',
      30: '#ffeb99',
      20: '#fff2a8',
      10: '#fff5bf',
      5: '#fffdf7',
    },
    red: {
      90: '#b80000',
      80: '#ce0009',
      70: '#da0013',
      60: '#ec1818',
      50: '#fa2915',
      40: '#ff5a54',
      30: '#ff8885',
      20: '#ffbab8',
      10: '#fde7e7',
      5: '#fffafa',
    },
    magenta: {
      90: '#690147',
      80: '#7d0e59',
      70: '#940159',
      60: '#a6026a',
      50: '#bc027f',
      40: '#d459ab',
      30: '#e899ce',
      20: '#f2c4e3',
      10: '#ffe6f6',
      5: '#fffafd',
    },
    blue: {
      90: '#004ca3',
      80: '#006ac1',
      70: '#047bd3',
      60: '#0e8de6',
      50: '#0d96f2',
      40: '#3fa9f5',
      30: '#63b8f6',
      20: '#90cdf9',
      10: '#dbf0ff',
      5: '#f5fcff',
    },
    teal: {
      90: '#008577',
      80: '#10a39e',
      70: '#00bdb6',
      60: '#2de3da',
      50: '#05f7f4',
      40: '#73fff7',
      30: '#a6fffa',
      20: '#ccfffc',
      10: '#dcfffd',
      5: '#f7ffff',
    },
    green: {
      90: '#006500',
      80: '#088413',
      70: '#1d9520',
      60: '#2ca72c',
      50: '#37b635',
      40: '#59c156',
      30: '#79cd75',
      20: '#a1da9e',
      10: '#def5dc',
      5: '#f7fdf7',
    },
    grey: {
      90: '#232129',
      80: '#36313d',
      70: '#48434f',
      60: '#635e69',
      50: '#78757a',
      40: '#b7b5bd',
      30: '#d9d7e0',
      20: '#f0f0f2',
      10: '#f5f5f5',
      5: '#fbfbfb',
    },
    white: '#ffffff',
    black: '#000000',
  }

  const blackRGB = '35, 33, 41' // grey.90
  const whiteRGB = '255, 255, 255'

  module.exports = {
    ...palette,
    gatsby: palette.purple[60],
    // legacy shortcuts
    // most of these should be refactored to role-based tokens as we flesh those out
    lilac: palette.purple[50],
    lavender: palette.purple[20],
    accent: palette.orange[50],
    warning: palette.red[70],
    // semi-transparent colors
    blackFade: {
      80: 'rgba(' + blackRGB + ', 0.85)',
      70: 'rgba(' + blackRGB + ', 0.7)',
      60: 'rgba(' + blackRGB + ', 0.6)',
      50: 'rgba(' + blackRGB + ', 0.5)',
      30: 'rgba(' + blackRGB + ', 0.3)',
      10: 'rgba(' + blackRGB + ', 0.1)',
    },
    whiteFade: {
      80: 'rgba(' + whiteRGB + ', 0.85)',
      70: 'rgba(' + whiteRGB + ', 0.7)',
      60: 'rgba(' + whiteRGB + ', 0.6)',
      50: 'rgba(' + whiteRGB + ', 0.5)',
      30: 'rgba(' + whiteRGB + ', 0.3)',
      10: 'rgba(' + whiteRGB + ', 0.1)',
    },
    // role-based tokens
    // this is merely a humble start, lots to do here
    ui: {
      background: palette.grey[5],
      hover: palette.purple[5],
      border: {
        subtle: palette.grey[20],
      },
    },
    link: {
      color: palette.purple[50],
      border: palette.purple[30],
      hoverBorder: palette.purple[50],
    },
    text: {
      header: palette.black,
      primary: palette.grey[80],
      secondary: palette.grey[50],
      placeholder: palette.grey[40],
    },
    input: {
      border: palette.grey[30],
      focusBorder: palette.orange[40],
      focusBoxShadow: palette.orange[20],
    },
    code: {
      bgInline: "#fbf2e9",
      bg: "#fdfaf6",
      border: "#faede5",
      text: "#866c5b",
      remove: "#e45c5c",
      add: "#4a9c59",
      selector: "#b3568b",
      tag: "#4084a1",
      keyword: "#538eb6",
      comment: "#6f8f39",
      punctuation: "#53450e",
      regex: "#d88489",
      cssString: "#a2466c",
      invisibles: "#e0d7d1",
      scrollbarThumb: "#f4d1c6",
      lineHighlightBorder: "#f1beb6",
    },
  }
`
>>>>>>> c7833891
<|MERGE_RESOLUTION|>--- conflicted
+++ resolved
@@ -4,79 +4,6 @@
 // using syntaxes like const x = { ...var } adds side-effects to the export
 // preval precompiles it so we just return a single object.
 
-<<<<<<< HEAD
-export default {
-  ...palette,
-  gatsby: palette.purple[60],
-  // legacy shortcuts
-  // most of these should be refactored to role-based tokens as we flesh those out
-  lilac: palette.purple[50],
-  lavender: palette.purple[20],
-  accent: palette.orange[50],
-  warning: palette.red[70],
-  // semi-transparent colors
-  blackFade: {
-    80: `rgba(${blackRGB}, 0.85)`,
-    70: `rgba(${blackRGB}, 0.7)`,
-    60: `rgba(${blackRGB}, 0.6)`,
-    50: `rgba(${blackRGB}, 0.5)`,
-    30: `rgba(${blackRGB}, 0.3)`,
-    10: `rgba(${blackRGB}, 0.1)`,
-  },
-  whiteFade: {
-    80: `rgba(${whiteRGB}, 0.85)`,
-    70: `rgba(${whiteRGB}, 0.7)`,
-    60: `rgba(${whiteRGB}, 0.6)`,
-    50: `rgba(${whiteRGB}, 0.5)`,
-    30: `rgba(${whiteRGB}, 0.3)`,
-    10: `rgba(${whiteRGB}, 0.1)`,
-  },
-  // role-based tokens
-  // this is merely a humble start, lots to do here
-  ui: {
-    background: palette.grey[5],
-    hover: palette.purple[5],
-    border: {
-      subtle: palette.grey[20],
-    },
-  },
-  link: {
-    color: palette.purple[50],
-    border: palette.purple[30],
-    hoverBorder: palette.purple[50],
-    hoverColor: palette.purple[60],
-  },
-  text: {
-    header: palette.black,
-    primary: palette.grey[80],
-    secondary: palette.grey[50],
-    placeholder: palette.grey[40],
-  },
-  input: {
-    border: palette.grey[30],
-    focusBorder: palette.orange[40],
-    focusBoxShadow: palette.orange[20],
-  },
-  code: {
-    bgInline: `#fbf2e9`,
-    bg: `#fdfaf6`,
-    border: `#faede5`,
-    text: `#866c5b`,
-    remove: `#e45c5c`,
-    add: `#4a9c59`,
-    selector: `#b3568b`,
-    tag: `#4084a1`,
-    keyword: `#538eb6`,
-    comment: `#6f8f39`,
-    punctuation: `#53450e`,
-    regex: `#d88489`,
-    cssString: `#a2466c`,
-    invisibles: `#e0d7d1`,
-    scrollbarThumb: `#f4d1c6`,
-    lineHighlightBorder: `#f1beb6`,
-  },
-}
-=======
 export default preval`
   const palette = {
     purple: {
@@ -264,5 +191,4 @@
       lineHighlightBorder: "#f1beb6",
     },
   }
-`
->>>>>>> c7833891
+`