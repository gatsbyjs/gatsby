--- conflicted
+++ resolved
@@ -1,10 +1,6 @@
 {
   "name": "gatsby-design-tokens",
-<<<<<<< HEAD
-  "version": "4.17.0",
-=======
   "version": "5.4.0-next.0",
->>>>>>> dc3d7412
   "description": "Gatsby Design Tokens",
   "main": "dist/index.js",
   "module": "dist/index.esm.js",
