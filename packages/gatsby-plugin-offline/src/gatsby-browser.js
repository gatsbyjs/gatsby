--- conflicted
+++ resolved
@@ -79,11 +79,7 @@
 }
 
 exports.onRouteUpdate = ({ location, getResourceURLsForPathname }) => {
-<<<<<<< HEAD
-  const pathname = location.pathname.replace(__PATH_PREFIX__, ``)
-=======
   const pathname = location.pathname.replace(__BASE_PATH__, ``)
->>>>>>> eb798849
   setPathResources(pathname, getResourceURLsForPathname)
 }
 
