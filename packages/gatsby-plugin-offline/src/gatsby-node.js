--- conflicted
+++ resolved
@@ -22,10 +22,7 @@
       `${rootDir}/commons-*js`,
       `${rootDir}/app-*js`,
       `${rootDir}/index.html`,
-<<<<<<< HEAD
-=======
       `${rootDir}/manifest.json`,
->>>>>>> 0892559a
       `${rootDir}/manifest.webmanifest`,
       `${rootDir}/offline-plugin-app-shell-fallback/index.html`,
     ],
