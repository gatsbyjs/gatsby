import { testPluginOptionsSchema } from "gatsby-plugin-utils"
import { pluginOptionsSchema } from "../gatsby-node"
const rewire = require(`rewire`)
const fs = require(`fs`)
const path = require(`path`)

describe(`getPrecachePages`, () => {
  const gatsbyNode = rewire(`../gatsby-node`)
  const getPrecachePages = gatsbyNode.__get__(`getPrecachePages`)

  it(`correctly matches pages`, () => {
    const base = `${__dirname}/fixtures/public`

    const allPages = getPrecachePages([`**/*`], base)
    expect(allPages.map(page => path.normalize(page))).toMatchSnapshot()

    const dir1Pages = getPrecachePages([`/dir1/*`], base)
    expect(dir1Pages.map(page => path.normalize(page))).toMatchSnapshot()
  })
})

describe(`onPostBuild`, () => {
  let swText = ``
  const gatsbyNode = rewire(`../gatsby-node`)

  const componentChunkName = `chunkName`
  const chunks = [`chunk1`, `chunk2`]

  // Mock webpack.stats.json
  const stats = {
    assetsByChunkName: {
      [componentChunkName]: chunks,
    },
  }

  // Mock out filesystem functions
  const mockFs = {
    ...fs,

    readFileSync(file) {
      if (file === `${process.cwd()}/public/webpack.stats.json`) {
        return JSON.stringify(stats)
      } else if (file === `public/sw.js`) {
        return swText
      } else if (file.match(/\/sw-append\.js/)) {
        return ``
      } else {
        return fs.readFileSync(file)
      }
    },

    appendFileSync(file, text) {
      swText += text
    },

    writeFileSync(file, text) {
      swText = text
    },

    createReadStream() {
      return { pipe() {} }
    },

    createWriteStream() {},
  }

  const mockWorkboxBuild = {
    generateSW() {
      return Promise.resolve({ count: 1, size: 1, warnings: [] })
    },
  }

  gatsbyNode.__set__(`fs`, mockFs)
  gatsbyNode.__set__(`getResourcesFromHTML`, () => [])
  gatsbyNode.__set__(`workboxBuild`, mockWorkboxBuild)
  gatsbyNode.__set__(`console`, { log() {} })

  it(`appends to sw.js`, async () => {
    await gatsbyNode.onPostBuild(
      {
        pathPrefix: ``,
        reporter: {
          info(message) {
            console.log(message)
          },
        },
      },
      { appendScript: `${__dirname}/fixtures/custom-sw-code.js` }
    )

    expect(swText).toContain(`console.log(\`Hello, world!\`)`)
  })

  it(`configures the Workbox debug option`, async () => {
    swText = `workbox.setConfig({modulePathPrefix: "workbox-v4.3.1"});`

    await gatsbyNode.onPostBuild(
      {
        pathPrefix: ``,
        reporter: {
          info(message) {
            console.log(message)
          },
        },
      },
      { debug: true }
    )

    expect(swText).toContain(`debug: true`)
  })
})

describe(`pluginOptionsSchema`, () => {
  it(`should provide meaningful errors when fields are invalid`, async () => {
    const expectedErrors = [
      `"precachePages[0]" must be a string`,
      `"precachePages[1]" must be a string`,
      `"precachePages[2]" must be a string`,
      `"appendScript" must be a string`,
      `"debug" must be a boolean`,
      `"workboxConfig.importWorkboxFrom" must be a string`,
      `"workboxConfig.globDirectory" must be a string`,
      `"workboxConfig.globPatterns[0]" must be a string`,
      `"workboxConfig.globPatterns[1]" must be a string`,
      `"workboxConfig.globPatterns[2]" must be a string`,
      `"workboxConfig.modifyURLPrefix./" must be a string`,
      `"workboxConfig.cacheId" must be a string`,
      `"workboxConfig.dontCacheBustURLsMatching" must be of type object`,
      `"workboxConfig.runtimeCaching[0].handler" must be one of [StaleWhileRevalidate, CacheFirst, NetworkFirst, NetworkOnly, CacheOnly]`,
      `"workboxConfig.runtimeCaching[1]" must be of type object`,
      `"workboxConfig.runtimeCaching[2]" must be of type object`,
      `"workboxConfig.skipWaiting" must be a boolean`,
      `"workboxConfig.clientsClaim" must be a boolean`,
    ]

    const { isValid, errors } = await testPluginOptionsSchema(
      pluginOptionsSchema,
      {
        precachePages: [1, 2, 3],
        appendScript: 1223,
        debug: `This should be a boolean`,
        workboxConfig: {
          importWorkboxFrom: 123,
          globDirectory: 456,
          globPatterns: [1, 2, 3],
          modifyURLPrefix: {
            "/": 123,
          },
          cacheId: 123,
          dontCacheBustURLsMatching: `This should be a regexp`,
          runtimeCaching: [
            {
              urlPattern: /(\.js$|\.css$|static\/)/,
              handler: `Something Invalid`,
            },
            2,
            3,
          ],
          skipWaiting: `This should be a boolean`,
          clientsClaim: `This should be a boolean`,
        },
      }
    )

    expect(isValid).toBe(false)
    expect(errors).toEqual(expectedErrors)
  })

  it(`should validate the schema`, async () => {
<<<<<<< HEAD
    const { isValid, errors } = await testPluginOptionsSchema(
      pluginOptionsSchema,
      {
        precachePages: [`/about-us/`, `/projects/*`],
        appendScript: `src/custom-sw-code.js`,
        debug: true,
        workboxConfig: {
          importWorkboxFrom: `local`,
          globDirectory: `rootDir`,
          globPatterns: [`a`, `b`, `c`],
          modifyURLPrefix: {
            "/": `pathPrefix/`,
=======
    const { isValid } = await testPluginOptionsSchema(pluginOptionsSchema, {
      precachePages: [`/about-us/`, `/projects/*`],
      appendScript: `src/custom-sw-code.js`,
      debug: true,
      workboxConfig: {
        importWorkboxFrom: `local`,
        globDirectory: `rootDir`,
        globPatterns: [`a`, `b`, `c`],
        modifyURLPrefix: {
          "/": `pathPrefix/`,
        },
        cacheId: `gatsby-plugin-offline`,
        dontCacheBustURLsMatching: /(\.js$|\.css$|static\/)/,
        maximumFileSizeToCacheInBytes: 4800,
        runtimeCaching: [
          {
            urlPattern: /(\.js$|\.css$|static\/)/,
            handler: `CacheFirst`,
          },
          {
            urlPattern: /^https?:.*\/page-data\/.*\.json/,
            handler: `StaleWhileRevalidate`,
          },
          {
            urlPattern:
              /^https?:.*\.(png|jpg|jpeg|webp|svg|gif|tiff|js|woff|woff2|json|css)$/,
            handler: `StaleWhileRevalidate`,
          },
          {
            urlPattern: /^https?:\/\/fonts\.googleapis\.com\/css/,
            handler: `StaleWhileRevalidate`,
>>>>>>> 63d4e655
          },
          cacheId: `gatsby-plugin-offline`,
          dontCacheBustURLsMatching: /(\.js$|\.css$|static\/)/,
          maximumFileSizeToCacheInBytes: 4800,
          runtimeCaching: [
            {
              urlPattern: /(\.js$|\.css$|static\/)/,
              handler: `CacheFirst`,
            },
            {
              urlPattern: /^https?:.*\/page-data\/.*\.json/,
              handler: `StaleWhileRevalidate`,
            },
            {
              urlPattern: /^https?:.*\.(png|jpg|jpeg|webp|svg|gif|tiff|js|woff|woff2|json|css)$/,
              handler: `StaleWhileRevalidate`,
            },
            {
              urlPattern: /^https?:\/\/fonts\.googleapis\.com\/css/,
              handler: `StaleWhileRevalidate`,
            },
          ],
          skipWaiting: true,
          clientsClaim: true,
        },
      }
    )

    expect(isValid).toBe(true)
    expect(errors).toEqual([])
  })
})<|MERGE_RESOLUTION|>--- conflicted
+++ resolved
@@ -167,7 +167,6 @@
   })
 
   it(`should validate the schema`, async () => {
-<<<<<<< HEAD
     const { isValid, errors } = await testPluginOptionsSchema(
       pluginOptionsSchema,
       {
@@ -180,17 +179,31 @@
           globPatterns: [`a`, `b`, `c`],
           modifyURLPrefix: {
             "/": `pathPrefix/`,
-=======
-    const { isValid } = await testPluginOptionsSchema(pluginOptionsSchema, {
-      precachePages: [`/about-us/`, `/projects/*`],
-      appendScript: `src/custom-sw-code.js`,
-      debug: true,
-      workboxConfig: {
-        importWorkboxFrom: `local`,
-        globDirectory: `rootDir`,
-        globPatterns: [`a`, `b`, `c`],
-        modifyURLPrefix: {
-          "/": `pathPrefix/`,
+          },
+          cacheId: `gatsby-plugin-offline`,
+          dontCacheBustURLsMatching: /(\.js$|\.css$|static\/)/,
+          maximumFileSizeToCacheInBytes: 4800,
+          runtimeCaching: [
+            {
+              urlPattern: /(\.js$|\.css$|static\/)/,
+              handler: `CacheFirst`,
+            },
+            {
+              urlPattern: /^https?:.*\/page-data\/.*\.json/,
+              handler: `StaleWhileRevalidate`,
+            },
+            {
+              urlPattern:
+                /^https?:.*\.(png|jpg|jpeg|webp|svg|gif|tiff|js|woff|woff2|json|css)$/,
+              handler: `StaleWhileRevalidate`,
+            },
+            {
+              urlPattern: /^https?:\/\/fonts\.googleapis\.com\/css/,
+              handler: `StaleWhileRevalidate`,
+            },
+          ],
+          skipWaiting: true,
+          clientsClaim: true,
         },
         cacheId: `gatsby-plugin-offline`,
         dontCacheBustURLsMatching: /(\.js$|\.css$|static\/)/,
@@ -212,32 +225,10 @@
           {
             urlPattern: /^https?:\/\/fonts\.googleapis\.com\/css/,
             handler: `StaleWhileRevalidate`,
->>>>>>> 63d4e655
-          },
-          cacheId: `gatsby-plugin-offline`,
-          dontCacheBustURLsMatching: /(\.js$|\.css$|static\/)/,
-          maximumFileSizeToCacheInBytes: 4800,
-          runtimeCaching: [
-            {
-              urlPattern: /(\.js$|\.css$|static\/)/,
-              handler: `CacheFirst`,
-            },
-            {
-              urlPattern: /^https?:.*\/page-data\/.*\.json/,
-              handler: `StaleWhileRevalidate`,
-            },
-            {
-              urlPattern: /^https?:.*\.(png|jpg|jpeg|webp|svg|gif|tiff|js|woff|woff2|json|css)$/,
-              handler: `StaleWhileRevalidate`,
-            },
-            {
-              urlPattern: /^https?:\/\/fonts\.googleapis\.com\/css/,
-              handler: `StaleWhileRevalidate`,
-            },
-          ],
-          skipWaiting: true,
-          clientsClaim: true,
-        },
+          },
+        ],
+        skipWaiting: true,
+        clientsClaim: true,
       }
     )
 
