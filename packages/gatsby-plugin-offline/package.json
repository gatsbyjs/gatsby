--- conflicted
+++ resolved
@@ -9,14 +9,9 @@
   "dependencies": {
     "@babel/runtime": "^7.0.0",
     "cheerio": "^1.0.0-rc.3",
-<<<<<<< HEAD
     "glob": "^7.1.4",
-    "idb-keyval": "^3.1.0",
-    "lodash": "^4.17.14",
-=======
     "idb-keyval": "^3.2.0",
     "lodash": "^4.17.15",
->>>>>>> e9c8e8a6
     "slash": "^3.0.0",
     "workbox-build": "^4.3.1"
   },
