{
  "name": "gatsby-plugin-offline",
  "description": "Gatsby plugin which sets up a site to be able to run offline",
<<<<<<< HEAD
  "version": "5.0.0-next.0",
=======
  "version": "4.11.0-next.0",
>>>>>>> 2dbe6477
  "author": "Kyle Mathews <mathews.kyle@gmail.com>",
  "bugs": {
    "url": "https://github.com/gatsbyjs/gatsby/issues"
  },
  "dependencies": {
    "@babel/runtime": "^7.14.6",
    "cheerio": "^1.0.0-rc.9",
<<<<<<< HEAD
    "gatsby-core-utils": "^2.9.0-next.0",
    "glob": "^7.1.7",
    "idb-keyval": "^5.0.5",
=======
    "gatsby-core-utils": "^2.11.0-next.0",
    "glob": "^7.1.6",
    "idb-keyval": "^3.2.0",
>>>>>>> 2dbe6477
    "lodash": "^4.17.21",
    "workbox-webpack-plugin": "^6.1.5",
    "md5-file": "^5.0.0"
  },
  "devDependencies": {
    "@babel/cli": "^7.14.5",
    "@babel/core": "^7.14.6",
    "babel-preset-gatsby-package": "^1.11.0-next.0",
    "cpx": "^1.5.0",
    "cross-env": "^7.0.3",
    "gatsby-plugin-utils": "^1.11.0-next.0",
    "rewire": "^5.0.0"
  },
  "homepage": "https://github.com/gatsbyjs/gatsby/tree/master/packages/gatsby-plugin-offline#readme",
  "keywords": [
    "gatsby",
    "gatsby-plugin",
    "offline",
    "precache",
    "service-worker"
  ],
  "license": "MIT",
  "main": "index.js",
  "peerDependencies": {
    "gatsby": "^3.0.0-next.0",
    "react": "^16.9.0 || ^17.0.0",
    "react-dom": "^16.9.0 || ^17.0.0"
  },
  "repository": {
    "type": "git",
    "url": "https://github.com/gatsbyjs/gatsby.git",
    "directory": "packages/gatsby-plugin-offline"
  },
  "scripts": {
    "build": "npm run build:src && npm run build:sw",
    "build:src": "babel src --out-dir . --ignore \"**/__tests__,src/sw-append.js,src/serviceworker/**/*\"",
    "build:sw": "cpx -v src/serviceworker/**/*.js ./serviceworker",
    "prepare": "cross-env NODE_ENV=production npm run build",
    "watch": "npm run build:sw-append -- --watch & npm run build:src -- --watch"
  },
  "engines": {
    "node": ">=12.13.0"
  }
}<|MERGE_RESOLUTION|>--- conflicted
+++ resolved
@@ -1,11 +1,7 @@
 {
   "name": "gatsby-plugin-offline",
   "description": "Gatsby plugin which sets up a site to be able to run offline",
-<<<<<<< HEAD
   "version": "5.0.0-next.0",
-=======
-  "version": "4.11.0-next.0",
->>>>>>> 2dbe6477
   "author": "Kyle Mathews <mathews.kyle@gmail.com>",
   "bugs": {
     "url": "https://github.com/gatsbyjs/gatsby/issues"
@@ -13,15 +9,9 @@
   "dependencies": {
     "@babel/runtime": "^7.14.6",
     "cheerio": "^1.0.0-rc.9",
-<<<<<<< HEAD
-    "gatsby-core-utils": "^2.9.0-next.0",
+    "gatsby-core-utils": "^2.11.0-next.0",
     "glob": "^7.1.7",
     "idb-keyval": "^5.0.5",
-=======
-    "gatsby-core-utils": "^2.11.0-next.0",
-    "glob": "^7.1.6",
-    "idb-keyval": "^3.2.0",
->>>>>>> 2dbe6477
     "lodash": "^4.17.21",
     "workbox-webpack-plugin": "^6.1.5",
     "md5-file": "^5.0.0"
