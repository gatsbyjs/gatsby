{
  "name": "gatsby-plugin-offline",
  "description": "Gatsby plugin which sets up a site to be able to run offline",
  "version": "6.14.0-next.2",
  "author": "Kyle Mathews <mathews.kyle@gmail.com>",
  "bugs": {
    "url": "https://github.com/gatsbyjs/gatsby/issues"
  },
  "dependencies": {
    "@babel/runtime": "^7.20.13",
    "cheerio": "^1.0.0-rc.10",
    "gatsby-core-utils": "^4.14.0-next.2",
    "glob": "^7.2.3",
    "idb-keyval": "^3.2.0",
    "lodash": "^4.17.21",
    "workbox-build": "^4.3.1"
  },
  "devDependencies": {
    "@babel/cli": "^7.20.7",
    "@babel/core": "^7.20.12",
    "babel-preset-gatsby-package": "^3.14.0-next.2",
    "cpy-cli": "^4.2.0",
    "cross-env": "^7.0.3",
    "gatsby-plugin-utils": "^4.14.0-next.2",
    "rewire": "^6.0.0"
  },
  "homepage": "https://github.com/gatsbyjs/gatsby/tree/master/packages/gatsby-plugin-offline#readme",
  "keywords": [
    "gatsby",
    "gatsby-plugin",
    "offline",
    "precache",
    "service-worker"
  ],
  "license": "MIT",
  "main": "index.js",
  "peerDependencies": {
    "gatsby": "^5.0.0-next",
    "react": "^18.0.0 || ^0.0.0",
    "react-dom": "^18.0.0 || ^0.0.0"
  },
  "repository": {
    "type": "git",
    "url": "https://github.com/gatsbyjs/gatsby.git",
    "directory": "packages/gatsby-plugin-offline"
  },
  "scripts": {
    "build": "pnpm run build:src && pnpm run build:sw-append",
    "build:src": "babel src --out-dir . --ignore \"**/__tests__,src/sw-append.js\"",
<<<<<<< HEAD
    "build:sw-append": "cpy 'sw-append.js' '../' --cwd=./src",
    "prepare": "cross-env NODE_ENV=production pnpm run build",
    "watch": "pnpm run build:sw-append -- --watch & pnpm run build:src -- --watch"
=======
    "build:sw-append": "cpy \"sw-append.js\" \"../\" --cwd=./src",
    "prepare": "cross-env NODE_ENV=production npm run build",
    "watch": "npm run build:sw-append -- --watch & npm run build:src -- --watch"
>>>>>>> c91ed287
  },
  "engines": {
    "node": ">=20.0.0"
  }
}<|MERGE_RESOLUTION|>--- conflicted
+++ resolved
@@ -47,15 +47,9 @@
   "scripts": {
     "build": "pnpm run build:src && pnpm run build:sw-append",
     "build:src": "babel src --out-dir . --ignore \"**/__tests__,src/sw-append.js\"",
-<<<<<<< HEAD
-    "build:sw-append": "cpy 'sw-append.js' '../' --cwd=./src",
+    "build:sw-append": "cpy \"sw-append.js\" \"../\" --cwd=./src",
     "prepare": "cross-env NODE_ENV=production pnpm run build",
     "watch": "pnpm run build:sw-append -- --watch & pnpm run build:src -- --watch"
-=======
-    "build:sw-append": "cpy \"sw-append.js\" \"../\" --cwd=./src",
-    "prepare": "cross-env NODE_ENV=production npm run build",
-    "watch": "npm run build:sw-append -- --watch & npm run build:src -- --watch"
->>>>>>> c91ed287
   },
   "engines": {
     "node": ">=20.0.0"
