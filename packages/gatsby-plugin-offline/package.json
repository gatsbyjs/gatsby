--- conflicted
+++ resolved
@@ -31,11 +31,7 @@
   "license": "MIT",
   "main": "index.js",
   "peerDependencies": {
-<<<<<<< HEAD
-    "gatsby": "^2.0.53"
-=======
     "gatsby": "^2.0.100"
->>>>>>> a58d4074
   },
   "repository": "https://github.com/gatsbyjs/gatsby/tree/master/packages/gatsby-plugin-offline",
   "scripts": {
