--- conflicted
+++ resolved
@@ -23,7 +23,6 @@
 
 As of `gatsby-plugin-offline` 3.0.0, the following options are available:
 
-<<<<<<< HEAD
 - `precachePages` lets you specify pages whose resources should be precached by the service worker, using an array of globs. For example:
 
   ```javascript:title=gatsby-config.js
@@ -37,8 +36,6 @@
   ]
   ```
 
-=======
->>>>>>> dad935e2
 - `appendScript` lets you specify a file to be appended at the end of the generated service worker (`sw.js`). For example:
 
   ```javascript:title=gatsby-config.js
@@ -113,17 +110,8 @@
 ]
 ```
 
-<<<<<<< HEAD
-# <<<<<<< HEAD
-
 In version 3, Workbox is also upgraded to version 4 so you may need to update your `workboxConfig` if any of those changes apply to you. Please see the [docs on Google Developers](https://developers.google.com/web/tools/workbox/guides/migrations/migrate-from-v3) for more information.
 
-> > > > > > > offline-plugin-custom-code
-
-=======
-In version 3, Workbox is also upgraded to version 4 so you may need to update your `workboxConfig` if any of those changes apply to you. Please see the [docs on Google Developers](https://developers.google.com/web/tools/workbox/guides/migrations/migrate-from-v3) for more information.
-
->>>>>>> dad935e2
 ## Overriding Workbox configuration
 
 When adding this plugin to your `gatsby-config.js`, you can use the option `workboxConfig` to override the default Workbox config. To see the full list of options, see [this article on Google Developers](https://developers.google.com/web/tools/workbox/modules/workbox-build#full_generatesw_config).
