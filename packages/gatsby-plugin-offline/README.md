--- conflicted
+++ resolved
@@ -21,7 +21,6 @@
 
 ## Available options
 
-<<<<<<< HEAD
 As of `gatsby-plugin-offline` 3.0.0, the following options are available:
 
 - `workboxConfig` allows you to override the default Workbox options - see [Overriding Workbox configuration](#overriding-workbox-configuration)
@@ -94,13 +93,6 @@
 When adding this plugin to your `gatsby-config.js`, you can use the option `workboxConfig` to override the default Workbox config. To see the full list of options, see [this article on Google Developers](https://developers.google.com/web/tools/workbox/modules/workbox-build#full_generatesw_config).
 
 The default `workboxConfig` is as follows. Note that some of these options are configured automatically, e.g. `globPatterns`. If you're not sure about what all of these options mean, it's best to leave them as-is - otherwise, you may end up causing errors on your site, causing old files to be remain cached, or even breaking offline support.
-=======
-When adding this plugin to your `gatsby-config.js`, you can pass in options (via the `options` key) to
-override the default [Workbox](https://developers.google.com/web/tools/workbox/modules/workbox-build) config.
-
-The default config is as follows. Warning: You can break the offline support by
-changing these options, so tread carefully.
->>>>>>> 5fb129c4
 
 ```javascript
 const options = {
