const r = require(`./resolver`)

function preset(context, options = {}) {
<<<<<<< HEAD
  const { browser = false, debug = false, nodeVersion = `10.13` } = options
=======
  const { browser = false, debug = false, nodeVersion = `10.13.0` } = options
>>>>>>> 363279a3
  const { NODE_ENV, BABEL_ENV } = process.env

  const IS_TEST  = (BABEL_ENV || NODE_ENV) === `test`

  const browserConfig = {
    useBuiltIns: false,
    targets: {
      browsers: [`last 2 versions`, `not ie <= 11`, `not android 4.4.3`],
    },
  }

  const nodeConfig = {
    corejs: 2,
    useBuiltIns: `entry`,
    targets: {
      node: nodeVersion,
    },
  }

  return {
    presets: [
      [
        r(`@babel/preset-env`),
        Object.assign(
          {
            loose: true,
            debug: !!debug,
            shippedProposals: true,
            modules: `commonjs`,
          },
          browser ? browserConfig : nodeConfig
        ),
      ],
      [r(`@babel/preset-react`)],
      r(`@babel/preset-flow`),
    ],
    plugins: [
      r(`@babel/plugin-proposal-class-properties`),
      r(`@babel/plugin-proposal-nullish-coalescing-operator`),
      r(`@babel/plugin-proposal-optional-chaining`),
      r(`@babel/plugin-transform-runtime`),
      r(`@babel/plugin-syntax-dynamic-import`),
      IS_TEST && r(`babel-plugin-dynamic-import-node`)
    ].filter(Boolean),
  }
}

module.exports = preset<|MERGE_RESOLUTION|>--- conflicted
+++ resolved
@@ -1,11 +1,7 @@
 const r = require(`./resolver`)
 
 function preset(context, options = {}) {
-<<<<<<< HEAD
-  const { browser = false, debug = false, nodeVersion = `10.13` } = options
-=======
   const { browser = false, debug = false, nodeVersion = `10.13.0` } = options
->>>>>>> 363279a3
   const { NODE_ENV, BABEL_ENV } = process.env
 
   const IS_TEST  = (BABEL_ENV || NODE_ENV) === `test`
