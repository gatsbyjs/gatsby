import sitemap from "sitemap"
import {
  defaultOptions,
  runQuery,
  writeFile,
  renameFile,
  withoutTrailingSlash,
} from "./internals"

exports.onPostBuild = async ({ graphql, pathPrefix, cache }, pluginOptions) => {
  const options = { ...pluginOptions }
  delete options.plugins
  delete options.createLinkInHead

  const { query, serialize, output, exclude, hostname, ...rest } = {
    ...defaultOptions,
    ...options,
  }

<<<<<<< HEAD
  const map = sitemap.createSitemap(rest)
  const saved = cache.publicPath(output)
=======
  const saved = path.join(publicPath, output)
>>>>>>> 84907345

  // Paths we're excluding...
  const excludeOptions = exclude.concat(defaultOptions.exclude)

  const queryRecords = await runQuery(
    graphql,
    query,
    excludeOptions,
    pathPrefix
  )
  const urls = serialize(queryRecords)

  if (!rest.sitemapSize || urls.length <= rest.sitemapSize) {
    const map = sitemap.createSitemap(rest)
    urls.forEach(u => map.add(u))
    return writeFile(saved, map.toString())
  }

  const {
    site: {
      siteMetadata: { siteUrl },
    },
  } = queryRecords
  return new Promise(resolve => {
    // sitemapv-index.xml is default file name. (https://git.io/fhNgG)
    const indexFilePath = path.join(
      publicPath,
      `${rest.sitemapName || `sitemap`}-index.xml`
    )
    const sitemapIndexOptions = {
      ...rest,
      hostname: hostname || withoutTrailingSlash(siteUrl),
      targetFolder: publicPath,
      urls,
      callback: error => {
        if (error) throw new Error(error)
        renameFile(indexFilePath, saved).then(resolve)
      },
    }
    sitemap.createSitemapIndex(sitemapIndexOptions)
  })
}<|MERGE_RESOLUTION|>--- conflicted
+++ resolved
@@ -17,12 +17,7 @@
     ...options,
   }
 
-<<<<<<< HEAD
-  const map = sitemap.createSitemap(rest)
   const saved = cache.publicPath(output)
-=======
-  const saved = path.join(publicPath, output)
->>>>>>> 84907345
 
   // Paths we're excluding...
   const excludeOptions = exclude.concat(defaultOptions.exclude)
