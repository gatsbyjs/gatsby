{
  "name": "gatsby-plugin-sitemap",
  "description": "Stub description for gatsby-plugin-sitemap",
<<<<<<< HEAD
  "main": "index.js",
  "scripts": {
    "build": "babel src --out-dir . --ignore **/__tests__/**",
    "watch": "babel -w src --out-dir . --ignore **/__tests__/**",
    "prepublish": "cross-env NODE_ENV=production npm run build"
  },
  "keywords": [
    "gatsby"
  ],
  "author": "Nicholas Young &lt;nicholas@nicholaswyoung.com&gt;",
  "license": "MIT",
  "devDependencies": {
    "@babel/cli": "^7.0.0-beta.38",
    "@babel/core": "^7.0.0-beta.38",
    "cross-env": "^5.0.5"
=======
  "version": "1.2.13",
  "author": "Nicholas Young &lt;nicholas@nicholaswyoung.com&gt;",
  "bugs": {
    "url": "https://github.com/gatsbyjs/gatsby/issues"
>>>>>>> 0a6fb373
  },
  "dependencies": {
    "@babel/runtime": "^7.0.0-beta.38",
    "sitemap": "^1.12.0"
  },
  "devDependencies": {
    "babel-cli": "^6.26.0",
    "cross-env": "^5.0.5"
  },
  "homepage": "https://github.com/gatsbyjs/gatsby/tree/master/packages/gatsby-plugin-sitemap#readme",
  "keywords": [
    "gatsby"
  ],
  "license": "MIT",
  "main": "index.js",
  "peerDependencies": {
<<<<<<< HEAD
    "gatsby": ">1.0.0 || >2.0.0-alpha"
=======
    "gatsby": "^1.0.0"
  },
  "repository": {
    "type": "git",
    "url": "https://github.com/gatsbyjs/gatsby.git"
  },
  "scripts": {
    "build": "babel src --out-dir . --ignore __tests__",
    "prepublish": "cross-env NODE_ENV=production npm run build",
    "watch": "babel -w src --out-dir . --ignore __tests__"
>>>>>>> 0a6fb373
  }
}<|MERGE_RESOLUTION|>--- conflicted
+++ resolved
@@ -1,35 +1,18 @@
 {
   "name": "gatsby-plugin-sitemap",
   "description": "Stub description for gatsby-plugin-sitemap",
-<<<<<<< HEAD
-  "main": "index.js",
-  "scripts": {
-    "build": "babel src --out-dir . --ignore **/__tests__/**",
-    "watch": "babel -w src --out-dir . --ignore **/__tests__/**",
-    "prepublish": "cross-env NODE_ENV=production npm run build"
-  },
-  "keywords": [
-    "gatsby"
-  ],
-  "author": "Nicholas Young &lt;nicholas@nicholaswyoung.com&gt;",
-  "license": "MIT",
-  "devDependencies": {
-    "@babel/cli": "^7.0.0-beta.38",
-    "@babel/core": "^7.0.0-beta.38",
-    "cross-env": "^5.0.5"
-=======
   "version": "1.2.13",
   "author": "Nicholas Young &lt;nicholas@nicholaswyoung.com&gt;",
   "bugs": {
     "url": "https://github.com/gatsbyjs/gatsby/issues"
->>>>>>> 0a6fb373
   },
   "dependencies": {
     "@babel/runtime": "^7.0.0-beta.38",
     "sitemap": "^1.12.0"
   },
   "devDependencies": {
-    "babel-cli": "^6.26.0",
+    "@babel/cli": "^7.0.0-beta.38",
+    "@babel/core": "^7.0.0-beta.38",
     "cross-env": "^5.0.5"
   },
   "homepage": "https://github.com/gatsbyjs/gatsby/tree/master/packages/gatsby-plugin-sitemap#readme",
@@ -39,10 +22,7 @@
   "license": "MIT",
   "main": "index.js",
   "peerDependencies": {
-<<<<<<< HEAD
     "gatsby": ">1.0.0 || >2.0.0-alpha"
-=======
-    "gatsby": "^1.0.0"
   },
   "repository": {
     "type": "git",
@@ -52,6 +32,5 @@
     "build": "babel src --out-dir . --ignore __tests__",
     "prepublish": "cross-env NODE_ENV=production npm run build",
     "watch": "babel -w src --out-dir . --ignore __tests__"
->>>>>>> 0a6fb373
   }
 }