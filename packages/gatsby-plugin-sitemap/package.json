--- conflicted
+++ resolved
@@ -1,11 +1,7 @@
 {
   "name": "gatsby-plugin-sitemap",
   "description": "Gatsby plugin that automatically creates a sitemap for your site",
-<<<<<<< HEAD
-  "version": "4.10.0",
-=======
   "version": "5.0.0-zz-next.1",
->>>>>>> d03fe39c
   "contributors": [
     "Alex Moon <alex.jared.moon@gmail.com>",
     "Nicholas Young <nicholas@nicholaswyoung.com>"
@@ -22,15 +18,9 @@
   "devDependencies": {
     "@babel/cli": "^7.15.4",
     "@babel/core": "^7.15.5",
-<<<<<<< HEAD
-    "babel-preset-gatsby-package": "^1.14.0",
-    "cross-env": "^7.0.3",
-    "gatsby-plugin-utils": "^1.14.0"
-=======
     "babel-preset-gatsby-package": "^2.0.0-zz-next.1",
     "cross-env": "^7.0.3",
     "gatsby-plugin-utils": "^2.0.0-zz-next.1"
->>>>>>> d03fe39c
   },
   "homepage": "https://github.com/gatsbyjs/gatsby/tree/master/packages/gatsby-plugin-sitemap#readme",
   "keywords": [
