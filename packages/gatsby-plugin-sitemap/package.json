--- conflicted
+++ resolved
@@ -1,16 +1,11 @@
 {
   "name": "gatsby-plugin-sitemap",
   "description": "Gatsby plugin that automatically creates a sitemap for your site",
-<<<<<<< HEAD
-  "version": "4.1.0-next.1",
+  "version": "4.2.0-next.0",
   "contributors": [
     "Alex Moon <alex.jared.moon@gmail.com>",
     "Nicholas Young <nicholas@nicholaswyoung.com>"
   ],
-=======
-  "version": "4.2.0-next.0",
-  "author": "Nicholas Young &lt;nicholas@nicholaswyoung.com&gt;",
->>>>>>> 39f25b75
   "bugs": {
     "url": "https://github.com/gatsbyjs/gatsby/issues"
   },
