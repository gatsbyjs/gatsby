--- conflicted
+++ resolved
@@ -1,10 +1,6 @@
 {
   "name": "gatsby-plugin-sitemap",
-<<<<<<< HEAD
-  "version": "1.2.3",
-=======
   "version": "1.2.5",
->>>>>>> c6cbac8d
   "description": "Stub description for gatsby-plugin-sitemap",
   "main": "index.js",
   "scripts": {
