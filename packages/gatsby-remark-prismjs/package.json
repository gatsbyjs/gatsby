{
  "name": "gatsby-remark-prismjs",
  "description": "Adds syntax highlighting to code blocks at build time using PrismJS",
  "version": "3.0.0-beta.5",
  "author": "Kyle Mathews <mathews.kyle@gmail.com>",
  "bugs": {
    "url": "https://github.com/gatsbyjs/gatsby/issues"
  },
  "dependencies": {
<<<<<<< HEAD
    "@babel/runtime": "7.0.0-beta.51",
    "common-tags": "^1.8.0",
=======
    "@babel/runtime": "7.0.0-beta.52",
>>>>>>> 4907b2a8
    "parse-numeric-range": "^0.0.2",
    "unist-util-visit": "^1.3.0"
  },
  "devDependencies": {
    "@babel/cli": "7.0.0-beta.52",
    "@babel/core": "7.0.0-beta.52",
    "cross-env": "^5.1.4",
    "prismjs": "^1.15.0",
    "remark": "^9.0.0"
  },
  "peerDependencies": {
    "gatsby": ">2.0.0-alpha",
    "prismjs": "^1.15.0"
  },
  "homepage": "https://github.com/gatsbyjs/gatsby/tree/master/packages/gatsby-remark-prismjs#readme",
  "keywords": [
    "gatsby",
    "gatsby-plugin",
    "prismjs",
    "remark"
  ],
  "license": "MIT",
  "main": "index.js",
  "repository": "https://github.com/gatsbyjs/gatsby/tree/master/packages/gatsby-remark-prismjs",
  "scripts": {
    "build": "babel src --out-dir . --ignore **/__tests__",
    "prepare": "cross-env NODE_ENV=production npm run build",
    "watch": "babel -w src --out-dir . --ignore **/__tests__"
  }
}<|MERGE_RESOLUTION|>--- conflicted
+++ resolved
@@ -7,12 +7,8 @@
     "url": "https://github.com/gatsbyjs/gatsby/issues"
   },
   "dependencies": {
-<<<<<<< HEAD
-    "@babel/runtime": "7.0.0-beta.51",
+    "@babel/runtime": "7.0.0-beta.52",
     "common-tags": "^1.8.0",
-=======
-    "@babel/runtime": "7.0.0-beta.52",
->>>>>>> 4907b2a8
     "parse-numeric-range": "^0.0.2",
     "unist-util-visit": "^1.3.0"
   },
