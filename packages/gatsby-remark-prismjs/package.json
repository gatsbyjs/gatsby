--- conflicted
+++ resolved
@@ -7,7 +7,6 @@
     "url": "https://github.com/gatsbyjs/gatsby/issues"
   },
   "dependencies": {
-<<<<<<< HEAD
     "@babel/runtime": "^7.0.0-beta.38",
     "parse-numeric-range": "^0.0.2",
     "prismjs": "^1.7.0",
@@ -17,16 +16,6 @@
     "@babel/cli": "^7.0.0-beta.38",
     "@babel/core": "^7.0.0-beta.38",
     "cross-env": "^5.0.5",
-=======
-    "babel-runtime": "^6.26.0",
-    "parse-numeric-range": "0.0.2",
-    "prismjs": "^1.11.0",
-    "unist-util-visit": "^1.3.0"
-  },
-  "devDependencies": {
-    "babel-cli": "^6.26.0",
-    "cross-env": "^5.1.3",
->>>>>>> 0a6fb373
     "remark": "^7.0.1"
   },
   "homepage": "https://github.com/gatsbyjs/gatsby/tree/master/packages/gatsby-remark-prismjs#readme",
@@ -43,14 +32,8 @@
     "url": "https://github.com/gatsbyjs/gatsby.git"
   },
   "scripts": {
-<<<<<<< HEAD
-    "build": "babel src --out-dir . --ignore **/__tests__/**",
-    "watch": "babel -w src --out-dir . --ignore **/__tests__/**",
-    "prepublish": "cross-env NODE_ENV=production npm run build"
-=======
     "build": "babel src --out-dir . --ignore __tests__",
     "prepublish": "cross-env NODE_ENV=production npm run build",
     "watch": "babel -w src --out-dir . --ignore __tests__"
->>>>>>> 0a6fb373
   }
 }