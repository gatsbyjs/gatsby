--- conflicted
+++ resolved
@@ -81,12 +81,7 @@
       ],
     },
   },
-<<<<<<< HEAD
 ]
 ```
-=======
-];
-```
 
-NOTE: This plugin only generates the `/rss.xml` file when run in `production` mode! To test your feed, run: `gatsby build && gatsby serve`.
->>>>>>> 5550bc89
+NOTE: This plugin only generates the `/rss.xml` file when run in `production` mode! To test your feed, run: `gatsby build && gatsby serve`.