--- conflicted
+++ resolved
@@ -10,44 +10,6 @@
 
 ```javascript
 // In your gatsby-config.js
-<<<<<<< HEAD
-=======
-siteMetadata: {
-  title: `GatsbyJS`,
-  description: `Blazing fast modern site generator for React`,
-  siteUrl: `https://www.gatsbyjs.org`
-},
-plugins: [
-  {
-    resolve: `gatsby-plugin-feed`
-  }
-]
-```
-
-Here's an example of [how you could implement](/docs/adding-an-rss-feed/) this plugin with Markdown, but for other sources, you will need a way to uniquely identify content--typically a URL or slug.
-
-```javascript:title=gatsby-node.js
-const { createFilePath } = require(`gatsby-source-filesystem`)
-
-exports.onCreateNode = ({ node, actions, getNode }) => {
-  const { createNodeField } = actions
-  if (node.internal.type === `MarkdownRemark`) {
-    const value = createFilePath({ node, getNode })
-    createNodeField({
-      name: `slug`,
-      node,
-      value,
-    })
-  }
-}
-```
-
-Above is the minimal configuration required to begin working. If you wish to
-customize the query being executed to retrieve nodes, try this:
-
-```javascript
-// In your gatsby-config.js
->>>>>>> 51be9e63
 plugins: [
   {
     resolve: `gatsby-plugin-feed`,
@@ -112,6 +74,8 @@
 
 All additional options are passed through to the [`rss`][rss] utillity. For more info on those additional options, [explore the `itemOptions` section of the `rss` package](https://www.npmjs.com/package/rss#itemoptions).
 
+Check out an example of [how you could implement](/docs/adding-an-rss-feed/) to your own site, with a custom `serialize` function, and additional functionality.
+
 _NOTE: This plugin only generates the `xml` file(s) when run in `production` mode! To test your feed, run: `gatsby build && gatsby serve`._
 
 [rss]: https://www.npmjs.com/package/rss