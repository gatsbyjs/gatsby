--- conflicted
+++ resolved
@@ -1,32 +1,10 @@
 {
   "name": "gatsby-plugin-feed",
   "description": "Creates an RSS feed for your Gatsby site.",
-<<<<<<< HEAD
-  "main": "index.js",
-  "scripts": {
-    "build": "babel src --out-dir . --ignore **/__tests__/**",
-    "watch": "babel -w src --out-dir . --ignore **/__tests__/**",
-    "prepublish": "cross-env NODE_ENV=production npm run build"
-  },
-  "keywords": [
-    "gatsby",
-    "gatsby-plugin",
-    "rss",
-    "atom",
-    "feed"
-  ],
-  "author": "Nicholas Young <nicholas@nicholaswyoung.com>",
-  "license": "MIT",
-  "devDependencies": {
-    "@babel/cli": "^7.0.0-beta.38",
-    "@babel/core": "^7.0.0-beta.38",
-    "cross-env": "^5.0.5"
-=======
   "version": "1.3.18",
   "author": "Nicholas Young <nicholas@nicholaswyoung.com>",
   "bugs": {
     "url": "https://github.com/gatsbyjs/gatsby/issues"
->>>>>>> 0a6fb373
   },
   "dependencies": {
     "@babel/runtime": "^7.0.0-beta.38",
@@ -35,7 +13,8 @@
     "rss": "^1.2.2"
   },
   "devDependencies": {
-    "babel-cli": "^6.26.0",
+    "@babel/cli": "^7.0.0-beta.38",
+    "@babel/core": "^7.0.0-beta.38",
     "cross-env": "^5.0.5"
   },
   "homepage": "https://github.com/gatsbyjs/gatsby/tree/master/packages/gatsby-plugin-feed#readme",
@@ -49,10 +28,7 @@
   "license": "MIT",
   "main": "index.js",
   "peerDependencies": {
-<<<<<<< HEAD
     "gatsby": ">1.0.0 || >2.0.0-alpha"
-=======
-    "gatsby": "^1.0.0"
   },
   "repository": {
     "type": "git",
@@ -62,6 +38,5 @@
     "build": "babel src --out-dir . --ignore __tests__",
     "prepublish": "cross-env NODE_ENV=production npm run build",
     "watch": "babel -w src --out-dir . --ignore __tests__"
->>>>>>> 0a6fb373
   }
 }