{
  "name": "gatsby-plugin-feed",
<<<<<<< HEAD
  "version": "1.3.7",
=======
  "version": "1.3.9",
>>>>>>> c6cbac8d
  "description": "Creates an RSS feed for your Gatsby site.",
  "main": "index.js",
  "scripts": {
    "build": "babel src --out-dir . --ignore __tests__",
    "watch": "babel -w src --out-dir . --ignore __tests__",
    "prepublish": "cross-env NODE_ENV=production npm run build"
  },
  "keywords": [
    "gatsby",
    "gatsby-plugin",
    "rss",
    "atom",
    "feed"
  ],
  "author": "Nicholas Young <nicholas@nicholaswyoung.com>",
  "license": "MIT",
  "devDependencies": {
    "babel-cli": "^6.26.0",
    "cross-env": "^5.0.5"
  },
  "dependencies": {
    "babel-runtime": "^6.26.0",
    "lodash.merge": "^4.6.0",
    "pify": "^3.0.0",
    "rss": "^1.2.2"
  }
}<|MERGE_RESOLUTION|>--- conflicted
+++ resolved
@@ -1,10 +1,6 @@
 {
   "name": "gatsby-plugin-feed",
-<<<<<<< HEAD
-  "version": "1.3.7",
-=======
   "version": "1.3.9",
->>>>>>> c6cbac8d
   "description": "Creates an RSS feed for your Gatsby site.",
   "main": "index.js",
   "scripts": {
