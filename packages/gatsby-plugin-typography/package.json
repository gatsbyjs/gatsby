--- conflicted
+++ resolved
@@ -4,13 +4,9 @@
   "description": "Gatsby plugin to setup server rendering of Typography.js' CSS",
   "main": "index.js",
   "dependencies": {
-<<<<<<< HEAD
-    "@babel/runtime": "^7.0.0-beta.38",
-=======
-    "babel-runtime": "^6.26.0"
+    "@babel/runtime": "^7.0.0-beta.38"
   },
   "peerDependencies": {
->>>>>>> dd9ea655
     "react-typography": "^0.16.1",
     "typography": "^0.16.0"
   },
