--- conflicted
+++ resolved
@@ -1,10 +1,6 @@
 {
   "name": "gatsby-plugin-typography",
-<<<<<<< HEAD
-  "version": "1.7.7",
-=======
   "version": "1.7.9",
->>>>>>> c6cbac8d
   "description": "Gatsby plugin to setup server rendering of Typography.js' CSS",
   "main": "index.js",
   "dependencies": {
