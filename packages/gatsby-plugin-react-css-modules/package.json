{
  "name": "gatsby-plugin-react-css-modules",
<<<<<<< HEAD
  "version": "2.0.0-alpha.1",
=======
  "version": "1.0.11",
>>>>>>> 830e2a32
  "description": "Gatsby plugin that transforms styleName to className using compile time CSS module resolution",
  "main": "index.js",
  "scripts": {
    "build": "babel src --out-dir . --ignore __tests__",
    "watch": "babel -w src --out-dir . --ignore __tests__",
    "prepublish": "cross-env NODE_ENV=production npm run build"
  },
  "keywords": [
    "gatsby",
    "gatsby-plugin",
    "babel",
    "babel-plugin",
    "react",
    "css modules",
    "styleName",
    "className"
  ],
  "author": "Ming Aldrich-Gan <mingaldrichgan@gmail.com>",
  "license": "MIT",
  "dependencies": {
    "babel-plugin-react-css-modules": "^3.2.1",
<<<<<<< HEAD
    "babel-runtime": "^6.26.0"
=======
    "babel-runtime": "^6.26.0",
    "gatsby-1-config-css-modules": "^1.0.8"
>>>>>>> 830e2a32
  },
  "devDependencies": {
    "babel-cli": "^6.26.0",
    "cross-env": "^5.0.5"
  }
}<|MERGE_RESOLUTION|>--- conflicted
+++ resolved
@@ -1,10 +1,6 @@
 {
   "name": "gatsby-plugin-react-css-modules",
-<<<<<<< HEAD
-  "version": "2.0.0-alpha.1",
-=======
-  "version": "1.0.11",
->>>>>>> 830e2a32
+  "version": "2.0.0-alpha.f20ac0ed",
   "description": "Gatsby plugin that transforms styleName to className using compile time CSS module resolution",
   "main": "index.js",
   "scripts": {
@@ -26,12 +22,7 @@
   "license": "MIT",
   "dependencies": {
     "babel-plugin-react-css-modules": "^3.2.1",
-<<<<<<< HEAD
     "babel-runtime": "^6.26.0"
-=======
-    "babel-runtime": "^6.26.0",
-    "gatsby-1-config-css-modules": "^1.0.8"
->>>>>>> 830e2a32
   },
   "devDependencies": {
     "babel-cli": "^6.26.0",
