--- conflicted
+++ resolved
@@ -1,40 +1,14 @@
 {
   "name": "gatsby-plugin-react-css-modules",
-<<<<<<< HEAD
+  "description": "Gatsby plugin that transforms styleName to className using compile time CSS module resolution",
   "version": "2.0.0-alpha.f20ac0ed",
-  "description": "Gatsby plugin that transforms styleName to className using compile time CSS module resolution",
-  "main": "index.js",
-  "scripts": {
-    "build": "babel src --out-dir . --ignore **/__tests__/**",
-    "watch": "babel -w src --out-dir . --ignore **/__tests__/**",
-    "prepublish": "cross-env NODE_ENV=production npm run build"
-  },
-  "keywords": [
-    "gatsby",
-    "gatsby-plugin",
-    "babel",
-    "babel-plugin",
-    "react",
-    "css modules",
-    "styleName",
-    "className"
-  ],
-=======
-  "description": "Gatsby plugin that transforms styleName to className using compile time CSS module resolution",
-  "version": "1.0.13",
->>>>>>> 0a6fb373
   "author": "Ming Aldrich-Gan <mingaldrichgan@gmail.com>",
   "bugs": {
     "url": "https://github.com/gatsbyjs/gatsby/issues"
   },
   "dependencies": {
-    "babel-plugin-react-css-modules": "^3.2.1",
-<<<<<<< HEAD
-    "@babel/runtime": "^7.0.0-beta.38"
-=======
-    "babel-runtime": "^6.26.0",
-    "gatsby-1-config-css-modules": "^1.0.9"
->>>>>>> 0a6fb373
+    "@babel/runtime": "^7.0.0-beta.38",
+    "babel-plugin-react-css-modules": "^3.2.1"
   },
   "devDependencies": {
     "@babel/cli": "^7.0.0-beta.38",
