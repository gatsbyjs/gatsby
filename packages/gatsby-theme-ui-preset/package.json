--- conflicted
+++ resolved
@@ -1,10 +1,6 @@
 {
   "name": "gatsby-theme-ui-preset",
-<<<<<<< HEAD
-  "version": "0.0.12",
-=======
   "version": "0.0.18",
->>>>>>> 61d0ef43
   "description": "A Gatsby theme for theme-ui styles",
   "main": "index.js",
   "keywords": [
@@ -34,11 +30,7 @@
     "typography-theme-wordpress-2016": "^0.16.19"
   },
   "devDependencies": {
-<<<<<<< HEAD
-    "gatsby": "^2.21.22",
-=======
     "gatsby": "^2.21.28",
->>>>>>> 61d0ef43
     "prettier": "2.0.5",
     "react": "^16.12.0",
     "react-dom": "^16.12.0"
