{
  "name": "gatsby-plugin-preact",
<<<<<<< HEAD
  "version": "1.0.4",
=======
  "version": "1.0.11",
>>>>>>> c6cbac8d
  "description": "A Gatsby plugin which replaces React with Preact",
  "main": "index.js",
  "scripts": {
    "build": "babel src --out-dir . --ignore __tests__",
    "watch": "babel -w src --out-dir . --ignore __tests__",
    "prepublish": "cross-env NODE_ENV=production npm run build"
  },
  "keywords": [
    "gatsby",
    "gatsby-plugin",
    "preact"
  ],
  "author": "Kyle Mathews <mathews.kyle@gmail.com>",
  "license": "MIT",
  "dependencies": {
    "babel-runtime": "^6.26.0",
    "preact": "^8.2.5",
    "preact-compat": "^3.17.0"
  },
  "devDependencies": {
    "babel-cli": "^6.26.0",
    "cross-env": "^5.0.5"
  }
}<|MERGE_RESOLUTION|>--- conflicted
+++ resolved
@@ -1,10 +1,6 @@
 {
   "name": "gatsby-plugin-preact",
-<<<<<<< HEAD
-  "version": "1.0.4",
-=======
   "version": "1.0.11",
->>>>>>> c6cbac8d
   "description": "A Gatsby plugin which replaces React with Preact",
   "main": "index.js",
   "scripts": {
