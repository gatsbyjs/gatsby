--- conflicted
+++ resolved
@@ -1,33 +1,13 @@
 {
   "name": "gatsby-plugin-preact",
-<<<<<<< HEAD
+  "description": "A Gatsby plugin which replaces React with Preact",
   "version": "2.0.0",
-  "description": "A Gatsby plugin which replaces React with Preact",
-  "main": "index.js",
-  "scripts": {
-    "build": "babel src --out-dir . --ignore **/__tests__/**",
-    "watch": "babel -w src --out-dir . --ignore **/__tests__/**",
-    "prepublish": "cross-env NODE_ENV=production npm run build"
-  },
-  "keywords": [
-    "gatsby",
-    "gatsby-plugin",
-    "preact"
-  ],
-=======
-  "description": "A Gatsby plugin which replaces React with Preact",
-  "version": "1.0.16",
->>>>>>> 0a6fb373
   "author": "Kyle Mathews <mathews.kyle@gmail.com>",
   "bugs": {
     "url": "https://github.com/gatsbyjs/gatsby/issues"
   },
   "dependencies": {
     "@babel/runtime": "^7.0.0-beta.38"
-  },
-  "peerDependencies": {
-    "preact": "^8.2.5",
-    "preact-compat": "^3.17.0"
   },
   "devDependencies": {
     "@babel/cli": "^7.0.0-beta.38",
