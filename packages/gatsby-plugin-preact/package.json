{
  "name": "gatsby-plugin-preact",
  "description": "A Gatsby plugin which replaces React with Preact",
  "version": "7.4.0-next.0",
  "author": "Kyle Mathews <mathews.kyle@gmail.com>",
  "bugs": {
    "url": "https://github.com/gatsbyjs/gatsby/issues"
  },
  "dependencies": {
    "@babel/runtime": "^7.20.7",
    "@gatsbyjs/webpack-hot-middleware": "^2.25.3",
    "@prefresh/babel-plugin": "^0.4.3",
    "@prefresh/webpack": "^3.3.4"
  },
  "devDependencies": {
<<<<<<< HEAD
    "@babel/cli": "^7.20.7",
    "@babel/core": "^7.20.7",
    "@pmmmwh/react-refresh-webpack-plugin": "^0.5.7",
=======
    "@babel/cli": "^7.15.4",
    "@babel/core": "^7.15.5",
    "@pmmmwh/react-refresh-webpack-plugin": "^0.5.10",
>>>>>>> 919efc09
    "babel-preset-gatsby-package": "^3.4.0-next.0",
    "cross-env": "^7.0.3",
    "preact": "^10.11.3"
  },
  "homepage": "https://github.com/gatsbyjs/gatsby/tree/master/packages/gatsby-plugin-preact#readme",
  "keywords": [
    "gatsby",
    "gatsby-plugin",
    "preact"
  ],
  "license": "MIT",
  "main": "index.js",
  "peerDependencies": {
    "gatsby": "^5.0.0-next",
    "preact": "^10.3.4",
    "preact-render-to-string": "^5.1.8"
  },
  "repository": {
    "type": "git",
    "url": "https://github.com/gatsbyjs/gatsby.git",
    "directory": "packages/gatsby-plugin-preact"
  },
  "scripts": {
    "build": "babel src --out-dir . --ignore \"**/__tests__\"",
    "prepare": "cross-env NODE_ENV=production npm run build",
    "watch": "babel -w src --out-dir . --ignore \"**/__tests__\""
  },
  "engines": {
    "node": ">=18.0.0"
  }
}<|MERGE_RESOLUTION|>--- conflicted
+++ resolved
@@ -13,15 +13,9 @@
     "@prefresh/webpack": "^3.3.4"
   },
   "devDependencies": {
-<<<<<<< HEAD
     "@babel/cli": "^7.20.7",
     "@babel/core": "^7.20.7",
-    "@pmmmwh/react-refresh-webpack-plugin": "^0.5.7",
-=======
-    "@babel/cli": "^7.15.4",
-    "@babel/core": "^7.15.5",
     "@pmmmwh/react-refresh-webpack-plugin": "^0.5.10",
->>>>>>> 919efc09
     "babel-preset-gatsby-package": "^3.4.0-next.0",
     "cross-env": "^7.0.3",
     "preact": "^10.11.3"
