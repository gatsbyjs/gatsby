--- conflicted
+++ resolved
@@ -16,13 +16,9 @@
   "author": "Kyle Mathews <mathews.kyle@gmail.com>",
   "license": "MIT",
   "dependencies": {
-<<<<<<< HEAD
-    "@babel/runtime": "^7.0.0-beta.38",
-=======
-    "babel-runtime": "^6.26.0"
+    "@babel/runtime": "^7.0.0-beta.38"
   },
   "peerDependencies": {
->>>>>>> dd9ea655
     "preact": "^8.2.5",
     "preact-compat": "^3.17.0"
   },
