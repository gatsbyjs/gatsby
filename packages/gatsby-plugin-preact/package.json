{
  "name": "gatsby-plugin-preact",
  "description": "A Gatsby plugin which replaces React with Preact",
<<<<<<< HEAD
  "version": "6.17.0",
=======
  "version": "7.4.0-next.0",
>>>>>>> dc3d7412
  "author": "Kyle Mathews <mathews.kyle@gmail.com>",
  "bugs": {
    "url": "https://github.com/gatsbyjs/gatsby/issues"
  },
  "dependencies": {
    "@babel/runtime": "^7.15.4",
    "@gatsbyjs/webpack-hot-middleware": "^2.25.3",
    "@prefresh/babel-plugin": "^0.4.3",
    "@prefresh/webpack": "^3.3.4"
  },
  "devDependencies": {
    "@babel/cli": "^7.15.4",
    "@babel/core": "^7.15.5",
<<<<<<< HEAD
    "@pmmmwh/react-refresh-webpack-plugin": "^0.4.3",
    "babel-preset-gatsby-package": "^2.17.0",
=======
    "@pmmmwh/react-refresh-webpack-plugin": "^0.5.7",
    "babel-preset-gatsby-package": "^3.4.0-next.0",
>>>>>>> dc3d7412
    "cross-env": "^7.0.3",
    "preact": "^10.6.4"
  },
  "homepage": "https://github.com/gatsbyjs/gatsby/tree/master/packages/gatsby-plugin-preact#readme",
  "keywords": [
    "gatsby",
    "gatsby-plugin",
    "preact"
  ],
  "license": "MIT",
  "main": "index.js",
  "peerDependencies": {
    "gatsby": "^5.0.0-next",
    "preact": "^10.3.4",
    "preact-render-to-string": "^5.1.8"
  },
  "repository": {
    "type": "git",
    "url": "https://github.com/gatsbyjs/gatsby.git",
    "directory": "packages/gatsby-plugin-preact"
  },
  "scripts": {
    "build": "babel src --out-dir . --ignore \"**/__tests__\"",
    "prepare": "cross-env NODE_ENV=production npm run build",
    "watch": "babel -w src --out-dir . --ignore \"**/__tests__\""
  },
  "engines": {
    "node": ">=18.0.0"
  }
}<|MERGE_RESOLUTION|>--- conflicted
+++ resolved
@@ -1,11 +1,7 @@
 {
   "name": "gatsby-plugin-preact",
   "description": "A Gatsby plugin which replaces React with Preact",
-<<<<<<< HEAD
-  "version": "6.17.0",
-=======
   "version": "7.4.0-next.0",
->>>>>>> dc3d7412
   "author": "Kyle Mathews <mathews.kyle@gmail.com>",
   "bugs": {
     "url": "https://github.com/gatsbyjs/gatsby/issues"
@@ -19,13 +15,8 @@
   "devDependencies": {
     "@babel/cli": "^7.15.4",
     "@babel/core": "^7.15.5",
-<<<<<<< HEAD
-    "@pmmmwh/react-refresh-webpack-plugin": "^0.4.3",
-    "babel-preset-gatsby-package": "^2.17.0",
-=======
     "@pmmmwh/react-refresh-webpack-plugin": "^0.5.7",
     "babel-preset-gatsby-package": "^3.4.0-next.0",
->>>>>>> dc3d7412
     "cross-env": "^7.0.3",
     "preact": "^10.6.4"
   },
