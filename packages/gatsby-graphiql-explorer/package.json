--- conflicted
+++ resolved
@@ -1,15 +1,11 @@
 {
   "name": "gatsby-graphiql-explorer",
-<<<<<<< HEAD
-  "version": "0.3.1",
-=======
   "version": "0.4.0",
->>>>>>> 852f557a
   "description": "GraphiQL IDE with custom features for Gatsby users",
   "main": "index.js",
   "scripts": {
     "build:app": "webpack --config ./src/app/webpack.config.js",
-    "build:babel": "babel src/index.js --out-dir . --ignore **/__tests__",
+    "build:babel": "babel src/index.js --out-dir . --ignore \"**/__tests__\"",
     "build": "npm-run-all --parallel build:app build:babel",
     "prepare": "cross-env NODE_ENV=production npm run build",
     "test": "echo \"Error: no test specified\" && exit 1",
@@ -38,20 +34,12 @@
     "@babel/cli": "^7.8.4",
     "@babel/core": "^7.9.0",
     "@babel/plugin-proposal-class-properties": "^7.8.3",
-<<<<<<< HEAD
-    "@babel/plugin-transform-runtime": "^7.8.3",
-    "@babel/preset-env": "^7.8.7",
-    "@babel/preset-react": "^7.8.3",
-    "babel-loader": "^8.0.6",
-    "babel-preset-gatsby-package": "^0.3.1",
-=======
     "@babel/plugin-transform-runtime": "^7.9.0",
     "@babel/preset-env": "^7.9.5",
     "@babel/preset-react": "^7.9.4",
     "babel-loader": "^8.1.0",
     "babel-preset-gatsby-package": "^0.4.0",
     "core-js": "^2.6.11",
->>>>>>> 852f557a
     "cross-env": "^5.2.1",
     "css-loader": "^1.0.1",
     "graphiql": "^0.17.5",
