{
  "name": "gatsby-graphiql-explorer",
  "version": "0.3.4",
  "description": "GraphiQL IDE with custom features for Gatsby users",
  "main": "index.js",
  "scripts": {
    "build:app": "webpack --config ./src/app/webpack.config.js",
    "build:babel": "babel src/index.js --out-dir . --ignore \"**/__tests__\"",
    "build": "npm-run-all --parallel build:app build:babel",
    "prepare": "cross-env NODE_ENV=production npm run build",
    "test": "echo \"Error: no test specified\" && exit 1",
    "watch:app": "npm run build:app -- --watch",
    "watch:babel": "npm run build:babel -- --watch",
    "watch": "npm-run-all --parallel watch:app watch:babel"
  },
  "keywords": [
    "gatsby"
  ],
  "author": "",
  "bugs": {
    "url": "https://github.com/gatsbyjs/gatsby/issues"
  },
  "homepage": "https://github.com/gatsbyjs/gatsby/tree/master/packages/gatsby-graphiql-explorer#readme",
  "repository": {
    "type": "git",
    "url": "https://github.com/gatsbyjs/gatsby.git",
    "directory": "packages/gatsby-graphiql-explorer"
  },
  "license": "MIT",
  "dependencies": {
    "@babel/runtime": "^7.8.7"
  },
  "devDependencies": {
    "@babel/cli": "^7.8.4",
    "@babel/core": "^7.8.7",
    "@babel/plugin-proposal-class-properties": "^7.8.3",
    "@babel/plugin-transform-runtime": "^7.8.3",
    "@babel/preset-env": "^7.8.7",
    "@babel/preset-react": "^7.8.3",
    "babel-loader": "^8.0.6",
<<<<<<< HEAD
    "babel-preset-gatsby-package": "^0.3.1",
    "core-js": "^2.6.11",
=======
    "babel-preset-gatsby-package": "^0.3.2",
>>>>>>> c350f596
    "cross-env": "^5.2.1",
    "css-loader": "^1.0.1",
    "graphiql": "^0.17.5",
    "graphiql-code-exporter": "^2.0.8",
    "graphiql-explorer": "^0.4.6",
    "html-webpack-plugin": "^3.2.0",
    "npm-run-all": "4.1.5",
    "react": "^16.12.0",
    "react-dom": "^16.12.0",
    "style-loader": "^0.23.1",
    "webpack": "^4.42.0",
    "webpack-cli": "^3.3.11",
    "whatwg-fetch": "^3.0.0"
  },
  "engines": {
    "node": ">=10.13.0"
  }
}<|MERGE_RESOLUTION|>--- conflicted
+++ resolved
@@ -38,12 +38,8 @@
     "@babel/preset-env": "^7.8.7",
     "@babel/preset-react": "^7.8.3",
     "babel-loader": "^8.0.6",
-<<<<<<< HEAD
-    "babel-preset-gatsby-package": "^0.3.1",
+    "babel-preset-gatsby-package": "^0.3.2",
     "core-js": "^2.6.11",
-=======
-    "babel-preset-gatsby-package": "^0.3.2",
->>>>>>> c350f596
     "cross-env": "^5.2.1",
     "css-loader": "^1.0.1",
     "graphiql": "^0.17.5",
