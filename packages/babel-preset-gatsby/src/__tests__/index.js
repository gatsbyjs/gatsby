--- conflicted
+++ resolved
@@ -141,7 +141,6 @@
   ])
 })
 
-<<<<<<< HEAD
 it(`Allows to configure modern builds`, () => {
   const targets = `last 1 version`
   const { presets } = preset(null, {
@@ -162,12 +161,13 @@
       },
     },
   ])
-=======
+})
+
 describe(`in production mode`, () => {
   it(`adds babel-plugin-transform-react-remove-prop-types`, () => {
-    process.env.GATSBY_BUILD_STAGE = `build-javascript`
-
-    const { plugins } = preset()
+    const { plugins } = preset(null, {
+      stage: `build-javascript`,
+    })
 
     expect(plugins).toEqual(
       expect.arrayContaining([
@@ -182,5 +182,4 @@
       ])
     )
   })
->>>>>>> 0bcd269a
 })