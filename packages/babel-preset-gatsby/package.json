{
  "name": "babel-preset-gatsby",
  "version": "0.2.2",
  "author": "Philipp Spiess <hello@philippspiess.com>",
  "repository": {
    "type": "git",
    "url": "https://github.com/gatsbyjs/gatsby.git",
    "directory": "packages/babel-preset-gatsby"
  },
  "homepage": "https://github.com/gatsbyjs/gatsby/tree/master/packages/babel-preset-gatsby#readme",
  "dependencies": {
    "@babel/plugin-proposal-class-properties": "^7.0.0",
    "@babel/plugin-syntax-dynamic-import": "^7.0.0",
    "@babel/plugin-transform-runtime": "^7.0.0",
    "@babel/preset-env": "^7.4.1",
    "@babel/preset-react": "^7.0.0",
<<<<<<< HEAD
    "babel-plugin-macros": "^2.4.2",
    "babel-plugin-transform-react-remove-prop-types": "^0.4.24"
=======
    "@babel/runtime": "^7.4.5",
    "babel-plugin-macros": "^2.4.2"
>>>>>>> a8234636
  },
  "peerDependencies": {
    "@babel/core": "^7.0.0"
  },
  "license": "MIT",
  "main": "index.js",
  "scripts": {
    "build": "babel src --out-dir . --ignore **/__tests__",
    "prepare": "cross-env NODE_ENV=production npm run build",
    "watch": "babel -w src --out-dir . --ignore **/__tests__"
  },
  "devDependencies": {
    "@babel/cli": "^7.0.0",
    "babel-preset-gatsby-package": "^0.2.1",
    "cross-env": "^5.1.4"
  },
  "engines": {
    "node": ">=8.0.0"
  }
}<|MERGE_RESOLUTION|>--- conflicted
+++ resolved
@@ -14,13 +14,9 @@
     "@babel/plugin-transform-runtime": "^7.0.0",
     "@babel/preset-env": "^7.4.1",
     "@babel/preset-react": "^7.0.0",
-<<<<<<< HEAD
+    "@babel/runtime": "^7.4.5",
     "babel-plugin-macros": "^2.4.2",
     "babel-plugin-transform-react-remove-prop-types": "^0.4.24"
-=======
-    "@babel/runtime": "^7.4.5",
-    "babel-plugin-macros": "^2.4.2"
->>>>>>> a8234636
   },
   "peerDependencies": {
     "@babel/core": "^7.0.0"
