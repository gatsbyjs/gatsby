# babel-preset-gatsby

Gatsby uses the phenomenal project [Babel](https://babeljs.io/) to enable support for writing modern JavaScript — while still supporting older browsers. This package contains the default Babel setup for all Gatsby projects.

For more information on how to customize the Babel configuration of your Gatsby site, check out [our documentation](https://www.gatsbyjs.com/docs/babel/).

## Packages

- [`@babel/preset-env`](https://babeljs.io/docs/en/babel-preset-env)
- [`@babel/preset-react`](https://babeljs.io/docs/en/babel-preset-react)
- [`@babel/plugin-proposal-class-properties`](https://babeljs.io/docs/en/babel-plugin-proposal-class-properties)
- [`@babel/plugin-syntax-dynamic-import`](https://babeljs.io/docs/en/babel-plugin-syntax-dynamic-import)
- [`@babel/plugin-transform-runtime`](https://babeljs.io/docs/en/babel-plugin-transform-runtime#docsNav)
- [`babel-plugin-macros`](https://github.com/kentcdodds/babel-plugin-macros)
- [`babel-plugin-transform-react-remove-prop-types`](https://github.com/oliviertassinari/babel-plugin-transform-react-remove-prop-types)
- [`@babel/plugin-proposal-nullish-coalescing-operator`](https://babeljs.io/docs/en/babel-plugin-proposal-nullish-coalescing-operator)
- [`@babel/plugin-proposal-optional-chaining`](https://babeljs.io/docs/en/babel-plugin-proposal-optional-chaining)
- [`babel-plugin-optimize-hook-destructuring`](src/optimize-hook-destructuring.ts)

## Usage

Install `babel-preset-gatsby` and add a `.babelrc` file with the following content to the root of your project:

```shell
npm install --dev babel-preset-gatsby
```

```json
{
  "presets": ["babel-preset-gatsby"]
}
```

## Options

### `targets`

`{ [string]: number | string }`, defaults to `{ "browsers": ["last 4 versions", "safari >= 7", "ie >= 9"] }` in production and `{ "browsers": ["last 2 versions", "not ie <= 11", "not android 4.4.3"] }` in development when targeting the browser and `{ "node": 6 }` in production and `{ "node": "current" }` in development when targeting Node.js.

<<<<<<< HEAD
Use this option to configure [custom target browsers](https://www.gatsbyjs.com/docs/how-to/custom-configuration/babel/).

### `reactRuntime`

`'classic' | 'automatic'`, defaults to `'classic'`. Allows the use of JSX without having to import React (learn more in the [official blog post](https://reactjs.org/blog/2020/09/22/introducing-the-new-jsx-transform.html)). If you only want to set the runtime to `automatic` without a custom JSX transformer, you can use the [`gatsby-config` option](https://www.gatsbyjs.com/docs/reference/config-files/gatsby-config/#jsxruntime).

### `reactImportSource`

`string`, defaults to `null`. Set which package React should use as underlying JSX transformer. For example you can set it to `@emotion/react` so by default `@emotion/react` is used instead of the react package. In order to use `reactImportSource` you must set `reactRuntime` to automatic.

Example:

```json
{
  "presets": [
    [
      "babel-preset-gatsby",
      {
        "reactRuntime": "automatic",
        "reactImportSource": "@emotion/react"
      }
    ]
  ]
}
```
=======
Use this option to configure [custom target browsers](https://www.gatsbyjs.com/docs/babel/).
>>>>>>> e1382186
<|MERGE_RESOLUTION|>--- conflicted
+++ resolved
@@ -37,7 +37,6 @@
 
 `{ [string]: number | string }`, defaults to `{ "browsers": ["last 4 versions", "safari >= 7", "ie >= 9"] }` in production and `{ "browsers": ["last 2 versions", "not ie <= 11", "not android 4.4.3"] }` in development when targeting the browser and `{ "node": 6 }` in production and `{ "node": "current" }` in development when targeting Node.js.
 
-<<<<<<< HEAD
 Use this option to configure [custom target browsers](https://www.gatsbyjs.com/docs/how-to/custom-configuration/babel/).
 
 ### `reactRuntime`
@@ -62,7 +61,4 @@
     ]
   ]
 }
-```
-=======
-Use this option to configure [custom target browsers](https://www.gatsbyjs.com/docs/babel/).
->>>>>>> e1382186
+```