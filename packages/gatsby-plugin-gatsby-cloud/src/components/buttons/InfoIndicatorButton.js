import React, { useEffect, useCallback, useState, useRef } from "react"
import Cookies from "js-cookie"
import { formatDistance, differenceInDays } from "date-fns"
import IndicatorButton from "./IndicatorButton"
import { infoIcon, infoAlertIcon } from "../icons"
import { FeedbackTooltipContent } from "../tooltips"
import trackEvent from "../../utils/trackEvent"
import { BuildStatus } from "../../models/enums"

<<<<<<< HEAD
const feedbackCookieName = `last_feedback`

const InfoIndicatorButton = ({
  buttonIndex,
  orgId,
  siteId,
  buildId,
  createdAt,
  buildStatus,
}) => {
  const askForFeedback = useRef(false)
  const [buttonProps, setButtonProps] = useState({
    buttonIndex,
    testId: `info`,
    hoverable: true,
  })

  const checkForFeedback = useCallback(() => {
    const lastFeedback = Cookies.get(feedbackCookieName)
    if (lastFeedback) {
      const lastFeedbackDate = new Date(lastFeedback)
      console.log(lastFeedbackDate)
      const now = new Date()
      const diffInDays = differenceInDays(now, lastFeedbackDate)
      askForFeedback.current = diffInDays >= 30
    } else {
      askForFeedback.current = true
=======
import IndicatorButton from "./IndicatorButton"
import { infoIcon, infoIconActive } from "../icons"
import {
  BuildErrorTooltipContent,
  BuildSuccessTooltipContent,
} from "../tooltips"

const getButtonProps = props => {
  const {
    createdAt,
    buildStatus,
    erroredBuildId,
    isOnPrettyUrl,
    sitePrefix,
    siteId,
    buildId,
    orgId,
  } = props

  switch (buildStatus) {
    case `UPTODATE`: {
      return {
        tooltipContent: `Preview updated ${formatDistance(
          Date.now(),
          new Date(createdAt),
          { includeSeconds: true }
        )} ago`,
        active: true,
        showInfo: false,
        hoverable: true,
      }
    }
    case `SUCCESS`: {
      return {
        tooltipContent: (
          <BuildSuccessTooltipContent
            isOnPrettyUrl={isOnPrettyUrl}
            sitePrefix={sitePrefix}
            buildId={buildId}
            siteId={siteId}
            orgId={orgId}
          />
        ),
        active: true,
        showInfo: true,
        hoverable: false,
      }
    }
    case `ERROR`: {
      return {
        tooltipContent: (
          <BuildErrorTooltipContent
            siteId={siteId}
            orgId={orgId}
            buildId={erroredBuildId}
          />
        ),
        active: true,
        showInfo: true,
        hoverable: false,
      }
    }
    case `BUILDING`: {
      return {
        tooltipContent: `Building a new preview`,
        showSpinner: true,
        overrideShowTooltip: true,
        showInfo: false,
        hoverable: true,
      }
    }
    default: {
      return {
        active: true,
        showInfo: false,
        hoverable: false,
      }
>>>>>>> 08ce379f
    }
  }, [])

<<<<<<< HEAD
=======
export default function InfoIndicatorButton(props) {
  const { orgId, siteId, buildId } = props
  const buttonProps = getButtonProps(props)
  const trackClick = () => {
    trackEvent({
      eventType: `PREVIEW_INDICATOR_CLICK`,
      orgId,
      siteId,
      buildId,
      name: `info click`,
    })
  }
>>>>>>> 08ce379f
  const trackHover = () => {
    trackEvent({
      eventType: `PREVIEW_INDICATOR_HOVER`,
      orgId,
      siteId,
      buildId,
      name: `info hover`,
    })
  }
<<<<<<< HEAD

  const closeInfoTooltip = () => {
    const now = new Date()
    const rootDomain = location.hostname
      .split(`.`)
      .reverse()
      .splice(0, 2)
      .reverse()
      .join(`.`)
    Cookies.set(feedbackCookieName, now.toISOString(), {
      domain: rootDomain,
    })
    setButtonProps(btnProps => {
      return {
        ...btnProps,
        tooltip: {
          ...btnProps.tooltip,
          overrideShow: false,
          show: false,
        },
        highlighted: false,
      }
    })
    // remove the tooltip before updating the state to prevent flickering
    setTimeout(() => {
      askForFeedback.current = false
    }, 200)
  }

  useEffect(() => {
    checkForFeedback()
  }, [])

  useEffect(() => {
    const buildStatusActions = {
      [BuildStatus.UPTODATE]: () => {
        if (askForFeedback.current) {
          const url = `https://gatsby.dev/zrx`
          setButtonProps({
            ...buttonProps,
            tooltip: {
              testId: buttonProps.testId,
              content: (
                <FeedbackTooltipContent
                  url={url}
                  onOpened={() => {
                    closeInfoTooltip()
                  }}
                />
              ),
              overrideShow: true,
              closable: true,
              onClose: closeInfoTooltip,
            },
            active: true,
            highlighted: true,
          })
        } else {
          setButtonProps({
            ...buttonProps,
            tooltip: {
              testId: buttonProps.testId,
              content: `Preview updated ${formatDistance(
                Date.now(),
                new Date(createdAt),
                { includeSeconds: true }
              )} ago`,
              overrideShow: false,
              show: false,
            },
            active: true,
          })
        }
      },
      [BuildStatus.SUCCESS]: null,
      [BuildStatus.ERROR]: null,
      [BuildStatus.BUILDING]: null,
    }
    const buildStatusAction = buildStatus
      ? buildStatusActions[buildStatus]
      : null
    if (buildStatusAction) {
      buildStatusAction()
    } else {
      setButtonProps({ ...buttonProps, active: false })
    }
  }, [askForFeedback.current, buildStatus])

  return (
    <IndicatorButton
=======
  return (
    <IndicatorButton
      testId="info"
      iconSvg={buttonProps?.showInfo ? infoIconActive : infoIcon}
      onClick={buttonProps?.active && trackClick}
      onMouseEnter={buttonProps?.active && trackHover}
      buttonIndex={props.buttonIndex}
>>>>>>> 08ce379f
      {...buttonProps}
      onMouseEnter={buttonProps?.active ? trackHover : undefined}
      iconSvg={askForFeedback.current ? infoAlertIcon : infoIcon}
    />
  )
}

export default InfoIndicatorButton<|MERGE_RESOLUTION|>--- conflicted
+++ resolved
@@ -7,7 +7,6 @@
 import trackEvent from "../../utils/trackEvent"
 import { BuildStatus } from "../../models/enums"
 
-<<<<<<< HEAD
 const feedbackCookieName = `last_feedback`
 
 const InfoIndicatorButton = ({
@@ -35,93 +34,9 @@
       askForFeedback.current = diffInDays >= 30
     } else {
       askForFeedback.current = true
-=======
-import IndicatorButton from "./IndicatorButton"
-import { infoIcon, infoIconActive } from "../icons"
-import {
-  BuildErrorTooltipContent,
-  BuildSuccessTooltipContent,
-} from "../tooltips"
-
-const getButtonProps = props => {
-  const {
-    createdAt,
-    buildStatus,
-    erroredBuildId,
-    isOnPrettyUrl,
-    sitePrefix,
-    siteId,
-    buildId,
-    orgId,
-  } = props
-
-  switch (buildStatus) {
-    case `UPTODATE`: {
-      return {
-        tooltipContent: `Preview updated ${formatDistance(
-          Date.now(),
-          new Date(createdAt),
-          { includeSeconds: true }
-        )} ago`,
-        active: true,
-        showInfo: false,
-        hoverable: true,
-      }
-    }
-    case `SUCCESS`: {
-      return {
-        tooltipContent: (
-          <BuildSuccessTooltipContent
-            isOnPrettyUrl={isOnPrettyUrl}
-            sitePrefix={sitePrefix}
-            buildId={buildId}
-            siteId={siteId}
-            orgId={orgId}
-          />
-        ),
-        active: true,
-        showInfo: true,
-        hoverable: false,
-      }
-    }
-    case `ERROR`: {
-      return {
-        tooltipContent: (
-          <BuildErrorTooltipContent
-            siteId={siteId}
-            orgId={orgId}
-            buildId={erroredBuildId}
-          />
-        ),
-        active: true,
-        showInfo: true,
-        hoverable: false,
-      }
-    }
-    case `BUILDING`: {
-      return {
-        tooltipContent: `Building a new preview`,
-        showSpinner: true,
-        overrideShowTooltip: true,
-        showInfo: false,
-        hoverable: true,
-      }
-    }
-    default: {
-      return {
-        active: true,
-        showInfo: false,
-        hoverable: false,
-      }
->>>>>>> 08ce379f
     }
   }, [])
 
-<<<<<<< HEAD
-=======
-export default function InfoIndicatorButton(props) {
-  const { orgId, siteId, buildId } = props
-  const buttonProps = getButtonProps(props)
   const trackClick = () => {
     trackEvent({
       eventType: `PREVIEW_INDICATOR_CLICK`,
@@ -131,7 +46,7 @@
       name: `info click`,
     })
   }
->>>>>>> 08ce379f
+
   const trackHover = () => {
     trackEvent({
       eventType: `PREVIEW_INDICATOR_HOVER`,
@@ -141,9 +56,11 @@
       name: `info hover`,
     })
   }
-<<<<<<< HEAD
 
   const closeInfoTooltip = () => {
+  }
+
+  const closeFeedbackTooltip = () => {
     const now = new Date()
     const rootDomain = location.hostname
       .split(`.`)
@@ -188,13 +105,13 @@
                 <FeedbackTooltipContent
                   url={url}
                   onOpened={() => {
-                    closeInfoTooltip()
+                    closeFeedbackTooltip()
                   }}
                 />
               ),
               overrideShow: true,
               closable: true,
-              onClose: closeInfoTooltip,
+              onClose: closeFeedbackTooltip,
             },
             active: true,
             highlighted: true,
@@ -216,9 +133,56 @@
           })
         }
       },
-      [BuildStatus.SUCCESS]: null,
-      [BuildStatus.ERROR]: null,
-      [BuildStatus.BUILDING]: null,
+      [BuildStatus.SUCCESS]: () => {
+        setButtonProps({
+          ...buttonProps,
+          tooltip: {
+            testId: buttonProps.testId,
+            content: (
+              <BuildSuccessTooltipContent
+                isOnPrettyUrl={isOnPrettyUrl}
+                sitePrefix={sitePrefix}
+                buildId={buildId}
+                siteId={siteId}
+                orgId={orgId}
+              />
+            ),
+            closable: true,
+            onClose: closeInfoTooltip
+          },
+          active: true,
+          hoverable: true
+        })
+      },
+      [BuildStatus.ERROR]: () => {
+        setButtonProps({
+          ...buttonProps,
+          tooltip: {
+            testId: buttonProps.testId,
+            content: (
+              <BuildErrorTooltipContent
+                siteId={siteId}
+                orgId={orgId}
+                buildId={erroredBuildId}
+              />
+            ),
+            closable: true,
+            onClose: closeInfoTooltip
+          },
+          active: true,
+          hoverable: true
+        })
+      },
+      [BuildStatus.BUILDING]: () => {
+        setButtonProps({
+          tooltip: {
+            content: `Building a new preview`,
+            overrideShow: true
+          },
+          hoverable: true,
+          showSpinner: true,
+        })
+      },
     }
     const buildStatusAction = buildStatus
       ? buildStatusActions[buildStatus]
@@ -226,22 +190,14 @@
     if (buildStatusAction) {
       buildStatusAction()
     } else {
-      setButtonProps({ ...buttonProps, active: false })
+      setButtonProps({ ...buttonProps, active: true, hoverable: true })
     }
   }, [askForFeedback.current, buildStatus])
 
   return (
     <IndicatorButton
-=======
-  return (
-    <IndicatorButton
-      testId="info"
-      iconSvg={buttonProps?.showInfo ? infoIconActive : infoIcon}
-      onClick={buttonProps?.active && trackClick}
-      onMouseEnter={buttonProps?.active && trackHover}
-      buttonIndex={props.buttonIndex}
->>>>>>> 08ce379f
       {...buttonProps}
+      onClick={buttonProps?.active ? trackClick : undefined}
       onMouseEnter={buttonProps?.active ? trackHover : undefined}
       iconSvg={askForFeedback.current ? infoAlertIcon : infoIcon}
     />
