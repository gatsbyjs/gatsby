--- conflicted
+++ resolved
@@ -1,23 +1,12 @@
 import React from "react"
 import IndicatorButton from "./IndicatorButton"
-import {
-  BuildErrorTooltipContent,
-  BuildSuccessTooltipContent,
-} from "../tooltips"
 import { gatsbyIcon } from "../icons"
 import { BuildStatus } from "../../models/enums"
 
 const getButtonProps = ({
   buildStatus,
-  orgId,
-  siteId,
-  buildId,
-  isOnPrettyUrl,
-  sitePrefix,
-  erroredBuildId,
   buttonIndex,
 }) => {
-<<<<<<< HEAD
   const baseProps = {
     testId: `gatsby`,
     buttonIndex,
@@ -25,59 +14,12 @@
   }
 
   const propsByBuildStatus = {
-    [BuildStatus.SUCCESS]: {
-      tooltip: {
-        testId: baseProps.testId,
-        content: (
-          <BuildSuccessTooltipContent
-            isOnPrettyUrl={isOnPrettyUrl}
-            sitePrefix={sitePrefix}
-            buildId={buildId}
-            siteId={siteId}
-            orgId={orgId}
-          />
-        ),
-        overrideShow: true,
-      },
-      active: true,
-    },
-    [BuildStatus.ERROR]: {
-      tooltip: {
-        testId: baseProps.testId,
-        content: (
-          <BuildErrorTooltipContent
-            siteId={siteId}
-            orgId={orgId}
-            buildId={erroredBuildId}
-          />
-        ),
-        overrideShow: true,
-      },
-      active: true,
-    },
-    [BuildStatus.BUILDING]: {
-      tooltip: {
-        testId: baseProps.testId,
-        content: `Building a new preview`,
-        overrideShow: true,
-      },
-      showSpinner: true,
-    },
+    [BuildStatus.SUCCESS]: null,
+    [BuildStatus.ERROR]: null,
+    [BuildStatus.BUILDING]: null,
     [BuildStatus.UPTODATE]: {
       active: true,
     },
-=======
-  switch (buildStatus) {
-    case `BUILDING`:
-    case `ERROR`:
-    case `SUCCESS`:
-    case `UPTODATE`:
-    default: {
-      return {
-        active: true,
-      }
-    }
->>>>>>> 08ce379f
   }
   const props = buildStatus ? propsByBuildStatus[buildStatus] : null
   if (props) {
