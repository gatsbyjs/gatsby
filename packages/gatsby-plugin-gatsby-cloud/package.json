--- conflicted
+++ resolved
@@ -22,12 +22,7 @@
     "@testing-library/jest-dom": "^5.14.1",
     "@testing-library/react": "^11.2.7",
     "@testing-library/user-event": "^13.2.1",
-<<<<<<< HEAD
-    "babel-preset-gatsby-package": "^1.12.0-next.1",
-    "cpy-cli": "^3.1.1",
-=======
     "babel-preset-gatsby-package": "^1.12.0-next.2",
->>>>>>> 1577f9b0
     "cross-env": "^7.0.3",
     "jest": "^26.6.3",
     "msw": "^0.29.0",
