--- conflicted
+++ resolved
@@ -8,15 +8,9 @@
   },
   "dependencies": {
     "@babel/runtime": "^7.20.7",
-<<<<<<< HEAD
     "fs-extra": "^11.1.0",
-    "gatsby-core-utils": "^4.4.0-next.2",
-    "gatsby-telemetry": "^4.4.0-next.2",
-=======
-    "fs-extra": "^10.1.0",
     "gatsby-core-utils": "^4.5.0-next.0",
     "gatsby-telemetry": "^4.5.0-next.0",
->>>>>>> 24c393e1
     "kebab-hash": "^0.1.2",
     "lodash": "^4.17.21",
     "webpack-assets-manifest": "^5.1.0"
@@ -24,12 +18,7 @@
   "devDependencies": {
     "@babel/cli": "^7.20.7",
     "@babel/core": "^7.20.7",
-<<<<<<< HEAD
-    "babel-preset-gatsby-package": "^3.4.0-next.1",
-=======
     "babel-preset-gatsby-package": "^3.5.0-next.0",
-    "cpy-cli": "^3.1.1",
->>>>>>> 24c393e1
     "cross-env": "^7.0.3",
     "del-cli": "^3.0.1",
     "msw": "^0.49.2",
