--- conflicted
+++ resolved
@@ -20,14 +20,8 @@
     "@babel/core": "^7.20.12",
     "babel-preset-gatsby-package": "^3.9.0-next.0",
     "cross-env": "^7.0.3",
-<<<<<<< HEAD
     "del-cli": "^5.0.0",
     "msw": "^1.2.1"
-=======
-    "del-cli": "^3.0.1",
-    "msw": "^0.49.3",
-    "node-fetch": "^2.6.9"
->>>>>>> 650ea43c
   },
   "homepage": "https://github.com/gatsbyjs/gatsby/tree/master/packages/gatsby-plugin-gatsby-cloud#readme",
   "keywords": [
