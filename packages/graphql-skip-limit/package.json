{
  "name": "graphql-skip-limit",
  "description": "A library to help construct a graphql-js server supporting skip/relay style pagination. Built for Gatsby but perhaps useful elsewhere.",
<<<<<<< HEAD
  "version": "2.2.1",
=======
  "version": "2.3.0",
>>>>>>> 852f557a
  "author": "Kyle Mathews <mathews.kyle@gmail.com>",
  "bugs": {
    "url": "https://github.com/gatsbyjs/gatsby/issues"
  },
  "dependencies": {
    "@babel/runtime": "^7.9.2"
  },
  "peerDependencies": {
    "graphql": "^14.1.1"
  },
  "devDependencies": {
    "@babel/cli": "^7.8.4",
<<<<<<< HEAD
    "@babel/core": "^7.8.7",
    "babel-preset-gatsby-package": "^0.3.1",
=======
    "@babel/core": "^7.9.0",
    "babel-preset-gatsby-package": "^0.4.0",
>>>>>>> 852f557a
    "cross-env": "^5.2.1",
    "graphql": "^14.6.0"
  },
  "homepage": "https://github.com/gatsbyjs/gatsby/tree/master/packages/graphql-skip-limit#readme",
  "keywords": [
    "gatsby",
    "graphql"
  ],
  "license": "MIT",
  "main": "dist/index.js",
  "repository": {
    "type": "git",
    "url": "https://github.com/gatsbyjs/gatsby.git",
    "directory": "packages/graphql-skip-limit"
  },
  "scripts": {
    "build": "babel src --out-dir dist",
    "prepare": "cross-env NODE_ENV=production npm run build",
    "watch": "babel -w src --out-dir dist"
  },
  "engines": {
    "node": ">=10.13.0"
  }
}<|MERGE_RESOLUTION|>--- conflicted
+++ resolved
@@ -1,11 +1,7 @@
 {
   "name": "graphql-skip-limit",
   "description": "A library to help construct a graphql-js server supporting skip/relay style pagination. Built for Gatsby but perhaps useful elsewhere.",
-<<<<<<< HEAD
-  "version": "2.2.1",
-=======
   "version": "2.3.0",
->>>>>>> 852f557a
   "author": "Kyle Mathews <mathews.kyle@gmail.com>",
   "bugs": {
     "url": "https://github.com/gatsbyjs/gatsby/issues"
@@ -18,13 +14,8 @@
   },
   "devDependencies": {
     "@babel/cli": "^7.8.4",
-<<<<<<< HEAD
-    "@babel/core": "^7.8.7",
-    "babel-preset-gatsby-package": "^0.3.1",
-=======
     "@babel/core": "^7.9.0",
     "babel-preset-gatsby-package": "^0.4.0",
->>>>>>> 852f557a
     "cross-env": "^5.2.1",
     "graphql": "^14.6.0"
   },
