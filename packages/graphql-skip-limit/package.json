--- conflicted
+++ resolved
@@ -1,11 +1,7 @@
 {
   "name": "graphql-skip-limit",
   "description": "A library to help construct a graphql-js server supporting skip/relay style pagination. Built for Gatsby but perhaps useful elsewhere.",
-<<<<<<< HEAD
-  "version": "1.0.3",
-=======
   "version": "1.0.5",
->>>>>>> c6cbac8d
   "author": "Kyle Mathews <mathews.kyle@gmail.com>",
   "devDependencies": {
     "babel-cli": "^6.26.0",
