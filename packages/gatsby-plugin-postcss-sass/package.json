--- conflicted
+++ resolved
@@ -1,11 +1,7 @@
 {
   "name": "gatsby-plugin-postcss-sass",
   "description": "Gatsby plugin to handle scss/sass files with integrated support for also processing with Postcss plugins",
-<<<<<<< HEAD
-  "version": "1.0.4",
-=======
   "version": "1.0.12",
->>>>>>> c6cbac8d
   "author": "Scotty Eckenthal <scotty@meetfabric.com>",
   "dependencies": {
     "babel-runtime": "^6.26.0",
