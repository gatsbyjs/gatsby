{
  "name": "gatsby-plugin-manifest",
  "description": "Gatsby plugin which adds a manifest.webmanifest to make sites progressive web apps",
<<<<<<< HEAD
  "version": "4.17.0",
=======
  "version": "5.4.0-next.0",
>>>>>>> dc3d7412
  "author": "Kyle Mathews <mathews.kyle@gmail.com>",
  "bugs": {
    "url": "https://github.com/gatsbyjs/gatsby/issues"
  },
  "dependencies": {
    "@babel/runtime": "^7.15.4",
<<<<<<< HEAD
    "gatsby-core-utils": "^3.17.0",
    "gatsby-plugin-utils": "^3.11.0",
    "semver": "^7.3.7",
    "sharp": "^0.30.3"
=======
    "gatsby-core-utils": "^4.4.0-next.0",
    "gatsby-plugin-utils": "^4.4.0-next.0",
    "semver": "^7.3.8",
    "sharp": "^0.31.2"
>>>>>>> dc3d7412
  },
  "devDependencies": {
    "@babel/cli": "^7.15.4",
    "@babel/core": "^7.15.5",
<<<<<<< HEAD
    "babel-preset-gatsby-package": "^2.17.0",
=======
    "babel-preset-gatsby-package": "^3.4.0-next.0",
>>>>>>> dc3d7412
    "cross-env": "^7.0.3"
  },
  "homepage": "https://github.com/gatsbyjs/gatsby/tree/master/packages/gatsby-plugin-manifest#readme",
  "keywords": [
    "gatsby",
    "gatsby-plugin",
    "favicon",
    "icons",
    "manifest.webmanifest",
    "progressive-web-app",
    "pwa"
  ],
  "license": "MIT",
  "main": "index.js",
  "peerDependencies": {
    "gatsby": "^5.0.0-next"
  },
  "repository": {
    "type": "git",
    "url": "https://github.com/gatsbyjs/gatsby.git",
    "directory": "packages/gatsby-plugin-manifest"
  },
  "scripts": {
    "build": "babel src --out-dir . --ignore \"**/__tests__\"",
    "prepare": "cross-env NODE_ENV=production npm run build",
    "watch": "babel -w src --out-dir . --ignore \"**/__tests__\""
  },
  "engines": {
    "node": ">=18.0.0"
  }
}<|MERGE_RESOLUTION|>--- conflicted
+++ resolved
@@ -1,37 +1,22 @@
 {
   "name": "gatsby-plugin-manifest",
   "description": "Gatsby plugin which adds a manifest.webmanifest to make sites progressive web apps",
-<<<<<<< HEAD
-  "version": "4.17.0",
-=======
   "version": "5.4.0-next.0",
->>>>>>> dc3d7412
   "author": "Kyle Mathews <mathews.kyle@gmail.com>",
   "bugs": {
     "url": "https://github.com/gatsbyjs/gatsby/issues"
   },
   "dependencies": {
     "@babel/runtime": "^7.15.4",
-<<<<<<< HEAD
-    "gatsby-core-utils": "^3.17.0",
-    "gatsby-plugin-utils": "^3.11.0",
-    "semver": "^7.3.7",
-    "sharp": "^0.30.3"
-=======
     "gatsby-core-utils": "^4.4.0-next.0",
     "gatsby-plugin-utils": "^4.4.0-next.0",
     "semver": "^7.3.8",
     "sharp": "^0.31.2"
->>>>>>> dc3d7412
   },
   "devDependencies": {
     "@babel/cli": "^7.15.4",
     "@babel/core": "^7.15.5",
-<<<<<<< HEAD
-    "babel-preset-gatsby-package": "^2.17.0",
-=======
     "babel-preset-gatsby-package": "^3.4.0-next.0",
->>>>>>> dc3d7412
     "cross-env": "^7.0.3"
   },
   "homepage": "https://github.com/gatsbyjs/gatsby/tree/master/packages/gatsby-plugin-manifest#readme",
