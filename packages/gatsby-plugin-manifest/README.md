# gatsby-plugin-manifest

The web app manifest(part of the [PWA](https://developer.mozilla.org/en-US/docs/Web/Progressive_web_apps) specification) enabled by this plugin allows users to add your site to their home screen on most mobile browsers —
[see here](http://caniuse.com/#feat=web-app-manifest). The manifest provides configuration and icons to the phone.

This plugin provides several features beyond manifest configuration to make your life easier, they are:

- Auto icon generation - generates multiple icon sizes from a single source
- [Favicon support](https://www.w3.org/2005/10/howto-favicon)
- Legacy icon support (iOS)[^1]
- [Cache busting](https://www.keycdn.com/support/what-is-cache-busting)

Each of these features has extensive configuration available so you're always in control.

## Install

```
$ npm install --save gatsby-plugin-manifest
```

## How to use

### Add plugin and manifest settings - **Required**

```js
// in gatsby-config.js
module.exports = {
  plugins: [
    {
      resolve: `gatsby-plugin-manifest`,
      options: {
        name: `GatsbyJS`,
        short_name: `GatsbyJS`,
        start_url: `/`,
        background_color: `#f7f0eb`,
        theme_color: `#a2466c`,
        display: `standalone`,
      },
    },
  ],
}
```

If you're using this plugin together with [`gatsby-plugin-offline`](https://www.gatsbyjs.org/packages/gatsby-plugin-offline) (recommended),
this plugin should be listed _before_ the offline plugin so that it can cache
the created `manifest.webmanifest`.

For more information on configuring your web app [see here](https://developers.google.com/web/fundamentals/web-app-manifest/).

### Configure icons and their generations - **Required**

There are three modes in which icon generation can function: automatic, hybrid, and manual(disabled). These modes can affect other configurations defaults.

- Automatic - Generate a pre-configured set of icons from a single source icon.

  - Favicon - yes
  - Legacy icon support - yes
  - Cache busting - yes

- Hybrid - Generate a manually configured set of icons from a single source icon.

  - Favicon - yes
  - Legacy icon support - yes
  - Cache busting - yes

- Manual - Don't generate or pre-configure any icons.

  - Favicon - never
  - Legacy icon support - yes
  - Cache busting - never

**_IMPORTANT:_** For best results, if you're providing an icon for generation it should be...

- ...at least as big as the largest icon being generated (512x512 by default).
- ...square (if it's not, transparent bars will add to make it square).
- ...of one of the follow formats: JPEG, PNG, WebP, TIFF, GIF or SVG.

#### Automatic mode configuration

Add the following line to the plugin options

```js
  icon: `src/images/icon.png`, // This path is relative to the root of the site.
```

Automatic mode is the easiest option for most people.

#### Hybrid mode configuration

Add the following line to the plugin options

```js
  icon: `src/images/icon.png`, // This path is relative to the root of the site.
  icons: [
    {
      src: `/favicons/android-chrome-192x192.png`,
      sizes: `192x192`,
      type: `image/png`,
    },
    {
      src: `/favicons/android-chrome-512x512.png`,
      sizes: `512x512`,
      type: `image/png`,
    },
  ], // Add or remove icon sizes as desired
```

If you want to include more or fewer sizes, then the hybrid option is for you. Like automatic mode, you include a high resolution icon from which to generate smaller icons. But unlike automatic mode, you provide the `icons` array config and icons are generated based on the sizes defined in your config. Here's an example `gatsby-config.js`:

The hybrid option allows the most flexibility while still not requiring you to create all icon sizes manually.

#### Manual mode configuration

Add the following line to the plugin options

```js
icons: [
  {
    src: `/favicons/android-chrome-192x192.png`,
    sizes: `192x192`,
    type: `image/png`,
  },
  {
    src: `/favicons/android-chrome-512x512.png`,
    sizes: `512x512`,
    type: `image/png`,
  },
], // Add or remove icon sizes as desired
```

In the manual mode, you are responsible for defining the entire web app manifest and providing the defined icons in the [static](https://www.gatsbyjs.org/docs/static-folder/) folder. Only icons you provide will be available. There is no automatic resizing done for you.

### Feature configuration - **Optional**

#### Iterative icon options

The `icon_options` object may be used to iteratively configure the [default icon array](#automatic-mode-configuration). Any options included in this object will be merged with each item of the `icons` array. This may be used in Automatic and Hybrid modes.

<<<<<<< HEAD
=======
The `icon_options` object may be used to iteratively add configuration items to the `icons` array. Any options included in this object will be merged with each object of the `icons` array (custom or default). Key value pairs already in the `icons` array will take precedence over duplicate items in the `icon_options` array.

>>>>>>> 81ca77bd
`icon_options` may be used as follows:

```js
// in gatsby-config.js
module.exports = {
  plugins: [
    {
      resolve: `gatsby-plugin-manifest`,
      options: {
        name: `GatsbyJS`,
        short_name: `GatsbyJS`,
        start_url: `/`,
        background_color: `#f7f0eb`,
        theme_color: `#a2466c`,
        display: `standalone`,
        icon: `src/images/icon.png`,
        icon_options: {
          // For all the options available, please see:
          // https://developer.mozilla.org/en-US/docs/Web/Manifest
          // https://w3c.github.io/manifest/#purpose-member
          purpose: `maskable`,
        },
      },
    },
  ],
}
```

#### Disable legacy icons

iOS 11.3 added support for the web app manifest spec. Previous iOS versions won't recognize the icons defined in the webmanifest and the creation of `apple-touch-icon` links in `<head>` is needed. This plugin creates them by default. If you don't want those icons to be generated you can set the `legacy` option to `false` in plugin configuration:

```js
// in gatsby-config.js
module.exports = {
  plugins: [
    {
      resolve: `gatsby-plugin-manifest`,
      options: {
        name: `GatsbyJS`,
        short_name: `GatsbyJS`,
        start_url: `/`,
        background_color: `#f7f0eb`,
        theme_color: `#a2466c`,
        display: `standalone`,
        icon: `src/images/icon.png`,
        legacy: false, // this will not add apple-touch-icon links to <head>
      },
    },
  ],
}
```

#### Disable favicon

Excludes `<link rel="shortcut icon" href="/favicon.png" />` link tag to html output. You can set `include_favicon` plugin option to `false` to opt-out of this behavior.

```js
// in gatsby-config.js
module.exports = {
  plugins: [
    {
      resolve: `gatsby-plugin-manifest`,
      options: {
        name: `GatsbyJS`,
        short_name: `GatsbyJS`,
        start_url: `/`,
        background_color: `#f7f0eb`,
        theme_color: `#a2466c`,
        display: `standalone`,
        icon: `src/images/icon.png`, // This path is relative to the root of the site.
        include_favicon: false, // This will exclude favicon link tag
      },
    },
  ],
}
```

#### Disable or configure "[cache busting](https://www.keycdn.com/support/what-is-cache-busting)"

Cache Busting allows your updated icon to be quickly/easily visible to your sites visitors. HTTP caches could otherwise keep an old icon around for days and weeks. Cache busting can only done in 'automatic' and 'hybrid' modes.

Cache busting works by calculating a unique "digest" of the provided icon and modifying links or file names of generated images with that unique digest. If you ever update your icon, the digest will change and caches will be busted.

**Options:**

- **\`query\`** - This is the default mode. File names are unmodified but a URL query is appended to all links. e.g. `icons/icon-48x48.png?digest=abc123`

- **\`name\`** - Changes the cache busting mode to be done by file name. File names and links are modified with the icon digest. e.g. `icons/icon-48x48-abc123.png` (only needed if your CDN does not support URL query based cache busting)

- **\`none\`** - Disables cache busting. File names and links remain unmodified.

```js
// in gatsby-config.js
module.exports = {
  plugins: [
    {
      resolve: `gatsby-plugin-manifest`,
      options: {
        name: `GatsbyJS`,
        short_name: `GatsbyJS`,
        start_url: `/`,
        background_color: `#f7f0eb`,
        theme_color: `#a2466c`,
        display: `standalone`,
        icon: `src/images/icon.png`,
        cache_busting_mode: `none`, // `query`(default), `name`, or `none`
      },
    },
  ],
}
```

#### Remove `theme-color` meta tag

By default a `<meta content={theme_color} name="theme-color" />` tag is inserted into the html output. This can be problematic if you want to programmatically control that tag (e.g. when implementing light/dark themes in your project). You can set `theme_color_in_head` plugin option to `false` to opt-out of this behavior.

```js
// in gatsby-config.js
module.exports = {
  plugins: [
    {
      resolve: `gatsby-plugin-manifest`,
      options: {
        name: `GatsbyJS`,
        short_name: `GatsbyJS`,
        start_url: `/`,
        background_color: `#f7f0eb`,
        theme_color: `#a2466c`,
        display: `standalone`,
        icon: `src/images/icon.png`,
        theme_color_in_head: false, // This will avoid adding theme-color meta tag.
      },
    },
  ],
}
```

#### Enable CORS using `crossorigin` attribute

Add a `crossorigin` attribute to the manifest `<link rel="manifest" crossorigin="use-credentials" href="/manifest.webmanifest" />` link tag.

You can set `crossOrigin` plugin option to `'use-credentials'` to enable sharing resources via cookies. Any invalid keyword or empty string will fallback to `'anonymous'`.

You can find more information about `crossorigin` on [MDN](https://developer.mozilla.org/en-US/docs/Web/HTML/CORS_settings_attributes).

```js
// in gatsby-config.js
module.exports = {
  plugins: [
    {
      resolve: `gatsby-plugin-manifest`,
      options: {
        name: `GatsbyJS`,
        short_name: `GatsbyJS`,
        start_url: `/`,
        background_color: `#f7f0eb`,
        theme_color: `#a2466c`,
        display: `standalone`,
        icon: `src/images/icon.png`,
        crossOrigin: `use-credentials`, // `use-credentials` or `anonymous`
      },
    },
  ],
}
```

## Appendices

Additional information that may be interesting or valuable.

### Default icon config

When in automatic mode the following json array is injected into the manifest configuration you provide and the icons are generated from it.

```json
[
  {
    "src": "icons/icon-48x48.png",
    "sizes": "48x48",
    "type": "image/png"
  },
  {
    "src": "icons/icon-72x72.png",
    "sizes": "72x72",
    "type": "image/png"
  },
  {
    "src": "icons/icon-96x96.png",
    "sizes": "96x96",
    "type": "image/png"
  },
  {
    "src": "icons/icon-144x144.png",
    "sizes": "144x144",
    "type": "image/png"
  },
  {
    "src": "icons/icon-192x192.png",
    "sizes": "192x192",
    "type": "image/png"
  },
  {
    "src": "icons/icon-256x256.png",
    "sizes": "256x256",
    "type": "image/png"
  },
  {
    "src": "icons/icon-384x384.png",
    "sizes": "384x384",
    "type": "image/png"
  },
  {
    "src": "icons/icon-512x512.png",
    "sizes": "512x512",
    "type": "image/png"
  }
]
```

### Legacy icon support coverage

Currently this feature only covers older versions of [iOS Safari](https://developer.apple.com/library/archive/documentation/AppleApplications/Reference/SafariWebContent/ConfiguringWebApplications/ConfiguringWebApplications.html).

Internet Explorer is the only other major browser that doesn't support the web app manifest, and it's market share is so small no one has contributed support.

### Additional resources

This article from the Chrome DevRel team is a good intro to the web app
manifest—https://developers.google.com/web/fundamentals/engage-and-retain/web-app-manifest/

For more information see the w3 spec https://www.w3.org/TR/appmanifest/ or Mozilla docs https://developer.mozilla.org/en-US/docs/Web/Manifest.<|MERGE_RESOLUTION|>--- conflicted
+++ resolved
@@ -134,13 +134,8 @@
 
 #### Iterative icon options
 
-The `icon_options` object may be used to iteratively configure the [default icon array](#automatic-mode-configuration). Any options included in this object will be merged with each item of the `icons` array. This may be used in Automatic and Hybrid modes.
-
-<<<<<<< HEAD
-=======
 The `icon_options` object may be used to iteratively add configuration items to the `icons` array. Any options included in this object will be merged with each object of the `icons` array (custom or default). Key value pairs already in the `icons` array will take precedence over duplicate items in the `icon_options` array.
 
->>>>>>> 81ca77bd
 `icon_options` may be used as follows:
 
 ```js
