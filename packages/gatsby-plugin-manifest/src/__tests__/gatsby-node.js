jest.mock(`fs`, () => {
  return {
    ...jest.requireActual(`fs`),
    existsSync: jest.fn().mockImplementation(() => true),
    writeFileSync: jest.fn(),
    mkdirSync: jest.fn(),
    readFileSync: jest.fn().mockImplementation(() => `someIconImage`),
    copyFileSync: jest.fn(),
    statSync: jest.fn(),
  }
})
/*
 * We mock sharp because it depends on fs implementation (which is mocked)
 * this causes test failures, so mock it to avoid
 *
 */

jest.mock(`sharp`, () => {
  const sharp = jest.fn(
    () =>
      new (class {
        resize() {
          return this
        }
        toFile() {
          return Promise.resolve()
        }
        metadata() {
          return {
            width: 128,
            height: 128,
            format: `png`,
          }
        }
      })()
  )

  sharp.simd = jest.fn()
  sharp.concurrency = jest.fn()

  return sharp
})

jest.mock(`gatsby-core-utils`, () => {
  const originalCoreUtils = jest.requireActual(`gatsby-core-utils`)
  return {
    slash: originalCoreUtils.slash,
    cpuCoreCount: jest.fn(() => `1`),
    createContentDigest: originalCoreUtils.createContentDigest,
  }
})

const fs = require(`fs`)
const path = require(`path`)
const sharp = require(`sharp`)
const reporter = {
  activityTimer: jest.fn().mockImplementation(function () {
    return {
      start: jest.fn(),
      end: jest.fn(),
    }
  }),
}
const { onPostBootstrap, pluginOptionsSchema } = require(`../gatsby-node`)
const { testPluginOptionsSchema } = require(`gatsby-plugin-utils`)

const apiArgs = {
  reporter,
}

const manifestOptions = {
  name: `GatsbyJS`,
  short_name: `GatsbyJS`,
  start_url: `/`,
  background_color: `#f7f0eb`,
  theme_color: `#a2466c`,
  display: `standalone`,
  icons: [
    {
      src: `icons/icon-48x48.png`,
      sizes: `48x48`,
      type: `image/png`,
      purpose: `all`,
    },
    {
      src: `icons/icon-128x128.png`,
      sizes: `128x128`,
      type: `image/png`,
    },
  ],
}

// Some of these tests check the number of sharp calls to assert that the
// correct number of images are created.
//
// As long as an `icon` is defined in the config, there's always an extra
// call to sharp to check the source icon is square. Therefore the assertions
// check for N + 1 sharp calls, where N is the expected number of icons
// generated.
describe(`Test plugin manifest options`, () => {
  beforeEach(() => {
    fs.writeFileSync.mockReset()
    fs.mkdirSync.mockReset()
    fs.existsSync.mockReset()
    fs.copyFileSync.mockReset()
    sharp.mockClear()
  })

  it(`correctly works with default parameters`, async () => {
    await onPostBootstrap(apiArgs, {
      name: `GatsbyJS`,
      short_name: `GatsbyJS`,
      start_url: `/`,
      background_color: `#f7f0eb`,
      theme_color: `#a2466c`,
      display: `standalone`,
    })
    const contents = fs.writeFileSync.mock.calls[0][1]
    expect(fs.writeFileSync).toHaveBeenCalledWith(
      path.join(`public`, `manifest.webmanifest`),
      expect.anything()
    )
    expect(sharp).toHaveBeenCalledTimes(0)
    expect(contents).toMatchSnapshot()
  })

  it(`correctly works with multiple icon paths`, async () => {
    fs.existsSync.mockReturnValue(false)

    const size = 48

    const pluginSpecificOptions = {
      icons: [
        {
          src: `icons/icon-48x48.png`,
          sizes: `${size}x${size}`,
          type: `image/png`,
        },
        {
          src: `other-icons/icon-48x48.png`,
          sizes: `${size}x${size}`,
          type: `image/png`,
        },
      ],
    }

    await onPostBootstrap(apiArgs, {
      ...manifestOptions,
      ...pluginSpecificOptions,
    })

    const firstIconPath = path.join(
      `public`,
      path.dirname(`icons/icon-48x48.png`)
    )
    const secondIconPath = path.join(
      `public`,
      path.dirname(`other-icons/icon-48x48.png`)
    )

    // No sharp calls because this is manual mode: user provides all icon sizes
    // rather than the plugin generating them
    expect(sharp).toHaveBeenCalledTimes(0)
    expect(fs.mkdirSync).toHaveBeenNthCalledWith(1, firstIconPath, {
      recursive: true,
    })
    expect(fs.mkdirSync).toHaveBeenNthCalledWith(2, secondIconPath, {
      recursive: true,
    })
  })

  it(`invokes sharp if icon argument specified`, async () => {
    fs.statSync.mockReturnValueOnce({ isFile: () => true })

    const icon = `pretend/this/exists.png`
    const size = 48

    const pluginSpecificOptions = {
      icon: icon,
      icons: [
        {
          src: `icons/icon-48x48.png`,
          sizes: `${size}x${size}`,
          type: `image/png`,
        },
      ],
    }

    await onPostBootstrap(apiArgs, {
      ...manifestOptions,
      ...pluginSpecificOptions,
    })

    // One call to sharp to check the source icon is square
    // + another for the favicon (enabled by default)
    // + another for the single icon in the `icons` config
    // => 3 total calls
    expect(sharp).toHaveBeenCalledTimes(3)
    expect(sharp).toHaveBeenCalledWith(icon, { density: 32 }) // the default favicon
    expect(sharp).toHaveBeenCalledWith(icon, { density: size })
  })

  it(`skips favicon generation if "include_favicon" option is set to false`, async () => {
    fs.statSync.mockReturnValueOnce({ isFile: () => true })

    const icon = `pretend/this/exists.png`
    const size = 48

    const pluginSpecificOptions = {
      icon: icon,
      icons: [
        {
          src: `icons/icon-48x48.png`,
          sizes: `${size}x${size}`,
          type: `image/png`,
        },
      ],
      include_favicon: false,
    }

    await onPostBootstrap(apiArgs, {
      ...manifestOptions,
      ...pluginSpecificOptions,
    })

    // Only two sharp calls here: one to check the source icon size,
    // and another to generate the single icon in the config.
    // By default, there would be a 3rd call for the favicon, but that's
    // disabled by the `include_favicon` option.
    expect(sharp).toHaveBeenCalledTimes(2)
    expect(sharp).toHaveBeenCalledWith(icon, { density: size })
    expect(fs.copyFileSync).toHaveBeenCalledTimes(0)
  })

  it(`fails on non existing icon`, async () => {
    fs.statSync.mockReturnValueOnce({ isFile: () => false })

    const pluginSpecificOptions = {
      icon: `non/existing/path`,
    }

    await expect(
      onPostBootstrap(apiArgs, {
        ...manifestOptions,
        ...pluginSpecificOptions,
      })
    ).rejects.toThrow(
      `icon (non/existing/path) does not exist as defined in gatsby-config.js. Make sure the file exists relative to the root of the site.`
    )

    expect(sharp).toHaveBeenCalledTimes(0)
  })

  it(`doesn't write extra properties to manifest`, async () => {
    const pluginSpecificOptions = {
      icon: undefined,
      legacy: true,
      plugins: [],
      theme_color_in_head: false,
      cache_busting_mode: `name`,
      include_favicon: true,
      crossOrigin: `anonymous`,
      icon_options: {},
    }
    await onPostBootstrap(apiArgs, {
      ...manifestOptions,
      ...pluginSpecificOptions,
    })

    expect(sharp).toHaveBeenCalledTimes(0)
    expect(fs.writeFileSync).toHaveBeenCalledWith(
      expect.anything(),
      JSON.stringify(manifestOptions)
    )
  })

  it(`does file name based cache busting`, async () => {
    fs.statSync.mockReturnValueOnce({ isFile: () => true })

    const pluginSpecificOptions = {
      icon: `images/gatsby-logo.png`,
      legacy: true,
      cache_busting_mode: `name`,
    }
    await onPostBootstrap(apiArgs, {
      ...manifestOptions,
      ...pluginSpecificOptions,
    })

    // Two icons in the config, plus a favicon, plus one call to check the
    // source icon size => 4 total calls to sharp.
    expect(sharp).toHaveBeenCalledTimes(4)

    // Filenames in the manifest should be suffixed with the content digest
    expect(fs.writeFileSync).toMatchSnapshot()
  })

  it(`does not do cache cache busting`, async () => {
    fs.statSync.mockReturnValueOnce({ isFile: () => true })

    const pluginSpecificOptions = {
      icon: `images/gatsby-logo.png`,
      legacy: true,
      cache_busting_mode: `none`,
    }
    await onPostBootstrap(apiArgs, {
      ...manifestOptions,
      ...pluginSpecificOptions,
    })

    // Two icons in the config, plus a favicon, plus one call to check the
    // source icon size => 4 total calls to sharp.
    expect(sharp).toHaveBeenCalledTimes(4)
    expect(fs.writeFileSync).toHaveBeenCalledWith(
      expect.anything(),
      JSON.stringify(manifestOptions)
    )
  })

  it(`icon options iterator adds options and the icon array take precedence`, async () => {
    fs.statSync.mockReturnValueOnce({ isFile: () => true })

    const pluginSpecificOptions = {
      icon: `images/gatsby-logo.png`,
      icon_options: {
        purpose: `maskable`,
      },
    }
    await onPostBootstrap(apiArgs, {
      ...manifestOptions,
      ...pluginSpecificOptions,
    })

    // Two icons in the config, plus a favicon, plus one call to check the
    // source icon size => 4 total calls to sharp.
    expect(sharp).toHaveBeenCalledTimes(4)
    const content = JSON.parse(fs.writeFileSync.mock.calls[0][1])
    expect(content.icons[0].purpose).toEqual(`all`)
    expect(content.icons[1].purpose).toEqual(`maskable`)
  })

  it(`correctly works with pathPrefix`, async () => {
    await onPostBootstrap(
      { ...apiArgs, basePath: `/blog` },
      {
        name: `GatsbyJS`,
        short_name: `GatsbyJS`,
        start_url: `/`,
        background_color: `#f7f0eb`,
        theme_color: `#a2466c`,
        display: `standalone`,
      }
    )
    const contents = fs.writeFileSync.mock.calls[0][1]
    expect(fs.writeFileSync).toHaveBeenCalledWith(
      path.join(`public`, `manifest.webmanifest`),
      expect.anything()
    )
    expect(sharp).toHaveBeenCalledTimes(0)
    expect(contents).toMatchSnapshot()
  })

  it(`generates all language versions`, async () => {
    fs.statSync.mockReturnValueOnce({ isFile: () => true })
    const pluginSpecificOptions = {
      ...manifestOptions,
      localize: [
        {
          ...manifestOptions,
          start_url: `/de/`,
          lang: `de`,
        },
        {
          ...manifestOptions,
          start_url: `/es/`,
          lang: `es`,
        },
      ],
    }
    const { localize, ...manifest } = pluginSpecificOptions
    const expectedResults = localize.concat(manifest).map(x => {
      return { ...manifest, ...x }
    })

    await onPostBootstrap(apiArgs, pluginSpecificOptions)

    expect(fs.writeFileSync).toHaveBeenCalledWith(
      expect.anything(),
      JSON.stringify(expectedResults[0])
    )
    expect(fs.writeFileSync).toHaveBeenCalledWith(
      expect.anything(),
      JSON.stringify(expectedResults[1])
    )
    expect(fs.writeFileSync).toHaveBeenCalledWith(
      expect.anything(),
      JSON.stringify(expectedResults[2])
    )
  })

  it(`generates all language versions with pathPrefix`, async () => {
    fs.statSync.mockReturnValueOnce({ isFile: () => true })
    const pluginSpecificOptions = {
      ...manifestOptions,
      localize: [
        {
          ...manifestOptions,
          start_url: `/de/`,
          lang: `de`,
        },
        {
          ...manifestOptions,
          start_url: `/es/`,
          lang: `es`,
        },
      ],
    }

    const { localize, ...manifest } = pluginSpecificOptions
    const expectedResults = [manifest].concat(localize).map(x => {
      return {
        ...manifest,
        ...x,
        start_url: path.posix.join(`/blog`, x.start_url),
        icons: manifest.icons.map(icon => {
          return {
            ...icon,
            src: path.posix.join(`/blog`, icon.src),
          }
        }),
      }
    })

    await onPostBootstrap(
      { ...apiArgs, basePath: `/blog` },
      pluginSpecificOptions
    )

    expect(fs.writeFileSync).toHaveBeenCalledWith(
      expect.anything(),
      JSON.stringify(expectedResults[0])
    )
    expect(fs.writeFileSync).toHaveBeenCalledWith(
      expect.anything(),
      JSON.stringify(expectedResults[1])
    )
    expect(fs.writeFileSync).toHaveBeenCalledWith(
      expect.anything(),
      JSON.stringify(expectedResults[2])
    )
  })

  it(`merges default and language options`, async () => {
    fs.statSync.mockReturnValueOnce({ isFile: () => true })
    const pluginSpecificOptions = {
      ...manifestOptions,
      localize: [
        {
          start_url: `/de/`,
          lang: `de`,
        },
        {
          start_url: `/es/`,
          lang: `es`,
        },
      ],
    }
    const { localize, ...manifest } = pluginSpecificOptions
    const expectedResults = localize
      .concat(manifest)
      .map(({ language, manifest }) => {
        return {
          ...manifestOptions,
          ...manifest,
        }
      })

    await onPostBootstrap(apiArgs, pluginSpecificOptions)

    expect(fs.writeFileSync).toHaveBeenCalledWith(
      expect.anything(),
      JSON.stringify(expectedResults[0])
    )
    expect(fs.writeFileSync).toHaveBeenCalledWith(
      expect.anything(),
      JSON.stringify(expectedResults[1])
    )
    expect(fs.writeFileSync).toHaveBeenCalledWith(
      expect.anything(),
      JSON.stringify(expectedResults[2])
    )
  })

  it(`writes SVG to public if src icon is SVG`, async () => {
    sharp.mockReturnValueOnce({
      metadata: () => {
        return { format: `svg` }
      },
    })
    const icon = `this/is/an/icon.svg`
    const specificOptions = {
      ...manifestOptions,
      icon: icon,
    }

    await onPostBootstrap({ ...apiArgs }, specificOptions)

    expect(fs.copyFileSync).toHaveBeenCalledWith(
      expect.stringContaining(`icon.svg`),
      expect.stringContaining(`favicon.svg`)
    )

    expect(fs.copyFileSync).toHaveBeenCalledTimes(1)
  })

  it(`does not write SVG to public if src icon is PNG`, async () => {
    const specificOptions = {
      ...manifestOptions,
      icon: `this/is/an/icon.png`,
    }

    await onPostBootstrap({ ...apiArgs }, specificOptions)

    expect(fs.copyFileSync).toHaveBeenCalledTimes(0)
  })
})

describe(`pluginOptionsSchema`, () => {
  it(`validates options correctly`, async () => {
<<<<<<< HEAD
    const { isValid, errors } = await testPluginOptionsSchema(
=======
    const { isValid } = await testPluginOptionsSchema(
>>>>>>> 63d4e655
      pluginOptionsSchema,
      manifestOptions
    )

    expect(isValid).toBe(true)
<<<<<<< HEAD
    expect(errors).toEqual([])
=======
>>>>>>> 63d4e655
  })
})<|MERGE_RESOLUTION|>--- conflicted
+++ resolved
@@ -527,19 +527,12 @@
 
 describe(`pluginOptionsSchema`, () => {
   it(`validates options correctly`, async () => {
-<<<<<<< HEAD
     const { isValid, errors } = await testPluginOptionsSchema(
-=======
-    const { isValid } = await testPluginOptionsSchema(
->>>>>>> 63d4e655
       pluginOptionsSchema,
       manifestOptions
     )
 
     expect(isValid).toBe(true)
-<<<<<<< HEAD
     expect(errors).toEqual([])
-=======
->>>>>>> 63d4e655
   })
 })