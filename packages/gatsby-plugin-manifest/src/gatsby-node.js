--- conflicted
+++ resolved
@@ -43,18 +43,11 @@
   const { icon, ...manifest } = pluginOptions
 
   // Delete options we won't pass to the manifest.webmanifest.
-
-<<<<<<< HEAD
   delete manifest.plugins
   delete manifest.legacy
   delete manifest.theme_color_in_head
   delete manifest.cache_busting_mode
-=======
-    delete manifest.plugins
-    delete manifest.legacy
-    delete manifest.theme_color_in_head
-    delete manifest.crossOrigin
->>>>>>> 952338aa
+  delete manifest.crossOrigin
 
   // If icons are not manually defined, use the default icon set.
   if (!manifest.icons) {
