{
  "name": "gatsby-plugin-utils",
  "version": "4.9.0-next.0",
  "description": "Gatsby utils that help creating plugins",
  "main": "dist/index.js",
  "exports": {
    ".": "./dist/index.js",
    "./*": "./dist/*.js",
    "./dist/*": "./dist/*.js",
    "./dist/polyfill-remote-file": null,
    "./dist/utils": null,
    "./polyfill-remote-file": "./dist/polyfill-remote-file/index.js",
    "./dist/polyfill-remote-file/jobs/gatsby-worker.js": "./dist/polyfill-remote-file/jobs/gatsby-worker.js",
    "./dist/polyfill-remote-file/graphql/*": "./dist/polyfill-remote-file/graphql/*.js"
  },
  "typesVersions": {
    "*": {
      "*": [
        "dist/*.d.ts",
        "dist/index.d.ts"
      ],
      "polyfill-remote-file": [
        "dist/polyfill-remote-file/index.d.ts"
      ],
      "dist/*": [
        "dist/*.d.ts",
        "dist/index.d.ts"
      ]
    }
  },
  "scripts": {
    "build": "babel src --out-dir dist/ --ignore \"**/__tests__\" --extensions \".ts,.js\"",
    "watch": "babel -w src --out-dir dist/ --ignore \"**/__tests__\" --extensions \".ts,.js\"",
    "prepare": "cross-env NODE_ENV=production npm run build && npm run typegen",
    "typegen": "rimraf \"dist/**/*.d.ts\" && tsc --emitDeclarationOnly --declaration --declarationDir dist/"
  },
  "keywords": [
    "gatsby"
  ],
  "author": "Max Stoiber <@mxstbr>",
  "license": "MIT",
  "repository": {
    "type": "git",
    "url": "https://github.com/gatsbyjs/gatsby.git",
    "directory": "packages/gatsby-plugin-utils"
  },
  "homepage": "https://github.com/gatsbyjs/gatsby/tree/master/packages/gatsby-plugin-utils#readme",
  "dependencies": {
    "@babel/runtime": "^7.20.13",
    "fastq": "^1.15.0",
    "fs-extra": "^11.1.1",
    "gatsby-core-utils": "^4.9.0-next.0",
    "gatsby-sharp": "^1.9.0-next.0",
    "graphql-compose": "^9.0.10",
    "import-from": "^4.0.0",
    "joi": "^17.9.1",
    "mime": "^3.0.0"
  },
  "devDependencies": {
    "@babel/cli": "^7.20.7",
    "@babel/core": "^7.20.12",
    "babel-preset-gatsby-package": "^3.9.0-next.0",
    "cross-env": "^7.0.3",
<<<<<<< HEAD
    "msw": "^1.2.1",
    "rimraf": "^4.4.1",
    "typescript": "^4.9.4"
=======
    "msw": "^0.49.3",
    "rimraf": "^3.0.2",
    "typescript": "^5.0.3"
>>>>>>> ef74baf7
  },
  "peerDependencies": {
    "gatsby": "^5.0.0-next",
    "graphql": "^16.0.0"
  },
  "files": [
    "dist/"
  ],
  "engines": {
    "node": ">=18.0.0"
  }
}<|MERGE_RESOLUTION|>--- conflicted
+++ resolved
@@ -61,15 +61,9 @@
     "@babel/core": "^7.20.12",
     "babel-preset-gatsby-package": "^3.9.0-next.0",
     "cross-env": "^7.0.3",
-<<<<<<< HEAD
     "msw": "^1.2.1",
     "rimraf": "^4.4.1",
-    "typescript": "^4.9.4"
-=======
-    "msw": "^0.49.3",
-    "rimraf": "^3.0.2",
     "typescript": "^5.0.3"
->>>>>>> ef74baf7
   },
   "peerDependencies": {
     "gatsby": "^5.0.0-next",
