{
  "name": "gatsby-plugin-utils",
<<<<<<< HEAD
  "version": "1.14.0",
=======
  "version": "2.0.0-zz-next.1",
>>>>>>> d03fe39c
  "description": "Gatsby utils that help creating plugins",
  "main": "dist/index.js",
  "scripts": {
    "build": "babel src --out-dir dist/ --ignore \"**/__tests__\" --extensions \".ts,.js\"",
    "watch": "babel -w src --out-dir dist/ --ignore \"**/__tests__\" --extensions \".ts,.js\"",
    "prepare": "cross-env NODE_ENV=production npm run build && npm run typegen",
    "typegen": "rimraf \"dist/**/*.d.ts\" && tsc --emitDeclarationOnly --declaration --declarationDir dist/"
  },
  "keywords": [
    "gatsby"
  ],
  "author": "Max Stoiber <@mxstbr>",
  "license": "MIT",
  "repository": {
    "type": "git",
    "url": "https://github.com/gatsbyjs/gatsby.git",
    "directory": "packages/gatsby-plugin-utils"
  },
  "homepage": "https://github.com/gatsbyjs/gatsby/tree/master/packages/gatsby-plugin-utils#readme",
  "dependencies": {
    "@babel/runtime": "^7.15.4",
    "joi": "^17.4.2"
  },
  "devDependencies": {
    "@babel/cli": "^7.15.4",
    "@babel/core": "^7.15.5",
<<<<<<< HEAD
    "babel-preset-gatsby-package": "^1.14.0",
=======
    "babel-preset-gatsby-package": "^2.0.0-zz-next.1",
>>>>>>> d03fe39c
    "cross-env": "^7.0.3",
    "rimraf": "^3.0.2",
    "typescript": "^4.3.5"
  },
  "peerDependencies": {
    "gatsby": "^4.0.0-next"
  },
  "files": [
    "dist/",
    "src/"
  ],
  "engines": {
    "node": ">=14.15.0"
  }
}<|MERGE_RESOLUTION|>--- conflicted
+++ resolved
@@ -1,10 +1,6 @@
 {
   "name": "gatsby-plugin-utils",
-<<<<<<< HEAD
-  "version": "1.14.0",
-=======
   "version": "2.0.0-zz-next.1",
->>>>>>> d03fe39c
   "description": "Gatsby utils that help creating plugins",
   "main": "dist/index.js",
   "scripts": {
@@ -31,11 +27,7 @@
   "devDependencies": {
     "@babel/cli": "^7.15.4",
     "@babel/core": "^7.15.5",
-<<<<<<< HEAD
-    "babel-preset-gatsby-package": "^1.14.0",
-=======
     "babel-preset-gatsby-package": "^2.0.0-zz-next.1",
->>>>>>> d03fe39c
     "cross-env": "^7.0.3",
     "rimraf": "^3.0.2",
     "typescript": "^4.3.5"
