--- conflicted
+++ resolved
@@ -48,15 +48,9 @@
   "dependencies": {
     "@babel/runtime": "^7.20.7",
     "fastq": "^1.13.0",
-<<<<<<< HEAD
     "fs-extra": "^11.1.0",
-    "gatsby-core-utils": "^4.4.0-next.2",
-    "gatsby-sharp": "^1.4.0-next.1",
-=======
-    "fs-extra": "^10.1.0",
     "gatsby-core-utils": "^4.5.0-next.0",
     "gatsby-sharp": "^1.5.0-next.0",
->>>>>>> 24c393e1
     "graphql-compose": "^9.0.10",
     "import-from": "^4.0.0",
     "joi": "^17.7.0",
