--- conflicted
+++ resolved
@@ -1,41 +1,24 @@
 import { Joi } from "./joi"
 import { GatsbyNode } from "gatsby"
+import { validateOptionsSchema } from "./validate"
 
 interface ITestPluginOptionsSchemaReturnType {
   errors: Array<string>
   isValid: boolean
 }
 
-export function testPluginOptionsSchema<PluginOptions = object>(
+export async function testPluginOptionsSchema<PluginOptions = object>(
   pluginSchemaFunction: Exclude<GatsbyNode["pluginOptionsSchema"], undefined>,
   pluginOptions: PluginOptions
-): ITestPluginOptionsSchemaReturnType {
-  const pluginOptionsNames = Object.keys(pluginOptions)
+): Promise<ITestPluginOptionsSchemaReturnType> {
   const pluginSchema = pluginSchemaFunction({ Joi })
-  const errors: Array<string> = []
 
-  pluginOptionsNames.forEach(pluginOptionName => {
-    const partialSchema = pluginSchema.extract(pluginOptionName)
-<<<<<<< HEAD
-    console.log(pluginOptions[pluginOptionName])
-=======
->>>>>>> f7743141
-    const { error } = partialSchema.validate(pluginOptions[pluginOptionName], {
-      abortEarly: false,
-    })
+  try {
+    await validateOptionsSchema(pluginSchema, pluginOptions)
+  } catch (e) {
+    const errors = e.details.map(detail => detail.message)
+    return { isValid: false, errors }
+  }
 
-    if (error) {
-      const errorMessage = error.message
-
-      // In the case of an array, "value" does not exist in the error message
-      // and so we can't replace it with the plugin option name, we have to concat it
-      const message = errorMessage.includes(`"value"`)
-        ? errorMessage.replace(`"value"`, `"${pluginOptionName}"`)
-        : `"${pluginOptionName}" ${errorMessage}`
-
-      errors.push(message)
-    }
-  })
-
-  return { isValid: errors.length === 0, errors }
+  return { isValid: true, errors: [] }
 }