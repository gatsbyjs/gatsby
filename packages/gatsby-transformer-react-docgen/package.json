{
  "name": "gatsby-transformer-react-docgen",
  "description": "Expose React component metadata and prop information as GraphQL types",
  "version": "5.0.8",
  "author": "Jason Quense <monastic.panic@gmail.com>",
  "bugs": {
    "url": "https://github.com/gatsbyjs/gatsby/issues"
  },
  "dependencies": {
    "@babel/code-frame": "^7.5.5",
    "@babel/runtime": "^7.5.5",
    "@babel/types": "^7.5.5",
    "ast-types": "^0.12.4",
    "common-tags": "^1.8.0",
<<<<<<< HEAD
    "react-docgen": "^5.0.0-beta.1"
=======
    "react-docgen": "^5.0.0-beta.1",
    "react-docgen-displayname-handler": "^2.1.3"
>>>>>>> 858066f6
  },
  "devDependencies": {
    "@babel/cli": "^7.5.5",
    "@babel/core": "^7.5.5",
    "babel-preset-gatsby-package": "^0.2.3",
    "cross-env": "^5.2.0",
    "lodash": "^4.17.15"
  },
  "homepage": "https://github.com/gatsbyjs/gatsby/tree/master/packages/gatsby-transformer-react-docgen#readme",
  "keywords": [
    "gatsby",
    "gatsby-plugin",
    "react",
    "react-docgen"
  ],
  "license": "MIT",
  "main": "index.js",
  "peerDependencies": {
    "gatsby": "^2.0.15"
  },
  "repository": {
    "type": "git",
    "url": "https://github.com/gatsbyjs/gatsby.git",
    "directory": "packages/gatsby-transformer-react-docgen"
  },
  "scripts": {
    "build": "babel src --out-dir . --ignore **/__tests__",
    "prepare": "cross-env NODE_ENV=production npm run build",
    "watch": "babel -w src --out-dir . --ignore **/__tests__"
  },
  "engines": {
    "node": ">=8.0.0"
  }
}<|MERGE_RESOLUTION|>--- conflicted
+++ resolved
@@ -12,12 +12,7 @@
     "@babel/types": "^7.5.5",
     "ast-types": "^0.12.4",
     "common-tags": "^1.8.0",
-<<<<<<< HEAD
     "react-docgen": "^5.0.0-beta.1"
-=======
-    "react-docgen": "^5.0.0-beta.1",
-    "react-docgen-displayname-handler": "^2.1.3"
->>>>>>> 858066f6
   },
   "devDependencies": {
     "@babel/cli": "^7.5.5",
