--- conflicted
+++ resolved
@@ -1,10 +1,6 @@
 {
   "name": "gatsby-transformer-react-docgen",
-<<<<<<< HEAD
-  "version": "1.0.4",
-=======
   "version": "1.0.8",
->>>>>>> c6cbac8d
   "description": "Expose React component metadata and prop information as GraphQL types",
   "main": "index.js",
   "scripts": {
