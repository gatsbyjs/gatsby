--- conflicted
+++ resolved
@@ -76,21 +76,11 @@
       return
     }
 
-<<<<<<< HEAD
-    if (value[0] === `(`) {
-      value = value.substring(1, value.length - 1).split(`|`)
-      const name = value.every(isLiteral) ? `enum` : `union`
-      prop.type.name = name
-      prop.type.value = value.map(value =>
-        name === `enum` ? { value, computed: false } : { name: value }
-      )
-=======
     // Use @required to mark a prop as required
     // useful for custom propTypes where there isn't a `.isRequired` addon
     if (tag === `required` && value) {
       prop.required = true
       return
->>>>>>> 298eb562
     }
 
     // Use @defaultValue to provide a prop's default value
