import { testPluginOptionsSchema } from "gatsby-plugin-utils"

import { pluginOptionsSchema } from "../gatsby-node"

it(`should provide meaningful errors when fields are invalid`, async () => {
  const expectedWarnings = [`"optionA" is not allowed`]

<<<<<<< HEAD
  const { isValid, errors } = await testPluginOptionsSchema(
=======
  const { warnings, isValid, hasWarnings } = await testPluginOptionsSchema(
>>>>>>> 63d4e655
    pluginOptionsSchema,
    {
      optionA: `This options shouldn't exist`,
    }
  )
<<<<<<< HEAD

  expect(isValid).toBe(false)
  expect(errors).toEqual(expectedErrors)
=======
  expect(isValid).toBe(true)
  expect(hasWarnings).toBe(true)
  expect(warnings).toEqual(expectedWarnings)
>>>>>>> 63d4e655
})

it.each`
  options
  ${undefined}
  ${{}}
`(`should validate the schema: $options`, async ({ options }) => {
  const { isValid, errors } = await testPluginOptionsSchema(
    pluginOptionsSchema,
    options
  )

  expect(isValid).toBe(true)
  expect(errors).toEqual([])
})<|MERGE_RESOLUTION|>--- conflicted
+++ resolved
@@ -5,25 +5,14 @@
 it(`should provide meaningful errors when fields are invalid`, async () => {
   const expectedWarnings = [`"optionA" is not allowed`]
 
-<<<<<<< HEAD
-  const { isValid, errors } = await testPluginOptionsSchema(
-=======
-  const { warnings, isValid, hasWarnings } = await testPluginOptionsSchema(
->>>>>>> 63d4e655
-    pluginOptionsSchema,
-    {
+  const { warnings, isValid, hasWarnings, errors } =
+    await testPluginOptionsSchema(pluginOptionsSchema, {
       optionA: `This options shouldn't exist`,
-    }
-  )
-<<<<<<< HEAD
-
-  expect(isValid).toBe(false)
-  expect(errors).toEqual(expectedErrors)
-=======
+    })
   expect(isValid).toBe(true)
   expect(hasWarnings).toBe(true)
   expect(warnings).toEqual(expectedWarnings)
->>>>>>> 63d4e655
+  expect(errors).toEqual([])
 })
 
 it.each`
