{
  "name": "babel-plugin-remove-graphql-queries",
  "version": "2.9.0",
  "author": "Jason Quense <monastic.panic@gmail.com>",
  "repository": {
    "type": "git",
    "url": "https://github.com/gatsbyjs/gatsby.git",
    "directory": "packages/babel-plugin-remove-graphql-queries"
  },
  "homepage": "https://github.com/gatsbyjs/gatsby/tree/master/packages/babel-plugin-remove-graphql-queries#readme",
  "devDependencies": {
    "@babel/cli": "^7.8.4",
    "@babel/core": "^7.9.6",
    "babel-preset-gatsby-package": "^0.4.0",
    "cross-env": "^5.2.1"
  },
  "license": "MIT",
  "main": "index.js",
  "peerDependencies": {
    "gatsby": "^2.0.0",
    "graphql": "^14.1.1"
  },
  "scripts": {
<<<<<<< HEAD
    "build": "babel src --out-dir . --ignore **/__tests__ --extensions \".ts,.js\"",
    "prepare": "cross-env NODE_ENV=production npm run build",
    "watch": "babel -w src --out-dir . --ignore **/__tests__ --extensions \".ts,.js\""
=======
    "build": "babel src --out-dir . --ignore \"**/__tests__\"",
    "prepare": "cross-env NODE_ENV=production npm run build",
    "watch": "babel -w src --out-dir . --ignore \"**/__tests__\""
>>>>>>> 00e08792
  },
  "engines": {
    "node": ">=10.13.0"
  }
}<|MERGE_RESOLUTION|>--- conflicted
+++ resolved
@@ -21,15 +21,9 @@
     "graphql": "^14.1.1"
   },
   "scripts": {
-<<<<<<< HEAD
-    "build": "babel src --out-dir . --ignore **/__tests__ --extensions \".ts,.js\"",
+    "build": "babel src --out-dir . --ignore \"**/__tests__\" --extensions \".ts,.js\"",
     "prepare": "cross-env NODE_ENV=production npm run build",
-    "watch": "babel -w src --out-dir . --ignore **/__tests__ --extensions \".ts,.js\""
-=======
-    "build": "babel src --out-dir . --ignore \"**/__tests__\"",
-    "prepare": "cross-env NODE_ENV=production npm run build",
-    "watch": "babel -w src --out-dir . --ignore \"**/__tests__\""
->>>>>>> 00e08792
+    "watch": "babel -w src --out-dir . --ignore \"**/__tests__\" --extensions \".ts,.js\""
   },
   "engines": {
     "node": ">=10.13.0"
