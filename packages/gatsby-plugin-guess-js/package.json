--- conflicted
+++ resolved
@@ -27,12 +27,8 @@
   },
   "license": "MIT",
   "dependencies": {
-<<<<<<< HEAD
-    "@babel/runtime": "7.0.0-beta.52"
-=======
-    "@babel/runtime": "7.0.0-beta.51",
+    "@babel/runtime": "7.0.0-beta.52",
     "guess-webpack": "~0.1.3"
->>>>>>> bfc6f57a
   },
   "devDependencies": {
     "@babel/cli": "7.0.0-beta.52",
