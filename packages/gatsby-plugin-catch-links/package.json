{
  "name": "gatsby-plugin-catch-links",
  "description": "Intercepts local links from markdown and other non-react pages and does a client-side pushState to avoid the browser having to refresh the page.",
<<<<<<< HEAD
  "main": "index.js",
  "scripts": {
    "build": "babel src --out-dir . --ignore **/__tests__/**",
    "watch": "babel -w src --out-dir . --ignore **/__tests__/**",
    "prepublish": "cross-env NODE_ENV=production npm run build"
=======
  "version": "1.0.16",
  "author": "Kyle Mathews <mathews.kyle@gmail.com>",
  "bugs": {
    "url": "https://github.com/gatsbyjs/gatsby/issues"
  },
  "dependencies": {
    "babel-runtime": "^6.26.0"
  },
  "devDependencies": {
    "babel-cli": "^6.26.0",
    "cross-env": "^5.0.5"
>>>>>>> 0a6fb373
  },
  "homepage": "https://github.com/gatsbyjs/gatsby/tree/master/packages/gatsby-plugin-catch-links#readme",
  "keywords": [
    "gatsby",
    "gatsby-plugin"
  ],
  "license": "MIT",
<<<<<<< HEAD
  "devDependencies": {
    "@babel/cli": "^7.0.0-beta.38",
    "@babel/core": "^7.0.0-beta.38",
    "cross-env": "^5.0.5"
  },
  "dependencies": {
    "@babel/runtime": "^7.0.0-beta.38"
  },
  "peerDependencies": {
    "gatsby": ">1.0.0 || >2.0.0-alpha"
=======
  "main": "index.js",
  "peerDependencies": {
    "gatsby": "^1.0.0"
  },
  "repository": {
    "type": "git",
    "url": "https://github.com/gatsbyjs/gatsby.git"
  },
  "scripts": {
    "build": "babel src --out-dir . --ignore __tests__",
    "prepublish": "cross-env NODE_ENV=production npm run build",
    "watch": "babel -w src --out-dir . --ignore __tests__"
>>>>>>> 0a6fb373
  }
}<|MERGE_RESOLUTION|>--- conflicted
+++ resolved
@@ -1,25 +1,10 @@
 {
   "name": "gatsby-plugin-catch-links",
   "description": "Intercepts local links from markdown and other non-react pages and does a client-side pushState to avoid the browser having to refresh the page.",
-<<<<<<< HEAD
-  "main": "index.js",
-  "scripts": {
-    "build": "babel src --out-dir . --ignore **/__tests__/**",
-    "watch": "babel -w src --out-dir . --ignore **/__tests__/**",
-    "prepublish": "cross-env NODE_ENV=production npm run build"
-=======
   "version": "1.0.16",
   "author": "Kyle Mathews <mathews.kyle@gmail.com>",
   "bugs": {
     "url": "https://github.com/gatsbyjs/gatsby/issues"
-  },
-  "dependencies": {
-    "babel-runtime": "^6.26.0"
-  },
-  "devDependencies": {
-    "babel-cli": "^6.26.0",
-    "cross-env": "^5.0.5"
->>>>>>> 0a6fb373
   },
   "homepage": "https://github.com/gatsbyjs/gatsby/tree/master/packages/gatsby-plugin-catch-links#readme",
   "keywords": [
@@ -27,18 +12,6 @@
     "gatsby-plugin"
   ],
   "license": "MIT",
-<<<<<<< HEAD
-  "devDependencies": {
-    "@babel/cli": "^7.0.0-beta.38",
-    "@babel/core": "^7.0.0-beta.38",
-    "cross-env": "^5.0.5"
-  },
-  "dependencies": {
-    "@babel/runtime": "^7.0.0-beta.38"
-  },
-  "peerDependencies": {
-    "gatsby": ">1.0.0 || >2.0.0-alpha"
-=======
   "main": "index.js",
   "peerDependencies": {
     "gatsby": "^1.0.0"
@@ -51,6 +24,5 @@
     "build": "babel src --out-dir . --ignore __tests__",
     "prepublish": "cross-env NODE_ENV=production npm run build",
     "watch": "babel -w src --out-dir . --ignore __tests__"
->>>>>>> 0a6fb373
   }
 }