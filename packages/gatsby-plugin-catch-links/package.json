--- conflicted
+++ resolved
@@ -1,11 +1,7 @@
 {
   "name": "gatsby-plugin-catch-links",
   "description": "Intercepts local links from markdown and other non-react pages and does a client-side pushState to avoid the browser having to refresh the page.",
-<<<<<<< HEAD
-  "version": "1.0.24",
-=======
   "version": "2.0.2-alpha.4",
->>>>>>> beea52d2
   "author": "Kyle Mathews <mathews.kyle@gmail.com>",
   "bugs": {
     "url": "https://github.com/gatsbyjs/gatsby/issues"
