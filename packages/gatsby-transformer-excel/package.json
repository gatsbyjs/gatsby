--- conflicted
+++ resolved
@@ -1,11 +1,7 @@
 {
   "name": "gatsby-transformer-excel",
   "description": "Gatsby transformer plugin for Excel spreadsheets",
-<<<<<<< HEAD
-  "version": "1.0.9",
-=======
   "version": "2.1.1-alpha.2",
->>>>>>> beea52d2
   "author": "SheetJS <dev@sheetjs.com>",
   "bugs": {
     "url": "https://github.com/gatsbyjs/gatsby/issues"
