--- conflicted
+++ resolved
@@ -1,23 +1,7 @@
 {
   "name": "gatsby-transformer-excel",
-<<<<<<< HEAD
   "version": "2.0.0",
   "description": "Gatsby transformer plugin for Excel spreadsheets",
-  "main": "index.js",
-  "scripts": {
-    "build": "babel src --out-dir . --ignore **/__tests__/**",
-    "watch": "babel -w src --out-dir . --ignore **/__tests__/**",
-    "prepublish": "cross-env NODE_ENV=production npm run build"
-  },
-  "keywords": [
-    "gatsby",
-    "excel",
-    "gatsby-plugin"
-  ],
-=======
-  "description": "Gatsby transformer plugin for Excel spreadsheets",
-  "version": "1.0.4",
->>>>>>> 0a6fb373
   "author": "SheetJS <dev@sheetjs.com>",
   "bugs": {
     "url": "https://github.com/gatsbyjs/gatsby/issues"
