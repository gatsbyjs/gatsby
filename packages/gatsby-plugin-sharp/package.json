{
  "name": "gatsby-plugin-sharp",
  "description": "Wrapper of the Sharp image manipulation library for Gatsby plugins",
  "version": "1.6.28",
  "author": "Kyle Mathews <mathews.kyle@gmail.com>",
  "bugs": {
    "url": "https://github.com/gatsbyjs/gatsby/issues"
  },
  "dependencies": {
    "async": "^2.1.2",
    "@babel/runtime": "^7.0.0-beta.38",
    "bluebird": "^3.5.0",
    "image-size": "^0.6.2",
    "imagemin": "^5.2.2",
    "imagemin-pngquant": "^5.0.0",
    "imagemin-webp": "^4.0.0",
    "lodash": "^4.17.4",
    "potrace": "^2.1.1",
    "progress": "^1.1.8",
    "sharp": "^0.19.0",
    "svgo": "^0.7.2"
  },
  "devDependencies": {
    "@babel/cli": "^7.0.0-beta.38",
    "@babel/core": "^7.0.0-beta.38",
    "cross-env": "^5.0.5"
  },
<<<<<<< HEAD
  "peerDependencies": {
    "gatsby": ">1.0.0 || >2.0.0-alpha"
  },
=======
  "homepage": "https://github.com/gatsbyjs/gatsby/tree/master/packages/gatsby-plugin-sharp#readme",
>>>>>>> 0a6fb373
  "keywords": [
    "gatsby",
    "image",
    "sharp"
  ],
  "license": "MIT",
  "main": "index.js",
  "peerDependencies": {
    "gatsby": "^1.0.0"
  },
  "repository": {
    "type": "git",
    "url": "https://github.com/gatsbyjs/gatsby.git"
  },
  "scripts": {
<<<<<<< HEAD
    "build": "babel src --out-dir . --ignore **/__tests__/**",
    "watch": "babel -w src --out-dir . --ignore **/__tests__/**",
    "prepublish": "cross-env NODE_ENV=production npm run build"
=======
    "build": "babel src --out-dir . --ignore __tests__",
    "prepublish": "cross-env NODE_ENV=production npm run build",
    "watch": "babel -w src --out-dir . --ignore __tests__"
>>>>>>> 0a6fb373
  }
}<|MERGE_RESOLUTION|>--- conflicted
+++ resolved
@@ -7,8 +7,8 @@
     "url": "https://github.com/gatsbyjs/gatsby/issues"
   },
   "dependencies": {
+    "@babel/runtime": "^7.0.0-beta.38",
     "async": "^2.1.2",
-    "@babel/runtime": "^7.0.0-beta.38",
     "bluebird": "^3.5.0",
     "image-size": "^0.6.2",
     "imagemin": "^5.2.2",
@@ -25,13 +25,7 @@
     "@babel/core": "^7.0.0-beta.38",
     "cross-env": "^5.0.5"
   },
-<<<<<<< HEAD
-  "peerDependencies": {
-    "gatsby": ">1.0.0 || >2.0.0-alpha"
-  },
-=======
   "homepage": "https://github.com/gatsbyjs/gatsby/tree/master/packages/gatsby-plugin-sharp#readme",
->>>>>>> 0a6fb373
   "keywords": [
     "gatsby",
     "image",
@@ -47,14 +41,8 @@
     "url": "https://github.com/gatsbyjs/gatsby.git"
   },
   "scripts": {
-<<<<<<< HEAD
-    "build": "babel src --out-dir . --ignore **/__tests__/**",
-    "watch": "babel -w src --out-dir . --ignore **/__tests__/**",
-    "prepublish": "cross-env NODE_ENV=production npm run build"
-=======
     "build": "babel src --out-dir . --ignore __tests__",
     "prepublish": "cross-env NODE_ENV=production npm run build",
     "watch": "babel -w src --out-dir . --ignore __tests__"
->>>>>>> 0a6fb373
   }
 }