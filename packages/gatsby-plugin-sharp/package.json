{
  "name": "gatsby-plugin-sharp",
  "description": "Wrapper of the Sharp image manipulation library for Gatsby plugins",
  "version": "4.17.0-next.1",
  "author": "Kyle Mathews <mathews.kyle@gmail.com>",
  "bugs": {
    "url": "https://github.com/gatsbyjs/gatsby/issues"
  },
  "dependencies": {
    "@babel/runtime": "^7.15.4",
    "@gatsbyjs/potrace": "^2.2.0",
    "async": "^3.2.3",
    "bluebird": "^3.7.2",
    "debug": "^4.3.4",
    "filenamify": "^4.3.0",
    "fs-extra": "^10.1.0",
<<<<<<< HEAD
    "gatsby-core-utils": "^3.16.0-next.0",
    "gatsby-plugin-utils": "^3.10.0-next.1",
    "gatsby-telemetry": "^3.16.0-next.0",
    "got": "^11.8.5",
=======
    "gatsby-core-utils": "^3.17.0-next.1",
    "gatsby-plugin-utils": "^3.11.0-next.1",
    "gatsby-telemetry": "^3.17.0-next.1",
    "got": "^11.8.3",
>>>>>>> be21c158
    "lodash": "^4.17.21",
    "mini-svg-data-uri": "^1.4.4",
    "probe-image-size": "^7.2.3",
    "progress": "^2.0.3",
    "semver": "^7.3.7",
    "sharp": "^0.30.3",
    "svgo": "1.3.2"
  },
  "devDependencies": {
    "@babel/cli": "^7.15.4",
    "@babel/core": "^7.15.5",
    "@types/sharp": "^0.30.0",
    "babel-preset-gatsby-package": "^2.17.0-next.0",
    "cross-env": "^7.0.3",
    "gatsby-plugin-image": "^2.17.0-next.1"
  },
  "homepage": "https://github.com/gatsbyjs/gatsby/tree/master/packages/gatsby-plugin-sharp#readme",
  "keywords": [
    "gatsby",
    "gatsby-plugin",
    "image",
    "sharp"
  ],
  "license": "MIT",
  "main": "index.js",
  "peerDependencies": {
    "gatsby": "^4.0.0-next"
  },
  "repository": {
    "type": "git",
    "url": "https://github.com/gatsbyjs/gatsby.git",
    "directory": "packages/gatsby-plugin-sharp"
  },
  "scripts": {
    "build": "babel src --out-dir . --ignore \"**/__tests__\" --extensions \".ts,.js\"",
    "prepare": "cross-env NODE_ENV=production npm run build",
    "watch": "babel -w src --out-dir . --ignore \"**/__tests__\"  --extensions \".ts,.js\""
  },
  "engines": {
    "node": ">=14.15.0"
  }
}<|MERGE_RESOLUTION|>--- conflicted
+++ resolved
@@ -14,17 +14,10 @@
     "debug": "^4.3.4",
     "filenamify": "^4.3.0",
     "fs-extra": "^10.1.0",
-<<<<<<< HEAD
-    "gatsby-core-utils": "^3.16.0-next.0",
-    "gatsby-plugin-utils": "^3.10.0-next.1",
-    "gatsby-telemetry": "^3.16.0-next.0",
-    "got": "^11.8.5",
-=======
     "gatsby-core-utils": "^3.17.0-next.1",
     "gatsby-plugin-utils": "^3.11.0-next.1",
     "gatsby-telemetry": "^3.17.0-next.1",
-    "got": "^11.8.3",
->>>>>>> be21c158
+    "got": "^11.8.5",
     "lodash": "^4.17.21",
     "mini-svg-data-uri": "^1.4.4",
     "probe-image-size": "^7.2.3",
