--- conflicted
+++ resolved
@@ -7,21 +7,13 @@
     "url": "https://github.com/gatsbyjs/gatsby/issues"
   },
   "dependencies": {
-<<<<<<< HEAD
-    "@babel/runtime": "^7.0.0",
-    "async": "^2.1.2",
-    "bluebird": "^3.5.0",
-    "blurhash": "^1.1.3",
-    "canvas": "^2.5.0",
-    "fs-extra": "^7.0.0",
-    "gatsby-core-utils": "^1.0.4",
-=======
     "@babel/runtime": "^7.5.5",
     "async": "^2.6.3",
     "bluebird": "^3.5.5",
+    "blurhash": "^1.1.3",
+    "canvas": "^2.5.0",
     "fs-extra": "^8.1.0",
     "gatsby-core-utils": "^1.0.6",
->>>>>>> 50ff080b
     "got": "^8.3.2",
     "imagemin": "^6.1.0",
     "imagemin-mozjpeg": "^8.0.0",
