{
  "name": "gatsby-plugin-sharp",
  "description": "Wrapper of the Sharp image manipulation library for Gatsby plugins",
  "version": "2.0.5",
  "author": "Kyle Mathews <mathews.kyle@gmail.com>",
  "bugs": {
    "url": "https://github.com/gatsbyjs/gatsby/issues"
  },
  "dependencies": {
    "@babel/runtime": "^7.0.0",
    "async": "^2.1.2",
    "bluebird": "^3.5.0",
<<<<<<< HEAD
    "imagemin": "^5.2.2",
    "imagemin-mozjpeg": "^7.0.0",
    "imagemin-pngquant": "5.0.1",
    "imagemin-webp": "^4.0.0",
    "lodash": "^4.17.4",
=======
    "fs-exists-cached": "^1.0.0",
    "imagemin": "^6.0.0",
    "imagemin-pngquant": "^6.0.0",
    "imagemin-webp": "^4.1.0",
    "lodash": "^4.17.10",
>>>>>>> 17b9dc2b
    "mini-svg-data-uri": "^1.0.0",
    "potrace": "^2.1.1",
    "probe-image-size": "^4.0.0",
    "progress": "^1.1.8",
    "sharp": "^0.20.2",
    "svgo": "^0.7.2"
  },
  "devDependencies": {
    "@babel/cli": "^7.0.0",
    "@babel/core": "^7.0.0",
    "cross-env": "^5.1.4"
  },
  "homepage": "https://github.com/gatsbyjs/gatsby/tree/master/packages/gatsby-plugin-sharp#readme",
  "keywords": [
    "gatsby",
    "gatsby-plugin",
    "image",
    "sharp"
  ],
  "license": "MIT",
  "main": "index.js",
  "peerDependencies": {
    "gatsby": ">2.0.0-alpha"
  },
  "repository": "https://github.com/gatsbyjs/gatsby/tree/master/packages/gatsby-plugin-sharp",
  "scripts": {
    "build": "babel src --out-dir . --ignore **/__tests__",
    "prepare": "cross-env NODE_ENV=production npm run build",
    "watch": "babel -w src --out-dir . --ignore **/__tests__"
  },
  "gitHead": "5bd5aebe066b9875354a81a4b9ed98722731c465"
}<|MERGE_RESOLUTION|>--- conflicted
+++ resolved
@@ -10,19 +10,11 @@
     "@babel/runtime": "^7.0.0",
     "async": "^2.1.2",
     "bluebird": "^3.5.0",
-<<<<<<< HEAD
-    "imagemin": "^5.2.2",
-    "imagemin-mozjpeg": "^7.0.0",
-    "imagemin-pngquant": "5.0.1",
-    "imagemin-webp": "^4.0.0",
-    "lodash": "^4.17.4",
-=======
     "fs-exists-cached": "^1.0.0",
     "imagemin": "^6.0.0",
     "imagemin-pngquant": "^6.0.0",
     "imagemin-webp": "^4.1.0",
     "lodash": "^4.17.10",
->>>>>>> 17b9dc2b
     "mini-svg-data-uri": "^1.0.0",
     "potrace": "^2.1.1",
     "probe-image-size": "^4.0.0",
