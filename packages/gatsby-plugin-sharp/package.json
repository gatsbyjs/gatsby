--- conflicted
+++ resolved
@@ -23,13 +23,8 @@
     "progress": "^2.0.3",
     "semver": "^7.3.2",
     "sharp": "^0.25.4",
-<<<<<<< HEAD
     "svgo": "^1.3.2",
-    "uuid": "^8.3.0"
-=======
-    "svgo": "1.3.2",
     "uuid": "3.4.0"
->>>>>>> df0fe312
   },
   "devDependencies": {
     "@babel/cli": "^7.10.3",
