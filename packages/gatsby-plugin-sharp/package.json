{
  "name": "gatsby-plugin-sharp",
  "description": "Wrapper of the Sharp image manipulation library for Gatsby plugins",
  "version": "4.0.0-zz-next.4",
  "author": "Kyle Mathews <mathews.kyle@gmail.com>",
  "bugs": {
    "url": "https://github.com/gatsbyjs/gatsby/issues"
  },
  "dependencies": {
    "@babel/runtime": "^7.15.4",
    "async": "^3.2.1",
    "bluebird": "^3.7.2",
    "filenamify": "^4.3.0",
    "fs-extra": "^10.0.0",
    "gatsby-core-utils": "^3.0.0-zz-next.3",
    "gatsby-plugin-utils": "^2.0.0-zz-next.3",
    "gatsby-telemetry": "^3.0.0-zz-next.3",
    "got": "^11.8.2",
    "lodash": "^4.17.21",
    "mini-svg-data-uri": "^1.3.3",
    "potrace": "^2.1.8",
    "probe-image-size": "^6.0.0",
    "progress": "^2.0.3",
    "semver": "^7.3.5",
    "sharp": "^0.29.1",
    "svgo": "1.3.2",
    "uuid": "3.4.0"
  },
  "devDependencies": {
    "@babel/cli": "^7.15.4",
    "@babel/core": "^7.15.5",
<<<<<<< HEAD
    "@types/sharp": "^0.29.2",
    "babel-preset-gatsby-package": "^2.0.0-zz-next.1",
=======
    "@types/sharp": "^0.28.5",
    "babel-preset-gatsby-package": "^2.0.0-zz-next.2",
>>>>>>> dacff720
    "cross-env": "^7.0.3",
    "gatsby-plugin-image": "^2.0.0-zz-next.3"
  },
  "homepage": "https://github.com/gatsbyjs/gatsby/tree/master/packages/gatsby-plugin-sharp#readme",
  "keywords": [
    "gatsby",
    "gatsby-plugin",
    "image",
    "sharp"
  ],
  "license": "MIT",
  "main": "index.js",
  "peerDependencies": {
    "gatsby": "^4.0.0-next"
  },
  "repository": {
    "type": "git",
    "url": "https://github.com/gatsbyjs/gatsby.git",
    "directory": "packages/gatsby-plugin-sharp"
  },
  "scripts": {
    "build": "babel src --out-dir . --ignore \"**/__tests__\" --extensions \".ts,.js\"",
    "prepare": "cross-env NODE_ENV=production npm run build",
    "watch": "babel -w src --out-dir . --ignore \"**/__tests__\"  --extensions \".ts,.js\""
  },
  "engines": {
    "node": ">=14.15.0"
  }
}<|MERGE_RESOLUTION|>--- conflicted
+++ resolved
@@ -29,13 +29,8 @@
   "devDependencies": {
     "@babel/cli": "^7.15.4",
     "@babel/core": "^7.15.5",
-<<<<<<< HEAD
     "@types/sharp": "^0.29.2",
-    "babel-preset-gatsby-package": "^2.0.0-zz-next.1",
-=======
-    "@types/sharp": "^0.28.5",
     "babel-preset-gatsby-package": "^2.0.0-zz-next.2",
->>>>>>> dacff720
     "cross-env": "^7.0.3",
     "gatsby-plugin-image": "^2.0.0-zz-next.3"
   },
