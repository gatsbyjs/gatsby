--- conflicted
+++ resolved
@@ -12,15 +12,9 @@
     "bluebird": "^3.7.2",
     "debug": "^4.3.4",
     "filenamify": "^4.3.0",
-<<<<<<< HEAD
     "fs-extra": "^11.1.0",
-    "gatsby-core-utils": "^4.4.0-next.2",
-    "gatsby-plugin-utils": "^4.4.0-next.2",
-=======
-    "fs-extra": "^10.1.0",
     "gatsby-core-utils": "^4.5.0-next.0",
     "gatsby-plugin-utils": "^4.5.0-next.0",
->>>>>>> 24c393e1
     "lodash": "^4.17.21",
     "probe-image-size": "^7.2.3",
     "semver": "^7.3.8",
