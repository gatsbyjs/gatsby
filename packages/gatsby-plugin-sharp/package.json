--- conflicted
+++ resolved
@@ -11,17 +11,10 @@
     "async": "^3.2.0",
     "bluebird": "^3.7.2",
     "filenamify": "^4.3.0",
-<<<<<<< HEAD
     "fs-extra": "^10.0.0",
-    "gatsby-core-utils": "^2.13.0-next.2",
-    "gatsby-plugin-utils": "^1.13.0-next.0",
-    "gatsby-telemetry": "^2.13.0-next.2",
-=======
-    "fs-extra": "^9.1.0",
     "gatsby-core-utils": "^2.14.0-next.0",
     "gatsby-plugin-utils": "^1.14.0-next.0",
     "gatsby-telemetry": "^2.14.0-next.0",
->>>>>>> d7d08508
     "got": "^10.7.0",
     "lodash": "^4.17.21",
     "mini-svg-data-uri": "^1.3.3",
