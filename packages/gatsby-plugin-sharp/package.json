--- conflicted
+++ resolved
@@ -29,12 +29,8 @@
   "devDependencies": {
     "@babel/cli": "^7.11.6",
     "@babel/core": "^7.11.6",
-<<<<<<< HEAD
     "@types/sharp": "^0.26.0",
-    "babel-preset-gatsby-package": "^0.5.3",
-=======
     "babel-preset-gatsby-package": "^0.6.0-next.0",
->>>>>>> 557139ed
     "cross-env": "^7.0.2",
     "gatsby-plugin-image": "^0.1.0-next.0"
   },
