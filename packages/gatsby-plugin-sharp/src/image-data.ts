--- conflicted
+++ resolved
@@ -17,12 +17,7 @@
   tracedSVGOptions?: Record<string, unknown>
   width?: number
   height?: number
-<<<<<<< HEAD
-=======
-  maxWidth?: number
-  maxHeight?: number
   aspectRatio?: number
->>>>>>> ed19fa05
   sizes?: string
   quality?: number
   transformOptions: {
@@ -133,14 +128,14 @@
   }
 
   if (args.aspectRatio) {
-    if (args.maxWidth && args.maxHeight) {
+    if (args.width && args.height) {
       reporter.warn(
         `Specifying aspectRatio along with both width and height will cause aspectRatio to be ignored.`
       )
-    } else if (args.maxWidth) {
-      args.maxHeight = args.maxWidth / args.aspectRatio
-    } else if (args.maxHeight) {
-      args.maxWidth = args.maxHeight * args.aspectRatio
+    } else if (args.width) {
+      args.height = args.width / args.aspectRatio
+    } else if (args.height) {
+      args.width = args.height * args.aspectRatio
     }
   }
 
