/* eslint-disable no-unused-expressions */
import { IGatsbyImageData, ISharpGatsbyImageArgs } from "gatsby-plugin-image"
import { GatsbyCache, Node } from "gatsby"
import { Reporter } from "gatsby-cli/lib/reporter/reporter"
import { rgbToHex, calculateImageSizes, getSrcSet, getSizes } from "./utils"
import { traceSVG, getImageSizeAsync, base64, batchQueueImageResizing } from "."
import sharp from "./safe-sharp"
import { createTransformObject } from "./plugin-options"

const DEFAULT_BLURRED_IMAGE_WIDTH = 20

const DEFAULT_BREAKPOINTS = [750, 1080, 1366, 1920]

type ImageFormat = "jpg" | "png" | "webp" | "avif" | "" | "auto"
export type FileNode = Node & {
  absolutePath?: string
  extension: string
}

export interface IImageMetadata {
  width?: number
  height?: number
  format?: string
  density?: number
  dominantColor?: string
}

const metadataCache = new Map<string, IImageMetadata>()

export async function getImageMetadata(
  file: FileNode,
  getDominantColor?: boolean
): Promise<IImageMetadata> {
  if (!getDominantColor) {
    // If we don't need the dominant color we can use the cheaper size function
    const { width, height, type } = await getImageSizeAsync(file)
    return { width, height, format: type }
  }
  let metadata = metadataCache.get(file.internal.contentDigest)
  if (metadata && process.env.NODE_ENV !== `test`) {
    return metadata
  }
  const pipeline = sharp(file.absolutePath)

  const { width, height, density, format } = await pipeline.metadata()

  const { dominant } = await pipeline.stats()
  // Fallback in case sharp doesn't support dominant
  const dominantColor = dominant
    ? rgbToHex(dominant.r, dominant.g, dominant.b)
    : `#000000`

  metadata = { width, height, density, format, dominantColor }
  metadataCache.set(file.internal.contentDigest, metadata)
  return metadata
}

export interface IImageDataProps {
  file: FileNode
  args: ISharpGatsbyImageArgs
  cache: GatsbyCache
  reporter: Reporter
}

export interface IImageDataArgs {
  file: FileNode
  args: ISharpGatsbyImageArgs
  pathPrefix: string
  cache: GatsbyCache
  reporter: Reporter
}

function normalizeFormat(format: string): ImageFormat {
  if (format === `jpeg`) {
    return `jpg`
  }
  return format as ImageFormat
}

export async function generateImageData({
  file,
  args,
  pathPrefix,
  reporter,
  cache,
}: IImageDataArgs): Promise<IGatsbyImageData | undefined> {
  const {
    layout = `constrained`,
    placeholder = `blurred`,
    tracedSVGOptions = {},
    transformOptions = {},
    quality,
  } = args

  args.formats = args.formats || [`auto`, `webp`]

  if (layout === `fluid`) {
    args.breakpoints = args.breakpoints?.length
      ? args.breakpoints
      : DEFAULT_BREAKPOINTS
  }

  const {
    fit = `cover`,
    cropFocus = sharp.strategy.attention,
  } = transformOptions

  const metadata = await getImageMetadata(file, placeholder === `dominantColor`)

  if ((args.width || args.height) && layout === `fullWidth`) {
    reporter.warn(
      `Specifying fullWidth images will ignore the width and height arguments, you may want a constrained image instead. Otherwise, use the breakpoints argument.`
    )
    args.width = metadata.width
    args.height = undefined
  }

  if (!args.width && !args.height && metadata.width) {
<<<<<<< HEAD
    args.width = metadata.width
=======
    if (layout === `fullWidth`) {
      args.width = Math.round(metadata.width / 2)
    } else {
      args.width = metadata.width
    }
>>>>>>> 87bdec0f
  }

  if (args.aspectRatio) {
    if (args.width && args.height) {
      reporter.warn(
        `Specifying aspectRatio along with both width and height will cause aspectRatio to be ignored.`
      )
    } else if (args.width) {
      args.height = args.width / args.aspectRatio
    } else if (args.height) {
      args.width = args.height * args.aspectRatio
    }
  }

  const formats = new Set(args.formats)
  let useAuto = formats.has(``) || formats.has(`auto`) || formats.size === 0

  if (formats.has(`jpg`) && formats.has(`png`)) {
    reporter.warn(
      `Specifying both "jpg" and "png" formats is not supported and will be ignored. Please use "auto" instead.`
    )
    useAuto = true
  }

  let primaryFormat: ImageFormat | undefined
  if (useAuto) {
    primaryFormat = normalizeFormat(metadata.format || file.extension)
  } else if (formats.has(`png`)) {
    primaryFormat = `png`
  } else if (formats.has(`jpg`)) {
    primaryFormat = `jpg`
  } else if (formats.has(`webp`)) {
    primaryFormat = `webp`
  } else if (formats.has(`avif`)) {
    reporter.warn(
      `Image ${file.relativePath} specified only AVIF format, with no fallback format. This will mean your site cannot be viewed in all browsers.`
    )
    primaryFormat = `avif`
  }

  const optionsMap = {
    jpg: args.jpgOptions,
    png: args.pngOptions,
    webp: args.webpOptions,
    avif: args.avifOptions,
  }

  const options = primaryFormat ? optionsMap[primaryFormat] : undefined

  const imageSizes: {
    sizes: Array<number>
    presentationWidth: number
    presentationHeight: number
    aspectRatio: number
    unscaledWidth: number
  } = calculateImageSizes({
    file,
    layout,
    ...args,
    imgDimensions: metadata,
    reporter,
  })

  const transforms = imageSizes.sizes.map(outputWidth => {
    const width = Math.round(outputWidth)
    const transform = createTransformObject({
      quality,
      ...transformOptions,
      fit,
      cropFocus,
      ...options,
      tracedSVGOptions,
      width,
      height: Math.round(width / imageSizes.aspectRatio),
      toFormat: primaryFormat,
    })

    if (pathPrefix) {
      transform.pathPrefix = pathPrefix
    }
    return transform
  })

  const images = batchQueueImageResizing({
    file,
    transforms,
    reporter,
  })

  const srcSet = getSrcSet(images)

  const sizes = args.sizes || getSizes(imageSizes.unscaledWidth, layout)

  const primaryIndex = imageSizes.sizes.findIndex(
    size => size === imageSizes.unscaledWidth
  )

  if (primaryIndex === -1) {
    reporter.error(
      `No image of the specified size found. Images may not have been processed correctly.`
    )
    return undefined
  }

  const primaryImage = images[primaryIndex]

  if (!images?.length) {
    return undefined
  }
  const imageProps: IGatsbyImageData = {
    layout,
    placeholder: undefined,
    images: {
      fallback: {
        src: primaryImage.src,
        srcSet,
        sizes,
      },
      sources: [],
    },
  }

  if (primaryFormat !== `avif` && formats.has(`avif`)) {
    const transforms = imageSizes.sizes.map(outputWidth => {
      const width = Math.round(outputWidth)
      const transform = createTransformObject({
        quality,
        ...transformOptions,
        fit,
        cropFocus,
        ...args.avifOptions,
        width,
        height: Math.round(width / imageSizes.aspectRatio),
        toFormat: `avif`,
      })
      if (pathPrefix) {
        transform.pathPrefix = pathPrefix
      }
      return transform
    })

    const avifImages = batchQueueImageResizing({
      file,
      transforms,
      reporter,
    })

    imageProps.images.sources?.push({
      srcSet: getSrcSet(avifImages),
      type: `image/avif`,
      sizes,
    })
  }

  if (primaryFormat !== `webp` && formats.has(`webp`)) {
    const transforms = imageSizes.sizes.map(outputWidth => {
      const width = Math.round(outputWidth)
      const transform = createTransformObject({
        quality,
        ...transformOptions,
        fit,
        cropFocus,
        ...args.webpOptions,
        width,
        height: Math.round(width / imageSizes.aspectRatio),
        toFormat: `webp`,
      })
      if (pathPrefix) {
        transform.pathPrefix = pathPrefix
      }
      return transform
    })

    const webpImages = batchQueueImageResizing({
      file,
      transforms,
      reporter,
    })

    imageProps.images.sources?.push({
      srcSet: getSrcSet(webpImages),
      type: `image/webp`,
      sizes,
    })
  }

  if (placeholder === `blurred`) {
    const placeholderWidth =
      args.blurredOptions?.width || DEFAULT_BLURRED_IMAGE_WIDTH
    const { src: fallback } = await base64({
      file,
      args: {
        ...options,
        ...transformOptions,
        fit,
        cropFocus,
        toFormatBase64: args.blurredOptions?.toFormat,
        width: placeholderWidth,
        height: Math.round(placeholderWidth / imageSizes.aspectRatio),
      },
      reporter,
    })
    imageProps.placeholder = {
      fallback,
    }
  } else if (placeholder === `tracedSVG`) {
    const fallback: string = await traceSVG({
      file,
      args: tracedSVGOptions,
      fileArgs: args,
      cache,
      reporter,
    })
    imageProps.placeholder = {
      fallback,
    }
  } else if (metadata.dominantColor) {
    imageProps.backgroundColor = metadata.dominantColor
  }

  primaryImage.aspectRatio = primaryImage.aspectRatio || 1

  switch (layout) {
    case `fixed`:
      imageProps.width = imageSizes.presentationWidth
      imageProps.height = imageSizes.presentationHeight
      break

    case `fullWidth`:
      imageProps.width = 1
      imageProps.height = 1 / primaryImage.aspectRatio
      break

    case `constrained`:
      imageProps.width = args.width || primaryImage.width || 1
      imageProps.height = (imageProps.width || 1) / primaryImage.aspectRatio
  }
  return imageProps
}<|MERGE_RESOLUTION|>--- conflicted
+++ resolved
@@ -116,15 +116,7 @@
   }
 
   if (!args.width && !args.height && metadata.width) {
-<<<<<<< HEAD
     args.width = metadata.width
-=======
-    if (layout === `fullWidth`) {
-      args.width = Math.round(metadata.width / 2)
-    } else {
-      args.width = metadata.width
-    }
->>>>>>> 87bdec0f
   }
 
   if (args.aspectRatio) {
