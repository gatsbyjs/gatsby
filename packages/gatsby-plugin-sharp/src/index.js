--- conflicted
+++ resolved
@@ -59,6 +59,7 @@
   duotone: false,
   pathPrefix: ``,
   toFormat: ``,
+  toFormatBase64: ``,
   sizeByPixelDensity: false,
 }
 
@@ -81,26 +82,6 @@
     process.exit(1)
   }
 }
-<<<<<<< HEAD
-
-const generalArgs = {
-  quality: 50,
-  jpegProgressive: true,
-  pngCompressionLevel: 9,
-  // default is 4 (https://github.com/kornelski/pngquant/blob/4219956d5e080be7905b5581314d913d20896934/rust/bin.rs#L61)
-  pngCompressionSpeed: 4,
-  base64: false,
-  grayscale: false,
-  duotone: false,
-  pathPrefix: ``,
-  toFormat: ``,
-  toFormatBase64: ``,
-  sizeByPixelDensity: false,
-}
-
-const healOptions = (args, defaultArgs) => {
-  let options = _.defaults({}, args, defaultArgs, generalArgs)
-=======
 exports.reportError = reportError
 
 const healOptions = (
@@ -110,7 +91,6 @@
   defaultArgs = {}
 ) => {
   let options = _.defaults({}, args, { quality }, defaultArgs, generalArgs)
->>>>>>> 5996a6be
   options.quality = parseInt(options.quality, 10)
   options.pngCompressionLevel = parseInt(options.pngCompressionLevel, 10)
   options.pngCompressionSpeed = parseInt(options.pngCompressionSpeed, 10)
@@ -261,13 +241,9 @@
 // A value in pixels(Int)
 const defaultBase64Width = () => pluginOptions.base64Width || 20
 async function generateBase64({ file, args, reporter }) {
-<<<<<<< HEAD
-  const options = healOptions(args, { width: defaultBase64Width() })
-=======
   const options = healOptions(pluginOptions, args, file.extension, {
-    width: 20,
+    width: defaultBase64Width(),
   })
->>>>>>> 5996a6be
   let pipeline
   try {
     pipeline = sharp(file.absolutePath).rotate()
@@ -484,33 +460,21 @@
     })
   })
 
-<<<<<<< HEAD
-  const base64Width = options.base64Width || defaultBase64Width()
-  const base64Height = Math.max(1, Math.round((base64Width * height) / width))
-  const base64Args = {
-    duotone: options.duotone,
-    grayscale: options.grayscale,
-    rotate: options.rotate,
-    toFormat: options.toFormat,
-    toFormatBase64: options.toFormatBase64,
-    width: base64Width,
-    height: base64Height,
-=======
   let base64Image
   if (options.base64) {
-    const base64Width = 20
+    const base64Width = options.base64Width || defaultBase64Width()
     const base64Height = Math.max(1, Math.round((base64Width * height) / width))
     const base64Args = {
       duotone: options.duotone,
       grayscale: options.grayscale,
       rotate: options.rotate,
       toFormat: options.toFormat,
+      toFormatBase64: options.toFormatBase64,
       width: base64Width,
       height: base64Height,
     }
     // Get base64 version
     base64Image = await base64({ file, args: base64Args, reporter, cache })
->>>>>>> 5996a6be
   }
 
   const tracedSVG = await getTracedSVG(options, file)
@@ -616,23 +580,16 @@
     })
   })
 
-<<<<<<< HEAD
-  const base64Args = {
-    // height is adjusted accordingly with respect to the aspect ratio
-    width: options.base64Width,
-    duotone: options.duotone,
-    grayscale: options.grayscale,
-    rotate: options.rotate,
-    toFormat: options.toFormat,
-    toFormatBase64: options.toFormatBase64,
-=======
   let base64Image
   if (options.base64) {
     const base64Args = {
+      // height is adjusted accordingly with respect to the aspect ratio
+      width: options.base64Width,
       duotone: options.duotone,
       grayscale: options.grayscale,
       rotate: options.rotate,
       toFormat: options.toFormat,
+      toFormatBase64: options.toFormatBase64,
     }
 
     // Get base64 version
@@ -642,7 +599,6 @@
       reporter,
       cache,
     })
->>>>>>> 5996a6be
   }
 
   const tracedSVG = await getTracedSVG(options, file)
