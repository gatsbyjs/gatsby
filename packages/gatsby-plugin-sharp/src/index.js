const sharp = require(`sharp`)
const qs = require(`qs`)
const imageSize = require(`image-size`)
const _ = require(`lodash`)
const Promise = require(`bluebird`)
const fs = require(`fs`)
const ProgressBar = require(`progress`)
const imagemin = require(`imagemin`)
const imageminPngquant = require(`imagemin-pngquant`)
const queue = require(`queue`)

// Promisify the sharp prototype (methods) to promisify the alternative (for
// raw) callback-accepting toBuffer(...) method
Promise.promisifyAll(sharp.prototype, { multiArgs: true })

// Try to enable the use of SIMD instructions. Seems to provide a smallish
// speedup on resizing heavy loads (~10%). Sharp disables this feature by
// default as there's been problems with segfaulting in the past but we'll be
// adventurous and see what happens with it on.
sharp.simd(true)

const bar = new ProgressBar(
  `Generating image thumbnails [:bar] :current/:total :elapsed secs :percent`,
  {
    total: 0,
    width: 30,
  }
)
const processFile = (file, jobs, cb) => {
  Promise.all(jobs.map(job => job.finished)).then(() => cb())
  const pipeline = sharp(file).rotate()
  _.each(jobs, job => {
    const args = job.args
    let clonedPipeline
    if (jobs.length > 1) {
      clonedPipeline = pipeline.clone()
    } else {
      clonedPipeline = pipeline
    }
    // Sharp only allows ints as height/width. Since height isn't always
    // set, check first before trying to round it.
    let roundedHeight = args.height
    if (roundedHeight) {
      roundedHeight = Math.round(roundedHeight)
    }
    const roundedWidth = Math.round(args.width)
    clonedPipeline = clonedPipeline
      .resize(roundedWidth, roundedHeight)
      // Use a more effective cropping strategy at the expense of some additional
      // processing time (how much?).
      .crop(sharp.strategy.attention)

    clonedPipeline
      .png({
        compressionLevel: args.pngCompressionLevel,
        adaptiveFiltering: false,
        force: false,
      })
      .jpeg({
        quality: args.quality,
        progressive: args.jpegProgressive,
        force: false,
      })

    // grayscale
    if (args.grayscale) {
      clonedPipeline = clonedPipeline.grayscale()
    }

    // rotate
    if (args.rotate) {
      clonedPipeline = clonedPipeline.rotate(args.rotate)
    }

    if (job.file.extension.match(/^jp/)) {
      clonedPipeline.toFile(job.outputPath, (err, info) => {
        bar.tick()
        job.outsideResolve(info)
      })
      // Compress pngs
    } else if (job.file.extension === `png`) {
      clonedPipeline.toBuffer().then(sharpBuffer => {
        imagemin
          .buffer(sharpBuffer, {
            plugins: [
              imageminPngquant({
                quality: `${args.quality}-${args.quality + 25}`, // e.g. 40-65
              }),
            ],
          })
          .then(imageminBuffer => {
            fs.writeFile(job.outputPath, imageminBuffer, () => {
              bar.tick()
              job.outsideResolve()
            })
          })
      })
    }
  })
}

let totalCount = 0
const toProcess = {}
const q = queue()
q.concurrency = 1

const queueJob = job => {
  const inputFileKey = job.file.absolutePath.replace(/\./g, `%2E`)
  const outputFileKey = job.outputPath.replace(/\./g, `%2E`)

  // Check if the job has already been queued. If it has, there's nothing
  // to do, return.
  if (_.has(toProcess, `${inputFileKey}.${outputFileKey}`)) {
    return
  }

  // Check if the output file already exists so we don't redo work.
  if (fs.existsSync(job.outputPath)) {
    return
  }

  totalCount += 1

  let notQueued = true
  if (toProcess[inputFileKey]) {
    notQueued = false
  }
  _.set(
    toProcess,
    `${job.file.absolutePath.replace(/\./g, `%2E`)}.${job.outputPath.replace(/\./g, `%2E`)}`,
    job
  )
  if (notQueued) {
    q.push(cb => {
      // We're now processing the file's jobs.
      processFile(
        job.file.absolutePath,
        _.values(toProcess[inputFileKey]),
        () => {
          cb()
        }
      )
    })
  }

  bar.total = totalCount
}

function queueImageResizing({ file, args = {} }) {
  const defaultArgs = {
    width: 400,
    quality: 50,
    jpegProgressive: true,
    pngCompressionLevel: 9,
    grayscale: false,
    linkPrefix: ``,
    toFormat: ``,
  }
  const options = _.defaults(args, defaultArgs)
  // Filter out false args, and args not for this extension and put width at
  // end (for the file path)
  const pairedArgs = _.toPairs(args)
  let filteredArgs
  // Remove non-true arguments
  filteredArgs = _.filter(pairedArgs, arg => arg[1])
  // Remove linkPrefix
  filteredArgs = _.filter(filteredArgs, arg => arg[0] !== `linkPrefix`)
  filteredArgs = _.filter(filteredArgs, arg => {
    if (file.extension.match(/^jp*/)) {
      return !_.includes(arg[0], `png`)
    } else if (file.extension.match(/^png/)) {
      return !arg[0].match(/^jp*/)
    }
    return true
  })
  const sortedArgs = _.sortBy(filteredArgs, arg => arg[0] === `width`)
<<<<<<< HEAD
  const fileExtension = options.toFormat ? options.toFormat : file.extension
  const imgSrc = `/${file.contentDigest}-${qs.stringify(_.fromPairs(sortedArgs))}.${fileExtension}`
=======
  const imgSrc = `/${file.internal.contentDigest}-${qs.stringify(_.fromPairs(sortedArgs))}.${file.extension}`
>>>>>>> daaa22c6
  const filePath = `${process.cwd()}/public${imgSrc}`
  // Create function to call when the image is finished.
  let outsideResolve
  const finished = new Promise(resolve => {
    outsideResolve = resolve
  })

  let width
  let height
  // Calculate the eventual width/height of the image.
  const dimensions = imageSize(file.absolutePath)
  const aspectRatio = dimensions.width / dimensions.height

  // If the width/height are both set, we're cropping so just return
  // that.
  if (options.width && options.height) {
    width = options.width
    height = options.height
  } else {
    // Use the aspect ratio of the image to calculate what will be the resulting
    // height.
    width = options.width
    height = options.width / aspectRatio
  }

  // Create job and process.
  const job = {
    file,
    args: options,
    finished,
    outsideResolve,
    inputPath: file.absolutePath,
    outputPath: filePath,
  }

  queueJob(job)

  // Prefix the image src.
  const prefixedSrc = options.linkPrefix + imgSrc

  return {
    src: prefixedSrc,
    absolutePath: filePath,
    width,
    height,
    aspectRatio,
    finished,
  }
}

async function notMemoizedbase64({ file, args = {} }) {
  const defaultArgs = {
    width: 20,
    quality: 50,
    jpegProgressive: true,
    pngCompressionLevel: 9,
    grayscale: false,
    toFormat: ``,
  }
  const options = _.defaults(args, defaultArgs)
  let pipeline = sharp(file.absolutePath).rotate()
  pipeline
    .resize(options.width, options.height)
    .png({
      compressionLevel: options.pngCompressionLevel,
      adaptiveFiltering: false,
      force: false,
    })
    .jpeg({
      quality: options.quality,
      progressive: options.jpegProgressive,
      force: false,
    })

  // grayscale
  if (options.grayscale) {
    pipeline = pipeline.grayscale()
  }

  // rotate
  if (options.rotate) {
    pipeline = pipeline.rotate(options.rotate)
  }

  const [buffer, info] = await pipeline.toBufferAsync()

  return {
    src: `data:image/${info.format};base64,${buffer.toString(`base64`)}`,
    width: info.width,
    height: info.height,
    aspectRatio: info.width / info.height,
  }
}

const memoizedBase64 = _.memoize(
  notMemoizedbase64,
  ({ file, args }) => `${file.id}${JSON.stringify(args)}`
)

async function base64(args) {
  return await memoizedBase64(args)
}

async function responsiveSizes({ file, args = {} }) {
  const defaultArgs = {
    maxWidth: 800,
    quality: 50,
    jpegProgressive: true,
    pngCompressionLevel: 9,
    grayscale: false,
    linkPrefix: ``,
    toFormat: ``,
  }
  const options = _.defaults(args, defaultArgs)
  options.maxWidth = parseInt(options.maxWidth, 10)

  // Create sizes (in width) for the image. If the max width of the container
  // for the rendered markdown file is 800px, the sizes would then be: 200,
  // 400, 800, 1200, 1600, 2400.
  //
  // This is enough sizes to provide close to the optimal image size for every
  // device size / screen resolution while (hopefully) not requiring too much
  // image processing time (Sharp has optimizations thankfully for creating
  // multiple sizes of the same input file)
  const sizes = []
  sizes.push(options.maxWidth / 4)
  sizes.push(options.maxWidth / 2)
  sizes.push(options.maxWidth)
  sizes.push(options.maxWidth * 1.5)
  sizes.push(options.maxWidth * 2)
  sizes.push(options.maxWidth * 3)
  const dimensions = imageSize(file.absolutePath)
  const filteredSizes = sizes.filter(size => size < dimensions.width)

  // Add the original image to ensure the largest image possible
  // is available for small images. Also so we can link to
  // the original image.
  filteredSizes.push(dimensions.width)

  // Sort sizes for prettiness.
  const sortedSizes = _.sortBy(filteredSizes)

  // Queue sizes for processing.
  const images = sortedSizes.map(size => {
    const arrrgs = {
      ...options,
      width: Math.round(size),
    }
    // Queue sizes for processing.
    if (options.maxHeight) {
      arrrgs.height = Math.round(size * (options.maxHeight / options.maxWidth))
    }

    return queueImageResizing({
      file,
      args: arrrgs,
    })
  })

  // Get base64 version
  const base64Image = await base64({ file })

  // Construct src and srcSet strings.
  const fallbackSrc = _.minBy(images, image =>
    Math.abs(options.maxWidth - image.width)
  ).src
  const srcSet = images
    .map(image => `${image.src} ${Math.round(image.width)}w`)
    .join(`,\n`)

  return {
    base64: base64Image.src,
    aspectRatio: images[0].aspectRatio,
    src: fallbackSrc,
    srcSet,
  }
}

async function responsiveResolution({ file, args = {} }) {
  const defaultArgs = {
    width: 400,
    quality: 50,
    jpegProgressive: true,
    pngCompressionLevel: 9,
    grayscale: false,
    linkPrefix: ``,
    toFormat: ``,
  }
  const options = _.defaults(args, defaultArgs)
  options.width = parseInt(options.width, 10)

  // Create sizes for different resolutions — we do 1x, 1.5x, 2x, and 3x.
  const sizes = []
  sizes.push(options.width)
  sizes.push(options.width * 1.5)
  sizes.push(options.width * 2)
  sizes.push(options.width * 3)
  const dimensions = imageSize(file.absolutePath)

  const filteredSizes = sizes.filter(size => size < dimensions.width)

  // If there's no sizes after filtering (e.g. image is smaller than what's
  // requested, add back the original so there's at least something)
  if (filteredSizes.length === 0) {
    filteredSizes.push(dimensions.width)
    console.warn(`
                 The requested width "${options.width}px" for a responsiveResolution field for
                 the file ${file.absolutePath}
                 was wider than the actual image width of ${dimensions.width}px!
                 If possible, replace the current image with a larger one.
                 `)
  }

  // Sort sizes for prettiness.
  const sortedSizes = _.sortBy(filteredSizes)

  const images = sortedSizes.map(size => {
    const arrrgs = {
      ...options,
      width: Math.round(size),
    }
    // Queue sizes for processing.
    if (options.height) {
      arrrgs.height = Math.round(size * (options.height / options.width))
    }

    return queueImageResizing({
      file,
      args: arrrgs,
    })
  })

  // Get base64 version
  const base64Image = await base64({ file })

  const fallbackSrc = images[0].src
  const srcSet = images
    .map((image, i) => {
      let resolution
      switch (i) {
        case 0:
          resolution = `1x`
          break
        case 1:
          resolution = `1.5x`
          break
        case 2:
          resolution = `2x`
          break
        case 3:
          resolution = `3x`
          break
        default:
      }
      return `${image.src} ${resolution}`
    })
    .join(`,`)

  return {
    base64: base64Image.src,
    aspectRatio: images[0].aspectRatio,
    width: images[0].width,
    height: images[0].height,
    src: fallbackSrc,
    srcSet,
  }
}

exports.queue = q
exports.queueImageResizing = queueImageResizing
exports.base64 = base64
exports.responsiveSizes = responsiveSizes
exports.responsiveResolution = responsiveResolution<|MERGE_RESOLUTION|>--- conflicted
+++ resolved
@@ -174,12 +174,8 @@
     return true
   })
   const sortedArgs = _.sortBy(filteredArgs, arg => arg[0] === `width`)
-<<<<<<< HEAD
   const fileExtension = options.toFormat ? options.toFormat : file.extension
-  const imgSrc = `/${file.contentDigest}-${qs.stringify(_.fromPairs(sortedArgs))}.${fileExtension}`
-=======
-  const imgSrc = `/${file.internal.contentDigest}-${qs.stringify(_.fromPairs(sortedArgs))}.${file.extension}`
->>>>>>> daaa22c6
+  const imgSrc = `/${file.internal.contentDigest}-${qs.stringify(_.fromPairs(sortedArgs))}.${fileExtension}`
   const filePath = `${process.cwd()}/public${imgSrc}`
   // Create function to call when the image is finished.
   let outsideResolve
