--- conflicted
+++ resolved
@@ -557,90 +557,6 @@
   }
 }
 
-<<<<<<< HEAD
-async function notMemoizedtraceSVG({ file, args, fileArgs, reporter }) {
-  const potrace = require(`potrace`)
-  const svgToMiniDataURI = require(`mini-svg-data-uri`)
-  const trace = Promise.promisify(potrace.trace)
-  const defaultArgs = {
-    color: `lightgray`,
-    optTolerance: 0.4,
-    turdSize: 100,
-    turnPolicy: potrace.Potrace.TURNPOLICY_MAJORITY,
-  }
-  const optionsSVG = _.defaults(args, defaultArgs)
-  const options = healOptions(fileArgs, {
-    ...(fileArgs.maxHeight ? { height: fileArgs.maxHeight } : {}),
-    ...(fileArgs.maxWidth ? { width: fileArgs.maxWidth } : {}),
-  })
-  let pipeline
-  try {
-    pipeline = sharp(file.absolutePath).rotate()
-  } catch (err) {
-    reportError(`Failed to process image ${file.absolutePath}`, err, reporter)
-    return null
-  }
-
-  pipeline
-    .resize(options.width, options.height)
-    .crop(options.cropFocus)
-    .png({
-      compressionLevel: options.pngCompressionLevel,
-      adaptiveFiltering: false,
-      force: args.toFormat === `png`,
-    })
-    .jpeg({
-      quality: options.quality,
-      progressive: options.jpegProgressive,
-      force: args.toFormat === `jpg`,
-    })
-
-  // grayscale
-  if (options.grayscale) {
-    pipeline = pipeline.grayscale()
-  }
-
-  // rotate
-  if (options.rotate && options.rotate !== 0) {
-    pipeline = pipeline.rotate(options.rotate)
-  }
-
-  // duotone
-  if (options.duotone) {
-    pipeline = await duotone(
-      options.duotone,
-      args.toFormat || file.extension,
-      pipeline
-    )
-  }
-
-  const tmpDir = require(`os`).tmpdir()
-  const tmpFilePath = `${tmpDir}/${file.internal.contentDigest}-${
-    file.name
-  }-${crypto
-    .createHash(`md5`)
-    .update(JSON.stringify(fileArgs))
-    .digest(`hex`)}.${file.extension}`
-
-  await new Promise(resolve =>
-    pipeline.toFile(tmpFilePath, (err, info) => {
-      resolve()
-    })
-  )
-
-  return trace(tmpFilePath, optionsSVG)
-    .then(svg => optimize(svg))
-    .then(svg => svgToMiniDataURI(svg))
-}
-
-const memoizedTraceSVG = _.memoize(
-  notMemoizedtraceSVG,
-  ({ file, args, fileArgs }) =>
-    `${file.absolutePath}${JSON.stringify(args)}${JSON.stringify(fileArgs)}`
-)
-
-=======
->>>>>>> ed74ec0b
 async function traceSVG(args) {
   return await memoizedTraceSVG(args)
 }
