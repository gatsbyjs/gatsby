--- conflicted
+++ resolved
@@ -74,7 +74,6 @@
 }
 `;
 
-<<<<<<< HEAD
 exports[`gatsby-plugin-sharp queueImageResizing should process immediately when asked 1`] = `
 [MockFunction] {
   "calls": Array [
@@ -123,6 +122,7 @@
         "touchNode": [Function],
       },
       Object {
+        "defaultQuality": 50,
         "lazyImageGeneration": true,
         "stripMetadata": true,
         "useMozJpeg": false,
@@ -135,15 +135,17 @@
       "value": Promise {},
     },
   ],
-=======
+}
+`;
+
 exports[`gatsby-plugin-sharp tracedSVG runs on demand 1`] = `
 Object {
   "aspectRatio": 1,
   "base64": "data:image/png;base64,iVBORw0KGgoAAAANSUhEUgAAABQAAAAUCAIAAAAC64paAAAACXBIWXMAAAsTAAALEwEAmpwYAAAAGElEQVQ4y2P4TwFgGNU8qnlU86jmgdUMAOBEq42KgAyMAAAAAElFTkSuQmCC",
   "height": 1,
   "originalName": undefined,
-  "src": "/static/1234/05eb0/test.png",
-  "srcSet": "/static/1234/05eb0/test.png 1x",
+  "src": "/static/1234/155b3/test.png",
+  "srcSet": "/static/1234/155b3/test.png 1x",
   "tracedSVG": "data:image/svg+xml,%3csvg xmlns='http://www.w3.org/2000/svg' width='100' height='100' viewBox='0 0 100 100' version='1'/%3e",
   "width": 1,
 }
@@ -154,15 +156,14 @@
   "aspectRatio": 1,
   "base64": "data:image/png;base64,iVBORw0KGgoAAAANSUhEUgAAABQAAAAUCAIAAAAC64paAAAACXBIWXMAAAsTAAALEwEAmpwYAAAAGElEQVQ4y2P4TwFgGNU8qnlU86jmgdUMAOBEq42KgAyMAAAAAElFTkSuQmCC",
   "density": 72,
-  "originalImg": "/static/1234/c1fac/test.png",
+  "originalImg": "/static/1234/3092c/test.png",
   "originalName": undefined,
   "presentationHeight": 1,
   "presentationWidth": 1,
   "sizes": "(max-width: 1px) 100vw, 1px",
-  "src": "/static/1234/c1fac/test.png",
-  "srcSet": "/static/1234/c1fac/test.png 1w",
+  "src": "/static/1234/3092c/test.png",
+  "srcSet": "/static/1234/3092c/test.png 1w",
   "srcSetType": "image/png",
   "tracedSVG": "data:image/svg+xml,%3csvg xmlns='http://www.w3.org/2000/svg' width='100' height='100' viewBox='0 0 100 100' version='1'/%3e",
->>>>>>> 548ddf27
 }
 `;