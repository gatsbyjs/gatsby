const sharp = require(`./safe-sharp`)
const fs = require(`fs-extra`)
const debug = require(`debug`)(`gatsby:gatsby-plugin-sharp`)
const duotone = require(`./duotone`)
const imagemin = require(`imagemin`)
const imageminMozjpeg = require(`imagemin-mozjpeg`)
const imageminPngquant = require(`imagemin-pngquant`)
const imageminWebp = require(`imagemin-webp`)
const _ = require(`lodash`)
const crypto = require(`crypto`)
<<<<<<< HEAD
const { cpuCoreCount } = require(`gatsby-core-utils`)
=======
const got = require(`got`)
>>>>>>> 41ddfd5a

// Try to enable the use of SIMD instructions. Seems to provide a smallish
// speedup on resizing heavy loads (~10%). Sharp disables this feature by
// default as there's been problems with segfaulting in the past but we'll be
// adventurous and see what happens with it on.
sharp.simd(true)

<<<<<<< HEAD
// Handle Sharp's concurrency based on the Gatsby CPU count
// See: http://sharp.pixelplumbing.com/en/stable/api-utility/#concurrency
// See: https://www.gatsbyjs.org/docs/multi-core-builds/
sharp.concurrency(cpuCoreCount())
=======
try {
  // Handle Sharp's concurrency based on the Gatsby CPU count
  // See: http://sharp.pixelplumbing.com/en/stable/api-utility/#concurrency
  // See: https://www.gatsbyjs.org/docs/multi-core-builds/
  const cpuCoreCount = require(`gatsby/dist/utils/worker/cpu-core-count`)
  sharp.concurrency(cpuCoreCount())
} catch {
  // if above throws error this probably means that used Gatsby version
  // doesn't support cpu-core-count utility.
}
>>>>>>> 41ddfd5a

/**
 * List of arguments used by `processFile` function.
 * This is used to generate args hash using only
 * arguments that affect output of that function.
 */
const argsWhitelist = [
  `height`,
  `width`,
  `cropFocus`,
  `toFormat`,
  `pngCompressionLevel`,
  `quality`,
  `jpegProgressive`,
  `grayscale`,
  `rotate`,
  `trim`,
  `duotone`,
  `fit`,
  `background`,
]

/**
 * @typedef {Object} TransformArgs
 * @property {number} height
 * @property {number} width
 * @property {number} cropFocus
 * @property {string} toFormat
 * @property {number} pngCompressionLevel
 * @property {number} quality
 * @property {boolean} jpegProgressive
 * @property {boolean} grayscale
 * @property {number} rotate
 * @property {number} trim
 * @property {object} duotone
 */

/**+
 * @typedef {Object} Transform
 * @property {string} outputPath
 * @property {TransformArgs} args
 */

/**
 * @param {String} file
 * @param {Transform[]} transforms
 */
exports.processFile = (file, transforms, options = {}) => {
  let pipeline
  try {
    // adds gatsby cloud image service to gatsby-sharp
    // this is an experimental api so it can be removed without any warnings
    if (process.env.GATSBY_CLOUD_IMAGE_SERVICE_URL) {
      let cloudPromise

      return transforms.map(transform => {
        if (!cloudPromise) {
          cloudPromise = got
            .post(process.env.GATSBY_CLOUD_IMAGE_SERVICE_URL, {
              body: {
                file,
                transforms,
                options,
              },
              json: true,
            })
            .then(() => transform)

          return cloudPromise
        }

        return Promise.resolve(transform)
      })
    }

    pipeline = sharp(file)

    // Keep Metadata
    if (!options.stripMetadata) {
      pipeline = pipeline.withMetadata()
    }
  } catch (err) {
    throw new Error(`Failed to process image ${file}`)
  }

  return transforms.map(async transform => {
    const { outputPath, args } = transform
    debug(`Start processing ${outputPath}`)

    let clonedPipeline = transforms.length > 1 ? pipeline.clone() : pipeline

    if (args.trim) {
      clonedPipeline = clonedPipeline.trim(args.trim)
    }

    if (!args.rotate) {
      clonedPipeline = clonedPipeline.rotate()
    }

    // Sharp only allows ints as height/width. Since both aren't always
    // set, check first before trying to round them.
    let roundedHeight = args.height
    if (roundedHeight) {
      roundedHeight = Math.round(roundedHeight)
    }

    let roundedWidth = args.width
    if (roundedWidth) {
      roundedWidth = Math.round(roundedWidth)
    }

    clonedPipeline
      .resize(roundedWidth, roundedHeight, {
        position: args.cropFocus,
        fit: args.fit,
        background: args.background,
      })
      .png({
        compressionLevel: args.pngCompressionLevel,
        adaptiveFiltering: false,
        force: args.toFormat === `png`,
      })
      .webp({
        quality: args.quality,
        force: args.toFormat === `webp`,
      })
      .tiff({
        quality: args.quality,
        force: args.toFormat === `tiff`,
      })

    // jpeg
    if (!options.useMozJpeg) {
      clonedPipeline = clonedPipeline.jpeg({
        quality: args.quality,
        progressive: args.jpegProgressive,
        force: args.toFormat === `jpg`,
      })
    }

    // grayscale
    if (args.grayscale) {
      clonedPipeline = clonedPipeline.grayscale()
    }

    // rotate
    if (args.rotate && args.rotate !== 0) {
      clonedPipeline = clonedPipeline.rotate(args.rotate)
    }

    // duotone
    if (args.duotone) {
      clonedPipeline = await duotone(
        args.duotone,
        args.toFormat,
        clonedPipeline
      )
    }

    // lets decide how we want to save this transform
    if (args.toFormat === `png`) {
      await compressPng(clonedPipeline, outputPath, {
        ...args,
        stripMetadata: options.stripMetadata,
      })
      return transform
    }

    if (options.useMozJpeg && args.toFormat === `jpg`) {
      await compressJpg(clonedPipeline, outputPath, args)
      return transform
    }

    if (args.toFormat === `webp`) {
      await compressWebP(clonedPipeline, outputPath, args)
      return transform
    }

    await clonedPipeline.toFile(outputPath)
    return transform
  })
}

const compressPng = (pipeline, outputPath, options) =>
  pipeline.toBuffer().then(sharpBuffer =>
    imagemin
      .buffer(sharpBuffer, {
        plugins: [
          imageminPngquant({
            quality: `${options.quality}-${Math.min(
              options.quality + 25,
              100
            )}`, // e.g. 40-65
            speed: options.pngCompressionSpeed
              ? options.pngCompressionSpeed
              : undefined,
            strip: !!options.stripMetadata, // Must be a bool
          }),
        ],
      })
      .then(imageminBuffer => fs.writeFile(outputPath, imageminBuffer))
  )

const compressJpg = (pipeline, outputPath, options) =>
  pipeline.toBuffer().then(sharpBuffer =>
    imagemin
      .buffer(sharpBuffer, {
        plugins: [
          imageminMozjpeg({
            quality: options.quality,
            progressive: options.jpegProgressive,
          }),
        ],
      })
      .then(imageminBuffer => fs.writeFile(outputPath, imageminBuffer))
  )

const compressWebP = (pipeline, outputPath, options) =>
  pipeline.toBuffer().then(sharpBuffer =>
    imagemin
      .buffer(sharpBuffer, {
        plugins: [imageminWebp({ quality: options.quality })],
      })
      .then(imageminBuffer => fs.writeFile(outputPath, imageminBuffer))
  )

exports.createArgsDigest = args => {
  const filtered = _.pickBy(args, (value, key) => {
    // remove falsy
    if (!value) return false
    if (args.toFormat.match(/^jp*/) && _.includes(key, `png`)) {
      return false
    } else if (args.toFormat.match(/^png/) && key.match(/^jp*/)) {
      return false
    }
    // after initial processing - get rid of unknown/unneeded fields
    return argsWhitelist.includes(key)
  })

  const argsDigest = crypto
    .createHash(`md5`)
    .update(JSON.stringify(sortKeys(filtered)))
    .digest(`hex`)

  const argsDigestShort = argsDigest.substr(argsDigest.length - 5)

  return argsDigestShort
}

const sortKeys = object => {
  var sortedObj = {},
    keys = _.keys(object)

  keys = _.sortBy(keys, key => key)

  _.each(keys, key => {
    if (typeof object[key] == `object` && !(object[key] instanceof Array)) {
      sortedObj[key] = sortKeys(object[key])
    } else {
      sortedObj[key] = object[key]
    }
  })

  return sortedObj
}

exports.sortKeys = sortKeys<|MERGE_RESOLUTION|>--- conflicted
+++ resolved
@@ -8,11 +8,8 @@
 const imageminWebp = require(`imagemin-webp`)
 const _ = require(`lodash`)
 const crypto = require(`crypto`)
-<<<<<<< HEAD
 const { cpuCoreCount } = require(`gatsby-core-utils`)
-=======
 const got = require(`got`)
->>>>>>> 41ddfd5a
 
 // Try to enable the use of SIMD instructions. Seems to provide a smallish
 // speedup on resizing heavy loads (~10%). Sharp disables this feature by
@@ -20,23 +17,10 @@
 // adventurous and see what happens with it on.
 sharp.simd(true)
 
-<<<<<<< HEAD
 // Handle Sharp's concurrency based on the Gatsby CPU count
 // See: http://sharp.pixelplumbing.com/en/stable/api-utility/#concurrency
 // See: https://www.gatsbyjs.org/docs/multi-core-builds/
 sharp.concurrency(cpuCoreCount())
-=======
-try {
-  // Handle Sharp's concurrency based on the Gatsby CPU count
-  // See: http://sharp.pixelplumbing.com/en/stable/api-utility/#concurrency
-  // See: https://www.gatsbyjs.org/docs/multi-core-builds/
-  const cpuCoreCount = require(`gatsby/dist/utils/worker/cpu-core-count`)
-  sharp.concurrency(cpuCoreCount())
-} catch {
-  // if above throws error this probably means that used Gatsby version
-  // doesn't support cpu-core-count utility.
-}
->>>>>>> 41ddfd5a
 
 /**
  * List of arguments used by `processFile` function.
