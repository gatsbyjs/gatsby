--- conflicted
+++ resolved
@@ -58,11 +58,7 @@
     src="trex.png"
     placeholder="none"
     layout="constrained"
-<<<<<<< HEAD
-    maxWidth={200}
-=======
     width={200}
->>>>>>> a8c2f39f
     alt="T-Rex"
     transformOptions={{ grayscale: true }}
   />
@@ -293,16 +289,12 @@
 # GraphQL resolver
 
 We have added a new `gatsbyImageData` resolver to the `ImageSharp` node. Unlike the existing `fixed` and `fluid` resolvers, this returns a
-JSON type, meaning you don't specify the individual fields, but are instead given the whole object. This is because the object is then passed in to the `<GatsbyImage>` component. The API is like this:
+JSON type, meaning you don't specify the individual fields, but are instead given the whole object. This is because the object is then passed into the `<GatsbyImage>` component. The API is like this:
 
 ```graphql
 coverImage: file(relativePath: { eq: "plant.jpg" }) {
   childImageSharp {
-<<<<<<< HEAD
     gatsbyImageData(maxWidth: 720, layout: CONSTRAINED, placeholder: TRACED_SVG)
-=======
-    gatsbyImageData(width: 720, layout: CONSTRAINED, placeholder: TRACED_SVG)
->>>>>>> a8c2f39f
   }
 }
 ```
@@ -336,11 +328,8 @@
   - `FIXED`: A static image size, that does not resize according to the screen width
   - `FULL_WIDTH`: The image resizes to fit its container. Pass a "sizes" option if it isn't going to be the full width of the screen.
 - **outputPixelDensities**: A list of image pixel densities to generate, for high-resolution (retina) screens. It will never generate images larger than the source, and will always include a 1x image.
-<<<<<<< HEAD
-  Default is `[ 0.25, 0.5, 1, 2 ]`, for fullWidth/constrained images, and `[ 1, 2 ]` for fixed. In this case, an image with a fullWidth layout and maxWidth = 400 would generate images at 100, 200, 400 and 800px wide
-=======
-  Default is `[ 0.25, 0.5, 1, 2 ]`, for fluid/constrained images, and `[ 1, 2 ]` for fixed.
->>>>>>> a8c2f39f
+  Default is `[ 0.25, 0.5, 1, 2 ]`, for fullWidth/constrained images, and `[ 1, 2 ]` for fixed.
+  > > > > > > > master
 - **sizes**: The "[sizes](https://developer.mozilla.org/en-US/docs/Learn/HTML/Multimedia_and_embedding/Responsive_images)" attribute, passed to the `<img>` tag. This describes the display size of the image. This does not affect the generated images, but is used by the browser to decide which images to download. You can leave this blank for fixed images, or if the responsive image container will be the full width of the screen. In these cases we will generate an appropriate value. If, however, you are generating responsive images that are not the full width of the screen, you should provide a sizes property for best performance. You can alternatively pass this value to the component.
 - **formats**: an array of file formats to generate. The default is `[AUTO, WEBP]`, which means it will generate images in the same format as the source image, as well as in the next-generation [WebP](https://developers.google.com/speed/webp) format. We strongly recommend you do not change this option, as doing so will affect performance scores.
 - **quality**: The default quality. This is overridden by any format-specific options
