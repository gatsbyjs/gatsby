{
  "name": "gatsby-plugin-image",
  "version": "1.14.0-next.0",
  "scripts": {
    "build": "npm-run-all -s clean -p build:*",
    "build:gatsby-node": "tsc --jsx react --downlevelIteration true --skipLibCheck true --esModuleInterop true --outDir dist/ src/gatsby-node.ts src/babel-plugin-parse-static-images.ts src/resolver-utils.ts src/types.d.ts -d --declarationDir dist/src",
    "build:gatsby-ssr": "microbundle -i src/gatsby-ssr.tsx -f cjs -o ./[name].js --no-pkg-main --jsx React.createElement --no-compress --external=common-tags,react --no-sourcemap",
    "build:server": "microbundle -f cjs,es --jsx React.createElement --define SERVER=true",
    "build:browser": "microbundle -i src/index.browser.ts -f cjs,modern,es --jsx React.createElement -o dist/gatsby-image.browser --define SERVER=false",
    "prepare": "yarn build",
    "watch": "run-p watch:*",
    "watch:gatsby-node": "yarn build:gatsby-node --watch",
    "watch:gatsby-ssr": "yarn build:gatsby-ssr watch",
    "watch:server": "yarn build:server --no-compress watch",
    "watch:browser": "yarn build:browser --no-compress watch",
    "test": "jest",
    "test:watch": "jest --watch",
    "clean": "del-cli dist/*"
  },
  "sideEffects": false,
  "keywords": [
    "gatsby",
    "gatsby-plugin"
  ],
  "main": "dist/gatsby-image.js",
  "module": "dist/gatsby-image.module.js",
  "esmodule": "dist/gatsby-image.modern.js",
  "browser": {
    "./dist/gatsby-image.js": "./dist/gatsby-image.browser.js",
    "./dist/gatsby-image.module.js": "./dist/gatsby-image.browser.module.js",
    "./dist/gatsby-image.modern.js": "./dist/gatsby-image.browser.modern.js"
  },
  "files": [
    "dist/*",
    "gatsby-node.js",
    "gatsby-ssr.js",
    "gatsby-browser.js",
    "graphql-utils.js",
    "graphql-utils.d.ts"
  ],
  "types": "dist/src/index.d.ts",
  "homepage": "https://github.com/gatsbyjs/gatsby/tree/master/packages/gatsby-plugin-image#readme",
  "devDependencies": {
    "@babel/cli": "^7.14.8",
    "@babel/core": "^7.14.8",
    "@testing-library/react": "^11.2.7",
    "@types/babel__core": "^7.1.12",
    "@types/babel__traverse": "^7.11.1",
    "@types/fs-extra": "^8.1.2",
    "@types/node": "^14.10.2",
    "@types/prop-types": "^15.7.3",
    "@types/react": "^16.9.56",
    "@types/react-dom": "^16.9.8",
    "ast-pretty-print": "^2.0.1",
    "babel-plugin-macros": "^2.8.0",
    "cross-env": "^7.0.3",
    "cssnano": "^4.1.10",
    "del-cli": "^3.0.1",
    "do-sync": "^3.0.11",
    "microbundle": "^0.13.0",
    "npm-run-all": "^4.1.5",
    "postcss": "^8.2.9",
    "terser": "^5.3.8",
    "typescript": "^4.3.5"
  },
  "peerDependencies": {
    "@babel/core": "^7.12.3",
    "gatsby": "^3.0.0-next.0",
    "gatsby-plugin-sharp": "^3.0.0-next.0",
    "gatsby-source-filesystem": "^3.0.0-next.0",
    "react": "^16.9.0 || ^17.0.0",
    "react-dom": "^16.9.0 || ^17.0.0"
  },
  "dependencies": {
    "@babel/code-frame": "^7.14.0",
    "@babel/parser": "^7.14.9",
    "@babel/traverse": "^7.14.9",
    "babel-jsx-utils": "^1.1.0",
    "babel-plugin-remove-graphql-queries": "^3.14.0-next.0",
    "camelcase": "^5.3.1",
    "chokidar": "^3.5.1",
    "common-tags": "^1.8.0",
<<<<<<< HEAD
    "fs-extra": "^10.0.0",
    "gatsby-core-utils": "^2.13.0-next.2",
=======
    "fs-extra": "^8.1.0",
    "gatsby-core-utils": "^2.14.0-next.0",
>>>>>>> d7d08508
    "objectFitPolyfill": "^2.3.0",
    "prop-types": "^15.7.2"
  },
  "repository": {
    "type": "git",
    "url": "https://github.com/gatsbyjs/gatsby.git",
    "directory": "packages/gatsby-plugin-image"
  },
  "author": "Matt Kane <matt@gatsbyjs.com>",
  "license": "MIT"
}<|MERGE_RESOLUTION|>--- conflicted
+++ resolved
@@ -80,13 +80,8 @@
     "camelcase": "^5.3.1",
     "chokidar": "^3.5.1",
     "common-tags": "^1.8.0",
-<<<<<<< HEAD
     "fs-extra": "^10.0.0",
-    "gatsby-core-utils": "^2.13.0-next.2",
-=======
-    "fs-extra": "^8.1.0",
     "gatsby-core-utils": "^2.14.0-next.0",
->>>>>>> d7d08508
     "objectFitPolyfill": "^2.3.0",
     "prop-types": "^15.7.2"
   },
