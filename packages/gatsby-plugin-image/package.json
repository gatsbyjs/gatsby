--- conflicted
+++ resolved
@@ -76,12 +76,8 @@
     "camelcase": "^5.3.1",
     "chokidar": "^3.4.3",
     "fs-extra": "^8.1.0",
-<<<<<<< HEAD
-    "gatsby-core-utils": "^1.9.0-next.0",
+    "gatsby-core-utils": "^1.10.0-next.0",
     "objectFitPolyfill": "^2.3.0",
-=======
-    "gatsby-core-utils": "^1.10.0-next.0",
->>>>>>> f7256363
     "prop-types": "^15.7.2"
   },
   "repository": {
