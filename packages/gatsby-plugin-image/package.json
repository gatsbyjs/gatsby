--- conflicted
+++ resolved
@@ -62,13 +62,8 @@
     "postcss": "^8.4.21",
     "prepend-directive": "^1.1.0",
     "semver": "^7.3.8",
-<<<<<<< HEAD
-    "terser": "^5.16.1",
+    "terser": "^5.16.8",
     "typescript": "^5.0.3"
-=======
-    "terser": "^5.16.8",
-    "typescript": "^5.0.2"
->>>>>>> 6a79b448
   },
   "peerDependencies": {
     "@babel/core": "^7.12.3",
