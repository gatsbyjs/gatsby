--- conflicted
+++ resolved
@@ -81,15 +81,9 @@
     "camelcase": "^5.3.1",
     "chokidar": "^3.5.2",
     "common-tags": "^1.8.0",
-<<<<<<< HEAD
-    "fs-extra": "^8.1.0",
-    "gatsby-core-utils": "^2.13.0-next.2",
-    "objectFitPolyfill": "^2.3.5",
-=======
     "fs-extra": "^10.0.0",
     "gatsby-core-utils": "^2.14.0-next.0",
-    "objectFitPolyfill": "^2.3.0",
->>>>>>> 71a5b4ad
+    "objectFitPolyfill": "^2.3.5",
     "prop-types": "^15.7.2"
   },
   "repository": {
