{
  "name": "gatsby-plugin-image",
<<<<<<< HEAD
  "version": "2.17.0",
=======
  "version": "3.4.0-next.0",
>>>>>>> dc3d7412
  "scripts": {
    "build": "npm-run-all --npm-path npm -s clean -p build:*",
    "postbuild": "prepend-directive --files=dist/gatsby-image.browser.js,dist/gatsby-image.browser.modern.js --directive=\"use client\"",
    "build:gatsby-node": "tsc --jsx react --downlevelIteration true --skipLibCheck true --esModuleInterop true --outDir dist/ src/gatsby-node.ts src/babel-plugin-parse-static-images.ts src/resolver-utils.ts src/types.d.ts -d --declarationDir dist/src",
    "build:gatsby-ssr": "microbundle -i src/gatsby-ssr.tsx -f cjs -o ./[name].js --no-pkg-main --jsx React.createElement --jsxFragment React.Fragment --no-compress --external=common-tags,react --no-sourcemap",
    "build:server": "microbundle -f cjs,es --jsx React.createElement --jsxFragment React.Fragment --define SERVER=true",
    "build:browser": "microbundle -i src/index.browser.ts -f cjs,modern --jsx React.createElement --jsxFragment React.Fragment -o dist/gatsby-image.browser --define SERVER=false",
    "prepare": "yarn build",
    "watch": "npm-run-all --npm-path npm -s clean -p watch:*",
    "watch:gatsby-node": "yarn build:gatsby-node --watch",
    "watch:gatsby-ssr": "yarn build:gatsby-ssr watch",
    "watch:server": "yarn build:server --no-compress watch",
    "watch:browser": "yarn build:browser --no-compress watch",
    "test": "jest",
    "test:watch": "jest --watch",
    "clean": "del-cli dist/*"
  },
  "sideEffects": false,
  "keywords": [
    "gatsby",
    "gatsby-plugin"
  ],
  "main": "dist/gatsby-image.js",
  "module": "dist/gatsby-image.module.js",
  "esmodule": "dist/gatsby-image.modern.js",
  "browser": {
    "./dist/gatsby-image.js": "./dist/gatsby-image.browser.js",
    "./dist/gatsby-image.module.js": "./dist/gatsby-image.browser.modern.js"
  },
  "files": [
    "dist/*",
    "gatsby-node.js",
    "gatsby-ssr.js",
    "gatsby-browser.js",
    "graphql-utils.js",
    "graphql-utils.d.ts"
  ],
  "types": "dist/src/index.d.ts",
  "homepage": "https://github.com/gatsbyjs/gatsby/tree/master/packages/gatsby-plugin-image#readme",
  "devDependencies": {
    "@babel/cli": "^7.15.4",
    "@babel/core": "^7.15.5",
    "@testing-library/react": "^11.2.7",
    "@types/babel__core": "^7.1.12",
    "@types/babel__traverse": "^7.11.1",
    "@types/fs-extra": "^9.0.13",
    "@types/node": "^14.10.2",
    "@types/prop-types": "^15.7.3",
    "@types/react": "^18.0.21",
    "@types/react-dom": "^18.0.6",
    "ast-pretty-print": "^2.0.1",
    "babel-plugin-macros": "^2.8.0",
    "cross-env": "^7.0.3",
    "cssnano": "^4.1.10",
    "del-cli": "^3.0.1",
    "do-sync": "^3.0.18",
    "microbundle": "^0.15.0",
    "npm-run-all": "^4.1.5",
    "postcss": "^8.2.9",
    "prepend-directive": "^1.0.3",
    "semver": "^7.3.8",
    "terser": "^5.3.8",
    "typescript": "^4.9.3"
  },
  "peerDependencies": {
    "@babel/core": "^7.12.3",
    "gatsby": "^5.0.0-next",
    "gatsby-plugin-sharp": "^5.0.0-next",
    "gatsby-source-filesystem": "^5.0.0-next",
    "react": "^18.0.0 || ^0.0.0",
    "react-dom": "^18.0.0 || ^0.0.0"
  },
  "peerDependenciesMeta": {
    "gatsby-plugin-sharp": {
      "optional": true
    },
    "gatsby-source-filesystem": {
      "optional": true
    }
  },
  "dependencies": {
    "@babel/code-frame": "^7.14.0",
    "@babel/parser": "^7.15.5",
    "@babel/runtime": "^7.15.4",
    "@babel/traverse": "^7.15.4",
    "babel-jsx-utils": "^1.1.0",
<<<<<<< HEAD
    "babel-plugin-remove-graphql-queries": "^4.17.0",
=======
    "babel-plugin-remove-graphql-queries": "^5.4.0-next.0",
>>>>>>> dc3d7412
    "camelcase": "^5.3.1",
    "chokidar": "^3.5.3",
    "common-tags": "^1.8.2",
    "fs-extra": "^10.1.0",
<<<<<<< HEAD
    "gatsby-core-utils": "^3.17.0",
    "gatsby-plugin-utils": "^3.11.0",
=======
    "gatsby-core-utils": "^4.4.0-next.0",
    "gatsby-plugin-utils": "^4.4.0-next.0",
>>>>>>> dc3d7412
    "objectFitPolyfill": "^2.3.5",
    "prop-types": "^15.8.1"
  },
  "repository": {
    "type": "git",
    "url": "https://github.com/gatsbyjs/gatsby.git",
    "directory": "packages/gatsby-plugin-image"
  },
  "author": "Matt Kane <matt@gatsbyjs.com>",
  "license": "MIT"
}<|MERGE_RESOLUTION|>--- conflicted
+++ resolved
@@ -1,10 +1,6 @@
 {
   "name": "gatsby-plugin-image",
-<<<<<<< HEAD
-  "version": "2.17.0",
-=======
   "version": "3.4.0-next.0",
->>>>>>> dc3d7412
   "scripts": {
     "build": "npm-run-all --npm-path npm -s clean -p build:*",
     "postbuild": "prepend-directive --files=dist/gatsby-image.browser.js,dist/gatsby-image.browser.modern.js --directive=\"use client\"",
@@ -91,22 +87,13 @@
     "@babel/runtime": "^7.15.4",
     "@babel/traverse": "^7.15.4",
     "babel-jsx-utils": "^1.1.0",
-<<<<<<< HEAD
-    "babel-plugin-remove-graphql-queries": "^4.17.0",
-=======
     "babel-plugin-remove-graphql-queries": "^5.4.0-next.0",
->>>>>>> dc3d7412
     "camelcase": "^5.3.1",
     "chokidar": "^3.5.3",
     "common-tags": "^1.8.2",
     "fs-extra": "^10.1.0",
-<<<<<<< HEAD
-    "gatsby-core-utils": "^3.17.0",
-    "gatsby-plugin-utils": "^3.11.0",
-=======
     "gatsby-core-utils": "^4.4.0-next.0",
     "gatsby-plugin-utils": "^4.4.0-next.0",
->>>>>>> dc3d7412
     "objectFitPolyfill": "^2.3.5",
     "prop-types": "^15.8.1"
   },
