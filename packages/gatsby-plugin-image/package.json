{
  "name": "gatsby-plugin-image",
  "version": "3.5.0-next.0",
  "scripts": {
    "build": "npm-run-all --npm-path npm -s clean -p build:*",
    "postbuild": "prepend-directive --files=dist/gatsby-image.browser.js,dist/gatsby-image.browser.modern.js --directive=\"use client\"",
    "build:gatsby-node": "tsc --jsx react --downlevelIteration true --skipLibCheck true --esModuleInterop true --outDir dist/ src/gatsby-node.ts src/babel-plugin-parse-static-images.ts src/resolver-utils.ts src/types.d.ts -d --declarationDir dist/src",
    "build:gatsby-ssr": "microbundle -i src/gatsby-ssr.tsx -f cjs -o ./[name].js --no-pkg-main --jsx React.createElement --jsxFragment React.Fragment --no-compress --external=common-tags,react --no-sourcemap",
    "build:server": "microbundle -f cjs,es --jsx React.createElement --jsxFragment React.Fragment --define SERVER=true",
    "build:browser": "microbundle -i src/index.browser.ts -f cjs,modern --jsx React.createElement --jsxFragment React.Fragment -o dist/gatsby-image.browser --define SERVER=false",
    "prepare": "yarn build",
    "watch": "npm-run-all --npm-path npm -s clean -p watch:*",
    "watch:gatsby-node": "yarn build:gatsby-node --watch",
    "watch:gatsby-ssr": "yarn build:gatsby-ssr watch",
    "watch:server": "yarn build:server --no-compress watch",
    "watch:browser": "yarn build:browser --no-compress watch",
    "test": "jest",
    "test:watch": "jest --watch",
    "clean": "del-cli dist/*"
  },
  "sideEffects": false,
  "keywords": [
    "gatsby",
    "gatsby-plugin"
  ],
  "main": "dist/gatsby-image.js",
  "module": "dist/gatsby-image.module.js",
  "esmodule": "dist/gatsby-image.modern.js",
  "browser": {
    "./dist/gatsby-image.js": "./dist/gatsby-image.browser.js",
    "./dist/gatsby-image.module.js": "./dist/gatsby-image.browser.modern.js"
  },
  "files": [
    "dist/*",
    "gatsby-node.js",
    "gatsby-ssr.js",
    "gatsby-browser.js",
    "graphql-utils.js",
    "graphql-utils.d.ts"
  ],
  "types": "dist/src/index.d.ts",
  "homepage": "https://github.com/gatsbyjs/gatsby/tree/master/packages/gatsby-plugin-image#readme",
  "devDependencies": {
    "@babel/cli": "^7.20.7",
    "@babel/core": "^7.20.7",
    "@testing-library/react": "^11.2.7",
    "@types/babel__core": "^7.1.20",
    "@types/babel__traverse": "^7.18.3",
    "@types/fs-extra": "^9.0.13",
    "@types/node": "^14.18.36",
    "@types/prop-types": "^15.7.5",
    "@types/react": "^18.0.26",
    "@types/react-dom": "^18.0.10",
    "ast-pretty-print": "^2.0.1",
    "babel-plugin-macros": "^3.1.0",
    "cross-env": "^7.0.3",
    "cssnano": "^4.1.11",
    "del-cli": "^3.0.1",
    "do-sync": "^3.1.1",
    "microbundle": "^0.15.1",
    "npm-run-all": "^4.1.5",
    "postcss": "^8.4.20",
    "prepend-directive": "^1.1.0",
    "semver": "^7.3.8",
    "terser": "^5.16.1",
    "typescript": "^4.9.3"
  },
  "peerDependencies": {
    "@babel/core": "^7.12.3",
    "gatsby": "^5.0.0-next",
    "gatsby-plugin-sharp": "^5.0.0-next",
    "gatsby-source-filesystem": "^5.0.0-next",
    "react": "^18.0.0 || ^0.0.0",
    "react-dom": "^18.0.0 || ^0.0.0"
  },
  "peerDependenciesMeta": {
    "gatsby-plugin-sharp": {
      "optional": true
    },
    "gatsby-source-filesystem": {
      "optional": true
    }
  },
  "dependencies": {
    "@babel/code-frame": "^7.18.6",
    "@babel/parser": "^7.20.7",
    "@babel/runtime": "^7.20.7",
    "@babel/traverse": "^7.20.10",
    "babel-jsx-utils": "^1.1.0",
<<<<<<< HEAD
    "babel-plugin-remove-graphql-queries": "^5.4.0-next.2",
    "camelcase": "^6.3.0",
    "chokidar": "^3.5.3",
    "common-tags": "^1.8.2",
    "fs-extra": "^11.1.0",
    "gatsby-core-utils": "^4.4.0-next.2",
    "gatsby-plugin-utils": "^4.4.0-next.2",
=======
    "babel-plugin-remove-graphql-queries": "^5.5.0-next.0",
    "camelcase": "^5.3.1",
    "chokidar": "^3.5.3",
    "common-tags": "^1.8.2",
    "fs-extra": "^10.1.0",
    "gatsby-core-utils": "^4.5.0-next.0",
    "gatsby-plugin-utils": "^4.5.0-next.0",
>>>>>>> 24c393e1
    "objectFitPolyfill": "^2.3.5",
    "prop-types": "^15.8.1"
  },
  "repository": {
    "type": "git",
    "url": "https://github.com/gatsbyjs/gatsby.git",
    "directory": "packages/gatsby-plugin-image"
  },
  "author": "Matt Kane <matt@gatsbyjs.com>",
  "license": "MIT"
}<|MERGE_RESOLUTION|>--- conflicted
+++ resolved
@@ -87,23 +87,13 @@
     "@babel/runtime": "^7.20.7",
     "@babel/traverse": "^7.20.10",
     "babel-jsx-utils": "^1.1.0",
-<<<<<<< HEAD
-    "babel-plugin-remove-graphql-queries": "^5.4.0-next.2",
+    "babel-plugin-remove-graphql-queries": "^5.5.0-next.0",
     "camelcase": "^6.3.0",
     "chokidar": "^3.5.3",
     "common-tags": "^1.8.2",
     "fs-extra": "^11.1.0",
-    "gatsby-core-utils": "^4.4.0-next.2",
-    "gatsby-plugin-utils": "^4.4.0-next.2",
-=======
-    "babel-plugin-remove-graphql-queries": "^5.5.0-next.0",
-    "camelcase": "^5.3.1",
-    "chokidar": "^3.5.3",
-    "common-tags": "^1.8.2",
-    "fs-extra": "^10.1.0",
     "gatsby-core-utils": "^4.5.0-next.0",
     "gatsby-plugin-utils": "^4.5.0-next.0",
->>>>>>> 24c393e1
     "objectFitPolyfill": "^2.3.5",
     "prop-types": "^15.8.1"
   },
