--- conflicted
+++ resolved
@@ -96,11 +96,7 @@
     }
 
     return new Error(
-<<<<<<< HEAD
-      `Invalid value ${props.layout}" provided for prop "layout". Defaulting to "fixed". Valid values are "fixed", "fullWidth" or "constrained"`
-=======
-      `Invalid value ${props.layout}" provided for prop "layout". Defaulting to "constrained". Valid values are "fixed", "fluid" or "constrained"`
->>>>>>> a8c2f39f
+      `Invalid value ${props.layout}" provided for prop "layout". Defaulting to "fixed". Valid values are "fixed", "fullWidth" or "constrained".`
     )
   },
 }
