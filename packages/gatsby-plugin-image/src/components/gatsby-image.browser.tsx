--- conflicted
+++ resolved
@@ -142,12 +142,8 @@
     if (root.current) {
       const hasSSRHtml = root.current.querySelector(`[data-gatsby-image-ssr]`)
       // On first server hydration do nothing
-<<<<<<< HEAD
-      if (hasNativeLazyLoadSupport && hasSSRHtml && !hydrated.current) {
+      if (hasNativeLazyLoadSupport() && hasSSRHtml && !hydrated.current) {
         hydrated.current = true
-=======
-      if (hasNativeLazyLoadSupport() && hasSSRHtml && !hydrated.current) {
->>>>>>> e7b329c4
         return
       }
 
