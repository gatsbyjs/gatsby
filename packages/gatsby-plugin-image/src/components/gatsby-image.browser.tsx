--- conflicted
+++ resolved
@@ -276,14 +276,8 @@
       return null
     }
 
-<<<<<<< HEAD
-  if (!gatsbyImageIsInstalled() && process.env.NODE_ENV === `development`) {
-    console.warn(
-      `[gatsby-plugin-image] You're missing out on some cool performance features. Please add "gatsby-plugin-image" to your gatsby-config.js`
-    )
-=======
-    if (!gatsbyImageIsInstalled()) {
-      console.error(
+    if (!gatsbyImageIsInstalled() && process.env.NODE_ENV === `development`) {
+      console.warn(
         `[gatsby-plugin-image] You're missing out on some cool performance features. Please add "gatsby-plugin-image" to your gatsby-config.js`
       )
     }
@@ -298,7 +292,6 @@
       backgroundColor,
     ])
     return <GatsbyImageHydrator key={propsKey} {...props} />
->>>>>>> 6af6cf50
   }
 
 GatsbyImage.propTypes = propTypes
