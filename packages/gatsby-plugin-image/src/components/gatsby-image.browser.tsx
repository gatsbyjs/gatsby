/* eslint-disable no-unused-expressions */
import React, {
  ElementType,
  useEffect,
  useRef,
  FunctionComponent,
  ImgHTMLAttributes,
  useState,
  RefObject,
  CSSProperties,
} from "react"
import {
  getWrapperProps,
  hasNativeLazyLoadSupport,
  storeImageloaded,
} from "./hooks"
import { PlaceholderProps } from "./placeholder"
import { MainImageProps } from "./main-image"
import { Layout } from "../image-utils"
import { getSizer } from "./layout-wrapper"

// eslint-disable-next-line @typescript-eslint/interface-name-prefix
export interface GatsbyImageProps
  extends Omit<
    ImgHTMLAttributes<HTMLImageElement>,
    "placeholder" | "onLoad" | "src" | "srcSet" | "width" | "height"
  > {
  alt: string
  as?: ElementType
  className?: string
  class?: string
  imgClassName?: string
  image: IGatsbyImageData
  imgStyle?: CSSProperties
  backgroundColor?: CSSProperties["backgroundColor"]
  objectFit?: CSSProperties["objectFit"]
  objectPosition?: CSSProperties["objectPosition"]
  onLoad?: () => void
  onError?: () => void
  onStartLoad?: (props: { wasCached?: boolean }) => void
}

export interface IGatsbyImageData {
  layout: Layout
  height?: number
  backgroundColor?: string
  images: Pick<MainImageProps, "sources" | "fallback">
  placeholder?: Pick<PlaceholderProps, "sources" | "fallback">
  width?: number
}

let hasShownWarning = false

export const GatsbyImageHydrator: FunctionComponent<GatsbyImageProps> = function GatsbyImageHydrator({
  as: Type = `div`,
  style,
  className,
  class: preactClass,
  onStartLoad,
  image,
  onLoad: customOnLoad,
  backgroundColor,
  ...props
}) {
  if (!image) {
    if (process.env.NODE_ENV === `development`) {
      console.warn(`[gatsby-plugin-image] Missing image prop`)
    }
    return null
  }
  if (preactClass) {
    className = preactClass
  }
  const { width, height, layout, images } = image

  const root = useRef<HTMLElement>()
  const hydrated = useRef(false)
  const unobserveRef = useRef<
    ((element: RefObject<HTMLElement | undefined>) => void) | null
  >(null)
  const lazyHydrator = useRef<(() => void) | null>(null)
  const ref = useRef<HTMLImageElement | undefined>()
  const [isLoading, toggleIsLoading] = useState(hasNativeLazyLoadSupport())
  const [isLoaded, toggleIsLoaded] = useState(false)

  if (!global.GATSBY___IMAGE && !hasShownWarning) {
    hasShownWarning = true
    console.warn(
      `[gatsby-plugin-image] You're missing out on some cool performance features. Please add "gatsby-plugin-image" to your gatsby-config.js`
    )
  }

  const { style: wStyle, className: wClass, ...wrapperProps } = getWrapperProps(
    width,
    height,
    layout
  )

  useEffect((): (() => void) | undefined => {
    if (root.current) {
      const hasSSRHtml = root.current.querySelector(
        `[data-gatsby-image-ssr]`
      ) as HTMLImageElement

      // when SSR and native lazyload is supported we'll do nothing ;)
      if (hasNativeLazyLoadSupport() && hasSSRHtml && global.GATSBY___IMAGE) {
        onStartLoad?.({ wasCached: false })

        if (hasSSRHtml.complete) {
          customOnLoad?.()
          storeImageloaded(JSON.stringify(images))
        } else {
          hasSSRHtml.addEventListener(`load`, function onLoad() {
            hasSSRHtml.removeEventListener(`load`, onLoad)

            customOnLoad?.()
            storeImageloaded(JSON.stringify(images))
          })
        }
        return undefined
      }

      // Fallback to custom lazy loading (intersection observer)
      import(`./intersection-observer`).then(
        ({ createIntersectionObserver }) => {
          const intersectionObserver = createIntersectionObserver(() => {
            if (root.current) {
              onStartLoad?.({ wasCached: false })
              toggleIsLoading(true)
            }
          })

          if (root.current) {
            unobserveRef.current = intersectionObserver(root)
          }
        }
      )
    }

    return (): void => {
      if (unobserveRef.current) {
        unobserveRef.current(root)

        // on unmount, make sure we cleanup
        if (hydrated.current && lazyHydrator.current) {
          lazyHydrator.current()
        }
      }
    }
  }, [])

  useEffect(() => {
    if (root.current) {
      const hasSSRHtml = root.current.querySelector(`[data-gatsby-image-ssr]`)
      // On first server hydration do nothing
      if (hasNativeLazyLoadSupport() && hasSSRHtml && !hydrated.current) {
        hydrated.current = true
        return
      }

      import(`./lazy-hydrate`).then(({ lazyHydrate }) => {
        lazyHydrator.current = lazyHydrate(
          {
            image,
            isLoading,
            isLoaded,
            toggleIsLoaded: () => {
              customOnLoad?.()
              toggleIsLoaded(true)
            },
            ref,
            ...props,
          },
          root,
          hydrated
        )
      })
    }
  }, [
    width,
    height,
    layout,
    images,
    isLoading,
    isLoaded,
    toggleIsLoaded,
    ref,
    props,
  ])

  const sizer = getSizer(layout, width, height)

  return (
    <Type
      {...wrapperProps}
      style={{
        ...wStyle,
        ...style,
        backgroundColor,
      }}
      className={`${wClass}${className ? ` ${className}` : ``}`}
      ref={root}
      dangerouslySetInnerHTML={{
<<<<<<< HEAD
        __html: ``,
=======
        __html: sizer,
>>>>>>> a8c2f39f
      }}
      suppressHydrationWarning
    />
  )
}

export const GatsbyImage: FunctionComponent<GatsbyImageProps> = function GatsbyImage(
  props
) {
  return <GatsbyImageHydrator {...props} />
}
GatsbyImage.displayName = `GatsbyImage`<|MERGE_RESOLUTION|>--- conflicted
+++ resolved
@@ -201,11 +201,7 @@
       className={`${wClass}${className ? ` ${className}` : ``}`}
       ref={root}
       dangerouslySetInnerHTML={{
-<<<<<<< HEAD
-        __html: ``,
-=======
         __html: sizer,
->>>>>>> a8c2f39f
       }}
       suppressHydrationWarning
     />
