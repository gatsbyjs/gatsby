--- conflicted
+++ resolved
@@ -399,11 +399,7 @@
  * @param artDirected Array of objects which each contains a `media` string which is a media query
  * such as `(min-width: 320px)`, and the image object to use when that query matches.
  */
-<<<<<<< HEAD
-export function useArtDirection(
-=======
 export function withArtDirection(
->>>>>>> fe737d07
   defaultImage: IGatsbyImageData,
   artDirected: Array<IArtDirectedImage>
 ): IGatsbyImageData {
