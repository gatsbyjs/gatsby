import {
  useState,
  CSSProperties,
  useEffect,
  HTMLAttributes,
  ImgHTMLAttributes,
  ReactEventHandler,
  SetStateAction,
  Dispatch,
  RefObject,
} from "react"
import { Node } from "gatsby"
import { PlaceholderProps } from "./placeholder"
import { MainImageProps } from "./main-image"
import type { IGatsbyImageData } from "./gatsby-image.browser"
import {
  IGatsbyImageHelperArgs,
  generateImageData,
  Layout,
  EVERY_BREAKPOINT,
} from "../image-utils"
const imageCache = new Set<string>()

// Native lazy-loading support: https://addyosmani.com/blog/lazy-loading/
export const hasNativeLazyLoadSupport = (): boolean =>
  typeof HTMLImageElement !== `undefined` &&
  `loading` in HTMLImageElement.prototype

export function storeImageloaded(cacheKey?: string): void {
  if (cacheKey) {
    imageCache.add(cacheKey)
  }
}

export function hasImageLoaded(cacheKey: string): boolean {
  return imageCache.has(cacheKey)
}

export type FileNode = Node & {
  childImageSharp?: Node & {
    gatsbyImageData?: IGatsbyImageData
  }
}

export const getImage = (file: FileNode): IGatsbyImageData | undefined =>
  file?.childImageSharp?.gatsbyImageData

export const getSrc = (file: FileNode): string | undefined =>
  file?.childImageSharp?.gatsbyImageData?.images?.fallback?.src

export function getWrapperProps(
  width: number,
  height: number,
  layout: Layout
): Pick<HTMLAttributes<HTMLElement>, "className" | "style"> & {
  "data-gatsby-image-wrapper": string
} {
  const wrapperStyle: CSSProperties = {}

  let className = `gatsby-image-wrapper`

  if (layout === `fixed`) {
    wrapperStyle.width = width
    wrapperStyle.height = height
  } else if (layout === `constrained`) {
    if (!global.GATSBY___IMAGE) {
      wrapperStyle.display = `inline-block`
    }
    className = `gatsby-image-wrapper gatsby-image-wrapper-constrained`
  }

  return {
    className,
    "data-gatsby-image-wrapper": ``,
    style: wrapperStyle,
  }
}

export async function applyPolyfill(
  ref: RefObject<HTMLImageElement>
): Promise<void> {
  if (!(`objectFitPolyfill` in window)) {
    await import(
      /* webpackChunkName: "gatsby-plugin-image-objectfit-polyfill" */ `objectFitPolyfill`
    )
  }
  ;(window as any).objectFitPolyfill(ref.current)
}

export function useGatsbyImage({
  pluginName = `useGatsbyImage`,
  breakpoints = EVERY_BREAKPOINT,
  ...args
}: IGatsbyImageHelperArgs): IGatsbyImageData {
<<<<<<< HEAD
  return generateImageData({ pluginName, ...args })
=======
  return generateImageData({ pluginName, breakpoints, ...args })
>>>>>>> f9450498
}

export function getMainProps(
  isLoading: boolean,
  isLoaded: boolean,
  images: any,
  loading?: "eager" | "lazy",
  toggleLoaded?: (loaded: boolean) => void,
  cacheKey?: string,
  ref?: RefObject<HTMLImageElement>,
  style: CSSProperties = {}
): MainImageProps {
  const onLoad: ReactEventHandler<HTMLImageElement> = function (e) {
    if (isLoaded) {
      return
    }

    storeImageloaded(cacheKey)

    const target = e.currentTarget
    const img = new Image()
    img.src = target.currentSrc

    if (img.decode) {
      // Decode the image through javascript to support our transition
      img
        .decode()
        .catch(() => {
          // ignore error, we just go forward
        })
        .then(() => {
          toggleLoaded(true)
        })
    } else {
      toggleLoaded(true)
    }
  }

  // Polyfill "object-fit" if unsupported (mostly IE)
  if (ref?.current && !(`objectFit` in document.documentElement.style)) {
    ref.current.dataset.objectFit = style.objectFit ?? `cover`
    ref.current.dataset.objectPosition = `${style.objectPosition ?? `50% 50%`}`
    applyPolyfill(ref)
  }

  // fallback when it's not configured in gatsby-config.
  if (!global.GATSBY___IMAGE) {
    style = {
      height: `100%`,
      left: 0,
      position: `absolute`,
      top: 0,
      transform: `translateZ(0)`,
      transition: `opacity 250ms linear`,
      width: `100%`,
      willChange: `opacity`,
      ...style,
    }
  }

  const result = {
    ...images,
    loading,
    shouldLoad: isLoading,
    "data-main-image": ``,
    style: {
      ...style,
      opacity: isLoaded ? 1 : 0,
    },
    onLoad,
    ref,
  }

  return result
}

export type PlaceholderImageAttrs = ImgHTMLAttributes<HTMLImageElement> &
  Pick<PlaceholderProps, "sources" | "fallback"> & {
    "data-placeholder-image"?: string
  }

export function getPlaceholderProps(
  placeholder: PlaceholderImageAttrs | undefined,
  isLoaded: boolean,
  layout: Layout,
  width?: number,
  height?: number,
  backgroundColor?: string
): PlaceholderImageAttrs {
  const wrapperStyle: CSSProperties = {}

  if (backgroundColor) {
    wrapperStyle.backgroundColor = backgroundColor

    if (layout === `fixed`) {
      wrapperStyle.width = width
      wrapperStyle.height = height
      wrapperStyle.backgroundColor = backgroundColor
      wrapperStyle.position = `relative`
    } else if (layout === `constrained`) {
      wrapperStyle.position = `absolute`
      wrapperStyle.top = 0
      wrapperStyle.left = 0
      wrapperStyle.bottom = 0
      wrapperStyle.right = 0
    } else if (layout === `fullWidth`) {
      wrapperStyle.position = `absolute`
      wrapperStyle.top = 0
      wrapperStyle.left = 0
      wrapperStyle.bottom = 0
      wrapperStyle.right = 0
    }
  }

  const result: PlaceholderImageAttrs = {
    ...placeholder,
    "aria-hidden": true,
    "data-placeholder-image": ``,
    style: {
      opacity: isLoaded ? 0 : 1,
      transition: `opacity 500ms linear`,
      ...wrapperStyle,
    },
  }

  // fallback when it's not configured in gatsby-config.
  if (!global.GATSBY___IMAGE) {
    result.style = {
      height: `100%`,
      left: 0,
      position: `absolute`,
      top: 0,
      width: `100%`,
    }
  }

  return result
}

export function useImageLoaded(
  cacheKey: string,
  loading: "lazy" | "eager",
  ref: any
): {
  isLoaded: boolean
  isLoading: boolean
  toggleLoaded: Dispatch<SetStateAction<boolean>>
} {
  const [isLoaded, toggleLoaded] = useState(false)
  const [isLoading, toggleIsLoading] = useState(loading === `eager`)

  const rAF =
    typeof window !== `undefined` && `requestAnimationFrame` in window
      ? requestAnimationFrame
      : function (cb: TimerHandler): number {
          return setTimeout(cb, 16)
        }
  const cRAF =
    typeof window !== `undefined` && `cancelAnimationFrame` in window
      ? cancelAnimationFrame
      : clearTimeout

  useEffect(() => {
    let interval: number
    // @see https://stackoverflow.com/questions/44074747/componentdidmount-called-before-ref-callback/50019873#50019873
    function toggleIfRefExists(): void {
      if (ref.current) {
        if (loading === `eager` && ref.current.complete) {
          storeImageloaded(cacheKey)
          toggleLoaded(true)
        } else {
          toggleIsLoading(true)
        }
      } else {
        interval = rAF(toggleIfRefExists)
      }
    }
    toggleIfRefExists()

    return (): void => {
      cRAF(interval)
    }
  }, [])

  return {
    isLoading,
    isLoaded,
    toggleLoaded,
  }
}<|MERGE_RESOLUTION|>--- conflicted
+++ resolved
@@ -92,11 +92,7 @@
   breakpoints = EVERY_BREAKPOINT,
   ...args
 }: IGatsbyImageHelperArgs): IGatsbyImageData {
-<<<<<<< HEAD
-  return generateImageData({ pluginName, ...args })
-=======
   return generateImageData({ pluginName, breakpoints, ...args })
->>>>>>> f9450498
 }
 
 export function getMainProps(
