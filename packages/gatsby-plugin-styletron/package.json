--- conflicted
+++ resolved
@@ -1,26 +1,8 @@
 {
   "name": "gatsby-plugin-styletron",
-<<<<<<< HEAD
-  "description": "Stub description for gatsby-plugin-styletron",
+  "description": "A Gatsby plugin for styletron with built-in server-side rendering support",
   "version": "1.0.13-8",
-  "author": "Nadiia Dmytrenko &lt;nadiia.dmytrenko@gmail.com&gt;",
-=======
-  "description": "A Gatsby plugin for styletron with built-in server-side rendering support",
-  "version": "2.0.9",
   "author": "Nadiia Dmytrenko <nadiia.dmytrenko@gmail.com>",
-  "authors": [
-    "Nadiia Dmytrenko <nadiia.dmytrenko@gmail.com>",
-    "Peter T Bosse II <ptb@ioutime.com> (http://ptb2.me/)"
-  ],
-  "babel": {
-    "plugins": [
-      "babel-plugin-transform-object-rest-spread"
-    ],
-    "presets": [
-      "env"
-    ]
-  },
->>>>>>> 5550bc89
   "bugs": {
     "url": "https://github.com/gatsbyjs/gatsby/issues"
   },
