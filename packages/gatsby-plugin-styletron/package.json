--- conflicted
+++ resolved
@@ -1,28 +1,10 @@
 {
   "name": "gatsby-plugin-styletron",
   "description": "Stub description for gatsby-plugin-styletron",
-<<<<<<< HEAD
-  "main": "index.js",
-  "scripts": {
-    "build": "babel src --out-dir . --ignore **/__tests__/**",
-    "watch": "babel -w src --out-dir . --ignore **/__tests__/**",
-    "prepublish": "cross-env NODE_ENV=production npm run build"
-  },
-  "keywords": [
-    "gatsby"
-  ],
-  "author": "Nadiia Dmytrenko &lt;nadiia.dmytrenko@gmail.com&gt;",
-  "license": "MIT",
-  "devDependencies": {
-    "@babel/cli": "^7.0.0-beta.38",
-    "@babel/core": "^7.0.0-beta.38",
-    "cross-env": "^5.0.5"
-=======
   "version": "1.0.12",
   "author": "Nadiia Dmytrenko &lt;nadiia.dmytrenko@gmail.com&gt;",
   "bugs": {
     "url": "https://github.com/gatsbyjs/gatsby/issues"
->>>>>>> 0a6fb373
   },
   "dependencies": {
     "@babel/runtime": "^7.0.0-beta.38",
@@ -31,7 +13,8 @@
     "styletron-server": "^3.0.0-rc.1"
   },
   "devDependencies": {
-    "babel-cli": "^6.26.0",
+    "@babel/cli": "^7.0.0-beta.38",
+    "@babel/core": "^7.0.0-beta.38",
     "cross-env": "^5.0.5"
   },
   "homepage": "https://github.com/gatsbyjs/gatsby/tree/master/packages/gatsby-plugin-styletron#readme",
