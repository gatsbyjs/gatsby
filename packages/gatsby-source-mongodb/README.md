# gatsby-source-mongodb

Source plugin for pulling data into Gatsby from MongoDB collections.

## How to use
```javascript
// In your gatsby-config.js
module.exports = {
  plugins: [
    /*
     * Gatsby's data processing layer begins with “source” plugins. Here we
     * setup the site to pull data from the "documents" collection in a local
     * MongoDB instance
     */
    {
      resolve: `gatsby-source-mongodb`,
      options: { dbName: `local`, collection: `documents` },
    }
  ],
}
```

## Plugin options

* **dbName**: indicates the database name that you want to use
* **collection**: the collection name within Mongodb
* **server**: contains the server info, with sub properties address and port
        ex. server: { address: `ds143532.mlab.com`, port: 43532 }. Defaults to a server running locally on the default port.
* **auth**: the authentication data to login a Mongodb collection, with sub properties user and password.
      ex. auth: { user: `admin`, password: `12345` } 

### Mapping mediatype feature

Gatsby supports transformer plugins that know how to transform one data type to another e.g. markdown to html. In the plugin options you can setup
"mappings" for fields in your collections. You can tell Gatsby that a certain field is a given media type and with the correct transformer plugins installed, your data will be transformed automatically.

Let's say we have a markdown field named `body` in our mongoDB collection. We want to author our content in markdown but want to transform the markdown to HTML for including in our React components.

To do this, we modify the plugin configuration in `gatsby-config.js` like follows:

```javascript{8-10}
module.exports = {
  plugins: [
    {
      resolve: `gatsby-source-mongodb`,
      options: {
        dbName: `local`,
        collection: `documents`
        map: {
<<<<<<< HEAD
          body: `text/x-markdown`,
=======
          body: `text/markdown`,
>>>>>>> c6cbac8d
        },
      },
    }
  ],
}
```

The GraphQL query to get the transformed markdown would look something like this.

```graphql
query ItemQuery($id: String!) {
    mongodbCloudDocuments(id: { eq: $id }) {
      id
      name
      url
      body {
          childMarkdownRemark {
              id
              html
          }
      }
    }
  }
```    

## How to query your MongoDB data using GraphQL

Below is a sample query for fetching all MongoDB document nodes from a db named **'Cloud'** and a collection named **'documents'**. 

```graphql
query PageQuery {
    allMongodbCloudDocuments {
      edges {
        node {
           id
           url
           name
        }
      }
    }
  }
```<|MERGE_RESOLUTION|>--- conflicted
+++ resolved
@@ -47,11 +47,7 @@
         dbName: `local`,
         collection: `documents`
         map: {
-<<<<<<< HEAD
-          body: `text/x-markdown`,
-=======
           body: `text/markdown`,
->>>>>>> c6cbac8d
         },
       },
     }
