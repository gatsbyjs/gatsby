--- conflicted
+++ resolved
@@ -48,11 +48,7 @@
   properties user and password. ex. auth: { user: `admin`, password: `12345` }
 - **extraParams**: useful to set additional parameters for the connection, like authSource, ssl or replicaSet
   (needed for connecting to MongoDB Atlas db as a service), ex: extraParams: { replicaSet: `test-shard-0`, ssl: `true`, authSource: `admin` }. These are the types of options that can be appended as query parameters to the connection URI: https://docs.mongodb.com/manual/reference/connection-string/#connections-connection-options
-<<<<<<< HEAD
-- **clienOptions**: for setting options on the creation of a `new MongoClient`. By default, to handle the various connection URI's necessary for newer versions of MongoDB Atlas, for instance, we pass { `useNewUrlParser`: `true` }. You can override the default by passing either an empty object literal or filled with other valid connection options These are the subset of connection options that have to be passed as part of an object to the creation of a new `MongoClient` instance: http://mongodb.github.io/node-mongodb-native/3.1/reference/connecting/connection-settings/
-=======
 - **clientOptions**: for setting options on the creation of a `MongoClient` instance. By default to handle the various connection URI's necessary for newer versions of MongoDB Atlas, for instance, we pass { `useNewUrlParser`: `true` }. You can override the default by passing either an empty object literal or filled with other valid connection options. All options [specified in the `MongoClient` documentation](http://mongodb.github.io/node-mongodb-native/3.1/reference/connecting/connection-settings/) are valid for usage.
->>>>>>> 274822b5
 - **preserveObjectIds**: if you use `ObjectID`s to store relationships between documents and collections, set this to the Boolean `true`, ex: preserveObjectIds: `true`. Please note, this uses a recursive algorithm to walk through each document tree and replace instances of `ObjectID` with a valid string. For large datasets, this could slow down the build process.
 
 ##### How does _preserveObjectIds_ affect peformance?
