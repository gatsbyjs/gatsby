--- conflicted
+++ resolved
@@ -80,7 +80,6 @@
   collectionData,
   createContentDigest
 ) {
-<<<<<<< HEAD
   let collectionName, type
   if (typeof collectionData === `object`) {
     collectionName = collectionData.name
@@ -90,10 +89,8 @@
     type = `mongodb${sanitizeName(dbName)}${sanitizeName(collectionName)}`
   }
 
-  const { preserveObjectIds = false } = pluginOptions
-=======
   const { preserveObjectIds = false, query = {} } = pluginOptions
->>>>>>> c4978e94
+
   return new Promise((resolve, reject) => {
     let collection = db.collection(collectionName)
     let cursor = collection.find(
