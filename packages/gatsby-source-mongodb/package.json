{
  "name": "gatsby-source-mongodb",
  "description": "Source plugin for pulling data into Gatsby from MongoDB collections",
<<<<<<< HEAD
  "version": "1.5.21",
=======
  "version": "2.0.0-alpha.2",
>>>>>>> beea52d2
  "author": "jhermans85@hotmail.com",
  "bugs": {
    "url": "https://github.com/gatsbyjs/gatsby/issues"
  },
  "dependencies": {
    "@babel/runtime": "7.0.0-beta.51",
    "lodash": "^4.17.4",
    "mongodb": "^2.2.30"
  },
  "devDependencies": {
    "@babel/cli": "7.0.0-beta.51",
    "@babel/core": "7.0.0-beta.51",
    "cross-env": "^5.1.4"
  },
  "homepage": "https://github.com/gatsbyjs/gatsby/tree/master/packages/gatsby-source-mongodb#readme",
  "keywords": [
    "gatsby",
    "gatsby-plugin"
  ],
  "license": "MIT",
  "main": "index.js",
  "peerDependencies": {
    "gatsby": ">2.0.0-alpha"
  },
  "repository": "https://github.com/gatsbyjs/gatsby/tree/master/packages/gatsby-source-mongodb",
  "scripts": {
    "build": "babel src --out-dir . --ignore **/__tests__",
    "prepublish": "cross-env NODE_ENV=production npm run build",
    "watch": "babel -w src --out-dir . --ignore **/__tests__"
  }
}<|MERGE_RESOLUTION|>--- conflicted
+++ resolved
@@ -1,11 +1,7 @@
 {
   "name": "gatsby-source-mongodb",
   "description": "Source plugin for pulling data into Gatsby from MongoDB collections",
-<<<<<<< HEAD
-  "version": "1.5.21",
-=======
   "version": "2.0.0-alpha.2",
->>>>>>> beea52d2
   "author": "jhermans85@hotmail.com",
   "bugs": {
     "url": "https://github.com/gatsbyjs/gatsby/issues"
