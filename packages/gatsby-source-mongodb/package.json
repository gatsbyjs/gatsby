{
  "name": "gatsby-source-mongodb",
  "description": "Source plugin for pulling data into Gatsby from MongoDB collections",
  "version": "3.13.0-next.0",
  "authors": [
    "jhermans85@hotmail.com",
    "hi@elmar.codes"
  ],
  "bugs": {
    "url": "https://github.com/gatsbyjs/gatsby/issues"
  },
  "dependencies": {
    "@babel/runtime": "^7.14.8",
    "lodash.camelcase": "^4.3.0",
    "lodash.isstring": "^4.0.1",
<<<<<<< HEAD
    "mongodb": "^3.6.3"
=======
    "mongodb": "^3.6.10",
    "query-string": "^6.13.7"
>>>>>>> d108363e
  },
  "devDependencies": {
    "@babel/cli": "^7.14.8",
    "@babel/core": "^7.14.8",
    "babel-preset-gatsby-package": "^1.13.0-next.0",
    "cross-env": "^7.0.3"
  },
  "homepage": "https://github.com/gatsbyjs/gatsby/tree/master/packages/gatsby-source-mongodb#readme",
  "keywords": [
    "gatsby",
    "gatsby-plugin"
  ],
  "license": "MIT",
  "main": "index.js",
  "peerDependencies": {
    "gatsby": "^3.0.0-next.0"
  },
  "repository": {
    "type": "git",
    "url": "https://github.com/gatsbyjs/gatsby.git",
    "directory": "packages/gatsby-source-mongodb"
  },
  "scripts": {
    "build": "babel src --out-dir . --ignore \"**/__tests__\"",
    "prepare": "cross-env NODE_ENV=production npm run build",
    "watch": "babel -w src --out-dir . --ignore \"**/__tests__\""
  },
  "engines": {
    "node": ">=12.13.0"
  }
}<|MERGE_RESOLUTION|>--- conflicted
+++ resolved
@@ -13,12 +13,7 @@
     "@babel/runtime": "^7.14.8",
     "lodash.camelcase": "^4.3.0",
     "lodash.isstring": "^4.0.1",
-<<<<<<< HEAD
-    "mongodb": "^3.6.3"
-=======
-    "mongodb": "^3.6.10",
-    "query-string": "^6.13.7"
->>>>>>> d108363e
+    "mongodb": "^3.6.10"
   },
   "devDependencies": {
     "@babel/cli": "^7.14.8",
