import * as React from "react"
<<<<<<< HEAD
import { EventEmitter } from "events"
import { Application } from "express"
=======
import { WindowLocation } from "@reach/router"
>>>>>>> 1443d4c6

export {
  default as Link,
  GatsbyLinkProps,
  navigate,
  navigateTo,
  push,
  replace,
  withPrefix,
} from "gatsby-link"

type RenderCallback = (data: any) => React.ReactNode

export interface StaticQueryProps {
  query: any
  render?: RenderCallback
  children?: RenderCallback
}

export class StaticQuery extends React.Component<StaticQueryProps> {}

<<<<<<< HEAD
export const graphql: (query: TemplateStringsArray) => void

/**
 * Gatsby configuration API.
 *
 * @see https://www.gatsbyjs.org/docs/gatsby-config/
 */
export interface GatsbyConfig {
  siteMetadata?: Record<string, unknown>;
  plugins?: Array<string | {
    resolve: string;
    options: Record<string, unknown>;
  }>;
  pathPrefix?: string;
  polyfill?: boolean;
  mapping?: Record<string, string>;
  proxy?: {
    prefix: string;
    url: string;
  };
  developMiddleware?(app: Application): void;
}

/**
 * Gatsby API for Node.js.
 *
 * @see https://www.gatsbyjs.org/docs/node-apis/
 */
export interface GatsbyNode {
  createPages?(args: CreatePagesArgs, options: PluginOptions): any;
  createPages?(args: CreatePagesArgs, options: PluginOptions): Promise<any>;
  createPages?(args: CreatePagesArgs, options: PluginOptions, callback: PluginCallback): void;

  createPagesStatefully?(args: CreatePagesArgs, options: PluginOptions): any;
  createPagesStatefully?(args: CreatePagesArgs, options: PluginOptions): Promise<any>;
  createPagesStatefully?(args: CreatePagesArgs, options: PluginOptions, callback: PluginCallback): void;

  generateSideEffects?(args: NodePluginArgs, options: PluginOptions): any;
  generateSideEffects?(args: NodePluginArgs, options: PluginOptions): Promise<any>;
  generateSideEffects?(args: NodePluginArgs, options: PluginOptions, callback: PluginCallback): void;

  onCreateBabelConfig?(args: CreateBabelConfigArgs, options: PluginOptions): any;
  onCreateBabelConfig?(args: CreateBabelConfigArgs, options: PluginOptions): Promise<any>;
  onCreateBabelConfig?(args: CreateBabelConfigArgs, options: PluginOptions, callback: PluginCallback): void;

  onCreateDevServer?(args: CreateDevServerArgs, options: PluginOptions): any;
  onCreateDevServer?(args: CreateDevServerArgs, options: PluginOptions): Promise<any>;
  onCreateDevServer?(args: CreateDevServerArgs, options: PluginOptions, callback: PluginCallback): void;

  onCreateNode?(args: CreateNodeArgs, options: PluginOptions): any;
  onCreateNode?(args: CreateNodeArgs, options: PluginOptions): Promise<any>;
  onCreateNode?(args: CreateNodeArgs, options: PluginOptions, callback: PluginCallback): void;

  onCreatePage?(args: CreatePageArgs, options: PluginOptions): any;
  onCreatePage?(args: CreatePageArgs, options: PluginOptions): Promise<any>;
  onCreatePage?(args: CreatePageArgs, options: PluginOptions, callback: PluginCallback): void;

  onCreateWebpackConfig?(args: CreateWebpackConfigArgs, options: PluginOptions): any;
  onCreateWebpackConfig?(args: CreateWebpackConfigArgs, options: PluginOptions): Promise<any>;
  onCreateWebpackConfig?(args: CreateWebpackConfigArgs, options: PluginOptions, callback: PluginCallback): void;

  onPostBootstrap?(args: ParentSpanPluginArgs, options: PluginOptions): any;
  onPostBootstrap?(args: ParentSpanPluginArgs, options: PluginOptions): Promise<any>;
  onPostBootstrap?(args: ParentSpanPluginArgs, options: PluginOptions, callback: PluginCallback): void;

  onPostBuild?(args: NodePluginArgs, options: PluginOptions): any;
  onPostBuild?(args: NodePluginArgs, options: PluginOptions): Promise<any>;
  onPostBuild?(args: NodePluginArgs, options: PluginOptions, callback: PluginCallback): void;

  onPreBootstrap?(args: ParentSpanPluginArgs, options: PluginOptions): any;
  onPreBootstrap?(args: ParentSpanPluginArgs, options: PluginOptions): Promise<any>;
  onPreBootstrap?(args: ParentSpanPluginArgs, options: PluginOptions, callback: PluginCallback): void;

  onPreBuild?(args: NodePluginArgs, options: PluginOptions): any;
  onPreBuild?(args: NodePluginArgs, options: PluginOptions): Promise<any>;
  onPreBuild?(args: NodePluginArgs, options: PluginOptions, callback: PluginCallback): void;

  onPreExtractQueries?(args: ParentSpanPluginArgs, options: PluginOptions): any;
  onPreExtractQueries?(args: ParentSpanPluginArgs, options: PluginOptions): Promise<any>;
  onPreExtractQueries?(args: ParentSpanPluginArgs, options: PluginOptions, callback: PluginCallback): void;

  onPreInit?(args: ParentSpanPluginArgs, options: PluginOptions): any;
  onPreInit?(args: ParentSpanPluginArgs, options: PluginOptions): Promise<any>;
  onPreInit?(args: ParentSpanPluginArgs, options: PluginOptions, callback: PluginCallback): void;

  preprocessSource?(args: PreprocessSourceArgs, options: PluginOptions): any;
  preprocessSource?(args: PreprocessSourceArgs, options: PluginOptions): Promise<any>;
  preprocessSource?(args: PreprocessSourceArgs, options: PluginOptions, callback: PluginCallback): void;

  resolvableExtensions?(args: ResolvableExtensionsArgs, options: PluginOptions): any;
  resolvableExtensions?(args: ResolvableExtensionsArgs, options: PluginOptions): Promise<any>;
  resolvableExtensions?(args: ResolvableExtensionsArgs, options: PluginOptions, callback: PluginCallback): void;

  setFieldsOnGraphQLNodeType?(args: SetFieldsOnGraphQLNodeTypeArgs, options: PluginOptions): any;
  setFieldsOnGraphQLNodeType?(args: SetFieldsOnGraphQLNodeTypeArgs, options: PluginOptions): Promise<any>;
  setFieldsOnGraphQLNodeType?(args: SetFieldsOnGraphQLNodeTypeArgs, options: PluginOptions, callback: PluginCallback): void;

  sourceNodes?(args: SourceNodesArgs, options: PluginOptions): any;
  sourceNodes?(args: SourceNodesArgs, options: PluginOptions): Promise<any>;
  sourceNodes?(args: SourceNodesArgs, options: PluginOptions, callback: PluginCallback): void;
}

/**
 * Gatsby browser API.
 *
 * @see https://www.gatsbyjs.org/docs/browser-apis/
 */
export interface GatsbyBrowser {
  disableCorePrefetching?(args: BrowserPluginArgs, options: PluginOptions): any;
  onClientEntry?(args: BrowserPluginArgs, options: PluginOptions): any;
  onInitialClientRender?(args: BrowserPluginArgs, options: PluginOptions): any;
  onPostPrefetchPathname?(args: PostPrefetchPathnameArgs, options: PluginOptions): any;
  onPreRouteUpdate?(args: RouteUpdateArgs, options: PluginOptions): any;
  onPrefetchPathname?(args: BrowserPluginArgs, options: PluginOptions): any;
  onRouteUpdate?(args: RouteUpdateArgs, options: PluginOptions): any;
  onRouteUpdateDelayed?(args: BrowserPluginArgs, options: PluginOptions): any;
  onServiceWorkerActive?(args: BrowserPluginArgs, options: PluginOptions): any;
  onServiceWorkerInstalled?(args: BrowserPluginArgs, options: PluginOptions): any;
  onServiceWorkerRedundant?(args: BrowserPluginArgs, options: PluginOptions): any;
  onServiceWorkerUpdateFound?(args: BrowserPluginArgs, options: PluginOptions): any;
  registerServiceWorker?(args: BrowserPluginArgs, options: PluginOptions): any;
  replaceComponentRenderer?(args: ReplaceComponentRendererArgs, options: PluginOptions): any;
  replaceHydrateFunction?(args: BrowserPluginArgs, options: PluginOptions): any;
  shouldUpdateScroll?(args: ShouldUpdateScrollArgs, options: PluginOptions): any;
  wrapPageElement?(args: WrapPageElementBrowserArgs, options: PluginOptions): any;
  wrapRootElement?(args: WrapRootElementBrowserArgs, options: PluginOptions): any;
}

/**
 * Gatsby server-side rendering API.
 *
 * @see https://www.gatsbyjs.org/docs/ssr-apis/
 */
export interface GatsbySSR {
  onPreRenderHTML?(args: PreRenderHTMLArgs, options: PluginOptions): any;
  onPreRenderHTML?(args: PreRenderHTMLArgs, options: PluginOptions): Promise<any>;
  onPreRenderHTML?(args: PreRenderHTMLArgs, options: PluginOptions, callback: PluginCallback): void;

  onRenderBody?(args: RenderBodyArgs, options: PluginOptions): any;
  onRenderBody?(args: RenderBodyArgs, options: PluginOptions): Promise<any>;
  onRenderBody?(args: RenderBodyArgs, options: PluginOptions, callback: PluginCallback): void;

  replaceRenderer?(args: ReplaceRendererArgs, options: PluginOptions): any;
  replaceRenderer?(args: ReplaceRendererArgs, options: PluginOptions): Promise<any>;
  replaceRenderer?(args: ReplaceRendererArgs, options: PluginOptions, callback: PluginCallback): void;

  wrapPageElement?(args: WrapPageElementNodeArgs, options: PluginOptions): any;
  wrapPageElement?(args: WrapPageElementNodeArgs, options: PluginOptions): Promise<any>;
  wrapPageElement?(args: WrapPageElementNodeArgs, options: PluginOptions, callback: PluginCallback): void;

  wrapRootElement?(args: WrapRootElementNodeArgs, options: PluginOptions): any;
  wrapRootElement?(args: WrapRootElementNodeArgs, options: PluginOptions): Promise<any>;
  wrapRootElement?(args: WrapRootElementNodeArgs, options: PluginOptions, callback: PluginCallback): void;
}

export interface PluginOptions {
  plugins: unknown[];
  path?: string;
  pathCheck?: boolean;
  [key: string]: unknown;
}

export type PluginCallback = (err: Error | null, result?: any) => void;

export interface CreatePagesArgs extends ParentSpanPluginArgs {
  graphql: Function;
  traceId: string;
  waitForCascadingActions: boolean;
}

export interface CreateBabelConfigArgs extends ParentSpanPluginArgs {
  stage: string;
}

export interface CreateDevServerArgs extends ParentSpanPluginArgs {
  app: Application;
}

export interface CreateNodeArgs extends ParentSpanPluginArgs {
  node: Node;
  traceId: string;
  traceTags: {
    nodeId: string;
    nodeType: string;
  };
}

export interface CreatePageArgs extends ParentSpanPluginArgs {
  page: Node;
  traceId: string;
}

export interface CreateWebpackConfigArgs extends ParentSpanPluginArgs {
  getConfig: Function;
  stage: string;
  rules: WebpackRules;
  loaders: WebpackLoaders;
  plugins: WebpackPlugins;
}

export interface PreprocessSourceArgs extends ParentSpanPluginArgs {
  filename: string;
  contents: string;
}

export interface ResolvableExtensionsArgs extends ParentSpanPluginArgs {
  traceId: string;
}

export interface SetFieldsOnGraphQLNodeTypeArgs extends ParentSpanPluginArgs {
  type: {
    name: string;
    nodes: any[];
  };
  traceId: string;
}

export interface SourceNodesArgs extends ParentSpanPluginArgs {
  traceId: string;
  waitForCascadingActions: boolean;
}

export interface PreRenderHTMLArgs extends NodePluginArgs {
  getHeadComponents: any[];
  replaceHeadComponents: Function;
  getPreBodyComponents: any[];
  replacePreBodyComponents: Function;
  getPostBodyComponents: any[];
  replacePostBodyComponents: Function;
}

export interface RenderBodyArgs extends NodePluginArgs {
  pathname: string;
  setHeadComponents: Function;
  setHtmlAttributes: Function;
  setBodyAttributes: Function;
  setPreBodyComponents: Function;
  setPostBodyComponents: Function;
  setBodyProps: Function;
}

export interface ReplaceRendererArgs extends NodePluginArgs {
  replaceBodyHTMLString: Function;
  setHeadComponents: Function;
  setHtmlAttributes: Function;
  setBodyAttributes: Function;
  setPreBodyComponents: Function;
  setPostBodyComponents: Function;
  setBodyProps: Function;
}

export interface WrapPageElementNodeArgs extends NodePluginArgs {
  element: object;
  props: object;
  pathname: string;
}

export interface WrapRootElementNodeArgs extends NodePluginArgs {
  element: object;
}

export interface ParentSpanPluginArgs extends NodePluginArgs {
  parentSpan: object;
}

export interface NodePluginArgs {
  pathPrefix: string;
  boundActionCreators: Actions;
  actions: Actions;
  loadNodeContent: Function;
  store: Store;
  emitter: EventEmitter;
  getNodes: Function;
  getNode: Function;
  getNodesByType: Function;
  hasNodeChanged: Function;
  reporter: Reporter;
  getNodeAndSavePathDependency: Function;
  cache: Cache;
  createNodeId: Function;
  createContentDigest: Function;
  tracing: Tracing;
  [key: string]: unknown;
}

export interface Actions {
  deletePage: Function;
  createPage: Function;
  deleteNode: Function;
  deleteNodes: Function;
  createNode: Function;
  touchNode: Function;
  createNodeField: Function;
  createParentChildLink: Function;
  createPageDependency: Function;
  deleteComponentsDependencies: Function;
  replaceComponentQuery: Function;
  replaceStaticQuery: Function;
  setWebpackConfig: Function;
  replaceWebpackConfig: Function;
  setBabelOptions: Function;
  setBabelPlugin: Function;
  setBabelPreset: Function;
  createJob: Function;
  setJob: Function;
  endJob: Function;
  setPluginStatus: Function;
  createRedirect: Function;
  addThirdPartySchema: Function;
}

export interface Store {
  dispatch: Function;
  subscribe: Function;
  getState: Function;
  replaceReducer: Function;
}

export interface Reporter {
  language: string;
  stdout: WritableStream;
  stderr: WritableStream;
  stdin: ReadableStream;
  emoji: boolean;
  nonInteractive: boolean;
  noProgress: boolean;
  isVerbose: boolean;
  isTTY: undefined;
  peakMemory: number;
  startTime: number;
  format: Function;
  isSilent: boolean;
  stripIndent: Function;
  setVerbose: Function;
  setNoColor: Function;
  panic: Function;
  panicOnBuild: Function;
  error: Function;
  uptime: Function;
  activityTimer: Function;
}

export interface Cache {
  name: string;
  store: {
    create: Function;
  };
  cache: {
    getAndPassUp: Function;
    wrap: Function;
    set: Function;
    mset: Function;
    get: Function;
    mget: Function;
    del: Function;
    reset: Function;
  }
}

export interface Tracing {
  tracer: object;
  parentSpan: object;
  startSpan: Function;
}

export interface Node {
  path?: string;
  id: string;
  parent: string;
  children: Node[];
  internal: {
    type: string;
    contentDigest: string;
    owner: string;
    description?: string;
  };
  resolve?: string;
  name?: string;
  version?: string;
  pluginOptions?: PluginOptions;
  nodeAPIs?: any[];
  browserAPIs?: any[];
  ssrAPIs?: any[];
  pluginFilepath?: string;
  packageJson?: PackageJson;
  siteMetadata?: Record<string, unknown>;
  port?: string;
  host?: string;
  pathPrefix?: string;
  polyfill?: boolean;
  buildTime?: string;
  jsonName?: string;
  internalComponentName?: string;
  matchPath?: unknown;
  component?: string;
  componentChunkName?: string;
  context?: object;
  pluginCreatorId?: string;
  componentPath?: string;
}

export interface PackageJson {
  name?: string;
  description?: string;
  version?: string;
  main?: string;
  author?: string | {
    name: string;
    email: string;
  };
  license?: string;
  dependencies?: Array<Record<string, string>>;
  devDependencies?: Array<Record<string, string>>;
  peerDependencies?: Array<Record<string, string>>;
  optionalDependecies?: Array<Record<string, string>>;
  bundledDependecies?: Array<Record<string, string>>;
  keywords?: string[];
}

export interface WebpackRules {
  js: Function;
  mjs: Function;
  eslint: Function;
  yaml: Function;
  fonts: Function;
  images: Function;
  media: Function;
  miscAssets: Function;
  css: Function;
  cssModules: Function;
  postcss: Function;
  [key: string]: Function;
}

export interface WebpackLoaders {
  json: Function;
  yaml: Function;
  null: Function;
  raw: Function;
  style: Function;
  miniCssExtract: Function;
  css: Function;
  postcss: Function;
  file: Function;
  url: Function;
  js: Function;
  eslint: Function;
  imports: Function;
  exports: Function;
  [key: string]: Function;
}

export interface WebpackPlugins {
  normalModuleReplacement: Function;
  contextReplacement: Function;
  ignore: Function;
  watchIgnore: Function;
  banner: Function;
  prefetch: Function;
  automaticPrefetch: Function;
  define: Function;
  provide: Function;
  hotModuleReplacement: Function;
  sourceMapDevTool: Function;
  evalSourceMapDevTool: Function;
  evalDevToolModule: Function;
  cache: Function;
  extendedAPI: Function;
  externals: Function;
  jsonpTemplate: Function;
  libraryTemplate: Function;
  loaderTarget: Function;
  memoryOutputFile: Function;
  progress: Function;
  setVarMainTemplate: Function;
  umdMainTemplate: Function;
  noErrors: Function;
  noEmitOnErrors: Function;
  newWatching: Function;
  environment: Function;
  dll: Function;
  dllReference: Function;
  loaderOptions: Function;
  namedModules: Function;
  namedChunks: Function;
  hashedModuleIds: Function;
  moduleFilenameH: Function;
  aggressiveMerging: Function;
  aggressiveSplitting: Function;
  splitChunks: Function;
  chunkModuleIdRange: Function;
  dedupe: Function;
  limitChunkCount: Function;
  minChunkSize: Function;
  occurrenceOrder: Function;
  moduleConcatenation: Function;
  minifyJs: Function;
  minifyCss: Function;
  extractText: Function;
  moment: Function;
  [key: string]: Function;
}

export interface PostPrefetchPathnameArgs extends BrowserPluginArgs {
  pathname: string;
}

export interface RouteUpdateArgs extends BrowserPluginArgs {
  location: Location;
}

export interface ReplaceComponentRendererArgs extends BrowserPluginArgs {
  props: {
    path: string;
    "*": string;
    uri: string;
    location: object;
    navigate: Function;
    children: undefined;
    pageResources: object;
    data: object;
    pageContext: object;
  };
  loader: object;
}

export interface ShouldUpdateScrollArgs extends BrowserPluginArgs {
  prevRouterProps: null;
  pathname: string;
  routerProps: {
    location: Location;
  };
  getSavedScrollPosition: Function;
}

export interface WrapPageElementBrowserArgs extends BrowserPluginArgs {
  element: object;
  props: object;
}

export interface WrapRootElementBrowserArgs extends BrowserPluginArgs {
  element: object;
}

export interface BrowserPluginArgs {
  getResourcesForPathnameSync: Function;
  getResourcesForPathname: Function;
  getResourceURLsForPathname: Function;
  [key: string]: unknown;
}
=======
export const useStaticQuery: <TData = any>(query: any) => TData

export const graphql: (query: TemplateStringsArray) => void

export const parsePath: (path: string) => WindowLocation

export interface PageRendererProps {
  location: WindowLocation
}

export class PageRenderer extends React.Component<PageRendererProps> {}
>>>>>>> 1443d4c6
<|MERGE_RESOLUTION|>--- conflicted
+++ resolved
@@ -1,10 +1,7 @@
 import * as React from "react"
-<<<<<<< HEAD
 import { EventEmitter } from "events"
 import { Application } from "express"
-=======
 import { WindowLocation } from "@reach/router"
->>>>>>> 1443d4c6
 
 export {
   default as Link,
@@ -26,7 +23,8 @@
 
 export class StaticQuery extends React.Component<StaticQueryProps> {}
 
-<<<<<<< HEAD
+export const useStaticQuery: <TData = any>(query: any) => TData
+
 export const graphql: (query: TemplateStringsArray) => void
 
 /**
@@ -577,16 +575,10 @@
   getResourceURLsForPathname: Function;
   [key: string]: unknown;
 }
-=======
-export const useStaticQuery: <TData = any>(query: any) => TData
-
-export const graphql: (query: TemplateStringsArray) => void
-
 export const parsePath: (path: string) => WindowLocation
 
 export interface PageRendererProps {
   location: WindowLocation
 }
 
-export class PageRenderer extends React.Component<PageRendererProps> {}
->>>>>>> 1443d4c6
+export class PageRenderer extends React.Component<PageRendererProps> {}