import * as React from "react"
import { Renderer } from "react-dom"
import { EventEmitter } from "events"
import { WindowLocation, NavigateFn, NavigateOptions } from "@reach/router" // These come from `@types/reach__router`
import { Reporter } from "gatsby-cli/lib/reporter/reporter"
import { Span } from "opentracing"
export { Reporter }
import {
  EnumTypeComposerAsObjectDefinition as ComposeEnumTypeConfig,
  InputTypeComposerAsObjectDefinition as ComposeInputObjectTypeConfig,
  InterfaceTypeComposerAsObjectDefinition as ComposeInterfaceTypeConfig,
  ObjectTypeComposerAsObjectDefinition as ComposeObjectTypeConfig,
  ScalarTypeComposerAsObjectDefinition as ComposeScalarTypeConfig,
  UnionTypeComposerAsObjectDefinition as ComposeUnionTypeConfig,
} from "graphql-compose"
import { GraphQLOutputType } from "graphql"
import { PluginOptionsSchemaJoi, ObjectSchema } from "gatsby-plugin-utils"
import { IncomingMessage, ServerResponse } from "http"

export type AvailableFeatures =
  | "image-cdn"
  | "graphql-typegen"
  | "content-file-path"

export {
  Link,
  GatsbyLinkProps,
  navigate,
  withPrefix,
  withAssetPrefix,
} from "gatsby-link"

export * from "gatsby-script"

export const useScrollRestoration: (key: string) => {
  ref: React.MutableRefObject<HTMLElement | undefined>
  onScroll(): void
}

export class StaticQueryDocument {
  /** Prevents structural type widening. */
  #kind: "StaticQueryDocument"

  /** Allows type-safe access to the static query hash for debugging purposes. */
  toString(): string
}

/**
 * A React Hooks version of StaticQuery.
 *
 * StaticQuery can do most of the things that page query can, including fragments. The main differences are:
 *
 * - page queries can accept variables (via `pageContext`) but can only be added to _page_ components
 * - StaticQuery does not accept variables (hence the name "static"), but can be used in _any_ component, including pages
 *
 * @see https://www.gatsbyjs.com/docs/how-to/querying-data/use-static-query/
 */
export const useStaticQuery: <TData = any>(query: StaticQueryDocument) => TData

export const parsePath: (path: string) => WindowLocation

export const prefetchPathname: (path: string) => void

/**
 * A props object for adding type safety to your Gatsby pages, can be
 * extended with both the query response shape, and the page context.
 *
 * @example
 * // When typing a default page from the ./pages dir
 *
 * import {PageProps} from "gatsby"
 * export default (props: PageProps) => {
 *
 * @example
 * // When adding types for both pageContext (represented by LocaleLookUpInfo)
 * // and GraphQL query data (represented by IndexQueryProps)
 *
 * import {PageProps} from "gatsby"
 *
 * type IndexQueryProps = { downloadCount: number }
 * type LocaleLookUpInfo = { translationStrings: any } & { langKey: string, slug: string }
 * type IndexPageProps = PageProps<IndexQueryProps, LocaleLookUpInfo>
 *
 * export default (props: IndexPageProps) => {
 *   ..
 */
export type PageProps<
  DataType = object,
  PageContextType = object,
  LocationState = WindowLocation["state"],
  ServerDataType = object
> = {
  /** The path for this current page */
  path: string
  /** The URI for the current page */
  uri: string
  /** An extended version of window.document which comes from @react/router */
  location: WindowLocation<LocationState>
  /** A way to handle programmatically controlling navigation */
  navigate: NavigateFn
  /** You can't get passed children as this is the root user-land component */
  children: undefined
  /** The URL parameters when the page has a `matchPath` */
  params: Record<string, string>
  /** Holds information about the build process for this component */
  pageResources: {
    component: React.Component
    json: {
      data: DataType
      pageContext: PageContextType
    }
    page: {
      componentChunkName: string
      path: string
      webpackCompilationHash: string
      matchPath?: string
    }
  }
  /**
   * Data passed into the page via an exported GraphQL query. To set up this type
   * you need to use [generics](https://www.typescriptlang.org/play/#example/generic-functions),
   * see below for an example
   *
   * @example
   *
   * import {PageProps} from "gatsby"
   *
   * type IndexQueryProps = { downloadCount: number }
   * type IndexPageProps = PageProps<IndexQueryProps>
   *
   * export default (props: IndexPageProps) => {
   *   ..
   *
   */
  data: DataType
  /**
   * A context object which is passed in during the creation of the page. Can be extended if you are using
   * `createPage` yourself using generics:
   *
   * @example
   *
   * import {PageProps} from "gatsby"
   *
   * type IndexQueryProps = { downloadCount: number }
   * type LocaleLookUpInfo = { translationStrings: any } & { langKey: string, slug: string }
   * type IndexPageProps = PageProps<IndexQueryProps, LocaleLookUpInfo>
   *
   * export default (props: IndexPageProps) => {
   *   ..
   */
  pageContext: PageContextType
  /** Data passed into the page via the [getServerData](https://www.gatsbyjs.com/docs/reference/rendering-options/server-side-rendering/) SSR function. */
  serverData: ServerDataType
}

/**
 * A props object passed into the Head function for [Gatsby Head API](https://gatsby.dev/gatsby-head).
 */
export type HeadProps<DataType = object, PageContextType = object> = {
  location: {
    /**
     * Returns the Location object's URL's path.
     */
    pathname: string
  }
  /** The URL parameters when the page has a `matchPath` */
  params: Record<string, string>
  /**
   * Data passed into the page via an exported GraphQL query.
   */
  data: DataType
  /**
   * A context object which is passed in during the creation of the page.
   */
  pageContext: PageContextType
}

/**
 * A shorthand type for combining the props and return type for the [Gatsby Head API](https://gatsby.dev/gatsby-head).
 */
export type HeadFC<DataType = object, PageContextType = object> = (
  props: HeadProps<DataType, PageContextType>
) => JSX.Element

type SerializableProps =
  | ISerializableObject
  | Array<SerializableProps>
  | string
  | number
  | boolean
  | null
  | undefined

interface ISerializableObject {
  [key: string]: SerializableProps
}

/**
 * A props object for [slice placholder](https://gatsbyjs.com/docs/reference/built-in-components/gatsby-slice/)
 */
export interface SlicePlaceholderProps {
  alias: string
  allowEmpty?: boolean
  children?: React.ReactNode
  [key: string]: SerializableProps
}

/**
 * Component used as a slice placholder, to mark a place in the page where a [slice](https://gatsbyjs.com/docs/reference/built-in-components/gatsby-slice/) should be inserted.
 */
export declare function Slice(props: SlicePlaceholderProps): JSX.Element

/**
 * A props object for [slice component](https://gatsbyjs.com/docs/reference/built-in-components/gatsby-slice/)
 */
export type SliceComponentProps<
  DataType = object,
  SliceContextType = object,
  AdditionalSerializableProps extends ISerializableObject = object
> = {
  data: DataType
  sliceContext: SliceContextType
  children?: React.ReactNode
} & AdditionalSerializableProps

/**
 * Props object passed into the [getServerData](https://www.gatsbyjs.com/docs/reference/rendering-options/server-side-rendering/) function.
 */
export type GetServerDataProps = {
  headers: Map<string, unknown>
  method: string
  url: string
  query?: Record<string, unknown>
  params?: Record<string, unknown>
  pageContext: Record<string, unknown>
}

/**
 * The return type (promise payload) from the [getServerData](https://www.gatsbyjs.com/docs/reference/rendering-options/server-side-rendering/) function.
 */
export type GetServerDataReturn<ServerDataType = Record<string, unknown>> =
  Promise<{
    headers?: Record<string, unknown>
    props?: ServerDataType
    status?: number
  }>

/**
 * A shorthand type for combining the props and return type for the [getServerData](https://www.gatsbyjs.com/docs/reference/rendering-options/server-side-rendering/) function.
 */
export type GetServerData<ServerDataType> = (
  props: GetServerDataProps
) => GetServerDataReturn<ServerDataType>

/**
 * Constructor arguments for the PageRenderer.
 */
export interface PageRendererProps {
  location: WindowLocation
}

/**
 * PageRenderer's constructor [loads the page resources](https://www.gatsbyjs.com/docs/production-app/#load-page-resources) for the path.
 *
 * On first load though, these will have already been requested from the server by `<link rel="preload" ... />` in the page's original HTML (see [Link Preloads](https://www.gatsbyjs.com/docs/how-code-splitting-works/#construct-link-and-script-tags-for-current-page) in HTML Generation Docs).
 * The loaded page resources includes the imported component, with which we create the actual page component using [React.createElement()](https://reactjs.org/docs/react-api.html). This element is returned to our RouteHandler which hands it off to Reach Router for rendering.
 *
 * @see https://www.gatsbyjs.com/docs/production-app/#page-rendering
 */
export class PageRenderer extends React.Component<PageRendererProps> {}

type RenderCallback<T = any> = (data: T) => React.ReactNode

export interface StaticQueryProps<T = any> {
  query: StaticQueryDocument
  render?: RenderCallback<T>
  children?: RenderCallback<T>
}

/**
 * StaticQuery can do most of the things that page query can, including fragments. The main differences are:
 *
 * - page queries can accept variables (via `pageContext`) but can only be added to _page_ components
 * - StaticQuery does not accept variables (hence the name "static"), but can be used in _any_ component, including pages
 * - StaticQuery does not work with raw React.createElement calls; please use JSX, e.g. `<StaticQuery />`
 *
 * @see https://www.gatsbyjs.com/docs/static-query/
 */

export class StaticQuery<T = any> extends React.Component<
  StaticQueryProps<T>
> {}

/**
 * graphql is a tag function. Behind the scenes Gatsby handles these tags in a particular way
 *
 * During the Gatsby build process, GraphQL queries are pulled out of the original source for parsing.
 *
 * @see https://www.gatsbyjs.com/docs/page-query#how-does-the-graphql-tag-work
 */
export const graphql: (query: TemplateStringsArray) => StaticQueryDocument

export interface GraphQLTypegenOptions {
  typesOutputPath?: string
  generateOnBuild?: boolean
}

type Proxy = {
  prefix: string
  url: string
}

/**
 * Gatsby configuration API.
 *
 * @see https://www.gatsbyjs.com/docs/reference/config-files/gatsby-config/
 */
export interface GatsbyConfig {
  /** When you want to reuse common pieces of data across the site (for example, your site title), you can store that here. */
  siteMetadata?: Record<string, unknown>
  /** Plugins are Node.js packages that implement Gatsby APIs. The config file accepts an array of plugins. Some plugins may need only to be listed by name, while others may take options. */
  plugins?: Array<PluginRef>
  /** You can activate and deactivate current experiments here. These are experimental features that are currently under development and need testing. When opting in to an experiment you'll receive a console message with more information of what it does and a link to an umbrella discussion. */
  flags?: Record<string, boolean>
  /** It’s common for sites to be hosted somewhere other than the root of their domain. Say we have a Gatsby site at `example.com/blog/`. In this case, we would need a prefix (`/blog`) added to all paths on the site. */
  pathPrefix?: string
  /** `never` removes all trailing slashes, `always` adds it, and `ignore` doesn't automatically change anything and it's in user hands to keep things consistent. By default `always` is used. */
  trailingSlash?: "always" | "never" | "ignore"
  /** In some circumstances you may want to deploy assets (non-HTML resources such as JavaScript, CSS, etc.) to a separate domain. `assetPrefix` allows you to use Gatsby with assets hosted from a separate domain */
  assetPrefix?: string
  /** More easily incorporate content into your pages through automatic TypeScript type generation and better GraphQL IntelliSense. If set to true, the default GraphQLTypegenOptions are used. See https://www.gatsbyjs.com/docs/reference/config-files/gatsby-config/ for all options. */
  graphqlTypegen?: boolean | GraphQLTypegenOptions
  /** Gatsby uses the ES6 Promise API. Because some browsers don't support this, Gatsby includes a Promise polyfill by default. If you'd like to provide your own Promise polyfill, you can set `polyfill` to false.*/
  polyfill?: boolean
  mapping?: Record<string, string>
  jsxRuntime?: "automatic" | "classic"
  jsxImportSource?: string
  /**
   * Setting the proxy config option will tell the develop server to proxy any unknown requests to your specified server.
   * @see https://www.gatsbyjs.com/docs/api-proxy/
   * */
  proxy?: Proxy | Proxy[]
  /**
   * A list of trusted URLs that will be proxied for use with the gatsby-script off-main-thread strategy.
   * @see https://gatsby.dev/gatsby-script
   */
  partytownProxiedURLs?: Array<string>
  /** Sometimes you need more granular/flexible access to the development server. Gatsby exposes the Express.js development server to your site’s gatsby-config.js where you can add Express middleware as needed. */
  developMiddleware?(app: any): void
}

/**
 * Gatsby API for Node.js.
 *
 * @see https://www.gatsbyjs.com/docs/node-apis/
 */
export interface GatsbyNode<
  TNode extends Record<string, unknown> = Record<string, unknown>,
  TContext = Record<string, unknown>
> {
  /**
   * Tell plugins to add pages. This extension point is called only after the initial
   * sourcing and transformation of nodes plus creation of the GraphQL schema are
   * complete so you can query your data in order to create pages.
   *
   * @see https://www.gatsbyjs.com/docs/node-apis/#createPages
   */
  createPages?(
    args: CreatePagesArgs & {
      traceId: "initial-createPages"
    },
    options: PluginOptions,
    callback: PluginCallback<void>
  ): void | Promise<void>

  /**
   * Like `createPages` but for plugins who want to manage creating and removing
   * pages themselves in response to changes in data *not* managed by Gatsby.
   * Plugins implementing `createPages` will get called regularly to recompute
   * page information as Gatsby's data changes but those implementing
   * `createPagesStatefully` will not.
   *
   * An example of a plugin that uses this extension point is the plugin
   * [gatsby-plugin-page-creator](https://github.com/gatsbyjs/gatsby/tree/master/packages/gatsby-plugin-page-creator)
   * which monitors the `src/pages` directory for the adding and removal of JS
   * pages. As its source of truth, files in the pages directory, is not known by
   * Gatsby, it needs to keep its own state about its world to know when to
   * add and remove pages.
   */
  createPagesStatefully?(
    args: CreatePagesArgs & {
      traceId: "initial-createPagesStatefully"
    },
    options: PluginOptions,
    callback: PluginCallback<void>
  ): void | Promise<void>

  /**
   * Let plugins extend/mutate the site's Babel configuration.
   * This API will change before 2.0 as it needs still to be converted to use
   * Redux actions.
   */
  onCreateBabelConfig?(
    args: CreateBabelConfigArgs,
    options: PluginOptions,
    callback: PluginCallback<void>
  ): void | Promise<void>

  /**
   * Run when gatsby develop server is started, its useful to add proxy and middleware
   * to the dev server app
   * @param {object} $0
   * @param {Express} $0.app The [Express app](https://expressjs.com/en/4x/api.html#app) used to run the dev server
   *
   * @example
   *
   * exports.onCreateDevServer = ({ app }) => {
   *   app.get('/hello', function (req, res) {
   *     res.send('hello world')
   *   })
   * }
   */
  onCreateDevServer?(
    args: CreateDevServerArgs,
    options: PluginOptions,
    calllback: PluginCallback<void>
  ): void | Promise<void>

  /**
   * Called when a new node is created. Plugins wishing to extend or
   * transform nodes created by other plugins should implement this API.
   *
   * See also the documentation for `createNode`
<<<<<<< HEAD
   * and [`createNodeField`](https://www.gatsbyjs.org/docs/actions/#createNodeField)
   * @param {object} $0
   * @param {object} $0.node A node object.
   * @param {object} $0.actions
   * @param {function} $0.actions.createNode Create a new node.
   * @param {function} $0.actions.createNodeField Extend another node. The new node field is placed under the fields key on the extended node object.
=======
   * and [`createNodeField`](https://www.gatsbyjs.com/docs/actions/#createNodeField)
>>>>>>> fb157458
   * @example
   * exports.onCreateNode = ({ node, getNode, actions }) => {
   *   const { createNodeField } = actions;
   *
   *   if (node.internal.type === `Mdx`) {
   *     const nodePath = node.fileAbsolutePath;
   *
   *     if (nodePath.match(/\/blog\//)) {
   *       const postSlug = createFilePath({
   *         node,
   *         getNode,
   *         basePath: `src/content`,
   *         trailingSlash: true,
   *       });
   *
   *       createNodeField({
   *         node,
   *         name: `slug`,
   *         value: `/blog/${postSlug}/`,
   *       });
   *     }
   *   }
   * }
   */
  onCreateNode?(
    args: CreateNodeArgs<TNode>,
    options: PluginOptions,
    callback: PluginCallback<void>
  ): void | Promise<void>

  /**
   * Called before scheduling a `onCreateNode` callback for a plugin. If it returns falsy
   * then Gatsby will not schedule the `onCreateNode` callback for this node for this plugin.
   * Note: this API does not receive the regular `api` that other callbacks get as first arg.
   *
   * @gatsbyVersion 2.24.80
   * @example
   * exports.shouldOnCreateNode = ({node}, pluginOptions) => node.internal.type === 'Image'
   */
  shouldOnCreateNode?(args: { node: TNode }, options: PluginOptions): boolean

  /**
   * Called when a new page is created. This extension API is useful
   * for programmatically manipulating pages created by other plugins e.g.
   * if you want paths without trailing slashes.
   *
   * See the guide [Creating and Modifying Pages](https://www.gatsbyjs.com/docs/creating-and-modifying-pages/)
   * for more on this API.
   */
  onCreatePage?(
    args: CreatePageArgs<TContext>,
    options: PluginOptions,
    callback: PluginCallback<void>
  ): void | Promise<void>

  /**
   * Let plugins extend/mutate the site's webpack configuration.
   * @see https://www.gatsbyjs.com/docs/node-apis/#onCreateWebpackConfig
   */
  onCreateWebpackConfig?(
    args: CreateWebpackConfigArgs,
    options: PluginOptions,
    callback: PluginCallback<void>
  ): void | Promise<void>

  /** Called at the end of the bootstrap process after all other extension APIs have been called. */
  onPostBootstrap?(
    args: ParentSpanPluginArgs,
    options: PluginOptions,
    callback: PluginCallback<void>
  ): void | Promise<void>

  /** The last extension point called after all other parts of the build process are complete. */
  onPostBuild?(
    args: BuildArgs,
    options: PluginOptions,
    callback: PluginCallback<void>
  ): void | Promise<void>

  /** Called at the end of the bootstrap process after all other extension APIs have been called. If you indend to use this API in a plugin, use "onPluginInit" instead. */
  onPreBootstrap?(
    args: ParentSpanPluginArgs,
    options: PluginOptions,
    callback: PluginCallback<void>
  ): void | Promise<void>

  /** The first extension point called during the build process. Called after the bootstrap has completed but before the build steps start. */
  onPreBuild?(
    args: BuildArgs,
    options: PluginOptions,
    callback: PluginCallback<void>
  ): void | Promise<void>

  /** Called once Gatsby has initialized itself and is ready to bootstrap your site. */
  onPreExtractQueries?(
    args: ParentSpanPluginArgs,
    options: PluginOptions,
    callback: PluginCallback<void>
  ): void | Promise<void>

  /**
   * Lifecycle executed in each process (one time per process). Used to store actions, etc. for later use. Plugins should use this over other APIs like "onPreBootstrap" or "onPreInit" since onPluginInit will run in main process + all workers to support Parallel Query Running.
   * @gatsbyVersion 3.9.0
   * @example
   * let createJobV2
   * exports.onPluginInit = ({ actions }) => {
   *   // Store job creation action to use it later
   *   createJobV2 = actions.createJobV2
   * }
   */
  onPluginInit?(
    args: ParentSpanPluginArgs,
    options: PluginOptions,
    callback: PluginCallback<void>
  ): void | Promise<void>

  /** The first API called during Gatsby execution, runs as soon as plugins are loaded, before cache initialization and bootstrap preparation. If you indend to use this API in a plugin, use "onPluginInit" instead. */
  onPreInit?(
    args: PreInitArgs,
    options: PluginOptions,
    callback: PluginCallback<void>
  ): void | Promise<void>

  /**
   * Ask compile-to-js plugins to process source to JavaScript so the query
   * runner can extract out GraphQL queries for running.
   */
  preprocessSource?(
    args: PreprocessSourceArgs,
    options: PluginOptions,
    callback: PluginCallback<void>
  ): void | string | Promise<void | string>

  /**
   * Lets plugins implementing support for other compile-to-js add to the list of "resolvable" file extensions. Gatsby supports `.js` and `.jsx` by default.
   */
  resolvableExtensions?(
    args: ResolvableExtensionsArgs,
    options: PluginOptions,
    callback: PluginCallback<Array<string>>
  ): Array<string> | Promise<Array<string>>

  /**
   * Called during the creation of the GraphQL schema. Allows plugins
   * to add new fields to the types created from data nodes. It will be called
   * separately for each type.
   *
   * This function should return an object in the shape of
   * [GraphQLFieldConfigMap](https://graphql.org/graphql-js/type/#graphqlobjecttype)
   * which will be appended to fields inferred by Gatsby from data nodes.
   *
   * *Note:* Import GraphQL types from `gatsby/graphql` and don't add the `graphql`
   * package to your project/plugin dependencies to avoid Schema must
   * contain unique named types but contains multiple types named errors.
   * `gatsby/graphql` exports all builtin GraphQL types as well as the `graphQLJSON`
   * type.
   *
   * Many transformer plugins use this to add fields that take arguments.
   *
   * @see https://www.gatsbyjs.com/docs/node-apis/#setFieldsOnGraphQLNodeType
   */
  setFieldsOnGraphQLNodeType?(
    args: SetFieldsOnGraphQLNodeTypeArgs,
    options: PluginOptions,
    callback: PluginCallback<any>
  ): any

  /**
   * Extension point to tell plugins to source nodes. This API is called during
   * the Gatsby bootstrap sequence. Source plugins use this hook to create nodes.
   * This API is called exactly once per plugin (and once for your site's
   * `gatsby-config.js` file). If you define this hook in `gatsby-node.js` it
   * will be called exactly once after all of your source plugins have finished
   * creating nodes.
   *
   * @see https://www.gatsbyjs.com/docs/node-apis/#sourceNodes
   */
  sourceNodes?(
    args: SourceNodesArgs,
    options: PluginOptions,
    callback: PluginCallback<void>
  ): void | Promise<void>

  /**
   * Add custom field resolvers to the GraphQL schema.
   *
   * Allows adding new fields to types by providing field configs, or adding resolver
   * functions to existing fields.
   *
   * Things to note:
   * * Overriding field types is disallowed, instead use the `createTypes`
   *   action. In case of types added from third-party schemas, where this is not
   *   possible, overriding field types is allowed.
   * * New fields will not be available on `filter` and `sort` input types. Extend
   *   types defined with `createTypes` if you need this.
   * * In field configs, types can be referenced as strings.
   * * When extending a field with an existing field resolver, the original
   *   resolver function is available from `info.originalResolver`.
   * * The `createResolvers` API is called as the last step in schema generation.
   *   Thus, an intermediate schema is made available on the `schema` property.
   *   In resolver functions themselves, it is recommended to access the final
   *   built schema from `info.schema`.
   * * Gatsby's data layer, including all internal query capabilities, is
   *   exposed on [`context.nodeModel`](/docs/node-model/). The node store can be
   *   queried directly with `findOne`, `getNodeById` and `getNodesByIds`,
   *   while more advanced queries can be composed with `findAll`.
   * * It is possible to add fields to the root `Query` type.
   * * When using the first resolver argument (`source` in the example below,
   *   often also called `parent` or `root`), take care of the fact that field
   *   resolvers can be called more than once in a query, e.g. when the field is
   *   present both in the input filter and in the selection set. This means that
   *   foreign-key fields on `source` can be either resolved or not-resolved.
   *
   * For fuller examples, see [`using-type-definitions`](https://github.com/gatsbyjs/gatsby/tree/master/examples/using-type-definitions).
   *
   * @see https://www.gatsbyjs.com/docs/reference/config-files/gatsby-node/#createResolvers
   */
  createResolvers?(
    args: CreateResolversArgs,
    options: PluginOptions,
    callback: PluginCallback<void>
  ): void | Promise<void>

  /**
   * Customize Gatsby’s GraphQL schema by creating type definitions, field extensions or adding third-party schemas.
   * The createTypes, createFieldExtension and addThirdPartySchema actions are only available in this API.
   *
   * For details on their usage please refer to the actions documentation.
   *
   * This API runs immediately before schema generation. For modifications of the generated schema, e.g.
   * to customize added third-party types, use the createResolvers API.
   * @see https://www.gatsbyjs.com/docs/node-apis/#createSchemaCustomization
   */
  createSchemaCustomization?(
    args: CreateSchemaCustomizationArgs,
    options: PluginOptions,
    callback: PluginCallback<void>
  ): void | Promise<void>

  /**
   * Add a Joi schema for the possible options of your plugin.
   * Currently experimental and not enabled by default.
   */
  pluginOptionsSchema?(args: PluginOptionsSchemaArgs): ObjectSchema
}

/**
 * Gatsby browser API.
 *
 * @see https://www.gatsbyjs.com/docs/browser-apis/
 */
export interface GatsbyBrowser<
  DataType = Record<string, unknown>,
  PageContext = Record<string, unknown>,
  LocationState = WindowLocation["state"]
> {
  disableCorePrefetching?(
    args: BrowserPluginArgs,
    options: PluginOptions
  ): boolean
  onClientEntry?(args: BrowserPluginArgs, options: PluginOptions): void
  onInitialClientRender?(args: BrowserPluginArgs, options: PluginOptions): void
  onPostPrefetchPathname?(
    args: PrefetchPathnameArgs,
    options: PluginOptions
  ): void
  onPreRouteUpdate?(args: RouteUpdateArgs, options: PluginOptions): void
  onPrefetchPathname?(args: PrefetchPathnameArgs, options: PluginOptions): void
  onRouteUpdate?(args: RouteUpdateArgs, options: PluginOptions): void
  onRouteUpdateDelayed?(
    args: RouteUpdateDelayedArgs,
    options: PluginOptions
  ): void
  onServiceWorkerActive?(args: ServiceWorkerArgs, options: PluginOptions): void
  onServiceWorkerInstalled?(
    args: ServiceWorkerArgs,
    options: PluginOptions
  ): void
  onServiceWorkerRedundant?(
    args: ServiceWorkerArgs,
    options: PluginOptions
  ): void
  onServiceWorkerUpdateFound?(
    args: ServiceWorkerArgs,
    options: PluginOptions
  ): void
  onServiceWorkerUpdateReady?(
    args: ServiceWorkerArgs,
    options: PluginOptions
  ): void
  registerServiceWorker?(
    args: BrowserPluginArgs,
    options: PluginOptions
  ): boolean
  replaceHydrateFunction?(
    args: BrowserPluginArgs,
    options: PluginOptions
  ): Renderer
  shouldUpdateScroll?(
    args: ShouldUpdateScrollArgs,
    options: PluginOptions
  ): boolean | [number, number] | string
  wrapPageElement?(
    args: WrapPageElementBrowserArgs<DataType, PageContext, LocationState>,
    options: PluginOptions
  ): React.ReactElement
  wrapRootElement?(
    args: WrapRootElementBrowserArgs,
    options: PluginOptions
  ): React.ReactElement
}

/**
 * Gatsby server-side rendering API.
 *
 * @see https://www.gatsbyjs.com/docs/ssr-apis/
 */
export interface GatsbySSR<
  DataSet = Record<string, unknown>,
  PageContext = Record<string, unknown>
> {
  /**
   * Called after every page Gatsby server renders while building HTML so you can
   * replace head components to be rendered in your `html.js`. This is useful if
   * you need to reorder scripts or styles added by other plugins.
   * @example
   * // Move Typography.js styles to the top of the head section so they're loaded first.
   * exports.onPreRenderHTML = ({ getHeadComponents, replaceHeadComponents }) => {
   *   const headComponents = getHeadComponents()
   *   headComponents.sort((x, y) => {
   *     if (x.key === 'TypographyStyle') {
   *       return -1
   *     } else if (y.key === 'TypographyStyle') {
   *       return 1
   *     }
   *     return 0
   *   })
   *   replaceHeadComponents(headComponents)
   * }
   */
  onPreRenderHTML?(args: PreRenderHTMLArgs, options: PluginOptions): void

  /**
   * Called after every page Gatsby server renders while building HTML so you can
   * set head and body components to be rendered in your `html.js`.
   *
   * Gatsby does a two-pass render for HTML. It loops through your pages first
   * rendering only the body and then takes the result body HTML string and
   * passes it as the `body` prop to your `html.js` to complete the render.
   *
   * It's often handy to be able to send custom components to your `html.js`.
   * For example, it's a very common pattern for React.js libraries that
   * support server rendering to pull out data generated during the render to
   * add to your HTML.
   *
   * Using this API over `replaceRenderer` is preferable as
   * multiple plugins can implement this API where only one plugin can take
   * over server rendering. However, if your plugin requires taking over server
   * rendering then that's the one to use
   * @example
   * const { Helmet } = require("react-helmet")
   *
   * exports.onRenderBody = (
   *   { setHeadComponents, setHtmlAttributes, setBodyAttributes },
   *   pluginOptions
   * ) => {
   *   const helmet = Helmet.renderStatic()
   *   setHtmlAttributes(helmet.htmlAttributes.toComponent())
   *   setBodyAttributes(helmet.bodyAttributes.toComponent())
   *   setHeadComponents([
   *     helmet.title.toComponent(),
   *     helmet.link.toComponent(),
   *     helmet.meta.toComponent(),
   *     helmet.noscript.toComponent(),
   *     helmet.script.toComponent(),
   *     helmet.style.toComponent(),
   *   ])
   * }
   */
  onRenderBody?(args: RenderBodyArgs, options: PluginOptions): void

  /**
   * Replace the default server renderer. This is useful for integration with
   * Redux, css-in-js libraries, etc. that need custom setups for server
   * rendering.
   * @example
   * // From gatsby-plugin-glamor
   * const { renderToString } = require("react-dom/server")
   * const inline = require("glamor-inline")
   *
   * exports.replaceRenderer = ({ bodyComponent, replaceBodyHTMLString }) => {
   *   const bodyHTML = renderToString(bodyComponent)
   *   const inlinedHTML = inline(bodyHTML)
   *
   *   replaceBodyHTMLString(inlinedHTML)
   * }
   */
  replaceRenderer?(
    args: ReplaceRendererArgs,
    options: PluginOptions
  ): void | Promise<void>

  /**
   * Allow a plugin to wrap the page element.
   *
   * This is useful for setting wrapper component around pages that won't get
   * unmounted on page change. For setting Provider components use `wrapRootElement`.
   *
   * _Note:_ [There is equivalent hook in Browser API](https://www.gatsbyjs.com/docs/browser-apis/#wrapPageElement)
   * @example
   * const React = require("react")
   * const Layout = require("./src/components/layout")
   *
   * exports.wrapPageElement = ({ element, props }) => {
   *   // props provide same data to Layout as Page element will get
   *   // including location, data, etc - you don't need to pass it
   *   return <Layout {...props}>{element}</Layout>
   * }
   */
  wrapPageElement?(
    args: WrapPageElementNodeArgs<DataSet, PageContext>,
    options: PluginOptions
  ): React.ReactElement

  /**
   * Allow a plugin to wrap the root element.
   *
   * This is useful to setup any Providers component that will wrap your application.
   * For setting persistent UI elements around pages use `wrapPageElement`.
   *
   * _Note:_ [There is equivalent hook in Browser API](https://www.gatsbyjs.com/docs/browser-apis/#wrapRootElement)
   * @example
   * const React = require("react")
   * const { Provider } = require("react-redux")
   *
   * const createStore = require("./src/state/createStore")
   * const store = createStore()
   *
   * exports.wrapRootElement = ({ element }) => {
   *   return (
   *     <Provider store={store}>
   *       {element}
   *     </Provider>
   *   )
   * }
   */
  wrapRootElement?(
    args: WrapRootElementNodeArgs,
    options: PluginOptions
  ): React.ReactElement
}

export interface PluginOptions {
  plugins: unknown[]
  [key: string]: unknown
}

export type PluginCallback<R = any> = (err: Error | null, result?: R) => void

export interface CreatePagesArgs extends ParentSpanPluginArgs {
  graphql<TData, TVariables = any>(
    query: string,
    variables?: TVariables
  ): Promise<{
    errors?: any
    data?: TData
  }>
  traceId: string
  waitForCascadingActions: boolean
}

type GatsbyStages =
  | "develop"
  | "develop-html"
  | "build-javascript"
  | "build-html"

export interface CreateBabelConfigArgs extends ParentSpanPluginArgs {
  stage: GatsbyStages
}

export interface CreateDevServerArgs extends ParentSpanPluginArgs {
  app: any
}

export interface CreateNodeArgs<
  TNode extends Record<string, unknown> = Record<string, unknown>
> extends ParentSpanPluginArgs {
  node: Node & TNode
  traceId: string
  traceTags: {
    nodeId: string
    nodeType: string
  }
}

export interface CreatePageArgs<TContext = Record<string, unknown>>
  extends ParentSpanPluginArgs {
  page: Page<TContext>
  traceId: string
}

export interface CreateWebpackConfigArgs extends ParentSpanPluginArgs {
  getConfig: Function
  stage: GatsbyStages
  rules: WebpackRules
  loaders: WebpackLoaders
  plugins: WebpackPlugins
}

export interface PreprocessSourceArgs extends ParentSpanPluginArgs {
  filename: string
  contents: string
}

export interface ResolvableExtensionsArgs extends ParentSpanPluginArgs {
  traceId: "initial-resolvableExtensions"
}

export interface SetFieldsOnGraphQLNodeTypeArgs extends ParentSpanPluginArgs {
  type: {
    name: string
    nodes: any[]
  }
  traceId: "initial-setFieldsOnGraphQLNodeType"
}

export interface GatsbyGraphQLObjectType {
  kind: "OBJECT"
  config: ComposeObjectTypeConfig<any, any>
}

export interface GatsbyGraphQLInputObjectType {
  kind: "INPUT_OBJECT"
  config: ComposeInputObjectTypeConfig
}

export interface GatsbyGraphQLUnionType {
  kind: "UNION"
  config: ComposeUnionTypeConfig<any, any>
}

export interface GatsbyGraphQLInterfaceType {
  kind: "INTERFACE"
  config: ComposeInterfaceTypeConfig<any, any>
}

export interface GatsbyGraphQLEnumType {
  kind: "ENUM"
  config: ComposeEnumTypeConfig
}

export interface GatsbyGraphQLScalarType {
  kind: "SCALAR"
  config: ComposeScalarTypeConfig
}

export type GatsbyGraphQLType =
  | GatsbyGraphQLObjectType
  | GatsbyGraphQLInputObjectType
  | GatsbyGraphQLUnionType
  | GatsbyGraphQLInterfaceType
  | GatsbyGraphQLEnumType
  | GatsbyGraphQLScalarType

export interface NodePluginSchema {
  buildObjectType(
    config: ComposeObjectTypeConfig<any, any>
  ): GatsbyGraphQLObjectType
  buildUnionType(
    config: ComposeUnionTypeConfig<any, any>
  ): GatsbyGraphQLUnionType
  buildInterfaceType(
    config: ComposeInterfaceTypeConfig<any, any>
  ): GatsbyGraphQLInterfaceType
  buildInputObjectType(
    config: ComposeInputObjectTypeConfig
  ): GatsbyGraphQLInputObjectType
  buildEnumType(config: ComposeEnumTypeConfig): GatsbyGraphQLEnumType
  buildScalarType(config: ComposeScalarTypeConfig): GatsbyGraphQLScalarType
}
export interface PreInitArgs extends ParentSpanPluginArgs {
  actions: Actions
}

export interface SourceNodesArgs extends ParentSpanPluginArgs {
  traceId: "initial-sourceNodes"
  waitForCascadingActions: boolean
  webhookBody: any
}

export interface CreateResolversArgs extends ParentSpanPluginArgs {
  intermediateSchema: object
  createResolvers: Function
  traceId: "initial-createResolvers"
}

export interface CreateSchemaCustomizationArgs extends ParentSpanPluginArgs {
  traceId: "initial-createSchemaCustomization"
}

export interface PreRenderHTMLArgs {
  getHeadComponents: () => React.ReactNode[]
  replaceHeadComponents: (comp: React.ReactNode[]) => void
  getPreBodyComponents: () => React.ReactNode[]
  replacePreBodyComponents: (comp: React.ReactNode[]) => void
  getPostBodyComponents: () => React.ReactNode[]
  replacePostBodyComponents: (comp: React.ReactNode[]) => void
  pathname: string
}

type ReactProps<T extends Element> = React.DetailedHTMLProps<
  React.HTMLAttributes<T>,
  T
>
export interface RenderBodyArgs {
  loadPageDataSync: (pathname: string) => { result: Record<string, unknown> }
  pathname: string
  setHeadComponents: (comp: React.ReactNode[]) => void
  setHtmlAttributes: (attr: ReactProps<HTMLHtmlElement>) => void
  setBodyAttributes: (attr: ReactProps<HTMLBodyElement>) => void
  setPreBodyComponents: (comp: React.ReactNode[]) => void
  setPostBodyComponents: (comp: React.ReactNode[]) => void
  setBodyProps: Function
}

export interface ReplaceRendererArgs {
  replaceBodyHTMLString: (str: string) => void
  bodyComponent: React.ReactNode
  setHeadComponents: (comp: React.ReactNode[]) => void
  setHtmlAttributes: (attr: ReactProps<HTMLHtmlElement>) => void
  setBodyAttributes: (attr: ReactProps<HTMLBodyElement>) => void
  setPreBodyComponents: (comp: React.ReactNode[]) => void
  setPostBodyComponents: (comp: React.ReactNode[]) => void
  setBodyProps: Function
  pathname: string
}

export interface WrapPageElementNodeArgs<
  DataType = Record<string, unknown>,
  PageContextType = Record<string, unknown>
> {
  element: React.ReactElement
  props: PageProps<DataType, PageContextType>
}

export interface WrapRootElementNodeArgs {
  element: React.ReactElement
  pathname: string
}

export interface ParentSpanPluginArgs extends NodePluginArgs {
  parentSpan: Span
}

export interface NodePluginArgs {
  /**
   * Use to prefix resources URLs. `pathPrefix` will be either empty string or
   * path that starts with slash and doesn't end with slash. `pathPrefix` also
   * becomes `<assetPrefix>/<pathPrefix>` when you pass both `assetPrefix` and
   * `pathPrefix` in your `gatsby-config.js`.
   *
   * See [Adding a Path Prefix](https://www.gatsbyjs.com/docs/how-to/previews-deploys-hosting/path-prefix/)
   * page for details about path prefixing.
   */
  pathPrefix: string

  /**
   * This is the same as `pathPrefix` passed in `gatsby-config.js`.
   * It's an empty string if you don't pass `pathPrefix`.
   * When using assetPrefix, you can use this instead of pathPrefix to recieve the string you set in `gatsby-config.js`.
   * It won't include the `assetPrefix`.
   */
  basePath: string

  /**
   * Collection of functions used to programmatically modify Gatsby’s internal state.
   */
  actions: Actions

  /**
   * Get content for a node from the plugin that created it.
   *
   * @example
   * module.exports = async function onCreateNode(
   *   { node, loadNodeContent, actions, createNodeId }
   * ) {
   *   if (node.internal.mediaType === 'text/markdown') {
   *     const { createNode, createParentChildLink } = actions
   *     const textContent = await loadNodeContent(node)
   *     // process textContent and create child nodes
   *   }
   * }
   */
  loadNodeContent(this: void, node: Node): Promise<string>

  /**
   * Internal redux state used for application state. Do not use, unless you
   * absolutely must. Store is considered a private API and can change with
   * any version.
   */
  store: Store

  /**
   * Internal event emitter / listener.  Do not use, unless you absolutely
   * must. Emitter is considered a private API and can change with any version.
   */
  emitter: EventEmitter

  /**
   * Get array of all nodes.
   *
   * @returns Array of nodes.
   * @example
   * const allNodes = getNodes()
   */
  getNodes(this: void): Node[]

  /**
   * Get single node by given ID.
   * Don't use this in graphql resolvers - see
   * `getNodeAndSavePathDependency`
   *
   * @param id id of the node.
   * @returns Single node instance.
   * @example
   * const node = getNode(id)
   */
  getNode(this: void, id: string): Node | undefined

  /**
   * Get array of nodes of given type.
   * @param type Type of nodes
   * @returns Array of nodes.
   *
   * @example
   * const markdownNodes = getNodesByType(`MarkdownRemark`)
   */
  getNodesByType(this: void, type: string): Node[]

  /**
   * Set of utilities to output information to user
   */
  reporter: Reporter

  /**
   * Get single node by given ID and create dependency for given path.
   * This should be used instead of `getNode` in graphql resolvers to enable
   * tracking dependencies for query results. If it's not used Gatsby will
   * not rerun query if node changes leading to stale query results. See
   * [Page -> Node Dependency Tracking](/docs/page-node-dependencies/)
   * for more details.
   * @param id id of the node.
   * @param path of the node.
   * @returns Single node instance.
   */
  getNodeAndSavePathDependency(this: void, id: string, path: string): Node

  /**
   * Key-value store used to persist results of time/memory/cpu intensive
   * tasks. All functions are async and return promises.
   */
  cache: GatsbyCache

  /**
   * Get cache instance by name - this should only be used by plugins that accept subplugins.
   * @param id id of the node
   * @returns See [cache](https://www.gatsbyjs.com/docs/reference/config-files/node-api-helpers/#cache) section for reference.
   */
  getCache(this: void, id: string): GatsbyCache

  /**
   * Utility function useful to generate globally unique and stable node IDs.
   * It will generate different IDs for different plugins if they use same
   * input.
   *
   * @returns UUIDv5 ID string
   * @example
   * const node = {
   *   id: createNodeId(`${backendData.type}${backendData.id}`),
   *   ...restOfNodeData
   * }
   */
  createNodeId(this: void, input: string): string

  /**
   * Create a stable content digest from a string or object, you can use the
   * result of this function to set the `internal.contentDigest` field
   * on nodes. Gatsby uses the value of this field to invalidate stale data
   * when your content changes.
   * @param input
   * @returns Hash string
   * @example
   * const node = {
   *   ...nodeData,
   *   internal: {
   *     type: `TypeOfNode`,
   *     contentDigest: createContentDigest(nodeData)
   *   }
   * }
   */
  createContentDigest(this: void, input: string | object): string

  /**
   * Set of utilities that allow adding more detailed tracing for plugins.
   * Check
   * [Performance tracing](https://www.gatsbyjs.com/docs/performance-tracing)
   * page for more details.
   */
  tracing: Tracing
  schema: NodePluginSchema
  [key: string]: unknown
}

interface ActionPlugin {
  name: string
}

interface CreateNodeFieldArgs {
  node: Node
  name: string
  value: string
}

interface ActionOptions {
  [key: string]: unknown
}

export interface BuildArgs extends ParentSpanPluginArgs {
  graphql<TData, TVariables = any>(
    query: string,
    variables?: TVariables
  ): Promise<{
    errors?: any
    data?: TData
  }>
}

export interface Actions {
  /** @see https://www.gatsbyjs.com/docs/actions/#deletePage */
  deletePage(this: void, args: { path: string; component: string }): void

  /** @see https://www.gatsbyjs.com/docs/actions/#createPage */
  createPage<TContext = Record<string, unknown>>(
    this: void,
    args: Page<TContext>,
    plugin?: ActionPlugin,
    option?: ActionOptions
  ): void

  /** @see https://www.gatsbyjs.com/docs/reference/config-files/actions/#createSlice */
  createSlice<TContext = Record<string, unknown>>(
    this: void,
    args: SliceInput<TContext>,
    plugin?: ActionPlugin,
    option?: ActionOptions
  ): void

  /** @see https://www.gatsbyjs.com/docs/actions/#deleteNode */
  deleteNode(node: NodeInput, plugin?: ActionPlugin): void

  /** @see https://www.gatsbyjs.com/docs/actions/#createNode */
  createNode<TNode = Record<string, unknown>>(
    this: void,
    node: NodeInput & TNode,
    plugin?: ActionPlugin,
    options?: ActionOptions
  ): void | Promise<void>

  /** @see https://www.gatsbyjs.com/docs/actions/#touchNode */
  touchNode(node: NodeInput, plugin?: ActionPlugin): void

  /** @see https://www.gatsbyjs.com/docs/actions/#createNodeField */
  createNodeField(
    this: void,
    args: {
      node: Node
      name?: string
      value: any
    },
    plugin?: ActionPlugin,
    options?: ActionOptions
  ): void

  /** @see https://www.gatsbyjs.com/docs/actions/#createParentChildLink */
  createParentChildLink(
    this: void,
    args: { parent: Node; child: NodeInput },
    plugin?: ActionPlugin
  ): void

  /** @see https://www.gatsbyjs.com/docs/reference/config-files/actions/#unstable_createNodeManifest */
  unstable_createNodeManifest(
    this: void,
    args: {
      manifestId: string
      node: Node
      updatedAtUTC?: string | number
    },
    plugin?: ActionPlugin
  ): void

  /** @see https://www.gatsbyjs.com/docs/actions/#setRequestHeaders */
  setRequestHeaders(
    this: void,
    args: { domain: string; headers: Record<string, string> },
    plugin?: ActionPlugin
  ): void

  /** @see https://www.gatsbyjs.com/docs/actions/#setWebpackConfig */
  setWebpackConfig(this: void, config: object, plugin?: ActionPlugin): void

  /** @see https://www.gatsbyjs.com/docs/actions/#replaceWebpackConfig */
  replaceWebpackConfig(this: void, config: object, plugin?: ActionPlugin): void

  /** @see https://www.gatsbyjs.com/docs/actions/#setBabelOptions */
  setBabelOptions(this: void, options: object, plugin?: ActionPlugin): void

  /** @see https://www.gatsbyjs.com/docs/actions/#setBabelPlugin */
  setBabelPlugin(
    this: void,
    config: { name: string; options: object },
    plugin?: ActionPlugin
  ): void

  /** @see https://www.gatsbyjs.com/docs/actions/#setBabelPreset */
  setBabelPreset(
    this: void,
    config: { name: string; options: object },
    plugin?: ActionPlugin
  ): void

  /** @see https://www.gatsbyjs.com/docs/actions/#createJob */
  createJob(
    this: void,
    job: Record<string, unknown> & { id: string },
    plugin?: ActionPlugin
  ): void

  /** @see https://www.gatsbyjs.com/docs/actions/#createJobV2 */
  createJobV2(
    this: void,
    job: {
      name: string
      inputPaths: string[]
      outputDir: string
      args: Record<string, unknown>
    },
    plugin?: ActionPlugin
  ): Promise<unknown>

  /** @see https://www.gatsbyjs.com/docs/actions/#addGatsbyImageSourceUrl */
  addGatsbyImageSourceUrl(this: void, sourceUrl: string): void

  /** @see https://www.gatsbyjs.com/docs/actions/#setJob */
  setJob(
    this: void,
    job: Record<string, unknown> & { id: string },
    plugin?: ActionPlugin
  ): void

  /** @see https://www.gatsbyjs.com/docs/actions/#endJob */
  endJob(this: void, job: { id: string }, plugin?: ActionPlugin): void

  /** @see https://www.gatsbyjs.com/docs/actions/#setPluginStatus */
  setPluginStatus(
    this: void,
    status: Record<string, unknown>,
    plugin?: ActionPlugin
  ): void

  /** @see https://www.gatsbyjs.com/docs/actions/#createRedirect */
  createRedirect(
    this: void,
    redirect: {
      fromPath: string
      isPermanent?: boolean
      toPath: string
      redirectInBrowser?: boolean
      force?: boolean
      statusCode?: number
      ignoreCase?: boolean
      [key: string]: unknown
    },
    plugin?: ActionPlugin
  ): void

  /** @see https://www.gatsbyjs.com/docs/actions/#addThirdPartySchema */
  addThirdPartySchema(
    this: void,
    args: { schema: object },
    plugin?: ActionPlugin,
    traceId?: string
  ): void

  /** @see https://www.gatsbyjs.com/docs/actions/#createTypes */
  createTypes(
    this: void,
    types:
      | string
      | GraphQLOutputType
      | GatsbyGraphQLType
      | Array<string | GraphQLOutputType | GatsbyGraphQLType>,
    plugin?: ActionPlugin,
    traceId?: string
  ): void

  /** @see https://www.gatsbyjs.com/docs/actions/#createFieldExtension */
  createFieldExtension(
    this: void,
    extension: object,
    plugin?: ActionPlugin,
    traceId?: string
  ): void

  printTypeDefinitions(
    this: void,
    path?: string,
    include?: { types?: Array<string>; plugins?: Array<string> },
    exclude?: { types?: Array<string>; plugins?: Array<string> },
    withFieldTypes?: boolean,
    plugin?: ActionPlugin,
    traceId?: string
  ): void
}

export interface Store {
  dispatch: Function
  subscribe: Function
  getState: Function
  replaceReducer: Function
}

export type ActivityTracker = {
  start(): () => void
  end(): () => void
  span: Object
  setStatus(status: string): void
  panic: (errorMeta: string | Object, error?: Object) => never
  panicOnBuild: (errorMeta: string | Object, error?: Object) => void
}

export type ProgressActivityTracker = Omit<ActivityTracker, "end"> & {
  tick(increment?: number): void
  done(): void
  total: number
}

export type ActivityArgs = {
  parentSpan?: Object
  id?: string
}

/**
 * @deprecated Use `GatsbyCache` instead
 */
export interface Cache {
  name: string
  store: {
    create: Function
  }
  cache: {
    getAndPassUp: Function
    wrap: Function
    set: Function
    mset: Function
    get: Function
    mget: Function
    del: Function
    reset: Function
  }
}

export interface GatsbyCache {
  name: string
  directory: string
  /**
   * Retrieve cached value
   * @param key Cache key
   * @returns Promise resolving to cached value
   * @example
   * const value = await cache.get(`unique-key`)
   */
  get(key: string): Promise<any>

  /**
   * Cache value
   * @param key Cache key
   * @param value Value to be cached
   * @returns Promise resolving to cached value
   * @example
   * await cache.set(`unique-key`, value)
   */
  set(key: string, value: any): Promise<any>

  /**
   * Deletes cached value
   * @param {string} key Cache key
   * @returns {Promise<void>} Promise resolving once key is deleted from cache
   * @example
   * await cache.del(`unique-key`)
   */
  del(key: string): Promise<void>
}

export interface Tracing {
  tracer: object
  parentSpan: object
  startSpan: Function
}

export interface PackageJson {
  name?: string
  description?: string
  version?: string
  main?: string
  author?:
    | string
    | {
        name: string
        email: string
      }
  license?: string
  dependencies?: Record<string, string>
  devDependencies?: Record<string, string>
  peerDependencies?: Record<string, string>
  optionalDependencies?: Record<string, string>
  bundledDependencies?: Array<string>
  keywords?: string[]
}

export interface WebpackRules {
  js: Function
  mjs: Function
  eslint: Function
  yaml: Function
  fonts: Function
  images: Function
  media: Function
  miscAssets: Function
  css: Function
  cssModules: Function
  postcss: Function
  [key: string]: Function
}

export interface WebpackLoaders {
  json: Function
  yaml: Function
  null: Function
  raw: Function
  style: Function
  miniCssExtract: Function
  css: Function
  postcss: Function
  file: Function
  url: Function
  js: Function
  eslint: Function
  imports: Function
  exports: Function
  [key: string]: Function
}

export interface WebpackPlugins {
  normalModuleReplacement: Function
  contextReplacement: Function
  ignore: Function
  watchIgnore: Function
  banner: Function
  prefetch: Function
  automaticPrefetch: Function
  define: Function
  provide: Function
  hotModuleReplacement: Function
  sourceMapDevTool: Function
  evalSourceMapDevTool: Function
  evalDevToolModule: Function
  cache: Function
  extendedAPI: Function
  externals: Function
  jsonpTemplate: Function
  libraryTemplate: Function
  loaderTarget: Function
  memoryOutputFile: Function
  progress: Function
  setVarMainTemplate: Function
  umdMainTemplate: Function
  noErrors: Function
  noEmitOnErrors: Function
  newWatching: Function
  environment: Function
  dll: Function
  dllReference: Function
  loaderOptions: Function
  namedModules: Function
  namedChunks: Function
  hashedModuleIds: Function
  moduleFilenameH: Function
  aggressiveMerging: Function
  aggressiveSplitting: Function
  splitChunks: Function
  chunkModuleIdRange: Function
  dedupe: Function
  limitChunkCount: Function
  minChunkSize: Function
  occurrenceOrder: Function
  moduleConcatenation: Function
  minifyJs: Function
  minifyCss: Function
  extractText: Function
  moment: Function
  [key: string]: Function
}

export interface PrefetchPathnameArgs extends BrowserPluginArgs {
  pathname: string
}

export interface RouteUpdateArgs extends BrowserPluginArgs {
  location: Location
  prevLocation: Location | null
}

export interface ShouldUpdateScrollArgs extends BrowserPluginArgs {
  prevRouterProps?: {
    location: Location
  }
  pathname: string
  routerProps: {
    location: Location & NavigateOptions<any>
  }
  getSavedScrollPosition: Function
}

export interface WrapPageElementBrowserArgs<
  DataType = Record<string, unknown>,
  PageContextType = Record<string, unknown>,
  LocationState = WindowLocation["state"]
> extends BrowserPluginArgs {
  element: React.ReactElement
  props: PageProps<DataType, PageContextType, LocationState>
}

export interface WrapRootElementBrowserArgs extends BrowserPluginArgs {
  element: React.ReactElement
  pathname: string
}

export interface BrowserPluginArgs {
  getResourceURLsForPathname: Function
  [key: string]: unknown
}

export interface RouteUpdateDelayedArgs extends BrowserPluginArgs {
  location: Location
}

export interface ServiceWorkerArgs extends BrowserPluginArgs {
  serviceWorker: ServiceWorkerRegistration
}

export interface NodeInput {
  id: string
  parent?: string | null
  children?: string[]
  internal: {
    type: string
    mediaType?: string
    content?: string
    contentDigest: string
    description?: string
    contentFilePath?: string
  }
  [key: string]: unknown
}

export interface Node extends NodeInput {
  parent: string | null
  children: string[]
  internal: NodeInput["internal"] & {
    owner: string
  }
  [key: string]: unknown
}

export interface Page<TContext = Record<string, unknown>> {
  path: string
  matchPath?: string
  component: string
  context?: TContext
  ownerNodeId?: string
  defer?: boolean
  slices?: Record<string, string>
}

export interface SliceInput<TContext = Record<string, unknown>> {
  id: string
  component: string
  context?: TContext
}

export interface IPluginRefObject {
  resolve: string
  options?: IPluginRefOptions
  parentDir?: string
  /** @private Internal key used by create-gatsby during plugin installation. Not necessary to define and can be removed. */
  __key?: string
}

export type PluginRef = string | IPluginRefObject

export interface IPluginRefOptions {
  plugins?: PluginRef[]
  path?: string
  [option: string]: unknown
}

export interface PluginOptionsSchemaArgs {
  Joi: PluginOptionsSchemaJoi
}

/**
 * Send body of response
 */
type Send<T> = (body: T) => void

/**
 * Gatsby Function route response
 */
export interface GatsbyFunctionResponse<T = any> extends ServerResponse {
  /**
   * Send `any` data in response
   */
  send: Send<T>
  /**
   * Send `JSON` data in response
   */
  json: Send<T>
  /**
   * Set the HTTP status code of the response
   */
  status: (statusCode: number) => GatsbyFunctionResponse<T>
  redirect(url: string): GatsbyFunctionResponse<T>
  redirect(status: number, url: string): GatsbyFunctionResponse<T>
}

/**
 * Gatsby function route request
 */
export interface GatsbyFunctionRequest<ReqBody = any> extends IncomingMessage {
  /**
   * Object of values from URL query parameters (after the ? in the URL)
   */
  query: Record<string, string>

  /**
   * Object of values from route parameters
   */
  params: Record<string, string>
  body: ReqBody
  /**
   * Object of `cookies` from header
   */
  cookies: Record<string, string>
}

export interface GatsbyFunctionBodyParserCommonMiddlewareConfig {
  type?: string
  limit?: string | number
}

export interface GatsbyFunctionBodyParserUrlencodedConfig
  extends GatsbyFunctionBodyParserCommonMiddlewareConfig {
  extended: boolean
}

export interface GatsbyFunctionBodyParserConfig {
  json?: GatsbyFunctionBodyParserCommonMiddlewareConfig
  raw?: GatsbyFunctionBodyParserCommonMiddlewareConfig
  text?: GatsbyFunctionBodyParserCommonMiddlewareConfig
  urlencoded?: GatsbyFunctionBodyParserUrlencodedConfig
}

export interface GatsbyFunctionConfig {
  bodyParser?: GatsbyFunctionBodyParserConfig
}

declare module NodeJS {
  interface Global {
    __GATSBY: {
      buildId: string
      root: string
    }
  }
}<|MERGE_RESOLUTION|>--- conflicted
+++ resolved
@@ -431,22 +431,18 @@
    * transform nodes created by other plugins should implement this API.
    *
    * See also the documentation for `createNode`
-<<<<<<< HEAD
-   * and [`createNodeField`](https://www.gatsbyjs.org/docs/actions/#createNodeField)
+   * and [`createNodeField`](https://www.gatsbyjs.com/docs/reference/config-files/actions/#createNodeField)
    * @param {object} $0
    * @param {object} $0.node A node object.
    * @param {object} $0.actions
    * @param {function} $0.actions.createNode Create a new node.
    * @param {function} $0.actions.createNodeField Extend another node. The new node field is placed under the fields key on the extended node object.
-=======
-   * and [`createNodeField`](https://www.gatsbyjs.com/docs/actions/#createNodeField)
->>>>>>> fb157458
    * @example
    * exports.onCreateNode = ({ node, getNode, actions }) => {
-   *   const { createNodeField } = actions;
-   *
-   *   if (node.internal.type === `Mdx`) {
-   *     const nodePath = node.fileAbsolutePath;
+   *   const { createNodeField } = actions
+   *
+   *   if (node.internal.type === `MarkdownRemark`) {
+   *     const nodePath = node.fileAbsolutePath
    *
    *     if (nodePath.match(/\/blog\//)) {
    *       const postSlug = createFilePath({
@@ -454,13 +450,13 @@
    *         getNode,
    *         basePath: `src/content`,
    *         trailingSlash: true,
-   *       });
+   *       })
    *
    *       createNodeField({
    *         node,
    *         name: `slug`,
    *         value: `/blog/${postSlug}/`,
-   *       });
+   *       })
    *     }
    *   }
    * }
