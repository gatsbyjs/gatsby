import * as React from "react"
import { Renderer } from "react-dom"
import { EventEmitter } from "events"
<<<<<<< HEAD
import { WindowLocation, NavigateFn, NavigateOptions } from "@reach/router"
import reporter from "gatsby-cli/lib/reporter"
=======
import { WindowLocation, NavigateFn } from "@reach/router"
import { Reporter } from "gatsby-cli/lib/reporter/reporter"
export { Reporter }
>>>>>>> 78e5e476
import {
  ComposeEnumTypeConfig,
  ComposeInputObjectTypeConfig,
  ComposeInterfaceTypeConfig,
  ComposeObjectTypeConfig,
  ComposeScalarTypeConfig,
  ComposeUnionTypeConfig,
} from "graphql-compose"
import { GraphQLOutputType } from "graphql"
import { PluginOptionsSchemaJoi, ObjectSchema } from "gatsby-plugin-utils"

export {
  default as Link,
  GatsbyLinkProps,
  navigate,
  navigateTo,
  push,
  replace,
  withPrefix,
  withAssetPrefix,
} from "gatsby-link"

export const useScrollRestoration: (
  key: string
) => {
  ref: React.MutableRefObject<HTMLElement | undefined>
  onScroll(): void
}

export const useStaticQuery: <TData = any>(query: any) => TData

export const parsePath: (path: string) => WindowLocation

export const prefetchPathname: (path: string) => void

/**
 * A props object for adding type safety to your Gatsby pages, can be
 * extended with both the query response shape, and the page context.
 *
 * @example
 * // When typing a default page from the ./pages dir
 *
 * import {PageProps} from "gatsby"
 * export default (props: PageProps) => {
 *
 * @example
 * // When adding types for both pageContext (represented by LocaleLookUpInfo)
 * // and GraphQL query data (represented by IndexQueryProps)
 *
 * import {PageProps} from "gatsby"
 *
 * type IndexQueryProps = { downloadCount: number }
 * type LocaleLookUpInfo = { translationStrings: any } & { langKey: string, slug: string }
 * type IndexPageProps = PageProps<IndexQueryProps, LocaleLookUpInfo>
 *
 * export default (props: IndexPageProps) => {
 *   ..
 */
export type PageProps<
  DataType = object,
  PageContextType = object,
  LocationState = WindowLocation["state"]
> = {
  /** The path for this current page */
  path: string
  /** The URI for the current page */
  uri: string
  /** An extended version of window.document which comes from @react/router */
  location: WindowLocation<LocationState>
  /** A way to handle programmatically controlling navigation */
  navigate: NavigateFn
  /** You can't get passed children as this is the root user-land component */
  children: undefined
  /** @deprecated use pageContext instead */
  pathContext: object
  /** The URL parameters when the page has a `matchPath` */
  params: Record<string, string>
  /** Holds information about the build process for this component */
  pageResources: {
    component: React.Component
    json: {
      data: DataType
      pageContext: PageContextType
    }
    page: {
      componentChunkName: string
      path: string
      webpackCompilationHash: string
      matchPath?: string
    }
  }
  /**
   * Data passed into the page via an exported GraphQL query. To set up this type
   * you need to use [generics](https://www.typescriptlang.org/play/#example/generic-functions),
   * see below for an example
   *
   * @example
   *
   * import {PageProps} from "gatsby"
   *
   * type IndexQueryProps = { downloadCount: number }
   * type IndexPageProps = PageProps<IndexQueryProps>
   *
   * export default (props: IndexPageProps) => {
   *   ..
   *
   */
  data: DataType
  /**
   * A context object which is passed in during the creation of the page. Can be extended if you are using
   * `createPage` yourself using generics:
   *
   * @example
   *
   * import {PageProps} from "gatsby"
   *
   * type IndexQueryProps = { downloadCount: number }
   * type LocaleLookUpInfo = { translationStrings: any } & { langKey: string, slug: string }
   * type IndexPageProps = PageProps<IndexQueryProps, LocaleLookUpInfo>
   *
   * export default (props: IndexPageProps) => {
   *   ..
   */
  pageContext: PageContextType
}

export interface PageRendererProps {
  location: WindowLocation
}

/**
 * PageRenderer's constructor [loads the page resources](https://www.gatsbyjs.org/docs/production-app/#load-page-resources) for the path.
 *
 * On first load though, these will have already been requested from the server by `<link rel="preload" ... />` in the page's original HTML (see [Link Preloads](https://www.gatsbyjs.org/docs/how-code-splitting-works/#construct-link-and-script-tags-for-current-page) in HTML Generation Docs).
 * The loaded page resources includes the imported component, with which we create the actual page component using [React.createElement()](https://reactjs.org/docs/react-api.html). This element is returned to our RouteHandler which hands it off to Reach Router for rendering.
 *
 * @see https://www.gatsbyjs.org/docs/production-app/#page-rendering
 */
export class PageRenderer extends React.Component<PageRendererProps> {}

type RenderCallback<T = any> = (data: T) => React.ReactNode

export interface StaticQueryProps<T = any> {
  query: any
  render?: RenderCallback<T>
  children?: RenderCallback<T>
}

/**
 * StaticQuery can do most of the things that page query can, including fragments. The main differences are:
 *
 * - page queries can accept variables (via `pageContext`) but can only be added to _page_ components
 * - StaticQuery does not accept variables (hence the name "static"), but can be used in _any_ component, including pages
 * - StaticQuery does not work with raw React.createElement calls; please use JSX, e.g. `<StaticQuery />`
 *
 * @see https://www.gatsbyjs.org/docs/static-query/
 */

export class StaticQuery<T = any> extends React.Component<
  StaticQueryProps<T>
> {}

/**
 * graphql is a tag function. Behind the scenes Gatsby handles these tags in a particular way
 *
 * During the Gatsby build process, GraphQL queries are pulled out of the original source for parsing.
 *
 * @see https://www.gatsbyjs.org/docs/page-query#how-does-the-graphql-tag-work
 */
export const graphql: (query: TemplateStringsArray) => void

/**
 * Gatsby configuration API.
 *
 * @see https://www.gatsbyjs.org/docs/gatsby-config/
 */
export interface GatsbyConfig {
  /** When you want to reuse common pieces of data across the site (for example, your site title), you can store that here. */
  siteMetadata?: Record<string, unknown>
  /** Plugins are Node.js packages that implement Gatsby APIs. The config file accepts an array of plugins. Some plugins may need only to be listed by name, while others may take options. */
  plugins?: Array<PluginRef>
  /** You can activate and deactivate current experiments here. These are experimental features that are currently under development and need testing. When opting in to an experiment you'll receive a console message with more information of what it does and a link to an umbrella discussion. */
  flags?: Record<string, boolean>
  /** It’s common for sites to be hosted somewhere other than the root of their domain. Say we have a Gatsby site at `example.com/blog/`. In this case, we would need a prefix (`/blog`) added to all paths on the site. */
  pathPrefix?: string
  /** In some circumstances you may want to deploy assets (non-HTML resources such as JavaScript, CSS, etc.) to a separate domain. `assetPrefix` allows you to use Gatsby with assets hosted from a separate domain */
  assetPrefix?: string
  /** Gatsby uses the ES6 Promise API. Because some browsers don't support this, Gatsby includes a Promise polyfill by default. If you'd like to provide your own Promise polyfill, you can set `polyfill` to false.*/
  polyfill?: boolean
  mapping?: Record<string, string>
  /**
   * Setting the proxy config option will tell the develop server to proxy any unknown requests to your specified server.
   * @see https://www.gatsbyjs.org/docs/api-proxy/
   * */
  proxy?: {
    prefix: string
    url: string
  }
  /** Sometimes you need more granular/flexible access to the development server. Gatsby exposes the Express.js development server to your site’s gatsby-config.js where you can add Express middleware as needed. */
  developMiddleware?(app: any): void
}

/**
 * Gatsby API for Node.js.
 *
 * @see https://www.gatsbyjs.org/docs/node-apis/
 */
export interface GatsbyNode {
  /**
   * Tell plugins to add pages. This extension point is called only after the initial
   * sourcing and transformation of nodes plus creation of the GraphQL schema are
   * complete so you can query your data in order to create pages.
   *
   * @see https://www.gatsbyjs.org/docs/node-apis/#createPages
   */
  createPages?(
    args: CreatePagesArgs & {
      traceId: "initial-createPages"
    },
    options?: PluginOptions,
    callback?: PluginCallback
  ): void

  /**
   * Like `createPages` but for plugins who want to manage creating and removing
   * pages themselves in response to changes in data *not* managed by Gatsby.
   * Plugins implementing `createPages` will get called regularly to recompute
   * page information as Gatsby's data changes but those implementing
   * `createPagesStatefully` will not.
   *
   * An example of a plugin that uses this extension point is the plugin
   * [gatsby-plugin-page-creator](https://github.com/gatsbyjs/gatsby/tree/master/packages/gatsby-plugin-page-creator)
   * which monitors the `src/pages` directory for the adding and removal of JS
   * pages. As its source of truth, files in the pages directory, is not known by
   * Gatsby, it needs to keep its own state about its world to know when to
   * add and remove pages.
   */
  createPagesStatefully?(
    args: CreatePagesArgs & {
      traceId: "initial-createPagesStatefully"
    },
    options?: PluginOptions,
    callback?: PluginCallback
  ): void

  /**
   * Let plugins extend/mutate the site's Babel configuration.
   * This API will change before 2.0 as it needs still to be converted to use
   * Redux actions.
   */
  onCreateBabelConfig?(
    args: CreateBabelConfigArgs,
    options?: PluginOptions,
    callback?: PluginCallback
  ): void

  /**
   * Run when gatsby develop server is started, its useful to add proxy and middleware
   * to the dev server app
   * @param {object} $0
   * @param {Express} $0.app The [Express app](https://expressjs.com/en/4x/api.html#app) used to run the dev server
   *
   * @example
   *
   * exports.onCreateDevServer = ({ app }) => {
   *   app.get('/hello', function (req, res) {
   *     res.send('hello world')
   *   })
   * }
   */
  onCreateDevServer?(
    args: CreateDevServerArgs,
    options?: PluginOptions,
    callback?: PluginCallback
  ): void

  /**
   * Called when a new node is created. Plugins wishing to extend or
   * transform nodes created by other plugins should implement this API.
   *
   * See also the documentation for `createNode`
   * and [`createNodeField`](https://www.gatsbyjs.org/docs/actions/#createNodeField)
   * @example
   * exports.onCreateNode = ({ node, actions }) => {
   *   const { createNode, createNodeField } = actions
   *   // Transform the new node here and create a new node or
   *   // create a new node field.
   * }
   */
  onCreateNode?<TNode extends object = {}>(
    args: CreateNodeArgs<TNode>,
    options?: PluginOptions,
    callback?: PluginCallback
  ): void

  /**
   * Called before scheduling a `onCreateNode` callback for a plugin. If it returns falsy
   * then Gatsby will not schedule the `onCreateNode` callback for this node for this plugin.
   * Note: this API does not receive the regular `api` that other callbacks get as first arg.
   *
   * @gatsbyVersion 2.24.80
   * @example
   * exports.unstable_shouldOnCreateNode = ({node}, pluginOptions) => node.internal.type === 'Image'
   */
  unstable_shouldOnCreateNode?<TNode extends object = {}>(
    args: { node: TNode },
    options?: PluginOptions
  ): boolean

  /**
   * Called when a new page is created. This extension API is useful
   * for programmatically manipulating pages created by other plugins e.g.
   * if you want paths without trailing slashes.
   *
   * See the guide [Creating and Modifying Pages](https://www.gatsbyjs.org/docs/creating-and-modifying-pages/)
   * for more on this API.
   */
  onCreatePage?<TContext = Record<string, unknown>>(
    args: CreatePageArgs<TContext>,
    options?: PluginOptions,
    callback?: PluginCallback
  ): void

  /**
   * Let plugins extend/mutate the site's webpack configuration.
   * @see https://www.gatsbyjs.org/docs/node-apis/#onCreateWebpackConfig
   */
  onCreateWebpackConfig?(
    args: CreateWebpackConfigArgs,
    options?: PluginOptions,
    callback?: PluginCallback
  ): void

  /** Called at the end of the bootstrap process after all other extension APIs have been called. */
  onPostBootstrap?(
    args: ParentSpanPluginArgs,
    options?: PluginOptions,
    callback?: PluginCallback
  ): void

  /** The last extension point called after all other parts of the build process are complete. */
  onPostBuild?(
    args: BuildArgs,
    options?: PluginOptions,
    callback?: PluginCallback
  ): void

  /** Called at the end of the bootstrap process after all other extension APIs have been called. */
  onPreBootstrap?(
    args: ParentSpanPluginArgs,
    options?: PluginOptions,
    callback?: PluginCallback
  ): void

  /** The first extension point called during the build process. Called after the bootstrap has completed but before the build steps start. */
  onPreBuild?(
    args: BuildArgs,
    options?: PluginOptions,
    callback?: PluginCallback
  ): void

  /** Called once Gatsby has initialized itself and is ready to bootstrap your site. */
  onPreExtractQueries?(
    args: ParentSpanPluginArgs,
    options?: PluginOptions,
    callback?: PluginCallback
  ): void

  /** The first API called during Gatsby execution, runs as soon as plugins are loaded, before cache initialization and bootstrap preparation. */
  onPreInit?(
    args: ParentSpanPluginArgs,
    options?: PluginOptions,
    callback?: PluginCallback
  ): void

  /**
   * Ask compile-to-js plugins to process source to JavaScript so the query
   * runner can extract out GraphQL queries for running.
   */
  preprocessSource?(
    args: PreprocessSourceArgs,
    options?: PluginOptions,
    callback?: PluginCallback
  ): void

  /**
   * Lets plugins implementing support for other compile-to-js add to the list of "resolvable" file extensions. Gatsby supports `.js` and `.jsx` by default.
   */
  resolvableExtensions?(
    args: ResolvableExtensionsArgs,
    options: PluginOptions,
    callback: PluginCallback
  ): any[] | Promise<any[]>

  /**
   * Called during the creation of the GraphQL schema. Allows plugins
   * to add new fields to the types created from data nodes. It will be called
   * separately for each type.
   *
   * This function should return an object in the shape of
   * [GraphQLFieldConfigMap](https://graphql.org/graphql-js/type/#graphqlobjecttype)
   * which will be appended to fields inferred by Gatsby from data nodes.
   *
   * *Note:* Import GraphQL types from `gatsby/graphql` and don't add the `graphql`
   * package to your project/plugin dependencies to avoid Schema must
   * contain unique named types but contains multiple types named errors.
   * `gatsby/graphql` exports all builtin GraphQL types as well as the `graphQLJSON`
   * type.
   *
   * Many transformer plugins use this to add fields that take arguments.
   *
   * @see https://www.gatsbyjs.org/docs/node-apis/#setFieldsOnGraphQLNodeType
   */
  setFieldsOnGraphQLNodeType?(
    args: SetFieldsOnGraphQLNodeTypeArgs,
    options: PluginOptions
  ): any
  setFieldsOnGraphQLNodeType?(
    args: SetFieldsOnGraphQLNodeTypeArgs,
    options: PluginOptions
  ): Promise<any>
  setFieldsOnGraphQLNodeType?(
    args: SetFieldsOnGraphQLNodeTypeArgs,
    options: PluginOptions,
    callback: PluginCallback
  ): void

  /**
   * Extension point to tell plugins to source nodes. This API is called during
   * the Gatsby bootstrap sequence. Source plugins use this hook to create nodes.
   * This API is called exactly once per plugin (and once for your site's
   * `gatsby-config.js` file). If you define this hook in `gatsby-node.js` it
   * will be called exactly once after all of your source plugins have finished
   * creating nodes.
   *
   * @see https://www.gatsbyjs.org/docs/node-apis/#sourceNodes
   */
  sourceNodes?(args: SourceNodesArgs, options: PluginOptions): any
  sourceNodes?(args: SourceNodesArgs, options: PluginOptions): Promise<any>
  sourceNodes?(
    args: SourceNodesArgs,
    options: PluginOptions,
    callback: PluginCallback
  ): void

  /**
   * Add custom field resolvers to the GraphQL schema.
   *
   * Allows adding new fields to types by providing field configs, or adding resolver
   * functions to existing fields.
   *
   * Things to note:
   * * Overriding field types is disallowed, instead use the `createTypes`
   *   action. In case of types added from third-party schemas, where this is not
   *   possible, overriding field types is allowed.
   * * New fields will not be available on `filter` and `sort` input types. Extend
   *   types defined with `createTypes` if you need this.
   * * In field configs, types can be referenced as strings.
   * * When extending a field with an existing field resolver, the original
   *   resolver function is available from `info.originalResolver`.
   * * The `createResolvers` API is called as the last step in schema generation.
   *   Thus, an intermediate schema is made available on the `schema` property.
   *   In resolver functions themselves, it is recommended to access the final
   *   built schema from `info.schema`.
   * * Gatsby's data layer, including all internal query capabilities, is
   *   exposed on [`context.nodeModel`](/docs/node-model/). The node store can be
   *   queried directly with `getAllNodes`, `getNodeById` and `getNodesByIds`,
   *   while more advanced queries can be composed with `runQuery`. Note that
   *   `runQuery` will call field resolvers before querying, so e.g. foreign-key
   *   fields will be expanded to full nodes. The other methods on `nodeModel`
   *   don't do this.
   * * It is possible to add fields to the root `Query` type.
   * * When using the first resolver argument (`source` in the example below,
   *   often also called `parent` or `root`), take care of the fact that field
   *   resolvers can be called more than once in a query, e.g. when the field is
   *   present both in the input filter and in the selection set. This means that
   *   foreign-key fields on `source` can be either resolved or not-resolved.
   *
   * For fuller examples, see [`using-type-definitions`](https://github.com/gatsbyjs/gatsby/tree/master/examples/using-type-definitions).
   *
   * @see https://www.gatsbyjs.org/docs/node-apis/#createResolvers
   */
  createResolvers?(args: CreateResolversArgs, options: PluginOptions): any
  createResolvers?(
    args: CreateResolversArgs,
    options: PluginOptions
  ): Promise<any>
  createResolvers?(
    args: CreateResolversArgs,
    options: PluginOptions,
    callback: PluginCallback
  ): void

  /**
   * Customize Gatsby’s GraphQL schema by creating type definitions, field extensions or adding third-party schemas.
   * The createTypes, createFieldExtension and addThirdPartySchema actions are only available in this API.
   *
   * For details on their usage please refer to the actions documentation.
   *
   * This API runs immediately before schema generation. For modifications of the generated schema, e.g.
   * to customize added third-party types, use the createResolvers API.
   * @see https://www.gatsbyjs.org/docs/node-apis/#createSchemaCustomization
   */
  createSchemaCustomization?(
    args: CreateSchemaCustomizationArgs,
    options: PluginOptions
  ): any
  createSchemaCustomization?(
    args: CreateSchemaCustomizationArgs,
    options: PluginOptions
  ): Promise<any>
  createSchemaCustomization?(
    args: CreateSchemaCustomizationArgs,
    options: PluginOptions,
    callback: PluginCallback
  ): void

  /**
   * Add a Joi schema for the possible options of your plugin.
   * Currently experimental and not enabled by default.
   */
  pluginOptionsSchema?(args: PluginOptionsSchemaArgs): ObjectSchema
}

/**
 * Gatsby browser API.
 *
 * @see https://www.gatsbyjs.org/docs/browser-apis/
 */
export interface GatsbyBrowser {
  disableCorePrefetching?(args: BrowserPluginArgs, options: PluginOptions): any
  onClientEntry?(args: BrowserPluginArgs, options: PluginOptions): any
  onInitialClientRender?(args: BrowserPluginArgs, options: PluginOptions): any
  onPostPrefetchPathname?(
    args: PrefetchPathnameArgs,
    options: PluginOptions
  ): any
  onPreRouteUpdate?(args: RouteUpdateArgs, options: PluginOptions): any
  onPrefetchPathname?(args: PrefetchPathnameArgs, options: PluginOptions): any
  onRouteUpdate?(args: RouteUpdateArgs, options: PluginOptions): any
  onRouteUpdateDelayed?(
    args: RouteUpdateDelayedArgs,
    options: PluginOptions
  ): any
  onServiceWorkerActive?(args: ServiceWorkerArgs, options: PluginOptions): any
  onServiceWorkerInstalled?(
    args: ServiceWorkerArgs,
    options: PluginOptions
  ): any
  onServiceWorkerRedundant?(
    args: ServiceWorkerArgs,
    options: PluginOptions
  ): any
  onServiceWorkerUpdateFound?(
    args: ServiceWorkerArgs,
    options: PluginOptions
  ): any
  onServiceWorkerUpdateReady?(
    args: ServiceWorkerArgs,
    options: PluginOptions
  ): any
  registerServiceWorker?(args: BrowserPluginArgs, options: PluginOptions): any
  replaceComponentRenderer?(
    args: ReplaceComponentRendererArgs,
    options: PluginOptions
  ): any
  replaceHydrateFunction?(
    args: BrowserPluginArgs,
    options: PluginOptions
  ): Renderer
  shouldUpdateScroll?(args: ShouldUpdateScrollArgs, options: PluginOptions): any
  wrapPageElement?(
    args: WrapPageElementBrowserArgs,
    options: PluginOptions
  ): any
  wrapRootElement?(
    args: WrapRootElementBrowserArgs,
    options: PluginOptions
  ): any
}

/**
 * Gatsby server-side rendering API.
 *
 * @see https://www.gatsbyjs.org/docs/ssr-apis/
 */
export interface GatsbySSR {
  /**
   * Called after every page Gatsby server renders while building HTML so you can
   * replace head components to be rendered in your `html.js`. This is useful if
   * you need to reorder scripts or styles added by other plugins.
   * @example
   * // Move Typography.js styles to the top of the head section so they're loaded first.
   * exports.onPreRenderHTML = ({ getHeadComponents, replaceHeadComponents }) => {
   *   const headComponents = getHeadComponents()
   *   headComponents.sort((x, y) => {
   *     if (x.key === 'TypographyStyle') {
   *       return -1
   *     } else if (y.key === 'TypographyStyle') {
   *       return 1
   *     }
   *     return 0
   *   })
   *   replaceHeadComponents(headComponents)
   * }
   */
  onPreRenderHTML?(args: PreRenderHTMLArgs, options: PluginOptions): any
  onPreRenderHTML?(
    args: PreRenderHTMLArgs,
    options: PluginOptions
  ): Promise<any>
  onPreRenderHTML?(
    args: PreRenderHTMLArgs,
    options: PluginOptions,
    callback: PluginCallback
  ): void

  /**
   * Called after every page Gatsby server renders while building HTML so you can
   * set head and body components to be rendered in your `html.js`.
   *
   * Gatsby does a two-pass render for HTML. It loops through your pages first
   * rendering only the body and then takes the result body HTML string and
   * passes it as the `body` prop to your `html.js` to complete the render.
   *
   * It's often handy to be able to send custom components to your `html.js`.
   * For example, it's a very common pattern for React.js libraries that
   * support server rendering to pull out data generated during the render to
   * add to your HTML.
   *
   * Using this API over `replaceRenderer` is preferable as
   * multiple plugins can implement this API where only one plugin can take
   * over server rendering. However, if your plugin requires taking over server
   * rendering then that's the one to use
   * @example
   * const { Helmet } = require("react-helmet")
   *
   * exports.onRenderBody = (
   *   { setHeadComponents, setHtmlAttributes, setBodyAttributes },
   *   pluginOptions
   * ) => {
   *   const helmet = Helmet.renderStatic()
   *   setHtmlAttributes(helmet.htmlAttributes.toComponent())
   *   setBodyAttributes(helmet.bodyAttributes.toComponent())
   *   setHeadComponents([
   *     helmet.title.toComponent(),
   *     helmet.link.toComponent(),
   *     helmet.meta.toComponent(),
   *     helmet.noscript.toComponent(),
   *     helmet.script.toComponent(),
   *     helmet.style.toComponent(),
   *   ])
   * }
   */
  onRenderBody?(args: RenderBodyArgs, options: PluginOptions): any
  onRenderBody?(args: RenderBodyArgs, options: PluginOptions): Promise<any>
  onRenderBody?(
    args: RenderBodyArgs,
    options: PluginOptions,
    callback: PluginCallback
  ): void

  /**
   * Replace the default server renderer. This is useful for integration with
   * Redux, css-in-js libraries, etc. that need custom setups for server
   * rendering.
   * @example
   * // From gatsby-plugin-glamor
   * const { renderToString } = require("react-dom/server")
   * const inline = require("glamor-inline")
   *
   * exports.replaceRenderer = ({ bodyComponent, replaceBodyHTMLString }) => {
   *   const bodyHTML = renderToString(bodyComponent)
   *   const inlinedHTML = inline(bodyHTML)
   *
   *   replaceBodyHTMLString(inlinedHTML)
   * }
   */
  replaceRenderer?(args: ReplaceRendererArgs, options: PluginOptions): any
  replaceRenderer?(
    args: ReplaceRendererArgs,
    options: PluginOptions
  ): Promise<any>
  replaceRenderer?(
    args: ReplaceRendererArgs,
    options: PluginOptions,
    callback: PluginCallback
  ): void

  /**
   * Allow a plugin to wrap the page element.
   *
   * This is useful for setting wrapper component around pages that won't get
   * unmounted on page change. For setting Provider components use `wrapRootElement`.
   *
   * _Note:_ [There is equivalent hook in Browser API](https://www.gatsbyjs.org/docs/browser-apis/#wrapPageElement)
   * @example
   * const React = require("react")
   * const Layout = require("./src/components/layout")
   *
   * exports.wrapPageElement = ({ element, props }) => {
   *   // props provide same data to Layout as Page element will get
   *   // including location, data, etc - you don't need to pass it
   *   return <Layout {...props}>{element}</Layout>
   * }
   */
  wrapPageElement?(args: WrapPageElementNodeArgs, options: PluginOptions): any
  wrapPageElement?(
    args: WrapPageElementNodeArgs,
    options: PluginOptions
  ): Promise<any>
  wrapPageElement?(
    args: WrapPageElementNodeArgs,
    options: PluginOptions,
    callback: PluginCallback
  ): void
  /**
   * Allow a plugin to wrap the root element.
   *
   * This is useful to setup any Providers component that will wrap your application.
   * For setting persistent UI elements around pages use `wrapPageElement`.
   *
   * _Note:_ [There is equivalent hook in Browser API](https://www.gatsbyjs.org/docs/browser-apis/#wrapRootElement)
   * @example
   * const React = require("react")
   * const { Provider } = require("react-redux")
   *
   * const createStore = require("./src/state/createStore")
   * const store = createStore()
   *
   * exports.wrapRootElement = ({ element }) => {
   *   return (
   *     <Provider store={store}>
   *       {element}
   *     </Provider>
   *   )
   * }
   */
  wrapRootElement?(args: WrapRootElementNodeArgs, options: PluginOptions): any
  wrapRootElement?(
    args: WrapRootElementNodeArgs,
    options: PluginOptions
  ): Promise<any>
  wrapRootElement?(
    args: WrapRootElementNodeArgs,
    options: PluginOptions,
    callback: PluginCallback
  ): void
}

export interface PluginOptions {
  plugins: unknown[]
  [key: string]: unknown
}

export type PluginCallback = (err: Error | null, result?: any) => void

export interface CreatePagesArgs extends ParentSpanPluginArgs {
  graphql<TData, TVariables = any>(
    query: string,
    variables?: TVariables
  ): Promise<{
    errors?: any
    data?: TData
  }>
  traceId: string
  waitForCascadingActions: boolean
}

type GatsbyStages =
  | "develop"
  | "develop-html"
  | "build-javascript"
  | "build-html"

export interface CreateBabelConfigArgs extends ParentSpanPluginArgs {
  stage: GatsbyStages
}

export interface CreateDevServerArgs extends ParentSpanPluginArgs {
  app: any
}

export interface CreateNodeArgs<TNode extends object = {}>
  extends ParentSpanPluginArgs {
  node: Node & TNode
  traceId: string
  traceTags: {
    nodeId: string
    nodeType: string
  }
}

export interface CreatePageArgs<TContext = Record<string, unknown>>
  extends ParentSpanPluginArgs {
  page: Page<TContext>
  traceId: string
}

export interface CreateWebpackConfigArgs extends ParentSpanPluginArgs {
  getConfig: Function
  stage: GatsbyStages
  rules: WebpackRules
  loaders: WebpackLoaders
  plugins: WebpackPlugins
}

export interface PreprocessSourceArgs extends ParentSpanPluginArgs {
  filename: string
  contents: string
}

export interface ResolvableExtensionsArgs extends ParentSpanPluginArgs {
  traceId: "initial-resolvableExtensions"
}

export interface SetFieldsOnGraphQLNodeTypeArgs extends ParentSpanPluginArgs {
  type: {
    name: string
    nodes: any[]
  }
  traceId: "initial-setFieldsOnGraphQLNodeType"
}

export interface GatsbyGraphQLObjectType {
  kind: "OBJECT"
  config: ComposeObjectTypeConfig<any, any>
}

export interface GatsbyGraphQLInputObjectType {
  kind: "INPUT_OBJECT"
  config: ComposeInputObjectTypeConfig
}

export interface GatsbyGraphQLUnionType {
  kind: "UNION"
  config: ComposeUnionTypeConfig<any, any>
}

export interface GatsbyGraphQLInterfaceType {
  kind: "INTERFACE"
  config: ComposeInterfaceTypeConfig<any, any>
}

export interface GatsbyGraphQLEnumType {
  kind: "ENUM"
  config: ComposeEnumTypeConfig
}

export interface GatsbyGraphQLScalarType {
  kind: "SCALAR"
  config: ComposeScalarTypeConfig
}

export type GatsbyGraphQLType =
  | GatsbyGraphQLObjectType
  | GatsbyGraphQLInputObjectType
  | GatsbyGraphQLUnionType
  | GatsbyGraphQLInterfaceType
  | GatsbyGraphQLEnumType
  | GatsbyGraphQLScalarType

export interface NodePluginSchema {
  buildObjectType(
    config: ComposeObjectTypeConfig<any, any>
  ): GatsbyGraphQLObjectType
  buildUnionType(
    config: ComposeUnionTypeConfig<any, any>
  ): GatsbyGraphQLUnionType
  buildInterfaceType(
    config: ComposeInterfaceTypeConfig<any, any>
  ): GatsbyGraphQLInterfaceType
  buildInputObjectType(
    config: ComposeInputObjectTypeConfig
  ): GatsbyGraphQLInputObjectType
  buildEnumType(config: ComposeEnumTypeConfig): GatsbyGraphQLEnumType
  buildScalarType(config: ComposeScalarTypeConfig): GatsbyGraphQLScalarType
}

export interface SourceNodesArgs extends ParentSpanPluginArgs {
  traceId: "initial-sourceNodes"
  waitForCascadingActions: boolean
}

export interface CreateResolversArgs extends ParentSpanPluginArgs {
  intermediateSchema: object
  createResolvers: Function
  traceId: "initial-createResolvers"
}

export interface CreateSchemaCustomizationArgs extends ParentSpanPluginArgs {
  traceId: "initial-createSchemaCustomization"
}

export interface PreRenderHTMLArgs extends NodePluginArgs {
  getHeadComponents: () => React.ReactNode[]
  replaceHeadComponents: (comp: React.ReactNode[]) => void
  getPreBodyComponents: () => React.ReactNode[]
  replacePreBodyComponents: (comp: React.ReactNode[]) => void
  getPostBodyComponents: () => React.ReactNode[]
  replacePostBodyComponents: (comp: React.ReactNode[]) => void
}

type ReactProps<T extends Element> = React.DetailedHTMLProps<
  React.HTMLAttributes<T>,
  T
>
export interface RenderBodyArgs extends NodePluginArgs {
  pathname: string
  setHeadComponents: (comp: React.ReactNode[]) => void
  setHtmlAttributes: (attr: ReactProps<HTMLHtmlElement>) => void
  setBodyAttributes: (attr: ReactProps<HTMLBodyElement>) => void
  setPreBodyComponents: (comp: React.ReactNode[]) => void
  setPostBodyComponents: (comp: React.ReactNode[]) => void
  setBodyProps: Function
}

export interface ReplaceRendererArgs extends NodePluginArgs {
  replaceBodyHTMLString: (str: string) => void
  bodyComponent: React.ReactNode
  setHeadComponents: (comp: React.ReactNode[]) => void
  setHtmlAttributes: (attr: ReactProps<HTMLHtmlElement>) => void
  setBodyAttributes: (attr: ReactProps<HTMLBodyElement>) => void
  setPreBodyComponents: (comp: React.ReactNode[]) => void
  setPostBodyComponents: (comp: React.ReactNode[]) => void
  setBodyProps: Function
}

export interface WrapPageElementNodeArgs<
  DataType = object,
  PageContextType = object
> extends NodePluginArgs {
  element: object
  props: PageProps<DataType, PageContextType>
  pathname: string
}

export interface WrapRootElementNodeArgs extends NodePluginArgs {
  element: object
}

export interface ParentSpanPluginArgs extends NodePluginArgs {
  parentSpan: object
}

export interface NodePluginArgs {
  /**
   * Use to prefix resources URLs. `pathPrefix` will be either empty string or
   * path that starts with slash and doesn't end with slash. Check
   * [Adding a Path Prefix](https://www.gatsbyjs.org/docs/path-prefix/)
   * page for details about path prefixing.
   */
  pathPrefix: string

  /**
   * Collection of functions used to programmatically modify Gatsby’s internal state.
   * @deprecated Will be removed in gatsby 3.0. Use `actions` instead
   */
  boundActionCreators: Actions

  /**
   * Collection of functions used to programmatically modify Gatsby’s internal state.
   */
  actions: Actions

  /**
   * Get content for a node from the plugin that created it.
   *
   * @example
   * module.exports = async function onCreateNode(
   *   { node, loadNodeContent, actions, createNodeId }
   * ) {
   *   if (node.internal.mediaType === 'text/markdown') {
   *     const { createNode, createParentChildLink } = actions
   *     const textContent = await loadNodeContent(node)
   *     // process textContent and create child nodes
   *   }
   * }
   */
  loadNodeContent(node: Node): Promise<string>

  /**
   * Internal redux state used for application state. Do not use, unless you
   * absolutely must. Store is considered a private API and can change with
   * any version.
   */
  store: Store

  /**
   * Internal event emitter / listener.  Do not use, unless you absolutely
   * must. Emitter is considered a private API and can change with any version.
   */
  emitter: EventEmitter

  /**
   * Get array of all nodes.
   *
   * @returns Array of nodes.
   * @example
   * const allNodes = getNodes()
   */
  getNodes(): Node[]

  /**
   * Get single node by given ID.
   * Don't use this in graphql resolvers - see
   * `getNodeAndSavePathDependency`
   *
   * @param id id of the node.
   * @returns Single node instance.
   * @example
   * const node = getNode(id)
   */
  getNode(id: string): Node

  /**
   * Get array of nodes of given type.
   * @param type Type of nodes
   * @returns Array of nodes.
   *
   * @example
   * const markdownNodes = getNodesByType(`MarkdownRemark`)
   */
  getNodesByType(type: string): Node[]

  /**
   * Compares `contentDigest` of cached node with passed value
   * to determine if node has changed.
   *
   * @param id of node
   * @param contentDigest of node
   * @deprecated This check is done internally in Gatsby and it's not necessary to use it in plugins. Will be removed in gatsby 3.0.
   */
  hasNodeChanged(id: string, contentDigest: string): boolean

  /**
   * Set of utilities to output information to user
   */
  reporter: Reporter

  /**
   * Get single node by given ID and create dependency for given path.
   * This should be used instead of `getNode` in graphql resolvers to enable
   * tracking dependencies for query results. If it's not used Gatsby will
   * not rerun query if node changes leading to stale query results. See
   * [Page -> Node Dependency Tracking](/docs/page-node-dependencies/)
   * for more details.
   * @param id id of the node.
   * @param path of the node.
   * @returns Single node instance.
   */
  getNodeAndSavePathDependency(id: string, path: string): Node

  /**
   * Key-value store used to persist results of time/memory/cpu intensive
   * tasks. All functions are async and return promises.
   */
  cache: GatsbyCache

  /**
   * Utility function useful to generate globally unique and stable node IDs.
   * It will generate different IDs for different plugins if they use same
   * input.
   *
   * @returns UUIDv5 ID string
   * @example
   * const node = {
   *   id: createNodeId(`${backendData.type}${backendData.id}`),
   *   ...restOfNodeData
   * }
   */
  createNodeId(input: string): string

  /**
   * Create a stable content digest from a string or object, you can use the
   * result of this function to set the `internal.contentDigest` field
   * on nodes. Gatsby uses the value of this field to invalidate stale data
   * when your content changes.
   * @param input
   * @returns Hash string
   * @example
   * const node = {
   *   ...nodeData,
   *   internal: {
   *     type: `TypeOfNode`,
   *     contentDigest: createContentDigest(nodeData)
   *   }
   * }
   */
  createContentDigest(input: string | object): string

  /**
   * Set of utilities that allow adding more detailed tracing for plugins.
   * Check
   * [Performance tracing](https://www.gatsbyjs.org/docs/performance-tracing)
   * page for more details.
   */
  tracing: Tracing
  schema: NodePluginSchema
  [key: string]: unknown
}

interface ActionPlugin {
  name: string
}

interface DeleteNodeArgs {
  node: Node
}

interface CreateNodeFieldArgs {
  node: Node
  name: string
  value: string

  /**
   * @deprecated
   */
  fieldName?: string

  /**
   * @deprecated
   */
  fieldValue?: string
}

interface ActionOptions {
  [key: string]: unknown
}

export interface BuildArgs extends ParentSpanPluginArgs {
  graphql<TData, TVariables = any>(
    query: string,
    variables?: TVariables
  ): Promise<{
    errors?: any
    data?: TData
  }>
}

export interface Actions {
  /** @see https://www.gatsbyjs.org/docs/actions/#deletePage */
  deletePage(args: { path: string; component: string }): void

  /** @see https://www.gatsbyjs.org/docs/actions/#createPage */
  createPage<TContext = Record<string, unknown>>(
    args: Page<TContext>,
    plugin?: ActionPlugin,
    option?: ActionOptions
  ): void

  /** @see https://www.gatsbyjs.org/docs/actions/#deletePage */
  deleteNode(
    options: { node: Node },
    plugin?: ActionPlugin,
    option?: ActionOptions
  ): void

  /**
   * @deprecated
   * @see https://www.gatsbyjs.org/docs/actions/#deleteNodes
   */
  deleteNodes(nodes: string[], plugin?: ActionPlugin): void

  /** @see https://www.gatsbyjs.org/docs/actions/#createNode */
  createNode(
    node: NodeInput,
    plugin?: ActionPlugin,
    options?: ActionOptions
  ): void

  /** @see https://www.gatsbyjs.org/docs/actions/#touchNode */
  touchNode(node: { nodeId: string }, plugin?: ActionPlugin): void

  /** @see https://www.gatsbyjs.org/docs/actions/#createNodeField */
  createNodeField(
    args: {
      node: Node
      fieldName?: string
      fieldValue?: string
      name?: string
      value: any
    },
    plugin?: ActionPlugin,
    options?: ActionOptions
  ): void

  /** @see https://www.gatsbyjs.org/docs/actions/#createParentChildLink */
  createParentChildLink(
    args: { parent: Node; child: Node },
    plugin?: ActionPlugin
  ): void

  /** @see https://www.gatsbyjs.org/docs/actions/#setWebpackConfig */
  setWebpackConfig(config: object, plugin?: ActionPlugin): void

  /** @see https://www.gatsbyjs.org/docs/actions/#replaceWebpackConfig */
  replaceWebpackConfig(config: object, plugin?: ActionPlugin): void

  /** @see https://www.gatsbyjs.org/docs/actions/#setBabelOptions */
  setBabelOptions(options: object, plugin?: ActionPlugin): void

  /** @see https://www.gatsbyjs.org/docs/actions/#setBabelPlugin */
  setBabelPlugin(
    config: { name: string; options: object },
    plugin?: ActionPlugin
  ): void

  /** @see https://www.gatsbyjs.org/docs/actions/#setBabelPreset */
  setBabelPreset(
    config: { name: string; options: object },
    plugin?: ActionPlugin
  ): void

  /** @see https://www.gatsbyjs.org/docs/actions/#createJob */
  createJob(
    job: Record<string, unknown> & { id: string },
    plugin?: ActionPlugin
  ): void

  /** @see https://www.gatsbyjs.org/docs/actions/#createJobV2 */
  createJobV2(
    job: {
      name: string
      inputPaths: string[]
      outputDir: string
      args: Record<string, unknown>
    },
    plugin?: ActionPlugin
  ): Promise<unknown>

  /** @see https://www.gatsbyjs.org/docs/actions/#setJob */
  setJob(
    job: Record<string, unknown> & { id: string },
    plugin?: ActionPlugin
  ): void

  /** @see https://www.gatsbyjs.org/docs/actions/#endJob */
  endJob(job: { id: string }, plugin?: ActionPlugin): void

  /** @see https://www.gatsbyjs.org/docs/actions/#setPluginStatus */
  setPluginStatus(status: Record<string, unknown>, plugin?: ActionPlugin): void

  /** @see https://www.gatsbyjs.org/docs/actions/#createRedirect */
  createRedirect(
    redirect: {
      fromPath: string
      isPermanent?: boolean
      toPath: string
      redirectInBrowser?: boolean
      force?: boolean
      statusCode?: number
      [key: string]: unknown
    },
    plugin?: ActionPlugin
  ): void

  /** @see https://www.gatsbyjs.org/docs/actions/#addThirdPartySchema */
  addThirdPartySchema(
    args: { schema: object },
    plugin?: ActionPlugin,
    traceId?: string
  ): void

  /** @see https://www.gatsbyjs.org/docs/actions/#createTypes */
  createTypes(
    types:
      | string
      | GraphQLOutputType
      | GatsbyGraphQLType
      | string[]
      | GraphQLOutputType[]
      | GatsbyGraphQLType[],
    plugin?: ActionPlugin,
    traceId?: string
  ): void

  /** @see https://www.gatsbyjs.org/docs/actions/#createFieldExtension */
  createFieldExtension(
    extension: object,
    plugin?: ActionPlugin,
    traceId?: string
  ): void

  printTypeDefinitions(
    path?: string,
    include?: { types?: Array<string>; plugins?: Array<string> },
    exclude?: { types?: Array<string>; plugins?: Array<string> },
    withFieldTypes?: boolean,
    plugin?: ActionPlugin,
    traceId?: string
  ): void
}

export interface Store {
  dispatch: Function
  subscribe: Function
  getState: Function
  replaceReducer: Function
}

export type ActivityTracker = {
  start(): () => void
  end(): () => void
  span: Object
  setStatus(status: string): void
  panic: (errorMeta: string | Object, error?: Object) => never
  panicOnBuild: (errorMeta: string | Object, error?: Object) => void
}

export type ProgressActivityTracker = Omit<ActivityTracker, "end"> & {
  tick(increment?: number): void
  done(): void
  total: number
}

export type ActivityArgs = {
  parentSpan?: Object
  id?: string
}

/**
 * @deprecated Use `GatsbyCache` instead
 */
export interface Cache {
  name: string
  store: {
    create: Function
  }
  cache: {
    getAndPassUp: Function
    wrap: Function
    set: Function
    mset: Function
    get: Function
    mget: Function
    del: Function
    reset: Function
  }
}

export interface GatsbyCache {
  /**
   * Retrieve cached value
   * @param key Cache key
   * @returns Promise resolving to cached value
   * @example
   * const value = await cache.get(`unique-key`)
   */
  get(key: string): Promise<any>

  /**
   * Cache value
   * @param key Cache key
   * @param value Value to be cached
   * @returns Promise resolving to cached value
   * @example
   * await cache.set(`unique-key`, value)
   */
  set(key: string, value: any): Promise<any>
}

export interface Tracing {
  tracer: object
  parentSpan: object
  startSpan: Function
}

export interface PackageJson {
  name?: string
  description?: string
  version?: string
  main?: string
  author?:
    | string
    | {
        name: string
        email: string
      }
  license?: string
  dependencies?: Record<string, string>
  devDependencies?: Record<string, string>
  peerDependencies?: Record<string, string>
  optionalDependencies?: Record<string, string>
  bundledDependencies?: Array<string>
  keywords?: string[]
}

export interface WebpackRules {
  js: Function
  mjs: Function
  eslint: Function
  yaml: Function
  fonts: Function
  images: Function
  media: Function
  miscAssets: Function
  css: Function
  cssModules: Function
  postcss: Function
  [key: string]: Function
}

export interface WebpackLoaders {
  json: Function
  yaml: Function
  null: Function
  raw: Function
  style: Function
  miniCssExtract: Function
  css: Function
  postcss: Function
  file: Function
  url: Function
  js: Function
  eslint: Function
  imports: Function
  exports: Function
  [key: string]: Function
}

export interface WebpackPlugins {
  normalModuleReplacement: Function
  contextReplacement: Function
  ignore: Function
  watchIgnore: Function
  banner: Function
  prefetch: Function
  automaticPrefetch: Function
  define: Function
  provide: Function
  hotModuleReplacement: Function
  sourceMapDevTool: Function
  evalSourceMapDevTool: Function
  evalDevToolModule: Function
  cache: Function
  extendedAPI: Function
  externals: Function
  jsonpTemplate: Function
  libraryTemplate: Function
  loaderTarget: Function
  memoryOutputFile: Function
  progress: Function
  setVarMainTemplate: Function
  umdMainTemplate: Function
  noErrors: Function
  noEmitOnErrors: Function
  newWatching: Function
  environment: Function
  dll: Function
  dllReference: Function
  loaderOptions: Function
  namedModules: Function
  namedChunks: Function
  hashedModuleIds: Function
  moduleFilenameH: Function
  aggressiveMerging: Function
  aggressiveSplitting: Function
  splitChunks: Function
  chunkModuleIdRange: Function
  dedupe: Function
  limitChunkCount: Function
  minChunkSize: Function
  occurrenceOrder: Function
  moduleConcatenation: Function
  minifyJs: Function
  minifyCss: Function
  extractText: Function
  moment: Function
  [key: string]: Function
}

export interface PrefetchPathnameArgs extends BrowserPluginArgs {
  pathname: string
}

export interface RouteUpdateArgs extends BrowserPluginArgs {
  location: Location
}

export interface ReplaceComponentRendererArgs extends BrowserPluginArgs {
  props: PageProps
  loader: object
}

export interface ShouldUpdateScrollArgs extends BrowserPluginArgs {
  prevRouterProps?: {
    location: Location
  }
  pathname: string
  routerProps: {
    location: Location & NavigateOptions<any>
  }
  getSavedScrollPosition: Function
}

export interface WrapPageElementBrowserArgs<
  DataType = object,
  PageContextType = object
> extends BrowserPluginArgs {
  element: object
  props: PageProps<DataType, PageContextType>
}

export interface WrapRootElementBrowserArgs extends BrowserPluginArgs {
  element: object
  pathname: string
}

export interface BrowserPluginArgs {
  getResourcesForPathnameSync: Function
  getResourcesForPathname: Function
  getResourceURLsForPathname: Function
  [key: string]: unknown
}

export interface RouteUpdateDelayedArgs extends BrowserPluginArgs {
  location: Location
}

export interface ServiceWorkerArgs extends BrowserPluginArgs {
  serviceWorker: ServiceWorkerRegistration
}

export interface NodeInput {
  id: string
  parent?: string | null
  children?: string[]
  internal: {
    type: string
    mediaType?: string
    content?: string
    contentDigest: string
    description?: string
  }
  [key: string]: unknown
}

export interface Node extends NodeInput {
  parent: string | null
  children: string[]
  internal: NodeInput["internal"] & {
    owner: string
  }
  [key: string]: unknown
}

export interface Page<TContext = Record<string, unknown>> {
  path: string
  matchPath?: string
  component: string
  context: TContext
}

export interface IPluginRefObject {
  resolve: string
  options?: IPluginRefOptions
  parentDir?: string
}

export type PluginRef = string | IPluginRefObject

export interface IPluginRefOptions {
  plugins?: PluginRef[]
  path?: string
  [option: string]: unknown
}

export interface PluginOptionsSchemaArgs {
  Joi: PluginOptionsSchemaJoi
}<|MERGE_RESOLUTION|>--- conflicted
+++ resolved
@@ -1,14 +1,9 @@
 import * as React from "react"
 import { Renderer } from "react-dom"
 import { EventEmitter } from "events"
-<<<<<<< HEAD
 import { WindowLocation, NavigateFn, NavigateOptions } from "@reach/router"
-import reporter from "gatsby-cli/lib/reporter"
-=======
-import { WindowLocation, NavigateFn } from "@reach/router"
 import { Reporter } from "gatsby-cli/lib/reporter/reporter"
 export { Reporter }
->>>>>>> 78e5e476
 import {
   ComposeEnumTypeConfig,
   ComposeInputObjectTypeConfig,
