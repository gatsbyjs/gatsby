import * as React from "react"
import { Renderer } from "react-dom"
import { EventEmitter } from "events"
import { WindowLocation, NavigateFn } from "@reach/router"
import { Reporter } from "gatsby-cli/lib/reporter/reporter"
export { Reporter }
import {
  ComposeEnumTypeConfig,
  ComposeInputObjectTypeConfig,
  ComposeInterfaceTypeConfig,
  ComposeObjectTypeConfig,
  ComposeScalarTypeConfig,
  ComposeUnionTypeConfig,
} from "graphql-compose"
<<<<<<< HEAD
import { GraphQLOutputType, GraphQLFieldConfigMap } from "graphql"
=======
import { GraphQLOutputType } from "graphql"
import { PluginOptionsSchemaJoi, ObjectSchema } from "gatsby-plugin-utils"
>>>>>>> a77e1d80

export {
  default as Link,
  GatsbyLinkProps,
  navigate,
  navigateTo,
  push,
  replace,
  withPrefix,
  withAssetPrefix,
} from "gatsby-link"

export const useScrollRestoration: (
  key: string
) => {
  ref: React.MutableRefObject<HTMLElement | undefined>
  onScroll(): void
}

export const useStaticQuery: <TData = any>(query: any) => TData

export const parsePath: (path: string) => WindowLocation

export const prefetchPathname: (path: string) => void

/**
 * A props object for adding type safety to your Gatsby pages, can be
 * extended with both the query response shape, and the page context.
 *
 * @example
 * // When typing a default page from the ./pages dir
 *
 * import {PageProps} from "gatsby"
 * export default (props: PageProps) => {
 *
 * @example
 * // When adding types for both pageContext (represented by LocaleLookUpInfo)
 * // and GraphQL query data (represented by IndexQueryProps)
 *
 * import {PageProps} from "gatsby"
 *
 * type IndexQueryProps = { downloadCount: number }
 * type LocaleLookUpInfo = { translationStrings: any } & { langKey: string, slug: string }
 * type IndexPageProps = PageProps<IndexQueryProps, LocaleLookUpInfo>
 *
 * export default (props: IndexPageProps) => {
 *   ..
 */
export type PageProps<
  DataType = object,
  PageContextType = object,
  LocationState = WindowLocation["state"]
> = {
  /** The path for this current page */
  path: string
  /** The URI for the current page */
  uri: string
  /** An extended version of window.document which comes from @react/router */
  location: WindowLocation<LocationState>
  /** A way to handle programmatically controlling navigation */
  navigate: NavigateFn
  /** You can't get passed children as this is the root user-land component */
  children: undefined
  /** @deprecated use pageContext instead */
  pathContext: object
  /** The URL parameters when the page has a `matchPath` */
  params: Record<string, string>
  /** Holds information about the build process for this component */
  pageResources: {
    component: React.Component
    json: {
      data: DataType
      pageContext: PageContextType
    }
    page: {
      componentChunkName: string
      path: string
      webpackCompilationHash: string
      matchPath?: string
    }
  }
  /**
   * Data passed into the page via an exported GraphQL query. To set up this type
   * you need to use [generics](https://www.typescriptlang.org/play/#example/generic-functions),
   * see below for an example
   *
   * @example
   *
   * import {PageProps} from "gatsby"
   *
   * type IndexQueryProps = { downloadCount: number }
   * type IndexPageProps = PageProps<IndexQueryProps>
   *
   * export default (props: IndexPageProps) => {
   *   ..
   *
   */
  data: DataType
  /**
   * A context object which is passed in during the creation of the page. Can be extended if you are using
   * `createPage` yourself using generics:
   *
   * @example
   *
   * import {PageProps} from "gatsby"
   *
   * type IndexQueryProps = { downloadCount: number }
   * type LocaleLookUpInfo = { translationStrings: any } & { langKey: string, slug: string }
   * type IndexPageProps = PageProps<IndexQueryProps, LocaleLookUpInfo>
   *
   * export default (props: IndexPageProps) => {
   *   ..
   */
  pageContext: PageContextType
}

export interface PageRendererProps {
  location: WindowLocation
}

/**
 * PageRenderer's constructor [loads the page resources](https://www.gatsbyjs.org/docs/production-app/#load-page-resources) for the path.
 *
 * On first load though, these will have already been requested from the server by `<link rel="preload" ... />` in the page's original HTML (see [Link Preloads](https://www.gatsbyjs.org/docs/how-code-splitting-works/#construct-link-and-script-tags-for-current-page) in HTML Generation Docs).
 * The loaded page resources includes the imported component, with which we create the actual page component using [React.createElement()](https://reactjs.org/docs/react-api.html). This element is returned to our RouteHandler which hands it off to Reach Router for rendering.
 *
 * @see https://www.gatsbyjs.org/docs/production-app/#page-rendering
 */
export class PageRenderer extends React.Component<PageRendererProps> {}

type RenderCallback<T = any> = (data: T) => React.ReactNode

export interface StaticQueryProps<T = any> {
  query: any
  render?: RenderCallback<T>
  children?: RenderCallback<T>
}

/**
 * StaticQuery can do most of the things that page query can, including fragments. The main differences are:
 *
 * - page queries can accept variables (via `pageContext`) but can only be added to _page_ components
 * - StaticQuery does not accept variables (hence the name "static"), but can be used in _any_ component, including pages
 * - StaticQuery does not work with raw React.createElement calls; please use JSX, e.g. `<StaticQuery />`
 *
 * @see https://www.gatsbyjs.org/docs/static-query/
 */

export class StaticQuery<T = any> extends React.Component<
  StaticQueryProps<T>
> {}

/**
 * graphql is a tag function. Behind the scenes Gatsby handles these tags in a particular way
 *
 * During the Gatsby build process, GraphQL queries are pulled out of the original source for parsing.
 *
 * @see https://www.gatsbyjs.org/docs/page-query#how-does-the-graphql-tag-work
 */
export const graphql: (query: TemplateStringsArray) => void

/**
 * Gatsby configuration API.
 *
 * @see https://www.gatsbyjs.org/docs/gatsby-config/
 */
export interface GatsbyConfig {
  /** When you want to reuse common pieces of data across the site (for example, your site title), you can store that here. */
  siteMetadata?: Record<string, unknown>
  /** Plugins are Node.js packages that implement Gatsby APIs. The config file accepts an array of plugins. Some plugins may need only to be listed by name, while others may take options. */
  plugins?: Array<PluginRef>
  /** It’s common for sites to be hosted somewhere other than the root of their domain. Say we have a Gatsby site at `example.com/blog/`. In this case, we would need a prefix (`/blog`) added to all paths on the site. */
  pathPrefix?: string
  /** In some circumstances you may want to deploy assets (non-HTML resources such as JavaScript, CSS, etc.) to a separate domain. `assetPrefix` allows you to use Gatsby with assets hosted from a separate domain */
  assetPrefix?: string
  /** Gatsby uses the ES6 Promise API. Because some browsers don't support this, Gatsby includes a Promise polyfill by default. If you'd like to provide your own Promise polyfill, you can set `polyfill` to false.*/
  polyfill?: boolean
  mapping?: Record<string, string>
  /**
   * Setting the proxy config option will tell the develop server to proxy any unknown requests to your specified server.
   * @see https://www.gatsbyjs.org/docs/api-proxy/
   * */
  proxy?: {
    prefix: string
    url: string
  }
  /** Sometimes you need more granular/flexible access to the development server. Gatsby exposes the Express.js development server to your site’s gatsby-config.js where you can add Express middleware as needed. */
  developMiddleware?(app: any): void
}

/**
 * Gatsby API for Node.js.
 *
 * @see https://www.gatsbyjs.org/docs/node-apis/
 */
export interface GatsbyNode {
  /**
   * Tell plugins to add pages. This extension point is called only after the initial
   * sourcing and transformation of nodes plus creation of the GraphQL schema are
   * complete so you can query your data in order to create pages.
   *
   * @see https://www.gatsbyjs.org/docs/node-apis/#createPages
   */
  createPages?(
    args: CreatePagesArgs & {
      traceId: "initial-createPages"
    },
    options?: PluginOptions,
  ): void
  createPages?(
    args: CreatePagesArgs & {
      traceId: "initial-createPages"
    },
    options?: PluginOptions,
  ): Promise<void>
  createPages?(
    args: CreatePagesArgs & {
      traceId: "initial-createPages"
    },
    options?: PluginOptions,
    callback?: PluginCallback<void>
  ): void

  /**
   * Like `createPages` but for plugins who want to manage creating and removing
   * pages themselves in response to changes in data *not* managed by Gatsby.
   * Plugins implementing `createPages` will get called regularly to recompute
   * page information as Gatsby's data changes but those implementing
   * `createPagesStatefully` will not.
   *
   * An example of a plugin that uses this extension point is the plugin
   * [gatsby-plugin-page-creator](https://github.com/gatsbyjs/gatsby/tree/master/packages/gatsby-plugin-page-creator)
   * which monitors the `src/pages` directory for the adding and removal of JS
   * pages. As its source of truth, files in the pages directory, is not known by
   * Gatsby, it needs to keep its own state about its world to know when to
   * add and remove pages.
   */
  createPagesStatefully?(
    args: CreatePagesArgs & {
      traceId: "initial-createPagesStatefully"
    },
    options?: PluginOptions,
  ): void
  createPagesStatefully?(
    args: CreatePagesArgs & {
      traceId: "initial-createPagesStatefully"
    },
    options?: PluginOptions,
  ): Promise<void>
  createPagesStatefully?(
    args: CreatePagesArgs & {
      traceId: "initial-createPagesStatefully"
    },
    options?: PluginOptions,
    callback?: PluginCallback<void>
  ): void

  /**
   * Let plugins extend/mutate the site's Babel configuration.
   * This API will change before 2.0 as it needs still to be converted to use
   * Redux actions.
   */
  onCreateBabelConfig?(
    args: CreateBabelConfigArgs,
    options?: PluginOptions,
  ): void
  onCreateBabelConfig?(
    args: CreateBabelConfigArgs,
    options?: PluginOptions,
  ): Promise<void>
  onCreateBabelConfig?(
    args: CreateBabelConfigArgs,
    options?: PluginOptions,
    callback?: PluginCallback<void>
  ): void

  /**
   * Run when gatsby develop server is started, its useful to add proxy and middleware
   * to the dev server app
   * @param {object} $0
   * @param {Express} $0.app The [Express app](https://expressjs.com/en/4x/api.html#app) used to run the dev server
   *
   * @example
   *
   * exports.onCreateDevServer = ({ app }) => {
   *   app.get('/hello', function (req, res) {
   *     res.send('hello world')
   *   })
   * }
   */
  onCreateDevServer?(
    args: CreateDevServerArgs,
    options?: PluginOptions,
  ): void
  onCreateDevServer?(
    args: CreateDevServerArgs,
    options?: PluginOptions,
  ): Promise<void>
  onCreateDevServer?(
    args: CreateDevServerArgs,
    options?: PluginOptions,
    callback?: PluginCallback<void>
  ): void

  /**
   * Called when a new node is created. Plugins wishing to extend or
   * transform nodes created by other plugins should implement this API.
   *
   * See also the documentation for `createNode`
   * and [`createNodeField`](https://www.gatsbyjs.org/docs/actions/#createNodeField)
   * @example
   * exports.onCreateNode = ({ node, actions }) => {
   *   const { createNode, createNodeField } = actions
   *   // Transform the new node here and create a new node or
   *   // create a new node field.
   * }
   */
  onCreateNode?<TNode extends object = {}>(
    args: CreateNodeArgs<TNode>,
    options?: PluginOptions,
  ): void
  onCreateNode?<TNode extends object = {}>(
    args: CreateNodeArgs<TNode>,
    options?: PluginOptions,
  ): Promise<void>
  onCreateNode?<TNode extends object = {}>(
    args: CreateNodeArgs<TNode>,
    options?: PluginOptions,
    callback?: PluginCallback<void>
  ): void

  /**
   * Called before scheduling a `onCreateNode` callback for a plugin. If it returns falsy
   * then Gatsby will not schedule the `onCreateNode` callback for this node for this plugin.
   * Note: this API does not receive the regular `api` that other callbacks get as first arg.
   *
   * @gatsbyVersion 2.24.80
   * @example
   * exports.unstable_shouldOnCreateNode = ({node}, pluginOptions) => node.internal.type === 'Image'
   */
  unstable_shouldOnCreateNode?<TNode extends object = {}>(
    args: { node: TNode },
    options?: PluginOptions
  ): boolean

  /**
   * Called when a new page is created. This extension API is useful
   * for programmatically manipulating pages created by other plugins e.g.
   * if you want paths without trailing slashes.
   *
   * See the guide [Creating and Modifying Pages](https://www.gatsbyjs.org/docs/creating-and-modifying-pages/)
   * for more on this API.
   */
  onCreatePage?<TContext = Record<string, unknown>>(
    args: CreatePageArgs<TContext>,
    options?: PluginOptions,
  ): void
  onCreatePage?<TContext = Record<string, unknown>>(
    args: CreatePageArgs<TContext>,
    options?: PluginOptions,
  ): Promise<void>
  onCreatePage?<TContext = Record<string, unknown>>(
    args: CreatePageArgs<TContext>,
    options?: PluginOptions,
    callback?: PluginCallback<void>
  ): void

  /**
   * Let plugins extend/mutate the site's webpack configuration.
   * @see https://www.gatsbyjs.org/docs/node-apis/#onCreateWebpackConfig
   */
  onCreateWebpackConfig?(
    args: CreateWebpackConfigArgs,
    options?: PluginOptions,
  ): void
  onCreateWebpackConfig?(
    args: CreateWebpackConfigArgs,
    options?: PluginOptions,
  ): Promise<void>
  onCreateWebpackConfig?(
    args: CreateWebpackConfigArgs,
    options?: PluginOptions,
    callback?: PluginCallback<void>
  ): void

  /** Called at the end of the bootstrap process after all other extension APIs have been called. */
  onPostBootstrap?(
    args: ParentSpanPluginArgs,
    options?: PluginOptions,
  ): void
  onPostBootstrap?(
    args: ParentSpanPluginArgs,
    options?: PluginOptions,
  ): Promise<void>
  onPostBootstrap?(
    args: ParentSpanPluginArgs,
    options?: PluginOptions,
    callback?: PluginCallback<void>
  ): void

  /** The last extension point called after all other parts of the build process are complete. */
  onPostBuild?(
    args: BuildArgs,
    options?: PluginOptions,
  ): void
  onPostBuild?(
    args: BuildArgs,
    options?: PluginOptions,
  ): Promise<void>
  onPostBuild?(
    args: BuildArgs,
    options?: PluginOptions,
    callback?: PluginCallback<void>
  ): void

  /** Called at the end of the bootstrap process after all other extension APIs have been called. */
  onPreBootstrap?(
    args: ParentSpanPluginArgs,
    options?: PluginOptions,
  ): void
  onPreBootstrap?(
    args: ParentSpanPluginArgs,
    options?: PluginOptions,
  ): Promise<void>
  onPreBootstrap?(
    args: ParentSpanPluginArgs,
    options?: PluginOptions,
    callback?: PluginCallback<void>
  ): void

  /** The first extension point called during the build process. Called after the bootstrap has completed but before the build steps start. */
  onPreBuild?(
    args: BuildArgs,
    options?: PluginOptions,
  ): void
  onPreBuild?(
    args: BuildArgs,
    options?: PluginOptions,
  ): Promise<void>
  onPreBuild?(
    args: BuildArgs,
    options?: PluginOptions,
    callback?: PluginCallback<void>
  ): void

  /** Called once Gatsby has initialized itself and is ready to bootstrap your site. */
  onPreExtractQueries?(
    args: ParentSpanPluginArgs,
    options?: PluginOptions,
  ): void
  onPreExtractQueries?(
    args: ParentSpanPluginArgs,
    options?: PluginOptions,
  ): Promise<void>
  onPreExtractQueries?(
    args: ParentSpanPluginArgs,
    options?: PluginOptions,
    callback?: PluginCallback<void>
  ): void

  /** The first API called during Gatsby execution, runs as soon as plugins are loaded, before cache initialization and bootstrap preparation. */
  onPreInit?(
    args: ParentSpanPluginArgs,
    options?: PluginOptions,
  ): void
  onPreInit?(
    args: ParentSpanPluginArgs,
    options?: PluginOptions,
  ): Promise<void>
  onPreInit?(
    args: ParentSpanPluginArgs,
    options?: PluginOptions,
    callback?: PluginCallback<void>
  ): void

  /**
   * Ask compile-to-js plugins to process source to JavaScript so the query
   * runner can extract out GraphQL queries for running.
   */
  preprocessSource?(
    args: PreprocessSourceArgs,
    options?: PluginOptions,
  ): void
  preprocessSource?(
    args: PreprocessSourceArgs,
    options?: PluginOptions,
  ): Promise<void>
  preprocessSource?(
    args: PreprocessSourceArgs,
    options?: PluginOptions,
    callback?: PluginCallback<void>
  ): void

  /**
   * Lets plugins implementing support for other compile-to-js add to the list of "resolvable" file extensions. Gatsby supports `.js` and `.jsx` by default.
   */
  resolvableExtensions?(
    args: ResolvableExtensionsArgs,
    options: PluginOptions,
  ): string[]
  resolvableExtensions?(
    args: ResolvableExtensionsArgs,
    options: PluginOptions,
  ): Promise<string[]>
  resolvableExtensions?(
    args: ResolvableExtensionsArgs,
    options: PluginOptions,
    callback?: PluginCallback<string[]>
  ): void

  /**
   * Called during the creation of the GraphQL schema. Allows plugins
   * to add new fields to the types created from data nodes. It will be called
   * separately for each type.
   *
   * This function should return an object in the shape of
   * [GraphQLFieldConfigMap](https://graphql.org/graphql-js/type/#graphqlobjecttype)
   * which will be appended to fields inferred by Gatsby from data nodes.
   *
   * *Note:* Import GraphQL types from `gatsby/graphql` and don't add the `graphql`
   * package to your project/plugin dependencies to avoid Schema must
   * contain unique named types but contains multiple types named errors.
   * `gatsby/graphql` exports all builtin GraphQL types as well as the `graphQLJSON`
   * type.
   *
   * Many transformer plugins use this to add fields that take arguments.
   *
   * @see https://www.gatsbyjs.org/docs/node-apis/#setFieldsOnGraphQLNodeType
   */
  setFieldsOnGraphQLNodeType?(
    args: SetFieldsOnGraphQLNodeTypeArgs,
    options: PluginOptions
  ): GraphQLFieldConfigMap<any, any>
  setFieldsOnGraphQLNodeType?(
    args: SetFieldsOnGraphQLNodeTypeArgs,
    options: PluginOptions
  ): Promise<GraphQLFieldConfigMap<any, any>>
  setFieldsOnGraphQLNodeType?(
    args: SetFieldsOnGraphQLNodeTypeArgs,
    options: PluginOptions,
    callback: PluginCallback<GraphQLFieldConfigMap<any, any>>
  ): void

  /**
   * Extension point to tell plugins to source nodes. This API is called during
   * the Gatsby bootstrap sequence. Source plugins use this hook to create nodes.
   * This API is called exactly once per plugin (and once for your site's
   * `gatsby-config.js` file). If you define this hook in `gatsby-node.js` it
   * will be called exactly once after all of your source plugins have finished
   * creating nodes.
   *
   * @see https://www.gatsbyjs.org/docs/node-apis/#sourceNodes
   */
  sourceNodes?(args: SourceNodesArgs, options: PluginOptions): void
  sourceNodes?(args: SourceNodesArgs, options: PluginOptions): Promise<void>
  sourceNodes?(
    args: SourceNodesArgs,
    options: PluginOptions,
    callback: PluginCallback<void>
  ): void

  /**
   * Add custom field resolvers to the GraphQL schema.
   *
   * Allows adding new fields to types by providing field configs, or adding resolver
   * functions to existing fields.
   *
   * Things to note:
   * * Overriding field types is disallowed, instead use the `createTypes`
   *   action. In case of types added from third-party schemas, where this is not
   *   possible, overriding field types is allowed.
   * * New fields will not be available on `filter` and `sort` input types. Extend
   *   types defined with `createTypes` if you need this.
   * * In field configs, types can be referenced as strings.
   * * When extending a field with an existing field resolver, the original
   *   resolver function is available from `info.originalResolver`.
   * * The `createResolvers` API is called as the last step in schema generation.
   *   Thus, an intermediate schema is made available on the `schema` property.
   *   In resolver functions themselves, it is recommended to access the final
   *   built schema from `info.schema`.
   * * Gatsby's data layer, including all internal query capabilities, is
   *   exposed on [`context.nodeModel`](/docs/node-model/). The node store can be
   *   queried directly with `getAllNodes`, `getNodeById` and `getNodesByIds`,
   *   while more advanced queries can be composed with `runQuery`. Note that
   *   `runQuery` will call field resolvers before querying, so e.g. foreign-key
   *   fields will be expanded to full nodes. The other methods on `nodeModel`
   *   don't do this.
   * * It is possible to add fields to the root `Query` type.
   * * When using the first resolver argument (`source` in the example below,
   *   often also called `parent` or `root`), take care of the fact that field
   *   resolvers can be called more than once in a query, e.g. when the field is
   *   present both in the input filter and in the selection set. This means that
   *   foreign-key fields on `source` can be either resolved or not-resolved.
   *
   * For fuller examples, see [`using-type-definitions`](https://github.com/gatsbyjs/gatsby/tree/master/examples/using-type-definitions).
   *
   * @see https://www.gatsbyjs.org/docs/node-apis/#createResolvers
   */
  createResolvers?(args: CreateResolversArgs, options: PluginOptions): void
  createResolvers?(
    args: CreateResolversArgs,
    options: PluginOptions
  ): Promise<void>
  createResolvers?(
    args: CreateResolversArgs,
    options: PluginOptions,
    callback: PluginCallback<void>
  ): void

  /**
   * Customize Gatsby’s GraphQL schema by creating type definitions, field extensions or adding third-party schemas.
   * The createTypes, createFieldExtension and addThirdPartySchema actions are only available in this API.
   *
   * For details on their usage please refer to the actions documentation.
   *
   * This API runs immediately before schema generation. For modifications of the generated schema, e.g.
   * to customize added third-party types, use the createResolvers API.
   * @see https://www.gatsbyjs.org/docs/node-apis/#createSchemaCustomization
   */
  createSchemaCustomization?(
    args: CreateSchemaCustomizationArgs,
    options: PluginOptions
  ): void
  createSchemaCustomization?(
    args: CreateSchemaCustomizationArgs,
    options: PluginOptions
  ): Promise<void>
  createSchemaCustomization?(
    args: CreateSchemaCustomizationArgs,
    options: PluginOptions,
    callback: PluginCallback<void>
  ): void

  /**
   * Add a Joi schema for the possible options of your plugin.
   * Currently experimental and not enabled by default.
   */
  pluginOptionsSchema?(args: PluginOptionsSchemaArgs): ObjectSchema
}

/**
 * Gatsby browser API.
 *
 * @see https://www.gatsbyjs.org/docs/browser-apis/
 */
export interface GatsbyBrowser {
  disableCorePrefetching?(args: BrowserPluginArgs, options: PluginOptions): boolean
  onClientEntry?(args: BrowserPluginArgs, options: PluginOptions): void
  onInitialClientRender?(args: BrowserPluginArgs, options: PluginOptions): void
  onPostPrefetchPathname?(
    args: PrefetchPathnameArgs,
    options: PluginOptions
  ): void
  onPreRouteUpdate?(args: RouteUpdateArgs, options: PluginOptions): void
  onPrefetchPathname?(args: PrefetchPathnameArgs, options: PluginOptions): void
  onRouteUpdate?(args: RouteUpdateArgs, options: PluginOptions): void
  onRouteUpdateDelayed?(
    args: RouteUpdateDelayedArgs,
    options: PluginOptions
  ): void
  onServiceWorkerActive?(args: ServiceWorkerArgs, options: PluginOptions): void
  onServiceWorkerInstalled?(
    args: ServiceWorkerArgs,
    options: PluginOptions
  ): void
  onServiceWorkerRedundant?(
    args: ServiceWorkerArgs,
    options: PluginOptions
  ): void
  onServiceWorkerUpdateFound?(
    args: ServiceWorkerArgs,
    options: PluginOptions
  ): void
  onServiceWorkerUpdateReady?(
    args: ServiceWorkerArgs,
    options: PluginOptions
  ): void
  registerServiceWorker?(args: BrowserPluginArgs, options: PluginOptions): boolean
  replaceComponentRenderer?(
    args: ReplaceComponentRendererArgs,
    options: PluginOptions
  ): React.ReactNode
  replaceHydrateFunction?(
    args: BrowserPluginArgs,
    options: PluginOptions
  ): Renderer
  shouldUpdateScroll?(args: ShouldUpdateScrollArgs, options: PluginOptions): boolean | string | number[]
  wrapPageElement?(
    args: WrapPageElementBrowserArgs,
    options: PluginOptions
  ): React.ReactNode
  wrapRootElement?(
    args: WrapRootElementBrowserArgs,
    options: PluginOptions
  ): React.ReactNode
}

/**
 * Gatsby server-side rendering API.
 *
 * @see https://www.gatsbyjs.org/docs/ssr-apis/
 */
export interface GatsbySSR {
  /**
   * Called after every page Gatsby server renders while building HTML so you can
   * replace head components to be rendered in your `html.js`. This is useful if
   * you need to reorder scripts or styles added by other plugins.
   * @example
   * // Move Typography.js styles to the top of the head section so they're loaded first.
   * exports.onPreRenderHTML = ({ getHeadComponents, replaceHeadComponents }) => {
   *   const headComponents = getHeadComponents()
   *   headComponents.sort((x, y) => {
   *     if (x.key === 'TypographyStyle') {
   *       return -1
   *     } else if (y.key === 'TypographyStyle') {
   *       return 1
   *     }
   *     return 0
   *   })
   *   replaceHeadComponents(headComponents)
   * }
   */
  onPreRenderHTML?(args: PreRenderHTMLArgs, options: PluginOptions): void | Promise<void>

  /**
   * Called after every page Gatsby server renders while building HTML so you can
   * set head and body components to be rendered in your `html.js`.
   *
   * Gatsby does a two-pass render for HTML. It loops through your pages first
   * rendering only the body and then takes the result body HTML string and
   * passes it as the `body` prop to your `html.js` to complete the render.
   *
   * It's often handy to be able to send custom components to your `html.js`.
   * For example, it's a very common pattern for React.js libraries that
   * support server rendering to pull out data generated during the render to
   * add to your HTML.
   *
   * Using this API over `replaceRenderer` is preferable as
   * multiple plugins can implement this API where only one plugin can take
   * over server rendering. However, if your plugin requires taking over server
   * rendering then that's the one to use
   * @example
   * const { Helmet } = require("react-helmet")
   *
   * exports.onRenderBody = (
   *   { setHeadComponents, setHtmlAttributes, setBodyAttributes },
   *   pluginOptions
   * ) => {
   *   const helmet = Helmet.renderStatic()
   *   setHtmlAttributes(helmet.htmlAttributes.toComponent())
   *   setBodyAttributes(helmet.bodyAttributes.toComponent())
   *   setHeadComponents([
   *     helmet.title.toComponent(),
   *     helmet.link.toComponent(),
   *     helmet.meta.toComponent(),
   *     helmet.noscript.toComponent(),
   *     helmet.script.toComponent(),
   *     helmet.style.toComponent(),
   *   ])
   * }
   */
  onRenderBody?(args: RenderBodyArgs, options: PluginOptions): void | Promise<void>

  /**
   * Replace the default server renderer. This is useful for integration with
   * Redux, css-in-js libraries, etc. that need custom setups for server
   * rendering.
   * @example
   * // From gatsby-plugin-glamor
   * const { renderToString } = require("react-dom/server")
   * const inline = require("glamor-inline")
   *
   * exports.replaceRenderer = ({ bodyComponent, replaceBodyHTMLString }) => {
   *   const bodyHTML = renderToString(bodyComponent)
   *   const inlinedHTML = inline(bodyHTML)
   *
   *   replaceBodyHTMLString(inlinedHTML)
   * }
   */
  replaceRenderer?(args: ReplaceRendererArgs, options: PluginOptions): void | Promise<void>

  /**
   * Allow a plugin to wrap the page element.
   *
   * This is useful for setting wrapper component around pages that won't get
   * unmounted on page change. For setting Provider components use `wrapRootElement`.
   *
   * _Note:_ [There is equivalent hook in Browser API](https://www.gatsbyjs.org/docs/browser-apis/#wrapPageElement)
   * @example
   * const React = require("react")
   * const Layout = require("./src/components/layout")
   *
   * exports.wrapPageElement = ({ element, props }) => {
   *   // props provide same data to Layout as Page element will get
   *   // including location, data, etc - you don't need to pass it
   *   return <Layout {...props}>{element}</Layout>
   * }
   */
  wrapPageElement?(args: WrapPageElementNodeArgs, options: PluginOptions): React.ReactNode | Promise<React.ReactNode>

  /**
   * Allow a plugin to wrap the root element.
   *
   * This is useful to setup any Providers component that will wrap your application.
   * For setting persistent UI elements around pages use `wrapPageElement`.
   *
   * _Note:_ [There is equivalent hook in Browser API](https://www.gatsbyjs.org/docs/browser-apis/#wrapRootElement)
   * @example
   * const React = require("react")
   * const { Provider } = require("react-redux")
   *
   * const createStore = require("./src/state/createStore")
   * const store = createStore()
   *
   * exports.wrapRootElement = ({ element }) => {
   *   return (
   *     <Provider store={store}>
   *       {element}
   *     </Provider>
   *   )
   * }
   */
  wrapRootElement?(args: WrapRootElementNodeArgs, options: PluginOptions): React.ReactNode | Promise<React.ReactNode>
}

export interface PluginOptions {
  plugins: unknown[]
  [key: string]: unknown
}

export type PluginCallback<T> = (err: Error | null, result?: T) => void | Promise<void>

export interface CreatePagesArgs extends ParentSpanPluginArgs {
  graphql<TData, TVariables = any>(
    query: string,
    variables?: TVariables
  ): Promise<{
    errors?: any
    data?: TData
  }>
  traceId: string
  waitForCascadingActions: boolean
}

type GatsbyStages =
  | "develop"
  | "develop-html"
  | "build-javascript"
  | "build-html"

export interface CreateBabelConfigArgs extends ParentSpanPluginArgs {
  stage: GatsbyStages
}

export interface CreateDevServerArgs extends ParentSpanPluginArgs {
  app: any
}

export interface CreateNodeArgs<TNode extends object = {}>
  extends ParentSpanPluginArgs {
  node: Node & TNode
  traceId: string
  traceTags: {
    nodeId: string
    nodeType: string
  }
}

export interface CreatePageArgs<TContext = Record<string, unknown>>
  extends ParentSpanPluginArgs {
  page: Page<TContext>
  traceId: string
}

export interface CreateWebpackConfigArgs extends ParentSpanPluginArgs {
  getConfig: Function
  stage: GatsbyStages
  rules: WebpackRules
  loaders: WebpackLoaders
  plugins: WebpackPlugins
}

export interface PreprocessSourceArgs extends ParentSpanPluginArgs {
  filename: string
  contents: string
}

export interface ResolvableExtensionsArgs extends ParentSpanPluginArgs {
  traceId: "initial-resolvableExtensions"
}

export interface SetFieldsOnGraphQLNodeTypeArgs extends ParentSpanPluginArgs {
  type: {
    name: string
    nodes: any[]
  }
  traceId: "initial-setFieldsOnGraphQLNodeType"
}

export interface GatsbyGraphQLObjectType {
  kind: "OBJECT"
  config: ComposeObjectTypeConfig<any, any>
}

export interface GatsbyGraphQLInputObjectType {
  kind: "INPUT_OBJECT"
  config: ComposeInputObjectTypeConfig
}

export interface GatsbyGraphQLUnionType {
  kind: "UNION"
  config: ComposeUnionTypeConfig<any, any>
}

export interface GatsbyGraphQLInterfaceType {
  kind: "INTERFACE"
  config: ComposeInterfaceTypeConfig<any, any>
}

export interface GatsbyGraphQLEnumType {
  kind: "ENUM"
  config: ComposeEnumTypeConfig
}

export interface GatsbyGraphQLScalarType {
  kind: "SCALAR"
  config: ComposeScalarTypeConfig
}

export type GatsbyGraphQLType =
  | GatsbyGraphQLObjectType
  | GatsbyGraphQLInputObjectType
  | GatsbyGraphQLUnionType
  | GatsbyGraphQLInterfaceType
  | GatsbyGraphQLEnumType
  | GatsbyGraphQLScalarType

export interface NodePluginSchema {
  buildObjectType(
    config: ComposeObjectTypeConfig<any, any>
  ): GatsbyGraphQLObjectType
  buildUnionType(
    config: ComposeUnionTypeConfig<any, any>
  ): GatsbyGraphQLUnionType
  buildInterfaceType(
    config: ComposeInterfaceTypeConfig<any, any>
  ): GatsbyGraphQLInterfaceType
  buildInputObjectType(
    config: ComposeInputObjectTypeConfig
  ): GatsbyGraphQLInputObjectType
  buildEnumType(config: ComposeEnumTypeConfig): GatsbyGraphQLEnumType
  buildScalarType(config: ComposeScalarTypeConfig): GatsbyGraphQLScalarType
}

export interface SourceNodesArgs extends ParentSpanPluginArgs {
  traceId: "initial-sourceNodes"
  waitForCascadingActions: boolean
}

export interface CreateResolversArgs extends ParentSpanPluginArgs {
  intermediateSchema: object
  createResolvers: Function
  traceId: "initial-createResolvers"
}

export interface CreateSchemaCustomizationArgs extends ParentSpanPluginArgs {
  traceId: "initial-createSchemaCustomization"
}

export interface PreRenderHTMLArgs extends NodePluginArgs {
  getHeadComponents: () => React.ReactNode[]
  replaceHeadComponents: (comp: React.ReactNode[]) => void
  getPreBodyComponents: () => React.ReactNode[]
  replacePreBodyComponents: (comp: React.ReactNode[]) => void
  getPostBodyComponents: () => React.ReactNode[]
  replacePostBodyComponents: (comp: React.ReactNode[]) => void
}

type ReactProps<T extends Element> = React.DetailedHTMLProps<
  React.HTMLAttributes<T>,
  T
>
export interface RenderBodyArgs extends NodePluginArgs {
  pathname: string
  setHeadComponents: (comp: React.ReactNode[]) => void
  setHtmlAttributes: (attr: ReactProps<HTMLHtmlElement>) => void
  setBodyAttributes: (attr: ReactProps<HTMLBodyElement>) => void
  setPreBodyComponents: (comp: React.ReactNode[]) => void
  setPostBodyComponents: (comp: React.ReactNode[]) => void
  setBodyProps: Function
}

export interface ReplaceRendererArgs extends NodePluginArgs {
  replaceBodyHTMLString: (str: string) => void
  bodyComponent: React.ReactNode
  setHeadComponents: (comp: React.ReactNode[]) => void
  setHtmlAttributes: (attr: ReactProps<HTMLHtmlElement>) => void
  setBodyAttributes: (attr: ReactProps<HTMLBodyElement>) => void
  setPreBodyComponents: (comp: React.ReactNode[]) => void
  setPostBodyComponents: (comp: React.ReactNode[]) => void
  setBodyProps: Function
}

export interface WrapPageElementNodeArgs<
  DataType = object,
  PageContextType = object
> extends NodePluginArgs {
  element: React.ReactNode
  props: PageProps<DataType, PageContextType>
  pathname: string
}

export interface WrapRootElementNodeArgs extends NodePluginArgs {
  element: React.ReactNode
}

export interface ParentSpanPluginArgs extends NodePluginArgs {
  parentSpan: object
}

export interface NodePluginArgs {
  /**
   * Use to prefix resources URLs. `pathPrefix` will be either empty string or
   * path that starts with slash and doesn't end with slash. Check
   * [Adding a Path Prefix](https://www.gatsbyjs.org/docs/path-prefix/)
   * page for details about path prefixing.
   */
  pathPrefix: string

  /**
   * Collection of functions used to programmatically modify Gatsby’s internal state.
   * @deprecated Will be removed in gatsby 3.0. Use `actions` instead
   */
  boundActionCreators: Actions

  /**
   * Collection of functions used to programmatically modify Gatsby’s internal state.
   */
  actions: Actions

  /**
   * Get content for a node from the plugin that created it.
   *
   * @example
   * module.exports = async function onCreateNode(
   *   { node, loadNodeContent, actions, createNodeId }
   * ) {
   *   if (node.internal.mediaType === 'text/markdown') {
   *     const { createNode, createParentChildLink } = actions
   *     const textContent = await loadNodeContent(node)
   *     // process textContent and create child nodes
   *   }
   * }
   */
  loadNodeContent(node: Node): Promise<string>

  /**
   * Internal redux state used for application state. Do not use, unless you
   * absolutely must. Store is considered a private API and can change with
   * any version.
   */
  store: Store

  /**
   * Internal event emitter / listener.  Do not use, unless you absolutely
   * must. Emitter is considered a private API and can change with any version.
   */
  emitter: EventEmitter

  /**
   * Get array of all nodes.
   *
   * @returns Array of nodes.
   * @example
   * const allNodes = getNodes()
   */
  getNodes(): Node[]

  /**
   * Get single node by given ID.
   * Don't use this in graphql resolvers - see
   * `getNodeAndSavePathDependency`
   *
   * @param id id of the node.
   * @returns Single node instance.
   * @example
   * const node = getNode(id)
   */
  getNode(id: string): Node

  /**
   * Get array of nodes of given type.
   * @param type Type of nodes
   * @returns Array of nodes.
   *
   * @example
   * const markdownNodes = getNodesByType(`MarkdownRemark`)
   */
  getNodesByType(type: string): Node[]

  /**
   * Compares `contentDigest` of cached node with passed value
   * to determine if node has changed.
   *
   * @param id of node
   * @param contentDigest of node
   * @deprecated This check is done internally in Gatsby and it's not necessary to use it in plugins. Will be removed in gatsby 3.0.
   */
  hasNodeChanged(id: string, contentDigest: string): boolean

  /**
   * Set of utilities to output information to user
   */
  reporter: Reporter

  /**
   * Get single node by given ID and create dependency for given path.
   * This should be used instead of `getNode` in graphql resolvers to enable
   * tracking dependencies for query results. If it's not used Gatsby will
   * not rerun query if node changes leading to stale query results. See
   * [Page -> Node Dependency Tracking](/docs/page-node-dependencies/)
   * for more details.
   * @param id id of the node.
   * @param path of the node.
   * @returns Single node instance.
   */
  getNodeAndSavePathDependency(id: string, path: string): Node

  /**
   * Key-value store used to persist results of time/memory/cpu intensive
   * tasks. All functions are async and return promises.
   */
  cache: GatsbyCache

  /**
   * Utility function useful to generate globally unique and stable node IDs.
   * It will generate different IDs for different plugins if they use same
   * input.
   *
   * @returns UUIDv5 ID string
   * @example
   * const node = {
   *   id: createNodeId(`${backendData.type}${backendData.id}`),
   *   ...restOfNodeData
   * }
   */
  createNodeId(input: string): string

  /**
   * Create a stable content digest from a string or object, you can use the
   * result of this function to set the `internal.contentDigest` field
   * on nodes. Gatsby uses the value of this field to invalidate stale data
   * when your content changes.
   * @param input
   * @returns Hash string
   * @example
   * const node = {
   *   ...nodeData,
   *   internal: {
   *     type: `TypeOfNode`,
   *     contentDigest: createContentDigest(nodeData)
   *   }
   * }
   */
  createContentDigest(input: string | object): string

  /**
   * Set of utilities that allow adding more detailed tracing for plugins.
   * Check
   * [Performance tracing](https://www.gatsbyjs.org/docs/performance-tracing)
   * page for more details.
   */
  tracing: Tracing
  schema: NodePluginSchema
  [key: string]: unknown
}

interface ActionPlugin {
  name: string
}

interface DeleteNodeArgs {
  node: Node
}

interface CreateNodeFieldArgs {
  node: Node
  name: string
  value: string

  /**
   * @deprecated
   */
  fieldName?: string

  /**
   * @deprecated
   */
  fieldValue?: string
}

interface ActionOptions {
  [key: string]: unknown
}

export interface BuildArgs extends ParentSpanPluginArgs {
  graphql<TData, TVariables = any>(
    query: string,
    variables?: TVariables
  ): Promise<{
    errors?: any
    data?: TData
  }>
}

export interface Actions {
  /** @see https://www.gatsbyjs.org/docs/actions/#deletePage */
  deletePage(args: { path: string; component: string }): void

  /** @see https://www.gatsbyjs.org/docs/actions/#createPage */
  createPage<TContext = Record<string, unknown>>(
    args: Page<TContext>,
    plugin?: ActionPlugin,
    option?: ActionOptions
  ): void

  /** @see https://www.gatsbyjs.org/docs/actions/#deletePage */
  deleteNode(
    options: { node: Node },
    plugin?: ActionPlugin,
    option?: ActionOptions
  ): void

  /**
   * @deprecated
   * @see https://www.gatsbyjs.org/docs/actions/#deleteNodes
   */
  deleteNodes(nodes: string[], plugin?: ActionPlugin): void

  /** @see https://www.gatsbyjs.org/docs/actions/#createNode */
  createNode(
    node: NodeInput,
    plugin?: ActionPlugin,
    options?: ActionOptions
  ): void

  /** @see https://www.gatsbyjs.org/docs/actions/#touchNode */
  touchNode(node: { nodeId: string }, plugin?: ActionPlugin): void

  /** @see https://www.gatsbyjs.org/docs/actions/#createNodeField */
  createNodeField(
    args: {
      node: Node
      fieldName?: string
      fieldValue?: string
      name?: string
      value: any
    },
    plugin?: ActionPlugin,
    options?: ActionOptions
  ): void

  /** @see https://www.gatsbyjs.org/docs/actions/#createParentChildLink */
  createParentChildLink(
    args: { parent: Node; child: Node },
    plugin?: ActionPlugin
  ): void

  /** @see https://www.gatsbyjs.org/docs/actions/#setWebpackConfig */
  setWebpackConfig(config: object, plugin?: ActionPlugin): void

  /** @see https://www.gatsbyjs.org/docs/actions/#replaceWebpackConfig */
  replaceWebpackConfig(config: object, plugin?: ActionPlugin): void

  /** @see https://www.gatsbyjs.org/docs/actions/#setBabelOptions */
  setBabelOptions(options: object, plugin?: ActionPlugin): void

  /** @see https://www.gatsbyjs.org/docs/actions/#setBabelPlugin */
  setBabelPlugin(
    config: { name: string; options: object },
    plugin?: ActionPlugin
  ): void

  /** @see https://www.gatsbyjs.org/docs/actions/#setBabelPreset */
  setBabelPreset(
    config: { name: string; options: object },
    plugin?: ActionPlugin
  ): void

  /** @see https://www.gatsbyjs.org/docs/actions/#createJob */
  createJob(
    job: Record<string, unknown> & { id: string },
    plugin?: ActionPlugin
  ): void

  /** @see https://www.gatsbyjs.org/docs/actions/#createJobV2 */
  createJobV2(
    job: {
      name: string
      inputPaths: string[]
      outputDir: string
      args: Record<string, unknown>
    },
    plugin?: ActionPlugin
  ): Promise<unknown>

  /** @see https://www.gatsbyjs.org/docs/actions/#setJob */
  setJob(
    job: Record<string, unknown> & { id: string },
    plugin?: ActionPlugin
  ): void

  /** @see https://www.gatsbyjs.org/docs/actions/#endJob */
  endJob(job: { id: string }, plugin?: ActionPlugin): void

  /** @see https://www.gatsbyjs.org/docs/actions/#setPluginStatus */
  setPluginStatus(status: Record<string, unknown>, plugin?: ActionPlugin): void

  /** @see https://www.gatsbyjs.org/docs/actions/#createRedirect */
  createRedirect(
    redirect: {
      fromPath: string
      isPermanent?: boolean
      toPath: string
      redirectInBrowser?: boolean
      force?: boolean
      statusCode?: number
      [key: string]: unknown
    },
    plugin?: ActionPlugin
  ): void

  /** @see https://www.gatsbyjs.org/docs/actions/#addThirdPartySchema */
  addThirdPartySchema(
    args: { schema: object },
    plugin?: ActionPlugin,
    traceId?: string
  ): void

  /** @see https://www.gatsbyjs.org/docs/actions/#createTypes */
  createTypes(
    types:
      | string
      | GraphQLOutputType
      | GatsbyGraphQLType
      | string[]
      | GraphQLOutputType[]
      | GatsbyGraphQLType[],
    plugin?: ActionPlugin,
    traceId?: string
  ): void

  /** @see https://www.gatsbyjs.org/docs/actions/#createFieldExtension */
  createFieldExtension(
    extension: object,
    plugin?: ActionPlugin,
    traceId?: string
  ): void

  printTypeDefinitions(
    path?: string,
    include?: { types?: Array<string>; plugins?: Array<string> },
    exclude?: { types?: Array<string>; plugins?: Array<string> },
    withFieldTypes?: boolean,
    plugin?: ActionPlugin,
    traceId?: string
  ): void
}

export interface Store {
  dispatch: Function
  subscribe: Function
  getState: Function
  replaceReducer: Function
}

export type ActivityTracker = {
  start(): () => void
  end(): () => void
  span: Object
  setStatus(status: string): void
  panic: (errorMeta: string | Object, error?: Object) => never
  panicOnBuild: (errorMeta: string | Object, error?: Object) => void
}

export type ProgressActivityTracker = Omit<ActivityTracker, "end"> & {
  tick(increment?: number): void
  done(): void
  total: number
}

export type ActivityArgs = {
  parentSpan?: Object
  id?: string
}

/**
 * @deprecated Use `GatsbyCache` instead
 */
export interface Cache {
  name: string
  store: {
    create: Function
  }
  cache: {
    getAndPassUp: Function
    wrap: Function
    set: Function
    mset: Function
    get: Function
    mget: Function
    del: Function
    reset: Function
  }
}

export interface GatsbyCache {
  /**
   * Retrieve cached value
   * @param key Cache key
   * @returns Promise resolving to cached value
   * @example
   * const value = await cache.get(`unique-key`)
   */
  get(key: string): Promise<any>

  /**
   * Cache value
   * @param key Cache key
   * @param value Value to be cached
   * @returns Promise resolving to cached value
   * @example
   * await cache.set(`unique-key`, value)
   */
  set(key: string, value: any): Promise<any>
}

export interface Tracing {
  tracer: object
  parentSpan: object
  startSpan: Function
}

export interface PackageJson {
  name?: string
  description?: string
  version?: string
  main?: string
  author?:
    | string
    | {
        name: string
        email: string
      }
  license?: string
  dependencies?: Record<string, string>
  devDependencies?: Record<string, string>
  peerDependencies?: Record<string, string>
  optionalDependencies?: Record<string, string>
  bundledDependencies?: Array<string>
  keywords?: string[]
}

export interface WebpackRules {
  js: Function
  mjs: Function
  eslint: Function
  yaml: Function
  fonts: Function
  images: Function
  media: Function
  miscAssets: Function
  css: Function
  cssModules: Function
  postcss: Function
  [key: string]: Function
}

export interface WebpackLoaders {
  json: Function
  yaml: Function
  null: Function
  raw: Function
  style: Function
  miniCssExtract: Function
  css: Function
  postcss: Function
  file: Function
  url: Function
  js: Function
  eslint: Function
  imports: Function
  exports: Function
  [key: string]: Function
}

export interface WebpackPlugins {
  normalModuleReplacement: Function
  contextReplacement: Function
  ignore: Function
  watchIgnore: Function
  banner: Function
  prefetch: Function
  automaticPrefetch: Function
  define: Function
  provide: Function
  hotModuleReplacement: Function
  sourceMapDevTool: Function
  evalSourceMapDevTool: Function
  evalDevToolModule: Function
  cache: Function
  extendedAPI: Function
  externals: Function
  jsonpTemplate: Function
  libraryTemplate: Function
  loaderTarget: Function
  memoryOutputFile: Function
  progress: Function
  setVarMainTemplate: Function
  umdMainTemplate: Function
  noErrors: Function
  noEmitOnErrors: Function
  newWatching: Function
  environment: Function
  dll: Function
  dllReference: Function
  loaderOptions: Function
  namedModules: Function
  namedChunks: Function
  hashedModuleIds: Function
  moduleFilenameH: Function
  aggressiveMerging: Function
  aggressiveSplitting: Function
  splitChunks: Function
  chunkModuleIdRange: Function
  dedupe: Function
  limitChunkCount: Function
  minChunkSize: Function
  occurrenceOrder: Function
  moduleConcatenation: Function
  minifyJs: Function
  minifyCss: Function
  extractText: Function
  moment: Function
  [key: string]: Function
}

export interface PrefetchPathnameArgs extends BrowserPluginArgs {
  pathname: string
}

export interface RouteUpdateArgs extends BrowserPluginArgs {
  location: Location
}

export interface ReplaceComponentRendererArgs extends BrowserPluginArgs {
  props: PageProps
  loader: object
}

export interface ShouldUpdateScrollArgs extends BrowserPluginArgs {
  prevRouterProps?: {
    location: Location
  }
  pathname: string
  routerProps: {
    location: Location
  }
  getSavedScrollPosition: Function
}

export interface WrapPageElementBrowserArgs<
  DataType = object,
  PageContextType = object
> extends BrowserPluginArgs {
  element: object
  props: PageProps<DataType, PageContextType>
}

export interface WrapRootElementBrowserArgs extends BrowserPluginArgs {
  element: object
  pathname: string
}

export interface BrowserPluginArgs {
  getResourcesForPathnameSync: Function
  getResourcesForPathname: Function
  getResourceURLsForPathname: Function
  [key: string]: unknown
}

export interface RouteUpdateDelayedArgs extends BrowserPluginArgs {
  location: Location
}

export interface ServiceWorkerArgs extends BrowserPluginArgs {
  serviceWorker: ServiceWorkerRegistration
}

export interface NodeInput {
  id: string
  parent?: string | null
  children?: string[]
  internal: {
    type: string
    mediaType?: string
    content?: string
    contentDigest: string
    description?: string
  }
  [key: string]: unknown
}

export interface Node extends NodeInput {
  parent: string | null
  children: string[]
  internal: NodeInput["internal"] & {
    owner: string
  }
  [key: string]: unknown
}

export interface Page<TContext = Record<string, unknown>> {
  path: string
  matchPath?: string
  component: string
  context: TContext
}

export interface IPluginRefObject {
  resolve: string
  options?: IPluginRefOptions
  parentDir?: string
}

export type PluginRef = string | IPluginRefObject

export interface IPluginRefOptions {
  plugins?: PluginRef[]
  path?: string
  [option: string]: unknown
}

export interface PluginOptionsSchemaArgs {
  Joi: PluginOptionsSchemaJoi
}<|MERGE_RESOLUTION|>--- conflicted
+++ resolved
@@ -12,12 +12,8 @@
   ComposeScalarTypeConfig,
   ComposeUnionTypeConfig,
 } from "graphql-compose"
-<<<<<<< HEAD
 import { GraphQLOutputType, GraphQLFieldConfigMap } from "graphql"
-=======
-import { GraphQLOutputType } from "graphql"
 import { PluginOptionsSchemaJoi, ObjectSchema } from "gatsby-plugin-utils"
->>>>>>> a77e1d80
 
 export {
   default as Link,
