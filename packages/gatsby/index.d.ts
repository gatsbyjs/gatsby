import * as React from "react"
import { Renderer } from "react-dom"
import { EventEmitter } from "events"
import { WindowLocation, NavigateFn } from "@reach/router"
import {
  ComposeEnumTypeConfig,
  ComposeInputObjectTypeConfig,
  ComposeInterfaceTypeConfig,
  ComposeObjectTypeConfig,
  ComposeScalarTypeConfig,
  ComposeUnionTypeConfig,
} from "graphql-compose"
<<<<<<< HEAD
import { GraphQLOutputType, GraphQLFieldConfigMap } from "graphql"
=======
import { GraphQLOutputType } from "graphql"
import { PluginRef } from "./src/bootstrap/load-plugins/types"
>>>>>>> e3abddd0

export {
  default as Link,
  GatsbyLinkProps,
  navigate,
  navigateTo,
  push,
  replace,
  withPrefix,
  withAssetPrefix,
} from "gatsby-link"

export const useStaticQuery: <TData = any>(query: any) => TData

export const parsePath: (path: string) => WindowLocation

export const prefetchPathname: (path: string) => void

/**
 * A props object for adding type safety to your Gatsby pages, can be
 * extended with both the query response shape, and the page context.
 *
 * @example
 * // When typing a default page from the ./pages dir
 *
 * import {PageProps} from "gatsby"
 * export default (props: PageProps) => {
 *
 * @example
 * // When adding types for both pageContext and GraphQL query data
 *
 * import {PageProps} from "gatsby"
 *
 * type IndexQueryProps = { downloadCount: number }
 * type LocaleLookUpInfo = { translationStrings: any } & { langKey: string, slug: string }
 * type IndexPageProps = PageProps<IndexPageProps, LocaleLookUpInfo>
 *
 * export default (props: IndexProps) => {
 *   ..
 */
export type PageProps<
  DataType = object,
  PageContextType = object,
  LocationState = WindowLocation["state"]
> = {
  /** The path for this current page */
  path: string
  /** The URI for the current page */
  uri: string
  /** An extended version of window.document which comes from @react/router */
  location: WindowLocation<LocationState>
  /** A way to handle programmatically controlling navigation */
  navigate: NavigateFn
  /** You can't get passed children as this is the root user-land component */
  children: undefined
  /** @deprecated use pageContext instead */
  pathContext: object
  /** Holds information about the build process for this component */
  pageResources: {
    component: React.Component
    json: {
      data: DataType
      pageContext: PageContextType
    }
    page: {
      componentChunkName: string
      path: string
      webpackCompilationHash: string
      matchPath?: string
    }
  }
  /**
   * Data passed into the page via an exported GraphQL query. To set up this type
   * you need to use [generics](https://www.typescriptlang.org/play/#example/generic-functions),
   * see below for an example
   *
   * @example
   *
   * import {PageProps} from "gatsby"
   *
   * type IndexQueryProps = { downloadCount: number }
   * type IndexPageProps = PageProps<IndexPageProps>
   *
   * export default (props: IndexProps) => {
   *   ..
   *
   */
  data: DataType
  /**
   * A context object which is passed in during the creation of the page. Can be extended if you are using
   * `createPage` yourself using generics:
   *
   * @example
   *
   * import {PageProps} from "gatsby"
   *
   * type IndexQueryProps = { downloadCount: number }
   * type LocaleLookUpInfo = { translationStrings: any } & { langKey: string, slug: string }
   * type IndexPageProps = PageProps<IndexPageProps, LocaleLookUpInfo>
   *
   * export default (props: IndexProps) => {
   *   ..
   */
  pageContext: PageContextType
}

export interface PageRendererProps {
  location: WindowLocation
}

/**
 * PageRenderer's constructor [loads the page resources](https://www.gatsbyjs.org/docs/production-app/#load-page-resources) for the path.
 *
 * On first load though, these will have already been requested from the server by `<link rel="preload" ... />` in the page's original HTML (see [Link Preloads](https://www.gatsbyjs.org/docs/how-code-splitting-works/#construct-link-and-script-tags-for-current-page) in HTML Generation Docs).
 * The loaded page resources includes the imported component, with which we create the actual page component using [React.createElement()](https://reactjs.org/docs/react-api.html). This element is returned to our RouteHandler which hands it off to Reach Router for rendering.
 *
 * @see https://www.gatsbyjs.org/docs/production-app/#page-rendering
 */
export class PageRenderer extends React.Component<PageRendererProps> {}

type RenderCallback<T = any> = (data: T) => React.ReactNode

export interface StaticQueryProps<T = any> {
  query: any
  render?: RenderCallback<T>
  children?: RenderCallback<T>
}

/**
 * StaticQuery can do most of the things that page query can, including fragments. The main differences are:
 *
 * - page queries can accept variables (via `pageContext`) but can only be added to _page_ components
 * - StaticQuery does not accept variables (hence the name "static"), but can be used in _any_ component, including pages
 * - StaticQuery does not work with raw React.createElement calls; please use JSX, e.g. `<StaticQuery />`
 *
 * @see https://www.gatsbyjs.org/docs/static-query/
 */

export class StaticQuery<T = any> extends React.Component<
  StaticQueryProps<T>
> {}

/**
 * graphql is a tag function. Behind the scenes Gatsby handles these tags in a particular way
 *
 * During the Gatsby build process, GraphQL queries are pulled out of the original source for parsing.
 *
 * @see https://www.gatsbyjs.org/docs/page-query#how-does-the-graphql-tag-work
 */
export const graphql: (query: TemplateStringsArray) => void

/**
 * Gatsby configuration API.
 *
 * @see https://www.gatsbyjs.org/docs/gatsby-config/
 */
export interface GatsbyConfig {
  /** When you want to reuse common pieces of data across the site (for example, your site title), you can store that here. */
  siteMetadata?: Record<string, unknown>
  /** Plugins are Node.js packages that implement Gatsby APIs. The config file accepts an array of plugins. Some plugins may need only to be listed by name, while others may take options. */
  plugins?: Array<PluginRef>
  /** It’s common for sites to be hosted somewhere other than the root of their domain. Say we have a Gatsby site at `example.com/blog/`. In this case, we would need a prefix (`/blog`) added to all paths on the site. */
  pathPrefix?: string
  /** In some circumstances you may want to deploy assets (non-HTML resources such as JavaScript, CSS, etc.) to a separate domain. `assetPrefix` allows you to use Gatsby with assets hosted from a separate domain */
  assetPrefix?: string
  /** Gatsby uses the ES6 Promise API. Because some browsers don't support this, Gatsby includes a Promise polyfill by default. If you'd like to provide your own Promise polyfill, you can set `polyfill` to false.*/
  polyfill?: boolean
  mapping?: Record<string, string>
  /**
   * Setting the proxy config option will tell the develop server to proxy any unknown requests to your specified server.
   * @see https://www.gatsbyjs.org/docs/api-proxy/
   * */
  proxy?: {
    prefix: string
    url: string
  }
  /** Sometimes you need more granular/flexible access to the development server. Gatsby exposes the Express.js development server to your site’s gatsby-config.js where you can add Express middleware as needed. */
  developMiddleware?(app: any): void
}

/**
 * Gatsby API for Node.js.
 *
 * @see https://www.gatsbyjs.org/docs/node-apis/
 */
export interface GatsbyNode {
  /**
   * Tell plugins to add pages. This extension point is called only after the initial
   * sourcing and transformation of nodes plus creation of the GraphQL schema are
   * complete so you can query your data in order to create pages.
   *
   * @see https://www.gatsbyjs.org/docs/node-apis/#createPages
   */
  createPages?(
    args: CreatePagesArgs & {
      traceId: "initial-createPages"
    },
    options?: PluginOptions,
    callback?: PluginCallback<void>
  ): void

  /**
   * Like `createPages` but for plugins who want to manage creating and removing
   * pages themselves in response to changes in data *not* managed by Gatsby.
   * Plugins implementing `createPages` will get called regularly to recompute
   * page information as Gatsby's data changes but those implementing
   * `createPagesStatefully` will not.
   *
   * An example of a plugin that uses this extension point is the plugin
   * [gatsby-plugin-page-creator](https://github.com/gatsbyjs/gatsby/tree/master/packages/gatsby-plugin-page-creator)
   * which monitors the `src/pages` directory for the adding and removal of JS
   * pages. As its source of truth, files in the pages directory, is not known by
   * Gatsby, it needs to keep its own state about its world to know when to
   * add and remove pages.
   */
  createPagesStatefully?(
    args: CreatePagesArgs & {
      traceId: "initial-createPagesStatefully"
    },
    options?: PluginOptions,
    callback?: PluginCallback<void>
  ): void

  /**
   * Let plugins extend/mutate the site's Babel configuration.
   * This API will change before 2.0 as it needs still to be converted to use
   * Redux actions.
   */
  onCreateBabelConfig?(
    args: CreateBabelConfigArgs,
    options?: PluginOptions,
    callback?: PluginCallback<void>
  ): void

  /**
   * Run when gatsby develop server is started, its useful to add proxy and middleware
   * to the dev server app
   * @param {object} $0
   * @param {Express} $0.app The [Express app](https://expressjs.com/en/4x/api.html#app) used to run the dev server
   *
   * @example
   *
   * exports.onCreateDevServer = ({ app }) => {
   *   app.get('/hello', function (req, res) {
   *     res.send('hello world')
   *   })
   * }
   */
  onCreateDevServer?(
    args: CreateDevServerArgs,
    options?: PluginOptions,
    callback?: PluginCallback<void>
  ): void

  /**
   * Called when a new node is created. Plugins wishing to extend or
   * transform nodes created by other plugins should implement this API.
   *
   * See also the documentation for `createNode`
   * and [`createNodeField`](https://www.gatsbyjs.org/docs/actions/#createNodeField)
   * @example
   * exports.onCreateNode = ({ node, actions }) => {
   *   const { createNode, createNodeField } = actions
   *   // Transform the new node here and create a new node or
   *   // create a new node field.
   * }
   */
  onCreateNode?<TNode extends object = {}>(
    args: CreateNodeArgs<TNode>,
    options?: PluginOptions,
    callback?: PluginCallback<void>
  ): void

  /**
   * Called when a new page is created. This extension API is useful
   * for programmatically manipulating pages created by other plugins e.g.
   * if you want paths without trailing slashes.
   *
   * See the guide [Creating and Modifying Pages](https://www.gatsbyjs.org/docs/creating-and-modifying-pages/)
   * for more on this API.
   */
  onCreatePage?<TContext = Record<string, unknown>>(
    args: CreatePageArgs<TContext>,
    options?: PluginOptions,
    callback?: PluginCallback<void>
  ): void

  /**
   * Let plugins extend/mutate the site's webpack configuration.
   * @see https://www.gatsbyjs.org/docs/node-apis/#onCreateWebpackConfig
   */
  onCreateWebpackConfig?(
    args: CreateWebpackConfigArgs,
    options?: PluginOptions,
    callback?: PluginCallback<void>
  ): void

  /** Called at the end of the bootstrap process after all other extension APIs have been called. */
  onPostBootstrap?(
    args: ParentSpanPluginArgs,
    options?: PluginOptions,
    callback?: PluginCallback<void>
  ): void

  /** The last extension point called after all other parts of the build process are complete. */
  onPostBuild?(
    args: BuildArgs,
    options?: PluginOptions,
    callback?: PluginCallback<void>
  ): void

  /** Called at the end of the bootstrap process after all other extension APIs have been called. */
  onPreBootstrap?(
    args: ParentSpanPluginArgs,
    options?: PluginOptions,
    callback?: PluginCallback<void>
  ): void

  /** The first extension point called during the build process. Called after the bootstrap has completed but before the build steps start. */
  onPreBuild?(
    args: BuildArgs,
    options?: PluginOptions,
    callback?: PluginCallback<void>
  ): void

  /** Called once Gatsby has initialized itself and is ready to bootstrap your site. */
  onPreExtractQueries?(
    args: ParentSpanPluginArgs,
    options?: PluginOptions,
    callback?: PluginCallback<void>
  ): void

  /** The first API called during Gatsby execution, runs as soon as plugins are loaded, before cache initialization and bootstrap preparation. */
  onPreInit?(
    args: ParentSpanPluginArgs,
    options?: PluginOptions,
    callback?: PluginCallback<void>
  ): void

  /**
   * Ask compile-to-js plugins to process source to JavaScript so the query
   * runner can extract out GraphQL queries for running.
   */
  preprocessSource?(
    args: PreprocessSourceArgs,
    options?: PluginOptions,
    callback?: PluginCallback<void>
  ): void

  /**
   * Lets plugins implementing support for other compile-to-js add to the list of "resolvable" file extensions. Gatsby supports `.js` and `.jsx` by default.
   */
  resolvableExtensions?(
    args: ResolvableExtensionsArgs,
    options: PluginOptions,
    callback?: PluginCallback<string[]>
  ): string[]

  /**
   * Called during the creation of the GraphQL schema. Allows plugins
   * to add new fields to the types created from data nodes. It will be called
   * separately for each type.
   *
   * This function should return an object in the shape of
   * [GraphQLFieldConfigMap](https://graphql.org/graphql-js/type/#graphqlobjecttype)
   * which will be appended to fields inferred by Gatsby from data nodes.
   *
   * *Note:* Import GraphQL types from `gatsby/graphql` and don't add the `graphql`
   * package to your project/plugin dependencies to avoid Schema must
   * contain unique named types but contains multiple types named errors.
   * `gatsby/graphql` exports all builtin GraphQL types as well as the `graphQLJSON`
   * type.
   *
   * Many transformer plugins use this to add fields that take arguments.
   *
   * @see https://www.gatsbyjs.org/docs/node-apis/#setFieldsOnGraphQLNodeType
   */
  setFieldsOnGraphQLNodeType?(
    args: SetFieldsOnGraphQLNodeTypeArgs,
    options: PluginOptions
  ): GraphQLFieldConfigMap<any, any>
  setFieldsOnGraphQLNodeType?(
    args: SetFieldsOnGraphQLNodeTypeArgs,
    options: PluginOptions
  ): Promise<GraphQLFieldConfigMap<any, any>>
  setFieldsOnGraphQLNodeType?(
    args: SetFieldsOnGraphQLNodeTypeArgs,
    options: PluginOptions,
    callback: PluginCallback<GraphQLFieldConfigMap<any, any>>
  ): void

  /**
   * Extension point to tell plugins to source nodes. This API is called during
   * the Gatsby bootstrap sequence. Source plugins use this hook to create nodes.
   * This API is called exactly once per plugin (and once for your site's
   * `gatsby-config.js` file). If you define this hook in `gatsby-node.js` it
   * will be called exactly once after all of your source plugins have finished
   * creating nodes.
   *
   * @see https://www.gatsbyjs.org/docs/node-apis/#sourceNodes
   */
  sourceNodes?(args: SourceNodesArgs, options: PluginOptions): void
  sourceNodes?(args: SourceNodesArgs, options: PluginOptions): Promise<void>
  sourceNodes?(
    args: SourceNodesArgs,
    options: PluginOptions,
    callback: PluginCallback<void>
  ): void

  /**
   * Add custom field resolvers to the GraphQL schema.
   *
   * Allows adding new fields to types by providing field configs, or adding resolver
   * functions to existing fields.
   *
   * Things to note:
   * * Overriding field types is disallowed, instead use the `createTypes`
   *   action. In case of types added from third-party schemas, where this is not
   *   possible, overriding field types is allowed.
   * * New fields will not be available on `filter` and `sort` input types. Extend
   *   types defined with `createTypes` if you need this.
   * * In field configs, types can be referenced as strings.
   * * When extending a field with an existing field resolver, the original
   *   resolver function is available from `info.originalResolver`.
   * * The `createResolvers` API is called as the last step in schema generation.
   *   Thus, an intermediate schema is made available on the `schema` property.
   *   In resolver functions themselves, it is recommended to access the final
   *   built schema from `info.schema`.
   * * Gatsby's data layer, including all internal query capabilities, is
   *   exposed on [`context.nodeModel`](/docs/node-model/). The node store can be
   *   queried directly with `getAllNodes`, `getNodeById` and `getNodesByIds`,
   *   while more advanced queries can be composed with `runQuery`. Note that
   *   `runQuery` will call field resolvers before querying, so e.g. foreign-key
   *   fields will be expanded to full nodes. The other methods on `nodeModel`
   *   don't do this.
   * * It is possible to add fields to the root `Query` type.
   * * When using the first resolver argument (`source` in the example below,
   *   often also called `parent` or `root`), take care of the fact that field
   *   resolvers can be called more than once in a query, e.g. when the field is
   *   present both in the input filter and in the selection set. This means that
   *   foreign-key fields on `source` can be either resolved or not-resolved.
   *
   * For fuller examples, see [`using-type-definitions`](https://github.com/gatsbyjs/gatsby/tree/master/examples/using-type-definitions).
   *
   * @see https://www.gatsbyjs.org/docs/node-apis/#createResolvers
   */
  createResolvers?(args: CreateResolversArgs, options: PluginOptions): void
  createResolvers?(
    args: CreateResolversArgs,
    options: PluginOptions
  ): Promise<void>
  createResolvers?(
    args: CreateResolversArgs,
    options: PluginOptions,
    callback: PluginCallback<void>
  ): void

  /**
   * Customize Gatsby’s GraphQL schema by creating type definitions, field extensions or adding third-party schemas.
   * The createTypes, createFieldExtension and addThirdPartySchema actions are only available in this API.
   *
   * For details on their usage please refer to the actions documentation.
   *
   * This API runs immediately before schema generation. For modifications of the generated schema, e.g.
   * to customize added third-party types, use the createResolvers API.
   * @see https://www.gatsbyjs.org/docs/node-apis/#createSchemaCustomization
   */
  createSchemaCustomization?(
    args: CreateSchemaCustomizationArgs,
    options: PluginOptions
  ): void
  createSchemaCustomization?(
    args: CreateSchemaCustomizationArgs,
    options: PluginOptions
  ): Promise<void>
  createSchemaCustomization?(
    args: CreateSchemaCustomizationArgs,
    options: PluginOptions,
    callback: PluginCallback<void>
  ): void
}

/**
 * Gatsby browser API.
 *
 * @see https://www.gatsbyjs.org/docs/browser-apis/
 */
export interface GatsbyBrowser {
  disableCorePrefetching?(args: BrowserPluginArgs, options: PluginOptions): any
  onClientEntry?(args: BrowserPluginArgs, options: PluginOptions): any
  onInitialClientRender?(args: BrowserPluginArgs, options: PluginOptions): any
  onPostPrefetchPathname?(
    args: PrefetchPathnameArgs,
    options: PluginOptions
  ): any
  onPreRouteUpdate?(args: RouteUpdateArgs, options: PluginOptions): any
  onPrefetchPathname?(args: PrefetchPathnameArgs, options: PluginOptions): any
  onRouteUpdate?(args: RouteUpdateArgs, options: PluginOptions): any
  onRouteUpdateDelayed?(
    args: RouteUpdateDelayedArgs,
    options: PluginOptions
  ): any
  onServiceWorkerActive?(args: ServiceWorkerArgs, options: PluginOptions): any
  onServiceWorkerInstalled?(
    args: ServiceWorkerArgs,
    options: PluginOptions
  ): any
  onServiceWorkerRedundant?(
    args: ServiceWorkerArgs,
    options: PluginOptions
  ): any
  onServiceWorkerUpdateFound?(
    args: ServiceWorkerArgs,
    options: PluginOptions
  ): any
  onServiceWorkerUpdateReady?(
    args: ServiceWorkerArgs,
    options: PluginOptions
  ): any
  registerServiceWorker?(args: BrowserPluginArgs, options: PluginOptions): any
  replaceComponentRenderer?(
    args: ReplaceComponentRendererArgs,
    options: PluginOptions
  ): any
  replaceHydrateFunction?(
    args: BrowserPluginArgs,
    options: PluginOptions
  ): Renderer
  shouldUpdateScroll?(args: ShouldUpdateScrollArgs, options: PluginOptions): any
  wrapPageElement?(
    args: WrapPageElementBrowserArgs,
    options: PluginOptions
  ): any
  wrapRootElement?(
    args: WrapRootElementBrowserArgs,
    options: PluginOptions
  ): any
}

/**
 * Gatsby server-side rendering API.
 *
 * @see https://www.gatsbyjs.org/docs/ssr-apis/
 */
export interface GatsbySSR {
  /**
   * Called after every page Gatsby server renders while building HTML so you can
   * replace head components to be rendered in your `html.js`. This is useful if
   * you need to reorder scripts or styles added by other plugins.
   * @example
   * // Move Typography.js styles to the top of the head section so they're loaded first.
   * exports.onPreRenderHTML = ({ getHeadComponents, replaceHeadComponents }) => {
   *   const headComponents = getHeadComponents()
   *   headComponents.sort((x, y) => {
   *     if (x.key === 'TypographyStyle') {
   *       return -1
   *     } else if (y.key === 'TypographyStyle') {
   *       return 1
   *     }
   *     return 0
   *   })
   *   replaceHeadComponents(headComponents)
   * }
   */
  onPreRenderHTML?(args: PreRenderHTMLArgs, options: PluginOptions): void
  onPreRenderHTML?(
    args: PreRenderHTMLArgs,
    options: PluginOptions
  ): Promise<void>
  onPreRenderHTML?(
    args: PreRenderHTMLArgs,
    options: PluginOptions,
    callback: PluginCallback<void>
  ): void

  /**
   * Called after every page Gatsby server renders while building HTML so you can
   * set head and body components to be rendered in your `html.js`.
   *
   * Gatsby does a two-pass render for HTML. It loops through your pages first
   * rendering only the body and then takes the result body HTML string and
   * passes it as the `body` prop to your `html.js` to complete the render.
   *
   * It's often handy to be able to send custom components to your `html.js`.
   * For example, it's a very common pattern for React.js libraries that
   * support server rendering to pull out data generated during the render to
   * add to your HTML.
   *
   * Using this API over `replaceRenderer` is preferable as
   * multiple plugins can implement this API where only one plugin can take
   * over server rendering. However, if your plugin requires taking over server
   * rendering then that's the one to use
   * @example
   * const { Helmet } = require("react-helmet")
   *
   * exports.onRenderBody = (
   *   { setHeadComponents, setHtmlAttributes, setBodyAttributes },
   *   pluginOptions
   * ) => {
   *   const helmet = Helmet.renderStatic()
   *   setHtmlAttributes(helmet.htmlAttributes.toComponent())
   *   setBodyAttributes(helmet.bodyAttributes.toComponent())
   *   setHeadComponents([
   *     helmet.title.toComponent(),
   *     helmet.link.toComponent(),
   *     helmet.meta.toComponent(),
   *     helmet.noscript.toComponent(),
   *     helmet.script.toComponent(),
   *     helmet.style.toComponent(),
   *   ])
   * }
   */
  onRenderBody?(args: RenderBodyArgs, options: PluginOptions): void
  onRenderBody?(args: RenderBodyArgs, options: PluginOptions): Promise<void>
  onRenderBody?(
    args: RenderBodyArgs,
    options: PluginOptions,
    callback: PluginCallback<void>
  ): void

  /**
   * Replace the default server renderer. This is useful for integration with
   * Redux, css-in-js libraries, etc. that need custom setups for server
   * rendering.
   * @example
   * // From gatsby-plugin-glamor
   * const { renderToString } = require("react-dom/server")
   * const inline = require("glamor-inline")
   *
   * exports.replaceRenderer = ({ bodyComponent, replaceBodyHTMLString }) => {
   *   const bodyHTML = renderToString(bodyComponent)
   *   const inlinedHTML = inline(bodyHTML)
   *
   *   replaceBodyHTMLString(inlinedHTML)
   * }
   */
  replaceRenderer?(args: ReplaceRendererArgs, options: PluginOptions): void
  replaceRenderer?(
    args: ReplaceRendererArgs,
    options: PluginOptions
  ): Promise<void>
  replaceRenderer?(
    args: ReplaceRendererArgs,
    options: PluginOptions,
    callback: PluginCallback<void>
  ): void

  /**
   * Allow a plugin to wrap the page element.
   *
   * This is useful for setting wrapper component around pages that won't get
   * unmounted on page change. For setting Provider components use `wrapRootElement`.
   *
   * _Note:_ [There is equivalent hook in Browser API](https://www.gatsbyjs.org/docs/browser-apis/#wrapPageElement)
   * @example
   * const React = require("react")
   * const Layout = require("./src/components/layout")
   *
   * exports.wrapPageElement = ({ element, props }) => {
   *   // props provide same data to Layout as Page element will get
   *   // including location, data, etc - you don't need to pass it
   *   return <Layout {...props}>{element}</Layout>
   * }
   */
  wrapPageElement?(args: WrapPageElementNodeArgs, options: PluginOptions): React.ReactNode
  wrapPageElement?(
    args: WrapPageElementNodeArgs,
    options: PluginOptions
  ): Promise<React.ReactNode>
  wrapPageElement?(
    args: WrapPageElementNodeArgs,
    options: PluginOptions,
    callback: PluginCallback<void>
  ): void
  /**
   * Allow a plugin to wrap the root element.
   *
   * This is useful to setup any Providers component that will wrap your application.
   * For setting persistent UI elements around pages use `wrapPageElement`.
   *
   * _Note:_ [There is equivalent hook in Browser API](https://www.gatsbyjs.org/docs/browser-apis/#wrapRootElement)
   * @example
   * const React = require("react")
   * const { Provider } = require("react-redux")
   *
   * const createStore = require("./src/state/createStore")
   * const store = createStore()
   *
   * exports.wrapRootElement = ({ element }) => {
   *   return (
   *     <Provider store={store}>
   *       {element}
   *     </Provider>
   *   )
   * }
   */
  wrapRootElement?(args: WrapRootElementNodeArgs, options: PluginOptions): React.ReactNode
  wrapRootElement?(
    args: WrapRootElementNodeArgs,
    options: PluginOptions
  ): Promise<React.ReactNode>
  wrapRootElement?(
    args: WrapRootElementNodeArgs,
    options: PluginOptions,
    callback: PluginCallback<React.ReactNode>
  ): void
}

export interface PluginOptions {
  plugins: unknown[]
  [key: string]: unknown
}

export type PluginCallback<T> = (err: Error | null, result?: T) => void

export interface CreatePagesArgs extends ParentSpanPluginArgs {
  graphql<TData, TVariables = any>(
    query: string,
    variables?: TVariables
  ): Promise<{
    errors?: any
    data?: TData
  }>
  traceId: string
  waitForCascadingActions: boolean
}

type GatsbyStages =
  | "develop"
  | "develop-html"
  | "build-javascript"
  | "build-html"

export interface CreateBabelConfigArgs extends ParentSpanPluginArgs {
  stage: GatsbyStages
}

export interface CreateDevServerArgs extends ParentSpanPluginArgs {
  app: any
}

export interface CreateNodeArgs<TNode extends object = {}>
  extends ParentSpanPluginArgs {
  node: Node & TNode
  traceId: string
  traceTags: {
    nodeId: string
    nodeType: string
  }
}

export interface CreatePageArgs<TContext = Record<string, unknown>>
  extends ParentSpanPluginArgs {
  page: Page<TContext>
  traceId: string
}

export interface CreateWebpackConfigArgs extends ParentSpanPluginArgs {
  getConfig: Function
  stage: GatsbyStages
  rules: WebpackRules
  loaders: WebpackLoaders
  plugins: WebpackPlugins
}

export interface PreprocessSourceArgs extends ParentSpanPluginArgs {
  filename: string
  contents: string
}

export interface ResolvableExtensionsArgs extends ParentSpanPluginArgs {
  traceId: "initial-resolvableExtensions"
}

export interface SetFieldsOnGraphQLNodeTypeArgs extends ParentSpanPluginArgs {
  type: {
    name: string
    nodes: any[]
  }
  traceId: "initial-setFieldsOnGraphQLNodeType"
}

export interface GatsbyGraphQLObjectType {
  kind: "OBJECT"
  config: ComposeObjectTypeConfig<any, any>
}

interface GatsbyGraphQLInputObjectType {
  kind: "INPUT_OBJECT"
  config: ComposeInputObjectTypeConfig
}

interface GatsbyGraphQLUnionType {
  kind: "UNION"
  config: ComposeUnionTypeConfig<any, any>
}

interface GatsbyGraphQLInterfaceType {
  kind: "INTERFACE"
  config: ComposeInterfaceTypeConfig<any, any>
}

interface GatsbyGraphQLEnumType {
  kind: "ENUM"
  config: ComposeEnumTypeConfig
}

interface GatsbyGraphQLScalarType {
  kind: "SCALAR"
  config: ComposeScalarTypeConfig
}

export type GatsbyGraphQLType =
  | GatsbyGraphQLObjectType
  | GatsbyGraphQLInputObjectType
  | GatsbyGraphQLUnionType
  | GatsbyGraphQLInterfaceType
  | GatsbyGraphQLEnumType
  | GatsbyGraphQLScalarType

export interface NodePluginSchema {
  buildObjectType(
    config: ComposeObjectTypeConfig<any, any>
  ): GatsbyGraphQLObjectType
  buildUnionType(
    config: ComposeUnionTypeConfig<any, any>
  ): GatsbyGraphQLUnionType
  buildInterfaceType(
    config: ComposeInterfaceTypeConfig<any, any>
  ): GatsbyGraphQLInterfaceType
  buildInputObjectType(
    config: ComposeInputObjectTypeConfig
  ): GatsbyGraphQLInputObjectType
  buildEnumType(config: ComposeEnumTypeConfig): GatsbyGraphQLEnumType
  buildScalarType(config: ComposeScalarTypeConfig): GatsbyGraphQLScalarType
}

export interface SourceNodesArgs extends ParentSpanPluginArgs {
  traceId: "initial-sourceNodes"
  waitForCascadingActions: boolean
}

export interface CreateResolversArgs extends ParentSpanPluginArgs {
  intermediateSchema: object
  createResolvers: Function
  traceId: "initial-createResolvers"
}

export interface CreateSchemaCustomizationArgs extends ParentSpanPluginArgs {
  traceId: "initial-createSchemaCustomization"
}

export interface PreRenderHTMLArgs extends NodePluginArgs {
  getHeadComponents: () => React.ReactNode[]
  replaceHeadComponents: (comp: React.ReactNode[]) => void
  getPreBodyComponents: () => React.ReactNode[]
  replacePreBodyComponents: (comp: React.ReactNode[]) => void
  getPostBodyComponents: () => React.ReactNode[]
  replacePostBodyComponents: (comp: React.ReactNode[]) => void
}

type ReactProps<T extends Element> = React.DetailedHTMLProps<
  React.HTMLAttributes<T>,
  T
>
export interface RenderBodyArgs extends NodePluginArgs {
  pathname: string
  setHeadComponents: (comp: React.ReactNode[]) => void
  setHtmlAttributes: (attr: ReactProps<HTMLHtmlElement>) => void
  setBodyAttributes: (attr: ReactProps<HTMLBodyElement>) => void
  setPreBodyComponents: (comp: React.ReactNode[]) => void
  setPostBodyComponents: (comp: React.ReactNode[]) => void
  setBodyProps: Function
}

export interface ReplaceRendererArgs extends NodePluginArgs {
  replaceBodyHTMLString: (str: string) => void
  setHeadComponents: (comp: React.ReactNode[]) => void
  setHtmlAttributes: (attr: ReactProps<HTMLHtmlElement>) => void
  setBodyAttributes: (attr: ReactProps<HTMLBodyElement>) => void
  setPreBodyComponents: (comp: React.ReactNode[]) => void
  setPostBodyComponents: (comp: React.ReactNode[]) => void
  setBodyProps: Function
}

export interface WrapPageElementNodeArgs<
  DataType = object,
  PageContextType = object
> extends NodePluginArgs {
  element: React.ReactNode
  props: PageProps<DataType, PageContextType>
  pathname: string
}

export interface WrapRootElementNodeArgs extends NodePluginArgs {
  element: React.ReactNode
}

export interface ParentSpanPluginArgs extends NodePluginArgs {
  parentSpan: object
}

export interface NodePluginArgs {
  /**
   * Use to prefix resources URLs. `pathPrefix` will be either empty string or
   * path that starts with slash and doesn't end with slash. Check
   * [Adding a Path Prefix](https://www.gatsbyjs.org/docs/path-prefix/)
   * page for details about path prefixing.
   */
  pathPrefix: string

  /**
   * Collection of functions used to programmatically modify Gatsby’s internal state.
   * @deprecated Will be removed in gatsby 3.0. Use `actions` instead
   */
  boundActionCreators: Actions

  /**
   * Collection of functions used to programmatically modify Gatsby’s internal state.
   */
  actions: Actions

  /**
   * Get content for a node from the plugin that created it.
   *
   * @example
   * module.exports = async function onCreateNode(
   *   { node, loadNodeContent, actions, createNodeId }
   * ) {
   *   if (node.internal.mediaType === 'text/markdown') {
   *     const { createNode, createParentChildLink } = actions
   *     const textContent = await loadNodeContent(node)
   *     // process textContent and create child nodes
   *   }
   * }
   */
  loadNodeContent(node: Node): Promise<string>

  /**
   * Internal redux state used for application state. Do not use, unless you
   * absolutely must. Store is considered a private API and can change with
   * any version.
   */
  store: Store

  /**
   * Internal event emitter / listener.  Do not use, unless you absolutely
   * must. Emitter is considered a private API and can change with any version.
   */
  emitter: EventEmitter

  /**
   * Get array of all nodes.
   *
   * @returns Array of nodes.
   * @example
   * const allNodes = getNodes()
   */
  getNodes(): Node[]

  /**
   * Get single node by given ID.
   * Don't use this in graphql resolvers - see
   * `getNodeAndSavePathDependency`
   *
   * @param id id of the node.
   * @returns Single node instance.
   * @example
   * const node = getNode(id)
   */
  getNode(id: string): Node

  /**
   * Get array of nodes of given type.
   * @param type Type of nodes
   * @returns Array of nodes.
   *
   * @example
   * const markdownNodes = getNodesByType(`MarkdownRemark`)
   */
  getNodesByType(type: string): Node[]

  /**
   * Compares `contentDigest` of cached node with passed value
   * to determine if node has changed.
   *
   * @param id of node
   * @param contentDigest of node
   * @deprecated This check is done internally in Gatsby and it's not necessary to use it in plugins. Will be removed in gatsby 3.0.
   */
  hasNodeChanged(id: string, contentDigest: string): boolean

  /**
   * Set of utilities to output information to user
   */
  reporter: Reporter

  /**
   * Get single node by given ID and create dependency for given path.
   * This should be used instead of `getNode` in graphql resolvers to enable
   * tracking dependencies for query results. If it's not used Gatsby will
   * not rerun query if node changes leading to stale query results. See
   * [Page -> Node Dependency Tracking](/docs/page-node-dependencies/)
   * for more details.
   * @param id id of the node.
   * @param path of the node.
   * @returns Single node instance.
   */
  getNodeAndSavePathDependency(id: string, path: string): Node

  /**
   * Key-value store used to persist results of time/memory/cpu intensive
   * tasks. All functions are async and return promises.
   */
  cache: GatsbyCache

  /**
   * Utility function useful to generate globally unique and stable node IDs.
   * It will generate different IDs for different plugins if they use same
   * input.
   *
   * @returns UUIDv5 ID string
   * @example
   * const node = {
   *   id: createNodeId(`${backendData.type}${backendData.id}`),
   *   ...restOfNodeData
   * }
   */
  createNodeId(input: string): string

  /**
   * Create a stable content digest from a string or object, you can use the
   * result of this function to set the `internal.contentDigest` field
   * on nodes. Gatsby uses the value of this field to invalidate stale data
   * when your content changes.
   * @param input
   * @returns Hash string
   * @example
   * const node = {
   *   ...nodeData,
   *   internal: {
   *     type: `TypeOfNode`,
   *     contentDigest: createContentDigest(nodeData)
   *   }
   * }
   */
  createContentDigest(input: string | object): string

  /**
   * Set of utilities that allow adding more detailed tracing for plugins.
   * Check
   * [Performance tracing](https://www.gatsbyjs.org/docs/performance-tracing)
   * page for more details.
   */
  tracing: Tracing
  schema: NodePluginSchema
  [key: string]: unknown
}

interface ActionPlugin {
  name: string
}

interface DeleteNodeArgs {
  node: Node
}

interface CreateNodeFieldArgs {
  node: Node
  name: string
  value: string

  /**
   * @deprecated
   */
  fieldName?: string

  /**
   * @deprecated
   */
  fieldValue?: string
}

interface ActionOptions {
  [key: string]: unknown
}

export interface BuildArgs extends ParentSpanPluginArgs {
  graphql<TData, TVariables = any>(
    query: string,
    variables?: TVariables
  ): Promise<{
    errors?: any
    data?: TData
  }>
}

export interface Actions {
  /** @see https://www.gatsbyjs.org/docs/actions/#deletePage */
  deletePage(args: { path: string; component: string }): void

  /** @see https://www.gatsbyjs.org/docs/actions/#createPage */
  createPage<TContext = Record<string, unknown>>(
    args: Page<TContext>,
    plugin?: ActionPlugin,
    option?: ActionOptions
  ): void

  /** @see https://www.gatsbyjs.org/docs/actions/#deletePage */
  deleteNode(
    options: { node: Node },
    plugin?: ActionPlugin,
    option?: ActionOptions
  ): void

  /**
   * @deprecated
   * @see https://www.gatsbyjs.org/docs/actions/#deleteNodes
   */
  deleteNodes(nodes: string[], plugin?: ActionPlugin): void

  /** @see https://www.gatsbyjs.org/docs/actions/#createNode */
  createNode(
    node: NodeInput,
    plugin?: ActionPlugin,
    options?: ActionOptions
  ): void

  /** @see https://www.gatsbyjs.org/docs/actions/#touchNode */
  touchNode(node: { nodeId: string }, plugin?: ActionPlugin): void

  /** @see https://www.gatsbyjs.org/docs/actions/#createNodeField */
  createNodeField(
    args: {
      node: Node
      fieldName?: string
      fieldValue?: string
      name?: string
      value: any
    },
    plugin?: ActionPlugin,
    options?: ActionOptions
  ): void

  /** @see https://www.gatsbyjs.org/docs/actions/#createParentChildLink */
  createParentChildLink(
    args: { parent: Node; child: Node },
    plugin?: ActionPlugin
  ): void

  /** @see https://www.gatsbyjs.org/docs/actions/#setWebpackConfig */
  setWebpackConfig(config: object, plugin?: ActionPlugin): void

  /** @see https://www.gatsbyjs.org/docs/actions/#replaceWebpackConfig */
  replaceWebpackConfig(config: object, plugin?: ActionPlugin): void

  /** @see https://www.gatsbyjs.org/docs/actions/#setBabelOptions */
  setBabelOptions(options: object, plugin?: ActionPlugin): void

  /** @see https://www.gatsbyjs.org/docs/actions/#setBabelPlugin */
  setBabelPlugin(
    config: { name: string; options: object },
    plugin?: ActionPlugin
  ): void

  /** @see https://www.gatsbyjs.org/docs/actions/#setBabelPreset */
  setBabelPreset(
    config: { name: string; options: object },
    plugin?: ActionPlugin
  ): void

  /** @see https://www.gatsbyjs.org/docs/actions/#createJob */
  createJob(
    job: Record<string, unknown> & { id: string },
    plugin?: ActionPlugin
  ): void

  /** @see https://www.gatsbyjs.org/docs/actions/#createJobV2 */
  createJobV2(
    job: {
      name: string
      inputPaths: string[]
      outputDir: string
      args: Record<string, unknown>
    },
    plugin?: ActionPlugin
  ): Promise<unknown>

  /** @see https://www.gatsbyjs.org/docs/actions/#setJob */
  setJob(
    job: Record<string, unknown> & { id: string },
    plugin?: ActionPlugin
  ): void

  /** @see https://www.gatsbyjs.org/docs/actions/#endJob */
  endJob(job: { id: string }, plugin?: ActionPlugin): void

  /** @see https://www.gatsbyjs.org/docs/actions/#setPluginStatus */
  setPluginStatus(status: Record<string, unknown>, plugin?: ActionPlugin): void

  /** @see https://www.gatsbyjs.org/docs/actions/#createRedirect */
  createRedirect(
    redirect: {
      fromPath: string
      isPermanent?: boolean
      toPath: string
      redirectInBrowser?: boolean
      force?: boolean
      statusCode?: number
      [key: string]: unknown
    },
    plugin?: ActionPlugin
  ): void

  /** @see https://www.gatsbyjs.org/docs/actions/#addThirdPartySchema */
  addThirdPartySchema(
    args: { schema: object },
    plugin?: ActionPlugin,
    traceId?: string
  ): void

  /** @see https://www.gatsbyjs.org/docs/actions/#createTypes */
  createTypes(
    types:
      | string
      | GraphQLOutputType
      | GatsbyGraphQLType
      | string[]
      | GraphQLOutputType[]
      | GatsbyGraphQLType[],
    plugin?: ActionPlugin,
    traceId?: string
  ): void

  /** @see https://www.gatsbyjs.org/docs/actions/#createFieldExtension */
  createFieldExtension(
    extension: object,
    plugin?: ActionPlugin,
    traceId?: string
  ): void
}

export interface Store {
  dispatch: Function
  subscribe: Function
  getState: Function
  replaceReducer: Function
}

type LogMessageType = (format: string) => void
type LogErrorType = (errorMeta: string | Object, error?: Object) => void

export type ActivityTracker = {
  start(): () => void
  end(): () => void
  span: Object
  setStatus(status: string): void
  panic: LogErrorType
  panicOnBuild: LogErrorType
}

export type ProgressActivityTracker = Omit<ActivityTracker, "end"> & {
  tick(increment?: number): void
  done(): void
  total: number
}

export type ActivityArgs = {
  parentSpan?: Object
  id?: string
}

export interface Reporter {
  stripIndent: (input: string) => string
  format: object
  setVerbose(isVerbose?: boolean): void
  setNoColor(isNoColor?: boolean): void
  panic: LogErrorType
  panicOnBuild: LogErrorType
  error: LogErrorType
  uptime(prefix: string): void
  success: LogMessageType
  verbose: LogMessageType
  info: LogMessageType
  warn: LogMessageType
  log: LogMessageType
  activityTimer(name: string, activityArgs?: ActivityArgs): ActivityTracker
  createProgress(
    text: string,
    total?: number,
    start?: number,
    activityArgs?: ActivityArgs
  ): ProgressActivityTracker
}

/**
 * @deprecated Use `GatsbyCache` instead
 */
export interface Cache {
  name: string
  store: {
    create: Function
  }
  cache: {
    getAndPassUp: Function
    wrap: Function
    set: Function
    mset: Function
    get: Function
    mget: Function
    del: Function
    reset: Function
  }
}

export interface GatsbyCache {
  /**
   * Retrieve cached value
   * @param key Cache key
   * @returns Promise resolving to cached value
   * @example
   * const value = await cache.get(`unique-key`)
   */
  get(key: string): Promise<any>

  /**
   * Cache value
   * @param key Cache key
   * @param value Value to be cached
   * @returns Promise resolving to cached value
   * @example
   * await cache.set(`unique-key`, value)
   */
  set(key: string, value: any): Promise<any>
}

export interface Tracing {
  tracer: object
  parentSpan: object
  startSpan: Function
}

export interface PackageJson {
  name?: string
  description?: string
  version?: string
  main?: string
  author?:
    | string
    | {
        name: string
        email: string
      }
  license?: string
  dependencies?: Record<string, string>
  devDependencies?: Record<string, string>
  peerDependencies?: Record<string, string>
  optionalDependencies?: Record<string, string>
  bundledDependencies?: Array<string>
  keywords?: string[]
}

export interface WebpackRules {
  js: Function
  mjs: Function
  eslint: Function
  yaml: Function
  fonts: Function
  images: Function
  media: Function
  miscAssets: Function
  css: Function
  cssModules: Function
  postcss: Function
  [key: string]: Function
}

export interface WebpackLoaders {
  json: Function
  yaml: Function
  null: Function
  raw: Function
  style: Function
  miniCssExtract: Function
  css: Function
  postcss: Function
  file: Function
  url: Function
  js: Function
  eslint: Function
  imports: Function
  exports: Function
  [key: string]: Function
}

export interface WebpackPlugins {
  normalModuleReplacement: Function
  contextReplacement: Function
  ignore: Function
  watchIgnore: Function
  banner: Function
  prefetch: Function
  automaticPrefetch: Function
  define: Function
  provide: Function
  hotModuleReplacement: Function
  sourceMapDevTool: Function
  evalSourceMapDevTool: Function
  evalDevToolModule: Function
  cache: Function
  extendedAPI: Function
  externals: Function
  jsonpTemplate: Function
  libraryTemplate: Function
  loaderTarget: Function
  memoryOutputFile: Function
  progress: Function
  setVarMainTemplate: Function
  umdMainTemplate: Function
  noErrors: Function
  noEmitOnErrors: Function
  newWatching: Function
  environment: Function
  dll: Function
  dllReference: Function
  loaderOptions: Function
  namedModules: Function
  namedChunks: Function
  hashedModuleIds: Function
  moduleFilenameH: Function
  aggressiveMerging: Function
  aggressiveSplitting: Function
  splitChunks: Function
  chunkModuleIdRange: Function
  dedupe: Function
  limitChunkCount: Function
  minChunkSize: Function
  occurrenceOrder: Function
  moduleConcatenation: Function
  minifyJs: Function
  minifyCss: Function
  extractText: Function
  moment: Function
  [key: string]: Function
}

export interface PrefetchPathnameArgs extends BrowserPluginArgs {
  pathname: string
}

export interface RouteUpdateArgs extends BrowserPluginArgs {
  location: Location
}

export interface ReplaceComponentRendererArgs extends BrowserPluginArgs {
  props: PageProps
  loader: object
}

export interface ShouldUpdateScrollArgs extends BrowserPluginArgs {
  prevRouterProps?: {
    location: Location
  }
  pathname: string
  routerProps: {
    location: Location
  }
  getSavedScrollPosition: Function
}

export interface WrapPageElementBrowserArgs<
  DataType = object,
  PageContextType = object
> extends BrowserPluginArgs {
  element: object
  props: PageProps<DataType, PageContextType>
}

export interface WrapRootElementBrowserArgs extends BrowserPluginArgs {
  element: object
  pathname: string
}

export interface BrowserPluginArgs {
  getResourcesForPathnameSync: Function
  getResourcesForPathname: Function
  getResourceURLsForPathname: Function
  [key: string]: unknown
}

export interface RouteUpdateDelayedArgs extends BrowserPluginArgs {
  location: Location
}

export interface ServiceWorkerArgs extends BrowserPluginArgs {
  serviceWorker: ServiceWorkerRegistration
}

export interface NodeInput {
  id: string
  parent?: string
  children?: string[]
  internal: {
    type: string
    mediaType?: string
    content?: string
    contentDigest: string
    description?: string
  }
  [key: string]: unknown
}

export interface Node extends NodeInput {
  parent: string
  children: string[]
  internal: NodeInput["internal"] & {
    owner: string
  }
  [key: string]: unknown
}

export interface Page<TContext = Record<string, unknown>> {
  path: string
  matchPath?: string
  component: string
  context: TContext
}<|MERGE_RESOLUTION|>--- conflicted
+++ resolved
@@ -10,12 +10,8 @@
   ComposeScalarTypeConfig,
   ComposeUnionTypeConfig,
 } from "graphql-compose"
-<<<<<<< HEAD
 import { GraphQLOutputType, GraphQLFieldConfigMap } from "graphql"
-=======
-import { GraphQLOutputType } from "graphql"
 import { PluginRef } from "./src/bootstrap/load-plugins/types"
->>>>>>> e3abddd0
 
 export {
   default as Link,
