const React = require(`react`)
const fs = require(`fs`)
const { join } = require(`path`)
const { renderToString, renderToStaticMarkup } = require(`react-dom/server`)
const { ServerLocation, Router, isRedirect } = require(`@reach/router`)
const { get, merge, isObject, flatten, uniqBy } = require(`lodash`)

const apiRunner = require(`./api-runner-ssr`)
const syncRequires = require(`./sync-requires`)
const { version: gatsbyVersion } = require(`gatsby/package.json`)

const stats = JSON.parse(
  fs.readFileSync(`${process.cwd()}/public/webpack.stats.json`, `utf-8`)
)

const chunkMapping = JSON.parse(
  fs.readFileSync(`${process.cwd()}/public/chunk-map.json`, `utf-8`)
)

// const testRequireError = require("./test-require-error")
// For some extremely mysterious reason, webpack adds the above module *after*
// this module so that when this code runs, testRequireError is undefined.
// So in the meantime, we'll just inline it.
const testRequireError = (moduleName, err) => {
  const regex = new RegExp(`Error: Cannot find module\\s.${moduleName}`)
  const firstLine = err.toString().split(`\n`)[0]
  return regex.test(firstLine)
}

let Html
try {
  Html = require(`../src/html`)
} catch (err) {
  if (testRequireError(`../src/html`, err)) {
    Html = require(`./default-html`)
  } else {
    throw err
  }
}

Html = Html && Html.__esModule ? Html.default : Html

const getPageDataPath = path => {
  const fixedPagePath = path === `/` ? `index` : path
  return join(`page-data`, fixedPagePath, `page-data.json`)
}

const getPageDataUrl = pagePath => {
  const pageDataPath = getPageDataPath(pagePath)
  return `${__PATH_PREFIX__}/${pageDataPath}`
}

const getPageDataFile = pagePath => {
  const pageDataPath = getPageDataPath(pagePath)
  return join(process.cwd(), `public`, pageDataPath)
}

const loadPageDataSync = pagePath => {
  const pageDataPath = getPageDataPath(pagePath)
  const pageDataFile = join(process.cwd(), `public`, pageDataPath)
  try {
    const pageDataJson = fs.readFileSync(pageDataFile)
    return JSON.parse(pageDataJson)
  } catch (error) {
    // not an error if file is not found. There's just no page data
    return null
  }
}

const createElement = React.createElement

const sanitizeComponents = components => {
  if (Array.isArray(components)) {
    // remove falsy items
    return components.filter(val => (Array.isArray(val) ? val.length > 0 : val))
  } else {
    // we also accept single components, so we need to handle this case as well
    return components ? [components] : []
  }
}

export default (pagePath, callback) => {
  let bodyHtml = ``
  let headComponents = [
    <meta
      name="generator"
      content={`Gatsby ${gatsbyVersion}`}
      key={`generator-${gatsbyVersion}`}
    />,
  ]
  let htmlAttributes = {}
  let bodyAttributes = {}
  let preBodyComponents = []
  let postBodyComponents = []
  let bodyProps = {}

  const replaceBodyHTMLString = body => {
    bodyHtml = body
  }

  const setHeadComponents = components => {
    headComponents = headComponents.concat(sanitizeComponents(components))
  }

  const setHtmlAttributes = attributes => {
    htmlAttributes = merge(htmlAttributes, attributes)
  }

  const setBodyAttributes = attributes => {
    bodyAttributes = merge(bodyAttributes, attributes)
  }

  const setPreBodyComponents = components => {
    preBodyComponents = preBodyComponents.concat(sanitizeComponents(components))
  }

  const setPostBodyComponents = components => {
    postBodyComponents = postBodyComponents.concat(
      sanitizeComponents(components)
    )
  }

  const setBodyProps = props => {
    bodyProps = merge({}, bodyProps, props)
  }

  const getHeadComponents = () => headComponents

  const replaceHeadComponents = components => {
    headComponents = sanitizeComponents(components)
  }

  const getPreBodyComponents = () => preBodyComponents

  const replacePreBodyComponents = components => {
    preBodyComponents = sanitizeComponents(components)
  }

  const getPostBodyComponents = () => postBodyComponents

  const replacePostBodyComponents = components => {
    postBodyComponents = sanitizeComponents(components)
  }

  const pageDataRaw = fs.readFileSync(getPageDataFile(pagePath))
  const pageData = JSON.parse(pageDataRaw)
  const pageDataUrl = getPageDataUrl(pagePath)
  const { componentChunkName } = pageData

  class RouteHandler extends React.Component {
    render() {
      const props = {
        ...this.props,
        ...pageData.result,
        // pathContext was deprecated in v2. Renamed to pageContext
        pathContext: pageData.result ? pageData.result.pageContext : undefined,
      }

      const pageElement = createElement(
        syncRequires.components[componentChunkName],
        props
      )

      const wrappedPage = apiRunner(
        `wrapPageElement`,
        { element: pageElement, props },
        pageElement,
        ({ result }) => {
          return { element: result, props }
        }
      ).pop()

      return wrappedPage
    }
  }

  const routerElement = createElement(
    ServerLocation,
    { url: `${__BASE_PATH__}${pagePath}` },
    createElement(
      Router,
      {
        baseuri: `${__BASE_PATH__}`,
      },
      createElement(RouteHandler, { path: `/*` })
    )
  )

  const bodyComponent = apiRunner(
    `wrapRootElement`,
    { element: routerElement, pathname: pagePath },
    routerElement,
    ({ result }) => {
      return { element: result, pathname: pagePath }
    }
  ).pop()

  // Let the site or plugin render the page component.
  apiRunner(`replaceRenderer`, {
    bodyComponent,
    replaceBodyHTMLString,
    setHeadComponents,
    setHtmlAttributes,
    setBodyAttributes,
    setPreBodyComponents,
    setPostBodyComponents,
    setBodyProps,
    pathname: pagePath,
    pathPrefix: __PATH_PREFIX__,
  })

  // If no one stepped up, we'll handle it.
  if (!bodyHtml) {
    try {
      bodyHtml = renderToString(bodyComponent)
    } catch (e) {
      // ignore @reach/router redirect errors
      if (!isRedirect(e)) throw e
    }
  }

  // Create paths to scripts
  let scriptsAndStyles = flatten(
    [`app`, componentChunkName].map(s => {
      const fetchKey = `assetsByChunkName[${s}]`

      let chunks = get(stats, fetchKey)
      let namedChunkGroups = get(stats, `namedChunkGroups`)

      if (!chunks) {
        return null
      }

      chunks = chunks.map(chunk => {
        if (chunk === `/`) {
          return null
        }
        return { rel: `preload`, name: chunk }
      })

      namedChunkGroups[s].assets.forEach(asset =>
        chunks.push({ rel: `preload`, name: asset })
      )

      const childAssets = namedChunkGroups[s].childAssets
      for (const rel in childAssets) {
        chunks = merge(
          chunks,
          childAssets[rel].map(chunk => {
            return { rel, name: chunk }
          })
        )
      }

      return chunks
    })
  )
    .filter(s => isObject(s))
    .sort((s1, s2) => (s1.rel == `preload` ? -1 : 1)) // given priority to preload

  scriptsAndStyles = uniqBy(scriptsAndStyles, item => item.name)

  const scripts = scriptsAndStyles.filter(
    script => script.name && script.name.endsWith(`.js`)
  )
  const styles = scriptsAndStyles.filter(
    style => style.name && style.name.endsWith(`.css`)
  )

  apiRunner(`onRenderBody`, {
    setHeadComponents,
    setHtmlAttributes,
    setBodyAttributes,
    setPreBodyComponents,
    setPostBodyComponents,
    setBodyProps,
    pathname: pagePath,
    loadPageDataSync,
    bodyHtml,
    scripts,
    styles,
    pathPrefix: __PATH_PREFIX__,
  })

  scripts
    .slice(0)
    .reverse()
    .forEach(script => {
      // Add preload/prefetch <link>s for scripts.
      headComponents.push(
        <link
          as="script"
          rel={script.rel}
          key={script.name}
          href={`${__PATH_PREFIX__}/${script.name}`}
        />
      )
    })

  if (pageData) {
    headComponents.push(
      <link
        as="fetch"
        rel="preload"
<<<<<<< HEAD
        key={dataPath}
        href={dataPath}
        crossOrigin="anonymous"
=======
        key={pageDataUrl}
        href={pageDataUrl}
        crossOrigin="use-credentials"
>>>>>>> 7cdaff71
      />
    )
  }

  styles
    .slice(0)
    .reverse()
    .forEach(style => {
      // Add <link>s for styles that should be prefetched
      // otherwise, inline as a <style> tag

      if (style.rel === `prefetch`) {
        headComponents.push(
          <link
            as="style"
            rel={style.rel}
            key={style.name}
            href={`${__PATH_PREFIX__}/${style.name}`}
          />
        )
      } else {
        headComponents.unshift(
          <style
            data-href={`${__PATH_PREFIX__}/${style.name}`}
            dangerouslySetInnerHTML={{
              __html: fs.readFileSync(
                join(process.cwd(), `public`, style.name),
                `utf-8`
              ),
            }}
          />
        )
      }
    })

  const webpackCompilationHash = pageData.webpackCompilationHash

  // Add page metadata for the current page
  const windowPageData = `/*<![CDATA[*/window.pagePath="${pagePath}";window.webpackCompilationHash="${webpackCompilationHash}";/*]]>*/`

  postBodyComponents.push(
    <script
      key={`script-loader`}
      id={`gatsby-script-loader`}
      dangerouslySetInnerHTML={{
        __html: windowPageData,
      }}
    />
  )

  // Add chunk mapping metadata
  const scriptChunkMapping = `/*<![CDATA[*/window.___chunkMapping=${JSON.stringify(
    chunkMapping
  )};/*]]>*/`

  postBodyComponents.push(
    <script
      key={`chunk-mapping`}
      id={`gatsby-chunk-mapping`}
      dangerouslySetInnerHTML={{
        __html: scriptChunkMapping,
      }}
    />
  )

  // Filter out prefetched bundles as adding them as a script tag
  // would force high priority fetching.
  const bodyScripts = scripts
    .filter(s => s.rel !== `prefetch`)
    .map(s => {
      const scriptPath = `${__PATH_PREFIX__}/${JSON.stringify(s.name).slice(
        1,
        -1
      )}`
      return <script key={scriptPath} src={scriptPath} async />
    })

  postBodyComponents.push(...bodyScripts)

  apiRunner(`onPreRenderHTML`, {
    getHeadComponents,
    replaceHeadComponents,
    getPreBodyComponents,
    replacePreBodyComponents,
    getPostBodyComponents,
    replacePostBodyComponents,
    pathname: pagePath,
    pathPrefix: __PATH_PREFIX__,
  })

  const html = `<!DOCTYPE html>${renderToStaticMarkup(
    <Html
      {...bodyProps}
      headComponents={headComponents}
      htmlAttributes={htmlAttributes}
      bodyAttributes={bodyAttributes}
      preBodyComponents={preBodyComponents}
      postBodyComponents={postBodyComponents}
      body={bodyHtml}
      path={pagePath}
    />
  )}`

  callback(null, html)
}<|MERGE_RESOLUTION|>--- conflicted
+++ resolved
@@ -302,15 +302,9 @@
       <link
         as="fetch"
         rel="preload"
-<<<<<<< HEAD
-        key={dataPath}
-        href={dataPath}
-        crossOrigin="anonymous"
-=======
         key={pageDataUrl}
         href={pageDataUrl}
-        crossOrigin="use-credentials"
->>>>>>> 7cdaff71
+        crossOrigin="anonymous"
       />
     )
   }
