const React = require(`react`)
const fs = require(`fs`)
const { join } = require(`path`)
const { renderToString, renderToStaticMarkup } = require(`react-dom/server`)
const { ServerLocation, Router, isRedirect } = require(`@reach/router`)
const { get, merge, isObject, flatten, uniqBy } = require(`lodash`)

const apiRunner = require(`./api-runner-ssr`)
const syncRequires = require(`./sync-requires`)
const { dataPaths, pages } = require(`./data.json`)
const { version: gatsbyVersion } = require(`gatsby/package.json`)

// Speed up looking up pages.
const pagesObjectMap = new Map()
pages.forEach(p => pagesObjectMap.set(p.path, p))

const stats = JSON.parse(
  fs.readFileSync(`${process.cwd()}/public/webpack.stats.json`, `utf-8`)
)

const chunkMapping = JSON.parse(
  fs.readFileSync(`${process.cwd()}/public/chunk-map.json`, `utf-8`)
)

// const testRequireError = require("./test-require-error")
// For some extremely mysterious reason, webpack adds the above module *after*
// this module so that when this code runs, testRequireError is undefined.
// So in the meantime, we'll just inline it.
const testRequireError = (moduleName, err) => {
  const regex = new RegExp(`Error: Cannot find module\\s.${moduleName}`)
  const firstLine = err.toString().split(`\n`)[0]
  return regex.test(firstLine)
}

let Html
try {
  Html = require(`../src/html`)
} catch (err) {
  if (testRequireError(`../src/html`, err)) {
    Html = require(`./default-html`)
  } else {
    throw err
  }
}

Html = Html && Html.__esModule ? Html.default : Html

const getPage = path => pagesObjectMap.get(path)

const createElement = React.createElement

export default (pagePath, callback) => {
  let bodyHtml = ``
  let headComponents = [
    <meta
      name="generator"
      content={`Gatsby ${gatsbyVersion}`}
      key={`generator-${gatsbyVersion}`}
    />,
  ]
  let htmlAttributes = {}
  let bodyAttributes = {}
  let preBodyComponents = []
  let postBodyComponents = []
  let bodyProps = {}

  const replaceBodyHTMLString = body => {
    bodyHtml = body
  }

  const setHeadComponents = components => {
    headComponents = headComponents.concat(components)
  }

  const setHtmlAttributes = attributes => {
    htmlAttributes = merge(htmlAttributes, attributes)
  }

  const setBodyAttributes = attributes => {
    bodyAttributes = merge(bodyAttributes, attributes)
  }

  const setPreBodyComponents = components => {
    preBodyComponents = preBodyComponents.concat(components)
  }

  const setPostBodyComponents = components => {
    postBodyComponents = postBodyComponents.concat(components)
  }

  const setBodyProps = props => {
    bodyProps = merge({}, bodyProps, props)
  }

  const getHeadComponents = () => headComponents

  const replaceHeadComponents = components => {
    headComponents = components
  }

  const getPreBodyComponents = () => preBodyComponents

  const replacePreBodyComponents = components => {
    preBodyComponents = components
  }

  const getPostBodyComponents = () => postBodyComponents

  const replacePostBodyComponents = components => {
    postBodyComponents = components
  }

  const page = getPage(pagePath)

  let dataAndContext = {}
  if (page.jsonName in dataPaths) {
    const pathToJsonData = `../public/` + dataPaths[page.jsonName]
    try {
      dataAndContext = JSON.parse(
        fs.readFileSync(
          `${process.cwd()}/public/static/d/${dataPaths[page.jsonName]}.json`
        )
      )
    } catch (e) {
      console.log(`error`, pathToJsonData, e)
      process.exit()
    }
  }

  class RouteHandler extends React.Component {
    render() {
      const props = {
        ...this.props,
        ...dataAndContext,
        pathContext: dataAndContext.pageContext,
      }

      const pageElement = createElement(
        syncRequires.components[page.componentChunkName],
        props
      )

      const wrappedPage = apiRunner(
        `wrapPageElement`,
        { element: pageElement, props },
        pageElement,
        ({ result }) => {
          return { element: result, props }
        }
      ).pop()

      return wrappedPage
    }
  }

  const routerElement = createElement(
    ServerLocation,
    { url: `${__PATH_PREFIX__}${pagePath}` },
    createElement(
      Router,
      {
        baseuri: `${__PATH_PREFIX__}`,
      },
      createElement(RouteHandler, { path: `/*` })
    )
  )

  const bodyComponent = apiRunner(
    `wrapRootElement`,
    { element: routerElement, pathname: pagePath },
    routerElement,
    ({ result }) => {
      return { element: result, pathname: pagePath }
    }
  ).pop()

  // Let the site or plugin render the page component.
  apiRunner(`replaceRenderer`, {
    bodyComponent,
    replaceBodyHTMLString,
    setHeadComponents,
    setHtmlAttributes,
    setBodyAttributes,
    setPreBodyComponents,
    setPostBodyComponents,
    setBodyProps,
    pathname: pagePath,
    pathPrefix: __PATH_PREFIX__,
  })

  // If no one stepped up, we'll handle it.
  if (!bodyHtml) {
    try {
      bodyHtml = renderToString(bodyComponent)
    } catch (e) {
      // ignore @reach/router redirect errors
      if (!isRedirect(e)) throw e
    }
  }

  // Create paths to scripts
  let scriptsAndStyles = flatten(
    [`app`, page.componentChunkName].map(s => {
      const fetchKey = `assetsByChunkName[${s}]`

      let chunks = get(stats, fetchKey)
      let namedChunkGroups = get(stats, `namedChunkGroups`)

      if (!chunks) {
        return null
      }

      chunks = chunks.map(chunk => {
        if (chunk === `/`) {
          return null
        }
        return { rel: `preload`, name: chunk }
      })

      namedChunkGroups[s].assets.forEach(asset =>
        chunks.push({ rel: `preload`, name: asset })
      )

      const childAssets = namedChunkGroups[s].childAssets
      for (const rel in childAssets) {
        chunks = merge(
          chunks,
          childAssets[rel].map(chunk => {
            return { rel, name: chunk }
          })
        )
      }

      return chunks
    })
  )
    .filter(s => isObject(s))
    .sort((s1, s2) => (s1.rel == `preload` ? -1 : 1)) // given priority to preload

  scriptsAndStyles = uniqBy(scriptsAndStyles, item => item.name)

  const scripts = scriptsAndStyles.filter(
    script => script.name && script.name.endsWith(`.js`)
  )
  const styles = scriptsAndStyles.filter(
    style => style.name && style.name.endsWith(`.css`)
  )

  apiRunner(`onRenderBody`, {
    setHeadComponents,
    setHtmlAttributes,
    setBodyAttributes,
    setPreBodyComponents,
    setPostBodyComponents,
    setBodyProps,
    pathname: pagePath,
    bodyHtml,
    scripts,
    styles,
    pathPrefix: __PATH_PREFIX__,
    assetPrefix: __ASSET_PREFIX__,
  })

  scripts
    .slice(0)
    .reverse()
    .forEach(script => {
      // Add preload/prefetch <link>s for scripts.
      headComponents.push(
        <link
          as="script"
          rel={script.rel}
          key={script.name}
          href={`${__ASSET_PREFIX__}/${script.name}`}
        />
      )
    })

  if (page.jsonName in dataPaths) {
    const dataPath = `${__ASSET_PREFIX__}/static/d/${
      dataPaths[page.jsonName]
    }.json`
    headComponents.push(
      <link
        as="fetch"
        rel="preload"
        key={dataPath}
        href={dataPath}
        crossOrigin="use-credentials"
      />
    )
  }

  styles
    .slice(0)
    .reverse()
    .forEach(style => {
      // Add <link>s for styles that should be prefetched
      // otherwise, inline as a <style> tag

      if (style.rel === `prefetch`) {
        headComponents.push(
          <link
            as="style"
            rel={style.rel}
            key={style.name}
            href={`${__ASSET_PREFIX__}/${style.name}`}
          />
        )
      } else {
        headComponents.unshift(
          <style
            data-href={`${__ASSET_PREFIX__}/${style.name}`}
            dangerouslySetInnerHTML={{
              __html: fs.readFileSync(
                join(process.cwd(), `public`, style.name),
                `utf-8`
              ),
            }}
          />
        )
      }
    })

  // Add page metadata for the current page
  const windowData = `/*<![CDATA[*/window.page=${JSON.stringify(page)};${
    page.jsonName in dataPaths
      ? `window.dataPath="${dataPaths[page.jsonName]}";`
      : ``
  }/*]]>*/`

  postBodyComponents.push(
    <script
      key={`script-loader`}
      id={`gatsby-script-loader`}
      dangerouslySetInnerHTML={{
        __html: windowData,
      }}
    />
  )

  // Add chunk mapping metadata
  const scriptChunkMapping = `/*<![CDATA[*/window.___chunkMapping=${JSON.stringify(
    chunkMapping
  )};/*]]>*/`

  postBodyComponents.push(
    <script
      key={`chunk-mapping`}
      id={`gatsby-chunk-mapping`}
      dangerouslySetInnerHTML={{
        __html: scriptChunkMapping,
      }}
    />
  )

  // Filter out prefetched bundles as adding them as a script tag
  // would force high priority fetching.
<<<<<<< HEAD
  const bodyScripts = scripts.filter(s => s.rel !== `prefetch`).map(s => {
    const scriptPath = `${__ASSET_PREFIX__}/${JSON.stringify(s.name).slice(
      1,
      -1
    )}`
    return <script key={scriptPath} src={scriptPath} async />
  })
=======
  const bodyScripts = scripts
    .filter(s => s.rel !== `prefetch`)
    .map(s => {
      const scriptPath = `${__PATH_PREFIX__}/${JSON.stringify(s.name).slice(
        1,
        -1
      )}`
      return <script key={scriptPath} src={scriptPath} async />
    })
>>>>>>> 024f6f46

  postBodyComponents.push(...bodyScripts)

  apiRunner(`onPreRenderHTML`, {
    getHeadComponents,
    replaceHeadComponents,
    getPreBodyComponents,
    replacePreBodyComponents,
    getPostBodyComponents,
    replacePostBodyComponents,
    pathname: pagePath,
    pathPrefix: __PATH_PREFIX__,
  })

  const html = `<!DOCTYPE html>${renderToStaticMarkup(
    <Html
      {...bodyProps}
      headComponents={headComponents}
      htmlAttributes={htmlAttributes}
      bodyAttributes={bodyAttributes}
      preBodyComponents={preBodyComponents}
      postBodyComponents={postBodyComponents}
      body={bodyHtml}
      path={pagePath}
    />
  )}`

  callback(null, html)
}<|MERGE_RESOLUTION|>--- conflicted
+++ resolved
@@ -356,25 +356,15 @@
 
   // Filter out prefetched bundles as adding them as a script tag
   // would force high priority fetching.
-<<<<<<< HEAD
-  const bodyScripts = scripts.filter(s => s.rel !== `prefetch`).map(s => {
-    const scriptPath = `${__ASSET_PREFIX__}/${JSON.stringify(s.name).slice(
-      1,
-      -1
-    )}`
-    return <script key={scriptPath} src={scriptPath} async />
-  })
-=======
   const bodyScripts = scripts
     .filter(s => s.rel !== `prefetch`)
     .map(s => {
-      const scriptPath = `${__PATH_PREFIX__}/${JSON.stringify(s.name).slice(
+      const scriptPath = `${__ASSET_PREFIX__}/${JSON.stringify(s.name).slice(
         1,
         -1
       )}`
       return <script key={scriptPath} src={scriptPath} async />
     })
->>>>>>> 024f6f46
 
   postBodyComponents.push(...bodyScripts)
 
@@ -387,6 +377,7 @@
     replacePostBodyComponents,
     pathname: pagePath,
     pathPrefix: __PATH_PREFIX__,
+    assetPrefix: __ASSET_PREFIX__,
   })
 
   const html = `<!DOCTYPE html>${renderToStaticMarkup(
