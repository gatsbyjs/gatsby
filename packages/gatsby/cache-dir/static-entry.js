const React = require(`react`)
const fs = require(`fs`)
const { join } = require(`path`)
const { renderToString, renderToStaticMarkup } = require(`react-dom/server`)
const { StaticRouter, Route } = require(`react-router-dom`)
const { get, merge, isString, flatten } = require(`lodash`)

const apiRunner = require(`./api-runner-ssr`)
const syncRequires = require(`./sync-requires`)
const { dataPaths, pages } = require(`./data.json`)

const stats = JSON.parse(
  fs.readFileSync(`${process.cwd()}/public/webpack.stats.json`, `utf-8`)
)

// const testRequireError = require("./test-require-error")
// For some extremely mysterious reason, webpack adds the above module *after*
// this module so that when this code runs, testRequireError is undefined.
// So in the meantime, we'll just inline it.
const testRequireError = (moduleName, err) => {
  const regex = new RegExp(`Error: Cannot find module\\s.${moduleName}`)
  const firstLine = err.toString().split(`\n`)[0]
  return regex.test(firstLine)
}

let Html
try {
  Html = require(`../src/html`)
} catch (err) {
  if (testRequireError(`../src/html`, err)) {
    Html = require(`./default-html`)
  } else {
    console.log(
      `\n\nThere was an error requiring "src/html.js"\n\n`,
      err,
      `\n\n`
    )
    process.exit()
  }
}

Html = Html && Html.__esModule ? Html.default : Html

function urlJoin(...parts) {
  return parts.reduce((r, next) => {
    const segment = next == null ? `` : String(next).replace(/^\/+/, ``)
    return segment ? `${r.replace(/\/$/, ``)}/${segment}` : r
  }, ``)
}

const getPage = path => pages.find(page => page.path === path)

const createElement = React.createElement

export default (pagePath, callback) => {
  let pathPrefix = `/`
  if (__PREFIX_PATHS__) {
    pathPrefix = `${__PATH_PREFIX__}/`
  }

  let bodyHtml = ``
  let headComponents = []
  let htmlAttributes = {}
  let bodyAttributes = {}
  let preBodyComponents = []
  let postBodyComponents = []
  let bodyProps = {}

  const replaceBodyHTMLString = body => {
    bodyHtml = body
  }

  const setHeadComponents = components => {
    headComponents = headComponents.concat(components)
  }

  const setHtmlAttributes = attributes => {
    htmlAttributes = merge(htmlAttributes, attributes)
  }

  const setBodyAttributes = attributes => {
    bodyAttributes = merge(bodyAttributes, attributes)
  }

  const setPreBodyComponents = components => {
    preBodyComponents = preBodyComponents.concat(components)
  }

  const setPostBodyComponents = components => {
    postBodyComponents = postBodyComponents.concat(components)
  }

  const setBodyProps = props => {
    bodyProps = merge({}, bodyProps, props)
  }

  const page = getPage(pagePath)

  let dataAndContext = {}
  if (page.jsonName in dataPaths) {
    const pathToJsonData = `../public/` + dataPaths[page.jsonName]
    try {
      dataAndContext = JSON.parse(
        fs.readFileSync(
          `${process.cwd()}/public/static/d/${dataPaths[page.jsonName]}.json`
        )
      )
    } catch (e) {
      console.log(`error`, pathToJsonData, e)
      process.exit()
    }
  }

  const AltStaticRouter = apiRunner(`replaceStaticRouterComponent`)[0]

  apiRunner(`replaceStaticRouterComponent`)

  const bodyComponent = createElement(
    AltStaticRouter || StaticRouter,
    {
      basename: pathPrefix.slice(0, -1),
      location: {
        pathname: pagePath,
      },
      context: {},
    },
    createElement(Route, {
      // eslint-disable-next-line react/display-name
      render: routeProps =>
        createElement(syncRequires.components[page.componentChunkName], {
          ...routeProps,
          ...dataAndContext,
          pathContext: dataAndContext.pageContext,
        }),
    })
  )

  // Let the site or plugin render the page component.
  apiRunner(`replaceRenderer`, {
    bodyComponent,
    replaceBodyHTMLString,
    setHeadComponents,
    setHtmlAttributes,
    setBodyAttributes,
    setPreBodyComponents,
    setPostBodyComponents,
    setBodyProps,
  })

  // If no one stepped up, we'll handle it.
  if (!bodyHtml) {
    bodyHtml = renderToString(bodyComponent)
  }

  // Create paths to scripts
  let runtimeScript
  const scriptsAndStyles = flatten(
    [`app`, page.componentChunkName].map(s => {
      const fetchKey = `assetsByChunkName[${s}]`

      let chunks = get(stats, fetchKey)

      // Remove the runtime as we always inline that instead
      // of loading it.
      if (s === `app`) {
        runtimeScript = chunks[0]
      }

      if (!chunks) {
        return null
      }

      return chunks.map(chunk => {
        if (chunk === `/`) {
          return null
        }
        if (chunk.slice(0, 15) === `webpack-runtime`) {
          return null
        }
        return chunk
      })
    })
  ).filter(s => isString(s))
  const scripts = scriptsAndStyles.filter(s => s.endsWith(`.js`))
  const styles = scriptsAndStyles.filter(s => s.endsWith(`.css`))

  apiRunner(`onRenderBody`, {
    setHeadComponents,
    setHtmlAttributes,
    setBodyAttributes,
    setPreBodyComponents,
    setPostBodyComponents,
    setBodyProps,
    pathname: pagePath,
    bodyHtml,
    scripts,
    styles,
    pathPrefix,
  })

  const runtimeRaw = fs.readFileSync(
    join(process.cwd(), `public`, runtimeScript),
    `utf-8`
  )
  postBodyComponents.push(
    <script
      key={`webpack-runtime`}
      id={`webpack-runtime`}
      dangerouslySetInnerHTML={{
        __html: runtimeRaw,
      }}
    />
  )

  scripts
    .slice(0)
    .reverse()
    .forEach(script => {
      // Add preload <link>s for scripts.
      headComponents.unshift(
        <link
          as="script"
          rel="preload"
          key={script}
          href={urlJoin(pathPrefix, script)}
        />
      )
    })

  if (page.jsonName in dataPaths) {
    const dataPath = `${pathPrefix}static/d/${dataPaths[page.jsonName]}.json`
    // Insert json data path after commons and app
    headComponents.splice(
      1,
      0,
      <link
        rel="preload"
        key={dataPath}
        href={dataPath}
        as="fetch"
        crossOrigin="use-credentials"
      />
    )
  }

  styles
    .slice(0)
    .reverse()
    .forEach(style => {
      // Add <link>s for styles.
      headComponents.unshift(
        <style
          type="text/css"
          data-href={urlJoin(pathPrefix, style)}
          dangerouslySetInnerHTML={{
            __html: fs.readFileSync(
              join(process.cwd(), `public`, style),
              `utf-8`
            ),
          }}
        />
      )
    })

  // Add script loader for page scripts to the end of body element (after webpack manifest).
<<<<<<< HEAD
  // Taken from https://www.html5rocks.com/en/tutorials/speed/script-loading/
  const scriptsString = scripts
    .map(s => `"${pathPrefix}${JSON.stringify(s).slice(1, -1)}"`)
    .join(`,`)
=======
  const scriptsString = scripts.map(s => `"${s}"`).join(`,`)
>>>>>>> 5550bc89
  postBodyComponents.push(
    <script
      key={`script-loader`}
      id={`gatsby-script-loader`}
      dangerouslySetInnerHTML={{
<<<<<<< HEAD
        __html: `/*<![CDATA[*/window.page=${JSON.stringify(page)};${
          page.jsonName in dataPaths
            ? `window.dataPath="${dataPaths[page.jsonName]}";`
            : ``
        }!function(e,t,r){function n(){for(;d[0]&&"loaded"==d[0][f];)c=d.shift(),c[o]=!i.parentNode.insertBefore(c,i)}for(var s,a,c,d=[],i=e.scripts[0],o="onreadystatechange",f="readyState";s=r.shift();)a=e.createElement(t),"async"in i?(a.async=!1,e.head.appendChild(a)):i[f]?(d.push(a),a[o]=n):e.write("<"+t+' src="'+s+'" defer></'+t+">"),a.src=s}(document,"script",[${scriptsString}])/*]]>*/`,
=======
        __html: `/*<![CDATA[*/[${scriptsString}].forEach(function(s){document.write('<script src="'+s+'" defer></'+'script>')})/*]]>*/`,
>>>>>>> 5550bc89
      }}
    />
  )

  const html = `<!DOCTYPE html>${renderToStaticMarkup(
    <Html
      {...bodyProps}
      headComponents={headComponents}
      htmlAttributes={htmlAttributes}
      bodyAttributes={bodyAttributes}
      preBodyComponents={preBodyComponents}
      postBodyComponents={postBodyComponents}
      body={bodyHtml}
      path={pagePath}
    />
  )}`

  callback(null, html)
}<|MERGE_RESOLUTION|>--- conflicted
+++ resolved
@@ -263,28 +263,19 @@
     })
 
   // Add script loader for page scripts to the end of body element (after webpack manifest).
-<<<<<<< HEAD
-  // Taken from https://www.html5rocks.com/en/tutorials/speed/script-loading/
   const scriptsString = scripts
     .map(s => `"${pathPrefix}${JSON.stringify(s).slice(1, -1)}"`)
     .join(`,`)
-=======
-  const scriptsString = scripts.map(s => `"${s}"`).join(`,`)
->>>>>>> 5550bc89
   postBodyComponents.push(
     <script
       key={`script-loader`}
       id={`gatsby-script-loader`}
       dangerouslySetInnerHTML={{
-<<<<<<< HEAD
         __html: `/*<![CDATA[*/window.page=${JSON.stringify(page)};${
           page.jsonName in dataPaths
             ? `window.dataPath="${dataPaths[page.jsonName]}";`
             : ``
-        }!function(e,t,r){function n(){for(;d[0]&&"loaded"==d[0][f];)c=d.shift(),c[o]=!i.parentNode.insertBefore(c,i)}for(var s,a,c,d=[],i=e.scripts[0],o="onreadystatechange",f="readyState";s=r.shift();)a=e.createElement(t),"async"in i?(a.async=!1,e.head.appendChild(a)):i[f]?(d.push(a),a[o]=n):e.write("<"+t+' src="'+s+'" defer></'+t+">"),a.src=s}(document,"script",[${scriptsString}])/*]]>*/`,
-=======
-        __html: `/*<![CDATA[*/[${scriptsString}].forEach(function(s){document.write('<script src="'+s+'" defer></'+'script>')})/*]]>*/`,
->>>>>>> 5550bc89
+        }[${scriptsString}].forEach(function(s){document.write('<script src="'+s+'" defer></'+'script>')})/*]]>*/`,
       }}
     />
   )
