/* global HAS_REACT_18 */
const React = require(`react`)
const path = require(`path`)
const {
  renderToString,
  renderToStaticMarkup,
  renderToPipeableStream,
} = require(`react-dom/server`)
const { ServerLocation, Router, isRedirect } = require(`@gatsbyjs/reach-router`)
const merge = require(`deepmerge`)
const { StaticQueryContext, StaticQueryServerContext } = require(`gatsby`)
const fs = require(`fs`)
const { WritableAsPromise } = require(`./server-utils/writable-as-promise`)

const { RouteAnnouncerProps } = require(`./route-announcer-props`)
const { apiRunner, apiRunnerAsync } = require(`./api-runner-ssr`)
const asyncRequires = require(`$virtual/async-requires`)
const { version: gatsbyVersion } = require(`gatsby/package.json`)
const { grabMatchParams } = require(`./find-path`)
const { headHandlerForSSR } = require(`./head/head-export-handler-for-ssr`)
const {
  SlicesResultsContext,
  SlicesContext,
  SlicesMapContext,
  SlicesPropsContext,
} = require(`./slice`)
const { ServerSliceRenderer } = require(`./slice/server-slice-renderer`)

// we want to force posix-style joins, so Windows doesn't produce backslashes for urls
const { join } = path.posix

// const testRequireError = require("./test-require-error")
// For some extremely mysterious reason, webpack adds the above module *after*
// this module so that when this code runs, testRequireError is undefined.
// So in the meantime, we'll just inline it.
const testRequireError = (moduleName, err) => {
  const regex = new RegExp(`Error: Cannot find module\\s.${moduleName}`)
  const firstLine = err.toString().split(`\n`)[0]
  return regex.test(firstLine)
}

let Html
try {
  Html = require(`../src/html`)
} catch (err) {
  if (testRequireError(`../src/html`, err)) {
    Html = require(`./default-html`)
  } else {
    throw err
  }
}

Html = Html && Html.__esModule ? Html.default : Html

const getPageDataPath = path => {
  const fixedPagePath = path === `/` ? `index` : path
  return join(`page-data`, fixedPagePath, `page-data.json`)
}

const getPageDataUrl = pagePath => {
  const pageDataPath = getPageDataPath(pagePath)
  return `${__PATH_PREFIX__}/${pageDataPath}`
}

const getStaticQueryPath = hash => join(`page-data`, `sq`, `d`, `${hash}.json`)

const getStaticQueryUrl = hash =>
  `${__PATH_PREFIX__}/${getStaticQueryPath(hash)}`

const getAppDataUrl = () =>
  `${__PATH_PREFIX__}/${join(`page-data`, `app-data.json`)}`

const createElement = React.createElement

export const sanitizeComponents = components => {
  const componentsArray = [].concat(components).flat(Infinity).filter(Boolean)

  return componentsArray.map(component => {
    // Ensure manifest is always loaded from content server
    // And not asset server when an assetPrefix is used
    if (__ASSET_PREFIX__ && component.props.rel === `manifest`) {
      return React.cloneElement(component, {
        href: component.props.href.replace(__ASSET_PREFIX__, ``),
      })
    }
    return component
  })
}

function deepMerge(a, b) {
  const combineMerge = (target, source, options) => {
    const destination = target.slice()

    source.forEach((item, index) => {
      if (typeof destination[index] === `undefined`) {
        destination[index] = options.cloneUnlessOtherwiseSpecified(
          item,
          options
        )
      } else if (options.isMergeableObject(item)) {
        destination[index] = merge(target[index], item, options)
      } else if (target.indexOf(item) === -1) {
        destination.push(item)
      }
    })
    return destination
  }

  return merge(a, b, { arrayMerge: combineMerge })
}

/**
Reorder headComponents so meta tags are always at the top and aren't missed by crawlers by being pushed down by large inline styles, etc.
@see https://github.com/gatsbyjs/gatsby/issues/22206
*/
export const reorderHeadComponents = headComponents => {
  const sorted = headComponents.sort((a, b) => {
    if (a.type && a.type === `meta` && !(b.type && b.type === `meta`)) {
      return -1
    }
    return 0
  })

  return sorted
}

const DEFAULT_CONTEXT = {
  // whether or not we're building the site now
  // usage in determining original build or engines
  isDuringBuild: false,
}

export default async function staticPage({
  pagePath,
  pageData,
  staticQueryContext,
  styles,
  scripts,
  reversedStyles,
  reversedScripts,
  inlinePageData = false,
  context = {},
  webpackCompilationHash,
  sliceData,
}) {
  const renderContext = Object.assign(DEFAULT_CONTEXT, context)

  // for this to work we need this function to be sync or at least ensure there is single execution of it at a time
  global.unsafeBuiltinUsage = []

  try {
    let bodyHtml = ``
    let headComponents = [
      <meta
        name="generator"
        content={`Gatsby ${gatsbyVersion}`}
        key={`generator-${gatsbyVersion}`}
      />,
    ]
    let htmlAttributes = {}
    let bodyAttributes = {}
    let preBodyComponents = []
    let postBodyComponents = []
    let bodyProps = {}

    function loadPageDataSync(_pagePath) {
      if (_pagePath === pagePath) {
        // no need to use fs if we are asking for pageData of current page
        return pageData
      }

      const pageDataPath = getPageDataPath(_pagePath)
      const pageDataFile = join(process.cwd(), `public`, pageDataPath)
      try {
        // deprecation notice
        const myErrorHolder = {
          name: `Usage of loadPageDataSync for page other than currently generated page disables incremental html generation in future builds`,
        }
        Error.captureStackTrace(myErrorHolder, loadPageDataSync)
        global.unsafeBuiltinUsage.push(myErrorHolder.stack)
        const pageDataJson = fs.readFileSync(pageDataFile)
        return JSON.parse(pageDataJson)
      } catch (error) {
        // not an error if file is not found. There's just no page data
        return null
      }
    }

    const replaceBodyHTMLString = body => {
      bodyHtml = body
    }

    const setHeadComponents = components => {
      headComponents = headComponents.concat(sanitizeComponents(components))
    }

    const setHtmlAttributes = attributes => {
      // TODO - we should remove deep merges
      htmlAttributes = deepMerge(htmlAttributes, attributes)
    }

    const setBodyAttributes = attributes => {
      // TODO - we should remove deep merges
      bodyAttributes = deepMerge(bodyAttributes, attributes)
    }

    const setPreBodyComponents = components => {
      preBodyComponents = preBodyComponents.concat(
        sanitizeComponents(components)
      )
    }

    const setPostBodyComponents = components => {
      postBodyComponents = postBodyComponents.concat(
        sanitizeComponents(components)
      )
    }

    const setBodyProps = props => {
      // TODO - we should remove deep merges
      bodyProps = deepMerge({}, bodyProps, props)
    }

    const getHeadComponents = () => headComponents

    const replaceHeadComponents = components => {
      headComponents = sanitizeComponents(components)
    }

    const getPreBodyComponents = () => preBodyComponents

    const replacePreBodyComponents = components => {
      preBodyComponents = sanitizeComponents(components)
    }

    const getPostBodyComponents = () => postBodyComponents

    const replacePostBodyComponents = components => {
      postBodyComponents = sanitizeComponents(components)
    }

    const { componentChunkName, slicesMap } = pageData
    const pageComponent = await asyncRequires.components[componentChunkName]()

    headHandlerForSSR({
      pageComponent,
      setHeadComponents,
      staticQueryContext,
      pageData,
      pagePath,
    })

    class RouteHandler extends React.Component {
      render() {
        const props = {
          ...this.props,
          ...pageData.result,
          params: {
            ...grabMatchParams(this.props.location.pathname),
            ...(pageData.result?.pageContext?.__params || {}),
          },
        }

        const pageElement = createElement(pageComponent.default, props)

        const wrappedPage = apiRunner(
          `wrapPageElement`,
          { element: pageElement, props },
          pageElement,
          ({ result }) => {
            return { element: result, props }
          }
        ).pop()

        return wrappedPage
      }
    }

    const routerElement = (
      <ServerLocation url={`${__BASE_PATH__}${pagePath}`}>
        <Router id="gatsby-focus-wrapper" baseuri={__BASE_PATH__}>
          <RouteHandler path="/*" />
        </Router>
        <div {...RouteAnnouncerProps} />
      </ServerLocation>
    )

    const sliceProps = {}

    let body = apiRunner(
      `wrapRootElement`,
      { element: routerElement, pathname: pagePath },
      routerElement,
      ({ result }) => {
        return { element: result, pathname: pagePath }
      }
    ).pop()

    if (_CFLAGS_.GATSBY_MAJOR === `5` && process.env.GATSBY_SLICES) {
      const slicesContext = {
        // if we're in build now, we know we're on the server
        // otherwise we're in an engine
        renderEnvironment: renderContext.isDuringBuild ? `server` : `engines`,
      }
      // if we're running in an engine, we need to manually wrap body with
      // the results context to pass the map of slice name to component/data/context
      if (slicesContext.renderEnvironment === `engines`) {
        // this is the same name used in the browser
        // since this immitates behavior
        const slicesDb = new Map()

        for (const sliceName of Object.values(slicesMap)) {
          const slice = sliceData[sliceName]
          const { default: SliceComponent } = await getPageChunk(slice)

          const sliceObject = {
            component: SliceComponent,
            sliceContext: slice.result.sliceContext,
            data: slice.result.data,
          }

          slicesDb.set(sliceName, sliceObject)
        }

        body = (
          <SlicesResultsContext.Provider value={slicesDb}>
            {body}
          </SlicesResultsContext.Provider>
        )
      }

      body = (
        <SlicesContext.Provider value={slicesContext}>
          <SlicesPropsContext.Provider value={sliceProps}>
            <SlicesMapContext.Provider value={slicesMap}>
              {body}
            </SlicesMapContext.Provider>
          </SlicesPropsContext.Provider>
        </SlicesContext.Provider>
      )
    }

    const bodyComponent = (
      <StaticQueryContext.Provider value={staticQueryContext}>
        {body}
      </StaticQueryContext.Provider>
    )

    // Let the site or plugin render the page component.
    await apiRunnerAsync(`replaceRenderer`, {
      bodyComponent,
      replaceBodyHTMLString,
      setHeadComponents,
      setHtmlAttributes,
      setBodyAttributes,
      setPreBodyComponents,
      setPostBodyComponents,
      setBodyProps,
      pathname: pagePath,
      pathPrefix: __PATH_PREFIX__,
    })

    // If no one stepped up, we'll handle it.
    if (!bodyHtml) {
      try {
        // react 18 enabled
        if (HAS_REACT_18) {
          const writableStream = new WritableAsPromise()
          const { pipe } = renderToPipeableStream(bodyComponent, {
            onAllReady() {
              pipe(writableStream)
            },
            onError(error) {
              writableStream.destroy(error)
            },
          })

          bodyHtml = await writableStream
        } else {
          bodyHtml = renderToString(bodyComponent)
        }
      } catch (e) {
        // ignore @reach/router redirect errors
        if (!isRedirect(e)) throw e
      }
    }

    apiRunner(`onRenderBody`, {
      setHeadComponents,
      setHtmlAttributes,
      setBodyAttributes,
      setPreBodyComponents,
      setPostBodyComponents,
      setBodyProps,
      pathname: pagePath,
      loadPageDataSync,
      bodyHtml,
      scripts,
      styles,
      pathPrefix: __PATH_PREFIX__,
    })

    reversedScripts.forEach(script => {
      // Add preload/prefetch <link>s magic comments
      if (script.shouldGenerateLink) {
        headComponents.push(
          <link
            as="script"
            rel={script.rel}
            key={script.name}
            href={`${__PATH_PREFIX__}/${script.name}`}
          />
        )
      }
    })

    reversedStyles.forEach(style => {
      // Add <link>s for styles that should be prefetched
      // otherwise, inline as a <style> tag

      if (style.rel === `prefetch`) {
        headComponents.push(
          <link
            as="style"
            rel={style.rel}
            key={style.name}
            href={`${__PATH_PREFIX__}/${style.name}`}
          />
        )
      } else {
        headComponents.unshift(
          <style
            data-href={`${__PATH_PREFIX__}/${style.name}`}
            data-identity={`gatsby-global-css`}
            dangerouslySetInnerHTML={{
              __html: style.content,
            }}
          />
        )
      }
    })

    // Add page metadata for the current page
    const windowPageData = `/*<![CDATA[*/window.pagePath="${pagePath}";${
      _CFLAGS_.GATSBY_MAJOR === `5` && process.env.GATSBY_SLICES
        ? ``
        : `window.___webpackCompilationHash="${webpackCompilationHash}";`
    }${
      inlinePageData ? `window.pageData=${JSON.stringify(pageData)};` : ``
    }/*]]>*/`

    postBodyComponents.push(
      <script
        key={`script-loader`}
        id={`gatsby-script-loader`}
        dangerouslySetInnerHTML={{
          __html: windowPageData,
        }}
      />
    )

    if (_CFLAGS_.GATSBY_MAJOR === `5` && process.env.GATSBY_SLICES) {
      postBodyComponents.push(
        createElement(ServerSliceRenderer, {
          sliceId: `_gatsby-scripts`,
        })
      )
    } else {
      const chunkMapping = require(`../public/chunk-map.json`)
      // restore the old behavior
      // Add chunk mapping metadata
      const scriptChunkMapping = `/*<![CDATA[*/window.___chunkMapping=${JSON.stringify(
        chunkMapping
      )};/*]]>*/`

      postBodyComponents.push(
        <script
          key={`chunk-mapping`}
          id={`gatsby-chunk-mapping`}
          dangerouslySetInnerHTML={{
            __html: scriptChunkMapping,
          }}
        />
      )

      let bodyScripts = []
      if (chunkMapping[`polyfill`]) {
        chunkMapping[`polyfill`].forEach(script => {
          const scriptPath = `${__PATH_PREFIX__}${script}`
          bodyScripts.push(
            <script key={scriptPath} src={scriptPath} noModule={true} />
          )
        })
      }

      // Filter out prefetched bundles as adding them as a script tag
      // would force high priority fetching.
      bodyScripts = bodyScripts.concat(
        scripts
          .filter(s => s.rel !== `prefetch`)
          .map(s => {
            const scriptPath = `${__PATH_PREFIX__}/${JSON.stringify(
              s.name
            ).slice(1, -1)}`
            return <script key={scriptPath} src={scriptPath} async />
          })
      )

      postBodyComponents.push(...bodyScripts)
    }

    headComponents = reorderHeadComponents(headComponents)

    apiRunner(`onPreRenderHTML`, {
      getHeadComponents,
      replaceHeadComponents,
      getPreBodyComponents,
      replacePreBodyComponents,
      getPostBodyComponents,
      replacePostBodyComponents,
      pathname: pagePath,
      pathPrefix: __PATH_PREFIX__,
    })

    const html = `<!DOCTYPE html>${renderToStaticMarkup(
      <Html
        {...bodyProps}
        headComponents={headComponents}
        htmlAttributes={htmlAttributes}
        bodyAttributes={bodyAttributes}
        preBodyComponents={preBodyComponents}
        postBodyComponents={postBodyComponents}
        body={bodyHtml}
        path={pagePath}
      />
    )}`

    return {
      html,
      unsafeBuiltinsUsage: global.unsafeBuiltinUsage,
      sliceData: sliceProps,
    }
  } catch (e) {
    e.unsafeBuiltinsUsage = global.unsafeBuiltinUsage
    throw e
  }
}

export function getPageChunk({ componentChunkName }) {
  return asyncRequires.components[componentChunkName]()
}

<<<<<<< HEAD
export async function renderSlice({ slice, staticQueryContext, props = {} }) {
  const { default: SliceComponent } = await getPageChunk(slice)

  const sliceElement = (
    <StaticQueryContext.Provider value={staticQueryContext}>
      <SliceComponent sliceContext={slice.context} {...props} />
    </StaticQueryContext.Provider>
  )

  if (HAS_REACT_18) {
    const writableStream = new WritableAsPromise()
    const { pipe } = renderToPipeableStream(sliceElement, {
      onAllReady() {
        pipe(writableStream)
      },
      onError(e) {
        throw e
      },
    })

    return await writableStream
  } else {
    return renderToString(sliceElement)
  }
}
=======
export { renderToPipeableStream } from "react-server-dom-webpack/writer.node.server"
export { StaticQueryContext, StaticQueryServerContext, React }
>>>>>>> 5dbb1038
<|MERGE_RESOLUTION|>--- conflicted
+++ resolved
@@ -550,7 +550,9 @@
   return asyncRequires.components[componentChunkName]()
 }
 
-<<<<<<< HEAD
+export { renderToPipeableStream } from "react-server-dom-webpack/writer.node.server"
+export { StaticQueryContext, StaticQueryServerContext, React }
+
 export async function renderSlice({ slice, staticQueryContext, props = {} }) {
   const { default: SliceComponent } = await getPageChunk(slice)
 
@@ -575,8 +577,4 @@
   } else {
     return renderToString(sliceElement)
   }
-}
-=======
-export { renderToPipeableStream } from "react-server-dom-webpack/writer.node.server"
-export { StaticQueryContext, StaticQueryServerContext, React }
->>>>>>> 5dbb1038
+}