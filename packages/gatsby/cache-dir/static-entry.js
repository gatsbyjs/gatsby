--- conflicted
+++ resolved
@@ -9,15 +9,7 @@
 const syncRequires = require(`./sync-requires`)
 const { version: gatsbyVersion } = require(`gatsby/package.json`)
 
-<<<<<<< HEAD
-// Speed up looking up pages.
-const pagesObjectMap = new Map()
-pages.forEach(p => pagesObjectMap.set(p.path, p))
-
 const statsLegacy = JSON.parse(
-=======
-const stats = JSON.parse(
->>>>>>> 0bcd269a
   fs.readFileSync(`${process.cwd()}/public/webpack.stats.json`, `utf-8`)
 )
 const statsModern = JSON.parse(
