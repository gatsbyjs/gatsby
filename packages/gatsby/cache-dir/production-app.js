--- conflicted
+++ resolved
@@ -187,16 +187,11 @@
       )
 
     const NewRoot = apiRunner(`wrapRootComponent`, { Root }, Root)[0]
-<<<<<<< HEAD
+
+    const renderer = apiRunner(`replaceHydrateFunction`, undefined, ReactDOM.hydrate)[0]
+
     domReady(() => {
-      ReactDOM.hydrate(
-=======
-
-    const renderer = apiRunner(`replaceHydrateFunction`, undefined, ReactDOM.render)[0]
-
-    domReady(() =>
       renderer(
->>>>>>> 5550bc89
         <NewRoot />,
         typeof window !== `undefined`
           ? document.getElementById(`___gatsby`)
