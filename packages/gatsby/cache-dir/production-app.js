--- conflicted
+++ resolved
@@ -107,15 +107,11 @@
       React.createElement(
         Router,
         {
-<<<<<<< HEAD
           // basepath: __PATH_PREFIX__,
           primary: false,
-=======
-          basepath: __BASE_PATH__,
->>>>>>> 6dd55ad3
         },
         React.createElement(LocationHandler, { path: `/*` })
-    )
+      )
 
     const WrappedRoot = apiRunner(
       `wrapRootElement`,
