import { apiRunner, apiRunnerAsync } from "./api-runner-browser"
import React from "react"
import ReactDOM from "react-dom"
import { Router, navigate, Location, BaseContext } from "@gatsbyjs/reach-router"
import { ScrollContext } from "gatsby-react-router-scroll"
import { StaticQueryContext } from "gatsby"
import {
  shouldUpdateScroll,
  init as navigationInit,
  RouteUpdates,
} from "./navigation"
import emitter from "./emitter"
import PageRenderer from "./page-renderer"
import asyncRequires from "$virtual/async-requires"
import {
  setLoader,
  ProdLoader,
  publicLoader,
  PageResourceStatus,
  getStaticQueryResults,
} from "./loader"
import EnsureResources from "./ensure-resources"
import stripPrefix from "./strip-prefix"

// Generated during bootstrap
import matchPaths from "$virtual/match-paths.json"

const loader = new ProdLoader(asyncRequires, matchPaths)
setLoader(loader)
loader.setApiRunner(apiRunner)

window.asyncRequires = asyncRequires
window.___emitter = emitter
window.___loader = publicLoader

navigationInit()

apiRunnerAsync(`onClientEntry`).then(() => {
  // Let plugins register a service worker. The plugin just needs
  // to return true.
  if (apiRunner(`registerServiceWorker`).filter(Boolean).length > 0) {
    require(`./register-service-worker`)
  }

  // In gatsby v2 if Router is used in page using matchPaths
  // paths need to contain full path.
  // For example:
  //   - page have `/app/*` matchPath
  //   - inside template user needs to use `/app/xyz` as path
  // Resetting `basepath`/`baseuri` keeps current behaviour
  // to not introduce breaking change.
  // Remove this in v3
  const RouteHandler = props => (
    <BaseContext.Provider
      value={{
        baseuri: `/`,
        basepath: `/`,
      }}
    >
      <PageRenderer {...props} />
    </BaseContext.Provider>
  )

  const DataContext = React.createContext({})

  class GatsbyRoot extends React.Component {
    render() {
      const { children } = this.props
      return (
        <Location>
          {({ location }) => (
            <EnsureResources location={location}>
              {({ pageResources, location }) => {
                const staticQueryResults = getStaticQueryResults()
                return (
                  <StaticQueryContext.Provider value={staticQueryResults}>
                    <DataContext.Provider value={{ pageResources, location }}>
                      {children}
                    </DataContext.Provider>
                  </StaticQueryContext.Provider>
                )
              }}
            </EnsureResources>
          )}
        </Location>
      )
    }
  }

  class LocationHandler extends React.Component {
    render() {
      return (
        <DataContext.Consumer>
          {({ pageResources, location }) => (
            <RouteUpdates location={location}>
              <ScrollContext
                location={location}
                shouldUpdateScroll={shouldUpdateScroll}
              >
                <Router
                  basepath={__BASE_PATH__}
                  location={location}
                  id="gatsby-focus-wrapper"
                >
                  <RouteHandler
                    path={
                      pageResources.page.path === `/404.html`
                        ? stripPrefix(location.pathname, __BASE_PATH__)
                        : encodeURI(
                            pageResources.page.matchPath ||
                              pageResources.page.path
                          )
                    }
                    {...this.props}
                    location={location}
                    pageResources={pageResources}
                    {...pageResources.json}
                  />
                </Router>
              </ScrollContext>
            </RouteUpdates>
          )}
        </DataContext.Consumer>
      )
    }
  }

  const { pagePath, location: browserLoc } = window

  // Explicitly call navigate if the canonical path (window.pagePath)
  // is different to the browser path (window.location.pathname). But
  // only if NONE of the following conditions hold:
  //
  // - The url matches a client side route (page.matchPath)
  // - it's a 404 page
  // - it's the offline plugin shell (/offline-plugin-app-shell-fallback/)
  if (
    pagePath &&
    __BASE_PATH__ + pagePath !== browserLoc.pathname &&
    !(
      loader.findMatchPath(stripPrefix(browserLoc.pathname, __BASE_PATH__)) ||
      pagePath === `/404.html` ||
      pagePath.match(/^\/404\/?$/) ||
      pagePath.match(/^\/offline-plugin-app-shell-fallback\/?$/)
    )
  ) {
    navigate(__BASE_PATH__ + pagePath + browserLoc.search + browserLoc.hash, {
      replace: true,
    })
  }

  publicLoader.loadPage(browserLoc.pathname).then(page => {
    if (!page || page.status === PageResourceStatus.Error) {
      const message = `page resources for ${browserLoc.pathname} not found. Not rendering React`

      // if the chunk throws an error we want to capture the real error
      // This should help with https://github.com/gatsbyjs/gatsby/issues/19618
      if (page && page.error) {
        console.error(message)
        throw page.error
      }

      throw new Error(message)
    }

    window.___webpackCompilationHash = page.page.webpackCompilationHash

    const SiteRoot = apiRunner(
      `wrapRootElement`,
      { element: <LocationHandler /> },
      <LocationHandler />,
      ({ result }) => {
        return { element: result }
      }
    ).pop()

    const App = function App() {
      const onClientEntryRanRef = React.useRef(false)

      React.useEffect(() => {
        if (!onClientEntryRanRef.current) {
          onClientEntryRanRef.current = true
          performance.mark(`onInitialClientRender`)

          apiRunner(`onInitialClientRender`)
        }
      }, [])

      return <GatsbyRoot>{SiteRoot}</GatsbyRoot>
    }

    const renderer = apiRunner(
      `replaceHydrateFunction`,
      undefined,
      process.env.GATSBY_EXPERIMENTAL_CONCURRENT_FEATURES
        ? ReactDOM.createRoot
        : ReactDOM.hydrate
    )[0]

    function runRender() {
      const rootElement =
        typeof window !== `undefined`
          ? document.getElementById(`___gatsby`)
          : null

<<<<<<< HEAD
      if (renderer === ReactDOM.unstable_createRoot) {
        renderer(rootElement, {
=======
      if (renderer === ReactDOM.createRoot) {
        renderer(container, {
>>>>>>> 8499ba0b
          hydrate: true,
        }).render(<App />)
      } else {
        renderer(<App />, rootElement)
      }
    }

    // https://github.com/madrobby/zepto/blob/b5ed8d607f67724788ec9ff492be297f64d47dfc/src/zepto.js#L439-L450
    // TODO remove IE 10 support
    const doc = document
    if (
      doc.readyState === `complete` ||
      (doc.readyState !== `loading` && !doc.documentElement.doScroll)
    ) {
      setTimeout(function () {
        runRender()
      }, 0)
    } else {
      const handler = function () {
        doc.removeEventListener(`DOMContentLoaded`, handler, false)
        window.removeEventListener(`load`, handler, false)

        runRender()
      }

      doc.addEventListener(`DOMContentLoaded`, handler, false)
      window.addEventListener(`load`, handler, false)
    }
  })
})<|MERGE_RESOLUTION|>--- conflicted
+++ resolved
@@ -203,13 +203,8 @@
           ? document.getElementById(`___gatsby`)
           : null
 
-<<<<<<< HEAD
-      if (renderer === ReactDOM.unstable_createRoot) {
+      if (renderer === ReactDOM.createRoot) {
         renderer(rootElement, {
-=======
-      if (renderer === ReactDOM.createRoot) {
-        renderer(container, {
->>>>>>> 8499ba0b
           hydrate: true,
         }).render(<App />)
       } else {
