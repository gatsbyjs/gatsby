if(__POLYFILL__) {
  require("core-js/modules/es6.promise")
}
import { apiRunner, apiRunnerAsync } from "./api-runner-browser"
import React, { createElement } from "react"
import ReactDOM from "react-dom"
import {
  BrowserRouter as Router,
  Route,
  withRouter,
  matchPath,
} from "react-router-dom"
import { ScrollContext } from "react-router-scroll"
import createHistory from "history/createBrowserHistory"
<<<<<<< HEAD
=======
import domReady from "domready"

>>>>>>> 6f324413
import emitter from "./emitter"
window.___emitter = emitter
import pages from "./pages.json"
import ComponentRenderer from "./component-renderer"
import asyncRequires from "./async-requires"
import loader from "./loader"

loader.addPagesArray(pages)
loader.addProdRequires(asyncRequires)
window.asyncRequires = asyncRequires
window.___loader = loader
window.matchPath = matchPath


apiRunnerAsync(`onClientEntry`)
  .then(() => {
    // Let the site/plugins run code very early.
    apiRunner(`onClientEntry`)

    // Let plugins register a service worker. The plugin just needs
    // to return true.
    if (apiRunner(`registerServiceWorker`).length > 0) {
      require(`./register-service-worker`)
    }

    const navigateTo = pathname => {
      // If we're already at this path, do nothing.
      if (window.location.pathname === pathname) {
        return
      }

      // Listen to loading events. If page resources load before
      // a second, navigate immediately.
      function eventHandler(e) {
        if (e.page.path === loader.getPage(pathname).path) {
          emitter.off(`onPostLoadPageResources`, eventHandler)
          clearTimeout(timeoutId)
          window.___history.push(pathname)
        }
      }

      // Start a timer to wait for a second before transitioning and showing a
      // loader in case resources aren't around yet.
      const timeoutId = setTimeout(() => {
        emitter.off(`onPostLoadPageResources`, eventHandler)
        emitter.emit(`onDelayedLoadPageResources`, { pathname })
        window.___history.push(pathname)
      }, 1000)

      if (loader.getResourcesForPathname(pathname)) {
        // The resources are already loaded so off we go.
        clearTimeout(timeoutId)
        window.___history.push(pathname)
      } else {
        // They're not loaded yet so let's add a listener for when
        // they finish loading.
        emitter.on(`onPostLoadPageResources`, eventHandler)
      }
    }

    // window.___loadScriptsForPath = loadScriptsForPath
    window.___navigateTo = navigateTo

    const history = createHistory()

    // Call onRouteUpdate on the initial page load.
    apiRunner(`onRouteUpdate`, {
      location: history.location,
      action: history.action,
    })

    function attachToHistory(history) {
      if (!window.___history) {
        window.___history = history

        history.listen((location, action) => {
          apiRunner(`onRouteUpdate`, { location, action })
        })
<<<<<<< HEAD
      }
    }

    function shouldUpdateScroll(prevRouterProps, { location: { pathname } }) {
      const results = apiRunner(`shouldUpdateScroll`, {
        prevRouterProps,
        pathname,
      })
      if (results.length > 0) {
        return results[0]
      }

      if (prevRouterProps) {
        const { location: { pathname: oldPathname } } = prevRouterProps
        if (oldPathname === pathname) {
          return false
        }
      }
      return true
    }

    const AltRouter = apiRunner(`replaceRouterComponent`, { history })[0]
    const DefaultRouter = ({ children }) =>
      <Router history={history}>
        {children}
      </Router>

    loader.getResourcesForPathname(window.location.pathname, () => {
      const Root = () =>
        createElement(
          AltRouter ? AltRouter : DefaultRouter,
          null,
          createElement(
            ScrollContext,
            { shouldUpdateScroll },
            createElement(withRouter(ComponentRenderer), {
              layout: true,
              children: layoutProps =>
                createElement(Route, {
                  render: routeProps => {
                    attachToHistory(routeProps.history)
                    const props = layoutProps ? layoutProps : routeProps

                    if (loader.getPage(props.location.pathname)) {
                      return createElement(ComponentRenderer, {
                        page: true,
                        ...props,
                      })
                    } else {
                      return createElement(ComponentRenderer, {
                        location: { page: true, pathname: `/404.html` },
                      })
                    }
                  },
                }),
            })
          )
        )

      const NewRoot = apiRunner(`wrapRootComponent`, { Root }, Root)[0]
      ReactDOM.render(
        <NewRoot />,
        typeof window !== `undefined`
          ? document.getElementById(`___gatsby`)
          : void 0,
        () => {
          apiRunner(`onInitialClientRender`)
        }
      )
    })
  })
=======
      )
    )

  const NewRoot = apiRunner(`wrapRootComponent`, { Root }, Root)[0]
  domReady(() =>
    ReactDOM.render(
      <NewRoot />,
      typeof window !== `undefined`
        ? document.getElementById(`___gatsby`)
        : void 0,
      () => {
        apiRunner(`onInitialClientRender`)
      }
    )
  )
})
>>>>>>> 6f324413
<|MERGE_RESOLUTION|>--- conflicted
+++ resolved
@@ -12,30 +12,22 @@
 } from "react-router-dom"
 import { ScrollContext } from "react-router-scroll"
 import createHistory from "history/createBrowserHistory"
-<<<<<<< HEAD
-=======
 import domReady from "domready"
-
->>>>>>> 6f324413
 import emitter from "./emitter"
 window.___emitter = emitter
 import pages from "./pages.json"
 import ComponentRenderer from "./component-renderer"
 import asyncRequires from "./async-requires"
 import loader from "./loader"
-
 loader.addPagesArray(pages)
 loader.addProdRequires(asyncRequires)
 window.asyncRequires = asyncRequires
 window.___loader = loader
 window.matchPath = matchPath
 
-
+// Let the site/plugins run code very early.
 apiRunnerAsync(`onClientEntry`)
   .then(() => {
-    // Let the site/plugins run code very early.
-    apiRunner(`onClientEntry`)
-
     // Let plugins register a service worker. The plugin just needs
     // to return true.
     if (apiRunner(`registerServiceWorker`).length > 0) {
@@ -95,7 +87,6 @@
         history.listen((location, action) => {
           apiRunner(`onRouteUpdate`, { location, action })
         })
-<<<<<<< HEAD
       }
     }
 
@@ -156,32 +147,16 @@
         )
 
       const NewRoot = apiRunner(`wrapRootComponent`, { Root }, Root)[0]
-      ReactDOM.render(
-        <NewRoot />,
-        typeof window !== `undefined`
-          ? document.getElementById(`___gatsby`)
-          : void 0,
-        () => {
-          apiRunner(`onInitialClientRender`)
-        }
+      domReady(() =>
+        ReactDOM.render(
+          <NewRoot />,
+          typeof window !== `undefined`
+            ? document.getElementById(`___gatsby`)
+            : void 0,
+          () => {
+            apiRunner(`onInitialClientRender`)
+          }
+        )
       )
     })
-  })
-=======
-      )
-    )
-
-  const NewRoot = apiRunner(`wrapRootComponent`, { Root }, Root)[0]
-  domReady(() =>
-    ReactDOM.render(
-      <NewRoot />,
-      typeof window !== `undefined`
-        ? document.getElementById(`___gatsby`)
-        : void 0,
-      () => {
-        apiRunner(`onInitialClientRender`)
-      }
-    )
-  )
-})
->>>>>>> 6f324413
+  })