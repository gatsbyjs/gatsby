--- conflicted
+++ resolved
@@ -87,20 +87,6 @@
   })
 }
 
-<<<<<<< HEAD
-const prefetchResource = resourceName => {
-  if (resourceName.slice(0, 12) === `component---`) {
-    let componentUrls = createComponentUrls(resourceName)
-    if (process.env.MODERN_BUILD) {
-      componentUrls = componentUrls.filter(resource =>
-        resource.endsWith(`.mjs`)
-      )
-    }
-    return Promise.all(componentUrls.map(url => prefetchHelper(url)))
-  } else {
-    const url = createJsonURL(jsonDataPaths[resourceName])
-    return prefetchHelper(url)
-=======
 const doesConnectionSupportPrefetch = () => {
   if (`connection` in navigator) {
     if ((navigator.connection.effectiveType || ``).includes(`2g`)) {
@@ -109,7 +95,6 @@
     if (navigator.connection.saveData) {
       return false
     }
->>>>>>> 0bcd269a
   }
   return true
 }
@@ -313,6 +298,18 @@
     this.loadPage(rawPath)
   }
 
+  // if (resourceName.slice(0, 12) === `component---`) {
+  //   let componentUrls = createComponentUrls(resourceName)
+  //   if (process.env.MODERN_BUILD) {
+  //     componentUrls = componentUrls.filter(resource =>
+  //       resource.endsWith(`.mjs`)
+  //     )
+  //   }
+  //   return Promise.all(componentUrls.map(url => prefetchHelper(url)))
+  // } else {
+  //   const url = createJsonURL(jsonDataPaths[resourceName])
+  //   return prefetchHelper(url)
+
   getResourceURLsForPathname(rawPath) {
     const pagePath = cleanPath(rawPath)
     const page = this.pageDataDb.get(pagePath)
@@ -335,10 +332,17 @@
   }
 }
 
-const createComponentUrls = componentChunkName =>
-  window.___chunkMapping[componentChunkName].map(
+const createComponentUrls = componentChunkName => {
+  let componentUrls = window.___chunkMapping[componentChunkName].map(
     chunk => __PATH_PREFIX__ + chunk
   )
+
+  if (process.env.MODERN_BUILD) {
+    componentUrls = componentUrls.filter(resource => resource.endsWith(`.mjs`))
+  }
+
+  return componentUrls
+}
 
 export class ProdLoader extends BaseLoader {
   constructor(asyncRequires, matchPaths) {
