import prefetchHelper from "./prefetch"
import emitter from "./emitter"
import { setMatchPaths, findPath, findMatchPath } from "./find-path"

const preferDefault = m => (m && m.default) || m

const stripSurroundingSlashes = s => {
  s = s[0] === `/` ? s.slice(1) : s
  s = s.endsWith(`/`) ? s.slice(0, -1) : s
  return s
}

const createPageDataUrl = path => {
  const fixedPath = path === `/` ? `index` : stripSurroundingSlashes(path)
  return `${__PATH_PREFIX__}/page-data/${fixedPath}/page-data.json`
}

const doFetch = (url, method = `GET`) =>
  new Promise((resolve, reject) => {
    const req = new XMLHttpRequest()
    req.open(method, url, true)
    req.onreadystatechange = () => {
      if (req.readyState == 4) {
        resolve(req)
      }
    }
    req.send(null)
  })

const loadPageDataJson = loadObj => {
  const { pagePath, retries = 0 } = loadObj
  const url = createPageDataUrl(pagePath)
  return doFetch(url).then(req => {
    const { status, responseText } = req

    // Handle 200
    if (status === 200) {
      try {
        const jsonPayload = JSON.parse(responseText)
        if (jsonPayload.webpackCompilationHash === undefined) {
          throw new Error(`not a valid pageData response`)
        }

        return Object.assign(loadObj, {
          status: `success`,
          payload: jsonPayload,
        })
      } catch (err) {
        // continue regardless of error
      }
    }

    // Handle 404
    if (status === 404 || status === 200) {
      // If the request was for a 404 page and it doesn't exist, we're done
      if (pagePath === `/404.html`) {
        return Object.assign(loadObj, {
          status: `failure`,
        })
      }

      // Need some code here to cache the 404 request. In case
      // multiple loadPageDataJsons result in 404s
      return loadPageDataJson(
        Object.assign(loadObj, { pagePath: `/404.html`, notFound: true })
      )
    }

    // handle 500 response (Unrecoverable)
    if (status === 500) {
      return Object.assign(loadObj, {
        status: `error`,
      })
    }

    // Handle everything else, including status === 0, and 503s. Should retry
    if (retries < 3) {
      return loadPageDataJson(Object.assign(loadObj, { retries: retries + 1 }))
    }

    // Retried 3 times already, result is a failure.
    return Object.assign(loadObj, {
      status: `error`,
    })
  })
}

const doesConnectionSupportPrefetch = () => {
  if (
    `connection` in navigator &&
    typeof navigator.connection !== `undefined`
  ) {
    if ((navigator.connection.effectiveType || ``).includes(`2g`)) {
      return false
    }
    if (navigator.connection.saveData) {
      return false
    }
  }
  return true
}

const toPageResources = (pageData, component = null) => {
  const page = {
    componentChunkName: pageData.componentChunkName,
    path: pageData.path,
    webpackCompilationHash: pageData.webpackCompilationHash,
    matchPath: pageData.matchPath,
  }

  return {
    component,
    json: pageData.result,
    page,
  }
}

export class BaseLoader {
  constructor(loadComponent, matchPaths) {
    // Map of pagePath -> Page. Where Page is an object with: {
    //   status: `success` || `error`,
    //   payload: PageResources, // undefined if `error`
    // }
    // PageResources is {
    //   component,
    //   json: pageData.result,
    //   page: {
    //     componentChunkName,
    //     path,
    //     webpackCompilationHash,
    //   }
    // }
    this.pageDb = new Map()
    this.inFlightDb = new Map()
    this.pageDataDb = new Map()
    this.prefetchTriggered = new Set()
    this.prefetchCompleted = new Set()
    this.loadComponent = loadComponent
    setMatchPaths(matchPaths)
  }

  setApiRunner(apiRunner) {
    this.apiRunner = apiRunner
    this.prefetchDisabled = apiRunner(`disableCorePrefetching`).some(a => a)
  }

<<<<<<< HEAD
  loadPageDataJson(pagePath) {
=======
  loadPageDataJson(rawPath) {
    const pagePath = findPath(rawPath)
>>>>>>> 779e7040
    if (this.pageDataDb.has(pagePath)) {
      return Promise.resolve(this.pageDataDb.get(pagePath))
    }

    return loadPageDataJson({ pagePath }).then(pageData => {
      this.pageDataDb.set(pagePath, pageData)

      return pageData
    })
  }

  findMatchPath(rawPath) {
    return findMatchPath(rawPath)
  }

  // TODO check all uses of this and whether they use undefined for page resources not exist
  loadPage(rawPath) {
    const pagePath = findPath(rawPath)
    if (this.pageDb.has(pagePath)) {
      const page = this.pageDb.get(pagePath)
      return Promise.resolve(page.payload)
    }
    if (this.inFlightDb.has(pagePath)) {
      return this.inFlightDb.get(pagePath)
    }

    const inFlight = this.loadPageDataJson(pagePath)
      .then(result => {
        if (result.status === `error`) {
          return {
            status: `error`,
          }
        }
        if (result.status === `failure`) {
          // throw an error so error trackers can pick this up
          throw new Error(
            `404 page could not be found. Checkout https://www.gatsbyjs.org/docs/add-404-page/`
          )
        }

        const pageData = result.payload
        const { componentChunkName } = pageData
        return this.loadComponent(componentChunkName).then(component => {
          const finalResult = { createdAt: new Date() }
          let pageResources
          if (!component) {
            finalResult.status = `error`
          } else {
            finalResult.status = `success`
            if (result.notFound === true) {
              finalResult.notFound = true
            }
            pageResources = toPageResources(pageData, component)
            finalResult.payload = pageResources
            emitter.emit(`onPostLoadPageResources`, {
              page: pageResources,
              pageResources,
            })
          }
          this.pageDb.set(pagePath, finalResult)
          // undefined if final result is an error
          return pageResources
        })
      })
      // prefer duplication with then + catch over .finally to prevent problems in ie11 + firefox
      .then(response => {
        this.inFlightDb.delete(pagePath)
        return response
      })
      .catch(err => {
        this.inFlightDb.delete(pagePath)
        throw err
      })

    this.inFlightDb.set(pagePath, inFlight)
    return inFlight
  }

  // returns undefined if loading page ran into errors
  loadPageSync(rawPath) {
    const pagePath = findPath(rawPath)
    if (this.pageDb.has(pagePath)) {
      return this.pageDb.get(pagePath).payload
    }
    return undefined
  }

  shouldPrefetch(pagePath) {
    // Skip prefetching if we know user is on slow or constrained connection
    if (!doesConnectionSupportPrefetch()) {
      return false
    }

    // Check if the page exists.
    if (this.pageDb.has(pagePath)) {
      return false
    }

    return true
  }

  prefetch(pagePath) {
    if (!this.shouldPrefetch(pagePath)) {
      return false
    }

    // Tell plugins with custom prefetching logic that they should start
    // prefetching this path.
    if (!this.prefetchTriggered.has(pagePath)) {
      this.apiRunner(`onPrefetchPathname`, { pathname: pagePath })
      this.prefetchTriggered.add(pagePath)
    }

    // If a plugin has disabled core prefetching, stop now.
    if (this.prefetchDisabled) {
      return false
    }

    const realPath = findPath(pagePath)
    // Todo make doPrefetch logic cacheable
    // eslint-disable-next-line consistent-return
    this.doPrefetch(realPath).then(() => {
      if (!this.prefetchCompleted.has(pagePath)) {
        this.apiRunner(`onPostPrefetchPathname`, { pathname: pagePath })
        this.prefetchCompleted.add(pagePath)
      }
    })

    return true
  }

  doPrefetch(pagePath) {
    throw new Error(`doPrefetch not implemented`)
  }

  hovering(rawPath) {
    this.loadPage(rawPath)
  }

  getResourceURLsForPathname(rawPath) {
    const pagePath = findPath(rawPath)
    const page = this.pageDataDb.get(pagePath)
    if (page) {
      const pageResources = toPageResources(page.payload)

      return [
        ...createComponentUrls(pageResources.page.componentChunkName),
        createPageDataUrl(pagePath),
      ]
    } else {
      return null
    }
  }

  isPageNotFound(rawPath) {
    const pagePath = findPath(rawPath)
    const page = this.pageDb.get(pagePath)
    return page && page.notFound === true
  }
}

const createComponentUrls = componentChunkName =>
  window.___chunkMapping[componentChunkName].map(
    chunk => __PATH_PREFIX__ + chunk
  )

export class ProdLoader extends BaseLoader {
  constructor(asyncRequires, matchPaths) {
    const loadComponent = chunkName =>
      asyncRequires.components[chunkName]().then(preferDefault)

    super(loadComponent, matchPaths)
  }

  doPrefetch(pagePath) {
    const pageDataUrl = createPageDataUrl(pagePath)
    return prefetchHelper(pageDataUrl)
      .then(() =>
        // This was just prefetched, so will return a response from
        // the cache instead of making another request to the server
        this.loadPageDataJson(pagePath)
      )
      .then(result => {
        if (result.status !== `success`) {
          return Promise.resolve()
        }
        const pageData = result.payload
        const chunkName = pageData.componentChunkName
        const componentUrls = createComponentUrls(chunkName)
        return Promise.all(componentUrls.map(prefetchHelper)).then(
          () => pageData
        )
      })
  }
}

let instance

export const setLoader = _loader => {
  instance = _loader
}

export const publicLoader = {
  // Deprecated methods. As far as we're aware, these are only used by
  // core gatsby and the offline plugin, however there's a very small
  // chance they're called by others.
  getResourcesForPathname: rawPath => {
    console.warn(
      `Warning: getResourcesForPathname is deprecated. Use loadPage instead`
    )
    return instance.i.loadPage(rawPath)
  },
  getResourcesForPathnameSync: rawPath => {
    console.warn(
      `Warning: getResourcesForPathnameSync is deprecated. Use loadPageSync instead`
    )
    return instance.i.loadPageSync(rawPath)
  },
  enqueue: rawPath => instance.prefetch(rawPath),

  // Real methods
  getResourceURLsForPathname: rawPath =>
    instance.getResourceURLsForPathname(rawPath),
  loadPage: rawPath => instance.loadPage(rawPath),
  loadPageSync: rawPath => instance.loadPageSync(rawPath),
  prefetch: rawPath => instance.prefetch(rawPath),
  isPageNotFound: rawPath => instance.isPageNotFound(rawPath),
  hovering: rawPath => instance.hovering(rawPath),
}

export default publicLoader<|MERGE_RESOLUTION|>--- conflicted
+++ resolved
@@ -144,12 +144,8 @@
     this.prefetchDisabled = apiRunner(`disableCorePrefetching`).some(a => a)
   }
 
-<<<<<<< HEAD
-  loadPageDataJson(pagePath) {
-=======
   loadPageDataJson(rawPath) {
     const pagePath = findPath(rawPath)
->>>>>>> 779e7040
     if (this.pageDataDb.has(pagePath)) {
       return Promise.resolve(this.pageDataDb.get(pagePath))
     }
