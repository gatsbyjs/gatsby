if(__POLYFILL__) {
  require("core-js/modules/es6.promise")
}
import React from "react"
import ReactDOM from "react-dom"
import { AppContainer as HotContainer } from "react-hot-loader"
import domReady from "domready"

import socketIo from "./socketIo"
import { apiRunner, apiRunnerAsync } from "./api-runner-browser"
import emitter from "./emitter"

window.___emitter = emitter

apiRunnerAsync(`onClientEntry`)
  .catch((error) => { throw error })
  .then(() => {
    const rootElement = document.getElementById(`___gatsby`)
    let Root = require("./root")
    if (Root.default) {
      Root = Root.default
    }
<<<<<<< HEAD
    socketIo()
    /**
     * Service Workers are persistent by nature. They stick around,
     * serving a cached version of the site if they aren't removed.
     * This is especially frustrating when you need to test the
     * production build on your local machine.
     *
     * Let's unregister the service workers in development, and tidy up a few errors.
     */
    if (`serviceWorker` in navigator) {
      navigator.serviceWorker.getRegistrations().then(registrations => {
        for (let registration of registrations) {
          registration.unregister()
        }
      })
=======
  })
}

const rootElement = document.getElementById(`___gatsby`)

let Root = require(`./root`)
if (Root.default) {
  Root = Root.default
}

domReady(() =>
  ReactDOM.render(
    <HotContainer>
      <Root />
    </HotContainer>,
    rootElement,
    () => {
      apiRunner(`onInitialClientRender`)
    }
  )
)

if (module.hot) {
  module.hot.accept(`./root`, () => {
    let NextRoot = require(`./root`)
    if (NextRoot.default) {
      NextRoot = NextRoot.default
>>>>>>> 6f324413
    }
    ReactDOM.render(
      <HotContainer><Root /></HotContainer>,
      rootElement,
      () => apiRunner(`onInitialClientRender`)
    )
    if (module.hot) {
      module.hot.accept(`./root`, () => {
        let NextRoot = require(`./root`)
        if (NextRoot.default) {
          NextRoot = NextRoot.default
        }
        ReactDOM.render(
          <HotContainer><NextRoot /></HotContainer>,
          rootElement,
          () => apiRunner(`onInitialClientRender`)
        )
      })
    }
  })
  .catch((error) => { throw error })<|MERGE_RESOLUTION|>--- conflicted
+++ resolved
@@ -1,27 +1,21 @@
 if(__POLYFILL__) {
   require("core-js/modules/es6.promise")
 }
+import { apiRunner, apiRunnerAsync } from "./api-runner-browser"
 import React from "react"
 import ReactDOM from "react-dom"
 import { AppContainer as HotContainer } from "react-hot-loader"
 import domReady from "domready"
+import socketIo from "./socketIo"
 
-import socketIo from "./socketIo"
-import { apiRunner, apiRunnerAsync } from "./api-runner-browser"
-import emitter from "./emitter"
+window.___emitter = require(`./emitter`)
 
-window.___emitter = emitter
+// Let the site/plugins run code very early.
+apiRunnerAsync(`onClientEntry`)
+  .then(() => {
+    // Hook up the client to socket.io on server
+    socketIo()
 
-apiRunnerAsync(`onClientEntry`)
-  .catch((error) => { throw error })
-  .then(() => {
-    const rootElement = document.getElementById(`___gatsby`)
-    let Root = require("./root")
-    if (Root.default) {
-      Root = Root.default
-    }
-<<<<<<< HEAD
-    socketIo()
     /**
      * Service Workers are persistent by nature. They stick around,
      * serving a cached version of the site if they aren't removed.
@@ -36,41 +30,27 @@
           registration.unregister()
         }
       })
-=======
-  })
-}
+    }
 
-const rootElement = document.getElementById(`___gatsby`)
+    const rootElement = document.getElementById(`___gatsby`)
 
-let Root = require(`./root`)
-if (Root.default) {
-  Root = Root.default
-}
+    let Root = require(`./root`)
+    if (Root.default) {
+      Root = Root.default
+    }
 
-domReady(() =>
-  ReactDOM.render(
-    <HotContainer>
-      <Root />
-    </HotContainer>,
-    rootElement,
-    () => {
-      apiRunner(`onInitialClientRender`)
-    }
-  )
-)
+    domReady(() =>
+      ReactDOM.render(
+        <HotContainer>
+          <Root />
+        </HotContainer>,
+        rootElement,
+        () => {
+          apiRunner(`onInitialClientRender`)
+        }
+      )
+    )
 
-if (module.hot) {
-  module.hot.accept(`./root`, () => {
-    let NextRoot = require(`./root`)
-    if (NextRoot.default) {
-      NextRoot = NextRoot.default
->>>>>>> 6f324413
-    }
-    ReactDOM.render(
-      <HotContainer><Root /></HotContainer>,
-      rootElement,
-      () => apiRunner(`onInitialClientRender`)
-    )
     if (module.hot) {
       module.hot.accept(`./root`, () => {
         let NextRoot = require(`./root`)
@@ -78,11 +58,14 @@
           NextRoot = NextRoot.default
         }
         ReactDOM.render(
-          <HotContainer><NextRoot /></HotContainer>,
+          <HotContainer>
+            <NextRoot />
+          </HotContainer>,
           rootElement,
-          () => apiRunner(`onInitialClientRender`)
+          () => {
+            apiRunner(`onInitialClientRender`)
+          }
         )
       })
     }
-  })
-  .catch((error) => { throw error })+  })