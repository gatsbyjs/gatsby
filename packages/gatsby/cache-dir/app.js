import React from "react"
import ReactDOM from "react-dom"
import domReady from "domready"
import { hot } from "react-hot-loader"

import socketIo from "./socketIo"
import emitter from "./emitter"
import { apiRunner, apiRunnerAsync } from "./api-runner-browser"
import loader from "./loader"
import syncRequires from "./sync-requires"
import pages from "./pages.json"

window.___emitter = emitter

// Let the site/plugins run code very early.
apiRunnerAsync(`onClientEntry`).then(() => {
  // Hook up the client to socket.io on server
  const socket = socketIo()
  if (socket) {
    socket.on(`reload`, () => {
      window.location.reload()
    })
  }

  /**
   * Service Workers are persistent by nature. They stick around,
   * serving a cached version of the site if they aren't removed.
   * This is especially frustrating when you need to test the
   * production build on your local machine.
   *
   * Let's unregister the service workers in development, and tidy up a few errors.
   */
  if (supportsServiceWorkers(location, navigator)) {
    navigator.serviceWorker.getRegistrations().then(registrations => {
      for (let registration of registrations) {
        registration.unregister()
      }
    })
  }

  const rootElement = document.getElementById(`___gatsby`)

  const renderer = apiRunner(
    `replaceHydrateFunction`,
    undefined,
    ReactDOM.render
  )[0]

  loader.addPagesArray(pages)
  loader.addDevRequires(syncRequires)

<<<<<<< HEAD
  loader.getResourcesForPathname(window.location.pathname).then(() => {
    let Root = preferDefault(require(`./root`))
=======
  loader.getResourcesForPathname(window.location.pathname, () => {
    let Root = hot(module)(preferDefault(require(`./root`)))
>>>>>>> 48ff61f2
    domReady(() => {
      renderer(<Root />, rootElement, () => {
        apiRunner(`onInitialClientRender`)
      })
    })
  })
})

const preferDefault = m => (m && m.default) || m

function supportsServiceWorkers(location, navigator) {
  if (location.hostname === `localhost` || location.protocol === `https:`) {
    return `serviceWorker` in navigator
  }
  return false
}<|MERGE_RESOLUTION|>--- conflicted
+++ resolved
@@ -49,13 +49,8 @@
   loader.addPagesArray(pages)
   loader.addDevRequires(syncRequires)
 
-<<<<<<< HEAD
   loader.getResourcesForPathname(window.location.pathname).then(() => {
-    let Root = preferDefault(require(`./root`))
-=======
-  loader.getResourcesForPathname(window.location.pathname, () => {
     let Root = hot(module)(preferDefault(require(`./root`)))
->>>>>>> 48ff61f2
     domReady(() => {
       renderer(<Root />, rootElement, () => {
         apiRunner(`onInitialClientRender`)
