import React from "react"
import ReactDOM from "react-dom"
import domReady from "domready"
import { hot } from "react-hot-loader"

import socketIo from "./socketIo"
import emitter from "./emitter"
import { apiRunner, apiRunnerAsync } from "./api-runner-browser"
<<<<<<< HEAD
import { reportQueryErrorOverlay } from './error-overlay-handler'
=======
import loader from "./loader"
import syncRequires from "./sync-requires"
import pages from "./pages.json"
>>>>>>> 86e8317a

window.___emitter = emitter

// Let the site/plugins run code very early.
apiRunnerAsync(`onClientEntry`).then(() => {
  // Hook up the client to socket.io on server
  const socket = socketIo()
  if (socket) {
    socket.on(`reload`, () => {
      window.location.reload()
    })
  }

  /**
   * Service Workers are persistent by nature. They stick around,
   * serving a cached version of the site if they aren't removed.
   * This is especially frustrating when you need to test the
   * production build on your local machine.
   *
   * Let's unregister the service workers in development, and tidy up a few errors.
   */
  if (supportsServiceWorkers(location, navigator)) {
    navigator.serviceWorker.getRegistrations().then(registrations => {
      for (let registration of registrations) {
        registration.unregister()
      }
    })
  }

  const rootElement = document.getElementById(`___gatsby`)

  const renderer = apiRunner(
    `replaceHydrateFunction`,
    undefined,
    ReactDOM.render
  )[0]

  loader.addPagesArray(pages)
  loader.addDevRequires(syncRequires)

  loader.getResourcesForPathname(window.location.pathname).then(() => {
    let Root = hot(module)(preferDefault(require(`./root`)))
    domReady(() => {
      renderer(<Root />, rootElement, () => {
        apiRunner(`onInitialClientRender`)
      })
    })
  })

  emitter.on(`pageQueryError`, (payload) => {
    const error = payload && payload.length ? payload[0].error : ``
    reportQueryErrorOverlay(error, {
      clearCondition: !payload.length,
      callback: () => console.error(new Error(error)),
    })
  })
})

const preferDefault = m => (m && m.default) || m

function supportsServiceWorkers(location, navigator) {
  if (location.hostname === `localhost` || location.protocol === `https:`) {
    return `serviceWorker` in navigator
  }
  return false
}<|MERGE_RESOLUTION|>--- conflicted
+++ resolved
@@ -6,13 +6,10 @@
 import socketIo from "./socketIo"
 import emitter from "./emitter"
 import { apiRunner, apiRunnerAsync } from "./api-runner-browser"
-<<<<<<< HEAD
 import { reportQueryErrorOverlay } from './error-overlay-handler'
-=======
 import loader from "./loader"
 import syncRequires from "./sync-requires"
 import pages from "./pages.json"
->>>>>>> 86e8317a
 
 window.___emitter = emitter
 
