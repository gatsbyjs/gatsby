--- conflicted
+++ resolved
@@ -6,12 +6,8 @@
 import socketIo from "./socketIo"
 import emitter from "./emitter"
 import { apiRunner, apiRunnerAsync } from "./api-runner-browser"
-<<<<<<< HEAD
-import { reportQueryErrorOverlay } from './error-overlay-handler'
-import loader from "./loader"
-=======
+import { reportQueryErrorOverlay } from "./error-overlay-handler"
 import loader, { setApiRunnerForLoader } from "./loader"
->>>>>>> 29ca3755
 import syncRequires from "./sync-requires"
 import pages from "./pages.json"
 
@@ -64,7 +60,7 @@
     })
   })
 
-  emitter.on(`pageQueryError`, (payload) => {
+  emitter.on(`pageQueryError`, payload => {
     const error = payload && payload.length ? payload[0].error : ``
     reportQueryErrorOverlay(error, {
       clearCondition: !payload.length,
