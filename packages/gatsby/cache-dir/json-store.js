import React from "react"
<<<<<<< HEAD
import omit from "lodash/omit"
import get from "lodash/get"
=======
>>>>>>> 2c7d02b9

import PageRenderer from "./page-renderer"
import { StaticQueryContext } from "gatsby"
import socketIo, { getStaticQueryData, getPageQueryData } from "./socketIo"

const getPathFromProps = props =>
  props.pageResources
    ? props.pageResources.page
      ? props.pageResources.page.path
      : undefined
    : undefined

class JSONStore extends React.Component {
  constructor(props) {
    super(props)
    this.state = {
      staticQueryData: getStaticQueryData(),
      pageQueryData: getPageQueryData(),
      path: null,
    }
    if (process.env.NODE_ENV !== `production`) {
      this.socket = socketIo()
    }
  }

  handleMittEvent = (type, event) => {
    if (process.env.NODE_ENV !== `production`) {
      this.setState({
        staticQueryData: getStaticQueryData(),
        pageQueryData: getPageQueryData(),
      })
    }
  }

  componentDidMount() {
    if (process.env.NODE_ENV !== `production`) {
      this.registerPath(getPathFromProps(this.props))
      ___emitter.on(`*`, this.handleMittEvent)
    }
  }

  componentWillUnmount() {
    if (process.env.NODE_ENV !== `production`) {
      this.unregisterPath(this.state.path)
      ___emitter.off(`*`, this.handleMittEvent)
    }
  }

  componentWillReceiveProps(nextProps) {
    const { path } = this.state
    const newPath = getPathFromProps(nextProps)

    if (path !== newPath) {
      this.unregisterPath(path)
      this.registerPath(newPath)
    }
  }

  registerPath(path) {
    if (process.env.NODE_ENV !== `production`) {
      this.setState({ path })
      this.socket.emit(`registerPath`, path)
    }
  }

  unregisterPath(path) {
    if (process.env.NODE_ENV !== `production`) {
      this.setState({ path: null })
      this.socket.emit(`unregisterPath`, path)
    }
  }

  render() {
    const data = this.state.pageQueryData[this.state.path]
    const omit = { propsWithoutPages: { ...this.props }, pages }
    if (!data) {
      return <div />
    }

    return (
      <StaticQueryContext.Provider value={this.state.staticQueryData}>
        <PageRenderer {...omit.propsWithoutPages} {...data} />
      </StaticQueryContext.Provider>
    )
  }
}

export default JSONStore<|MERGE_RESOLUTION|>--- conflicted
+++ resolved
@@ -1,9 +1,4 @@
 import React from "react"
-<<<<<<< HEAD
-import omit from "lodash/omit"
-import get from "lodash/get"
-=======
->>>>>>> 2c7d02b9
 
 import PageRenderer from "./page-renderer"
 import { StaticQueryContext } from "gatsby"
