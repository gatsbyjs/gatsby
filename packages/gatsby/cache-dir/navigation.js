--- conflicted
+++ resolved
@@ -99,18 +99,14 @@
   })
 }
 
-<<<<<<< HEAD
-function shouldUpdateScroll(prevRouterProps, { location }) {
-  const { pathname, hash } = location
-=======
 // reset route change promise after going back / forward
 // in history (when not using Gatsby navigation)
 window.addEventListener(`popstate`, () => {
   resetRouteChangePromise()
 })
 
-function shouldUpdateScroll(prevRouterProps, { location: { pathname } }) {
->>>>>>> 882d1a72
+function shouldUpdateScroll(prevRouterProps, { location }) {
+  const { pathname, hash } = location
   const results = apiRunner(`shouldUpdateScroll`, {
     prevRouterProps,
     // `pathname` for backwards compatibility
