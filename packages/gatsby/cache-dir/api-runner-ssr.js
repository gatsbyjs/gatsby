// During bootstrap, we write requires at top of this file which looks like:
// var plugins = [
//   {
//     plugin: require("/path/to/plugin1/gatsby-ssr.js"),
//     options: { ... },
//   },
//   {
//     plugin: require("/path/to/plugin2/gatsby-ssr.js"),
//     options: { ... },
//   },
// ]

import apis from "./api-ssr-docs"

<<<<<<< HEAD
export default (api, args, defaultReturn) => {
=======
// Run the specified API in any plugins that have implemented it
module.exports = (api, args, defaultReturn) => {
>>>>>>> 107e80b4
  if (!apis[api]) {
    console.log(`This API doesn't exist`, api)
  }

  // Run each plugin in series.
  let results = plugins.map(plugin => {
    if (plugin.plugin[api]) {
      const result = plugin.plugin[api](args, plugin.options)
      return result
    }
  })

  // Filter out undefined results.
  results = results.filter(result => typeof result !== `undefined`)

  if (results.length > 0) {
    return results
  } else {
    return [defaultReturn]
  }
}<|MERGE_RESOLUTION|>--- conflicted
+++ resolved
@@ -12,12 +12,8 @@
 
 import apis from "./api-ssr-docs"
 
-<<<<<<< HEAD
-export default (api, args, defaultReturn) => {
-=======
 // Run the specified API in any plugins that have implemented it
 module.exports = (api, args, defaultReturn) => {
->>>>>>> 107e80b4
   if (!apis[api]) {
     console.log(`This API doesn't exist`, api)
   }
