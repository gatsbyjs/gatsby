--- conflicted
+++ resolved
@@ -1,16 +1,13 @@
 import React, { createElement } from "react"
 import { Router, navigate as reachNavigate } from "@reach/router"
+import { globalHistory } from "@reach/router/lib/history"
 import { ScrollContext } from "gatsby-react-router-scroll"
-<<<<<<< HEAD
-import { globalHistory } from "@reach/router/lib/history"
-=======
 import {
   shouldUpdateScroll,
   attachToHistory,
   init as navigationInit,
 } from "./navigation"
 import history from "./history"
->>>>>>> 001158eb
 import { apiRunner } from "./api-runner-browser"
 import syncRequires from "./sync-requires"
 import pages from "./pages.json"
@@ -57,70 +54,6 @@
   location: window.history.location,
 })
 
-<<<<<<< HEAD
-globalHistory.listen(() => {
-  const location = globalHistory.location
-  if (!maybeRedirect(location.pathname)) {
-    apiRunner(`onPreRouteUpdate`, { location })
-    // Make sure React has had a chance to flush to DOM first.
-    setTimeout(() => {
-      apiRunner(`onRouteUpdate`, { location })
-    }, 0)
-  }
-})
-
-function maybeRedirect(pathname) {
-  const redirect = redirectMap[pathname]
-
-  if (redirect != null) {
-    const pageResources = loader.getResourcesForPathname(pathname)
-
-    if (pageResources != null) {
-      console.error(
-        `The route "${pathname}" matches both a page and a redirect; this is probably not intentional.`
-      )
-    }
-
-    window.history.replace(redirect.toPath)
-    return true
-  } else {
-    return false
-  }
-}
-
-function shouldUpdateScroll(prevRouterProps, { location: { pathname } }) {
-  const results = apiRunner(`shouldUpdateScroll`, {
-    prevRouterProps,
-    pathname,
-  })
-  if (results.length > 0) {
-    return results[0]
-  }
-
-  if (prevRouterProps) {
-    const {
-      location: { pathname: oldPathname },
-    } = prevRouterProps
-    if (oldPathname === pathname) {
-      return false
-    }
-  }
-  return true
-}
-
-const push = to => {
-  reachNavigate(to)
-}
-
-const replace = to => {
-  reachNavigate(to, { replace: true })
-}
-
-window.___push = push
-window.___replace = replace
-
-const NoMatch = () => <div>ooooops</div>
-
 class RouteHandler extends React.Component {
   render() {
     const { location } = this.props
@@ -158,9 +91,6 @@
     )
   }
 }
-=======
-const AltRouter = apiRunner(`replaceRouterComponent`, { history })[0]
->>>>>>> 001158eb
 
 const Root = () =>
   createElement(
