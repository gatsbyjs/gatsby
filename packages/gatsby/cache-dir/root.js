import React from "react"
import { Router, Location } from "@reach/router"
import { ScrollContext } from "gatsby-react-router-scroll"

import {
  shouldUpdateScroll,
  init as navigationInit,
  RouteUpdates,
} from "./navigation"
import { apiRunner } from "./api-runner-browser"
import loader from "./loader"
import JSONStore from "./json-store"
import EnsureResources from "./ensure-resources"

import { reportError, clearError } from "./error-overlay-handler"

if (window.__webpack_hot_middleware_reporter__ !== undefined) {
  const overlayErrorID = `webpack`
  // Report build errors
  window.__webpack_hot_middleware_reporter__.useCustomOverlay({
    showProblems(type, obj) {
      if (type !== `errors`) {
        clearError(overlayErrorID)
        return
      }
      reportError(overlayErrorID, obj[0])
    },
    clear() {
      clearError(overlayErrorID)
    },
  })
}

navigationInit()

class LocationHandler extends React.Component {
  render() {
    let { location } = this.props

    if (!loader.isPageNotFound(location.pathname)) {
      return (
        <EnsureResources location={location}>
          {locationAndPageResources => (
            <RouteUpdates location={location}>
              <ScrollContext
                location={location}
                shouldUpdateScroll={shouldUpdateScroll}
              >
                <Router
                  basepath={__BASE_PATH__}
                  location={location}
                  id="gatsby-focus-wrapper"
                >
                  <JSONStore
                    path={page.matchPath || page.path}
                    {...this.props}
                    {...locationAndPageResources}
                  />
                </Router>
              </ScrollContext>
            </RouteUpdates>
          )}
        </EnsureResources>
      )
    }

<<<<<<< HEAD
      return (
        <RouteUpdates location={location}>
          <Router
            basepath={__BASE_PATH__}
            location={location}
            id="gatsby-focus-wrapper"
          >
            <JSONStore
              path={location.pathname}
              location={location}
              pageResources={dev404PageResources}
              custom404={custom404}
            />
          </Router>
        </RouteUpdates>
=======
    const dev404PageResources = loader.loadPageSync(`/dev-404-page`)
    const real404PageResources = loader.loadPageSync(`/404.html`)
    let custom404
    if (real404PageResources) {
      custom404 = (
        <JSONStore {...this.props} pageResources={real404PageResources} />
>>>>>>> 6582cc45
      )
    }

    return (
      <RouteUpdates location={location}>
        <JSONStore
          location={location}
          pageResources={dev404PageResources}
          custom404={custom404}
        />
      </RouteUpdates>
    )
  }
}

const Root = () => (
  <Location>
    {locationContext => <LocationHandler {...locationContext} />}
  </Location>
)

// Let site, plugins wrap the site e.g. for Redux.
const WrappedRoot = apiRunner(
  `wrapRootElement`,
  { element: <Root /> },
  <Root />,
  ({ result, plugin }) => {
    return { element: result }
  }
).pop()

export default () => WrappedRoot<|MERGE_RESOLUTION|>--- conflicted
+++ resolved
@@ -64,40 +64,29 @@
       )
     }
 
-<<<<<<< HEAD
-      return (
-        <RouteUpdates location={location}>
-          <Router
-            basepath={__BASE_PATH__}
-            location={location}
-            id="gatsby-focus-wrapper"
-          >
-            <JSONStore
-              path={location.pathname}
-              location={location}
-              pageResources={dev404PageResources}
-              custom404={custom404}
-            />
-          </Router>
-        </RouteUpdates>
-=======
     const dev404PageResources = loader.loadPageSync(`/dev-404-page`)
     const real404PageResources = loader.loadPageSync(`/404.html`)
     let custom404
     if (real404PageResources) {
       custom404 = (
         <JSONStore {...this.props} pageResources={real404PageResources} />
->>>>>>> 6582cc45
       )
     }
 
     return (
       <RouteUpdates location={location}>
-        <JSONStore
+        <Router
+          basepath={__BASE_PATH__}
           location={location}
-          pageResources={dev404PageResources}
-          custom404={custom404}
-        />
+          id="gatsby-focus-wrapper"
+        >
+          <JSONStore
+            path={location.pathname}
+            location={location}
+            pageResources={dev404PageResources}
+            custom404={custom404}
+          />
+        </Router>
       </RouteUpdates>
     )
   }
