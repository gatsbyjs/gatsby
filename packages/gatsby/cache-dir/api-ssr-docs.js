/**
 * Replace the default server renderer. This is useful for integration with
 * Redux, css-in-js libraries, etc. that need custom setups for server
 * rendering.
 * @param {Object} $0
 * @param {function} $0.replaceBodyHTMLString Call this with the HTML string
 * you render. **WARNING** if multiple plugins implement this API it's the
 * last plugin that "wins". TODO implement an automated warning against this.
 * @param {function} $0.setHeadComponents Takes an array of components as its
 * first argument which are added to the `headComponents` array which is passed
 * to the `html.js` component.
 * @param {function} $0.setHtmlAttributes Takes an object of props which will
 * spread into the `<html>` component.
 * @param {function} $0.setBodyAttributes Takes an object of props which will
 * spread into the `<body>` component.
 * @param {function} $0.setPreBodyComponents Takes an array of components as its
 * first argument which are added to the `preBodyComponents` array which is passed
 * to the `html.js` component.
 * @param {function} $0.setPostBodyComponents Takes an array of components as its
 * first argument which are added to the `postBodyComponents` array which is passed
 * to the `html.js` component.
 * @param {function} $0.setBodyProps Takes an object of data which
 * is merged with other body props and passed to `html.js` as `bodyProps`.
 * @param {Object} pluginOptions
 * @example
 * // From gatsby-plugin-glamor
 * const { renderToString } = require("react-dom/server")
 * const inline = require("glamor-inline")
 *
 * exports.replaceRenderer = ({ bodyComponent, replaceBodyHTMLString }) => {
 *   const bodyHTML = renderToString(bodyComponent)
 *   const inlinedHTML = inline(bodyHTML)
 *
 *   replaceBodyHTMLString(inlinedHTML)
 * }
 */
exports.replaceRenderer = true

/**
 * Called after every page Gatsby server renders while building HTML so you can
 * set head and body components to be rendered in your `html.js`.
 *
 * Gatsby does a two-pass render for HTML. It loops through your pages first
 * rendering only the body and then takes the result body HTML string and
 * passes it as the `body` prop to your `html.js` to complete the render.
 *
 * It's often handy to be able to send custom components to your `html.js`.
 * For example, it's a very common pattern for React.js libraries that
 * support server rendering to pull out data generated during the render to
 * add to your HTML.
 *
 * Using this API over [`replaceRenderer`](#replaceRenderer) is preferable as
 * multiple plugins can implement this API where only one plugin can take
 * over server rendering. However, if your plugin requires taking over server
 * rendering then that's the one to
 * use
 * @param {Object} $0
 * @param {string} $0.pathname The pathname of the page currently being rendered.
 * @param {function} $0.setHeadComponents Takes an array of components as its
 * first argument which are added to the `headComponents` array which is passed
 * to the `html.js` component.
 * @param {function} $0.setHtmlAttributes Takes an object of props which will
 * spread into the `<html>` component.
 * @param {function} $0.setBodyAttributes Takes an object of props which will
 * spread into the `<body>` component.
 * @param {function} $0.setPreBodyComponents Takes an array of components as its
 * first argument which are added to the `preBodyComponents` array which is passed
 * to the `html.js` component.
 * @param {function} $0.setPostBodyComponents Takes an array of components as its
 * first argument which are added to the `postBodyComponents` array which is passed
 * to the `html.js` component.
 * @param {function} $0.setBodyProps Takes an object of data which
 * is merged with other body props and passed to `html.js` as `bodyProps`.
 * @param {Object} pluginOptions
 * @example
 * const { Helmet } = require("react-helmet")
 *
 * exports.onRenderBody = (
 *   { setHeadComponents, setHtmlAttributes, setBodyAttributes },
 *   pluginOptions
 * ) => {
 *   const helmet = Helmet.renderStatic()
 *   setHtmlAttributes(helmet.htmlAttributes.toComponent())
 *   setBodyAttributes(helmet.bodyAttributes.toComponent())
 *   setHeadComponents([
 *     helmet.title.toComponent(),
 *     helmet.link.toComponent(),
 *     helmet.meta.toComponent(),
 *     helmet.noscript.toComponent(),
 *     helmet.script.toComponent(),
 *     helmet.style.toComponent(),
 *   ])
 * }
 */
exports.onRenderBody = true

/**
 * Called after every page Gatsby server renders while building HTML so you can
 * replace head components to be rendered in your `html.js`. This is useful if
 * you need to reorder scripts or styles added by other plugins.
 * @param {Object} $0
 * @param {Array<ReactNode>} $0.getHeadComponents Returns the current `headComponents` array.
 * @param {function} $0.replaceHeadComponents Takes an array of components as its
 * first argument which replace the `headComponents` array which is passed
 * to the `html.js` component. **WARNING** if multiple plugins implement this
 * API it's the last plugin that "wins".
 * @param {Array<ReactNode>} $0.getPreBodyComponents Returns the current `preBodyComponents` array.
 *  @param {function} $0.replacePreBodyComponents Takes an array of components as its
 * first argument which replace the `preBodyComponents` array which is passed
 * to the `html.js` component. **WARNING** if multiple plugins implement this
 * API it's the last plugin that "wins".
 * @param {Array<ReactNode>} $0.getPostBodyComponents Returns the current `postBodyComponents` array.
 *  @param {function} $0.replacePostBodyComponents Takes an array of components as its
 * first argument which replace the `postBodyComponents` array which is passed
 * to the `html.js` component. **WARNING** if multiple plugins implement this
 * API it's the last plugin that "wins".
 * @param {Object} pluginOptions
 * @example
 * // Move Typography.js styles to the top of the head section so they're loaded first.
 * exports.onPreRenderHTML = ({ getHeadComponents, replaceHeadComponents }) => {
 *   const headComponents = getHeadComponents()
 *   headComponents.sort((x, y) => {
 *     if (x.key === 'TypographyStyle') {
 *       return -1
 *     } else if (y.key === 'TypographyStyle') {
 *       return 1
 *     }
 *     return 0
 *   })
 *   replaceHeadComponents(headComponents)
 * }
 */
exports.onPreRenderHTML = true

/**
 * Allow a plugin to wrap the page element.
 *
 * This is useful for setting wrapper component around pages that won't get
 * unmounted on page change. For setting Provider components use [wrapRootElement](#wrapRootElement).
 *
 * _Note:_ [There is equivalent hook in Browser API](/docs/browser-apis/#wrapPageElement)
 * @param {object} $0
 * @param {ReactNode} $0.element The "Page" React Element built by Gatsby.
 * @param {object} $0.props Props object used by page.
 * @param {Object} pluginOptions
 * @example
 * import React from "react"
 * import Layout from "./src/components/layout"
 *
 * export const wrapPageElement = ({ element, props }) => {
 *   // props provide same data to Layout as Page element will get
 *   // including location, data, etc - you don't need to pass it
 *   return <Layout {...props}>{element}</Layout>
 * }
 */
exports.wrapPageElement = true

/**
 * Allow a plugin to wrap the root element.
 *
 * This is useful to setup any Providers component that will wrap your application.
 * For setting persistent UI elements around pages use [wrapPageElement](#wrapPageElement).
 *
 * _Note:_ [There is equivalent hook in Browser API](/docs/browser-apis/#wrapRootElement)
 * @param {object} $0
<<<<<<< HEAD
 * @param {object} $0.element The "Root" React Element built by Gatsby.
 * @param {Object} pluginOptions
=======
 * @param {ReactNode} $0.element The "Root" React Element built by Gatsby.
>>>>>>> 02d84a36
 * @example
 * import React from "react"
 * import { Provider } from "react-redux"
 *
 * import createStore from "./src/state/createStore"
 * const store = createStore()
 *
 * export const wrapRootElement = ({ element }) => {
 *   return (
 *     <Provider store={store}>
 *       {element}
 *     </Provider>
 *   )
 * }
 */
exports.wrapRootElement = true<|MERGE_RESOLUTION|>--- conflicted
+++ resolved
@@ -163,12 +163,8 @@
  *
  * _Note:_ [There is equivalent hook in Browser API](/docs/browser-apis/#wrapRootElement)
  * @param {object} $0
-<<<<<<< HEAD
- * @param {object} $0.element The "Root" React Element built by Gatsby.
+ * @param {ReactNode} $0.element The "Root" React Element built by Gatsby.
  * @param {Object} pluginOptions
-=======
- * @param {ReactNode} $0.element The "Root" React Element built by Gatsby.
->>>>>>> 02d84a36
  * @example
  * import React from "react"
  * import { Provider } from "react-redux"
