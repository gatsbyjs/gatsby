--- conflicted
+++ resolved
@@ -95,7 +95,44 @@
 exports.onRenderBody = true
 
 /**
-<<<<<<< HEAD
+ * Called after every page Gatsby server renders while building HTML so you can
+ * replace head components to be rendered in your `html.js`. This is useful if
+ * you need to reorder scripts or styles added by other plugins.
+ * @param {Object} $0
+ * @param {Array} $0.getHeadComponents Returns the current `headComponents` array.
+ * @param {function} $0.replaceHeadComponents Takes an array of components as its
+ * first argument which replace the `headComponents` array which is passed
+ * to the `html.js` component. **WARNING** if multiple plugins implement this
+ * API it's the last plugin that "wins".
+ * @param {Array} $0.getPreBodyComponents Returns the current `preBodyComponents` array.
+ *  @param {function} $0.replacePreBodyComponents Takes an array of components as its
+ * first argument which replace the `preBodyComponents` array which is passed
+ * to the `html.js` component. **WARNING** if multiple plugins implement this
+ * API it's the last plugin that "wins".
+ * @param {Array} $0.getPostBodyComponents Returns the current `postBodyComponents` array.
+ *  @param {function} $0.replacePostBodyComponents Takes an array of components as its
+ * first argument which replace the `postBodyComponents` array which is passed
+ * to the `html.js` component. **WARNING** if multiple plugins implement this
+ * API it's the last plugin that "wins".
+ * @param {Object} pluginOptions
+ * @example
+ * // Move Typography.js styles to the top of the head section so they're loaded first.
+ * exports.onPreRenderHTML = ({ getHeadComponents, replaceHeadComponents }) => {
+ *   const headComponents = getHeadComponents()
+ *   headComponents.sort((x, y) => {
+ *     if (x.key === 'TypographyStyle') {
+ *       return -1
+ *     } else if (y.key === 'TypographyStyle') {
+ *       return 1
+ *     }
+ *     return 0
+ *   })
+ *   replaceHeadComponents(headComponents)
+ * }
+ */
+exports.onPreRenderHTML = true
+
+/**
  * Allow a plugin to wrap the page element.
  *
  * This is useful for setting wrapper component around pages that won't get
@@ -141,42 +178,4 @@
  *   )
  * }
  */
-exports.wrapRootElement = true
-=======
- * Called after every page Gatsby server renders while building HTML so you can
- * replace head components to be rendered in your `html.js`. This is useful if
- * you need to reorder scripts or styles added by other plugins.
- * @param {Object} $0
- * @param {Array} $0.getHeadComponents Returns the current `headComponents` array.
- * @param {function} $0.replaceHeadComponents Takes an array of components as its
- * first argument which replace the `headComponents` array which is passed
- * to the `html.js` component. **WARNING** if multiple plugins implement this
- * API it's the last plugin that "wins".
- * @param {Array} $0.getPreBodyComponents Returns the current `preBodyComponents` array.
- *  @param {function} $0.replacePreBodyComponents Takes an array of components as its
- * first argument which replace the `preBodyComponents` array which is passed
- * to the `html.js` component. **WARNING** if multiple plugins implement this
- * API it's the last plugin that "wins".
- * @param {Array} $0.getPostBodyComponents Returns the current `postBodyComponents` array.
- *  @param {function} $0.replacePostBodyComponents Takes an array of components as its
- * first argument which replace the `postBodyComponents` array which is passed
- * to the `html.js` component. **WARNING** if multiple plugins implement this
- * API it's the last plugin that "wins".
- * @param {Object} pluginOptions
- * @example
- * // Move Typography.js styles to the top of the head section so they're loaded first.
- * exports.onPreRenderHTML = ({ getHeadComponents, replaceHeadComponents }) => {
- *   const headComponents = getHeadComponents()
- *   headComponents.sort((x, y) => {
- *     if (x.key === 'TypographyStyle') {
- *       return -1
- *     } else if (y.key === 'TypographyStyle') {
- *       return 1
- *     }
- *     return 0
- *   })
- *   replaceHeadComponents(headComponents)
- * }
- */
-exports.onPreRenderHTML = true
->>>>>>> 77438e17
+exports.wrapRootElement = true