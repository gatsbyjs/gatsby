--- conflicted
+++ resolved
@@ -1,27 +1,15 @@
 const path = require(`path`)
 const child = require(`child_process`)
 
-<<<<<<< HEAD
 it(`Builds cache-dir with minimal config`, done => {
   const args = [
     require.resolve(`@babel/cli/bin/babel.js`),
     path.join(__dirname, `..`),
     `--config-file`,
     path.join(__dirname, `.babelrc`),
+    `--ignore`,
+    `**/__tests__`,
   ]
-=======
-it(
-  `Builds cache-dir with minimal config`,
-  done => {
-    const args = [
-      require.resolve(`@babel/cli/bin/babel.js`),
-      path.join(__dirname, `..`),
-      `--config-file`,
-      path.join(__dirname, `.babelrc`),
-      `--ignore`,
-      `**/__tests__`,
-    ]
->>>>>>> 6642ac51
 
   const spawn = child.spawn(process.execPath, args)
 
