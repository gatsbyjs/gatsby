{
  "name": "gatsby",
  "description": "React.js Static Site Generator",
<<<<<<< HEAD
  "version": "2.0.0-alpha.f20ac0ed",
=======
  "version": "1.9.199",
>>>>>>> 0a6fb373
  "author": "Kyle Mathews <mathews.kyle@gmail.com>",
  "bin": {
    "gatsby": "./dist/bin/gatsby.js"
  },
  "browser": "dist/browser.js",
  "bugs": {
    "url": "https://github.com/gatsbyjs/gatsby/issues"
  },
  "dependencies": {
    "@babel/code-frame": "^7.0.0-beta.38",
    "@babel/core": "^7.0.0-beta.38",
    "@babel/plugin-syntax-dynamic-import": "^7.0.0-beta.39",
    "@babel/plugin-transform-runtime": "^7.0.0-beta.39",
    "@babel/polyfill": "^7.0.0-beta.38",
    "@babel/preset-env": "^7.0.0-beta.38",
    "@babel/preset-react": "^7.0.0-beta.38",
    "@babel/runtime": "^7.0.0-beta.38",
    "@babel/traverse": "^7.0.0-beta.38",
    "async": "^2.1.2",
    "autoprefixer": "^7.1.2",
    "babel-core": "^7.0.0-0",
    "babel-loader": "8.0.0-beta.0",
    "babel-plugin-add-module-exports": "^0.2.1",
    "babel-plugin-remove-graphql-queries": "^2.0.0-alpha.f20ac0ed",
    "babylon": "^7.0.0-beta.38",
    "better-queue": "^3.8.6",
    "bluebird": "^3.5.0",
    "chalk": "^2.3.0",
    "chokidar": "^1.7.0",
    "common-tags": "^1.4.0",
    "convert-hrtime": "^2.0.0",
    "copyfiles": "^1.2.0",
    "core-js": "^2.5.0",
    "css-loader": "^0.28.7",
    "debug": "^3.1.0",
    "del": "^3.0.0",
    "detect-port": "^1.2.1",
    "domready": "^1.0.8",
    "dotenv": "^4.0.0",
    "express": "^4.14.0",
    "express-graphql": "^0.6.6",
<<<<<<< HEAD
    "extract-text-webpack-plugin": "^3.0.2",
    "file-loader": "^1.1.6",
    "flat": "^4.0.0",
    "friendly-errors-webpack-plugin": "^1.6.1",
    "front-matter": "^2.1.0",
    "fs-extra": "^5.0.0",
    "gatsby-cli": "^1.1.28",
    "gatsby-link": "^1.6.36",
    "gatsby-module-loader": "^2.0.0-alpha.1",
    "gatsby-react-router-scroll": "^1.0.8",
=======
    "extract-text-webpack-plugin": "^1.0.1",
    "fast-levenshtein": "~2.0.4",
    "file-loader": "^0.9.0",
    "flat": "^2.0.1",
    "friendly-errors-webpack-plugin": "^1.6.1",
    "front-matter": "^2.1.0",
    "fs-extra": "^4.0.1",
    "gatsby-1-config-css-modules": "^1.0.9",
    "gatsby-cli": "^1.1.40",
    "gatsby-link": "^1.6.37",
    "gatsby-module-loader": "^1.0.10",
    "gatsby-react-router-scroll": "^1.0.11",
>>>>>>> 0a6fb373
    "glob": "^7.1.1",
    "graphql": "^0.11.7",
    "graphql-relay": "^0.5.1",
    "graphql-skip-limit": "^1.0.10",
    "history": "^4.6.2",
    "invariant": "^2.2.2",
    "is-relative": "^1.0.0",
    "is-relative-url": "^2.0.0",
    "joi": "12.x.x",
    "json-loader": "^0.5.7",
    "json-stringify-safe": "^5.0.1",
    "json5": "^0.5.0",
    "lodash": "^4.17.4",
    "lodash-id": "^0.14.0",
    "lowdb": "0.16.2",
    "md5": "^2.2.1",
    "md5-file": "^3.1.1",
    "mime": "^2.2.0",
    "mitt": "^1.1.2",
    "mkdirp": "^0.5.1",
    "moment": "^2.16.0",
    "node-libs-browser": "^2.0.0",
    "normalize-path": "^2.1.1",
    "null-loader": "^0.1.1",
    "nyc": "^11.4.1",
    "opn": "^5.1.0",
    "parse-filepath": "^1.0.1",
    "path-exists": "^3.0.0",
    "postcss-browser-reporter": "^0.5.0",
    "postcss-cssnext": "^3.0.2",
    "postcss-flexbugs-fixes": "^3.0.0",
    "postcss-import": "^11.0.0",
    "postcss-loader": "^2.0.6",
    "postcss-reporter": "^5.0.0",
    "raw-loader": "^0.5.1",
    "react-dev-utils": "^4.2.1",
    "react-error-overlay": "^3.0.0",
    "react-hot-loader": "^3.0.0-beta.6",
    "react-router": "^4.1.1",
    "react-router-dom": "^4.1.1",
    "redux": "^3.6.0",
    "relay-compiler": "^1.4.1",
    "remote-redux-devtools": "^0.5.7",
    "serve": "^6.4.0",
<<<<<<< HEAD
    "sift": "^5.0.0",
=======
    "shallow-compare": "^1.2.2",
    "sift": "^3.2.6",
>>>>>>> 0a6fb373
    "signal-exit": "^3.0.2",
    "slash": "^1.0.0",
    "socket.io": "^2.0.3",
    "static-site-generator-webpack-plugin": "^3.4.1",
    "string-similarity": "^1.2.0",
    "style-loader": "^0.19.1",
    "type-of": "^2.0.1",
    "uglifyjs-webpack-plugin": "^1.1.8",
    "url-loader": "^0.5.7",
    "uuid": "^3.1.0",
    "v8-compile-cache": "^1.1.0",
    "webpack": "^3.9.1",
    "webpack-dev-middleware": "^2.0.4",
    "webpack-dev-server": "^2.6.1",
    "webpack-hot-middleware": "^2.21.0",
    "webpack-md5-hash": "^0.0.6",
    "webpack-merge": "^4.1.0",
    "webpack-stats-plugin": "^0.1.5",
    "yaml-loader": "^0.5.0"
  },
  "devDependencies": {
    "@babel/cli": "^7.0.0-beta.38",
    "@babel/core": "^7.0.0-beta.38",
    "@babel/plugin-proposal-class-properties": "^7.0.0-beta.39",
    "chokidar": "^2.0.0",
    "cross-env": "^5.0.5",
    "nyc": "^7.0.0",
    "rimraf": "^2.6.1"
  },
  "engines": {
<<<<<<< HEAD
    "node": ">6.0.0"
  },
  "files": [
    "./cache-dir",
    "./dist"
  ],
=======
    "node": ">4.0.0"
  },
>>>>>>> 0a6fb373
  "homepage": "https://github.com/gatsbyjs/gatsby#readme",
  "keywords": [
    "blog",
    "generator",
    "jekyll",
    "markdown",
    "react",
    "ssg",
    "website"
  ],
  "license": "MIT",
  "main": "dist/browser.js",
  "peerDependencies": {
    "react": "^16.2.0",
    "react-dom": "^16.2.0"
  },
  "repository": {
    "type": "git",
    "url": "git+https://github.com/gatsbyjs/gatsby.git"
  },
  "resolutions": {
    "graphql": "^0.11.7"
  },
  "scripts": {
    "build": "rimraf dist && npm run build:src && npm run build:internal-plugins && npm run build:rawfiles",
    "build:internal-plugins": "copyfiles -u 1 src/internal-plugins/**/package.json dist",
    "build:rawfiles": "copyfiles -u 1 src/internal-plugins/**/raw_* dist",
    "build:src": "babel src --out-dir dist --source-maps --ignore gatsby-cli.js,raw_*,__tests__",
    "clean-test-bundles": "find test/ -type f -name bundle.js* -exec rm -rf {} +",
    "prepublish": "cross-env NODE_ENV=production npm run build",
    "test-coverage": "node_modules/.bin/nyc --reporter=lcov --reporter=text npm test",
    "watch": "rimraf dist && mkdir dist && npm run build:internal-plugins && npm run build:rawfiles && npm run build:src -- --watch"
  }
}<|MERGE_RESOLUTION|>--- conflicted
+++ resolved
@@ -1,11 +1,7 @@
 {
   "name": "gatsby",
   "description": "React.js Static Site Generator",
-<<<<<<< HEAD
   "version": "2.0.0-alpha.f20ac0ed",
-=======
-  "version": "1.9.199",
->>>>>>> 0a6fb373
   "author": "Kyle Mathews <mathews.kyle@gmail.com>",
   "bin": {
     "gatsby": "./dist/bin/gatsby.js"
@@ -47,7 +43,6 @@
     "dotenv": "^4.0.0",
     "express": "^4.14.0",
     "express-graphql": "^0.6.6",
-<<<<<<< HEAD
     "extract-text-webpack-plugin": "^3.0.2",
     "file-loader": "^1.1.6",
     "flat": "^4.0.0",
@@ -58,20 +53,6 @@
     "gatsby-link": "^1.6.36",
     "gatsby-module-loader": "^2.0.0-alpha.1",
     "gatsby-react-router-scroll": "^1.0.8",
-=======
-    "extract-text-webpack-plugin": "^1.0.1",
-    "fast-levenshtein": "~2.0.4",
-    "file-loader": "^0.9.0",
-    "flat": "^2.0.1",
-    "friendly-errors-webpack-plugin": "^1.6.1",
-    "front-matter": "^2.1.0",
-    "fs-extra": "^4.0.1",
-    "gatsby-1-config-css-modules": "^1.0.9",
-    "gatsby-cli": "^1.1.40",
-    "gatsby-link": "^1.6.37",
-    "gatsby-module-loader": "^1.0.10",
-    "gatsby-react-router-scroll": "^1.0.11",
->>>>>>> 0a6fb373
     "glob": "^7.1.1",
     "graphql": "^0.11.7",
     "graphql-relay": "^0.5.1",
@@ -116,12 +97,7 @@
     "relay-compiler": "^1.4.1",
     "remote-redux-devtools": "^0.5.7",
     "serve": "^6.4.0",
-<<<<<<< HEAD
     "sift": "^5.0.0",
-=======
-    "shallow-compare": "^1.2.2",
-    "sift": "^3.2.6",
->>>>>>> 0a6fb373
     "signal-exit": "^3.0.2",
     "slash": "^1.0.0",
     "socket.io": "^2.0.3",
@@ -152,17 +128,12 @@
     "rimraf": "^2.6.1"
   },
   "engines": {
-<<<<<<< HEAD
     "node": ">6.0.0"
   },
   "files": [
     "./cache-dir",
     "./dist"
   ],
-=======
-    "node": ">4.0.0"
-  },
->>>>>>> 0a6fb373
   "homepage": "https://github.com/gatsbyjs/gatsby#readme",
   "keywords": [
     "blog",
