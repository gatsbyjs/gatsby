--- conflicted
+++ resolved
@@ -164,16 +164,8 @@
 - **path** path to the file that should be created. The path is local to the root of the Node.js project (where the package.json is)
 - **content** URL to the content that should be written to the path. Eventually we'll support directly putting content here after some fixees to MDX.
 
-<<<<<<< HEAD
 > Note that this content is stored in a [GitHub gist](https://gist.github.com/). When linking to a gist you'll want to click on the "Raw" button and copy the URL from that page.
 
-## What kind of recipe should I write?
-
-If you’d like to write a recipe, there are two great places to get an idea:
-
-- Think of a task that took you more time than other tasks in the last Gatsby site you built. Is there a way to automate any part of that task?
-- Look at this list of recipes in the Gatsby docs. Many of these can be partially or fully automated through creating a recipe `mdx` file. https://www.gatsbyjs.org/docs/recipes/
-=======
 ## FAQ / common issues
 
 ### Q) My recipe is combining steps instead of running them seperately!
@@ -205,4 +197,10 @@
 
 <File src="something.txt" content="something" />
 ```
->>>>>>> 22253824
+
+### Q) What kind of recipe should I write?
+
+If you’d like to write a recipe, there are two great places to get an idea:
+
+- Think of a task that took you more time than other tasks in the last Gatsby site you built. Is there a way to automate any part of that task?
+- Look at this list of recipes in the Gatsby docs. Many of these can be partially or fully automated through creating a recipe `mdx` file. https://www.gatsbyjs.org/docs/recipes/