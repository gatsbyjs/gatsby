import { MachineConfig, AnyEventObject, forwardTo, Machine } from "xstate"
import { IDataLayerContext } from "../data-layer/types"
import { IQueryRunningContext } from "../query-running/types"
import { IWaitingContext } from "../waiting/types"
import { buildActions } from "./actions"
import { developServices } from "./services"
import { IBuildContext } from "../../services"

/**
 * This is the top-level state machine for the `gatsby develop` command
 */
const developConfig: MachineConfig<IBuildContext, any, AnyEventObject> = {
  id: `build`,
  initial: `initializing`,
  // These are mutation events, sent to this machine by the mutation listener
  // in `services/listen-for-mutations.ts`
  on: {
    // These are deferred node mutations, mainly `createNode`
    ADD_NODE_MUTATION: {
      actions: `addNodeMutation`,
    },
    // Sent when webpack or chokidar sees a changed file
    SOURCE_FILE_CHANGED: {
      actions: `markSourceFilesDirty`,
    },
    // These are calls to the refresh endpoint. Also used by Gatsby Preview.
    // Saves the webhook body from the event into context, then reloads data
    WEBHOOK_RECEIVED: {
      target: `reloadingData`,
      actions: `assignWebhookBody`,
    },
  },
  states: {
    // Here we handle the initial bootstrap
    initializing: {
      on: {
        // Ignore mutation events because we'll be running everything anyway
        ADD_NODE_MUTATION: undefined,
        SOURCE_FILE_CHANGED: undefined,
        WEBHOOK_RECEIVED: undefined,
      },
      invoke: {
        id: `initialize`,
        src: `initialize`,
        onDone: {
          target: `initializingData`,
          actions: [`assignStoreAndWorkerPool`, `spawnMutationListener`],
        },
        onError: {
          actions: `panic`,
        },
      },
    },
    // Sourcing nodes, customising and inferring schema, then running createPages
    initializingData: {
      on: {
        // We need to run mutations immediately when in this state
        ADD_NODE_MUTATION: {
          actions: [`markNodesDirty`, `callApi`],
        },
      },
      invoke: {
        id: `initialize-data`,
        src: `initializeData`,
        data: ({
          parentSpan,
          store,
          webhookBody,
        }: IBuildContext): IDataLayerContext => {
          return {
            parentSpan,
            store,
            webhookBody,
            deferNodeMutation: true,
          }
        },
        onDone: {
          actions: [
            `assignServiceResult`,
            `clearWebhookBody`,
            `finishParentSpan`,
          ],
          target: `runningPostBootstrap`,
        },
        onError: {
          actions: `logError`,
          target: `waiting`,
        },
<<<<<<< HEAD
=======
      },
    },
    runningPostBootstrap: {
      invoke: {
        src: `postBootstrap`,
        onDone: `runningQueries`,
>>>>>>> b84ea145
      },
    },
    // Running page and static queries and generating the SSRed HTML and page data
    runningQueries: {
      on: {
        SOURCE_FILE_CHANGED: {
          actions: [forwardTo(`run-queries`), `markSourceFilesDirty`],
        },
      },
      invoke: {
        id: `run-queries`,
        src: `runQueries`,
        // This is all the data that we're sending to the child machine
        data: ({
          program,
          store,
          parentSpan,
          gatsbyNodeGraphQLFunction,
          graphqlRunner,
          websocketManager,
        }: IBuildContext): IQueryRunningContext => {
          return {
            program,
            store,
            parentSpan,
            gatsbyNodeGraphQLFunction,
            graphqlRunner,
            websocketManager,
          }
        },
        onDone: [
          {
            // If we have no compiler (i.e. it's first run), then spin up the
            // webpack and socket.io servers
            target: `startingDevServers`,
            actions: `setQueryRunningFinished`,
            cond: ({ compiler }: IBuildContext): boolean => !compiler,
          },
          {
            // If source files have changed, then recompile the JS bundle
            target: `recompiling`,
            cond: ({ sourceFilesDirty }: IBuildContext): boolean =>
              !!sourceFilesDirty,
          },
          {
            // ...otherwise just wait.
            target: `waiting`,
          },
        ],
        onError: {
          actions: `logError`,
          target: `waiting`,
        },
      },
    },
    // Recompile the JS bundle
    recompiling: {
      invoke: {
        src: `recompile`,
        onDone: {
          actions: `markSourceFilesClean`,
          target: `waiting`,
        },
        onError: {
          actions: `logError`,
          target: `waiting`,
        },
      },
    },
    // Spin up webpack and socket.io
    startingDevServers: {
      invoke: {
        src: `startWebpackServer`,
        onDone: {
          target: `waiting`,
          actions: [
            `assignServers`,
            `spawnWebpackListener`,
            `markSourceFilesClean`,
          ],
        },
        onError: {
          actions: `panic`,
          target: `waiting`,
        },
      },
    },
    // Idle, waiting for events that make us rebuild
    waiting: {
      entry: `saveDbState`,
      on: {
        // Forward these events to the child machine, so it can handle batching
        ADD_NODE_MUTATION: {
          actions: forwardTo(`waiting`),
        },
        SOURCE_FILE_CHANGED: {
          actions: [forwardTo(`waiting`), `markSourceFilesDirty`],
        },
        // This event is sent from the child
        EXTRACT_QUERIES_NOW: {
          target: `runningQueries`,
        },
      },
      invoke: {
        id: `waiting`,
        src: `waitForMutations`,
        // Send existing queued mutations to the child machine, which will execute them
        data: ({
          store,
          nodeMutationBatch = [],
        }: IBuildContext): IWaitingContext => {
          return { store, nodeMutationBatch, runningBatch: [] }
        },
        // "done" means we need to rebuild
        onDone: {
          actions: `assignServiceResult`,
          target: `recreatingPages`,
        },
        onError: {
          actions: `panic`,
<<<<<<< HEAD
=======
          target: `waiting`,
>>>>>>> b84ea145
        },
      },
    },
    // Almost the same as initializing data, but skips various first-run stuff
    reloadingData: {
      on: {
        // We need to run mutations immediately when in this state
        ADD_NODE_MUTATION: {
          actions: [`markNodesDirty`, `callApi`],
        },
        // Ignore, because we're about to extract them anyway
        SOURCE_FILE_CHANGED: undefined,
      },
      invoke: {
        src: `reloadData`,
        data: ({
          parentSpan,
          store,
          webhookBody,
        }: IBuildContext): IDataLayerContext => {
          return {
            parentSpan,
            store,
            webhookBody,
            deferNodeMutation: true,
          }
        },
        onDone: {
          actions: [
            `assignServiceResult`,
            `clearWebhookBody`,
            `finishParentSpan`,
          ],
          target: `runningQueries`,
        },
        onError: {
          actions: `logError`,
          target: `waiting`,
        },
      },
    },
    // Rebuild pages if a node has been mutated outside of sourceNodes
    recreatingPages: {
      invoke: {
        src: `recreatePages`,
        data: ({ parentSpan, store }: IBuildContext): IDataLayerContext => {
          return { parentSpan, store, deferNodeMutation: true }
        },
        onDone: {
          actions: `assignServiceResult`,
          target: `runningQueries`,
        },
        onError: {
          actions: `logError`,
          target: `waiting`,
        },
      },
    },
  },
}

export const developMachine = Machine(developConfig, {
  services: developServices,
  actions: buildActions,
})<|MERGE_RESOLUTION|>--- conflicted
+++ resolved
@@ -86,15 +86,12 @@
           actions: `logError`,
           target: `waiting`,
         },
-<<<<<<< HEAD
-=======
       },
     },
     runningPostBootstrap: {
       invoke: {
         src: `postBootstrap`,
         onDone: `runningQueries`,
->>>>>>> b84ea145
       },
     },
     // Running page and static queries and generating the SSRed HTML and page data
@@ -215,10 +212,6 @@
         },
         onError: {
           actions: `panic`,
-<<<<<<< HEAD
-=======
-          target: `waiting`,
->>>>>>> b84ea145
         },
       },
     },
