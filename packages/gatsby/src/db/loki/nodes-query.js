const _ = require(`lodash`)
const prepareRegex = require(`../../utils/prepare-regex`)
const { getNodeTypeCollection } = require(`./nodes`)
<<<<<<< HEAD
const sift = require(`sift`).default
=======
>>>>>>> 666a9bc3
const { emitter } = require(`../../redux`)

// Cleared on DELETE_CACHE
const fieldUsages = {}
const FIELD_INDEX_THRESHOLD = 5

emitter.on(`DELETE_CACHE`, () => {
  for (var field in fieldUsages) {
    delete fieldUsages[field]
  }
})

// Takes a raw graphql filter and converts it into a mongo-like args
// object that can be understood by loki. E.g `eq` becomes
// `$eq`. gqlFilter should be the raw graphql filter returned from
// graphql-js. e.g gqlFilter:
//
// {
//   internal: {
//     type: {
//       eq: "TestNode"
//     },
//     content: {
//       glob: "et"
//     }
//   },
//   id: {
//     glob: "12*"
//   }
// }
//
// would return
//
// {
//   internal: {
//     type: {
//       $eq: "TestNode"  // append $ to eq
//     },
//     content: {
//       $regex: new MiniMatch(v) // convert glob to regex
//     }
//   },
//   id: {
//     $regex: // as above
//   }
// }
function toMongoArgs(gqlFilter, lastFieldType) {
  const mongoArgs = {}
  _.each(gqlFilter, (v, k) => {
    if (_.isPlainObject(v)) {
      if (k === `elemMatch`) {
        const gqlFieldType = lastFieldType.ofType
        mongoArgs[`$elemMatch`] = toMongoArgs(v, gqlFieldType)
      } else {
        const gqlFieldType = lastFieldType.getFields()[k].type
        mongoArgs[k] = toMongoArgs(v, gqlFieldType)
      }
    } else {
      if (k === `regex`) {
        const re = prepareRegex(v)
        // To ensure that false is returned if a field doesn't
        // exist. E.g `{nested.field: {$regex: /.*/}}`
        mongoArgs[`$where`] = obj => !_.isUndefined(obj) && re.test(obj)
      } else if (k === `glob`) {
        const Minimatch = require(`minimatch`).Minimatch
        const mm = new Minimatch(v)
        mongoArgs[`$regex`] = mm.makeRe()
      } else if (k === `eq` && v === null) {
        mongoArgs[`$in`] = [null, undefined]
      } else if (
        k === `eq` &&
        lastFieldType &&
        lastFieldType.constructor.name === `GraphQLList`
      ) {
        mongoArgs[`$contains`] = v
      } else if (
        k === `ne` &&
        lastFieldType &&
        lastFieldType.constructor.name === `GraphQLList`
      ) {
        mongoArgs[`$containsNone`] = v
      } else if (
        k === `in` &&
        lastFieldType &&
        lastFieldType.constructor.name === `GraphQLList`
      ) {
        mongoArgs[`$containsAny`] = v
      } else if (
        k === `nin` &&
        lastFieldType &&
        lastFieldType.constructor.name === `GraphQLList`
      ) {
        mongoArgs[`$containsNone`] = v
      } else if (k === `ne` && v === null) {
        mongoArgs[`$ne`] = undefined
      } else if (k === `nin` && lastFieldType.name === `Boolean`) {
        mongoArgs[`$nin`] = v.concat([undefined])
      } else {
        mongoArgs[`$${k}`] = v
      }
    }
  })
  return mongoArgs
}

// Converts a nested mongo args object into a dotted notation. acc
// (accumulator) must be a reference to an empty object. The converted
// fields will be added to it. E.g
//
// {
//   internal: {
//     type: {
//       $eq: "TestNode"
//     },
//     content: {
//       $regex: new MiniMatch(v)
//     }
//   },
//   id: {
//     $regex: newMiniMatch(v)
//   }
// }
//
// After execution, acc would be:
//
// {
//   "internal.type": {
//     $eq: "TestNode"
//   },
//   "internal.content": {
//     $regex: new MiniMatch(v)
//   },
//   "id": {
//     $regex: // as above
//   }
// }
const toDottedFields = (filter, acc = {}, path = []) => {
  Object.keys(filter).forEach(key => {
    const value = filter[key]
    const nextValue = _.isPlainObject(value) && value[Object.keys(value)[0]]
    if (key === `$elemMatch`) {
      acc[path.join(`.`)] = { [`$elemMatch`]: toDottedFields(value) }
    } else if (_.isPlainObject(nextValue)) {
      toDottedFields(value, acc, path.concat(key))
    } else {
      acc[path.concat(key).join(`.`)] = value
    }
  })
  return acc
}

// The query language that Gatsby has used since day 1 is `sift`. Both
// sift and loki are mongo-like query languages, but they have some
// subtle differences. One is that in sift, a nested filter such as
// `{foo: {bar: {ne: true} } }` will return true if the foo field
// doesn't exist, is null, or bar is null. Whereas loki will return
// false if the foo field doesn't exist or is null. This ensures that
// loki queries behave like sift
const isNeTrue = (obj, path) => {
  if (path.length) {
    const [first, ...rest] = path
    return obj == null || obj[first] == null || isNeTrue(obj[first], rest)
  } else {
    return obj !== true
  }
}

const fixNeTrue = filter =>
  Object.keys(filter).reduce((acc, key) => {
    const value = filter[key]
    if (value[`$ne`] === true) {
      const [first, ...path] = key.split(`.`)
      acc[first] = { [`$where`]: obj => isNeTrue(obj, path) }
    } else {
      acc[key] = value
    }
    return acc
  }, {})

// Converts graphQL args to a loki filter
const convertArgs = (gqlArgs, gqlType) =>
  fixNeTrue(toDottedFields(toMongoArgs(gqlArgs.filter, gqlType)))

// Converts graphql Sort args into the form expected by loki, which is
// a vector where the first value is a field name, and the second is a
// boolean `isDesc`. E.g
//
// {
//   fields: [ `frontmatter___date`, `id` ],
//   order: [`desc`]
// }
//
// would return
//
// [ [ `frontmatter.date`, true ], [ `id`, false ] ]
//
function toSortFields(sortArgs) {
  const { fields, order } = sortArgs
  const lokiSortFields = []
  for (let i = 0; i < fields.length; i++) {
    const dottedField = fields[i]
    const isDesc = order[i] && order[i].toLowerCase() === `desc`
    lokiSortFields.push([dottedField, isDesc])
  }
  return lokiSortFields
}

// Every time we run a query, we increment a counter for each of its
// fields, so that we can determine which fields are used the
// most. Any time a field is seen more than `FIELD_INDEX_THRESHOLD`
// times, we create a loki index so that future queries with that
// field will execute faster.
function ensureFieldIndexes(coll, lokiArgs) {
  _.forEach(lokiArgs, (v, fieldName) => {
    // Increment the usages of the field
    _.update(fieldUsages, fieldName, n => (n ? n + 1 : 1))
    // If we have crossed the threshold, then create the index
    if (_.get(fieldUsages, fieldName) === FIELD_INDEX_THRESHOLD) {
      // Loki ensures that this is a noop if index already exists. E.g
      // if it was previously added via a sort field
      coll.ensureIndex(fieldName)
    }
  })
}

/**
 * Runs the graphql query over the loki nodes db.
 *
 * @param {Object} args. Object with:
 *
 * {Object} gqlType: A GraphQL type
 *
 * {Object} queryArgs: The raw graphql query as a js object. E.g `{
 * filter: { fields { slug: { eq: "/somepath" } } } }`
 *
 * {Object} context: The context from the QueryJob
 *
 * {boolean} firstOnly: Whether to return the first found match, or
 * all matching results
 *
 * @returns {promise} A promise that will eventually be resolved with
 * a collection of matching objects (even if `firstOnly` is true)
 */
async function runQuery({ gqlType, queryArgs, firstOnly }) {
  // Clone args as for some reason graphql-js removes the constructor
  // from nested objects which breaks a check in sift.js.
  const gqlArgs = JSON.parse(JSON.stringify(queryArgs))
  const lokiArgs = convertArgs(gqlArgs, gqlType)
  const coll = getNodeTypeCollection(gqlType.name)
  ensureFieldIndexes(coll, lokiArgs)
  let chain = coll.chain().find(lokiArgs, firstOnly)

  if (queryArgs.sort) {
    const sortFields = toSortFields(queryArgs.sort)

    // Create an index for each sort field. Indexing requires sorting
    // so we lose nothing by ensuring an index is added for each sort
    // field. Loki ensures this is a noop if the index already exists
    for (const sortField of sortFields) {
      coll.ensureIndex(sortField[0])
    }
    chain = chain.compoundsort(sortFields)
  }

  return chain.data()
}

module.exports = runQuery<|MERGE_RESOLUTION|>--- conflicted
+++ resolved
@@ -1,10 +1,6 @@
 const _ = require(`lodash`)
 const prepareRegex = require(`../../utils/prepare-regex`)
 const { getNodeTypeCollection } = require(`./nodes`)
-<<<<<<< HEAD
-const sift = require(`sift`).default
-=======
->>>>>>> 666a9bc3
 const { emitter } = require(`../../redux`)
 
 // Cleared on DELETE_CACHE
