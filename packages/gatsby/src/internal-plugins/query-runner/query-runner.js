// @flow

import { graphql as graphqlFunction } from "graphql"
const fs = require(`fs-extra`)
const report = require(`gatsby-cli/lib/reporter`)
const websocketManager = require(`../../utils/websocket-manager`)

const path = require(`path`)
const { store } = require(`../../redux`)
const { generatePathChunkName } = require(`../../utils/js-chunk-names`)
const { formatErrorDetails } = require(`./utils`)

const resultHashes = {}

type QueryJob = {
  id: string,
  hash?: string,
  jsonName: string,
  query: string,
  componentPath: string,
  context: Object,
  isPage: Boolean,
}

// Run query
module.exports = async (queryJob: QueryJob, component: Any) => {
  const { schema, program } = store.getState()
  const programType = program._[0]

  const graphql = (query, context) =>
    graphqlFunction(schema, query, context, context, context)

  // Run query
  let result

  // Nothing to do if the query doesn't exist.
  if (!queryJob.query || queryJob.query === ``) {
    result = {}
  } else {
    result = await graphql(queryJob.query, queryJob.context)
  }

  // If there's a graphql error then log the error. If we're building, also
  // quit.
  if (result && result.errors) {
<<<<<<< HEAD
    const queryError = `
      The GraphQL query from ${component.componentPath} failed.

      Errors:
        ${result.errors || []}
      URL path:
        ${queryJob.path}
      Context:
        ${indentString(JSON.stringify(queryJob.context, null, 2))}
      Plugin:
        ${queryJob.pluginCreatorId || `none`}
      Query:
        ${indentString(component.query)}
    `
    report.log(queryError)

    if (programType === `develop`) {
      websocketManager.emitQueryError({
        error: queryError,
        id: queryJob.id,
      })
=======
    const errorDetails = new Map()
    errorDetails.set(`Errors`, result.errors || [])
    if (queryJob.isPage) {
      errorDetails.set(`URL path`, queryJob.context.path)
      errorDetails.set(
        `Context`,
        JSON.stringify(queryJob.context.context, null, 2)
      )
    }
    errorDetails.set(`Plugin`, queryJob.pluginCreatorId || `none`)
    errorDetails.set(`Query`, queryJob.query)

    report.log(`
The GraphQL query from ${queryJob.componentPath} failed.

${formatErrorDetails(errorDetails)}`)

>>>>>>> b56bee1f
    // Perhaps this isn't the best way to see if we're building?
    } else if (programType === `build`) {
      process.exit(1)
    }
  }

  // Add the page context onto the results.
  if (queryJob?.isPage) {
    result[`pageContext`] = queryJob.context
  }

  const resultJSON = JSON.stringify(result)
  const resultHash = require(`crypto`)
    .createHash(`sha1`)
    .update(resultJSON)
    .digest(`base64`)
    // Remove potentially unsafe characters. This increases chances of collisions
    // slightly but it should still be very safe + we get a shorter
    // url vs hex.
    .replace(/[^a-zA-Z0-9-_]/g, ``)

  let dataPath
  if (queryJob?.isPage) {
    dataPath = `${generatePathChunkName(queryJob.jsonName)}-${resultHash}`
  } else {
    dataPath = queryJob.hash
  }

  if (programType === `develop`) {
    if (queryJob.isPage) {
      websocketManager.emitPageData({
        result,
        id: queryJob.id,
      })
    } else {
      websocketManager.emitStaticQueryData({
        result,
        id: queryJob.id,
      })
    }
  }

  if (resultHashes[queryJob.id] !== resultHash) {
    resultHashes[queryJob.id] = resultHash

    // Always write file to public/static/d/ folder.
    const resultPath = path.join(
      program.directory,
      `public`,
      `static`,
      `d`,
      `${dataPath}.json`
    )

    await fs.writeFile(resultPath, resultJSON)

    store.dispatch({
      type: `SET_JSON_DATA_PATH`,
      payload: {
        [queryJob.jsonName]: dataPath,
      },
    })

    return
  }
}<|MERGE_RESOLUTION|>--- conflicted
+++ resolved
@@ -43,29 +43,6 @@
   // If there's a graphql error then log the error. If we're building, also
   // quit.
   if (result && result.errors) {
-<<<<<<< HEAD
-    const queryError = `
-      The GraphQL query from ${component.componentPath} failed.
-
-      Errors:
-        ${result.errors || []}
-      URL path:
-        ${queryJob.path}
-      Context:
-        ${indentString(JSON.stringify(queryJob.context, null, 2))}
-      Plugin:
-        ${queryJob.pluginCreatorId || `none`}
-      Query:
-        ${indentString(component.query)}
-    `
-    report.log(queryError)
-
-    if (programType === `develop`) {
-      websocketManager.emitQueryError({
-        error: queryError,
-        id: queryJob.id,
-      })
-=======
     const errorDetails = new Map()
     errorDetails.set(`Errors`, result.errors || [])
     if (queryJob.isPage) {
@@ -83,7 +60,11 @@
 
 ${formatErrorDetails(errorDetails)}`)
 
->>>>>>> b56bee1f
+    if (programType === `develop`) {
+      websocketManager.emitQueryError({
+        error: errorDetails,
+        id: queryJob.id,
+      })
     // Perhaps this isn't the best way to see if we're building?
     } else if (programType === `build`) {
       process.exit(1)
