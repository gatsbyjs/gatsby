--- conflicted
+++ resolved
@@ -12,11 +12,7 @@
 const _ = require(`lodash`)
 
 import { store } from "../../redux"
-<<<<<<< HEAD
 import { actions } from "../../redux/actions"
-=======
-const { boundActionCreators } = require(`../../redux/actions`)
->>>>>>> 464ed71c
 import FileParser from "./file-parser"
 import GraphQLIRPrinter from "@gatsbyjs/relay-compiler/lib/GraphQLIRPrinter"
 import {
@@ -42,7 +38,7 @@
 } = require(`graphql`)
 
 const { dispatch } = store
-const { log } = actions
+const { log, queryExtractionGraphQLError } = actions
 
 type RootQuery = {
   name: string,
@@ -149,9 +145,11 @@
 
       if (errors && errors.length) {
         this.reportError(graphqlValidationError(errors, filePath))
-        boundActionCreators.queryExtractionGraphQLError({
-          componentPath: filePath,
-        })
+        dispatch(
+          queryExtractionGraphQLError({
+            componentPath: filePath,
+          })
+        )
         return compiledNodes
       }
 
@@ -180,10 +178,12 @@
         error
       )
       nameErrorMap.set(docName, { formattedMessage, message, codeBlock })
-      boundActionCreators.queryExtractionGraphQLError({
-        componentPath: namePathMap.get(docName),
-        error: formattedMessage,
-      })
+      dispatch(
+        queryExtractionGraphQLError({
+          componentPath: namePathMap.get(docName),
+          error: formattedMessage,
+        })
+      )
       this.reportError(formattedMessage)
       return false
     }
@@ -212,9 +212,11 @@
             otherNode && nameDefMap.get(otherNode.name)
           )
         )
-        boundActionCreators.queryExtractionGraphQLError({
-          componentPath: filePath,
-        })
+        dispatch(
+          queryExtractionGraphQLError({
+            componentPath: filePath,
+          })
+        )
         return
       }
 
