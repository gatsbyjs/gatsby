--- conflicted
+++ resolved
@@ -46,24 +46,6 @@
   { components, staticQueryComponents },
   queries
 ) => {
-<<<<<<< HEAD
-  // If a component previously with a query now doesn't — update the
-  // store.
-  components.forEach(c => {
-    if (c.query !== `` && !queries.has(c.componentPath)) {
-      debug(`Page query was removed from ${c.componentPath}`)
-      dispatch(
-        replaceComponentQuery({
-          query: ``,
-          componentPath: c.componentPath,
-        })
-      )
-      queueQueriesForPageComponent(c.componentPath)
-    }
-  })
-
-=======
->>>>>>> 464ed71c
   // If a component had static query and it doesn't have it
   // anymore - update the store
   staticQueryComponents.forEach(c => {
@@ -120,30 +102,6 @@
       queueQueryForPathname(query.jsonName)
     }
     return true
-<<<<<<< HEAD
-
-    // If this is page query
-  } else if (components.has(component)) {
-    if (components.get(component).query !== query.text) {
-      dispatch(
-        replaceComponentQuery({
-          query: query.text,
-          componentPath: component,
-        })
-      )
-
-      debug(
-        `Page query in ${component} ${
-          components.get(component).query.length === 0
-            ? `was added`
-            : `has changed`
-        }.`
-      )
-      queueQueriesForPageComponent(component)
-    }
-    return true
-=======
->>>>>>> 464ed71c
   }
 
   return false
@@ -176,19 +134,12 @@
 
       if (queryWillRun) {
         watchComponent(component)
-<<<<<<< HEAD
-      } else if (isFirstRun) {
-        const message = `The GraphQL query in the non-page component "${component}" will not be run.`
-        dispatch(log({ message, type: `warn` }))
-=======
         // Check if this is a page component.
         // If it is and this is our first run during bootstrap,
         // show a warning about having a query in a non-page component.
       } else if (isFirstRun && !snapshot.components.has(component)) {
-        report.warn(
-          `The GraphQL query in the non-page component "${component}" will not be run.`
-        )
->>>>>>> 464ed71c
+        const message = `The GraphQL query in the non-page component "${component}" will not be run.`
+        dispatch(log({ message, type: `warn` }))
         queriesWillNotRun = true
       }
     })
