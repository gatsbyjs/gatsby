/** *
 * Jobs of this module
 * - Maintain the list of components in the Redux store. So monitor new components
 *   and add/remove components.
 * - Watch components for query changes and extract these and update the store.
 * - Ensure all page queries are run as part of bootstrap and report back when
 *   this is done
 * - Whenever a query changes, re-run all pages that rely on this query.
 ***/

const _ = require(`lodash`)
const chokidar = require(`chokidar`)
const path = require(`path`)
const slash = require(`slash`)

const { store } = require(`../../redux/`)
const { boundActionCreators } = require(`../../redux/actions`)
const queryCompiler = require(`./query-compiler`).default
const report = require(`gatsby-cli/lib/reporter`)
const {
  queueQueryForPathname,
  runQueuedActions: runQueuedQueries,
} = require(`./page-query-runner`)
const debug = require(`debug`)(`gatsby:query-watcher`)

const getQueriesSnapshot = () => {
  const state = store.getState()
<<<<<<< HEAD
  const pages = [...state.pages.values()]
  const components = _.uniq(pages.map(p => normalize(p.component)))
  const staticQueryComponents = []
  const queryCompilerPromise = queryCompiler().then(queries => {
    let queryWillNotRun = false
=======
>>>>>>> 93bc53cb

  const snapshot = {
    components: new Map(state.components),
    staticQueryComponents: new Map(state.staticQueryComponents),
  }

  return snapshot
}

const handleComponentsWithRemovedQueries = (
  { components, staticQueryComponents },
  queries
) => {
  // If a component previously with a query now doesn't — update the
  // store.
  components.forEach(c => {
    if (c.query !== `` && !queries.has(c.componentPath)) {
      debug(`Page query was removed from ${c.componentPath}`)
      boundActionCreators.replaceComponentQuery({
        query: ``,
        componentPath: c.componentPath,
      })
      queueQueriesForPageComponent(c.componentPath)
    }
  })

  // If a component had static query and it doesn't have it
  // anymore - update the store
  staticQueryComponents.forEach(c => {
    if (c.query !== `` && !queries.has(c.componentPath)) {
      debug(`Static query was removed from ${c.componentPath}`)
      store.dispatch({
        type: `REMOVE_STATIC_QUERY`,
        payload: c.jsonName,
      })
      boundActionCreators.deleteComponentsDependencies([c.jsonName])
    }
  })
}

const handleQuery = (
  { components, staticQueryComponents },
  query,
  component
) => {
  // If this is page query
  if (components.has(component)) {
    if (components.get(component).query !== query.text) {
      boundActionCreators.replaceComponentQuery({
        query: query.text,
        componentPath: component,
      })

      debug(
        `Page query in ${component} ${
          components.get(component).query.length === 0
            ? `was added`
            : `has changed`
        }.`
      )
      queueQueriesForPageComponent(component)
    }
    return true

    // Add action / reducer + watch staticquery files
  } else if (query.isStaticQuery) {
    const isNewQuery = !staticQueryComponents.has(query.jsonName)
    if (
      isNewQuery ||
      staticQueryComponents.get(query.jsonName).query !== query.text
    ) {
      boundActionCreators.replaceStaticQuery({
        name: query.name,
        componentPath: query.path,
        id: query.jsonName,
        jsonName: query.jsonName,
        query: query.text,
        hash: query.hash,
      })

      debug(
        `Static query in ${component} ${
          isNewQuery ? `was added` : `has changed`
        }.`
      )

      boundActionCreators.deleteComponentsDependencies([query.jsonName])
      queueQueryForPathname(query.jsonName)
    }
    return true
  }

  return false
}

const updateStateAndRunQueries = isFirstRun => {
  const snapshot = getQueriesSnapshot()
  return queryCompiler().then(queries => {
    handleComponentsWithRemovedQueries(snapshot, queries)

    let queriesWillNotRun = false
    queries.forEach((query, component) => {
      const queryWillRun = handleQuery(snapshot, query, component)

      if (queryWillRun) {
        watchComponent(component)
      } else if (isFirstRun) {
        report.warn(
          `The GraphQL query in the non-page component "${component}" will not be run.`
        )
        queriesWillNotRun = true
      }
    })

    if (queriesWillNotRun) {
      report.log(report.stripIndent`
        Queries are only executed for Page components. Instead of a query,
        co-locate a GraphQL fragment and compose that fragment into the query (or other
        fragment) of the top-level page that renders this component. For more
        info on fragments and composition see: http://graphql.org/learn/queries/#fragments
      `)
    }
    runQueuedQueries()
  })
}

exports.extractQueries = () =>
  updateStateAndRunQueries(true).then(() => {
    // During development start watching files to recompile & run
    // queries on the fly.
    if (process.env.NODE_ENV !== `production`) {
      watch(store.getState().program.directory)
    }
  })

const queueQueriesForPageComponent = componentPath => {
  const pages = getPagesForComponent(componentPath)
  // Remove page data dependencies before re-running queries because
  // the changing of the query could have changed the data dependencies.
  // Re-running the queries will add back data dependencies.
  boundActionCreators.deleteComponentsDependencies(
    pages.map(p => p.path || p.id)
  )
  pages.forEach(page => queueQueryForPathname(page.path))
}

const getPagesForComponent = componentPath => {
  const state = store.getState()
  return [...state.pages].filter(p => p.componentPath === componentPath)
}

const filesToWatch = new Set()
let watcher
const watchComponent = componentPath => {
  // We don't start watching until mid-way through the bootstrap so ignore
  // new components being added until then. This doesn't affect anything as
  // when extractQueries is called from bootstrap, we make sure that all
  // components are being watched.
  if (
    process.env.NODE_ENV !== `production` &&
    !filesToWatch.has(componentPath)
  ) {
    filesToWatch.add(componentPath)
    if (watcher) {
      watcher.add(componentPath)
    }
  }
}

exports.watchComponent = watchComponent

const watch = rootDir => {
  if (watcher) return
  const debounceCompile = _.debounce(() => {
    updateStateAndRunQueries()
  }, 100)

  watcher = chokidar
    .watch(slash(path.join(rootDir, `/src/**/*.{js,jsx,ts,tsx}`)))
    .on(`change`, path => {
      debounceCompile()
    })
  filesToWatch.forEach(filePath => watcher.add(filePath))
}<|MERGE_RESOLUTION|>--- conflicted
+++ resolved
@@ -25,14 +25,6 @@
 
 const getQueriesSnapshot = () => {
   const state = store.getState()
-<<<<<<< HEAD
-  const pages = [...state.pages.values()]
-  const components = _.uniq(pages.map(p => normalize(p.component)))
-  const staticQueryComponents = []
-  const queryCompilerPromise = queryCompiler().then(queries => {
-    let queryWillNotRun = false
-=======
->>>>>>> 93bc53cb
 
   const snapshot = {
     components: new Map(state.components),
@@ -181,7 +173,7 @@
 
 const getPagesForComponent = componentPath => {
   const state = store.getState()
-  return [...state.pages].filter(p => p.componentPath === componentPath)
+  return [...state.pages.values()].filter(p => p.componentPath === componentPath)
 }
 
 const filesToWatch = new Set()
