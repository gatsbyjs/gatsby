--- conflicted
+++ resolved
@@ -258,7 +258,6 @@
     ],
     "kind": "Document",
   },
-<<<<<<< HEAD
   "static-query-closing-tag.js" => Object {
     "definitions": Array [
       Object {
@@ -268,7 +267,47 @@
         "kind": "OperationDefinition",
         "loc": Object {
           "end": 7,
-=======
+          "start": 0,
+        },
+        "name": Object {
+          "kind": "Name",
+          "value": "staticQueryClosingTagJs2605331189",
+        },
+        "operation": "query",
+        "selectionSet": Object {
+          "kind": "SelectionSet",
+          "loc": Object {
+            "end": 7,
+            "start": 0,
+          },
+          "selections": Array [
+            Object {
+              "alias": undefined,
+              "arguments": Array [],
+              "directives": Array [],
+              "kind": "Field",
+              "loc": Object {
+                "end": 5,
+                "start": 2,
+              },
+              "name": Object {
+                "kind": "Name",
+                "loc": Object {
+                  "end": 5,
+                  "start": 2,
+                },
+                "value": "foo",
+              },
+              "selectionSet": undefined,
+            },
+          ],
+        },
+        "text": "{ foo }",
+        "variableDefinitions": Array [],
+      },
+    ],
+    "kind": "Document",
+  },
   "page-query-and-static-query-named-export.js" => Object {
     "definitions": Array [
       Object {
@@ -278,14 +317,10 @@
         "kind": "OperationDefinition",
         "loc": Object {
           "end": 29,
->>>>>>> 61b88bb6
           "start": 0,
         },
         "name": Object {
           "kind": "Name",
-<<<<<<< HEAD
-          "value": "staticQueryClosingTagJs2605331189",
-=======
           "loc": Object {
             "end": 21,
             "start": 6,
@@ -338,63 +373,41 @@
             "start": 6,
           },
           "value": "PageQueryName",
->>>>>>> 61b88bb6
-        },
-        "operation": "query",
-        "selectionSet": Object {
-          "kind": "SelectionSet",
-          "loc": Object {
-<<<<<<< HEAD
-            "end": 7,
-            "start": 0,
-=======
+        },
+        "operation": "query",
+        "selectionSet": Object {
+          "kind": "SelectionSet",
+          "loc": Object {
             "end": 27,
             "start": 20,
->>>>>>> 61b88bb6
-          },
-          "selections": Array [
-            Object {
-              "alias": undefined,
-              "arguments": Array [],
-              "directives": Array [],
-              "kind": "Field",
-              "loc": Object {
-<<<<<<< HEAD
-                "end": 5,
-                "start": 2,
-=======
+          },
+          "selections": Array [
+            Object {
+              "alias": undefined,
+              "arguments": Array [],
+              "directives": Array [],
+              "kind": "Field",
+              "loc": Object {
                 "end": 25,
                 "start": 22,
->>>>>>> 61b88bb6
-              },
-              "name": Object {
-                "kind": "Name",
-                "loc": Object {
-<<<<<<< HEAD
-                  "end": 5,
-                  "start": 2,
-=======
+              },
+              "name": Object {
+                "kind": "Name",
+                "loc": Object {
                   "end": 25,
                   "start": 22,
->>>>>>> 61b88bb6
-                },
-                "value": "foo",
-              },
-              "selectionSet": undefined,
-            },
-          ],
-        },
-<<<<<<< HEAD
-        "text": "{ foo }",
-=======
->>>>>>> 61b88bb6
-        "variableDefinitions": Array [],
-      },
-    ],
-    "kind": "Document",
-  },
-<<<<<<< HEAD
-=======
+                },
+                "value": "foo",
+              },
+              "selectionSet": undefined,
+            },
+          ],
+        },
+        "variableDefinitions": Array [],
+      },
+    ],
+    "kind": "Document",
+  },
   "multiple-fragment-exports.js" => Object {
     "definitions": Array [
       Object {
@@ -577,6 +590,5 @@
     ],
     "kind": "Document",
   },
->>>>>>> 61b88bb6
 }
 `;