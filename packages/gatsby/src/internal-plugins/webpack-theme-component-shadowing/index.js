--- conflicted
+++ resolved
@@ -196,14 +196,10 @@
     )
 
     for (const theme of themesArray) {
-<<<<<<< HEAD
-      const possibleComponentPath = path.join(theme, component.split(`?`)[0])
-=======
       const possibleComponentPath = path.join(
         theme,
         getPathToLayoutComponent(component)
       )
->>>>>>> a264d545
       debug(`possibleComponentPath`, possibleComponentPath)
 
       let dir
