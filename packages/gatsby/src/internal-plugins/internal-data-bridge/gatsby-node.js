const moment = require(`moment`)
const chokidar = require(`chokidar`)
const systemPath = require(`path`)
const _ = require(`lodash`)

const { emitter, store } = require(`../../redux`)
const { actions } = require(`../../redux/actions`)
const { getNode } = require(`../../redux/nodes`)

function transformPackageJson(json) {
  const transformDeps = deps =>
    _.entries(deps).map(([name, version]) => {
      return {
        name,
        version,
      }
    })

  json = _.pick(json, [
    `name`,
    `description`,
    `version`,
    `main`,
    `keywords`,
    `author`,
    `license`,
    `dependencies`,
    `devDependencies`,
    `peerDependencies`,
    `optionalDependecies`,
    `bundledDependecies`,
  ])
  json.dependencies = transformDeps(json.dependencies)
  json.devDependencies = transformDeps(json.devDependencies)
  json.peerDependencies = transformDeps(json.peerDependencies)
  json.optionalDependecies = transformDeps(json.optionalDependecies)
  json.bundledDependecies = transformDeps(json.bundledDependecies)

  return json
}

const createPageId = path => `SitePage ${path}`

exports.sourceNodes = ({ createContentDigest, actions, store }) => {
  const { createNode } = actions
  const { program, flattenedPlugins, config } = store.getState()

  // Add our default development page since we know it's going to
  // exist and we need a node to exist so its query works :-)
  const page = { path: `/dev-404-page/` }
  createNode({
    ...page,
    id: createPageId(page.path),
    parent: null,
    children: [],
    internal: {
      type: `SitePage`,
      contentDigest: createContentDigest(page),
    },
  })

  flattenedPlugins.forEach(plugin => {
    plugin.pluginFilepath = plugin.resolve
    createNode({
      ...plugin,
      packageJson: transformPackageJson(
        require(`${plugin.resolve}/package.json`)
      ),
      parent: null,
      children: [],
      internal: {
        contentDigest: createContentDigest(plugin),
        type: `SitePlugin`,
      },
    })
  })

  // Add site node.

  const createGatsbyConfigNode = (config = {}) => {
    // Delete plugins from the config as we add plugins above.
    const configCopy = { ...config }
    delete configCopy.plugins
    const node = {
      siteMetadata: {
        ...configCopy.siteMetadata,
      },
      port: program.proxyPort,
      host: program.host,
      ...configCopy,
    }
    createNode({
      ...node,
      id: `Site`,
      parent: null,
      children: [],
      internal: {
        contentDigest: createContentDigest(node),
        type: `Site`,
      },
    })
  }

  createGatsbyConfigNode(config)

  const buildTime = moment()
    .subtract(process.uptime(), `seconds`)
    .startOf(`second`)
    .toJSON()

  const metadataNode = { buildTime }

  createNode({
    ...metadataNode,
    id: `SiteBuildMetadata`,
    parent: null,
    children: [],
    internal: {
      contentDigest: createContentDigest(metadataNode),
      type: `SiteBuildMetadata`,
    },
  })

  const pathToGatsbyConfig = systemPath.join(
    program.directory,
    `gatsby-config.js`
  )
  watchConfig(pathToGatsbyConfig, createGatsbyConfigNode)
}

function watchConfig(pathToGatsbyConfig, createGatsbyConfigNode) {
  chokidar.watch(pathToGatsbyConfig).on(`change`, () => {
    const oldCache = require.cache[require.resolve(pathToGatsbyConfig)]
    try {
      // Delete require cache so we can reload the module.
      delete require.cache[require.resolve(pathToGatsbyConfig)]
      const config = require(pathToGatsbyConfig)
      createGatsbyConfigNode(config)
    } catch (e) {
      // Restore the old cache since requiring the new gatsby-config.js failed.
      if (oldCache !== undefined) {
        require.cache[require.resolve(pathToGatsbyConfig)] = oldCache
      }
    }
  })
}

exports.createResolvers = ({ createResolvers }) => {
  const resolvers = {
    Site: {
      buildTime: {
        type: `Date`,
        resolve(source, args, context, info) {
          const { buildTime } = context.nodeModel.getNodeById({
            id: `SiteBuildMetadata`,
            type: `SiteBuildMetadata`,
          })
          return info.originalResolver(
            {
              ...source,
              buildTime,
            },
            args,
            context,
            info
          )
        },
      },
    },
  }
  createResolvers(resolvers)
}

exports.onCreatePage = ({ createContentDigest, page, actions }) => {
  const { createNode } = actions
  // eslint-disable-next-line
  const { updatedAt, ...pageWithoutUpdated } = page

  // Add page.
  createNode({
    ...pageWithoutUpdated,
    id: createPageId(page.path),
    parent: null,
    children: [],
    internal: {
      type: `SitePage`,
      contentDigest: createContentDigest(pageWithoutUpdated),
      description:
        page.pluginCreatorId === `Plugin default-site-plugin`
          ? `Your site's "gatsby-node.js"`
          : page.pluginCreatorId,
    },
  })
}

// Listen for DELETE_PAGE and delete page nodes.
emitter.on(`DELETE_PAGE`, action => {
  const nodeId = createPageId(action.payload.path)
  const node = getNode(nodeId)
<<<<<<< HEAD
  store.dispatch(actions.deleteNode({ node }))
=======
  boundActionCreators.deleteNode(node)
>>>>>>> bde7394f
})<|MERGE_RESOLUTION|>--- conflicted
+++ resolved
@@ -197,9 +197,5 @@
 emitter.on(`DELETE_PAGE`, action => {
   const nodeId = createPageId(action.payload.path)
   const node = getNode(nodeId)
-<<<<<<< HEAD
-  store.dispatch(actions.deleteNode({ node }))
-=======
-  boundActionCreators.deleteNode(node)
->>>>>>> bde7394f
+  store.dispatch(actions.deleteNode(node))
 })