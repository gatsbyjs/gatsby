import fs from "fs-extra"
import glob from "glob"
import path from "path"
import webpack from "webpack"
import _ from "lodash"
import multer from "multer"
import * as express from "express"
import { urlResolve, getMatchPath } from "gatsby-core-utils"
import { ParentSpanPluginArgs, CreateDevServerArgs } from "gatsby"
import { internalActions } from "../../redux/actions"
import { reportWebpackWarnings } from "../../utils/webpack-error-utils"
import formatWebpackMessages from "react-dev-utils/formatWebpackMessages"
import dotenv from "dotenv"
import chokidar from "chokidar"
import pathToRegexp from "path-to-regexp"
import cookie from "cookie"

const isProductionEnv = process.env.gatsby_executing_command !== `develop`

interface IFunctionData {
  /** The route in the browser to access the function **/
  functionRoute: string
  /** The absolute path to the original function **/
  originalAbsoluteFilePath: string
  /** The relative path to the original function **/
  originalRelativeFilePath: string
  /** The relative path to the compiled function (always ends with .js) **/
  relativeCompiledFilePath: string
  /** The absolute path to the compiled function (doesn't transfer across machines) **/
  absoluteCompiledFilePath: string
  /** The matchPath regex created by path-to-regexp. Only created if the function is dynamic. **/
  matchPath: string
  /** The plugin that owns this function route **/
  pluginName: string
}

interface IGlobPattern {
  /** The plugin that owns this namespace **/
  pluginName: string
  /** The root path to the functions **/
  rootPath: string
  /** The glob pattern **/
  globPattern: string
}

// During development, we lazily compile functions only when they're requested.
// Here we keep track of which functions have been requested so are "active"
const activeDevelopmentFunctions = new Set<IFunctionData>()
let activeEntries = {}

async function _restartWebpack(
  compiler,
  config,
  callback
): Promise<webpack.Compiler> {
  return await new Promise(resolve =>
    compiler.close(async () => {
      compiler = webpack(config).watch({}, callback)
      resolve(compiler)
    })
  )
}

// Throttle restarting the compilier to once every 500ms so we
// don't overwhelm the CI server during tests
const restartWebpack = _.throttle(_restartWebpack, 500)

async function ensureFunctionIsCompiled(functionObj: IFunctionData): any {
  // stat the compiled function. If it's there, then return.
  let compiledFileExists = false
  try {
    compiledFileExists = !!(await fs.stat(functionObj.absoluteCompiledFilePath))
  } catch (e) {
    // ignore
  }
  if (compiledFileExists) {
    return
  } else {
    // Otherwise, restart webpack by touching the file and watch for the file to be
    // compiled.
    const time = new Date()
    fs.utimesSync(functionObj.originalAbsoluteFilePath, time, time)
    await new Promise(resolve => {
      const watcher = chokidar
        .watch(functionObj.absoluteCompiledFilePath)
        .on(`all`, async (event, path) => {
          await watcher.close()

          resolve(null)
        })
    })
  }
}

// Create glob type w/ glob, plugin name, root path
const createGlobArray = (siteDirectoryPath, plugins): Array<IGlobPattern> => {
  const globs: Array<IGlobPattern> = []

  // Add the default site src/api directory.
  globs.push({
    globPattern: `${siteDirectoryPath}/src/api/**/*.{js,ts}`,
    rootPath: path.join(siteDirectoryPath, `src/api`),
    pluginName: `default-site-plugin`,
  })

  // Add each plugin
  plugins.forEach(plugin => {
    // Ignore the "default" site plugin (aka the src tree) as we're
    // already watching that.
    if (plugin.name === `default-site-plugin`) {
      return
    }
    // Ignore any plugins we include by default. In the very unlikely case
    // we want to ship default functions, we'll special case add them. In the
    // meantime, we'll avoid extra FS IO.
    if (plugin.resolve.includes(`internal-plugin`)) {
      return
    }
    if (plugin.resolve.includes(`gatsby-plugin-typescript`)) {
      return
    }
    if (plugin.resolve.includes(`gatsby-plugin-page-creator`)) {
      return
    }

    const glob = {
      globPattern: `${plugin.resolve}/src/api/${plugin.name}/**/*.{js,ts}`,
      rootPath: path.join(plugin.resolve, `src/api`),
      pluginName: plugin.name,
    } as IGlobPattern
    globs.push(glob)
  })

  // Only return unique paths
  return _.union(globs)
}

async function globAsync(pattern, options): Promise<Array<string>> {
  return await new Promise((resolve, reject) => {
    glob(pattern, options, (err, files) => {
      if (err) {
        reject(err)
      } else {
        resolve(files)
      }
    })
  })
}

const createWebpackConfig = async ({
  siteDirectoryPath,
  functionsDirectory,
  store,
  reporter,
}): Promise<webpack.Configuration> => {
  const compiledFunctionsDir = path.join(
    siteDirectoryPath,
    `.cache`,
    `functions`
  )

  const globs = createGlobArray(
    siteDirectoryPath,
    store.getState().flattenedPlugins
  )

  // Glob and return object with relative/absolute paths + which plugin
  // they belong to.
  const allFunctions = await Promise.all(
    globs.map(async glob => {
      const knownFunctions: Array<IFunctionData> = []
      const files = await globAsync(glob.globPattern)
      files.map(file => {
        const originalAbsoluteFilePath = file
        const originalRelativeFilePath = path.relative(glob.rootPath, file)

        const { dir, name } = path.parse(originalRelativeFilePath)
        // Ignore the original extension as all compiled functions now end with js.
        const compiledFunctionName = path.join(dir, name + `.js`)
        const compiledPath = path.join(
          compiledFunctionsDir,
          compiledFunctionName
        )
        const finalName = urlResolve(dir, name === `index` ? `` : name)

        knownFunctions.push({
          functionRoute: finalName,
          pluginName: glob.pluginName,
          originalAbsoluteFilePath,
          originalRelativeFilePath,
          relativeCompiledFilePath: compiledFunctionName,
          absoluteCompiledFilePath: compiledPath,
          matchPath: getMatchPath(finalName),
        })
      })

      return knownFunctions
    })
  )

  // Combine functions by the route name so that functions in the default
  // functions directory can override the plugin's implementations.
  const knownFunctions = _.unionBy(
    ...allFunctions,
    func => func.functionRoute
  ) as Array<IFunctionData>

  store.dispatch(internalActions.setFunctions(knownFunctions))

  // Write out manifest for use by `gatsby serve` and plugins
  fs.writeFileSync(
    path.join(compiledFunctionsDir, `manifest.json`),
    JSON.stringify(knownFunctions, null, 4)
  )

  // Load environment variables from process.env.GATSBY_* and .env.* files.
  // Logic is shared with webpack.config.js

  // node env should be DEVELOPMENT | PRODUCTION as these are commonly used in node land
  const nodeEnv = process.env.NODE_ENV || `${defaultNodeEnv}`
  // config env is dependent on the env that it's run, this can be anything from staging-production
  // this allows you to set use different .env environments or conditions in gatsby files
  const configEnv = process.env.GATSBY_ACTIVE_ENV || nodeEnv
  const envFile = path.join(siteDirectoryPath, `./.env.${configEnv}`)
  let parsed = {}
  try {
    parsed = dotenv.parse(fs.readFileSync(envFile, { encoding: `utf8` }))
  } catch (err) {
    if (err.code !== `ENOENT`) {
      report.error(
        `There was a problem processing the .env file (${envFile})`,
        err
      )
    }
  }

  const envObject = Object.keys(parsed).reduce((acc, key) => {
    acc[key] = JSON.stringify(parsed[key])
    return acc
  }, {})

  const varsFromProcessEnv = Object.keys(process.env).reduce((acc, key) => {
    acc[key] = JSON.stringify(process.env[key])
    return acc
  }, {})

  // Don't allow overwriting of NODE_ENV, PUBLIC_DIR as to not break gatsby things
  envObject.NODE_ENV = JSON.stringify(nodeEnv)
  envObject.PUBLIC_DIR = JSON.stringify(`${siteDirectoryPath}/public`)

  const mergedEnvVars = Object.assign(envObject, varsFromProcessEnv)

  const processEnvVars = Object.keys(mergedEnvVars).reduce(
    (acc, key) => {
      acc[`process.env.${key}`] = mergedEnvVars[key]
      return acc
    },
    {
      "process.env": `({})`,
    }
  )

  const entries = {}
  const functionsList = isProductionEnv
    ? knownFunctions
    : activeDevelopmentFunctions
  functionsList.forEach(functionObj => {
    // Get path without the extension (as it could be ts or js)
    const parsedFile = path.parse(functionObj.originalRelativeFilePath)
    const compiledNameWithoutExtension = path.join(
      parsedFile.dir,
      parsedFile.name
    )

    entries[compiledNameWithoutExtension] = functionObj.originalAbsoluteFilePath
  })

<<<<<<< HEAD
  activeEntries = entries
=======
  const stage = isProductionEnv
    ? `functions-production`
    : `functions-development`
>>>>>>> 7f80988f

  const config = {
    entry: entries,
    output: {
      path: compiledFunctionsDir,
      filename: `[name].js`,
      libraryTarget: `commonjs2`,
    },
    target: `node`,

    // Minification is expensive and not as helpful for serverless functions.
    optimization: {
      minimize: false,
    },

    // Resolve files ending with .ts and the default extensions of .js, .json, .wasm
    resolve: {
      extensions: [`.ts`, `...`],
    },
    
    // Have webpack save its cache to the .cache/webpack directory
    cache: {
      type: `filesystem`,
      name: stage,
      cacheLocation: path.join(
        siteDirectoryPath,
        `.cache`,
        `webpack`,
        `stage-` + stage
      ),
    },

    mode: isProductionEnv ? `production` : `development`,
    // watch: !isProductionEnv,
    module: {
      rules: [
        {
          test: [/.js$/, /.ts$/],
          exclude: /node_modules/,
          use: {
            loader: `babel-loader`,
            options: {
              presets: [`@babel/typescript`],
            },
          },
        },
      ],
    },
    plugins: [new webpack.DefinePlugin(processEnvVars)],
  }

  return config
}

let isFirstBuild = true
export async function onPreBootstrap({
  reporter,
  store,
}: ParentSpanPluginArgs): Promise<void> {
  const activity = reporter.activityTimer(`Compiling Gatsby Functions`)
  activity.start()

  const {
    program: { directory: siteDirectoryPath },
  } = store.getState()

  const functionsDirectoryPath = path.join(siteDirectoryPath, `src/api`)

  const functionsDirectory = path.resolve(
    siteDirectoryPath,
    functionsDirectoryPath as string
  )

  reporter.verbose(`Attaching functions to development server`)
  const compiledFunctionsDir = path.join(
    siteDirectoryPath,
    `.cache`,
    `functions`
  )

  await fs.ensureDir(compiledFunctionsDir)
  await fs.emptyDir(compiledFunctionsDir)

  try {
    // We do this ungainly thing as we need to make accessible
    // the resolve/reject functions to our shared callback function
    // eslint-disable-next-line
    await new Promise(async (resolve, reject) => {
      const config = await createWebpackConfig({
        siteDirectoryPath,
        functionsDirectory,
        store,
        reporter,
      })

      function callback(err, stats): any {
        const rawMessages = stats.toJson({ moduleTrace: false })
        if (rawMessages.warnings.length > 0) {
          reportWebpackWarnings(rawMessages.warnings, reporter)
        }

        if (err) return reject(err)
        const errors = stats.compilation.errors || []

        // If there's errors, reject in production and print to the console
        // in development.
        if (isProductionEnv) {
          if (errors.length > 0) return reject(stats.compilation.errors)
        } else {
          const formated = formatWebpackMessages({
            errors: rawMessages.errors.map(e => e.message),
            warnings: [],
          })
          reporter.error(formated.errors)
        }

        // Log success in dev
        if (!isProductionEnv) {
          if (isFirstBuild) {
            isFirstBuild = false
          } else {
            reporter.success(`Re-building functions`)
          }
        }

        return resolve(null)
      }

      if (isProductionEnv) {
        webpack(config).run(callback)
      } else {
        // When in watch mode, you call things differently
        let compiler = webpack(config).watch({}, callback)

        const globs = createGlobArray(
          siteDirectoryPath,
          store.getState().flattenedPlugins
        )

        // Watch for env files to change and restart the webpack watcher.
        chokidar
          .watch(
            [
              `${siteDirectoryPath}/.env*`,
              ...globs.map(glob => glob.globPattern),
            ],
            { ignoreInitial: true }
          )
          .on(`all`, async (event, path) => {
            // Ignore change events from the API directory for functions we're
            // already watching.
            if (
              event === `change` &&
              Object.values(activeEntries).includes(path) &&
              path.includes(`/src/api/`)
            ) {
              return
            }

            reporter.log(
              `Restarting function watcher due to change to "${path}"`
            )

            const config = await createWebpackConfig({
              siteDirectoryPath,
              functionsDirectory,
              store,
              reporter,
            })

            compiler = await restartWebpack(compiler, config, callback)
          })
      }
    })
  } catch (e) {
    activity.panic(`Failed to compile Gatsby Functions.`, e)
  }

  activity.end()
}

export async function onCreateDevServer({
  reporter,
  app,
  store,
}: CreateDevServerArgs): Promise<void> {
  reporter.verbose(`Attaching functions to development server`)

  app.use(
    `/api/*`,
    multer().any(),
    express.urlencoded({ extended: true }),
    (req, res, next) => {
      const cookies = req.headers.cookie

      if (!cookies) {
        return next()
      }

      req.cookies = cookie.parse(cookies)

      return next()
    },
    express.text(),
    express.json(),
    express.raw(),
    async (req, res, next) => {
      const { "0": pathFragment } = req.params

      const {
        functions,
      }: { functions: Array<IFunctionData> } = store.getState()

      // Check first for exact matches.
      let functionObj = functions.find(
        ({ functionRoute }) => functionRoute === pathFragment
      )

      if (!functionObj) {
        // Check if there's any matchPaths that match.
        // We loop until we find the first match.
        functions.some(f => {
          let exp
          const keys = []
          if (f.matchPath) {
            exp = pathToRegexp(f.matchPath, keys)
          }
          if (exp && exp.exec(pathFragment) !== null) {
            functionObj = f
            const matches = [...pathFragment.match(exp)].slice(1)
            const newParams = {}
            matches.forEach(
              (match, index) => (newParams[keys[index].name] = match)
            )
            req.params = newParams

            return true
          } else {
            return false
          }
        })
      }

      if (functionObj) {
        activeDevelopmentFunctions.add(functionObj)

        await ensureFunctionIsCompiled(functionObj)

        reporter.verbose(`Running ${functionObj.functionRoute}`)
        const start = Date.now()
        const pathToFunction = functionObj.absoluteCompiledFilePath

        try {
          delete require.cache[require.resolve(pathToFunction)]
          const fn = require(pathToFunction)

          const fnToExecute = (fn && fn.default) || fn

          await Promise.resolve(fnToExecute(req, res))
        } catch (e) {
          // Override the default error with something more specific.
          if (e.message.includes(`fnToExecute is not a function`)) {
            e.message = `${functionObj.originalAbsoluteFilePath} does not export a function.`
          }
          reporter.error(e)
          // Don't send the error if that would cause another error.
          if (!res.headersSent) {
            res
              .status(500)
              .send(
                `Error when executing function "${functionObj.originalAbsoluteFilePath}":<br /><br />${e.message}`
              )
          }
        }

        const end = Date.now()
        reporter.log(
          `Executed function "/api/${functionObj.functionRoute}" in ${
            end - start
          }ms`
        )
      } else {
        next()
      }
    }
  )
}<|MERGE_RESOLUTION|>--- conflicted
+++ resolved
@@ -275,13 +275,11 @@
     entries[compiledNameWithoutExtension] = functionObj.originalAbsoluteFilePath
   })
 
-<<<<<<< HEAD
   activeEntries = entries
-=======
+
   const stage = isProductionEnv
     ? `functions-production`
     : `functions-development`
->>>>>>> 7f80988f
 
   const config = {
     entry: entries,
