--- conflicted
+++ resolved
@@ -241,11 +241,12 @@
       minimize: false,
     },
 
-<<<<<<< HEAD
     // Resolve files ending with .ts and the default extensions of .js, .json, .wasm
     resolve: {
       extensions: [`.ts`, `...`],
-=======
+    },
+    
+    // Have webpack save its cache to the .cache/webpack directory
     cache: {
       type: `filesystem`,
       name: stage,
@@ -255,7 +256,6 @@
         `webpack`,
         `stage-` + stage
       ),
->>>>>>> 4ff7dd36
     },
 
     mode: isProductionEnv ? `production` : `development`,
