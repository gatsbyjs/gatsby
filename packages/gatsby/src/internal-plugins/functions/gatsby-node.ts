--- conflicted
+++ resolved
@@ -29,14 +29,14 @@
   globPattern: string
 }
 
-<<<<<<< HEAD
 interface IPathToRegexpKey {
   name: string | number
   prefix: string
   suffix: string
   pattern: string
   modifier: string
-=======
+}
+
 // During development, we lazily compile functions only when they're requested.
 // Here we keep track of which functions have been requested so are "active"
 const activeDevelopmentFunctions = new Set<IFunctionData>()
@@ -74,7 +74,6 @@
         })
     })
   }
->>>>>>> ca28d542
 }
 
 // Create glob type w/ glob, plugin name, root path
