import { bootstrap } from "../bootstrap"
import { store } from "../redux"
import { syncStaticDir } from "../utils/get-static-dir"
import report from "gatsby-cli/lib/reporter"
import chalk from "chalk"
import telemetry from "gatsby-telemetry"
import express from "express"
import { bootstrapSchemaHotReloader } from "../bootstrap/schema-hot-reloader"
import bootstrapPageHotReloader from "../bootstrap/page-hot-reloader"
import { initTracer } from "../utils/tracer"
import db from "../db"
import { detectPortInUseAndPrompt } from "../utils/detect-port-in-use-and-prompt"
import onExit from "signal-exit"
import queryUtil from "../query"
import queryWatcher from "../query/query-watcher"
import * as requiresWriter from "../bootstrap/requires-writer"
import { waitUntilAllJobsComplete } from "../utils/wait-until-jobs-complete"
import {
  userPassesFeedbackRequestHeuristic,
  showFeedbackRequest,
} from "../utils/feedback"

import { markWebpackStatusAsPending } from "../utils/webpack-status"

import { IProgram } from "./types"
import {
  calculateDirtyQueries,
  runStaticQueries,
  runPageQueries,
<<<<<<< HEAD
  startWebpackServer,
=======
  writeOutRequires,
>>>>>>> 88c3a22f
} from "../services"
import { boundActionCreators } from "../redux/actions"
import { ProgramStatus } from "../redux/types"

// const isInteractive = process.stdout.isTTY

// Watch the static directory and copy files to public as they're added or
// changed. Wait 10 seconds so copying doesn't interfere with the regular
// bootstrap.
setTimeout(() => {
  syncStaticDir()
}, 10000)

// Time for another story...
// When the parent process is killed by SIGKILL, Node doesm't kill spawned child processes
// Hence, we peiodically send a heart beat to the parent to check if it is still alive
// This will crash with Error [ERR_IPC_CHANNEL_CLOSED]: Channel closed
// and kill the orphaned child process as a result
if (process.send) {
  setInterval(() => {
    // eslint-disable-next-line @typescript-eslint/no-non-null-assertion
    process.send!({
      type: `HEARTBEAT`,
    })
  }, 1000)
}

onExit(() => {
  telemetry.trackCli(`DEVELOP_STOP`)
})

process.on(`message`, msg => {
  if (msg.type === `COMMAND` && msg.action.type === `EXIT`) {
    process.exit(msg.action.payload)
  }
})

module.exports = async (program: IProgram): Promise<void> => {
  // We want to prompt the feedback request when users quit develop
  // assuming they pass the heuristic check to know they are a user
  // we want to request feedback from, and we're not annoying them.
  process.on(
    `SIGINT`,
    async (): Promise<void> => {
      if (await userPassesFeedbackRequestHeuristic()) {
        showFeedbackRequest()
      }
      process.exit(0)
    }
  )

  if (process.env.GATSBY_EXPERIMENTAL_PAGE_BUILD_ON_DATA_CHANGES) {
    report.panic(
      `The flag ${chalk.yellow(
        `GATSBY_EXPERIMENTAL_PAGE_BUILD_ON_DATA_CHANGES`
      )} is not available with ${chalk.cyan(
        `gatsby develop`
      )}, please retry using ${chalk.cyan(`gatsby build`)}`
    )
  }
  initTracer(program.openTracingConfigFile)
  markWebpackStatusAsPending()
  report.pendingActivity({ id: `webpack-develop` })
  telemetry.trackCli(`DEVELOP_START`)
  telemetry.startBackgroundUpdate()

  const port =
    typeof program.port === `string` ? parseInt(program.port, 10) : program.port

  try {
    program.port = await detectPortInUseAndPrompt(port)
  } catch (e) {
    if (e.message === `USER_REJECTED`) {
      process.exit(0)
    }

    throw e
  }

  // Start bootstrap process.
  const { gatsbyNodeGraphQLFunction, workerPool } = await bootstrap({ program })

  // Start the createPages hot reloader.
  bootstrapPageHotReloader(gatsbyNodeGraphQLFunction)

  // Start the schema hot reloader.
  bootstrapSchemaHotReloader()

  const { queryIds } = await calculateDirtyQueries({ store })

  await runStaticQueries({ queryIds, store, program })
  await runPageQueries({ queryIds, store, program })

<<<<<<< HEAD
  boundActionCreators.setProgramStatus(
    ProgramStatus.BOOTSTRAP_QUERY_RUNNING_FINISHED
=======
  await writeOutRequires({ store })

  require(`../redux/actions`).boundActionCreators.setProgramStatus(
    `BOOTSTRAP_QUERY_RUNNING_FINISHED`
>>>>>>> 88c3a22f
  )

  await db.saveState()

  await waitUntilAllJobsComplete()
  requiresWriter.startListener()
  db.startAutosave()
  queryUtil.startListeningToDevelopQueue({
    graphqlTracing: program.graphqlTracing,
  })
  queryWatcher.startWatchDeletePage()
  const app = express()

  await startWebpackServer({ program, app, workerPool })
}<|MERGE_RESOLUTION|>--- conflicted
+++ resolved
@@ -27,11 +27,8 @@
   calculateDirtyQueries,
   runStaticQueries,
   runPageQueries,
-<<<<<<< HEAD
   startWebpackServer,
-=======
   writeOutRequires,
->>>>>>> 88c3a22f
 } from "../services"
 import { boundActionCreators } from "../redux/actions"
 import { ProgramStatus } from "../redux/types"
@@ -124,16 +121,9 @@
 
   await runStaticQueries({ queryIds, store, program })
   await runPageQueries({ queryIds, store, program })
-
-<<<<<<< HEAD
+  await writeOutRequires({ store })
   boundActionCreators.setProgramStatus(
     ProgramStatus.BOOTSTRAP_QUERY_RUNNING_FINISHED
-=======
-  await writeOutRequires({ store })
-
-  require(`../redux/actions`).boundActionCreators.setProgramStatus(
-    `BOOTSTRAP_QUERY_RUNNING_FINISHED`
->>>>>>> 88c3a22f
   )
 
   await db.saveState()
