--- conflicted
+++ resolved
@@ -190,11 +190,8 @@
             parentSpan,
             gatsbyNodeGraphQLFunction,
             graphqlRunner,
-<<<<<<< HEAD
             websocketManager,
-=======
             firstRun,
->>>>>>> 12d5f200
           }: IBuildContext): IQueryRunningContext => {
             return {
               firstRun,
@@ -286,9 +283,6 @@
             actions: `assignServiceResult`,
             target: `runningQueries`,
           },
-          onDone: {
-            actions: assign({ firstRun: false }),
-          },
         },
       },
     },
@@ -303,26 +297,8 @@
         waitForMutations: waitingMachine,
         startWebpackServer: startWebpackServer,
       },
-<<<<<<< HEAD
       actions: buildActions,
-    }).withContext({ program, parentSpan: bootstrapSpan, app })
-=======
-      actions: {
-        assignStoreAndWorkerPool: assign<IBuildContext, DoneEventObject>(
-          (_context, event) => {
-            const { store, workerPool } = event.data
-            return {
-              store,
-              workerPool,
-            }
-          }
-        ),
-        assignDataLayer: assign<IBuildContext, DoneEventObject>(
-          (_, { data }): DataLayerResult => data
-        ),
-      },
     }).withContext({ program, parentSpan: bootstrapSpan, app, firstRun: true })
->>>>>>> 12d5f200
   )
 
   const isInterpreter = <T>(
