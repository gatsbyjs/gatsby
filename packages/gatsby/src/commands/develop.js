--- conflicted
+++ resolved
@@ -559,7 +559,6 @@
       }
     })
   }
-<<<<<<< HEAD
 
   // compiler.hooks.invalid.tap(`log compiling`, function(...args) {
   //   console.log(`set invalid`, args, this)
@@ -595,8 +594,6 @@
   //   // })
   // })
 
-=======
->>>>>>> 295c39be
   let isFirstCompile = true
   // "done" event fires when Webpack has finished recompiling the bundle.
   // Whether or not you have warnings or errors, you will get this event.
@@ -614,7 +611,6 @@
       program.port
     )
     const isSuccessful = !messages.errors.length
-<<<<<<< HEAD
 
     // report.clearStatefulMessage({ group: `webpack-errors` })
     // report.stateUpdate(`webpack`, isSuccessful ? `SUCCESS` : `FAILED`)
@@ -660,8 +656,6 @@
     // console.log(chalk.green(`Compiled successfully!`))
     // }
     // if (isSuccessful && (isInteractive || isFirstCompile)) {
-=======
->>>>>>> 295c39be
     if (isSuccessful && isFirstCompile) {
       printInstructions(program.sitePackageJson.name, urls, program.useYarn)
       printDeprecationWarnings()
@@ -678,7 +672,6 @@
 
     isFirstCompile = false
 
-<<<<<<< HEAD
     if (webpackActivity) {
       webpackActivity.end(isSuccessful)
       webpackActivity = null
@@ -714,8 +707,6 @@
     // )
     // }
 
-=======
->>>>>>> 295c39be
     done()
   })
 }