/* @flow */

const url = require(`url`)
const glob = require(`glob`)
const fs = require(`fs`)
const chokidar = require(`chokidar`)
const express = require(`express`)
const graphqlHTTP = require(`express-graphql`)
const parsePath = require(`parse-filepath`)
const request = require(`request`)
const rl = require(`readline`)
const webpack = require(`webpack`)
const webpackConfig = require(`../utils/webpack.config`)
const bootstrap = require(`../bootstrap`)
const { store } = require(`../redux`)
const copyStaticDirectory = require(`../utils/copy-static-directory`)
const developHtml = require(`./develop-html`)
const { withBasePath } = require(`../utils/path`)
const report = require(`gatsby-cli/lib/reporter`)
const launchEditor = require(`react-dev-utils/launchEditor`)
const formatWebpackMessages = require(`react-dev-utils/formatWebpackMessages`)
const chalk = require(`chalk`)
const address = require(`address`)
const sourceNodes = require(`../utils/source-nodes`)
const websocketManager = require(`../utils/websocket-manager`)
const getSslCert = require(`../utils/get-ssl-cert`)
const slash = require(`slash`)
const { initTracer } = require(`../utils/tracer`)
const apiRunnerNode = require(`../utils/api-runner-node`)

// const isInteractive = process.stdout.isTTY

// Watch the static directory and copy files to public as they're added or
// changed. Wait 10 seconds so copying doesn't interfer with the regular
// bootstrap.
setTimeout(() => {
  copyStaticDirectory()
}, 10000)

const rlInterface = rl.createInterface({
  input: process.stdin,
  output: process.stdout,
})

// Quit immediately on hearing ctrl-c
rlInterface.on(`SIGINT`, () => {
  process.exit()
})

async function startServer(program) {
  const directory = program.directory
  const directoryPath = withBasePath(directory)
  const createIndexHtml = () =>
    developHtml(program).catch(err => {
      if (err.name !== `WebpackError`) {
        report.panic(err)
        return
      }
      report.panic(
        report.stripIndent`
          There was an error compiling the html.js component for the development server.

          See our docs page on debugging HTML builds for help https://goo.gl/yL9lND
        `,
        err
      )
    })

  // Start bootstrap process.
  await bootstrap(program)

  await createIndexHtml()

  const devConfig = await webpackConfig(
    program,
    directory,
    `develop`,
    program.port
  )

  const compiler = webpack(devConfig)

  /**
   * Set up the express app.
   **/
  const app = express()
  app.use(
    require(`webpack-hot-middleware`)(compiler, {
      log: false,
      path: `/__webpack_hmr`,
      heartbeat: 10 * 1000,
    })
  )
  app.use(
    `/___graphql`,
    graphqlHTTP({
      schema: store.getState().schema,
      graphiql: true,
    })
  )

  // Allow requests from any origin. Avoids CORS issues when using the `--host` flag.
  app.use((req, res, next) => {
    res.header(`Access-Control-Allow-Origin`, `*`)
    res.header(
      `Access-Control-Allow-Headers`,
      `Origin, X-Requested-With, Content-Type, Accept`
    )
    next()
  })

  /**
   * Refresh external data sources.
   * This behavior is disabled by default, but the ENABLE_REFRESH_ENDPOINT env var enables it
   * If no GATSBY_REFRESH_TOKEN env var is available, then no Authorization header is required
   **/
  app.post(`/__refresh`, (req, res) => {
    const enableRefresh = process.env.ENABLE_GATSBY_REFRESH_ENDPOINT
    const refreshToken = process.env.GATSBY_REFRESH_TOKEN
    const authorizedRefresh =
      !refreshToken || req.headers.authorization === refreshToken

    if (enableRefresh && authorizedRefresh) {
      console.log(`Refreshing source data`)
      sourceNodes()
    }
    res.end()
  })

  app.get(`/__open-stack-frame-in-editor`, (req, res) => {
    launchEditor(req.query.fileName, req.query.lineNumber)
    res.end()
  })

  app.use(express.static(`public`))

  app.use(
    require(`webpack-dev-middleware`)(compiler, {
      logLevel: `trace`,
      publicPath: devConfig.output.publicPath,
      stats: `errors-only`,
    })
  )

  // Expose access to app for advanced use cases
  const { developMiddleware } = store.getState().config

  if (developMiddleware) {
    developMiddleware(app)
  }

  // Set up API proxy.
  const { proxy } = store.getState().config
  if (proxy) {
    const { prefix, url } = proxy
    app.use(`${prefix}/*`, (req, res) => {
      const proxiedUrl = url + req.originalUrl
      req.pipe(request(proxiedUrl)).pipe(res)
    })
  }

<<<<<<< HEAD
  await apiRunnerNode(`onCreateDevServer`, { app })

  // Check if the file exists in the public folder.
  app.get(`*`, (req, res, next) => {
    // Load file but ignore errors.
    res.sendFile(
      directoryPath(`/public${decodeURIComponent(req.path)}`),
      err => {
        // No err so a file was sent successfully.
        if (!err || !err.path) {
          next()
        } else if (err) {
          // There was an error. Let's check if the error was because it
          // couldn't find an HTML file. We ignore these as we want to serve
          // all HTML from our single empty SSR html file.
          const parsedPath = parsePath(err.path)
          if (
            parsedPath.extname === `` ||
            parsedPath.extname.startsWith(`.html`)
          ) {
            next()
          } else {
            res.status(404).end()
          }
        }
      }
    )
  })

=======
>>>>>>> 7bfb4b01
  // Render an HTML page and serve it.
  app.use((req, res, next) => {
    const parsedPath = parsePath(req.path)
    if (
      parsedPath.extname === `` ||
      parsedPath.extname.startsWith(`.html`) ||
      parsedPath.path.endsWith(`/`)
    ) {
      res.sendFile(directoryPath(`public/index.html`), err => {
        if (err) {
          res.status(500).end()
        }
      })
    } else {
      next()
    }
  })

  /**
   * Set up the HTTP server and socket.io.
   **/
  let server = require(`http`).Server(app)

  // If a SSL cert exists in program, use it with `createServer`.
  if (program.ssl) {
    server = require(`https`).createServer(program.ssl, app)
  }
  websocketManager.init({ server, directory: program.directory })
  const socket = websocketManager.getSocket()

  const listener = server.listen(program.port, program.host, err => {
    if (err) {
      if (err.code === `EADDRINUSE`) {
        // eslint-disable-next-line max-len
        report.panic(
          `Unable to start Gatsby on port ${
            program.port
          } as there's already a process listening on that port.`
        )
        return
      }

      report.panic(`There was a problem starting the development server`, err)
    }
  })

  // Register watcher that rebuilds index.html every time html.js changes.
  const watchGlobs = [`src/html.js`, `plugins/**/gatsby-ssr.js`].map(path =>
    slash(directoryPath(path))
  )

  chokidar.watch(watchGlobs).on(`change`, async () => {
    await createIndexHtml()
    socket.to(`clients`).emit(`reload`)
  })

  return [compiler, listener]
}

module.exports = async (program: any) => {
  initTracer(program.openTracingConfigFile)

  const detect = require(`detect-port`)
  const port =
    typeof program.port === `string` ? parseInt(program.port, 10) : program.port

  // In order to enable custom ssl, --cert-file --key-file and -https flags must all be
  // used together
  if ((program[`cert-file`] || program[`key-file`]) && !program.https) {
    report.panic(
      `for custom ssl --https, --cert-file, and --key-file must be used together`
    )
  }

  // Check if https is enabled, then create or get SSL cert.
  // Certs are named after `name` inside the project's package.json.
  if (program.https) {
    program.ssl = await getSslCert({
      name: program.sitePackageJson.name,
      certFile: program[`cert-file`],
      keyFile: program[`key-file`],
      directory: program.directory,
    })
  }

  let compiler
  await new Promise(resolve => {
    detect(port, (err, _port) => {
      if (err) {
        report.panic(err)
      }

      if (port !== _port) {
        // eslint-disable-next-line max-len
        const question = `Something is already running at port ${port} \nWould you like to run the app at another port instead? [Y/n] `

        rlInterface.question(question, answer => {
          if (answer.length === 0 || answer.match(/^yes|y$/i)) {
            program.port = _port // eslint-disable-line no-param-reassign
          }

          startServer(program).then(([c, l]) => {
            compiler = c
            resolve()
          })
        })
      } else {
        startServer(program).then(([c, l]) => {
          compiler = c
          resolve()
        })
      }
    })
  })

  function prepareUrls(protocol, host, port) {
    const formatUrl = hostname =>
      url.format({
        protocol,
        hostname,
        port,
        pathname: `/`,
      })
    const prettyPrintUrl = hostname =>
      url.format({
        protocol,
        hostname,
        port: chalk.bold(port),
        pathname: `/`,
      })

    const isUnspecifiedHost = host === `0.0.0.0` || host === `::`
    let lanUrlForConfig, lanUrlForTerminal
    if (isUnspecifiedHost) {
      try {
        // This can only return an IPv4 address
        lanUrlForConfig = address.ip()
        if (lanUrlForConfig) {
          // Check if the address is a private ip
          // https://en.wikipedia.org/wiki/Private_network#Private_IPv4_address_spaces
          if (
            /^10[.]|^172[.](1[6-9]|2[0-9]|3[0-1])[.]|^192[.]168[.]/.test(
              lanUrlForConfig
            )
          ) {
            // Address is private, format it for later use
            lanUrlForTerminal = prettyPrintUrl(lanUrlForConfig)
          } else {
            // Address is not private, so we will discard it
            lanUrlForConfig = undefined
          }
        }
      } catch (_e) {
        // ignored
      }
    }
    // TODO collect errors (GraphQL + Webpack) in Redux so we
    // can clear terminal and print them out on every compile.
    // Borrow pretty printing code from webpack plugin.
    const localUrlForTerminal = prettyPrintUrl(host)
    const localUrlForBrowser = formatUrl(host)
    return {
      lanUrlForConfig,
      lanUrlForTerminal,
      localUrlForTerminal,
      localUrlForBrowser,
    }
  }

  function printInstructions(appName, urls, useYarn) {
    console.log()
    console.log(`You can now view ${chalk.bold(appName)} in the browser.`)
    console.log()

    if (urls.lanUrlForTerminal) {
      console.log(
        `  ${chalk.bold(`Local:`)}            ${urls.localUrlForTerminal}`
      )
      console.log(
        `  ${chalk.bold(`On Your Network:`)}  ${urls.lanUrlForTerminal}`
      )
    } else {
      console.log(`  ${urls.localUrlForTerminal}`)
    }

    console.log()
    console.log(
      `View GraphiQL, an in-browser IDE, to explore your site's data and schema`
    )
    console.log()
    console.log(`  ${urls.localUrlForTerminal}___graphql`)

    console.log()
    console.log(`Note that the development build is not optimized.`)
    console.log(
      `To create a production build, use ` + `${chalk.cyan(`gatsby build`)}`
    )
    console.log()
  }

  function printDeprecationWarnings() {
    const deprecatedApis = [`boundActionCreators`, `pathContext`]
    const fixMap = {
      boundActionCreators: {
        newName: `actions`,
        docsLink: `https://gatsby.app/boundActionCreators`,
      },
      pathContext: {
        newName: `pageContext`,
        docsLink: `https://gatsby.app/pathContext`,
      },
    }
    const deprecatedLocations = {}
    deprecatedApis.forEach(api => (deprecatedLocations[api] = []))

    glob
      .sync(`{,!(node_modules|public)/**/}*.js`, { nodir: true })
      .forEach(file => {
        const fileText = fs.readFileSync(file)
        const matchingApis = deprecatedApis.filter(
          api => fileText.indexOf(api) !== -1
        )
        matchingApis.forEach(api => deprecatedLocations[api].push(file))
      })

    deprecatedApis.forEach(api => {
      if (deprecatedLocations[api].length) {
        console.log(
          `%s %s %s %s`,
          chalk.cyan(api),
          chalk.yellow(`is deprecated. Please use`),
          chalk.cyan(fixMap[api].newName),
          chalk.yellow(
            `instead. For migration instructions, see ${
              fixMap[api].docsLink
            }\nCheck the following files:`
          )
        )
        console.log()
        deprecatedLocations[api].forEach(file => console.log(file))
        console.log()
      }
    })
  }

  let isFirstCompile = true
  // "done" event fires when Webpack has finished recompiling the bundle.
  // Whether or not you have warnings or errors, you will get this event.
  compiler.hooks.done.tapAsync(`print getsby instructions`, (stats, done) => {
    // We have switched off the default Webpack output in WebpackDevServer
    // options so we are going to "massage" the warnings and errors and present
    // them in a readable focused way.
    const messages = formatWebpackMessages(stats.toJson({}, true))
    const urls = prepareUrls(
      program.ssl ? `https` : `http`,
      program.host,
      program.port
    )
    const isSuccessful = !messages.errors.length
    // if (isSuccessful) {
    // console.log(chalk.green(`Compiled successfully!`))
    // }
    // if (isSuccessful && (isInteractive || isFirstCompile)) {
    if (isSuccessful && isFirstCompile) {
      printInstructions(program.sitePackageJson.name, urls, program.useYarn)
      printDeprecationWarnings()
      if (program.open) {
        require(`opn`)(urls.localUrlForBrowser)
          .catch(err => console.log(`${chalk.yellow(`warn`)} Browser not opened because no browser was found`))
      }
    }

    isFirstCompile = false

    // If errors exist, only show errors.
    // if (messages.errors.length) {
    // // Only keep the first error. Others are often indicative
    // // of the same problem, but confuse the reader with noise.
    // if (messages.errors.length > 1) {
    // messages.errors.length = 1
    // }
    // console.log(chalk.red("Failed to compile.\n"))
    // console.log(messages.errors.join("\n\n"))
    // return
    // }

    // Show warnings if no errors were found.
    // if (messages.warnings.length) {
    // console.log(chalk.yellow("Compiled with warnings.\n"))
    // console.log(messages.warnings.join("\n\n"))

    // // Teach some ESLint tricks.
    // console.log(
    // "\nSearch for the " +
    // chalk.underline(chalk.yellow("keywords")) +
    // " to learn more about each warning."
    // )
    // console.log(
    // "To ignore, add " +
    // chalk.cyan("// eslint-disable-next-line") +
    // " to the line before.\n"
    // )
    // }

    done()
  })
}<|MERGE_RESOLUTION|>--- conflicted
+++ resolved
@@ -159,38 +159,8 @@
     })
   }
 
-<<<<<<< HEAD
   await apiRunnerNode(`onCreateDevServer`, { app })
 
-  // Check if the file exists in the public folder.
-  app.get(`*`, (req, res, next) => {
-    // Load file but ignore errors.
-    res.sendFile(
-      directoryPath(`/public${decodeURIComponent(req.path)}`),
-      err => {
-        // No err so a file was sent successfully.
-        if (!err || !err.path) {
-          next()
-        } else if (err) {
-          // There was an error. Let's check if the error was because it
-          // couldn't find an HTML file. We ignore these as we want to serve
-          // all HTML from our single empty SSR html file.
-          const parsedPath = parsePath(err.path)
-          if (
-            parsedPath.extname === `` ||
-            parsedPath.extname.startsWith(`.html`)
-          ) {
-            next()
-          } else {
-            res.status(404).end()
-          }
-        }
-      }
-    )
-  })
-
-=======
->>>>>>> 7bfb4b01
   // Render an HTML page and serve it.
   app.use((req, res, next) => {
     const parsedPath = parsePath(req.path)
