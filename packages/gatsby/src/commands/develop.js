/* @flow */

const url = require(`url`)
const glob = require(`glob`)
const fs = require(`fs`)
const openurl = require(`better-opn`)
const chokidar = require(`chokidar`)
const express = require(`express`)
const graphqlHTTP = require(`express-graphql`)
const graphqlPlayground = require(`graphql-playground-middleware-express`)
  .default
const { formatError } = require(`graphql`)
const request = require(`request`)
const rl = require(`readline`)
const webpack = require(`webpack`)
const webpackConfig = require(`../utils/webpack.config`)
const bootstrap = require(`../bootstrap`)
const { store, emitter } = require(`../redux`)
const { syncStaticDir } = require(`../utils/get-static-dir`)
const buildHTML = require(`./build-html`)
const { withBasePath } = require(`../utils/path`)
const report = require(`gatsby-cli/lib/reporter`)
const launchEditor = require(`react-dev-utils/launchEditor`)
const formatWebpackMessages = require(`react-dev-utils/formatWebpackMessages`)
const chalk = require(`chalk`)
const address = require(`address`)
const withResolverContext = require(`../schema/context`)
const sourceNodes = require(`../utils/source-nodes`)
const websocketManager = require(`../utils/websocket-manager`)
const getSslCert = require(`../utils/get-ssl-cert`)
const slash = require(`slash`)
const { initTracer } = require(`../utils/tracer`)
const apiRunnerNode = require(`../utils/api-runner-node`)
const telemetry = require(`gatsby-telemetry`)
<<<<<<< HEAD
const queryRunner = require(`../query`)
const queryWatcher = require(`../query/query-watcher`)
const writeJsRequires = require(`../bootstrap/write-js-requires`)
const db = require(`../db`)
=======
const detectPortInUseAndPrompt = require(`../utils/detect-port-in-use-and-prompt`)
const onExit = require(`signal-exit`)

>>>>>>> 97ea0771
// const isInteractive = process.stdout.isTTY

// Watch the static directory and copy files to public as they're added or
// changed. Wait 10 seconds so copying doesn't interfere with the regular
// bootstrap.
setTimeout(() => {
  syncStaticDir()
}, 10000)

const rlInterface = rl.createInterface({
  input: process.stdin,
  output: process.stdout,
})

// Quit immediately on hearing ctrl-c
rlInterface.on(`SIGINT`, () => {
  process.exit()
})

<<<<<<< HEAD
function startQueryListener() {
  const processing = new Set()
  const waiting = new Map()

  const betterQueueOptions = {
    priority: (job, cb) => {
      const activePaths = Array.from(websocketManager.activePaths.values())
      if (job.id && activePaths.includes(job.id)) {
        cb(null, 10)
      } else {
        cb(null, 1)
      }
    },
    merge: (oldTask, newTask, cb) => {
      cb(null, newTask)
    },
    filter: (job, cb) => {
      if (processing.has(job.id)) {
        waiting.set(job.id, job)
        cb(`already running`)
      } else {
        cb(null, job)
      }
    },
  }

  const postHandler = async ({ queryJob, result }) => {
    if (queryJob.isPage) {
      websocketManager.emitPageData({
        ...result,
        id: queryJob.id,
      })
    } else {
      websocketManager.emitStaticQueryData({
        ...result,
        id: queryJob.id,
      })
    }
    processing.delete(queryJob.id)
    if (waiting.has(queryJob.id)) {
      queue.push(waiting.get(queryJob.id))
      waiting.delete(queryJob.id)
    }
  }

  const queue = queryRunner.createQueue({ postHandler, betterQueueOptions })
  queryRunner.startListener(queue)
}

const runPageQueries = async queryIds => {
  let activity = report.activityTimer(`run page queries`)
  activity.start()
  await queryRunner.processPageQueries(queryIds, { activity })
  activity.end()

  require(`../redux/actions`).boundActionCreators.setProgramStatus(
    `BOOTSTRAP_QUERY_RUNNING_FINISHED`
  )
}

const waitJobsFinished = () =>
  new Promise((resolve, reject) => {
    const onEndJob = () => {
      if (store.getState().jobs.active.length === 0) {
        resolve()
        emitter.off(`END_JOB`, onEndJob)
      }
    }
    emitter.on(`END_JOB`, onEndJob)
    onEndJob()
  })
=======
onExit(() => {
  telemetry.trackCli(`DEVELOP_STOP`)
})
>>>>>>> 97ea0771

async function startServer(program) {
  const directory = program.directory
  const directoryPath = withBasePath(directory)
  const createIndexHtml = async () => {
    try {
      await buildHTML.buildRenderer(program, `develop-html`)
      await buildHTML.buildPages({ program, pagePaths: [`/`] })
    } catch (err) {
      if (err.name !== `WebpackError`) {
        report.panic(err)
        return
      }
      report.panic(
        report.stripIndent`
          There was an error compiling the html.js component for the development server.

          See our docs page on debugging HTML builds for help https://gatsby.dev/debug-html
        `,
        err
      )
    }
  }

  await createIndexHtml()

  const devConfig = await webpackConfig(
    program,
    directory,
    `develop`,
    program.port
  )

  const compiler = webpack(devConfig)

  /**
   * Set up the express app.
   **/
  const app = express()
  app.use(telemetry.expressMiddleware(`DEVELOP`))
  app.use(
    require(`webpack-hot-middleware`)(compiler, {
      log: false,
      path: `/__webpack_hmr`,
      heartbeat: 10 * 1000,
    })
  )

  if (process.env.GATSBY_GRAPHQL_IDE === `playground`) {
    app.get(
      `/___graphql`,
      graphqlPlayground({
        endpoint: `/___graphql`,
      }),
      () => {}
    )
  }

  app.use(
    `/___graphql`,
    graphqlHTTP(() => {
      const schema = store.getState().schema
      return {
        schema,
        graphiql:
          process.env.GATSBY_GRAPHQL_IDE === `playground` ? false : true,
        context: withResolverContext({}, schema),
        formatError(err) {
          return {
            ...formatError(err),
            stack: err.stack ? err.stack.split(`\n`) : [],
          }
        },
      }
    })
  )

  const mapToObject = map => {
    const obj = {}
    for (let [key, value] of map) {
      obj[key] = value
    }
    return obj
  }

  app.get(`/___pages`, (req, res) => {
    res.json(mapToObject(store.getState().pages))
  })

  // Allow requests from any origin. Avoids CORS issues when using the `--host` flag.
  app.use((req, res, next) => {
    res.header(`Access-Control-Allow-Origin`, `*`)
    res.header(
      `Access-Control-Allow-Headers`,
      `Origin, X-Requested-With, Content-Type, Accept`
    )
    next()
  })

  /**
   * Refresh external data sources.
   * This behavior is disabled by default, but the ENABLE_REFRESH_ENDPOINT env var enables it
   * If no GATSBY_REFRESH_TOKEN env var is available, then no Authorization header is required
   **/
  app.post(`/__refresh`, (req, res) => {
    const enableRefresh = process.env.ENABLE_GATSBY_REFRESH_ENDPOINT
    const refreshToken = process.env.GATSBY_REFRESH_TOKEN
    const authorizedRefresh =
      !refreshToken || req.headers.authorization === refreshToken

    if (enableRefresh && authorizedRefresh) {
      console.log(`Refreshing source data`)
      sourceNodes()
    }
    res.end()
  })

  app.get(`/__open-stack-frame-in-editor`, (req, res) => {
    launchEditor(req.query.fileName, req.query.lineNumber)
    res.end()
  })

  // Disable directory indexing i.e. serving index.html from a directory.
  // This can lead to serving stale html files during development.
  //
  // We serve by default an empty index.html that sets up the dev environment.
  app.use(require(`./develop-static`)(`public`, { index: false }))

  app.use(
    require(`webpack-dev-middleware`)(compiler, {
      logLevel: `trace`,
      publicPath: devConfig.output.publicPath,
      stats: `errors-only`,
    })
  )

  // Expose access to app for advanced use cases
  const { developMiddleware } = store.getState().config

  if (developMiddleware) {
    developMiddleware(app)
  }

  // Set up API proxy.
  const { proxy } = store.getState().config
  if (proxy) {
    const { prefix, url } = proxy
    app.use(`${prefix}/*`, (req, res) => {
      const proxiedUrl = url + req.originalUrl
      req
        .pipe(
          request(proxiedUrl).on(`error`, err => {
            const message = `Error when trying to proxy request "${
              req.originalUrl
            }" to "${proxiedUrl}"`

            report.error(message, err)
            res.status(500).end()
          })
        )
        .pipe(res)
    })
  }

  await apiRunnerNode(`onCreateDevServer`, { app })

  // Render an HTML page and serve it.
  app.use((req, res, next) => {
    res.sendFile(directoryPath(`public/index.html`), err => {
      if (err) {
        res.status(500).end()
      }
    })
  })

  /**
   * Set up the HTTP server and socket.io.
   **/
  let server = require(`http`).Server(app)

  // If a SSL cert exists in program, use it with `createServer`.
  if (program.ssl) {
    server = require(`https`).createServer(program.ssl, app)
  }
  websocketManager.init({ server, directory: program.directory })
  const socket = websocketManager.getSocket()

  const listener = server.listen(program.port, program.host, err => {
    if (err) {
      if (err.code === `EADDRINUSE`) {
        // eslint-disable-next-line max-len
        report.panic(
          `Unable to start Gatsby on port ${
            program.port
          } as there's already a process listening on that port.`
        )
        return
      }

      report.panic(`There was a problem starting the development server`, err)
    }
  })

  // Register watcher that rebuilds index.html every time html.js changes.
  const watchGlobs = [`src/html.js`, `plugins/**/gatsby-ssr.js`].map(path =>
    slash(directoryPath(path))
  )

  chokidar.watch(watchGlobs).on(`change`, async () => {
    await createIndexHtml()
    socket.to(`clients`).emit(`reload`)
  })

  return [compiler, listener]
}

module.exports = async (program: any) => {
  initTracer(program.openTracingConfigFile)
  telemetry.trackCli(`DEVELOP_START`)
  telemetry.startBackgroundUpdate()

  const port =
    typeof program.port === `string` ? parseInt(program.port, 10) : program.port

  // In order to enable custom ssl, --cert-file --key-file and -https flags must all be
  // used together
  if ((program[`cert-file`] || program[`key-file`]) && !program.https) {
    report.panic(
      `for custom ssl --https, --cert-file, and --key-file must be used together`
    )
  }

  // Check if https is enabled, then create or get SSL cert.
  // Certs are named after `name` inside the project's package.json.
  // Scoped names are converted from @npm/package-name to npm--package-name
  if (program.https) {
    program.ssl = await getSslCert({
      name: program.sitePackageJson.name.replace(`@`, ``).replace(`/`, `--`),
      certFile: program[`cert-file`],
      keyFile: program[`key-file`],
      directory: program.directory,
    })
  }

<<<<<<< HEAD
  const askQuestion = port => {
    const question = `Something is already running at port ${port} \nWould you like to run the app at another port instead? [Y/n] `
    return new Promise(resolve => {
      rlInterface.question(question, answer => {
        resolve(answer.length === 0 || answer.match(/^yes|y$/i))
      })
    })
  }

  const detectPort = port =>
    new Promise((resolve, reject) => {
      detect(port, (err, _port) => {
        if (err) {
          reject(err)
        } else {
          resolve(_port)
        }
      })
    })

  const selectPort = async port => {
    let foundPort = port
    const detectedPort = await detectPort(port)
    if (port !== detectedPort) {
      if (await askQuestion(port)) {
        foundPort = detectedPort
      }
    }
    return foundPort
  }
  program.port = await selectPort(port)
=======
  let compiler
  await new Promise(resolve => {
    detectPortInUseAndPrompt(port, rlInterface, newPort => {
      program.port = newPort
      startServer(program).then(([c, l]) => {
        compiler = c
        resolve()
      })
    })
  })
>>>>>>> 97ea0771

  function prepareUrls(protocol, host, port) {
    const formatUrl = hostname =>
      url.format({
        protocol,
        hostname,
        port,
        pathname: `/`,
      })
    const prettyPrintUrl = hostname =>
      url.format({
        protocol,
        hostname,
        port: chalk.bold(port),
        pathname: `/`,
      })

    const isUnspecifiedHost = host === `0.0.0.0` || host === `::`
    let lanUrlForConfig, lanUrlForTerminal
    if (isUnspecifiedHost) {
      try {
        // This can only return an IPv4 address
        lanUrlForConfig = address.ip()
        if (lanUrlForConfig) {
          // Check if the address is a private ip
          // https://en.wikipedia.org/wiki/Private_network#Private_IPv4_address_spaces
          if (
            /^10[.]|^172[.](1[6-9]|2[0-9]|3[0-1])[.]|^192[.]168[.]/.test(
              lanUrlForConfig
            )
          ) {
            // Address is private, format it for later use
            lanUrlForTerminal = prettyPrintUrl(lanUrlForConfig)
          } else {
            // Address is not private, so we will discard it
            lanUrlForConfig = undefined
          }
        }
      } catch (_e) {
        // ignored
      }
    }
    // TODO collect errors (GraphQL + Webpack) in Redux so we
    // can clear terminal and print them out on every compile.
    // Borrow pretty printing code from webpack plugin.
    const localUrlForTerminal = prettyPrintUrl(host)
    const localUrlForBrowser = formatUrl(host)
    return {
      lanUrlForConfig,
      lanUrlForTerminal,
      localUrlForTerminal,
      localUrlForBrowser,
    }
  }

  function printInstructions(appName, urls, useYarn) {
    console.log()
    console.log(`You can now view ${chalk.bold(appName)} in the browser.`)
    console.log()

    if (urls.lanUrlForTerminal) {
      console.log(
        `  ${chalk.bold(`Local:`)}            ${urls.localUrlForTerminal}`
      )
      console.log(
        `  ${chalk.bold(`On Your Network:`)}  ${urls.lanUrlForTerminal}`
      )
    } else {
      console.log(`  ${urls.localUrlForTerminal}`)
    }

    console.log()
    console.log(
      `View ${
        process.env.GATSBY_GRAPHQL_IDE === `playground`
          ? `the GraphQL Playground`
          : `GraphiQL`
      }, an in-browser IDE, to explore your site's data and schema`
    )
    console.log()
    console.log(`  ${urls.localUrlForTerminal}___graphql`)

    console.log()
    console.log(`Note that the development build is not optimized.`)
    console.log(
      `To create a production build, use ` + `${chalk.cyan(`npm run build`)}`
    )
    console.log()
  }

  function printDeprecationWarnings() {
    const deprecatedApis = [`boundActionCreators`, `pathContext`]
    const fixMap = {
      boundActionCreators: {
        newName: `actions`,
        docsLink: `https://gatsby.dev/boundActionCreators`,
      },
      pathContext: {
        newName: `pageContext`,
        docsLink: `https://gatsby.dev/pathContext`,
      },
    }
    const deprecatedLocations = {}
    deprecatedApis.forEach(api => (deprecatedLocations[api] = []))

    glob
      .sync(`{,!(node_modules|public)/**/}*.js`, { nodir: true })
      .forEach(file => {
        const fileText = fs.readFileSync(file)
        const matchingApis = deprecatedApis.filter(
          api => fileText.indexOf(api) !== -1
        )
        matchingApis.forEach(api => deprecatedLocations[api].push(file))
      })

    deprecatedApis.forEach(api => {
      if (deprecatedLocations[api].length) {
        console.log(
          `%s %s %s %s`,
          chalk.cyan(api),
          chalk.yellow(`is deprecated. Please use`),
          chalk.cyan(fixMap[api].newName),
          chalk.yellow(
            `instead. For migration instructions, see ${
              fixMap[api].docsLink
            }\nCheck the following files:`
          )
        )
        console.log()
        deprecatedLocations[api].forEach(file => console.log(file))
        console.log()
      }
    })
  }

  // Start bootstrap process.
  const { graphqlRunner } = await bootstrap(program)

  // Start the createPages hot reloader.
  require(`../bootstrap/page-hot-reloader`)(graphqlRunner)

  const queryIds = queryRunner.calcBootstrapDirtyQueryIds(store.getState())
  const { staticQueryIds, pageQueryIds } = queryRunner.groupQueryIds(queryIds)
  let activity = report.activityTimer(`run static queries`)
  activity.start()
  await queryRunner.processStaticQueries(staticQueryIds, { activity })
  activity.end()

  await runPageQueries(pageQueryIds)
  await waitJobsFinished()
  await writeJsRequires.startPageListener()
  await db.saveState()
  db.startAutosave()
  startQueryListener()
  queryWatcher.startWatchDeletePage()

  const [compiler] = await startServer(program)

  let isFirstCompile = true

  // "done" event fires when Webpack has finished recompiling the bundle.
  // Whether or not you have warnings or errors, you will get this event.
  compiler.hooks.done.tapAsync(`print getsby instructions`, (stats, done) => {
    // We have switched off the default Webpack output in WebpackDevServer
    // options so we are going to "massage" the warnings and errors and present
    // them in a readable focused way.
    const messages = formatWebpackMessages(stats.toJson({}, true))
    const urls = prepareUrls(
      program.ssl ? `https` : `http`,
      program.host,
      program.port
    )
    const isSuccessful = !messages.errors.length
    // if (isSuccessful) {
    // console.log(chalk.green(`Compiled successfully!`))
    // }
    // if (isSuccessful && (isInteractive || isFirstCompile)) {
    if (isSuccessful && isFirstCompile) {
      printInstructions(program.sitePackageJson.name, urls, program.useYarn)
      printDeprecationWarnings()
      if (program.open) {
        Promise.resolve(openurl(urls.localUrlForBrowser)).catch(err =>
          console.log(
            `${chalk.yellow(
              `warn`
            )} Browser not opened because no browser was found`
          )
        )
      }
    }

    isFirstCompile = false

    // If errors exist, only show errors.
    // if (messages.errors.length) {
    // // Only keep the first error. Others are often indicative
    // // of the same problem, but confuse the reader with noise.
    // if (messages.errors.length > 1) {
    // messages.errors.length = 1
    // }
    // console.log(chalk.red("Failed to compile.\n"))
    // console.log(messages.errors.join("\n\n"))
    // return
    // }

    // Show warnings if no errors were found.
    // if (messages.warnings.length) {
    // console.log(chalk.yellow("Compiled with warnings.\n"))
    // console.log(messages.warnings.join("\n\n"))

    // // Teach some ESLint tricks.
    // console.log(
    // "\nSearch for the " +
    // chalk.underline(chalk.yellow("keywords")) +
    // " to learn more about each warning."
    // )
    // console.log(
    // "To ignore, add " +
    // chalk.cyan("// eslint-disable-next-line") +
    // " to the line before.\n"
    // )
    // }

    done()
  })
}<|MERGE_RESOLUTION|>--- conflicted
+++ resolved
@@ -32,16 +32,13 @@
 const { initTracer } = require(`../utils/tracer`)
 const apiRunnerNode = require(`../utils/api-runner-node`)
 const telemetry = require(`gatsby-telemetry`)
-<<<<<<< HEAD
 const queryRunner = require(`../query`)
 const queryWatcher = require(`../query/query-watcher`)
 const writeJsRequires = require(`../bootstrap/write-js-requires`)
 const db = require(`../db`)
-=======
 const detectPortInUseAndPrompt = require(`../utils/detect-port-in-use-and-prompt`)
 const onExit = require(`signal-exit`)
 
->>>>>>> 97ea0771
 // const isInteractive = process.stdout.isTTY
 
 // Watch the static directory and copy files to public as they're added or
@@ -61,7 +58,6 @@
   process.exit()
 })
 
-<<<<<<< HEAD
 function startQueryListener() {
   const processing = new Set()
   const waiting = new Map()
@@ -133,11 +129,10 @@
     emitter.on(`END_JOB`, onEndJob)
     onEndJob()
   })
-=======
+
 onExit(() => {
   telemetry.trackCli(`DEVELOP_STOP`)
 })
->>>>>>> 97ea0771
 
 async function startServer(program) {
   const directory = program.directory
@@ -382,50 +377,11 @@
     })
   }
 
-<<<<<<< HEAD
-  const askQuestion = port => {
-    const question = `Something is already running at port ${port} \nWould you like to run the app at another port instead? [Y/n] `
-    return new Promise(resolve => {
-      rlInterface.question(question, answer => {
-        resolve(answer.length === 0 || answer.match(/^yes|y$/i))
-      })
-    })
-  }
-
-  const detectPort = port =>
-    new Promise((resolve, reject) => {
-      detect(port, (err, _port) => {
-        if (err) {
-          reject(err)
-        } else {
-          resolve(_port)
-        }
-      })
-    })
-
-  const selectPort = async port => {
-    let foundPort = port
-    const detectedPort = await detectPort(port)
-    if (port !== detectedPort) {
-      if (await askQuestion(port)) {
-        foundPort = detectedPort
-      }
-    }
-    return foundPort
-  }
-  program.port = await selectPort(port)
-=======
-  let compiler
-  await new Promise(resolve => {
+  program.port = await new Promise(resolve => {
     detectPortInUseAndPrompt(port, rlInterface, newPort => {
-      program.port = newPort
-      startServer(program).then(([c, l]) => {
-        compiler = c
-        resolve()
-      })
-    })
-  })
->>>>>>> 97ea0771
+      resolve(newPort)
+    })
+  })
 
   function prepareUrls(protocol, host, port) {
     const formatUrl = hostname =>
