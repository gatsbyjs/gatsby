import fs from "fs"
import openurl from "better-opn"
import chokidar from "chokidar"

import webpackHotMiddleware from "webpack-hot-middleware"
import webpackDevMiddleware from "webpack-dev-middleware"
import glob from "glob"
import express from "express"
import got from "got"
import webpack from "webpack"
import graphqlHTTP from "express-graphql"
import graphqlPlayground from "graphql-playground-middleware-express"
import graphiqlExplorer from "gatsby-graphiql-explorer"
import { formatError } from "graphql"

import webpackConfig from "../utils/webpack.config"
import bootstrap from "../bootstrap"
import { store } from "../redux"
import { syncStaticDir } from "../utils/get-static-dir"
import { buildHTML } from "./build-html"
import { withBasePath } from "../utils/path"
import report from "gatsby-cli/lib/reporter"
import launchEditor from "react-dev-utils/launchEditor"
import formatWebpackMessages from "react-dev-utils/formatWebpackMessages"
import chalk from "chalk"
import cors from "cors"
import telemetry from "gatsby-telemetry"
import * as WorkerPool from "../utils/worker/pool"
import http from "http"
import https from "https"

import {
  bootstrapSchemaHotReloader,
  startSchemaHotReloader,
  stopSchemaHotReloader,
} from "../bootstrap/schema-hot-reloader"
import bootstrapPageHotReloader from "../bootstrap/page-hot-reloader"
import { developStatic } from "./develop-static"
import withResolverContext from "../schema/context"
import sourceNodes from "../utils/source-nodes"
import { createSchemaCustomization } from "../utils/create-schema-customization"
import { rebuild as rebuildSchema } from "../schema"
import { websocketManager } from "../utils/websocket-manager"
import getSslCert from "../utils/get-ssl-cert"
import { slash } from "gatsby-core-utils"
import { initTracer } from "../utils/tracer"
import apiRunnerNode from "../utils/api-runner-node"
import db from "../db"
import { detectPortInUseAndPrompt } from "../utils/detect-port-in-use-and-prompt"
import onExit from "signal-exit"
import queryUtil from "../query"
import queryWatcher from "../query/query-watcher"
import requiresWriter from "../bootstrap/requires-writer"
import {
  reportWebpackWarnings,
  structureWebpackErrors,
} from "../utils/webpack-error-utils"
import { waitUntilAllJobsComplete } from "../utils/wait-until-jobs-complete"
import {
  userPassesFeedbackRequestHeuristic,
  showFeedbackRequest,
} from "../utils/feedback"

<<<<<<< HEAD
import { BuildHTMLStage, IProgram } from "./types"
import { IPreparedUrls, prepareUrls } from "../utils/prepare-urls"
=======
import { Stage, IProgram } from "./types"
>>>>>>> 82d0707e

// checks if a string is a valid ip
const REGEX_IP = /^(?:(?:25[0-5]|2[0-4][0-9]|1[0-9][0-9]|[1-9]?[0-9])\.){3}(?:25[0-5]|2[0-4][0-9]|1[0-9][0-9]|[1-9]?[0-9])$/

// const isInteractive = process.stdout.isTTY

// Watch the static directory and copy files to public as they're added or
// changed. Wait 10 seconds so copying doesn't interfere with the regular
// bootstrap.
setTimeout(() => {
  syncStaticDir()
}, 10000)

onExit(() => {
  telemetry.trackCli(`DEVELOP_STOP`)
})

type ActivityTracker = any // TODO: Replace this with proper type once reporter is typed

interface IServer {
  compiler: webpack.Compiler
  listener: http.Server | https.Server
  webpackActivity: ActivityTracker
}

async function startServer(program: IProgram): Promise<IServer> {
  const indexHTMLActivity = report.phantomActivity(`building index.html`, {})
  indexHTMLActivity.start()
  const directory = program.directory
  const directoryPath = withBasePath(directory)
  const workerPool = WorkerPool.create()
  const createIndexHtml = async (activity: ActivityTracker): Promise<void> => {
    try {
      await buildHTML({
        program,
        stage: Stage.DevelopHTML,
        pagePaths: [`/`],
        workerPool,
        activity,
      })
    } catch (err) {
      if (err.name !== `WebpackError`) {
        report.panic(err)
        return
      }
      report.panic(
        report.stripIndent`
          There was an error compiling the html.js component for the development server.

          See our docs page on debugging HTML builds for help https://gatsby.dev/debug-html
        `,
        err
      )
    }
  }

  await createIndexHtml(indexHTMLActivity)

  indexHTMLActivity.end()

  // report.stateUpdate(`webpack`, `IN_PROGRESS`)

  const webpackActivity = report.activityTimer(`Building development bundle`, {
    id: `webpack-develop`,
  })
  webpackActivity.start()

  const devConfig = await webpackConfig(
    program,
    directory,
    `develop`,
    program.port,
    { parentSpan: webpackActivity.span }
  )

  const compiler = webpack(devConfig)

  /**
   * Set up the express app.
   **/
  const app = express()
  app.use(telemetry.expressMiddleware(`DEVELOP`))
  app.use(
    webpackHotMiddleware(compiler, {
      log: false,
      path: `/__webpack_hmr`,
      heartbeat: 10 * 1000,
    })
  )

  app.use(cors())

  /**
   * Pattern matching all endpoints with graphql or graphiql with 1 or more leading underscores
   */
  const graphqlEndpoint = `/_+graphi?ql`

  if (process.env.GATSBY_GRAPHQL_IDE === `playground`) {
    app.get(
      graphqlEndpoint,
      graphqlPlayground({
        endpoint: `/___graphql`,
      }),
      () => {}
    )
  } else {
    graphiqlExplorer(app, {
      graphqlEndpoint,
    })
  }

  app.use(
    graphqlEndpoint,
    graphqlHTTP(
      (): graphqlHTTP.OptionsData => {
        const { schema, schemaCustomization } = store.getState()

        return {
          schema,
          graphiql: false,
          context: withResolverContext({
            schema,
            schemaComposer: schemaCustomization.composer,
            context: {},
            customContext: schemaCustomization.context,
          }),
          customFormatErrorFn(err): unknown {
            return {
              ...formatError(err),
              stack: err.stack ? err.stack.split(`\n`) : [],
            }
          },
        }
      }
    )
  )

  /**
   * Refresh external data sources.
   * This behavior is disabled by default, but the ENABLE_GATSBY_REFRESH_ENDPOINT env var enables it
   * If no GATSBY_REFRESH_TOKEN env var is available, then no Authorization header is required
   **/
  const REFRESH_ENDPOINT = `/__refresh`
  const refresh = async (req: express.Request): Promise<void> => {
    stopSchemaHotReloader()
    let activity = report.activityTimer(`createSchemaCustomization`, {})
    activity.start()
    await createSchemaCustomization({
      refresh: true,
    })
    activity.end()
    activity = report.activityTimer(`Refreshing source data`, {})
    activity.start()
    await sourceNodes({
      webhookBody: req.body,
    })
    activity.end()
    activity = report.activityTimer(`rebuild schema`)
    activity.start()
    await rebuildSchema({ parentSpan: activity })
    activity.end()
    startSchemaHotReloader()
  }
  app.use(REFRESH_ENDPOINT, express.json())
  app.post(REFRESH_ENDPOINT, (req, res) => {
    const enableRefresh = process.env.ENABLE_GATSBY_REFRESH_ENDPOINT
    const refreshToken = process.env.GATSBY_REFRESH_TOKEN
    const authorizedRefresh =
      !refreshToken || req.headers.authorization === refreshToken

    if (enableRefresh && authorizedRefresh) {
      refresh(req)
    }
    res.end()
  })

  app.get(`/__open-stack-frame-in-editor`, (req, res) => {
    launchEditor(req.query.fileName, req.query.lineNumber)
    res.end()
  })

  // Disable directory indexing i.e. serving index.html from a directory.
  // This can lead to serving stale html files during development.
  //
  // We serve by default an empty index.html that sets up the dev environment.
  app.use(developStatic(`public`, { index: false }))

  app.use(
    webpackDevMiddleware(compiler, {
      logLevel: `silent`,
      publicPath: devConfig.output.publicPath,
      watchOptions: devConfig.devServer
        ? devConfig.devServer.watchOptions
        : null,
      stats: `errors-only`,
    })
  )

  // Expose access to app for advanced use cases
  const { developMiddleware } = store.getState().config

  if (developMiddleware) {
    developMiddleware(app, program)
  }

  // Set up API proxy.
  const { proxy } = store.getState().config
  if (proxy) {
    proxy.forEach(({ prefix, url }) => {
      app.use(`${prefix}/*`, (req, res) => {
        const proxiedUrl = url + req.originalUrl
        const {
          // remove `host` from copied headers
          // eslint-disable-next-line @typescript-eslint/no-unused-vars
          headers: { host, ...headers },
          method,
        } = req
        req
          .pipe(
            got
              .stream(proxiedUrl, { headers, method, decompress: false })
              .on(`response`, response =>
                res.writeHead(response.statusCode || 200, response.headers)
              )
              .on(`error`, (err, _, response) => {
                if (response) {
                  res.writeHead(response.statusCode || 400, response.headers)
                } else {
                  const message = `Error when trying to proxy request "${req.originalUrl}" to "${proxiedUrl}"`

                  report.error(message, err)
                  res.sendStatus(500)
                }
              })
          )
          .pipe(res)
      })
    })
  }

  await apiRunnerNode(`onCreateDevServer`, { app })

  // In case nothing before handled hot-update - send 404.
  // This fixes "Unexpected token < in JSON at position 0" runtime
  // errors after restarting development server and
  // cause automatic hard refresh in the browser.
  app.use(/.*\.hot-update\.json$/i, (_, res) => {
    res.status(404).end()
  })

  // Render an HTML page and serve it.
  app.use((_, res) => {
    res.sendFile(directoryPath(`public/index.html`), err => {
      if (err) {
        res.status(500).end()
      }
    })
  })

  /**
   * Set up the HTTP server and socket.io.
   * If a SSL cert exists in program, use it with `createServer`.
   **/
  const server = program.ssl
    ? https.createServer(program.ssl, app)
    : new http.Server(app)

  const socket = websocketManager.init({ server, directory: program.directory })

  const listener = server.listen(program.port, program.host)

  // Register watcher that rebuilds index.html every time html.js changes.
  const watchGlobs = [`src/html.js`, `plugins/**/gatsby-ssr.js`].map(path =>
    slash(directoryPath(path))
  )

  chokidar.watch(watchGlobs).on(`change`, async () => {
    await createIndexHtml(indexHTMLActivity)
    socket.to(`clients`).emit(`reload`)
  })

  return { compiler, listener, webpackActivity }
}

module.exports = async (program: IProgram): Promise<void> => {
  // We want to prompt the feedback request when users quit develop
  // assuming they pass the heuristic check to know they are a user
  // we want to request feedback from, and we're not annoying them.
  process.on(
    `SIGINT`,
    async (): Promise<void> => {
      if (await userPassesFeedbackRequestHeuristic()) {
        showFeedbackRequest()
      }
      process.exit(0)
    }
  )

  if (process.env.GATSBY_EXPERIMENTAL_PAGE_BUILD_ON_DATA_CHANGES) {
    report.panic(
      `The flag ${chalk.yellow(
        `GATSBY_EXPERIMENTAL_PAGE_BUILD_ON_DATA_CHANGES`
      )} is not available with ${chalk.cyan(
        `gatsby develop`
      )}, please retry using ${chalk.cyan(`gatsby build`)}`
    )
  }
  initTracer(program.openTracingConfigFile)
  report.pendingActivity({ id: `webpack-develop` })
  telemetry.trackCli(`DEVELOP_START`)
  telemetry.startBackgroundUpdate()

  const port =
    typeof program.port === `string` ? parseInt(program.port, 10) : program.port

  // In order to enable custom ssl, --cert-file --key-file and -https flags must all be
  // used together
  if ((program[`cert-file`] || program[`key-file`]) && !program.https) {
    report.panic(
      `for custom ssl --https, --cert-file, and --key-file must be used together`
    )
  }

  try {
    program.port = await detectPortInUseAndPrompt(port)
  } catch (e) {
    if (e.message === `USER_REJECTED`) {
      process.exit(0)
    }

    throw e
  }

  // Check if https is enabled, then create or get SSL cert.
  // Certs are named 'devcert' and issued to the host.
  if (program.https) {
    const sslHost =
      program.host === `0.0.0.0` || program.host === `::`
        ? `localhost`
        : program.host

    if (REGEX_IP.test(sslHost)) {
      report.panic(
        `You're trying to generate a ssl certificate for an IP (${sslHost}). Please use a hostname instead.`
      )
    }

    program.ssl = await getSslCert({
      name: sslHost,
      caFile: program[`ca-file`],
      certFile: program[`cert-file`],
      keyFile: program[`key-file`],
      directory: program.directory,
    })
  }

  // Start bootstrap process.
  const { graphqlRunner } = await bootstrap(program)

  // Start the createPages hot reloader.
  bootstrapPageHotReloader(graphqlRunner)

  // Start the schema hot reloader.
  bootstrapSchemaHotReloader()

  await queryUtil.initialProcessQueries()

  require(`../redux/actions`).boundActionCreators.setProgramStatus(
    `BOOTSTRAP_QUERY_RUNNING_FINISHED`
  )
  await db.saveState()

  await waitUntilAllJobsComplete()
  requiresWriter.startListener()
  db.startAutosave()
  queryUtil.startListeningToDevelopQueue()
  queryWatcher.startWatchDeletePage()

  let { compiler, webpackActivity } = await startServer(program)

  function printInstructions(appName: string, urls: IPreparedUrls): void {
    console.log()
    console.log(`You can now view ${chalk.bold(appName)} in the browser.`)
    console.log()

    if (urls.lanUrlForTerminal) {
      console.log(
        `  ${chalk.bold(`Local:`)}            ${urls.localUrlForTerminal}`
      )
      console.log(
        `  ${chalk.bold(`On Your Network:`)}  ${urls.lanUrlForTerminal}`
      )
    } else {
      console.log(`  ${urls.localUrlForTerminal}`)
    }

    console.log()
    console.log(
      `View ${
        process.env.GATSBY_GRAPHQL_IDE === `playground`
          ? `the GraphQL Playground`
          : `GraphiQL`
      }, an in-browser IDE, to explore your site's data and schema`
    )
    console.log()

    if (urls.lanUrlForTerminal) {
      console.log(
        `  ${chalk.bold(`Local:`)}            ${
          urls.localUrlForTerminal
        }___graphql`
      )
      console.log(
        `  ${chalk.bold(`On Your Network:`)}  ${
          urls.lanUrlForTerminal
        }___graphql`
      )
    } else {
      console.log(`  ${urls.localUrlForTerminal}___graphql`)
    }

    console.log()
    console.log(`Note that the development build is not optimized.`)
    console.log(
      `To create a production build, use ` + `${chalk.cyan(`gatsby build`)}`
    )
    console.log()
  }

  function printDeprecationWarnings(): void {
    type DeprecatedAPIList = ["boundActionCreators", "pathContext"] // eslint-disable-line
    const deprecatedApis: DeprecatedAPIList = [
      `boundActionCreators`,
      `pathContext`,
    ]
    const fixMap = {
      boundActionCreators: {
        newName: `actions`,
        docsLink: `https://gatsby.dev/boundActionCreators`,
      },
      pathContext: {
        newName: `pageContext`,
        docsLink: `https://gatsby.dev/pathContext`,
      },
    }
    const deprecatedLocations = {
      boundActionCreators: [] as string[],
      pathContext: [] as string[],
    }

    glob
      .sync(`{,!(node_modules|public)/**/}*.js`, { nodir: true })
      .forEach(file => {
        const fileText = fs.readFileSync(file)
        const matchingApis = deprecatedApis.filter(api =>
          fileText.includes(api)
        )
        matchingApis.forEach(api => deprecatedLocations[api].push(file))
      })

    deprecatedApis.forEach(api => {
      if (deprecatedLocations[api].length) {
        console.log(
          `%s %s %s %s`,
          chalk.cyan(api),
          chalk.yellow(`is deprecated. Please use`),
          chalk.cyan(fixMap[api].newName),
          chalk.yellow(
            `instead. For migration instructions, see ${fixMap[api].docsLink}\nCheck the following files:`
          )
        )
        console.log()
        deprecatedLocations[api].forEach(file => console.log(file))
        console.log()
      }
    })
  }

  // compiler.hooks.invalid.tap(`log compiling`, function(...args) {
  //   console.log(`set invalid`, args, this)
  // })

  compiler.hooks.watchRun.tapAsync(`log compiling`, function (_, done) {
    if (webpackActivity) {
      webpackActivity.end()
    }
    webpackActivity = report.activityTimer(`Re-building development bundle`, {
      id: `webpack-develop`,
    })
    webpackActivity.start()

    done()
  })

  let isFirstCompile = true
  // "done" event fires when Webpack has finished recompiling the bundle.
  // Whether or not you have warnings or errors, you will get this event.
  compiler.hooks.done.tapAsync(`print gatsby instructions`, function (
    stats,
    done
  ) {
    // We have switched off the default Webpack output in WebpackDevServer
    // options so we are going to "massage" the warnings and errors and present
    // them in a readable focused way.
    const messages = formatWebpackMessages(stats.toJson({}, true))
    const urls = prepareUrls(
      program.ssl ? `https` : `http`,
      program.host,
      program.port
    )
    const isSuccessful = !messages.errors.length

    if (isSuccessful && isFirstCompile) {
      printInstructions(
        program.sitePackageJson.name || `(Unnamed package)`,
        urls
      )
      printDeprecationWarnings()
      if (program.open) {
        Promise.resolve(openurl(urls.localUrlForBrowser)).catch(() =>
          console.log(
            `${chalk.yellow(
              `warn`
            )} Browser not opened because no browser was found`
          )
        )
      }
    }

    isFirstCompile = false

    if (webpackActivity) {
      reportWebpackWarnings(stats)

      if (!isSuccessful) {
        const errors = structureWebpackErrors(
          `develop`,
          stats.compilation.errors
        )
        webpackActivity.panicOnBuild(errors)
      }
      webpackActivity.end()
      webpackActivity = null
    }

    done()
  })
}<|MERGE_RESOLUTION|>--- conflicted
+++ resolved
@@ -61,12 +61,8 @@
   showFeedbackRequest,
 } from "../utils/feedback"
 
-<<<<<<< HEAD
-import { BuildHTMLStage, IProgram } from "./types"
 import { IPreparedUrls, prepareUrls } from "../utils/prepare-urls"
-=======
 import { Stage, IProgram } from "./types"
->>>>>>> 82d0707e
 
 // checks if a string is a valid ip
 const REGEX_IP = /^(?:(?:25[0-5]|2[0-4][0-9]|1[0-9][0-9]|[1-9]?[0-9])\.){3}(?:25[0-5]|2[0-4][0-9]|1[0-9][0-9]|[1-9]?[0-9])$/
