--- conflicted
+++ resolved
@@ -148,10 +148,6 @@
     getRandomPort(),
   ])
 
-<<<<<<< HEAD
-  const developProcess = new ControllableScript(
-    `
-=======
   // NOTE(@mxstbr): We need to start the develop proxy before the develop process to ensure
   // codesandbox detects the right port to expose by default
   const proxy = startDevelopProxy({
@@ -160,8 +156,8 @@
     program,
   })
 
-  const developProcess = new ControllableScript(`
->>>>>>> 99b5611e
+  const developProcess = new ControllableScript(
+    `
     const cmd = require(${JSON.stringify(developProcessPath)});
     const args = ${JSON.stringify({
       ...program,
