import url from "url"
import fs from "fs"
import openurl from "better-opn"
import chokidar from "chokidar"

import webpackHotMiddleware from "webpack-hot-middleware"
import webpackDevMiddleware from "webpack-dev-middleware"
import glob from "glob"
import express from "express"
import got from "got"
import webpack from "webpack"
import graphqlHTTP from "express-graphql"
import graphqlPlayground from "graphql-playground-middleware-express"
import graphiqlExplorer from "gatsby-graphiql-explorer"
import { formatError } from "graphql"

import webpackConfig from "../utils/webpack.config"
import bootstrap from "../bootstrap"
import { store, emitter } from "../redux"
import { syncStaticDir } from "../utils/get-static-dir"
import { buildHTML } from "./build-html"
import { withBasePath } from "../utils/path"
import report from "gatsby-cli/lib/reporter"
import launchEditor from "react-dev-utils/launchEditor"
import formatWebpackMessages from "react-dev-utils/formatWebpackMessages"
import chalk from "chalk"
import address from "address"
import cors from "cors"
import telemetry from "gatsby-telemetry"
import WorkerPool from "../utils/worker/pool"
import http from "http"
import https from "https"

import bootstrapSchemaHotReloader from "../bootstrap/schema-hot-reloader"
import bootstrapPageHotReloader from "../bootstrap/page-hot-reloader"
import developStatic from "./develop-static"
import withResolverContext from "../schema/context"
import sourceNodes from "../utils/source-nodes"
import createSchemaCustomization from "../utils/create-schema-customization"
import websocketManager from "../utils/websocket-manager"
import getSslCert from "../utils/get-ssl-cert"
import { slash } from "gatsby-core-utils"
import { initTracer } from "../utils/tracer"
import apiRunnerNode from "../utils/api-runner-node"
import db from "../db"
import detectPortInUseAndPrompt from "../utils/detect-port-in-use-and-prompt"
import onExit from "signal-exit"
import queryUtil from "../query"
import queryWatcher from "../query/query-watcher"
import requiresWriter from "../bootstrap/requires-writer"
import {
  reportWebpackWarnings,
  structureWebpackErrors,
} from "../utils/webpack-error-utils"
import {
  userPassesFeedbackRequestHeuristic,
  showFeedbackRequest,
} from "../utils/feedback"

import { BuildHTMLStage, IProgram } from "./types"
import { waitUntilAllJobsComplete as waitUntilAllJobsV2Complete } from "../utils/jobs-manager"

// checks if a string is a valid ip
const REGEX_IP = /^(?:(?:25[0-5]|2[0-4][0-9]|1[0-9][0-9]|[1-9]?[0-9])\.){3}(?:25[0-5]|2[0-4][0-9]|1[0-9][0-9]|[1-9]?[0-9])$/

const waitUntilAllJobsComplete = (): Promise<void> => {
  const jobsV1Promise = new Promise(resolve => {
    const onEndJob = (): void => {
      if (store.getState().jobs.active.length === 0) {
        resolve()
        emitter.off(`END_JOB`, onEndJob)
      }
    }
    emitter.on(`END_JOB`, onEndJob)
    onEndJob()
  })

  return Promise.all([
    jobsV1Promise,
    waitUntilAllJobsV2Complete(),
  ]).then(() => {})
}

// const isInteractive = process.stdout.isTTY

// Watch the static directory and copy files to public as they're added or
// changed. Wait 10 seconds so copying doesn't interfere with the regular
// bootstrap.
setTimeout(() => {
  syncStaticDir()
}, 10000)

onExit(() => {
  telemetry.trackCli(`DEVELOP_STOP`)
})

type ActivityTracker = any // TODO: Replace this with proper type once reporter is typed

interface IServer {
  compiler: webpack.Compiler
  listener: http.Server | https.Server
  webpackActivity: ActivityTracker
}

async function startServer(program: IProgram): Promise<IServer> {
  const indexHTMLActivity = report.phantomActivity(`building index.html`, {})
  indexHTMLActivity.start()
  const directory = program.directory
  const directoryPath = withBasePath(directory)
  const workerPool = WorkerPool.create()
  const createIndexHtml = async (activity: ActivityTracker): Promise<void> => {
    try {
      await buildHTML({
        program,
        stage: BuildHTMLStage.DevelopHTML,
        pagePaths: [`/`],
        workerPool,
        activity,
      })
    } catch (err) {
      if (err.name !== `WebpackError`) {
        report.panic(err)
        return
      }
      report.panic(
        report.stripIndent`
          There was an error compiling the html.js component for the development server.

          See our docs page on debugging HTML builds for help https://gatsby.dev/debug-html
        `,
        err
      )
    }
  }

  await createIndexHtml(indexHTMLActivity)

  indexHTMLActivity.end()

  // report.stateUpdate(`webpack`, `IN_PROGRESS`)

  const webpackActivity = report.activityTimer(`Building development bundle`, {
    id: `webpack-develop`,
  })
  webpackActivity.start()

  const devConfig = await webpackConfig(
    program,
    directory,
    `develop`,
    program.port,
    { parentSpan: webpackActivity.span }
  )

  const compiler = webpack(devConfig)

  /**
   * Set up the express app.
   **/
  const app = express()
  app.use(telemetry.expressMiddleware(`DEVELOP`))
  app.use(
    webpackHotMiddleware(compiler, {
      log: false,
      path: `/__webpack_hmr`,
      heartbeat: 10 * 1000,
    })
  )

  app.use(cors())

  /**
   * Pattern matching all endpoints with graphql or graphiql with 1 or more leading underscores
   */
  const graphqlEndpoint = `/_+graphi?ql`

  if (process.env.GATSBY_GRAPHQL_IDE === `playground`) {
    app.get(
      graphqlEndpoint,
      graphqlPlayground({
        endpoint: `/___graphql`,
      }),
      () => {}
    )
  } else {
    graphiqlExplorer(app, {
      graphqlEndpoint,
    })
  }

  app.use(
    graphqlEndpoint,
    graphqlHTTP(
      (): graphqlHTTP.OptionsData => {
        const { schema, schemaCustomization } = store.getState()

        return {
          schema,
          graphiql: false,
          context: withResolverContext({
            schema,
            schemaComposer: schemaCustomization.composer,
            context: {},
            customContext: schemaCustomization.context,
          }),
          customFormatErrorFn(err): unknown {
            return {
              ...formatError(err),
              stack: err.stack ? err.stack.split(`\n`) : [],
            }
          },
        }
      }
    )
  )

  /**
   * Refresh external data sources.
   * This behavior is disabled by default, but the ENABLE_REFRESH_ENDPOINT env var enables it
   * If no GATSBY_REFRESH_TOKEN env var is available, then no Authorization header is required
   **/
  const REFRESH_ENDPOINT = `/__refresh`
  const refresh = async (req: express.Request): Promise<void> => {
    let activity = report.activityTimer(`createSchemaCustomization`, {})
    activity.start()
    await createSchemaCustomization({
      refresh: true,
    })
    activity.end()
    activity = report.activityTimer(`Refreshing source data`, {})
    activity.start()
    await sourceNodes({
      webhookBody: req.body,
    })
    activity.end()
  }
  app.use(REFRESH_ENDPOINT, express.json())
  app.post(REFRESH_ENDPOINT, (req, res) => {
    const enableRefresh = process.env.ENABLE_GATSBY_REFRESH_ENDPOINT
    const refreshToken = process.env.GATSBY_REFRESH_TOKEN
    const authorizedRefresh =
      !refreshToken || req.headers.authorization === refreshToken

    if (enableRefresh && authorizedRefresh) {
      refresh(req)
    }
    res.end()
  })

  app.get(`/__open-stack-frame-in-editor`, (req, res) => {
    launchEditor(req.query.fileName, req.query.lineNumber)
    res.end()
  })

  // Disable directory indexing i.e. serving index.html from a directory.
  // This can lead to serving stale html files during development.
  //
  // We serve by default an empty index.html that sets up the dev environment.
  app.use(developStatic(`public`, { index: false }))

  app.use(
    webpackDevMiddleware(compiler, {
      logLevel: `silent`,
      publicPath: devConfig.output.publicPath,
      watchOptions: devConfig.devServer
        ? devConfig.devServer.watchOptions
        : null,
      stats: `errors-only`,
    })
  )

  // Expose access to app for advanced use cases
  const { developMiddleware } = store.getState().config

  if (developMiddleware) {
    developMiddleware(app, program)
  }

  // Set up API proxy.
  const { proxy } = store.getState().config
  if (proxy) {
    proxy.forEach(({ prefix, url }) => {
      app.use(`${prefix}/*`, (req, res) => {
        const proxiedUrl = url + req.originalUrl
        const {
          // remove `host` from copied headers
          // eslint-disable-next-line @typescript-eslint/no-unused-vars
          headers: { host, ...headers },
          method,
        } = req
        req
          .pipe(
            got
              .stream(proxiedUrl, { headers, method, decompress: false })
              .on(`response`, response =>
                res.writeHead(response.statusCode || 200, response.headers)
              )
              .on(`error`, (err, _, response) => {
                if (response) {
                  res.writeHead(response.statusCode || 400, response.headers)
                } else {
                  const message = `Error when trying to proxy request "${req.originalUrl}" to "${proxiedUrl}"`

                  report.error(message, err)
                  res.sendStatus(500)
                }
              })
          )
          .pipe(res)
      })
    })
  }

  await apiRunnerNode(`onCreateDevServer`, { app })

  // In case nothing before handled hot-update - send 404.
  // This fixes "Unexpected token < in JSON at position 0" runtime
  // errors after restarting development server and
  // cause automatic hard refresh in the browser.
  app.use(/.*\.hot-update\.json$/i, (_, res) => {
    res.status(404).end()
  })

  // Render an HTML page and serve it.
  app.use((_, res) => {
    res.sendFile(directoryPath(`public/index.html`), err => {
      if (err) {
        res.status(500).end()
      }
    })
  })

  /**
   * Set up the HTTP server and socket.io.
   * If a SSL cert exists in program, use it with `createServer`.
   **/
  const server = program.ssl
    ? https.createServer(program.ssl, app)
    : new http.Server(app)

  websocketManager.init({ server, directory: program.directory })
  const socket = websocketManager.getSocket()

  const listener = server.listen(program.port, program.host)

  // Register watcher that rebuilds index.html every time html.js changes.
  const watchGlobs = [`src/html.js`, `plugins/**/gatsby-ssr.js`].map(path =>
    slash(directoryPath(path))
  )

  chokidar.watch(watchGlobs).on(`change`, async () => {
    await createIndexHtml(indexHTMLActivity)
    socket.to(`clients`).emit(`reload`)
  })

  return { compiler, listener, webpackActivity }
}

module.exports = async (program: IProgram): Promise<void> => {
<<<<<<< HEAD
  // We want to prompt the feedback request when users quit develop
  // assuming they pass the heuristic check to know they are a user
  // we want to request feedback from, and we're not annoying them.
  process.on(
    `SIGINT`,
    async (): Promise<void> => {
      if (await userPassesFeedbackRequestHeuristic()) {
        showFeedbackRequest()
      }
      process.exit(0)
    }
  )

=======
  if (process.env.GATSBY_EXPERIMENTAL_PAGE_BUILD_ON_DATA_CHANGES) {
    report.panic(
      `The flag ${chalk.yellow(
        `GATSBY_EXPERIMENTAL_PAGE_BUILD_ON_DATA_CHANGES`
      )} is not available with ${chalk.cyan(
        `gatsby develop`
      )}, please retry using ${chalk.cyan(`gatsby build`)}`
    )
  }
>>>>>>> 48eabfbb
  initTracer(program.openTracingConfigFile)
  report.pendingActivity({ id: `webpack-develop` })
  telemetry.trackCli(`DEVELOP_START`)
  telemetry.startBackgroundUpdate()

  const port =
    typeof program.port === `string` ? parseInt(program.port, 10) : program.port

  // In order to enable custom ssl, --cert-file --key-file and -https flags must all be
  // used together
  if ((program[`cert-file`] || program[`key-file`]) && !program.https) {
    report.panic(
      `for custom ssl --https, --cert-file, and --key-file must be used together`
    )
  }

  try {
    program.port = await detectPortInUseAndPrompt(port)
  } catch (e) {
    if (e.message === `USER_REJECTED`) {
      process.exit(0)
    }

    throw e
  }

  // Check if https is enabled, then create or get SSL cert.
  // Certs are named 'devcert' and issued to the host.
  if (program.https) {
    const sslHost =
      program.host === `0.0.0.0` || program.host === `::`
        ? `localhost`
        : program.host

    if (REGEX_IP.test(sslHost)) {
      report.panic(
        `You're trying to generate a ssl certificate for an IP (${sslHost}). Please use a hostname instead.`
      )
    }

    program.ssl = await getSslCert({
      name: sslHost,
      certFile: program[`cert-file`],
      keyFile: program[`key-file`],
      directory: program.directory,
    })
  }

  // Start bootstrap process.
  const { graphqlRunner } = await bootstrap(program)

  // Start the createPages hot reloader.
  bootstrapPageHotReloader(graphqlRunner)

  // Start the schema hot reloader.
  bootstrapSchemaHotReloader()

  await queryUtil.initialProcessQueries()

  require(`../redux/actions`).boundActionCreators.setProgramStatus(
    `BOOTSTRAP_QUERY_RUNNING_FINISHED`
  )
  await db.saveState()

  await waitUntilAllJobsComplete()
  requiresWriter.startListener()
  db.startAutosave()
  queryUtil.startListeningToDevelopQueue()
  queryWatcher.startWatchDeletePage()

  let { compiler, webpackActivity } = await startServer(program)

  interface IPreparedUrls {
    lanUrlForConfig: string
    lanUrlForTerminal: string
    localUrlForTerminal: string
    localUrlForBrowser: string
  }

  function prepareUrls(
    protocol: `http` | `https`,
    host: string,
    port: number
  ): IPreparedUrls {
    const formatUrl = (hostname: string): string =>
      url.format({
        protocol,
        hostname,
        port,
        pathname: `/`,
      })
    const prettyPrintUrl = (hostname: string): string =>
      url.format({
        protocol,
        hostname,
        port: chalk.bold(String(port)),
        pathname: `/`,
      })

    const isUnspecifiedHost = host === `0.0.0.0` || host === `::`
    let prettyHost = host
    let lanUrlForConfig
    let lanUrlForTerminal
    if (isUnspecifiedHost) {
      prettyHost = `localhost`

      try {
        // This can only return an IPv4 address
        lanUrlForConfig = address.ip()
        if (lanUrlForConfig) {
          // Check if the address is a private ip
          // https://en.wikipedia.org/wiki/Private_network#Private_IPv4_address_spaces
          if (
            /^10[.]|^172[.](1[6-9]|2[0-9]|3[0-1])[.]|^192[.]168[.]/.test(
              lanUrlForConfig
            )
          ) {
            // Address is private, format it for later use
            lanUrlForTerminal = prettyPrintUrl(lanUrlForConfig)
          } else {
            // Address is not private, so we will discard it
            lanUrlForConfig = undefined
          }
        }
      } catch (_e) {
        // ignored
      }
    }
    // TODO collect errors (GraphQL + Webpack) in Redux so we
    // can clear terminal and print them out on every compile.
    // Borrow pretty printing code from webpack plugin.
    const localUrlForTerminal = prettyPrintUrl(prettyHost)
    const localUrlForBrowser = formatUrl(prettyHost)
    return {
      lanUrlForConfig,
      lanUrlForTerminal,
      localUrlForTerminal,
      localUrlForBrowser,
    }
  }

  function printInstructions(appName: string, urls: IPreparedUrls): void {
    console.log()
    console.log(`You can now view ${chalk.bold(appName)} in the browser.`)
    console.log()

    if (urls.lanUrlForTerminal) {
      console.log(
        `  ${chalk.bold(`Local:`)}            ${urls.localUrlForTerminal}`
      )
      console.log(
        `  ${chalk.bold(`On Your Network:`)}  ${urls.lanUrlForTerminal}`
      )
    } else {
      console.log(`  ${urls.localUrlForTerminal}`)
    }

    console.log()
    console.log(
      `View ${
        process.env.GATSBY_GRAPHQL_IDE === `playground`
          ? `the GraphQL Playground`
          : `GraphiQL`
      }, an in-browser IDE, to explore your site's data and schema`
    )
    console.log()

    if (urls.lanUrlForTerminal) {
      console.log(
        `  ${chalk.bold(`Local:`)}            ${
          urls.localUrlForTerminal
        }___graphql`
      )
      console.log(
        `  ${chalk.bold(`On Your Network:`)}  ${
          urls.lanUrlForTerminal
        }___graphql`
      )
    } else {
      console.log(`  ${urls.localUrlForTerminal}___graphql`)
    }

    console.log()
    console.log(`Note that the development build is not optimized.`)
    console.log(
      `To create a production build, use ` + `${chalk.cyan(`gatsby build`)}`
    )
    console.log()
  }

  function printDeprecationWarnings(): void {
    type DeprecatedAPIList = ["boundActionCreators", "pathContext"] // eslint-disable-line
    const deprecatedApis: DeprecatedAPIList = [
      `boundActionCreators`,
      `pathContext`,
    ]
    const fixMap = {
      boundActionCreators: {
        newName: `actions`,
        docsLink: `https://gatsby.dev/boundActionCreators`,
      },
      pathContext: {
        newName: `pageContext`,
        docsLink: `https://gatsby.dev/pathContext`,
      },
    }
    const deprecatedLocations = {
      boundActionCreators: [] as string[],
      pathContext: [] as string[],
    }

    glob
      .sync(`{,!(node_modules|public)/**/}*.js`, { nodir: true })
      .forEach(file => {
        const fileText = fs.readFileSync(file)
        const matchingApis = deprecatedApis.filter(api =>
          fileText.includes(api)
        )
        matchingApis.forEach(api => deprecatedLocations[api].push(file))
      })

    deprecatedApis.forEach(api => {
      if (deprecatedLocations[api].length) {
        console.log(
          `%s %s %s %s`,
          chalk.cyan(api),
          chalk.yellow(`is deprecated. Please use`),
          chalk.cyan(fixMap[api].newName),
          chalk.yellow(
            `instead. For migration instructions, see ${fixMap[api].docsLink}\nCheck the following files:`
          )
        )
        console.log()
        deprecatedLocations[api].forEach(file => console.log(file))
        console.log()
      }
    })
  }

  // compiler.hooks.invalid.tap(`log compiling`, function(...args) {
  //   console.log(`set invalid`, args, this)
  // })

  compiler.hooks.watchRun.tapAsync(`log compiling`, function(_, done) {
    if (webpackActivity) {
      webpackActivity.end()
    }
    webpackActivity = report.activityTimer(`Re-building development bundle`, {
      id: `webpack-develop`,
    })
    webpackActivity.start()

    done()
  })

  let isFirstCompile = true
  // "done" event fires when Webpack has finished recompiling the bundle.
  // Whether or not you have warnings or errors, you will get this event.
  compiler.hooks.done.tapAsync(`print gatsby instructions`, function(
    stats,
    done
  ) {
    // We have switched off the default Webpack output in WebpackDevServer
    // options so we are going to "massage" the warnings and errors and present
    // them in a readable focused way.
    const messages = formatWebpackMessages(stats.toJson({}, true))
    const urls = prepareUrls(
      program.ssl ? `https` : `http`,
      program.host,
      program.port
    )
    const isSuccessful = !messages.errors.length

    if (isSuccessful && isFirstCompile) {
      printInstructions(
        program.sitePackageJson.name || `(Unnamed package)`,
        urls
      )
      printDeprecationWarnings()
      if (program.open) {
        Promise.resolve(openurl(urls.localUrlForBrowser)).catch(() =>
          console.log(
            `${chalk.yellow(
              `warn`
            )} Browser not opened because no browser was found`
          )
        )
      }
    }

    isFirstCompile = false

    if (webpackActivity) {
      reportWebpackWarnings(stats)

      if (!isSuccessful) {
        const errors = structureWebpackErrors(
          `develop`,
          stats.compilation.errors
        )
        webpackActivity.panicOnBuild(errors)
      }
      webpackActivity.end()
      webpackActivity = null
    }

    done()
  })
}<|MERGE_RESOLUTION|>--- conflicted
+++ resolved
@@ -357,7 +357,6 @@
 }
 
 module.exports = async (program: IProgram): Promise<void> => {
-<<<<<<< HEAD
   // We want to prompt the feedback request when users quit develop
   // assuming they pass the heuristic check to know they are a user
   // we want to request feedback from, and we're not annoying them.
@@ -371,7 +370,6 @@
     }
   )
 
-=======
   if (process.env.GATSBY_EXPERIMENTAL_PAGE_BUILD_ON_DATA_CHANGES) {
     report.panic(
       `The flag ${chalk.yellow(
@@ -381,7 +379,6 @@
       )}, please retry using ${chalk.cyan(`gatsby build`)}`
     )
   }
->>>>>>> 48eabfbb
   initTracer(program.openTracingConfigFile)
   report.pendingActivity({ id: `webpack-develop` })
   telemetry.trackCli(`DEVELOP_START`)
