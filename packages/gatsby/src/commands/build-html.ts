--- conflicted
+++ resolved
@@ -18,13 +18,6 @@
 
 type IActivity = any // TODO
 type IWorkerPool = any // TODO
-
-<<<<<<< HEAD
-=======
-export interface IWebpackWatchingPauseResume extends webpack.Watching {
-  suspend: () => void
-  resume: () => void
-}
 
 export interface IBuildArgs extends IProgram {
   directory: string
@@ -37,7 +30,6 @@
   keepPageRenderer: boolean
 }
 
->>>>>>> 1bf8d23b
 let devssrWebpackCompiler: webpack.Compiler
 let devssrWebpackWatcher: IWebpackWatchingPauseResume
 let needToRecompileSSRBundle = true
