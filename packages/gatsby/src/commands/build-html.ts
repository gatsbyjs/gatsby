--- conflicted
+++ resolved
@@ -676,19 +676,6 @@
     reporter.info(`There are no new or changed html files to build.`)
   }
 
-<<<<<<< HEAD
-  if (_CFLAGS_.GATSBY_MAJOR === `5` && process.env.GATSBY_SLICES) {
-    await buildSlices({
-      program,
-      workerPool,
-      parentSpan,
-    })
-
-    await stitchSlicesIntoPagesHTML({
-      publicDir: path.join(program.directory, `public`),
-      parentSpan,
-    })
-=======
   if (
     (process.env.GATSBY_PARTIAL_HYDRATION === `true` ||
       process.env.GATSBY_PARTIAL_HYDRATION === `1`) &&
@@ -729,7 +716,19 @@
     } catch (err) {
       // pass through
     }
->>>>>>> 5dbb1038
+  }
+
+  if (_CFLAGS_.GATSBY_MAJOR === `5` && process.env.GATSBY_SLICES) {
+    await buildSlices({
+      program,
+      workerPool,
+      parentSpan,
+    })
+
+    await stitchSlicesIntoPagesHTML({
+      publicDir: path.join(program.directory, `public`),
+      parentSpan,
+    })
   }
 
   if (toDelete.length > 0) {
