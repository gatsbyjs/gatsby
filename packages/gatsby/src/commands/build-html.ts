import Bluebird from "bluebird"
import fs from "fs-extra"
import reporter from "gatsby-cli/lib/reporter"
import { createErrorFromString } from "gatsby-cli/lib/reporter/errors"
import { chunk, truncate } from "lodash"
import { build, watch } from "../utils/webpack/bundle"
import * as path from "path"

import { emitter, store } from "../redux"
import webpack from "webpack"
import webpackConfig from "../utils/webpack.config"
import { structureWebpackErrors } from "../utils/webpack-error-utils"
import * as buildUtils from "./build-utils"
import { getPageData } from "../utils/get-page-data"

import { Span } from "opentracing"
import { IProgram, Stage } from "./types"
import { ROUTES_DIRECTORY } from "../constants"
import { PackageJson } from "../.."
import { IPageDataWithQueryResult } from "../utils/page-data"

import type { GatsbyWorkerPool } from "../utils/worker/pool"
type IActivity = any // TODO

const isPreview = process.env.GATSBY_IS_PREVIEW === `true`

export interface IBuildArgs extends IProgram {
  directory: string
  sitePackageJson: PackageJson
  prefixPaths: boolean
  noUglify: boolean
  logPages: boolean
  writeToFile: boolean
  profile: boolean
  graphqlTracing: boolean
  openTracingConfigFile: string
  // TODO remove in v4
  keepPageRenderer: boolean
}

interface IBuildRendererResult {
  rendererPath: string
  stats: webpack.Stats
  close: ReturnType<typeof watch>["close"]
}

let devssrWebpackCompiler: webpack.Watching | undefined
let SSRBundleReceivedInvalidEvent = true
let SSRBundleWillInvalidate = false

export function devSSRWillInvalidate(): void {
  // we only get one `invalid` callback, so if we already
  // set this to true, we can't really await next `invalid` event
  if (!SSRBundleReceivedInvalidEvent) {
    SSRBundleWillInvalidate = true
  }
}

let activeRecompilations = 0

export const getDevSSRWebpack = (): {
  recompileAndResumeWatching: (
    allowTimedFallback: boolean
  ) => Promise<() => void>
  needToRecompileSSRBundle: boolean
} => {
  if (process.env.gatsby_executing_command !== `develop`) {
    throw new Error(`This function can only be called in development`)
  }

  const watcher = devssrWebpackCompiler as webpack.Watching
  const compiler = (devssrWebpackCompiler as webpack.Watching).compiler
  if (watcher && compiler) {
    return {
      recompileAndResumeWatching: async function recompileAndResumeWatching(
        allowTimedFallback: boolean
      ): Promise<() => void> {
        let isResolved = false
        return await new Promise<() => void>(resolve => {
          function stopWatching(): void {
            activeRecompilations--
            if (activeRecompilations === 0) {
              watcher.suspend()
            }
          }
          let timeout
          function finish(): void {
            emitter.off(`DEV_SSR_COMPILATION_DONE`, finish)
            if (!isResolved) {
              isResolved = true
              resolve(stopWatching)
            }
            if (timeout) {
              clearTimeout(timeout)
            }
          }
          emitter.on(`DEV_SSR_COMPILATION_DONE`, finish)
          // we reset it before we start compilation to be able to catch any invalid events
          SSRBundleReceivedInvalidEvent = false
          if (activeRecompilations === 0) {
            watcher.resume()
          }
          activeRecompilations++

          if (allowTimedFallback) {
            // Timeout after 1.5s.
            timeout = setTimeout(() => {
              if (!isResolved) {
                isResolved = true
                resolve(stopWatching)
              }
            }, 1500)
          }
        })
      },
      needToRecompileSSRBundle:
        SSRBundleReceivedInvalidEvent || SSRBundleWillInvalidate,
    }
  } else {
    return {
      needToRecompileSSRBundle: false,
      recompileAndResumeWatching: (): Promise<() => void> =>
        Promise.resolve((): void => {}),
    }
  }
}

let oldHash = ``
let newHash = ``
const runWebpack = (
  compilerConfig,
  stage: Stage,
  directory: string
): Promise<{
  stats: webpack.Stats
  close: ReturnType<typeof watch>["close"]
}> => {
  const isDevSSREnabledAndViable =
    process.env.GATSBY_EXPERIMENTAL_DEV_SSR && stage === `develop-html`

  return new Promise((resolve, reject) => {
    if (isDevSSREnabledAndViable) {
      const compiler = webpack(compilerConfig)

      // because of this line we can't use our watch helper
      // These things should use emitter
      compiler.hooks.invalid.tap(`ssr file invalidation`, () => {
        SSRBundleReceivedInvalidEvent = true
        SSRBundleWillInvalidate = false // we were waiting for this event, we are no longer waiting for it
      })

      let isFirstCompile = true
      const watcher = compiler.watch(
        {
          ignored: /node_modules/,
        },
        (err, stats) => {
          // this runs multiple times
          emitter.emit(`DEV_SSR_COMPILATION_DONE`)
          if (isFirstCompile) {
            watcher.suspend()
            isFirstCompile = false
          }

          if (err) {
            return reject(err)
          } else {
            newHash = stats?.hash || ``

            const {
              restartWorker,
            } = require(`../utils/dev-ssr/render-dev-html`)
            // Make sure we use the latest version during development
            if (oldHash !== `` && newHash !== oldHash) {
              restartWorker(`${directory}/${ROUTES_DIRECTORY}render-page.js`)
            }

            oldHash = newHash

            return resolve({
              stats: stats as webpack.Stats,
              close: () =>
                new Promise((resolve, reject): void =>
                  watcher.close(err => (err ? reject(err) : resolve()))
                ),
            })
          }
        }
      )
      devssrWebpackCompiler = watcher
    } else {
      build(compilerConfig).then(
        ({ stats, close }) => {
          resolve({ stats, close })
        },
        err => reject(err)
      )
    }
  })
}

const doBuildRenderer = async (
  directory: string,
  webpackConfig: webpack.Configuration,
  stage: Stage
): Promise<IBuildRendererResult> => {
  const { stats, close } = await runWebpack(webpackConfig, stage, directory)
  if (stats?.hasErrors()) {
    reporter.panicOnBuild(
      structureWebpackErrors(stage, stats.compilation.errors)
    )
  }

  // render-page.js is hard coded in webpack.config
  return {
    rendererPath: `${directory}/${ROUTES_DIRECTORY}render-page.js`,
    stats,
    close,
  }
}

const doBuildPartialHydrationRenderer = async (
  directory: string,
  webpackConfig: webpack.Configuration,
  stage: Stage
): Promise<IBuildRendererResult> => {
  const { stats, close } = await runWebpack(webpackConfig, stage, directory)
  if (stats?.hasErrors()) {
    reporter.panicOnBuild(
      structureWebpackErrors(stage, stats.compilation.errors)
    )
  }

  // render-page.js is hard coded in webpack.config
  return {
    rendererPath: `${directory}/${ROUTES_DIRECTORY}render-page.js`,
    stats,
    close,
  }
}

export const buildRenderer = async (
  program: IProgram,
  stage: Stage,
  parentSpan?: IActivity
): Promise<IBuildRendererResult> => {
  const config = await webpackConfig(program, program.directory, stage, null, {
    parentSpan,
  })

  return doBuildRenderer(program.directory, config, stage)
}

export const buildPartialHydrationRenderer = async (
  program: IProgram,
  stage: Stage,
  parentSpan?: IActivity
): Promise<IBuildRendererResult> => {
  const config = await webpackConfig(program, program.directory, stage, null, {
    parentSpan,
  })

  for (const rule of config.module.rules) {
    if (`./test.js`.match(rule.test)) {
      if (!rule.use) {
        rule.use = []
      }
      if (!Array.isArray(rule.use)) {
        rule.use = [rule.use]
      }
      rule.use.push({
        loader: require.resolve(
          `../utils/webpack/loaders/partial-hydration-reference-loader`
        ),
      })
    }
  }

  // TODO add caching
  config.cache = false

  config.output.path = path.join(
    program.directory,
    `.cache`,
    `partial-hydration`
  )

  // TODO collect javascript aliases to match the partial hydration bundle
  config.resolve.alias[`gatsby-plugin-image`] = require.resolve(
    `gatsby-plugin-image/dist/gatsby-image.browser.modern`
  )

  return doBuildPartialHydrationRenderer(program.directory, config, stage)
}

// TODO remove after v4 release and update cloud internals
export const deleteRenderer = async (rendererPath: string): Promise<void> => {
  try {
    await fs.remove(rendererPath)
    await fs.remove(`${rendererPath}.map`)
  } catch (e) {
    // This function will fail on Windows with no further consequences.
  }
}
export interface IRenderHtmlResult {
  unsafeBuiltinsUsageByPagePath: Record<string, Array<string>>
  previewErrors: Record<string, any>
}

const renderHTMLQueue = async (
  workerPool: GatsbyWorkerPool,
  activity: IActivity,
  htmlComponentRendererPath: string,
  pages: Array<string>,
  stage: Stage = Stage.BuildHTML
): Promise<void> => {
  // We need to only pass env vars that are set programmatically in gatsby-cli
  // to child process. Other vars will be picked up from environment.
  const envVars: Array<[string, string | undefined]> = [
    [`NODE_ENV`, process.env.NODE_ENV],
    [`gatsby_executing_command`, process.env.gatsby_executing_command],
    [`gatsby_log_level`, process.env.gatsby_log_level],
  ]

  const segments = chunk(pages, 50)

  const sessionId = Date.now()

  const { webpackCompilationHash } = store.getState()

  const renderHTML =
    stage === `build-html`
      ? workerPool.single.renderHTMLProd
      : workerPool.single.renderHTMLDev

  const uniqueUnsafeBuiltinUsedStacks = new Set<string>()

  try {
    await Bluebird.map(segments, async pageSegment => {
      const renderHTMLResult = await renderHTML({
        envVars,
        htmlComponentRendererPath,
        paths: pageSegment,
        sessionId,
        webpackCompilationHash,
      })

      if (isPreview) {
        const htmlRenderMeta = renderHTMLResult as IRenderHtmlResult
        const seenErrors = new Set()
        const errorMessages = new Map()
        await Promise.all(
          Object.entries(htmlRenderMeta.previewErrors).map(
            async ([pagePath, error]) => {
              if (!seenErrors.has(error.stack)) {
                errorMessages.set(error.stack, {
                  pagePaths: [pagePath],
                })
                seenErrors.add(error.stack)
                const prettyError = createErrorFromString(
                  error.stack,
                  `${htmlComponentRendererPath}.map`
                )

                const errorMessageStr = `${prettyError.stack}${
                  prettyError.codeFrame ? `\n\n${prettyError.codeFrame}\n` : ``
                }`

                const errorMessage = errorMessages.get(error.stack)
                errorMessage.errorMessage = errorMessageStr
                errorMessages.set(error.stack, errorMessage)
              } else {
                const errorMessage = errorMessages.get(error.stack)
                errorMessage.pagePaths.push(pagePath)
                errorMessages.set(error.stack, errorMessage)
              }
            }
          )
        )

        for (const value of errorMessages.values()) {
          const errorMessage = `The following page(s) saw this error when building their HTML:\n\n${value.pagePaths
            .map(p => `- ${p}`)
            .join(`\n`)}\n\n${value.errorMessage}`
          reporter.error({
            id: `95314`,
            context: { errorMessage },
          })
        }
      }

      if (stage === `build-html`) {
        const htmlRenderMeta = renderHTMLResult as IRenderHtmlResult
        store.dispatch({
          type: `HTML_GENERATED`,
          payload: pageSegment,
        })

        for (const [_pagePath, arrayOfUsages] of Object.entries(
          htmlRenderMeta.unsafeBuiltinsUsageByPagePath
        )) {
          for (const unsafeUsageStack of arrayOfUsages) {
            uniqueUnsafeBuiltinUsedStacks.add(unsafeUsageStack)
          }
        }
      }

      if (activity && activity.tick) {
        activity.tick(pageSegment.length)
      }
    })
  } catch (e) {
    if (e?.context?.unsafeBuiltinsUsageByPagePath) {
      for (const [_pagePath, arrayOfUsages] of Object.entries(
        e.context.unsafeBuiltinsUsageByPagePath
      )) {
        // @ts-ignore TS doesn't know arrayOfUsages is Iterable
        for (const unsafeUsageStack of arrayOfUsages) {
          uniqueUnsafeBuiltinUsedStacks.add(unsafeUsageStack)
        }
      }
    }
    throw e
  } finally {
    if (uniqueUnsafeBuiltinUsedStacks.size > 0) {
      console.warn(
        `Unsafe builtin method was used, future builds will need to rebuild all pages`
      )
      store.dispatch({
        type: `SSR_USED_UNSAFE_BUILTIN`,
      })
    }

    for (const unsafeBuiltinUsedStack of uniqueUnsafeBuiltinUsedStacks) {
      const prettyError = createErrorFromString(
        unsafeBuiltinUsedStack,
        `${htmlComponentRendererPath}.map`
      )

      const warningMessage = `${prettyError.stack}${
        prettyError.codeFrame ? `\n\n${prettyError.codeFrame}\n` : ``
      }`

      reporter.warn(warningMessage)
    }
  }
}

const renderPartialHydrationQueue = async (
  workerPool: GatsbyWorkerPool,
  activity: IActivity,
  pages: Array<string>
): Promise<void> => {
  // We need to only pass env vars that are set programmatically in gatsby-cli
  // to child process. Other vars will be picked up from environment.
  const envVars: Array<[string, string | undefined]> = [
    [`NODE_ENV`, process.env.NODE_ENV],
    [`gatsby_executing_command`, process.env.gatsby_executing_command],
    [`gatsby_log_level`, process.env.gatsby_log_level],
  ]

  const segments = chunk(pages, 50)
  const sessionId = Date.now()
  // const { webpackCompilationHash } = store.getState()

<<<<<<< HEAD
  await Promise.all(
    segments.map(async pageSegment => {
      await workerPool.single.renderPartialHydrationProd({
        envVars,
        paths: pageSegment,
        sessionId,
      })

      if (activity && activity.tick) {
        activity.tick(pageSegment.length)
      }
    })
  )
=======
  try {
    await Promise.all(
      segments.map(async pageSegment => {
        await workerPool.single.renderPartialHydrationProd({
          envVars,
          paths: pageSegment,
          sessionId,
        })

        if (activity && activity.tick) {
          activity.tick(pageSegment.length)
        }
      })
    )
  } catch (e) {
    console.log({ e })
  }
>>>>>>> 5239020d
}

class BuildHTMLError extends Error {
  codeFrame = ``
  context?: {
    path: string
  }

  constructor(error: Error) {
    super(error.message)

    // We must use getOwnProperty because keys like `stack` are not enumerable,
    // but we want to copy over the entire error
    Object.getOwnPropertyNames(error).forEach(key => {
      this[key] = error[key]
    })
  }
}

const truncateObjStrings = (obj): IPageDataWithQueryResult => {
  // Recursively truncate strings nested in object
  // These objs can be quite large, but we want to preserve each field
  for (const key in obj) {
    if (typeof obj[key] === `object`) {
      truncateObjStrings(obj[key])
    } else if (typeof obj[key] === `string`) {
      obj[key] = truncate(obj[key], { length: 250 })
    }
  }

  return obj
}

export const doBuildPages = async (
  rendererPath: string,
  pagePaths: Array<string>,
  activity: IActivity,
  workerPool: GatsbyWorkerPool,
  stage: Stage
): Promise<void> => {
  try {
    await renderHTMLQueue(workerPool, activity, rendererPath, pagePaths, stage)
  } catch (error) {
    const prettyError = createErrorFromString(
      error.stack,
      `${rendererPath}.map`
    )

    const buildError = new BuildHTMLError(prettyError)
    buildError.context = error.context

    if (error?.context?.path) {
      const pageData = await getPageData(error.context.path)
      const truncatedPageData = truncateObjStrings(pageData)

      const pageDataMessage = `Page data from page-data.json for the failed page "${
        error.context.path
      }": ${JSON.stringify(truncatedPageData, null, 2)}`

      // This is our only error during preview so customize it a bit + add the
      // pretty build error.
      if (isPreview) {
        reporter.error({
          id: `95314`,
          context: { pageData: pageDataMessage },
          error: buildError,
        })
      } else {
        reporter.error(pageDataMessage)
      }
    }

    // Don't crash the builder when we're in preview-mode.
    if (!isPreview) {
      throw buildError
    }
  }
}

// TODO remove in v4 - this could be a "public" api
export const buildHTML = async ({
  program,
  stage,
  pagePaths,
  activity,
  workerPool,
}: {
  program: IProgram
  stage: Stage
  pagePaths: Array<string>
  activity: IActivity
  workerPool: GatsbyWorkerPool
}): Promise<void> => {
  const rendererPath = `${program.directory}/${ROUTES_DIRECTORY}render-page.js`
  await doBuildPages(rendererPath, pagePaths, activity, workerPool, stage)

  if (
    (process.env.GATSBY_PARTIAL_HYDRATION === `true` ||
      process.env.GATSBY_PARTIAL_HYDRATION === `1`) &&
    _CFLAGS_.GATSBY_MAJOR === `5`
  ) {
    await renderPartialHydrationQueue(workerPool, activity, pagePaths)
  }
}

export async function buildHTMLPagesAndDeleteStaleArtifacts({
  workerPool,
  parentSpan,
  program,
}: {
  workerPool: GatsbyWorkerPool
  parentSpan?: Span
  program: IBuildArgs
}): Promise<{
  toRegenerate: Array<string>
  toDelete: Array<string>
}> {
  const rendererPath = `${program.directory}/${ROUTES_DIRECTORY}render-page.js`
  buildUtils.markHtmlDirtyIfResultOfUsedStaticQueryChanged()

  const { toRegenerate, toDelete, toCleanupFromTrackedState } =
    buildUtils.calcDirtyHtmlFiles(store.getState())

  store.dispatch({
    type: `HTML_TRACKED_PAGES_CLEANUP`,
    payload: toCleanupFromTrackedState,
  })

  if (toRegenerate.length > 0) {
    const buildHTMLActivityProgress = reporter.createProgress(
      `Building static HTML for pages`,
      toRegenerate.length,
      0,
      {
        parentSpan,
      }
    )
    buildHTMLActivityProgress.start()
    try {
      await doBuildPages(
        rendererPath,
        toRegenerate,
        buildHTMLActivityProgress,
        workerPool,
        Stage.BuildHTML
      )
    } catch (err) {
      let id = `95313` // TODO: verify error IDs exist
      const context = {
        errorPath: err.context && err.context.path,
        ref: ``,
      }

      const match = err.message.match(
        /ReferenceError: (window|document|localStorage|navigator|alert|location) is not defined/i
      )
      if (match && match[1]) {
        id = `95312`
        context.ref = match[1]
      }

      buildHTMLActivityProgress.panic({
        id,
        context,
        error: err,
      })
    }
    buildHTMLActivityProgress.end()
  } else {
    reporter.info(`There are no new or changed html files to build.`)
  }

  if (
    (process.env.GATSBY_PARTIAL_HYDRATION === `true` ||
      process.env.GATSBY_PARTIAL_HYDRATION === `1`) &&
    _CFLAGS_.GATSBY_MAJOR === `5`
  ) {
    if (toRegenerate.length > 0) {
      const buildHTMLActivityProgress = reporter.createProgress(
<<<<<<< HEAD
        `Building partial HTML for pages`,
=======
        `Building PartialHTML for pages`,
>>>>>>> 5239020d
        toRegenerate.length,
        0,
        {
          parentSpan,
        }
      )
      try {
        buildHTMLActivityProgress.start()
        await renderPartialHydrationQueue(
          workerPool,
          buildHTMLActivityProgress,
          toRegenerate
        )
<<<<<<< HEAD
      } catch (error) {
        // Generic error with page path and useful stack trace, accurate code frame can be a future improvement
        buildHTMLActivityProgress.panic({
          id: `80000`,
          context: error.context,
          error,
        })
=======
>>>>>>> 5239020d
      } finally {
        buildHTMLActivityProgress.end()
      }
    }
  }

  if (_CFLAGS_.GATSBY_MAJOR !== `5` && !program.keepPageRenderer) {
    try {
<<<<<<< HEAD
      await deleteRenderer(rendererPath)
=======
      await deleteRenderer(pageRenderer)
>>>>>>> 5239020d
    } catch (err) {
      // pass through
    }
  }

  if (toDelete.length > 0) {
    const publicDir = path.join(program.directory, `public`)
    const deletePageDataActivityTimer = reporter.activityTimer(
      `Delete previous page data`
    )
    deletePageDataActivityTimer.start()
    await buildUtils.removePageFiles(publicDir, toDelete)

    deletePageDataActivityTimer.end()
  }

  return { toRegenerate, toDelete }
}<|MERGE_RESOLUTION|>--- conflicted
+++ resolved
@@ -463,21 +463,6 @@
   const sessionId = Date.now()
   // const { webpackCompilationHash } = store.getState()
 
-<<<<<<< HEAD
-  await Promise.all(
-    segments.map(async pageSegment => {
-      await workerPool.single.renderPartialHydrationProd({
-        envVars,
-        paths: pageSegment,
-        sessionId,
-      })
-
-      if (activity && activity.tick) {
-        activity.tick(pageSegment.length)
-      }
-    })
-  )
-=======
   try {
     await Promise.all(
       segments.map(async pageSegment => {
@@ -495,7 +480,6 @@
   } catch (e) {
     console.log({ e })
   }
->>>>>>> 5239020d
 }
 
 class BuildHTMLError extends Error {
@@ -675,11 +659,7 @@
   ) {
     if (toRegenerate.length > 0) {
       const buildHTMLActivityProgress = reporter.createProgress(
-<<<<<<< HEAD
         `Building partial HTML for pages`,
-=======
-        `Building PartialHTML for pages`,
->>>>>>> 5239020d
         toRegenerate.length,
         0,
         {
@@ -693,7 +673,6 @@
           buildHTMLActivityProgress,
           toRegenerate
         )
-<<<<<<< HEAD
       } catch (error) {
         // Generic error with page path and useful stack trace, accurate code frame can be a future improvement
         buildHTMLActivityProgress.panic({
@@ -701,8 +680,6 @@
           context: error.context,
           error,
         })
-=======
->>>>>>> 5239020d
       } finally {
         buildHTMLActivityProgress.end()
       }
@@ -711,11 +688,7 @@
 
   if (_CFLAGS_.GATSBY_MAJOR !== `5` && !program.keepPageRenderer) {
     try {
-<<<<<<< HEAD
       await deleteRenderer(rendererPath)
-=======
-      await deleteRenderer(pageRenderer)
->>>>>>> 5239020d
     } catch (err) {
       // pass through
     }
