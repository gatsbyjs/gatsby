/* @flow */

const path = require(`path`)
const report = require(`gatsby-cli/lib/reporter`)
const buildHTML = require(`./build-html`)
const buildProductionBundle = require(`./build-javascript`)
const bootstrap = require(`../bootstrap`)
const apiRunnerNode = require(`../utils/api-runner-node`)
const { copyStaticDirs } = require(`../utils/get-static-dir`)
const { initTracer, stopTracer } = require(`../utils/tracer`)
const db = require(`../db`)
const signalExit = require(`signal-exit`)
const telemetry = require(`gatsby-telemetry`)
const { store, emitter } = require(`../redux`)
const queryUtil = require(`../query`)
const appDataUtil = require(`../utils/app-data`)
const WorkerPool = require(`../utils/worker/pool`)
const { structureWebpackErrors } = require(`../utils/webpack-error-utils`)

type BuildArgs = {
  directory: string,
  sitePackageJson: object,
  prefixPaths: boolean,
  noUglify: boolean,
  openTracingConfigFile: string,
}

const waitJobsFinished = () =>
  new Promise((resolve, reject) => {
    const onEndJob = () => {
      if (store.getState().jobs.active.length === 0) {
        resolve()
        emitter.off(`END_JOB`, onEndJob)
      }
    }
    emitter.on(`END_JOB`, onEndJob)
    onEndJob()
  })

module.exports = async function build(program: BuildArgs) {
  const publicDir = path.join(program.directory, `public`)
  initTracer(program.openTracingConfigFile)
  const buildActivity = report.phantomActivity(`build`)
  buildActivity.start()

  telemetry.trackCli(`BUILD_START`)
  signalExit(exitCode => {
    telemetry.trackCli(`BUILD_END`, { exitCode })
  })

  const buildSpan = buildActivity.span
  buildSpan.setTag(`directory`, program.directory)

  const { graphqlRunner } = await bootstrap({
    ...program,
    parentSpan: buildSpan,
  })

  const {
    pageQueryIds,
    processPageQueries,
    processStaticQueries,
  } = queryUtil.getInitialQueryProcessors({
    parentSpan: buildSpan,
  })

  await processStaticQueries()

  await apiRunnerNode(`onPreBuild`, {
    graphql: graphqlRunner,
    parentSpan: buildSpan,
  })

  // Copy files from the static directory to
  // an equivalent static directory within public.
  copyStaticDirs()

  let activity = report.activityTimer(
    `Building production JavaScript and CSS bundles`,
    { parentSpan: buildSpan }
  )
  activity.start()
  const stats = await buildProductionBundle(program, {
    parentSpan: activity.span,
  }).catch(err => {
    activity.panic(structureWebpackErrors(`build-javascript`, err))
  })
  activity.end()

  const workerPool = WorkerPool.create()

  const webpackCompilationHash = stats.hash
  if (
    webpackCompilationHash !== store.getState().webpackCompilationHash ||
    !appDataUtil.exists(publicDir)
  ) {
    store.dispatch({
      type: `SET_WEBPACK_COMPILATION_HASH`,
      payload: webpackCompilationHash,
    })

    activity = report.activityTimer(`Rewriting compilation hashes`, {
      parentSpan: buildSpan,
    })
    activity.start()

<<<<<<< HEAD
    await appDataUtil.write(publicDir, webpackCompilationHash)
=======
    // We need to update all page-data.json files with the new
    // compilation hash. As a performance optimization however, we
    // don't update the files for `pageQueryIds` (dirty queries),
    // since they'll be written after query execution.
    const cleanPagePaths = _.difference(
      [...store.getState().pages.keys()],
      pageQueryIds
    )

    await pageDataUtil.updateCompilationHashes(
      { publicDir, workerPool },
      cleanPagePaths,
      webpackCompilationHash
    )
>>>>>>> b694baad

    activity.end()
  }

  await processPageQueries()

  require(`../redux/actions`).boundActionCreators.setProgramStatus(
    `BOOTSTRAP_QUERY_RUNNING_FINISHED`
  )

  await waitJobsFinished()

  await db.saveState()
  const pagePaths = [...store.getState().pages.keys()]
  activity = report.createProgress(
    `Building static HTML for pages`,
    pagePaths.length,
    0,
    {
      parentSpan: buildSpan,
    }
  )
  activity.start()
  try {
    await buildHTML.buildPages({
      program,
      stage: `build-html`,
      pagePaths,
      activity,
      workerPool,
    })
  } catch (err) {
    let id = `95313` // TODO: verify error IDs exist
    const context = {
      errorPath: err.context && err.context.path,
    }

    const match = err.message.match(
      /ReferenceError: (window|document|localStorage|navigator|alert|location) is not defined/i
    )
    if (match && match[1]) {
      id = `95312`
      context.ref = match[1]
    }

    activity.panic({
      id,
      context,
      error: err,
    })
  }
  activity.done()

  await apiRunnerNode(`onPostBuild`, {
    graphql: graphqlRunner,
    parentSpan: buildSpan,
  })

  report.info(`Done building in ${process.uptime()} sec`)

  buildSpan.finish()
  await stopTracer()
  workerPool.end()
  buildActivity.end()
}<|MERGE_RESOLUTION|>--- conflicted
+++ resolved
@@ -104,24 +104,7 @@
     })
     activity.start()
 
-<<<<<<< HEAD
     await appDataUtil.write(publicDir, webpackCompilationHash)
-=======
-    // We need to update all page-data.json files with the new
-    // compilation hash. As a performance optimization however, we
-    // don't update the files for `pageQueryIds` (dirty queries),
-    // since they'll be written after query execution.
-    const cleanPagePaths = _.difference(
-      [...store.getState().pages.keys()],
-      pageQueryIds
-    )
-
-    await pageDataUtil.updateCompilationHashes(
-      { publicDir, workerPool },
-      cleanPagePaths,
-      webpackCompilationHash
-    )
->>>>>>> b694baad
 
     activity.end()
   }
