/* @flow */

const report = require(`gatsby-cli/lib/reporter`)
const buildHTML = require(`./build-html`)
const buildProductionBundle = require(`./build-javascript`)
const bootstrap = require(`../bootstrap`)
const apiRunnerNode = require(`../utils/api-runner-node`)
const { copyStaticDir } = require(`../utils/get-static-dir`)
const { initTracer, stopTracer } = require(`../utils/tracer`)
<<<<<<< HEAD
const { getAssets } = require(`../utils/asset-path-registry`)
=======
const chalk = require(`chalk`)
>>>>>>> 024f6f46
const tracer = require(`opentracing`).globalTracer()

function reportFailure(msg, err: Error) {
  report.log(``)
  report.panic(msg, err)
}

type BuildArgs = {
  directory: string,
  sitePackageJson: object,
  prefixPaths: boolean,
  noUglify: boolean,
  openTracingConfigFile: string,
}

module.exports = async function build(program: BuildArgs) {
  initTracer(program.openTracingConfigFile)

  const buildSpan = tracer.startSpan(`build`)
  buildSpan.setTag(`directory`, program.directory)

  const { graphqlRunner } = await bootstrap({
    ...program,
    parentSpan: buildSpan,
  })

  await apiRunnerNode(`onPreBuild`, {
    graphql: graphqlRunner,
    parentSpan: buildSpan,
  })

  // Copy files from the static directory to
  // an equivalent static directory within public.
  copyStaticDir()

  let activity
  activity = report.activityTimer(
    `Building production JavaScript and CSS bundles`,
    { parentSpan: buildSpan }
  )
  activity.start()
  await buildProductionBundle(program).catch(err => {
    reportFailure(`Generating JavaScript bundles failed`, err)
  })
  activity.end()

  activity = report.activityTimer(`Building static HTML for pages`, {
    parentSpan: buildSpan,
  })
  activity.start()
  await buildHTML(program, activity).catch(err => {
    reportFailure(
      report.stripIndent`
        Building static HTML failed for path "${chalk.bold(err.context.path)}"

        See our docs page on debugging HTML builds for help https://gatsby.app/debug-html
      `,
      err
    )
  })
  activity.end()

  const assets = await getAssets(program.directory)

  await apiRunnerNode(`onPostBuild`, {
    graphql: graphqlRunner,
    parentSpan: buildSpan,
    assets: Array.from(assets),
  })

  report.info(`Done building in ${process.uptime()} sec`)

  buildSpan.finish()

  await stopTracer()
}<|MERGE_RESOLUTION|>--- conflicted
+++ resolved
@@ -7,11 +7,8 @@
 const apiRunnerNode = require(`../utils/api-runner-node`)
 const { copyStaticDir } = require(`../utils/get-static-dir`)
 const { initTracer, stopTracer } = require(`../utils/tracer`)
-<<<<<<< HEAD
 const { getAssets } = require(`../utils/asset-path-registry`)
-=======
 const chalk = require(`chalk`)
->>>>>>> 024f6f46
 const tracer = require(`opentracing`).globalTracer()
 
 function reportFailure(msg, err: Error) {
