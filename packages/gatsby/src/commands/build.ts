import path from "path"
import report from "gatsby-cli/lib/reporter"
import signalExit from "signal-exit"
import fs from "fs-extra"
import telemetry from "gatsby-telemetry"

import { buildHTML } from "./build-html"
import { buildProductionBundle } from "./build-javascript"
import bootstrap from "../bootstrap"
import apiRunnerNode from "../utils/api-runner-node"
import { GraphQLRunner } from "../query/graphql-runner"
import { copyStaticDirs } from "../utils/get-static-dir"
import { initTracer, stopTracer } from "../utils/tracer"
import db from "../db"
import { store, readState } from "../redux"
import queryUtil from "../query"
import * as appDataUtil from "../utils/app-data"
import * as WorkerPool from "../utils/worker/pool"
import { structureWebpackErrors } from "../utils/webpack-error-utils"
import {
  userPassesFeedbackRequestHeuristic,
  showFeedbackRequest
} from "../utils/feedback"
import * as buildUtils from "./build-utils"
import { boundActionCreators } from "../redux/actions"
import { waitUntilAllJobsComplete } from "../utils/wait-until-jobs-complete"
import { IProgram, Stage } from "./types"
import { PackageJson } from "../.."

let cachedPageData
let cachedWebpackCompilationHash
if (process.env.GATSBY_EXPERIMENTAL_PAGE_BUILD_ON_DATA_CHANGES) {
  const { pageData, webpackCompilationHash } = readState()
  // extract only data that we need to reuse and let v8 garbage collect rest of state
  cachedPageData = pageData
  cachedWebpackCompilationHash = webpackCompilationHash
}

interface IBuildArgs extends IProgram {
  directory: string
  sitePackageJson: PackageJson
  prefixPaths: boolean
  noUglify: boolean
  profile: boolean
  graphqlTracing: boolean
  openTracingConfigFile: string
}

module.exports = async function build(program: IBuildArgs): Promise<void> {
  if (program.profile) {
    report.warn(
      `React Profiling is enabled. This can have a performance impact. See https://www.gatsbyjs.org/docs/profiling-site-performance-with-react-profiler/#performance-impact`
    )
  }

  const publicDir = path.join(program.directory, `public`)
  initTracer(program.openTracingConfigFile)
  const buildActivity = report.phantomActivity(`build`)
  buildActivity.start()

  telemetry.trackCli(`BUILD_START`)
  signalExit(exitCode => {
    telemetry.trackCli(`BUILD_END`, { exitCode })
  })

  const buildSpan = buildActivity.span
  buildSpan.setTag(`directory`, program.directory)

  const { graphqlRunner: bootstrapGraphQLRunner } = await bootstrap({
    ...program,
    parentSpan: buildSpan
  })

  const graphqlRunner = new GraphQLRunner(store, {
    collectStats: true,
    graphqlTracing: program.graphqlTracing
  })

  const {
    processPageQueries,
    processStaticQueries
  } = queryUtil.getInitialQueryProcessors({
    parentSpan: buildSpan,
    graphqlRunner
  })

  await processStaticQueries()

  await apiRunnerNode(`onPreBuild`, {
    graphql: bootstrapGraphQLRunner,
    parentSpan: buildSpan
  })

  // Copy files from the static directory to
  // an equivalent static directory within public.
  copyStaticDirs()

  const buildActivityTimer = report.activityTimer(
    `Building production JavaScript and CSS bundles`,
    { parentSpan: buildSpan }
  )
  buildActivityTimer.start()
  let stats
  try {
    stats = await buildProductionBundle(program, buildActivityTimer.span)
  } catch (err) {
    buildActivityTimer.panic(structureWebpackErrors(Stage.BuildJavascript, err))
  } finally {
    buildActivityTimer.end()
  }

  const workerPool = WorkerPool.create()

  const webpackCompilationHash = stats.hash
  if (
    webpackCompilationHash !== store.getState().webpackCompilationHash ||
    !appDataUtil.exists(publicDir)
  ) {
    store.dispatch({
      type: `SET_WEBPACK_COMPILATION_HASH`,
      payload: webpackCompilationHash
    })

<<<<<<< HEAD
    activity = report.activityTimer(`Rewriting compilation hashes`, {
      parentSpan: buildSpan
    })
    activity.start()
=======
    const rewriteActivityTimer = report.activityTimer(
      `Rewriting compilation hashes`,
      {
        parentSpan: buildSpan,
      }
    )
    rewriteActivityTimer.start()
>>>>>>> 90f60f0d

    await appDataUtil.write(publicDir, webpackCompilationHash)

    rewriteActivityTimer.end()
  }

  await processPageQueries()

  if (process.env.GATSBY_EXPERIMENTAL_PAGE_BUILD_ON_DATA_CHANGES) {
    const { pages } = store.getState()
    if (cachedPageData) {
      cachedPageData.forEach((_value, key) => {
        if (!pages.has(key)) {
          boundActionCreators.removePageData({
            id: key
          })
        }
      })
    }
  }

  if (telemetry.isTrackingEnabled()) {
    // transform asset size to kB (from bytes) to fit 64 bit to numbers
    const bundleSizes = stats
      .toJson({ assets: true })
      .assets.filter(asset => asset.name.endsWith(`.js`))
      .map(asset => asset.size / 1000)
    const pageDataSizes = [...store.getState().pageDataStats.values()]

    telemetry.addSiteMeasurement(`BUILD_END`, {
      bundleStats: telemetry.aggregateStats(bundleSizes),
      pageDataStats: telemetry.aggregateStats(pageDataSizes),
      queryStats: graphqlRunner.getStats()
    })
  }

  boundActionCreators.setProgramStatus(`BOOTSTRAP_QUERY_RUNNING_FINISHED`)

  await db.saveState()

  await waitUntilAllJobsComplete()

  // we need to save it again to make sure our latest state has been saved
  await db.saveState()

  let pagePaths = [...store.getState().pages.keys()]

  // Rebuild subset of pages if user opt into GATSBY_EXPERIMENTAL_PAGE_BUILD_ON_DATA_CHANGES
  // if there were no source files (for example components, static queries, etc) changes since last build, otherwise rebuild all pages
  if (
    process.env.GATSBY_EXPERIMENTAL_PAGE_BUILD_ON_DATA_CHANGES &&
    cachedWebpackCompilationHash === store.getState().webpackCompilationHash
  ) {
    pagePaths = buildUtils.getChangedPageDataKeys(
      store.getState(),
      cachedPageData
    )
  }

  const buildHTMLActivityProgress = report.createProgress(
    `Building static HTML for pages`,
    pagePaths.length,
    0,
    {
      parentSpan: buildSpan
    }
  )
  buildHTMLActivityProgress.start()
  try {
    await buildHTML({
      program,
      stage: Stage.BuildHTML,
      pagePaths,
<<<<<<< HEAD
      activity,
      workerPool
=======
      activity: buildHTMLActivityProgress,
      workerPool,
>>>>>>> 90f60f0d
    })
  } catch (err) {
    let id = `95313` // TODO: verify error IDs exist
    const context = {
      errorPath: err.context && err.context.path,
      ref: ``
    }

    const match = err.message.match(
      /ReferenceError: (window|document|localStorage|navigator|alert|location) is not defined/i
    )
    if (match && match[1]) {
      id = `95312`
      context.ref = match[1]
    }

    buildHTMLActivityProgress.panic({
      id,
      context,
      error: err
    })
  }
  buildHTMLActivityProgress.end()

  let deletedPageKeys: string[] = []
  if (process.env.GATSBY_EXPERIMENTAL_PAGE_BUILD_ON_DATA_CHANGES) {
    const deletePageDataActivityTimer = report.activityTimer(
      `Delete previous page data`
    )
    deletePageDataActivityTimer.start()
    deletedPageKeys = buildUtils.collectRemovedPageData(
      store.getState(),
      cachedPageData
    )
    await buildUtils.removePageFiles(publicDir, deletedPageKeys)

    deletePageDataActivityTimer.end()
  }

  const postBuildActivityTimer = report.activityTimer(`onPostBuild`, {
    parentSpan: buildSpan,
  })
  postBuildActivityTimer.start()
  await apiRunnerNode(`onPostBuild`, {
    graphql: bootstrapGraphQLRunner,
    parentSpan: buildSpan
  })
  postBuildActivityTimer.end()

  // Make sure we saved the latest state so we have all jobs cached
  await db.saveState()

  report.info(`Done building in ${process.uptime()} sec`)

  buildSpan.finish()
  await stopTracer()
  workerPool.end()
  buildActivity.end()

  if (
    process.env.GATSBY_EXPERIMENTAL_PAGE_BUILD_ON_DATA_CHANGES &&
    process.argv.includes(`--log-pages`)
  ) {
    if (pagePaths.length) {
      report.info(
        `Built pages:\n${pagePaths
          .map(path => `Updated page: ${path}`)
          .join(`\n`)}`
      )
    }

    if (deletedPageKeys.length) {
      report.info(
        `Deleted pages:\n${deletedPageKeys
          .map(path => `Deleted page: ${path}`)
          .join(`\n`)}`
      )
    }
  }

  if (
    process.env.GATSBY_EXPERIMENTAL_PAGE_BUILD_ON_DATA_CHANGES &&
    process.argv.includes(`--write-to-file`)
  ) {
    const createdFilesPath = path.resolve(
      `${program.directory}/.cache`,
      `newPages.txt`
    )
    const deletedFilesPath = path.resolve(
      `${program.directory}/.cache`,
      `deletedPages.txt`
    )

    if (pagePaths.length) {
      await fs.writeFile(createdFilesPath, `${pagePaths.join(`\n`)}\n`, `utf8`)
      report.info(`.cache/newPages.txt created`)
    }
    if (deletedPageKeys.length) {
      await fs.writeFile(
        deletedFilesPath,
        `${deletedPageKeys.join(`\n`)}\n`,
        `utf8`
      )
      report.info(`.cache/deletedPages.txt created`)
    }
  }

  if (await userPassesFeedbackRequestHeuristic()) {
    showFeedbackRequest()
  }
}<|MERGE_RESOLUTION|>--- conflicted
+++ resolved
@@ -121,20 +121,13 @@
       payload: webpackCompilationHash
     })
 
-<<<<<<< HEAD
-    activity = report.activityTimer(`Rewriting compilation hashes`, {
-      parentSpan: buildSpan
-    })
-    activity.start()
-=======
     const rewriteActivityTimer = report.activityTimer(
       `Rewriting compilation hashes`,
       {
-        parentSpan: buildSpan,
+        parentSpan: buildSpan
       }
     )
     rewriteActivityTimer.start()
->>>>>>> 90f60f0d
 
     await appDataUtil.write(publicDir, webpackCompilationHash)
 
@@ -208,13 +201,8 @@
       program,
       stage: Stage.BuildHTML,
       pagePaths,
-<<<<<<< HEAD
-      activity,
+      activity: buildHTMLActivityProgress,
       workerPool
-=======
-      activity: buildHTMLActivityProgress,
-      workerPool,
->>>>>>> 90f60f0d
     })
   } catch (err) {
     let id = `95313` // TODO: verify error IDs exist
@@ -255,7 +243,7 @@
   }
 
   const postBuildActivityTimer = report.activityTimer(`onPostBuild`, {
-    parentSpan: buildSpan,
+    parentSpan: buildSpan
   })
   postBuildActivityTimer.start()
   await apiRunnerNode(`onPostBuild`, {
