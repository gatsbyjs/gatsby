import path from "path"
import report from "gatsby-cli/lib/reporter"
import signalExit from "signal-exit"
import fs from "fs-extra"
import telemetry from "gatsby-telemetry"
import { updateSiteMetadata, isTruthy, uuid } from "gatsby-core-utils"
import {
  buildRenderer,
  buildHTMLPagesAndDeleteStaleArtifacts,
  IBuildArgs,
} from "./build-html"
import { buildProductionBundle } from "./build-javascript"
import { bootstrap } from "../bootstrap"
import apiRunnerNode from "../utils/api-runner-node"
import { GraphQLRunner } from "../query/graphql-runner"
import { copyStaticDirs } from "../utils/get-static-dir"
import { initTracer, stopTracer } from "../utils/tracer"
import * as db from "../redux/save-state"
import { store } from "../redux"
import * as appDataUtil from "../utils/app-data"
import { flush as flushPendingPageDataWrites } from "../utils/page-data"
import {
  structureWebpackErrors,
  reportWebpackWarnings,
} from "../utils/webpack-error-utils"
import {
  userGetsSevenDayFeedback,
  userPassesFeedbackRequestHeuristic,
  showFeedbackRequest,
  showSevenDayFeedbackRequest,
} from "../utils/feedback"
import { actions } from "../redux/actions"
import { waitUntilAllJobsComplete } from "../utils/wait-until-jobs-complete"
import { Stage } from "./types"
import {
  calculateDirtyQueries,
  runStaticQueries,
  runPageQueries,
  writeOutRequires,
} from "../services"
import {
  markWebpackStatusAsPending,
  markWebpackStatusAsDone,
} from "../utils/webpack-status"
import { showExperimentNotices } from "../utils/show-experiment-notice"
import {
  mergeWorkerState,
  runQueriesInWorkersQueue,
} from "../utils/worker/pool"
import { createGraphqlEngineBundle } from "../schema/graphql-engine/bundle-webpack"
import {
  createPageSSRBundle,
  writeQueryContext,
} from "../utils/page-ssr-module/bundle-webpack"
import { shouldGenerateEngines } from "../utils/engines-helpers"
import reporter from "gatsby-cli/lib/reporter"
import type webpack from "webpack"
<<<<<<< HEAD
import { materializePageMode } from "../utils/page-mode"
=======
import { validateEngines } from "../utils/validate-engines"
>>>>>>> 664af4d7

module.exports = async function build(program: IBuildArgs): Promise<void> {
  // global gatsby object to use without store
  global.__GATSBY = {
    buildId: uuid.v4(),
    root: program!.directory,
  }

  if (isTruthy(process.env.VERBOSE)) {
    program.verbose = true
  }
  report.setVerbose(program.verbose)

  if (program.profile) {
    report.warn(
      `React Profiling is enabled. This can have a performance impact. See https://www.gatsbyjs.org/docs/profiling-site-performance-with-react-profiler/#performance-impact`
    )
  }

  await updateSiteMetadata({
    name: program.sitePackageJson.name,
    sitePath: program.directory,
    lastRun: Date.now(),
    pid: process.pid,
  })

  markWebpackStatusAsPending()

  const publicDir = path.join(program.directory, `public`)
  initTracer(
    process.env.GATSBY_OPEN_TRACING_CONFIG_FILE || program.openTracingConfigFile
  )
  const buildActivity = report.phantomActivity(`build`)
  buildActivity.start()

  telemetry.trackCli(`BUILD_START`)
  signalExit(exitCode => {
    telemetry.trackCli(`BUILD_END`, {
      exitCode: exitCode as number | undefined,
    })
  })

  const buildSpan = buildActivity.span
  buildSpan.setTag(`directory`, program.directory)

  const { gatsbyNodeGraphQLFunction, workerPool } = await bootstrap({
    program,
    parentSpan: buildSpan,
  })

  // writes sync and async require files to disk
  // used inside routing "html" + "javascript"
  await writeOutRequires({
    store,
    parentSpan: buildSpan,
  })

  let closeJavascriptBundleCompilation: (() => Promise<void>) | undefined
  let closeHTMLBundleCompilation: (() => Promise<void>) | undefined
  let webpackAssets: Array<webpack.StatsAsset> | null = null
  let webpackCompilationHash: string | null = null
  let webpackSSRCompilationHash: string | null = null

  const engineBundlingPromises: Array<Promise<any>> = []
  const buildActivityTimer = report.activityTimer(
    `Building production JavaScript and CSS bundles`,
    { parentSpan: buildSpan }
  )
  buildActivityTimer.start()

  try {
    const { stats, close } = await buildProductionBundle(
      program,
      buildActivityTimer.span
    )
    closeJavascriptBundleCompilation = close

    if (stats.hasWarnings()) {
      const rawMessages = stats.toJson({ all: false, warnings: true })
      reportWebpackWarnings(rawMessages.warnings, report)
    }

    webpackAssets = stats.toJson({
      all: false,
      assets: true,
      cachedAssets: true,
    }).assets as Array<webpack.StatsAsset>
    webpackCompilationHash = stats.hash as string
  } catch (err) {
    buildActivityTimer.panic(structureWebpackErrors(Stage.BuildJavascript, err))
  } finally {
    buildActivityTimer.end()
  }

  if (_CFLAGS_.GATSBY_MAJOR === `4` && shouldGenerateEngines()) {
    const state = store.getState()
    const buildActivityTimer = report.activityTimer(
      `Building Rendering Engines`,
      { parentSpan: buildSpan }
    )
    try {
      buildActivityTimer.start()
      // bundle graphql-engine
      engineBundlingPromises.push(
        createGraphqlEngineBundle(program.directory, report, program.verbose)
      )

      engineBundlingPromises.push(
        createPageSSRBundle({
          rootDir: program.directory,
          components: state.components,
          staticQueriesByTemplate: state.staticQueriesByTemplate,
          reporter: report,
          isVerbose: program.verbose,
        })
      )
      await Promise.all(engineBundlingPromises)
    } catch (err) {
      reporter.panic(err)
    } finally {
      buildActivityTimer.end()
    }
  }

  const buildSSRBundleActivityProgress = report.activityTimer(
    `Building HTML renderer`,
    { parentSpan: buildSpan }
  )
  buildSSRBundleActivityProgress.start()
  try {
    const { close, stats } = await buildRenderer(
      program,
      Stage.BuildHTML,
      buildSSRBundleActivityProgress.span
    )

    closeHTMLBundleCompilation = close
    webpackSSRCompilationHash = stats.hash as string

    await close()
  } catch (err) {
    buildActivityTimer.panic(structureWebpackErrors(Stage.BuildHTML, err))
  } finally {
    buildSSRBundleActivityProgress.end()
  }

  if (_CFLAGS_.GATSBY_MAJOR === `4` && shouldGenerateEngines()) {
    const validateEnginesActivity = report.activityTimer(
      `Validating Rendering Engines`,
      {
        parentSpan: buildSpan,
      }
    )
    validateEnginesActivity.start()
    try {
      await validateEngines(store.getState().program.directory)
    } catch (error) {
      validateEnginesActivity.panic({ id: `98001`, context: {}, error })
    } finally {
      validateEnginesActivity.end()
    }
  }

  const cacheActivity = report.activityTimer(`Caching Webpack compilations`, {
    parentSpan: buildActivityTimer.span,
  })
  try {
    cacheActivity.start()
    await Promise.all([
      closeJavascriptBundleCompilation?.(),
      closeHTMLBundleCompilation?.(),
    ])
  } finally {
    cacheActivity.end()
  }

  const graphqlRunner = new GraphQLRunner(store, {
    collectStats: true,
    graphqlTracing: program.graphqlTracing,
  })

  const { queryIds } = await calculateDirtyQueries({ store })

  // Only run queries with mode SSG
  if (_CFLAGS_.GATSBY_MAJOR === `4`) {
    queryIds.pageQueryIds = queryIds.pageQueryIds.filter(
      query => query.mode === `SSG`
    )
  }

  let waitForWorkerPoolRestart = Promise.resolve()
  if (process.env.GATSBY_EXPERIMENTAL_PARALLEL_QUERY_RUNNING) {
    await runQueriesInWorkersQueue(workerPool, queryIds)
    // Jobs still might be running even though query running finished
    await waitUntilAllJobsComplete()
    // Restart worker pool before merging state to lower memory pressure while merging state
    waitForWorkerPoolRestart = workerPool.restart()
    await mergeWorkerState(workerPool)
  } else {
    await runStaticQueries({
      queryIds,
      parentSpan: buildSpan,
      store,
      graphqlRunner,
    })

    await runPageQueries({
      queryIds,
      graphqlRunner,
      parentSpan: buildSpan,
      store,
    })
  }

  // create scope so we don't leak state object
  {
    const state = store.getState()
    await writeQueryContext({
      staticQueriesByTemplate: state.staticQueriesByTemplate,
      components: state.components,
    })
  }

  if (process.send) {
    process.send({
      type: `LOG_ACTION`,
      action: {
        type: `ENGINES_READY`,
        timestamp: new Date().toJSON(),
      },
    })
  }

  await apiRunnerNode(`onPreBuild`, {
    graphql: gatsbyNodeGraphQLFunction,
    parentSpan: buildSpan,
  })

  // Copy files from the static directory to
  // an equivalent static directory within public.
  copyStaticDirs()

  // create scope so we don't leak state object
  {
    const state = store.getState()
    if (
      webpackCompilationHash !== state.webpackCompilationHash ||
      !appDataUtil.exists(publicDir)
    ) {
      store.dispatch({
        type: `SET_WEBPACK_COMPILATION_HASH`,
        payload: webpackCompilationHash,
      })

      const rewriteActivityTimer = report.activityTimer(
        `Rewriting compilation hashes`,
        {
          parentSpan: buildSpan,
        }
      )
      rewriteActivityTimer.start()

      await appDataUtil.write(publicDir, webpackCompilationHash as string)

      rewriteActivityTimer.end()
    }

    if (state.html.ssrCompilationHash !== webpackSSRCompilationHash) {
      store.dispatch({
        type: `SET_SSR_WEBPACK_COMPILATION_HASH`,
        payload: webpackSSRCompilationHash,
      })
    }
  }

  await flushPendingPageDataWrites(buildSpan)
  markWebpackStatusAsDone()

  if (telemetry.isTrackingEnabled()) {
    // transform asset size to kB (from bytes) to fit 64 bit to numbers
    const bundleSizes = (webpackAssets as Array<webpack.StatsAsset>)
      .filter(asset => asset.name.endsWith(`.js`))
      .map(asset => asset.size / 1000)
    const pageDataSizes = [...store.getState().pageDataStats.values()]

    telemetry.addSiteMeasurement(`BUILD_END`, {
      bundleStats: telemetry.aggregateStats(bundleSizes),
      pageDataStats: telemetry.aggregateStats(pageDataSizes),
      queryStats: graphqlRunner.getStats(),
    })
  }

  store.dispatch(actions.setProgramStatus(`BOOTSTRAP_QUERY_RUNNING_FINISHED`))

  await db.saveState()

  await waitUntilAllJobsComplete()

  // we need to save it again to make sure our latest state has been saved
  await db.saveState()

  if (_CFLAGS_.GATSBY_MAJOR === `4` && shouldGenerateEngines()) {
    // well, tbf we should just generate this in `.cache` and avoid deleting it :shrug:
    program.keepPageRenderer = true
  }

  await waitForWorkerPoolRestart

  // Start saving page.mode in the main process (while HTML is generated in workers in parallel)
  const waitMaterializePageMode = materializePageMode()

  const { toRegenerate, toDelete } =
    await buildHTMLPagesAndDeleteStaleArtifacts({
      program,
      workerPool,
      buildSpan,
    })

  await waitMaterializePageMode
  const waitWorkerPoolEnd = Promise.all(workerPool.end())

  telemetry.addSiteMeasurement(`BUILD_END`, {
    pagesCount: toRegenerate.length, // number of html files that will be written
    totalPagesCount: store.getState().pages.size, // total number of pages
  })

  const postBuildActivityTimer = report.activityTimer(`onPostBuild`, {
    parentSpan: buildSpan,
  })
  postBuildActivityTimer.start()
  await apiRunnerNode(`onPostBuild`, {
    graphql: gatsbyNodeGraphQLFunction,
    parentSpan: postBuildActivityTimer.span,
  })
  postBuildActivityTimer.end()

  // Wait for any jobs that were started in onPostBuild
  // This could occur due to queries being run which invoke sharp for instance
  await waitUntilAllJobsComplete()

  try {
    await waitWorkerPoolEnd
  } catch (e) {
    report.warn(`Error when closing WorkerPool: ${e.message}`)
  }

  // Make sure we saved the latest state so we have all jobs cached
  await db.saveState()

  const state = store.getState()
  reporter._renderPageTree({
    components: state.components,
    functions: state.functions,
    pages: state.pages,
    root: state.program.directory,
  })

  report.info(`Done building in ${process.uptime()} sec`)

  buildSpan.finish()
  await stopTracer()
  buildActivity.end()

  if (program.logPages) {
    if (toRegenerate.length) {
      report.info(
        `Built pages:\n${toRegenerate
          .map(path => `Updated page: ${path}`)
          .join(`\n`)}`
      )
    }

    if (toDelete.length) {
      report.info(
        `Deleted pages:\n${toDelete
          .map(path => `Deleted page: ${path}`)
          .join(`\n`)}`
      )
    }
  }

  if (program.writeToFile) {
    const createdFilesPath = path.resolve(
      `${program.directory}/.cache`,
      `newPages.txt`
    )
    const createdFilesContent = toRegenerate.length
      ? `${toRegenerate.join(`\n`)}\n`
      : ``

    const deletedFilesPath = path.resolve(
      `${program.directory}/.cache`,
      `deletedPages.txt`
    )
    const deletedFilesContent = toDelete.length
      ? `${toDelete.join(`\n`)}\n`
      : ``

    await fs.writeFile(createdFilesPath, createdFilesContent, `utf8`)
    report.info(`.cache/newPages.txt created`)

    await fs.writeFile(deletedFilesPath, deletedFilesContent, `utf8`)
    report.info(`.cache/deletedPages.txt created`)
  }

  showExperimentNotices()

  if (await userGetsSevenDayFeedback()) {
    showSevenDayFeedbackRequest()
  } else if (await userPassesFeedbackRequestHeuristic()) {
    showFeedbackRequest()
  }
}<|MERGE_RESOLUTION|>--- conflicted
+++ resolved
@@ -55,11 +55,8 @@
 import { shouldGenerateEngines } from "../utils/engines-helpers"
 import reporter from "gatsby-cli/lib/reporter"
 import type webpack from "webpack"
-<<<<<<< HEAD
 import { materializePageMode } from "../utils/page-mode"
-=======
 import { validateEngines } from "../utils/validate-engines"
->>>>>>> 664af4d7
 
 module.exports = async function build(program: IBuildArgs): Promise<void> {
   // global gatsby object to use without store
