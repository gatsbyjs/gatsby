// @flow

const fs = require(`fs-extra`)
const report = require(`gatsby-cli/lib/reporter`)

const path = require(`path`)
const { store } = require(`../redux`)
const { formatErrorDetails } = require(`./utils`)
const { boundActionCreators } = require(`../redux/actions`)
const pageDataUtil = require(`../utils/page-data`)

const resultHashes = {}

type QueryJob = {
  id: string,
  hash?: string,
  query: string,
  componentPath: string,
  context: Object,
  isPage: Boolean,
}

// Run query
<<<<<<< HEAD
module.exports = async (queryJob: QueryJob) => {
  const { schema, schemaCustomization, program } = store.getState()

  const graphql = (query, context) =>
    graphqlFunction(
      schema,
      query,
      context,
      withResolverContext(context, schema, schemaCustomization.context),
      context
    )
=======
module.exports = async (graphqlRunner, queryJob: QueryJob) => {
  const { program, webpackCompilationHash } = store.getState()

  const graphql = (query, context) => graphqlRunner.query(query, context)
>>>>>>> 5c2c1a21

  // Run query
  let result
  // Nothing to do if the query doesn't exist.
  if (!queryJob.query || queryJob.query === ``) {
    result = {}
  } else {
    result = await graphql(queryJob.query, queryJob.context)
  }

  // If there's a graphql error then log the error. If we're building, also
  // quit.
  if (result && result.errors) {
    const errorDetails = new Map()
    errorDetails.set(`Errors`, result.errors || [])
    if (queryJob.isPage) {
      errorDetails.set(`URL path`, queryJob.context.path)
      errorDetails.set(
        `Context`,
        JSON.stringify(queryJob.context.context, null, 2)
      )
    }
    errorDetails.set(`Plugin`, queryJob.pluginCreatorId || `none`)
    errorDetails.set(`Query`, queryJob.query)

    report.panicOnBuild(`
The GraphQL query from ${queryJob.componentPath} failed.

${formatErrorDetails(errorDetails)}`)
  }

  // Add the page context onto the results.
  if (queryJob && queryJob.isPage) {
    result[`pageContext`] = Object.assign({}, queryJob.context)
  }

  // Delete internal data from pageContext
  if (result.pageContext) {
    delete result.pageContext.path
    delete result.pageContext.internalComponentName
    delete result.pageContext.component
    delete result.pageContext.componentChunkName
    delete result.pageContext.updatedAt
    delete result.pageContext.pluginCreator___NODE
    delete result.pageContext.pluginCreatorId
    delete result.pageContext.componentPath
    delete result.pageContext.context
  }

  const resultJSON = JSON.stringify(result)
  const resultHash = require(`crypto`)
    .createHash(`sha1`)
    .update(resultJSON)
    .digest(`base64`)

  if (resultHashes[queryJob.id] !== resultHash) {
    resultHashes[queryJob.id] = resultHash

    if (queryJob.isPage) {
      const publicDir = path.join(program.directory, `public`)
      const { pages } = store.getState()
      const page = pages.get(queryJob.id)
      await pageDataUtil.write({ publicDir }, page, result)
    } else {
      // The babel plugin is hard-coded to load static queries from
      // public/static/d/
      const resultPath = path.join(
        program.directory,
        `public`,
        `static`,
        `d`,
        `${queryJob.hash}.json`
      )

      await fs.outputFile(resultPath, resultJSON)
    }
  }

  boundActionCreators.pageQueryRun({
    path: queryJob.id,
    componentPath: queryJob.componentPath,
    isPage: queryJob.isPage,
  })

  return result
}<|MERGE_RESOLUTION|>--- conflicted
+++ resolved
@@ -21,24 +21,10 @@
 }
 
 // Run query
-<<<<<<< HEAD
-module.exports = async (queryJob: QueryJob) => {
-  const { schema, schemaCustomization, program } = store.getState()
-
-  const graphql = (query, context) =>
-    graphqlFunction(
-      schema,
-      query,
-      context,
-      withResolverContext(context, schema, schemaCustomization.context),
-      context
-    )
-=======
 module.exports = async (graphqlRunner, queryJob: QueryJob) => {
-  const { program, webpackCompilationHash } = store.getState()
+  const { program } = store.getState()
 
   const graphql = (query, context) => graphqlRunner.query(query, context)
->>>>>>> 5c2c1a21
 
   // Run query
   let result
