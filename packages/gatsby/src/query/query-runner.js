--- conflicted
+++ resolved
@@ -24,13 +24,6 @@
 
 // Run query
 module.exports = async (queryJob: QueryJob) => {
-<<<<<<< HEAD
-  const { schema, program, webpackCompilationHash } = store.getState()
-  // console.log(`running`, {
-  //   path: queryJob.context.path,
-  //   template: queryJob.componentPath,
-  // })
-=======
   const {
     schema,
     schemaCustomization,
@@ -38,7 +31,11 @@
     webpackCompilationHash,
   } = store.getState()
 
->>>>>>> 7ce5cd04
+  // console.log(`running`, {
+  //   path: queryJob.context.path,
+  //   template: queryJob.componentPath,
+  // })
+
   const graphql = (query, context) =>
     graphqlFunction(
       schema,
