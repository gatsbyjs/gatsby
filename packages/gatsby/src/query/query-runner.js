--- conflicted
+++ resolved
@@ -21,34 +21,10 @@
 }
 
 // Run query
-<<<<<<< HEAD
-module.exports = async (queryJob: QueryJob) => {
-  const {
-    schema,
-    schemaCustomization,
-    program,
-    webpackCompilationHash,
-  } = store.getState()
-
-  // console.log(`running`, {
-  //   path: queryJob.context.path,
-  //   template: queryJob.componentPath,
-  // })
-
-  const graphql = (query, context) =>
-    graphqlFunction(
-      schema,
-      query,
-      context,
-      withResolverContext(context, schema, schemaCustomization.context),
-      context
-    )
-=======
 module.exports = async (graphqlRunner, queryJob: QueryJob) => {
   const { program, webpackCompilationHash } = store.getState()
 
   const graphql = (query, context) => graphqlRunner.query(query, context)
->>>>>>> 295c39be
 
   // Run query
   let result
