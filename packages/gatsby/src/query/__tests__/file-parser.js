jest.mock(`fs-extra`, () => {
  const fs = jest.requireActual(`fs-extra`)
  return {
    ...fs,
    readFile: jest.fn(),
  }
})
jest.mock(`../../utils/api-runner-node`, () => () => [])
jest.mock(`gatsby-cli/lib/reporter/index`)
const reporter = require(`gatsby-cli/lib/reporter`)
const fs = require(`fs-extra`)

const FileParser = require(`../file-parser`).default

const specialChars = `ж-ä-!@#$%^&*()_-=+:;'"?,~\``

const itWhenV4 = _CFLAGS_.GATSBY_MAJOR !== `5` ? it : it.skip

describe(`File parser`, () => {
  const MOCK_FILE_INFO = {
    "no-query.js": `import React from "react"`,
    "other-graphql-tag.js": `import { graphql } from 'relay'
    export const query = graphql\`
query PageQueryName {
  foo
}
\``,
    "global-query.js": `export const query = graphql\`
query pageQueryName {
  foo
}
\``,
    "global-static-query-hooks.js": `import { useStaticQuery } from 'gatsby'
export default () => {
  const data = useStaticQuery(graphql\`query StaticQueryName { foo }\`);
  return <div>{data.doo}</div>;
}`,
    "page-query.js": `import { graphql } from 'gatsby'
    export const query = graphql\`
query PageQueryName {
  foo
}
\``,
    "page-query-indirect.js": `import { graphql } from 'gatsby'
    const query = graphql\`
query PageQueryIndirect {
  foo
}
\`
export { query }
`,
    "page-query-indirect-2.js": `import { graphql } from 'gatsby'
    const query = graphql\`
query PageQueryIndirect2 {
  foo
}
\`
const query2 = query;
export { query2 }
`,
    "page-query-no-name.js": `import { graphql } from 'gatsby'
  export const query = graphql\`
query {
  foo
}
\``,
    "static-query.js": `import { graphql } from 'gatsby'
  export default () => (
  <StaticQuery
    query={graphql\`query StaticQueryName { foo }\`}
    render={data => <div>{data.doo}</div>}
  />
)`,
    "static-query-no-name.js": `import { graphql } from 'gatsby'
  export default () => (
  <StaticQuery
    query={graphql\`{ foo }\`}
    render={data => <div>{data.foo}</div>}
  />
)`,
    "static-query-named-export.js": `import { graphql } from 'gatsby'
  export const Component = () => (
  <StaticQuery
    query={graphql\`query StaticQueryName { foo }\`}
    render={data => <div>{data.doo}</div>}
  />
)`,
    "static-query-closing-tag.js": `import { graphql } from 'gatsby'
  export default () => (
  <StaticQuery
    query={graphql\`{ foo }\`}
  >
    {data => <div>{data.foo}</div>}
  </StaticQuery>
)`,
    "page-query-and-static-query-named-export.js": `import { graphql } from 'gatsby'
  export const Component = () => (
  <StaticQuery
    query={graphql\`query StaticQueryName { foo }\`}
    render={data => <div>{data.doo}</div>}
  />
)
export const pageQuery = graphql\`query PageQueryName { foo }\`
`,
    "multiple-fragment-exports.js": `import { graphql } from 'gatsby'
  export const fragment1 = graphql\`
  fragment Fragment1 on RootQueryField {
    foo
  }
  fragment Fragment2 on RootQueryField {
    bar
  }
\`
export const fragment3 = graphql\`
  fragment Fragment3 on RootQueryField {
    baz
  }
\`
`,
    "fragment-shorthand.js": `import React from "react"
import { StaticQuery, graphql } from "gatsby"

const query = graphql\`
  query {
    site {
      siteMetadata {
        title
      }
    }
  }
\`

export default () => (
  <>
    <StaticQuery
      query={query}
      render={data => <div>{data.title}</div>}
    />
  </>
)`,
    "query-in-separate-variable.js": `import React from "react"
import { StaticQuery, graphql } from "gatsby"

const query = graphql\`{ allMarkdownRemark { blah { node { cheese }}}}\`

export default () => (
  <StaticQuery
    query={query}
    render={data => <div>{data.pizza}</div>}
  />
)`,
    "query-in-separate-variable-2.js": `import React from "react"
import { StaticQuery, graphql } from "gatsby"

const query = graphql\`{ fakeOut { blah { node { cheese }}}}\`
const strangeQueryName = graphql\`{ allStrangeQueryName { blah { node { cheese }}}}\`

export default () => (
  <StaticQuery
    query={strangeQueryName}
    render={data => <div>{data.pizza}</div>}
  />
)`,
    "query-not-defined.js": `import React from "react"
import { StaticQuery, graphql } from "gatsby"

export default () => (
  <StaticQuery
    query={strangeQueryName}
    render={data => <div>{data.pizza}</div>}
  />
)`,
    "query-imported.js": `import React from "react"
import { StaticQuery, graphql } from "gatsby"
import strangeQueryName from "./another-file.js"

export default () => (
  <StaticQuery
    query={strangeQueryName}
    render={data => <div>{data.pizza}</div>}
  />
)`,
    "static-query-hooks.js": `import { graphql, useStaticQuery } from 'gatsby'
export default () => {
  const data = useStaticQuery(graphql\`query StaticQueryName { foo }\`);
  return <div>{data.doo}</div>;
}`,
    "static-query-hooks-with-other-export.js": `import { graphql, useStaticQuery } from 'gatsby'
export { Bar } from 'bar'
export default () => {
  const data = useStaticQuery(graphql\`query StaticQueryName { foo }\`);
  return <div>{data.doo}</div>;
}
`,
    "static-query-hooks-alternative-import.js": `import * as Gatsby from 'gatsby'
export default () => {
  const data = Gatsby.useStaticQuery(Gatsby.graphql\`query StaticQueryName { foo }\`);
  return <div>{data.doo}</div>;
}`,
    "static-query-hooks-with-type-parameter.ts": `import { graphql, useStaticQuery } from 'gatsby'
export default () => {
  const data = useStaticQuery<HomepageQuery>(graphql\`query StaticQueryName { foo }\`);
  return <div>{data.doo}</div>;
}`,
    "static-query-hooks-missing-argument.js": `import { graphql, useStaticQuery } from 'gatsby'
export default () => {
  const data = useStaticQuery();
  return <div>{data.doo}</div>;
}`,
    "static-query-hooks-in-separate-variable.js": `import React from "react"
import { useStaticQuery, graphql } from "gatsby"

const query = graphql\`{ allMarkdownRemark { blah { node { cheese }}}}\`

export default () => {
  const data = useStaticQuery(query);
  return <div>{data.doo}</div>;
}`,
    "static-query-hooks-not-defined.js": `import React from "react"
import { useStaticQuery, graphql } from "gatsby"

export default () => {
  const data = useStaticQuery(strangeQueryName);
  return <div>{data.pizza}</div>;
}`,
    "static-query-hooks-imported.js": `import React from "react"
import { useStaticQuery, graphql } from "gatsby"
import strangeQueryName from "./another-file.js"

export default () => {
  const data = useStaticQuery(strangeQueryName);
  return <div>{data.pizza}</div>;
}`,
    [`${specialChars}.js`]: `import { graphql, useStaticQuery } from 'gatsby'
export default () => {
  const data = useStaticQuery(graphql\`query { foo }\`);
  return <div>{data.doo}</div>;
}`,
    [`static-${specialChars}.js`]: `import { graphql } from 'gatsby'
  export default () => (
  <StaticQuery
    query={graphql\`query { foo }\`}
    render={data => <div>{data.doo}</div>}
  />
)`,
    "static-query-hooks-commonjs.js": `const { graphql, useStaticQuery } = require('gatsby')
module.exports = () => {
  const data = useStaticQuery(graphql\`query StaticQueryName { foo }\`);
  return <div>{data.doo}</div>;
}`,
    "static-query-hooks-commonjs-no-destructuring.js": `const gatsby = require('gatsby')
const {graphql} = require('gatsby')
module.exports = () => {
  const data = gatsby.useStaticQuery(graphql\`query StaticQueryNameNoDestructuring { foo }\`);
  return <div>{data.doo}</div>;
}`,
    "page-with-config.js": `import { graphql } from 'gatsby'
export const query = graphql\`
query PageQuery {
  foo
}
\`
export async function config() {
  const query = graphql\`query ConfigQuery { __typename }\`
}
`,
    "page-with-config-no-name.js": `import { graphql } from 'gatsby'
export const query = graphql\`
query PageQuery {
  foo
}
\`
export const config = async () => {
  const query = graphql\`{ __typename }\`
}
`,
  }

  const parser = new FileParser()

  beforeAll(() => {
    fs.readFile.mockImplementation(file =>
      Promise.resolve(MOCK_FILE_INFO[file])
    )
  })

  // this will need snapshot update once v5 becomes default, this should not be removed
  itWhenV4(`extracts query AST correctly from files`, async () => {
    const errors = []
    const addError = errors.push.bind(errors)
    const results = await parser.parseFiles(
      Object.keys(MOCK_FILE_INFO),
      addError
    )

    // Check that invalid entries are not in the results and thus haven't been extracted
    expect(results).toEqual(
      expect.arrayContaining([
        expect.objectContaining({ filePath: `static-query-hooks-commonjs.js` }),
        expect.not.objectContaining({ filePath: `no-query.js` }),
        expect.not.objectContaining({ filePath: `other-graphql-tag.js` }),
        expect.not.objectContaining({ filePath: `global-query.js` }),
        expect.not.objectContaining({
          filePath: `global-static-query-hooks.js`,
        }),
      ])
    )

    expect({
      results,
      warnCalls: reporter.warn.mock.calls,
      panicOnBuildCalls: reporter.panicOnBuild.mock.calls,
    }).toMatchSnapshot()
    expect(errors.length).toEqual(1)
  })

  it(`generates spec-compliant query names out of path`, async () => {
    const { astDefinitions: ast } = await parser.parseFile(
      `${specialChars}.js`,
      jest.fn()
    )
    const nameNode = ast[0].doc.definitions[0].name
    expect(nameNode).toEqual({
      kind: `Name`,
      value: `staticZhADollarpercentandJs1125018085`,
    })

<<<<<<< HEAD
    const { astDefinitions: ast2 } = await parser.parseFile(
      `static-${specialChars}.js`,
      jest.fn()
    )
    const nameNode2 = ast2[0].doc.definitions[0].name
    expect(nameNode2).toEqual({
      kind: `Name`,
      value: `staticStaticZhADollarpercentandJs1125018085`,
    })
=======
    if (_CFLAGS_.GATSBY_MAJOR !== `5`) {
      // this is testing StaticQuery which is being removed in v5
      const ast2 = await parser.parseFile(
        `static-${specialChars}.js`,
        jest.fn()
      )
      const nameNode2 = ast2[0].doc.definitions[0].name
      expect(nameNode2).toEqual({
        kind: `Name`,
        value: `staticStaticZhADollarpercentandJs1125018085`,
      })
    }
>>>>>>> ba146fd3
  })
})<|MERGE_RESOLUTION|>--- conflicted
+++ resolved
@@ -325,20 +325,9 @@
       value: `staticZhADollarpercentandJs1125018085`,
     })
 
-<<<<<<< HEAD
-    const { astDefinitions: ast2 } = await parser.parseFile(
-      `static-${specialChars}.js`,
-      jest.fn()
-    )
-    const nameNode2 = ast2[0].doc.definitions[0].name
-    expect(nameNode2).toEqual({
-      kind: `Name`,
-      value: `staticStaticZhADollarpercentandJs1125018085`,
-    })
-=======
     if (_CFLAGS_.GATSBY_MAJOR !== `5`) {
       // this is testing StaticQuery which is being removed in v5
-      const ast2 = await parser.parseFile(
+      const { astDefinitions: ast2 } = await parser.parseFile(
         `static-${specialChars}.js`,
         jest.fn()
       )
@@ -348,6 +337,5 @@
         value: `staticStaticZhADollarpercentandJs1125018085`,
       })
     }
->>>>>>> ba146fd3
   })
 })