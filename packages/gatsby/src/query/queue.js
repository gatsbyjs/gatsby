--- conflicted
+++ resolved
@@ -1,15 +1,9 @@
 const Queue = require(`better-queue`)
 const { store } = require(`../redux`)
 const FastMemoryStore = require(`../query/better-queue-custom-store`)
-<<<<<<< HEAD
 const { queryRunner } = require(`../query/query-runner`)
-const websocketManager = require(`../utils/websocket-manager`)
+const { websocketManager } = require(`../utils/websocket-manager`)
 const { GraphQLRunner } = require(`./graphql-runner`)
-=======
-const queryRunner = require(`../query/query-runner`)
-const { websocketManager } = require(`../utils/websocket-manager`)
-const GraphQLRunner = require(`./graphql-runner`).default
->>>>>>> 02bf0587
 
 const createBaseOptions = () => {
   return {
