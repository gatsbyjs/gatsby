import crypto from "crypto"
import v8 from "v8"
import {
  parse,
  validate,
  execute,
  DocumentNode,
  GraphQLSchema,
  Source,
  GraphQLError,
  ExecutionResult,
} from "graphql"
import { debounce } from "lodash"
import * as nodeStore from "../db/nodes"
import { createPageDependency } from "../redux/actions/add-page-dependency"

import withResolverContext from "../schema/context"
import { LocalNodeModel } from "../schema/node-model"
import { Store } from "redux"
import { IGatsbyState } from "../redux/types"

type Query = string | Source

<<<<<<< HEAD
export class GraphQLRunner {
=======
interface IGraphQLRunnerStats {
  totalQueries: number
  uniqueOperations: Set<string>
  uniqueQueries: Set<string>
  totalRunQuery: number
  totalPluralRunQuery: number
  totalIndexHits: number
  totalNonSingleFilters: number
  comparatorsUsed: Map<string, number>
  uniqueFilterPaths: Set<string>
  uniqueSorts: Set<string>
}

interface IGraphQLRunnerStatResults {
  totalQueries: number
  uniqueOperations: number
  uniqueQueries: number
  totalRunQuery: number
  totalPluralRunQuery: number
  totalIndexHits: number
  totalNonSingleFilters: number
  comparatorsUsed: Array<{ comparator: string; amount: number }>
  uniqueFilterPaths: number
  uniqueSorts: number
}

export default class GraphQLRunner {
>>>>>>> 02bf0587
  parseCache: Map<Query, DocumentNode>

  // eslint-disable-next-line @typescript-eslint/no-explicit-any
  nodeModel: any // TODO: convert "../schema/node-model" from Flow

  schema: GraphQLSchema

  validDocuments: WeakSet<DocumentNode>
  scheduleClearCache: () => void

  stats: IGraphQLRunnerStats | null

  constructor(
    protected store: Store<IGatsbyState>,
    {
      collectStats,
    }: {
      collectStats?: boolean
    } = {}
  ) {
    const { schema, schemaCustomization } = this.store.getState()

    this.nodeModel = new LocalNodeModel({
      nodeStore,
      schema,
      schemaComposer: schemaCustomization.composer,
      createPageDependency,
    })
    this.schema = schema
    this.parseCache = new Map()
    this.validDocuments = new WeakSet()
    this.scheduleClearCache = debounce(this.clearCache.bind(this), 5000)

    if (collectStats) {
      this.stats = {
        totalQueries: 0,
        uniqueOperations: new Set(),
        uniqueQueries: new Set(),
        totalRunQuery: 0,
        totalPluralRunQuery: 0,
        totalIndexHits: 0,
        totalNonSingleFilters: 0,
        comparatorsUsed: new Map(),
        uniqueFilterPaths: new Set(),
        uniqueSorts: new Set(),
      }
    } else {
      this.stats = null
    }
  }

  clearCache(): void {
    this.parseCache.clear()
    this.validDocuments = new WeakSet()
  }

  parse(query: Query): DocumentNode {
    if (!this.parseCache.has(query)) {
      this.parseCache.set(query, parse(query))
    }
    return this.parseCache.get(query) as DocumentNode
  }

  validate(
    schema: GraphQLSchema,
    document: DocumentNode
  ): readonly GraphQLError[] {
    if (!this.validDocuments.has(document)) {
      const errors = validate(schema, document)
      if (!errors.length) {
        this.validDocuments.add(document)
      }
      return errors as Array<GraphQLError>
    }
    return []
  }

  getStats(): IGraphQLRunnerStatResults | null {
    if (this.stats) {
      const comparatorsUsedObj: Array<{
        comparator: string
        amount: number
      }> = []
      this.stats.comparatorsUsed.forEach((value, key) => {
        comparatorsUsedObj.push({ comparator: key, amount: value })
      })
      return {
        totalQueries: this.stats.totalQueries,
        uniqueOperations: this.stats.uniqueOperations.size,
        uniqueQueries: this.stats.uniqueQueries.size,
        totalRunQuery: this.stats.totalRunQuery,
        totalPluralRunQuery: this.stats.totalPluralRunQuery,
        totalIndexHits: this.stats.totalIndexHits,
        totalNonSingleFilters: this.stats.totalNonSingleFilters,
        comparatorsUsed: comparatorsUsedObj,
        uniqueFilterPaths: this.stats.uniqueFilterPaths.size,
        uniqueSorts: this.stats.uniqueSorts.size,
      }
    } else {
      return null
    }
  }

  // eslint-disable-next-line @typescript-eslint/no-explicit-any
  query(query: Query, context: Record<string, any>): Promise<ExecutionResult> {
    const { schema, schemaCustomization } = this.store.getState()

    if (this.schema !== schema) {
      this.schema = schema
      this.clearCache()
    }

    if (this.stats) {
      this.stats.totalQueries++
      let statsQuery = query
      if (typeof statsQuery !== `string`) {
        statsQuery = statsQuery.body
      }
      this.stats.uniqueOperations.add(
        crypto
          .createHash(`sha1`)
          .update(statsQuery)
          .update(v8.serialize(context))
          .digest(`hex`)
      )

      this.stats.uniqueQueries.add(
        crypto
          .createHash(`sha1`)
          .update(statsQuery)
          .digest(`hex`)
      )
    }

    const document = this.parse(query)
    const errors = this.validate(schema, document)

    const result =
      errors.length > 0
        ? { errors }
        : execute({
            schema,
            document,
            rootValue: context,
            contextValue: withResolverContext({
              schema,
              schemaComposer: schemaCustomization.composer,
              context,
              customContext: schemaCustomization.context,
              nodeModel: this.nodeModel,
              stats: this.stats,
            }),
            variableValues: context,
          })

    // Queries are usually executed in batch. But after the batch is finished
    // cache just wastes memory without much benefits.
    // TODO: consider a better strategy for cache purging/invalidation
    this.scheduleClearCache()
    return Promise.resolve(result)
  }
}<|MERGE_RESOLUTION|>--- conflicted
+++ resolved
@@ -21,9 +21,6 @@
 
 type Query = string | Source
 
-<<<<<<< HEAD
-export class GraphQLRunner {
-=======
 interface IGraphQLRunnerStats {
   totalQueries: number
   uniqueOperations: Set<string>
@@ -50,8 +47,7 @@
   uniqueSorts: number
 }
 
-export default class GraphQLRunner {
->>>>>>> 02bf0587
+export class GraphQLRunner {
   parseCache: Map<Query, DocumentNode>
 
   // eslint-disable-next-line @typescript-eslint/no-explicit-any
