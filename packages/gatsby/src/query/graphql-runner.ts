--- conflicted
+++ resolved
@@ -56,20 +56,16 @@
   validDocuments: WeakSet<DocumentNode>
   scheduleClearCache: () => void
 
-<<<<<<< HEAD
   stats: IGraphQLRunnerStats | null
 
   constructor(
-    protected store: Store<IReduxState>,
+    protected store: Store<IGatsbyState>,
     {
       collectStats,
     }: {
       collectStats?: boolean
     } = {}
   ) {
-=======
-  constructor(protected store: Store<IGatsbyState>) {
->>>>>>> 8f0d034f
     const { schema, schemaCustomization } = this.store.getState()
 
     this.nodeModel = new LocalNodeModel({
