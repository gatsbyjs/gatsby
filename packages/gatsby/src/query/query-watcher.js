/** *
 * Jobs of this module
 * - Maintain the list of components in the Redux store. So monitor new components
 *   and add/remove components.
 * - Watch components for query changes and extract these and update the store.
 * - Ensure all page queries are run as part of bootstrap and report back when
 *   this is done
 * - Whenever a query changes, re-run all pages that rely on this query.
 ***/

const _ = require(`lodash`)
const chokidar = require(`chokidar`)
const path = require(`path`)
const slash = require(`slash`)

const { store, emitter } = require(`../redux/`)
const { actions } = require(`../redux/actions`)
const queryCompiler = require(`./query-compiler`).default
<<<<<<< HEAD
const {
  queueQueryForPathname,
  runQueuedQueries,
} = require(`./page-query-runner`)
=======
const report = require(`gatsby-cli/lib/reporter`)
const queryUtil = require(`./index`)
>>>>>>> 666a9bc3
const debug = require(`debug`)(`gatsby:query-watcher`)

const { dispatch } = store
const {
  deleteComponentsDependencies,
  log,
  queryExtracted,
  replaceStaticQuery,
} = actions

const getQueriesSnapshot = () => {
  const state = store.getState()

  const snapshot = {
    components: new Map(state.components),
    staticQueryComponents: new Map(state.staticQueryComponents),
  }

  return snapshot
}

const handleComponentsWithRemovedQueries = (
  { components, staticQueryComponents },
  queries
) => {
  // If a component had static query and it doesn't have it
  // anymore - update the store
  staticQueryComponents.forEach(c => {
    if (c.query !== `` && !queries.has(c.componentPath)) {
      debug(`Static query was removed from ${c.componentPath}`)
      dispatch({
        type: `REMOVE_STATIC_QUERY`,
        payload: c.jsonName,
      })
      dispatch(deleteComponentsDependencies([c.jsonName]))
    }
  })
}

const handleQuery = (
  { components, staticQueryComponents },
  query,
  component
) => {
  // If this is a static query
  // Add action / reducer + watch staticquery files
  if (query.isStaticQuery) {
    const oldQuery = staticQueryComponents.get(query.jsonName)
    const isNewQuery = !oldQuery

    // Compare query text because text is compiled query with any attached
    // fragments and we want to rerun queries if fragments are edited.
    // Compare hash because hash is used for identyfing query and
    // passing data to component in development. Hash can change if user will
    // format query text, but it doesn't mean that compiled text will change.
    if (
      isNewQuery ||
      oldQuery.hash !== query.hash ||
      oldQuery.text !== query.text
    ) {
      dispatch(
        replaceStaticQuery({
          name: query.name,
          componentPath: query.path,
          id: query.jsonName,
          jsonName: query.jsonName,
          query: query.text,
          hash: query.hash,
        })
      )

      debug(
        `Static query in ${component} ${
          isNewQuery ? `was added` : `has changed`
        }.`
      )

<<<<<<< HEAD
      dispatch(deleteComponentsDependencies([query.jsonName]))
      queueQueryForPathname(query.jsonName)
=======
      boundActionCreators.deleteComponentsDependencies([query.jsonName])
      queryUtil.enqueueExtractedQueryId(query.jsonName)
>>>>>>> 666a9bc3
    }
    return true
  }

  return false
}

const updateStateAndRunQueries = isFirstRun => {
  const snapshot = getQueriesSnapshot()
  return queryCompiler().then(queries => {
    // If there's an error while extracting queries, the queryCompiler returns false
    // or zero results.
    // Yeah, should probably be an error but don't feel like threading the error
    // all the way here.
    if (!queries || queries.size === 0) {
      return null
    }
    handleComponentsWithRemovedQueries(snapshot, queries)

    // Run action for each component
    const { components } = snapshot
    components.forEach(c =>
      dispatch(
        queryExtracted({
          componentPath: c.componentPath,
          query: queries.get(c.componentPath)?.text || ``,
        })
      )
    )

    let queriesWillNotRun = false
    queries.forEach((query, component) => {
      const queryWillRun = handleQuery(snapshot, query, component)

      if (queryWillRun) {
        watchComponent(component)
        // Check if this is a page component.
        // If it is and this is our first run during bootstrap,
        // show a warning about having a query in a non-page component.
      } else if (isFirstRun && !snapshot.components.has(component)) {
        const message = `The GraphQL query in the non-page component "${component}" will not be run.`
        dispatch(log({ message, type: `warn` }))
        queriesWillNotRun = true
      }
    })

    if (queriesWillNotRun) {
      const message =
        `Exported queries are only executed for Page components. It's possible you're ` +
        `trying to create pages in your gatsby-node.js and that's failing for some reason.` +
        `\n\n` +
        `If the failing component(s) is a regular component and not intended to be a page ` +
        `component, you generally want to use a <StaticQuery> (https://gatsbyjs.org/docs/static-query) ` +
        `instead of exporting a page query.` +
        `\n\n` +
        `If you're more experienced with GraphQL, you can also export GraphQL ` +
        `fragments from components and compose the fragments in the Page component ` +
        `query and pass data down into the child component — http://graphql.org/learn/queries/#fragments\n\n`
      dispatch(log({ message, type: `log` }))
    }

    queryUtil.runQueuedQueries()

    return null
  })
}

/**
 * Removes components templates that aren't used by any page from redux store.
 */
const clearInactiveComponents = () => {
  const { components, pages } = store.getState()

  const activeTemplates = new Set()
  pages.forEach(page => {
    // Set will guarantee uniqeness of entires
    activeTemplates.add(slash(page.component))
  })

  components.forEach(component => {
    if (!activeTemplates.has(component.componentPath)) {
      debug(
        `${
          component.componentPath
        } component was removed because it isn't used by any page`
      )
      store.dispatch({
        type: `REMOVE_TEMPLATE_COMPONENT`,
        payload: component,
      })
    }
  })
}

exports.extractQueries = () => {
  // Remove template components that point to not existing page templates.
  // We need to do this, because components data is cached and there might
  // be changes applied when development server isn't running. This is needed
  // only in initial run, because during development state will be adjusted.
  clearInactiveComponents()

  return updateStateAndRunQueries(true).then(() => {
    // During development start watching files to recompile & run
    // queries on the fly.
    if (process.env.NODE_ENV !== `production`) {
      watch(store.getState().program.directory)
    }
  })
}

<<<<<<< HEAD
const queueQueriesForPageComponent = componentPath => {
  const pages = getPagesForComponent(componentPath)
  // Remove page data dependencies before re-running queries because
  // the changing of the query could have changed the data dependencies.
  // Re-running the queries will add back data dependencies.
  dispatch(deleteComponentsDependencies(pages.map(p => p.path || p.id)))
  pages.forEach(page => queueQueryForPathname(page.path))
  runQueuedQueries()
}

const runQueryForPage = path => {
  queueQueryForPathname(path)
  runQueuedQueries()
}

exports.queueQueriesForPageComponent = queueQueriesForPageComponent
exports.runQueryForPage = runQueryForPage

const getPagesForComponent = componentPath => {
  const state = store.getState()
  return [...state.pages.values()].filter(
    p => p.componentPath === componentPath
  )
}

=======
>>>>>>> 666a9bc3
const filesToWatch = new Set()
let watcher
const watchComponent = componentPath => {
  // We don't start watching until mid-way through the bootstrap so ignore
  // new components being added until then. This doesn't affect anything as
  // when extractQueries is called from bootstrap, we make sure that all
  // components are being watched.
  if (
    process.env.NODE_ENV !== `production` &&
    !filesToWatch.has(componentPath)
  ) {
    filesToWatch.add(componentPath)
    if (watcher) {
      watcher.add(componentPath)
    }
  }
}

const debounceCompile = _.debounce(() => {
  updateStateAndRunQueries()
}, 100)

const watch = rootDir => {
  if (watcher) return

  watcher = chokidar
    .watch(slash(path.join(rootDir, `/src/**/*.{js,jsx,ts,tsx}`)))
    .on(`change`, path => {
      debounceCompile()
    })

  filesToWatch.forEach(filePath => watcher.add(filePath))
}

exports.startWatchDeletePage = () => {
  emitter.on(`DELETE_PAGE`, action => {
    const componentPath = slash(action.payload.component)
    const { pages } = store.getState()
    let otherPageWithTemplateExists = false
    for (let page of pages.values()) {
      if (slash(page.component) === componentPath) {
        otherPageWithTemplateExists = true
        break
      }
    }
    if (!otherPageWithTemplateExists) {
      store.dispatch({
        type: `REMOVE_TEMPLATE_COMPONENT`,
        payload: {
          componentPath,
        },
      })
    }
  })
}<|MERGE_RESOLUTION|>--- conflicted
+++ resolved
@@ -16,15 +16,7 @@
 const { store, emitter } = require(`../redux/`)
 const { actions } = require(`../redux/actions`)
 const queryCompiler = require(`./query-compiler`).default
-<<<<<<< HEAD
-const {
-  queueQueryForPathname,
-  runQueuedQueries,
-} = require(`./page-query-runner`)
-=======
-const report = require(`gatsby-cli/lib/reporter`)
 const queryUtil = require(`./index`)
->>>>>>> 666a9bc3
 const debug = require(`debug`)(`gatsby:query-watcher`)
 
 const { dispatch } = store
@@ -102,13 +94,8 @@
         }.`
       )
 
-<<<<<<< HEAD
       dispatch(deleteComponentsDependencies([query.jsonName]))
-      queueQueryForPathname(query.jsonName)
-=======
-      boundActionCreators.deleteComponentsDependencies([query.jsonName])
       queryUtil.enqueueExtractedQueryId(query.jsonName)
->>>>>>> 666a9bc3
     }
     return true
   }
@@ -219,34 +206,6 @@
   })
 }
 
-<<<<<<< HEAD
-const queueQueriesForPageComponent = componentPath => {
-  const pages = getPagesForComponent(componentPath)
-  // Remove page data dependencies before re-running queries because
-  // the changing of the query could have changed the data dependencies.
-  // Re-running the queries will add back data dependencies.
-  dispatch(deleteComponentsDependencies(pages.map(p => p.path || p.id)))
-  pages.forEach(page => queueQueryForPathname(page.path))
-  runQueuedQueries()
-}
-
-const runQueryForPage = path => {
-  queueQueryForPathname(path)
-  runQueuedQueries()
-}
-
-exports.queueQueriesForPageComponent = queueQueriesForPageComponent
-exports.runQueryForPage = runQueryForPage
-
-const getPagesForComponent = componentPath => {
-  const state = store.getState()
-  return [...state.pages.values()].filter(
-    p => p.componentPath === componentPath
-  )
-}
-
-=======
->>>>>>> 666a9bc3
 const filesToWatch = new Set()
 let watcher
 const watchComponent = componentPath => {
