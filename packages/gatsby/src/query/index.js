--- conflicted
+++ resolved
@@ -5,12 +5,9 @@
 // const convertHrtime = require(`convert-hrtime`)
 const { store, emitter } = require(`../redux`)
 const { boundActionCreators } = require(`../redux/actions`)
-<<<<<<< HEAD
 const report = require(`gatsby-cli/lib/reporter`)
-=======
 const queryQueue = require(`./queue`)
 const GraphQLRunner = require(`./graphql-runner`)
->>>>>>> 295c39be
 
 let seenIdsWithoutDataDependencies = []
 let queuedDirtyActions = []
@@ -151,21 +148,8 @@
   }
 }
 
-// const reportStats = (queue, activity) => {
-//   const startQueries = process.hrtime()
-//   queue.on(`task_finish`, () => {
-//     const stats = queue.getStats()
-//     activity.setStatus(
-//       `${stats.total}/${stats.peak} ${(
-//         stats.total / convertHrtime(process.hrtime(startQueries)).seconds
-//       ).toFixed(2)} queries/second`
-//     )
-//   })
-// }
-
 const processQueries = async (queryJobs, activity) => {
   const queue = queryQueue.createBuildQueue()
-  // reportStats(queue, activity)
   await queryQueue.processBatch(queue, queryJobs, activity)
 }
 
@@ -181,14 +165,6 @@
   }
 }
 
-// const processStaticQueries = async (queryIds, { state, activityOpts }) => {
-//   state = state || store.getState()
-//   await processQueries(
-//     queryIds.map(id => createStaticQueryJob(state, id)),
-//     activityOpts
-//   )
-// }
-
 const initialProcessQueries = async () => {
   const state = store.getState()
   const queryIds = calcInitialDirtyQueryIds(state)
@@ -201,26 +177,7 @@
     ),
   ]
 
-  let activity
-  if (queryJobs.length) {
-    // console.log(`create progress`)
-    activity = report.createProgress(`run queries`, queryJobs.length, 0, {
-      id: `query-running`,
-    })
-    activity.start()
-  } else {
-    activity = {
-      done: () => {
-        report.completeActivity(`query-running`)
-      },
-      tick: () => {},
-      // setStatus: () => {},
-    }
-  }
-
   await processQueries(queryJobs, activity)
-  // activity.setStatus(`${queryJobs.length} queries`)
-  activity.done()
   return { pageQueryIds }
 }
 
@@ -240,19 +197,6 @@
   }
 }
 
-// const processPageQueries = async (queryIds, { state, activityOpts }) => {
-//   state = state || store.getState()
-//   // Make sure we filter out pages that don't exist. An example is
-//   // /dev-404-page/, whose SitePage node is created via
-//   // `internal-data-bridge`, but the actual page object is only
-//   // created during `gatsby develop`.
-//   const pages = _.filter(queryIds.map(id => state.pages.get(id)))
-//   await processQueries(
-//     pages.map(page => createPageQueryJob(state, page)),
-//     activityOpts
-//   )
-// }
-
 /////////////////////////////////////////////////////////////////////
 // Listener for gatsby develop
 
@@ -289,57 +233,7 @@
  *
  * For what constitutes a dirty query, see `calcQueries`
  */
-<<<<<<< HEAD
-const startListening = queue => {
-  // console.info(`started listening`)
-  // We use a queue to process batches of queries so that they are
-  // processed consecutively
-  listenerQueue = new Queue((queryJobs, callback) => {
-    // console.info(`doing work`)
-    let activity
-
-    if (queryJobs.length) {
-      // console.log(`create progress`)
-      activity = report.createProgress(`run queries`, queryJobs.length, 0, {
-        id: `query-running`,
-      })
-      activity.start()
-    } else {
-      // console.log(`just complete activity`)
-      activity = {
-        done: () => {
-          // console.log(`completed activity`)
-          report.completeActivity(`query-running`)
-        },
-        tick: () => {},
-      }
-    }
-
-    const onFinish = (...arg) => {
-      // console.log(`onFinish`, args)
-      activity.done()
-      return callback(...arg)
-    }
-
-    queryQueue
-      .processBatch(queue, queryJobs, activity)
-      .then(() => onFinish(null))
-      .catch(onFinish)
-  })
-
-  // listenerQueue.on(`task_queued`, () => {
-  //   // report.stateUpdate(`queryRunning`, `IN_PROGRESS`)
-  // })
-
-  // listenerQueue.on(`batch_finish`, () => {
-  //   // report.stateUpdate(`queryRunning`, `SUCCESS`)
-  // })
-
-  emitter.on(`API_RUNNING_START`, () => {
-    report.pendingActivity({ id: `query-running` })
-    // report.stateUpdate(`queryRunning`, `NOT_STARTED`)
-  })
-=======
+let activity
 const startListeningToDevelopQueue = () => {
   // We use a queue to process batches of queries so that they are
   // processed consecutively
@@ -350,13 +244,35 @@
     }
     return graphqlRunner
   })
-  listenerQueue = new Queue((queryJobs, callback) =>
-    queryQueue
+  listenerQueue = new Queue((queryJobs, callback) => {
+    if (queryJobs.length) {
+      activity = report.createProgress(`run queries`, queryJobs.length, 0, {
+        id: `query-running`,
+      })
+      activity.start()
+    } else {
+      activity = {
+        done: () => {
+          report.completeActivity(`query-running`)
+        },
+        tick: () => {},
+      }
+    }
+
+    const onFinish = (...arg) => {
+      activity.done()
+      return callback(...arg)
+    }
+
+    return queryQueue
       .processBatch(developQueue, queryJobs)
-      .then(() => callback(null))
-      .catch(callback)
-  )
->>>>>>> 295c39be
+      .then(() => onFinish(null))
+      .catch(onFinish)
+  })
+
+  emitter.on(`API_RUNNING_START`, () => {
+    report.pendingActivity({ id: `query-running` })
+  })
 
   emitter.on(`API_RUNNING_QUEUE_EMPTY`, runQueuedQueries)
   ;[
@@ -401,16 +317,8 @@
 module.exports = {
   calcInitialDirtyQueryIds,
   groupQueryIds,
-<<<<<<< HEAD
   initialProcessQueries,
-  // processStaticQueries,
-  // processPageQueries,
-  startListening,
-=======
-  processStaticQueries,
-  processPageQueries,
   startListeningToDevelopQueue,
->>>>>>> 295c39be
   runQueuedQueries,
   enqueueExtractedQueryId,
   enqueueExtractedPageComponent,
