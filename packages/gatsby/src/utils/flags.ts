--- conflicted
+++ resolved
@@ -64,10 +64,6 @@
     telemetryId: `FastDev`,
     experimental: false,
     description: `Enable all experiments aimed at improving develop server start time`,
-<<<<<<< HEAD
-    includedFlags: [`DEV_SSR`, `QUERY_ON_DEMAND`, `LAZY_IMAGES`],
-    testFitness: (): fitnessEnum => true,
-=======
     includedFlags: [
       `DEV_SSR`,
       `QUERY_ON_DEMAND`,
@@ -75,7 +71,7 @@
       `PRESERVE_FILE_DOWNLOAD_CACHE`,
       `PRESERVE_WEBPACK_CACHE`,
     ],
->>>>>>> 7e734cc5
+    testFitness: (): fitnessEnum => true,
   },
   {
     name: `DEV_SSR`,
@@ -84,8 +80,7 @@
     telemetryId: `DevSsr`,
     experimental: false,
     description: `SSR pages on full reloads during develop. Helps you detect SSR bugs and fix them without needing to do full builds.`,
-<<<<<<< HEAD
-    umbrellaIssue: `https://github.com/gatsbyjs/gatsby/discussions/28138`,
+    umbrellaIssue: `https://gatsby.dev/dev-ssr-feedback`,
     testFitness: (myself): fitnessEnum => {
       if (sampleSiteForExperiment(myself.name, 5)) {
         return `OPT_IN`
@@ -93,9 +88,6 @@
         return true
       }
     },
-=======
-    umbrellaIssue: `https://gatsby.dev/dev-ssr-feedback`,
->>>>>>> 7e734cc5
   },
   {
     name: `QUERY_ON_DEMAND`,
@@ -104,14 +96,9 @@
     telemetryId: `QueryOnDemand`,
     experimental: false,
     description: `Only run queries when needed instead of running all queries upfront. Speeds starting the develop server.`,
-<<<<<<< HEAD
-    umbrellaIssue: `https://github.com/gatsbyjs/gatsby/discussions/27620`,
+    umbrellaIssue: `https://gatsby.dev/query-on-demand-feedback`,
     noCI: true,
     testFitness: (): fitnessEnum => true,
-=======
-    umbrellaIssue: `https://gatsby.dev/query-on-demand-feedback`,
-    noCi: true,
->>>>>>> 7e734cc5
   },
   {
     name: `LAZY_IMAGES`,
@@ -119,23 +106,9 @@
     command: `develop`,
     telemetryId: `LazyImageProcessing`,
     experimental: true,
-<<<<<<< HEAD
-    description: `Don't process images during development until they're requested from the browser. Speeds starting the develop server.`,
-    umbrellaIssue: `https://github.com/gatsbyjs/gatsby/discussions/27603`,
-    testFitness: (): fitnessEnum => true,
-  },
-  {
-    name: `FAST_REFRESH`,
-    env: `GATSBY_FAST_REFRESH`,
-    command: `develop`,
-    telemetryId: `FastRefresh`,
-    experimental: false,
-    description: `Enables FastRefresh — the new React hot reloading technology for faster and more reliable hot reloading.`,
-    umbrellaIssue: `https://github.com/gatsbyjs/gatsby/discussions/28390`,
-    testFitness: (): fitnessEnum => true,
-=======
     description: `Don't process images during development until they're requested from the browser. Speeds starting the develop server. Requires gatsby-plugin-sharp@2.10.0 or above.`,
     umbrellaIssue: `https://gatsby.dev/lazy-images-feedback`,
+    testFitness: (): fitnessEnum => true,
   },
   {
     name: `PRESERVE_WEBPACK_CACHE`,
@@ -145,6 +118,7 @@
     experimental: false,
     description: `Don't delete webpack's cache when changing gatsby-node.js & gatsby-config.js files.`,
     umbrellaIssue: `https://gatsby.dev/cache-clearing-feedback`,
+    testFitness: (): fitnessEnum => true,
   },
   {
     name: `PRESERVE_FILE_DOWNLOAD_CACHE`,
@@ -154,7 +128,7 @@
     experimental: false,
     description: `Don't delete the downloaded files cache when changing gatsby-node.js & gatsby-config.js files.`,
     umbrellaIssue: `https://gatsby.dev/cache-clearing-feedback`,
->>>>>>> 7e734cc5
+    testFitness: (): fitnessEnum => true,
   },
   {
     name: `FAST_REFRESH`,
@@ -162,13 +136,9 @@
     command: `develop`,
     telemetryId: `FastRefresh`,
     experimental: false,
-<<<<<<< HEAD
-    description: `Enables FastRefresh — the new React hot reloading technology for faster and more reliable hot reloading.`,
-    umbrellaIssue: `https://github.com/gatsbyjs/gatsby/discussions/28390`,
-    testFitness: (): fitnessEnum => true,
-=======
     description: `Use React Fast Refresh instead of the legacy react-hot-loader for instantaneous feedback in your development server. Recommended for versions of React >= 17.0.`,
     umbrellaIssue: `https://gatsby.dev/fast-refresh-feedback`,
+    testFitness: (): fitnessEnum => true,
   },
   {
     name: `PARALLEL_SOURCING`,
@@ -178,7 +148,7 @@
     experimental: true,
     description: `Run all source plugins at the same time instead of serially. For sites with multiple source plugins, this can speedup sourcing and transforming considerably.`,
     umbrellaIssue: `https://gatsby.dev/parallel-sourcing-feedback`,
->>>>>>> 7e734cc5
+    testFitness: (): fitnessEnum => true,
   },
 ]
 
