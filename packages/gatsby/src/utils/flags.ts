--- conflicted
+++ resolved
@@ -61,7 +61,6 @@
     umbrellaIssue: `https://github.com/gatsbyjs/gatsby/discussions/27603`,
   },
   {
-<<<<<<< HEAD
     name: `FAST_REFRESH`,
     env: `GATSBY_FAST_REFRESH`,
     command: `develop`,
@@ -69,7 +68,8 @@
     experimental: false,
     description: `Use React Fast Refresh instead of the legacy react-hot-loader for instantaneous feedback in your development server. Recommended for versions of React >= 17.0.`,
     umbrellaIssue: `https://github.com/gatsbyjs/gatsby/discussions/28390`,
-=======
+  },
+  {
     name: `PARALLEL_SOURCING`,
     env: `GATSBY_EXPERIMENTAL_PARALLEL_SOURCING`,
     command: `all`,
@@ -77,7 +77,6 @@
     experimental: true,
     description: `Run all source plugins at the same time instead of serially. For sites with multiple source plugins, this can speedup sourcing and transforming considerably.`,
     umbrellaIssue: `https://github.com/gatsbyjs/gatsby/discussions/28336`,
->>>>>>> 4fb1f621
   },
 ]
 
