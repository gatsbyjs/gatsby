--- conflicted
+++ resolved
@@ -246,11 +246,6 @@
   }
 
   function getModule() {
-<<<<<<< HEAD
-=======
-    const jsOptions = {}
-
->>>>>>> 7e39a12d
     // Common config for every env.
     // prettier-ignore
     let configRules = [
