--- conflicted
+++ resolved
@@ -681,19 +681,6 @@
     }
 
     config.externals = [
-<<<<<<< HEAD
-      function (context, request, callback) {
-        if (
-          stage === `develop-html` &&
-          isCI() &&
-          process.env.GATSBY_EXPERIMENTAL_DEV_SSR
-        ) {
-          if (request === `react-dom/server`) {
-            return callback(
-              null,
-              `react-dom/cjs/react-dom-server.node.production.min.js`
-            )
-=======
       function ({ context, getResolve, request }, callback) {
         // allows us to resolve webpack aliases from our config
         // helpful for when react is aliased to preact-compat
@@ -716,7 +703,6 @@
             } else if (request === `react-dom/server`) {
               modifiedRequest = `react-dom/cjs/react-dom-server.node.production.min.js`
             }
->>>>>>> 3ffc2109
           }
 
           resolver(context, modifiedRequest, (err, newRequest) => {
