require(`v8-compile-cache`)

const crypto = require(`crypto`)
const fs = require(`fs-extra`)
const path = require(`path`)
const dotenv = require(`dotenv`)
const PnpWebpackPlugin = require(`pnp-webpack-plugin`)
const { CoreJSResolver } = require(`./webpack/corejs-resolver`)
const { store } = require(`../redux`)
const { actions } = require(`../redux/actions`)
const { getPublicPath } = require(`./get-public-path`)
const debug = require(`debug`)(`gatsby:webpack-config`)
const report = require(`gatsby-cli/lib/reporter`)
import { withBasePath, withTrailingSlash } from "./path"
import { getGatsbyDependents } from "./gatsby-dependents"
const apiRunnerNode = require(`./api-runner-node`)
import { createWebpackUtils } from "./webpack-utils"
import { hasLocalEslint } from "./local-eslint-config-finder"
import { getAbsolutePathForVirtualModule } from "./gatsby-webpack-virtual-modules"
import semver from "semver"

const FRAMEWORK_BUNDLES = [`react`, `react-dom`, `scheduler`, `prop-types`]

// Four stages or modes:
//   1) develop: for `gatsby develop` command, hot reload and CSS injection into page
//   2) develop-html: same as develop without react-hmre in the babel config for html renderer
//   3) build-javascript: Build JS and CSS chunks for production
//   4) build-html: build all HTML files

module.exports = async (
  program,
  directory,
  suppliedStage,
  port,
  { parentSpan } = {}
) => {
  const modulesThatUseGatsby = await getGatsbyDependents()
  const directoryPath = withBasePath(directory)

  process.env.GATSBY_BUILD_STAGE = suppliedStage

  // We combine develop & develop-html stages for purposes of generating the
  // webpack config.
  const stage = suppliedStage
  const { rules, loaders, plugins } = createWebpackUtils(stage, program)

  const { assetPrefix, pathPrefix } = store.getState().config

  const publicPath = getPublicPath({ assetPrefix, pathPrefix, ...program })

  function processEnv(stage, defaultNodeEnv) {
    debug(`Building env for "${stage}"`)
    // node env should be DEVELOPMENT | PRODUCTION as these are commonly used in node land
    // this variable is used inside webpack
    const nodeEnv = process.env.NODE_ENV || `${defaultNodeEnv}`
    // config env is dependent on the env that it's run, this can be anything from staging-production
    // this allows you to set use different .env environments or conditions in gatsby files
    const configEnv = process.env.GATSBY_ACTIVE_ENV || nodeEnv
    const envFile = path.join(process.cwd(), `./.env.${configEnv}`)
    let parsed = {}
    try {
      parsed = dotenv.parse(fs.readFileSync(envFile, { encoding: `utf8` }))
    } catch (err) {
      if (err.code !== `ENOENT`) {
        report.error(
          `There was a problem processing the .env file (${envFile})`,
          err
        )
      }
    }

    const envObject = Object.keys(parsed).reduce((acc, key) => {
      acc[key] = JSON.stringify(parsed[key])
      return acc
    }, {})

    const gatsbyVarObject = Object.keys(process.env).reduce((acc, key) => {
      if (key.match(/^GATSBY_/)) {
        acc[key] = JSON.stringify(process.env[key])
      }
      return acc
    }, {})

    // Don't allow overwriting of NODE_ENV, PUBLIC_DIR as to not break gatsby things
    envObject.NODE_ENV = JSON.stringify(nodeEnv)
    envObject.PUBLIC_DIR = JSON.stringify(`${process.cwd()}/public`)
    envObject.BUILD_STAGE = JSON.stringify(stage)
    envObject.CYPRESS_SUPPORT = JSON.stringify(process.env.CYPRESS_SUPPORT)
    envObject.GATSBY_EXPERIMENTAL_QUERY_ON_DEMAND = JSON.stringify(
      !!process.env.GATSBY_EXPERIMENTAL_QUERY_ON_DEMAND
    )

    if (stage === `develop`) {
      envObject.GATSBY_SOCKET_IO_DEFAULT_TRANSPORT = JSON.stringify(
        process.env.GATSBY_SOCKET_IO_DEFAULT_TRANSPORT || `websocket`
      )
    }

    const mergedEnvVars = Object.assign(envObject, gatsbyVarObject)

    return Object.keys(mergedEnvVars).reduce(
      (acc, key) => {
        acc[`process.env.${key}`] = mergedEnvVars[key]
        return acc
      },
      {
        "process.env": `({})`,
      }
    )
  }

  function getHmrPath() {
    // ref: https://github.com/gatsbyjs/gatsby/issues/8348
    let hmrBasePath = `/`
    const hmrSuffix = `__webpack_hmr&reload=true&overlay=false`

    if (process.env.GATSBY_WEBPACK_PUBLICPATH) {
      const pubPath = process.env.GATSBY_WEBPACK_PUBLICPATH
      if (pubPath.substr(-1) === `/`) {
        hmrBasePath = pubPath
      } else {
        hmrBasePath = withTrailingSlash(pubPath)
      }
    }

    return hmrBasePath + hmrSuffix
  }

  debug(`Loading webpack config for stage "${stage}"`)
  function getOutput() {
    switch (stage) {
      case `develop`:
        return {
          path: directory,
          filename: `[name].js`,
          // Add /* filename */ comments to generated require()s in the output.
          pathinfo: true,
          // Point sourcemap entries to original disk location (format as URL on Windows)
          publicPath: process.env.GATSBY_WEBPACK_PUBLICPATH || `/`,
          devtoolModuleFilenameTemplate: info =>
            path.resolve(info.absoluteResourcePath).replace(/\\/g, `/`),
          // Avoid React cross-origin errors
          // See https://reactjs.org/docs/cross-origin-errors.html
          crossOriginLoading: `anonymous`,
        }
      case `build-html`:
      case `develop-html`:
        // Generate the file needed to SSR pages.
        // Deleted by build-html.js, since it's not needed for production.
        return {
          path: directoryPath(`public`),
          filename: `render-page.js`,
          libraryTarget: `umd`,
          library: `lib`,
          umdNamedDefine: true,
          globalObject: `this`,
          publicPath: withTrailingSlash(publicPath),
        }
      case `build-javascript`:
        return {
          filename: `[name]-[contenthash].js`,
          chunkFilename: `[name]-[contenthash].js`,
          path: directoryPath(`public`),
          publicPath: withTrailingSlash(publicPath),
        }
      default:
        throw new Error(`The state requested ${stage} doesn't exist.`)
    }
  }

  function getEntry() {
    switch (stage) {
      case `develop`:
        return {
          polyfill: directoryPath(`.cache/polyfill-entry`),
          commons: [
<<<<<<< HEAD
            process.env.GATSBY_HOT_LOADER !== `fast-refresh`
              ? `react-hot-loader/patch`
              : null,
            `${require.resolve(
              `webpack-hot-middleware/client`
            )}?path=${getHmrPath()}`,
=======
            process.env.GATSBY_HOT_LOADER !== `fast-refresh` &&
              `${require.resolve(
                `webpack-hot-middleware/client`
              )}?path=${getHmrPath()}`,
>>>>>>> 2e68af88
            directoryPath(`.cache/app`),
          ].filter(Boolean),
        }
      case `develop-html`:
        return {
          main: process.env.GATSBY_EXPERIMENTAL_DEV_SSR
            ? directoryPath(`.cache/ssr-develop-static-entry`)
            : directoryPath(`.cache/develop-static-entry`),
        }
      case `build-html`:
        return {
          main: directoryPath(`.cache/static-entry`),
        }
      case `build-javascript`:
        return {
          polyfill: directoryPath(`.cache/polyfill-entry`),
          app: directoryPath(`.cache/production-app`),
        }
      default:
        throw new Error(`The state requested ${stage} doesn't exist.`)
    }
  }

  function getPlugins() {
    let configPlugins = [
      plugins.moment(),

      // Add a few global variables. Set NODE_ENV to production (enables
      // optimizations for React) and what the link prefix is (__PATH_PREFIX__).
      plugins.define({
        ...processEnv(stage, `development`),
        __BASE_PATH__: JSON.stringify(program.prefixPaths ? pathPrefix : ``),
        __PATH_PREFIX__: JSON.stringify(program.prefixPaths ? publicPath : ``),
        __ASSET_PREFIX__: JSON.stringify(
          program.prefixPaths ? assetPrefix : ``
        ),
      }),

      plugins.virtualModules(),
    ]

    switch (stage) {
      case `develop`:
        configPlugins = configPlugins
          .concat([
            process.env.GATSBY_HOT_LOADER === `fast-refresh` &&
              plugins.fastRefresh(),
            plugins.hotModuleReplacement(),
            plugins.noEmitOnErrors(),
            plugins.eslintGraphqlSchemaReload(),
          ])
          .filter(Boolean)
        break
      case `build-javascript`: {
        configPlugins = configPlugins.concat([
          plugins.extractText(),
          // Write out stats object mapping named dynamic imports (aka page
          // components) to all their async chunks.
          plugins.extractStats(),
        ])
        break
      }
    }

    return configPlugins
  }

  function getDevtool() {
    switch (stage) {
      case `develop`:
        return process.env.GATSBY_HOT_LOADER !== `fast-refresh`
          ? `cheap-module-source-map`
          : `eval-cheap-module-source-map`
      // use a normal `source-map` for the html phases since
      // it gives better line and column numbers
      case `develop-html`:
      case `build-html`:
      case `build-javascript`:
        return `source-map`
      default:
        return false
    }
  }

  function getMode() {
    switch (stage) {
      case `build-javascript`:
        return `production`
      case `develop`:
      case `develop-html`:
      case `build-html`:
        return `development` // So we don't uglify the html bundle
      default:
        return `production`
    }
  }

  function getModule() {
    // Common config for every env.
    // prettier-ignore
    let configRules = [
      rules.js({
        modulesThatUseGatsby,
      }),
      rules.yaml(),
      rules.fonts(),
      rules.images(),
      rules.media(),
      rules.miscAssets(),

      // This is a hack that exports one of @reach/router internals (BaseContext)
      // to export list. We need it to reset basepath and baseuri context after
      // Gatsby main router changes it, to keep v2 behaviour.
      // We will need to most likely remove this for v3.
      {
        test: require.resolve(`@reach/router/es/index`),
        type: `javascript/auto`,
        use: [{
          loader: require.resolve(`./reach-router-add-basecontext-export-loader`),
        }],
      }
    ]

    // Speedup 🏎️💨 the build! We only include transpilation of node_modules on javascript production builds
    // TODO create gatsby plugin to enable this behaviour on develop (only when people are requesting this feature)
    if (stage === `build-javascript`) {
      configRules.push(
        rules.dependencies({
          modulesThatUseGatsby,
        })
      )
    }

    if (store.getState().themes.themes) {
      configRules = configRules.concat(
        store.getState().themes.themes.map(theme => {
          return {
            test: /\.jsx?$/,
            include: theme.themeDir,
            use: [loaders.js()],
          }
        })
      )
    }

    switch (stage) {
      case `develop`: {
        // get schema to pass to eslint config and program for directory
        const { schema, program } = store.getState()

        // if no local eslint config, then add gatsby config
        if (!hasLocalEslint(program.directory)) {
          configRules = configRules.concat([rules.eslint(schema)])
        }

        configRules = configRules.concat([
          {
            oneOf: [rules.cssModules(), rules.css()],
          },
        ])

        break
      }
      case `build-html`:
      case `develop-html`:
        // We don't deal with CSS at all when building the HTML.
        // The 'null' loader is used to prevent 'module not found' errors.
        // On the other hand CSS modules loaders are necessary.

        // prettier-ignore
        configRules = configRules.concat([
          {
            oneOf: [
              rules.cssModules(),
              {
                ...rules.css(),
                use: [loaders.null()],
              },
            ],
          },
        ])
        break

      case `build-javascript`:
        // We don't deal with CSS at all when building JavaScript but we still
        // need to process the CSS so offline-plugin knows about the various
        // assets referenced in your CSS.
        //
        // It's also necessary to process CSS Modules so your JS knows the
        // classNames to use.
        configRules = configRules.concat([
          {
            oneOf: [rules.cssModules(), rules.css()],
          },
        ])

        break
    }

    return { rules: configRules }
  }

  function getResolve(stage) {
    const { program } = store.getState()
    const resolve = {
      // Use the program's extension list (generated via the
      // 'resolvableExtensions' API hook).
      extensions: [...program.extensions],
      alias: {
        gatsby$: directoryPath(path.join(`.cache`, `gatsby-browser-entry.js`)),
        // Using directories for module resolution is mandatory because
        // relative path imports are used sometimes
        // See https://stackoverflow.com/a/49455609/6420957 for more details
        "@babel/runtime": path.dirname(
          require.resolve(`@babel/runtime/package.json`)
        ),
        // TODO: Remove entire block when we make fast-refresh the default
        ...(process.env.GATSBY_HOT_LOADER !== `fast-refresh`
          ? {
              "react-hot-loader": path.dirname(
                require.resolve(`react-hot-loader/package.json`)
              ),
            }
          : {}),
        "react-lifecycles-compat": directoryPath(
          `.cache/react-lifecycles-compat.js`
        ),
        "create-react-context": directoryPath(`.cache/create-react-context.js`),
        "@pmmmwh/react-refresh-webpack-plugin": path.dirname(
          require.resolve(`@pmmmwh/react-refresh-webpack-plugin/package.json`)
        ),
        "socket.io-client": path.dirname(
          require.resolve(`socket.io-client/package.json`)
        ),
        $virtual: getAbsolutePathForVirtualModule(`$virtual`),
      },
      plugins: [
        // Those two folders are special and contain gatsby-generated files
        // whose dependencies should be resolved through the `gatsby` package
        PnpWebpackPlugin.bind(directoryPath(`.cache`), module),
        PnpWebpackPlugin.bind(directoryPath(`public`), module),
        // Transparently resolve packages via PnP when needed; noop otherwise
        PnpWebpackPlugin,
        new CoreJSResolver(),
      ],
    }

    // if react-hot-reloading
    // @see https://github.com/gaearon/react-hot-loader#getting-started
    if (
      stage === `develop` &&
      process.env.GATSBY_HOT_LOADER !== `fast-refresh`
    ) {
      resolve.alias[`react-hot-loader`] = path.dirname(
        require.resolve(`react-hot-loader/package.json`)
      )

      const { version: reactDomVersion } = require(`react-dom/package.json`)
      const { major, minor } = semver.parse(reactDomVersion)

      // We need to add @hot-loader/react-dom alias to have react-hot-loader support for React Hooks
      try {
        resolve.alias[`react-dom/server$`] = require.resolve(`react-dom/server`)
        resolve.alias[`react-dom`] = require.resolve(`@hot-loader/react-dom`)

        const {
          version: patchedReactDomVersion,
        } = require(`@hot-loader/react-dom/package.json`)
        if (!semver.satisfies(patchedReactDomVersion, `~${major}.${minor}`)) {
          console.warn(
            `React-Hot-Loader: it seems like your version of "@hot-loader/react-dom" does not match the version range "~${major}.${minor}" (found ${patchedReactDomVersion}). To make sure your application is working as intended. We suggest installing the correct version of @hot-loader/react-dom.`
          )
        }
      } catch (err) {
        // The react-dom patch is only needed starting from 16.7.0
        if (semver.satisfies(reactDomVersion, `>=16.7.0`)) {
          console.warn(
            `React-Hot-Loader: please install "@hot-loader/react-dom@~${major}.${minor}" to make sure all features of React are working.`
          )
        }
      }
    }

    const target =
      stage === `build-html` || stage === `develop-html` ? `node` : `web`
    if (target === `web`) {
      resolve.alias = Object.assign(
        {},
        {
          // force to use es modules when importing internals of @reach.router
          // for browser bundles
          "@reach/router": path.join(
            path.dirname(require.resolve(`@reach/router/package.json`)),
            `es`
          ),
        },
        resolve.alias
      )
    }

    if (stage === `build-javascript` && program.profile) {
      resolve.alias[`react-dom$`] = `react-dom/profiling`
      resolve.alias[`scheduler/tracing`] = `scheduler/tracing-profiling`
    }
    return resolve
  }

  function getResolveLoader() {
    const root = [path.resolve(directory, `node_modules`)]

    const userLoaderDirectoryPath = path.resolve(directory, `loaders`)

    try {
      if (fs.statSync(userLoaderDirectoryPath).isDirectory()) {
        root.push(userLoaderDirectoryPath)
      }
    } catch (err) {
      debug(`Error resolving user loaders directory`, err)
    }

    return {
      modules: [...root, path.join(__dirname, `../loaders`), `node_modules`],
      // Bare loaders should always be loaded via the user dependencies (loaders
      // configured via third-party like gatsby use require.resolve)
      plugins: [PnpWebpackPlugin.moduleLoader(`${directory}/`)],
    }
  }

  const config = {
    // Context is the base directory for resolving the entry option.
    context: directory,
    entry: getEntry(),
    output: getOutput(),

    module: getModule(),
    plugins: getPlugins(),

    // Certain "isomorphic" packages have different entry points for browser
    // and server (see
    // https://github.com/defunctzombie/package-browser-field-spec); setting
    // the target tells webpack which file to include, ie. browser vs main.
    target: stage === `build-html` || stage === `develop-html` ? `node` : `web`,

    devtool: getDevtool(),
    // Turn off performance hints as we (for now) don't want to show the normal
    // webpack output anywhere.
    performance: {
      hints: false,
    },
    mode: getMode(),

    resolveLoader: getResolveLoader(),
    resolve: getResolve(stage),

    node: {
      __filename: true,
    },
  }

  if (stage === `build-javascript`) {
    const componentsCount = store.getState().components.size
    const isCssModule = module => module.type === `css/mini-extract`

    const splitChunks = {
      chunks: `all`,
      cacheGroups: {
        default: false,
        vendors: false,
        framework: {
          chunks: `all`,
          name: `framework`,
          // This regex ignores nested copies of framework libraries so they're bundled with their issuer.
          test: new RegExp(
            `(?<!node_modules.*)[\\\\/]node_modules[\\\\/](${FRAMEWORK_BUNDLES.join(
              `|`
            )})[\\\\/]`
          ),
          priority: 40,
          // Don't let webpack eliminate this chunk (prevents this chunk from becoming a part of the commons chunk)
          enforce: true,
        },
        // if a module is bigger than 160kb from node_modules we make a separate chunk for it
        lib: {
          test(module) {
            return (
              !isCssModule(module) &&
              module.size() > 160000 &&
              /node_modules[/\\]/.test(module.identifier())
            )
          },
          name(module) {
            const hash = crypto.createHash(`sha1`)
            if (!module.libIdent) {
              throw new Error(
                `Encountered unknown module type: ${module.type}. Please open an issue.`
              )
            }

            hash.update(module.libIdent({ context: program.directory }))

            return hash.digest(`hex`).substring(0, 8)
          },
          priority: 30,
          minChunks: 1,
          reuseExistingChunk: true,
        },
        commons: {
          name: `commons`,
          // if a chunk is used on all components we put it in commons (we need at least 2 components)
          minChunks: Math.max(componentsCount, 2),
          priority: 20,
        },
        // If a chunk is used in at least 2 components we create a separate chunk
        shared: {
          test(module) {
            return !isCssModule(module)
          },
          name(module, chunks) {
            const hash = crypto
              .createHash(`sha1`)
              .update(chunks.reduce((acc, chunk) => acc + chunk.name, ``))
              .digest(`hex`)

            return hash
          },
          priority: 10,
          minChunks: 2,
          reuseExistingChunk: true,
        },

        // Bundle all css & lazy css into one stylesheet to make sure lazy components do not break
        // TODO make an exception for css-modules
        styles: {
          test(module) {
            return isCssModule(module)
          },

          name: `styles`,
          priority: 40,
          enforce: true,
        },
      },
      // We load our pages async through async-requires, maxInitialRequests doesn't have an effect on chunks derived from page components.
      // By default webpack has set maxAsyncRequests to 6, in some cases this isn't enough an actually makes the bundle size blow up.
      // We've set maxAsyncRequests to Infinity to negate this. This could potentionally exceed the 25 initial requests that we set before
      // sadly I do not have a better solution.
      maxAsyncRequests: Infinity,
      maxInitialRequests: 25,
      minSize: 20000,
    }

    config.optimization = {
      runtimeChunk: {
        name: `webpack-runtime`,
      },
      // use hashes instead of ids for module identifiers
      // TODO update to deterministic in webpack 5 (hashed is deprecated)
      // @see https://webpack.js.org/guides/caching/#module-identifiers
      moduleIds: `hashed`,
      splitChunks,
      minimizer: [
        // TODO: maybe this option should be noMinimize?
        !program.noUglify &&
          plugins.minifyJs(
            program.profile
              ? {
                  terserOptions: {
                    keep_classnames: true,
                    keep_fnames: true,
                  },
                }
              : {}
          ),
        plugins.minifyCss(),
      ].filter(Boolean),
    }
  }

  if (stage === `build-html` || stage === `develop-html`) {
    // Packages we want to externalize to save some build time
    // https://github.com/gatsbyjs/gatsby/pull/14208#pullrequestreview-240178728
    const externalList = [
      `@reach/router/lib/history`,
      `@reach/router`,
      `common-tags`,
      `crypto`,
      `debug`,
      `fs`,
      `https`,
      `http`,
      `lodash`,
      `path`,
      `semver`,
      /^lodash\//,
      `zlib`,
    ]

    // Packages we want to externalize because meant to be user-provided
    const userExternalList = [`react-helmet`, `react`, /^react-dom\//]

    const checkItem = (item, request) => {
      if (typeof item === `string` && item === request) {
        return true
      } else if (item instanceof RegExp && item.test(request)) {
        return true
      }
      return false
    }

    const isExternal = request => {
      if (externalList.some(item => checkItem(item, request))) {
        return `umd ${require.resolve(request)}`
      }
      if (userExternalList.some(item => checkItem(item, request))) {
        return `umd ${request}`
      }
      return null
    }

    config.externals = [
      function (context, request, callback) {
        const external = isExternal(request)
        if (external !== null) {
          callback(null, external)
        } else {
          callback()
        }
      },
    ]
  }

  if (stage === `develop`) {
    config.externals = {
      "socket.io-client": `io`,
    }
  }

  store.dispatch(actions.replaceWebpackConfig(config))
  const getConfig = () => store.getState().webpack

  await apiRunnerNode(`onCreateWebpackConfig`, {
    getConfig,
    stage,
    rules,
    loaders,
    plugins,
    parentSpan,
  })

  return getConfig()
}<|MERGE_RESOLUTION|>--- conflicted
+++ resolved
@@ -174,19 +174,13 @@
         return {
           polyfill: directoryPath(`.cache/polyfill-entry`),
           commons: [
-<<<<<<< HEAD
             process.env.GATSBY_HOT_LOADER !== `fast-refresh`
               ? `react-hot-loader/patch`
               : null,
+            process.env.GATSBY_HOT_LOADER !== `fast-refresh` && 
             `${require.resolve(
               `webpack-hot-middleware/client`
             )}?path=${getHmrPath()}`,
-=======
-            process.env.GATSBY_HOT_LOADER !== `fast-refresh` &&
-              `${require.resolve(
-                `webpack-hot-middleware/client`
-              )}?path=${getHmrPath()}`,
->>>>>>> 2e68af88
             directoryPath(`.cache/app`),
           ].filter(Boolean),
         }
