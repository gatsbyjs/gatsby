--- conflicted
+++ resolved
@@ -566,14 +566,10 @@
     config.target = [`web`, `es5`]
   }
 
-<<<<<<< HEAD
   const isCssModuleType = module => module.type === `css/mini-extract`
   const usesCssModules = (module, context) =>
     !!context.moduleGraph.getUsedExports(context.moduleGraph.getIssuer(module))
       ?.size
-=======
-  const isCssModule = module => module.type === `css/mini-extract`
->>>>>>> 3d44652e
 
   if (stage === `develop`) {
     config.optimization = {
@@ -598,7 +594,8 @@
           // Bundle all css & lazy css into one stylesheet to make sure lazy components do not break
           styles: {
             test(module, context) {
-              return isCssModuleType(module) && !usesCssModules(module, context)
+              return 
+           Type(module) && !usesCssModules(module, context)
             },
 
             name: `commons`,
