require(`v8-compile-cache`)

const fs = require(`fs-extra`)
const path = require(`path`)
const dotenv = require(`dotenv`)
const FriendlyErrorsWebpackPlugin = require(`@pieh/friendly-errors-webpack-plugin`)
const PnpWebpackPlugin = require(`pnp-webpack-plugin`)
const { store } = require(`../redux`)
const { actions } = require(`../redux/actions`)
const debug = require(`debug`)(`gatsby:webpack-config`)
const { withBasePath } = require(`./path`)

const apiRunnerNode = require(`./api-runner-node`)
const createUtils = require(`./webpack-utils`)
const hasLocalEslint = require(`./local-eslint-config-finder`)

const { dispatch } = store
const { log } = actions

// Four stages or modes:
//   1) develop: for `gatsby develop` command, hot reload and CSS injection into page
//   2) develop-html: same as develop without react-hmre in the babel config for html renderer
//   3) build-javascript: Build JS and CSS chunks for production
//   4) build-html: build all HTML files

module.exports = async (
  program,
  directory,
  suppliedStage,
  webpackPort = 1500
) => {
  const directoryPath = withBasePath(directory)

  process.env.GATSBY_BUILD_STAGE = suppliedStage

  // We combine develop & develop-html stages for purposes of generating the
  // webpack config.
  const stage = suppliedStage
  const { rules, loaders, plugins } = await createUtils({ stage, program })

  function processEnv(stage, defaultNodeEnv) {
    debug(`Building env for "${stage}"`)
    // node env should be DEVELOPMENT | PRODUCTION as these are commonly used in node land
    // this variable is used inside webpack
    const nodeEnv = process.env.NODE_ENV || `${defaultNodeEnv}`
    // config env is depednant on the env that it's run, this can be anything from staging-production
    // this allows you to set use different .env environments or conditions in gatsby files
    const configEnv = process.env.GATSBY_ACTIVE_ENV || nodeEnv
    const envFile = path.join(process.cwd(), `./.env.${configEnv}`)
    let parsed = {}
    try {
      parsed = dotenv.parse(fs.readFileSync(envFile, { encoding: `utf8` }))
    } catch (err) {
      if (err.code !== `ENOENT`) {
<<<<<<< HEAD
        const message = `There was a problem processing the .env file.\n` + err
        dispatch(log({ message, type: `error` }))
=======
        report.error(
          `There was a problem processing the .env file (${envFile})`,
          err
        )
>>>>>>> 3c37f2b5
      }
    }

    const envObject = Object.keys(parsed).reduce((acc, key) => {
      acc[key] = JSON.stringify(parsed[key])
      return acc
    }, {})

    const gatsbyVarObject = Object.keys(process.env).reduce((acc, key) => {
      if (key.match(/^GATSBY_/)) {
        acc[key] = JSON.stringify(process.env[key])
      }
      return acc
    }, {})

    // Don't allow overwriting of NODE_ENV, PUBLIC_DIR as to not break gatsby things
    envObject.NODE_ENV = JSON.stringify(nodeEnv)
    envObject.PUBLIC_DIR = JSON.stringify(`${process.cwd()}/public`)
    envObject.BUILD_STAGE = JSON.stringify(stage)
    envObject.CYPRESS_SUPPORT = JSON.stringify(process.env.CYPRESS_SUPPORT)

    const mergedEnvVars = Object.assign(envObject, gatsbyVarObject)

    return Object.keys(mergedEnvVars).reduce(
      (acc, key) => {
        acc[`process.env.${key}`] = mergedEnvVars[key]
        return acc
      },
      {
        "process.env": JSON.stringify({}),
      }
    )
  }

  function getHmrPath() {
    // ref: https://github.com/gatsbyjs/gatsby/issues/8348
    let hmrBasePath = `/`
    const hmrSuffix = `__webpack_hmr&reload=true&overlay=false`

    if (process.env.GATSBY_WEBPACK_PUBLICPATH) {
      const pubPath = process.env.GATSBY_WEBPACK_PUBLICPATH
      if (pubPath.substr(-1) === `/`) {
        hmrBasePath = pubPath
      } else {
        hmrBasePath = `${pubPath}/`
      }
    }

    return hmrBasePath + hmrSuffix
  }

  debug(`Loading webpack config for stage "${stage}"`)
  function getOutput() {
    switch (stage) {
      case `develop`:
        return {
          path: directory,
          filename: `[name].js`,
          // Add /* filename */ comments to generated require()s in the output.
          pathinfo: true,
          // Point sourcemap entries to original disk location (format as URL on Windows)
          publicPath: process.env.GATSBY_WEBPACK_PUBLICPATH || `/`,
          devtoolModuleFilenameTemplate: info =>
            path.resolve(info.absoluteResourcePath).replace(/\\/g, `/`),
          // Avoid React cross-origin errors
          // See https://reactjs.org/docs/cross-origin-errors.html
          crossOriginLoading: `anonymous`,
        }
      case `build-html`:
      case `develop-html`:
        // A temp file required by static-site-generator-plugin. See plugins() below.
        // Deleted by build-html.js, since it's not needed for production.
        return {
          path: directoryPath(`public`),
          filename: `render-page.js`,
          libraryTarget: `umd`,
          library: `lib`,
          umdNamedDefine: true,
          globalObject: `this`,
          publicPath: program.prefixPaths
            ? `${store.getState().config.pathPrefix}/`
            : `/`,
        }
      case `build-javascript`:
        return {
          filename: `[name]-[contenthash].js`,
          chunkFilename: `[name]-[contenthash].js`,
          path: directoryPath(`public`),
          publicPath: program.prefixPaths
            ? `${store.getState().config.pathPrefix}/`
            : `/`,
        }
      default:
        throw new Error(`The state requested ${stage} doesn't exist.`)
    }
  }

  function getEntry() {
    switch (stage) {
      case `develop`:
        return {
          commons: [
            `event-source-polyfill`,
            `${require.resolve(
              `webpack-hot-middleware/client`
            )}?path=${getHmrPath()}`,
            directoryPath(`.cache/app`),
          ],
        }
      case `develop-html`:
        return {
          main: directoryPath(`.cache/develop-static-entry`),
        }
      case `build-html`:
        return {
          main: directoryPath(`.cache/static-entry`),
        }
      case `build-javascript`:
        return {
          app: directoryPath(`.cache/production-app`),
        }
      default:
        throw new Error(`The state requested ${stage} doesn't exist.`)
    }
  }

  function getPlugins() {
    let configPlugins = [
      plugins.moment(),

      // Add a few global variables. Set NODE_ENV to production (enables
      // optimizations for React) and what the link prefix is (__PATH_PREFIX__).
      plugins.define({
        ...processEnv(stage, `development`),
        __PATH_PREFIX__: JSON.stringify(
          program.prefixPaths ? store.getState().config.pathPrefix : ``
        ),
      }),
    ]

    switch (stage) {
      case `develop`:
        configPlugins = configPlugins.concat([
          plugins.hotModuleReplacement(),
          plugins.noEmitOnErrors(),

          new FriendlyErrorsWebpackPlugin({
            clearConsole: false,
          }),
        ])
        break
      case `build-javascript`: {
        configPlugins = configPlugins.concat([
          plugins.extractText(),
          // Write out stats object mapping named dynamic imports (aka page
          // components) to all their async chunks.
          plugins.extractStats(),
        ])
        break
      }
    }

    return configPlugins
  }

  function getDevtool() {
    switch (stage) {
      case `develop`:
        return `cheap-module-source-map`
      // use a normal `source-map` for the html phases since
      // it gives better line and column numbers
      case `develop-html`:
      case `build-html`:
      case `build-javascript`:
        return `source-map`
      default:
        return false
    }
  }

  function getMode() {
    switch (stage) {
      case `build-javascript`:
        return `production`
      case `develop`:
      case `develop-html`:
      case `build-html`:
        return `development` // So we don't uglify the html bundle
      default:
        return `production`
    }
  }

  function getModule(config) {
    // Common config for every env.
    // prettier-ignore
    let configRules = [
      rules.mjs(),
      rules.js(),
      rules.yaml(),
      rules.fonts(),
      rules.images(),
      rules.media(),
      rules.miscAssets(),
    ]
    switch (stage) {
      case `develop`: {
        // get schema to pass to eslint config and program for directory
        const { schema, program } = store.getState()

        // if no local eslint config, then add gatsby config
        if (!hasLocalEslint(program.directory)) {
          configRules = configRules.concat([rules.eslint(schema)])
        }

        configRules = configRules.concat([
          {
            oneOf: [rules.cssModules(), rules.css()],
          },
        ])

        break
      }
      case `build-html`:
      case `develop-html`:
        // We don't deal with CSS at all when building the HTML.
        // The 'null' loader is used to prevent 'module not found' errors.
        // On the other hand CSS modules loaders are necessary.

        // prettier-ignore
        configRules = configRules.concat([
          {
            oneOf: [
              rules.cssModules(),
              {
                ...rules.css(),
                use: [loaders.null()],
              },
            ],
          },
        ])
        break

      case `build-javascript`:
        // We don't deal with CSS at all when building JavaScript but we still
        // need to process the CSS so offline-plugin knows about the various
        // assets referenced in your CSS.
        //
        // It's also necessary to process CSS Modules so your JS knows the
        // classNames to use.
        configRules = configRules.concat([
          {
            oneOf: [rules.cssModules(), rules.css()],
          },
        ])

        break
    }

    return { rules: configRules }
  }

  function getResolve() {
    const { program } = store.getState()
    return {
      // Use the program's extension list (generated via the
      // 'resolvableExtensions' API hook).
      extensions: [...program.extensions],
      alias: {
        gatsby$: directoryPath(path.join(`.cache`, `gatsby-browser-entry.js`)),
        // Using directories for module resolution is mandatory because
        // relative path imports are used sometimes
        // See https://stackoverflow.com/a/49455609/6420957 for more details
        "@babel/runtime": path.dirname(
          require.resolve(`@babel/runtime/package.json`)
        ),
        "core-js": path.dirname(require.resolve(`core-js/package.json`)),
        "react-hot-loader": path.dirname(
          require.resolve(`react-hot-loader/package.json`)
        ),
        "react-lifecycles-compat": directoryPath(
          `.cache/react-lifecycles-compat.js`
        ),
        "create-react-context": directoryPath(`.cache/create-react-context.js`),
      },
      plugins: [
        // Those two folders are special and contain gatsby-generated files
        // whose dependencies should be resolved through the `gatsby` package
        PnpWebpackPlugin.bind(directoryPath(`.cache`), module),
        PnpWebpackPlugin.bind(directoryPath(`public`), module),
        // Transparently resolve packages via PnP when needed; noop otherwise
        PnpWebpackPlugin,
      ],
    }
  }

  function getResolveLoader() {
    const root = [path.resolve(directory, `node_modules`)]

    const userLoaderDirectoryPath = path.resolve(directory, `loaders`)

    try {
      if (fs.statSync(userLoaderDirectoryPath).isDirectory()) {
        root.push(userLoaderDirectoryPath)
      }
    } catch (err) {
      debug(`Error resolving user loaders directory`, err)
    }

    return {
      modules: [...root, path.join(__dirname, `../loaders`), `node_modules`],
      // Bare loaders should always be loaded via the user dependencies (loaders
      // configured via third-party like gatsby use require.resolve)
      plugins: [PnpWebpackPlugin.moduleLoader(`${directory}/`)],
    }
  }

  const config = {
    // Context is the base directory for resolving the entry option.
    context: directory,
    entry: getEntry(),
    output: getOutput(),

    module: getModule(),
    plugins: getPlugins(),

    // Certain "isomorphic" packages have different entry points for browser
    // and server (see
    // https://github.com/defunctzombie/package-browser-field-spec); setting
    // the target tells webpack which file to include, ie. browser vs main.
    target: stage === `build-html` || stage === `develop-html` ? `node` : `web`,

    devtool: getDevtool(),
    // Turn off performance hints as we (for now) don't want to show the normal
    // webpack output anywhere.
    performance: {
      hints: false,
    },
    mode: getMode(),

    resolveLoader: getResolveLoader(),
    resolve: getResolve(),

    node: {
      __filename: true,
    },
  }

  if (stage === `build-javascript`) {
    config.optimization = {
      runtimeChunk: {
        name: `webpack-runtime`,
      },
      splitChunks: {
        name: false,
        cacheGroups: {
          // Only create one CSS file to avoid
          // problems with code-split CSS loading in different orders
          // causing inconsistent/non-determanistic styling
          // See https://github.com/gatsbyjs/gatsby/issues/11072
          styles: {
            name: `styles`,
            // This should cover all our types of CSS.
            test: /\.(css|scss|sass|less|styl)$/,
            chunks: `all`,
            enforce: true,
          },
        },
      },
      minimizer: [
        // TODO: maybe this option should be noMinimize?
        !program.noUglify && plugins.minifyJs(),
        plugins.minifyCss(),
      ].filter(Boolean),
    }
  }

  if (stage === `build-html` || stage === `develop-html`) {
    const externalList = [
      // match `lodash` and `lodash/foo`
      // but not things like `lodash-es`
      `lodash`,
      /^lodash\//,
      `react`,
      /^react-dom\//,
      `pify`,
      `@reach/router`,
      `@reach/router/lib/history`,
      `common-tags`,
      `path`,
      `semver`,
      `react-helmet`,
      `minimatch`,
      `fs`,
      /^core-js\//,
      `es6-promise`,
      `crypto`,
      `zlib`,
      `http`,
      `https`,
      `debug`,
    ]

    config.externals = [
      function(context, request, callback) {
        if (
          externalList.some(item => {
            if (typeof item === `string` && item === request) {
              return true
            } else if (item instanceof RegExp && item.test(request)) {
              return true
            }

            return false
          })
        ) {
          return callback(null, `umd ${request}`)
        }
        return callback()
      },
    ]
  }

  store.dispatch(actions.replaceWebpackConfig(config))
  const getConfig = () => store.getState().webpack

  await apiRunnerNode(`onCreateWebpackConfig`, {
    getConfig,
    stage,
    rules,
    loaders,
    plugins,
  })

  return getConfig()
}<|MERGE_RESOLUTION|>--- conflicted
+++ resolved
@@ -52,15 +52,9 @@
       parsed = dotenv.parse(fs.readFileSync(envFile, { encoding: `utf8` }))
     } catch (err) {
       if (err.code !== `ENOENT`) {
-<<<<<<< HEAD
-        const message = `There was a problem processing the .env file.\n` + err
+        const message =
+          `There was a problem processing the .env file (${envFile}).\n` + err
         dispatch(log({ message, type: `error` }))
-=======
-        report.error(
-          `There was a problem processing the .env file (${envFile})`,
-          err
-        )
->>>>>>> 3c37f2b5
       }
     }
 
