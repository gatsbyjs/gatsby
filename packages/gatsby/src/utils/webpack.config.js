import { uniq, some } from "lodash"
import fs from "fs"
import path from "path"
import dotenv from "dotenv"
import StaticSiteGeneratorPlugin from "static-site-generator-webpack-plugin"
import { StatsWriterPlugin } from "webpack-stats-plugin"
import FriendlyErrorsWebpackPlugin from "friendly-errors-webpack-plugin"

const { store } = require(`../redux`)
const { actions } = require(`../redux/actions`)
const debug = require(`debug`)(`gatsby:webpack-config`)
const WebpackMD5Hash = require(`webpack-md5-hash`)
const ChunkManifestPlugin = require(`chunk-manifest-webpack-plugin`)
const GatsbyModulePlugin = require(`../loaders/gatsby-module-loader/plugin`)
const { withBasePath } = require(`./path`)

const apiRunnerNode = require(`./api-runner-node`)
const createConfig = require(`./webpack-utils`)

// Five stages or modes:
//   1) develop: for `gatsby develop` command, hot reload and CSS injection into page
//   2) develop-html: same as develop without react-hmre in the babel config for html renderer
//   3) build-css: build styles.css file
//   4) build-html: build all HTML files
//   5) build-javascript: Build js chunks for Single Page App in production

module.exports = async (
  program,
  directory,
  suppliedStage,
  webpackPort = 1500,
  pages = []
) => {
  const directoryPath = withBasePath(directory)

  // We combine develop & develop-html stages for purposes of generating the
  // webpack config.
  const stage = suppliedStage
  const webpackConfig = await createConfig({ stage, program })
  const { rules, loaders, plugins } = webpackConfig

  function processEnv(stage, defaultNodeEnv) {
    debug(`Building env for "${stage}"`)
    const env = process.env.NODE_ENV
      ? process.env.NODE_ENV
      : `${defaultNodeEnv}`
    const envFile = path.join(process.cwd(), `./.env.${env}`)
    let parsed = {}
    try {
      parsed = dotenv.parse(fs.readFileSync(envFile, { encoding: `utf8` }))
    } catch (e) {
      if (e && e.code !== `ENOENT`) {
        console.log(e)
      }
    }
    const envObject = Object.keys(parsed).reduce((acc, key) => {
      acc[key] = JSON.stringify(parsed[key])
      return acc
    }, {})

    // Don't allow overwriting of NODE_ENV, PUBLIC_DIR as to not break gatsby things
    envObject.NODE_ENV = JSON.stringify(env)
    envObject.PUBLIC_DIR = JSON.stringify(`${process.cwd()}/public`)

    return envObject
  }

  debug(`Loading webpack config for stage "${stage}"`)
  function getOutput() {
    switch (stage) {
      case `develop`:
        return {
          path: directory,
          filename: `[name].js`,
          publicPath: `http://${program.host}:${webpackPort}/`,
        }
      case `build-css`:
        // Webpack will always generate a resultant javascript file.
        // But we don't want it for this step. Deleted by build-css.js.
        return {
          path: directoryPath(`public`),
          filename: `bundle-for-css.js`,
          publicPath: program.prefixPaths
            ? `${store.getState().config.pathPrefix}/`
            : `/`,
        }
      case `build-html`:
      case `develop-html`:
        // A temp file required by static-site-generator-plugin. See plugins() below.
        // Deleted by build-html.js, since it's not needed for production.
        return {
          path: directoryPath(`public`),
          filename: `render-page.js`,
          libraryTarget: `umd`,
          publicPath: program.prefixPaths
            ? `${store.getState().config.pathPrefix}/`
            : `/`,
        }
      case `build-javascript`:
        return {
          filename: `[name]-[chunkhash].js`,
          chunkFilename: `[name]-[chunkhash].js`,
          path: directoryPath(`public`),
          publicPath: program.prefixPaths
            ? `${store.getState().config.pathPrefix}/`
            : `/`,
        }
      default:
        throw new Error(`The state requested ${stage} doesn't exist.`)
    }
  }

  function getEntry() {
    switch (stage) {
      case `develop`:
        return {
          commons: [
            require.resolve(`react-hot-loader/patch`),
            `${require.resolve(
              `webpack-hot-middleware/client`
            )}?path=http://${program.host}:${webpackPort}/__webpack_hmr&reload=true`,
            directoryPath(`.cache/app`),
          ],
        }
      case `develop-html`:
        return {
          main: directoryPath(`.cache/develop-static-entry`),
        }
      case `build-css`:
        return {
          main: directoryPath(`.cache/app`),
        }
      case `build-html`:
        return {
          main: directoryPath(`.cache/static-entry`),
        }
      case `build-javascript`:
        return {
          app: directoryPath(`.cache/production-app`),
        }
      default:
        throw new Error(`The state requested ${stage} doesn't exist.`)
    }
  }

  function getPlugins() {
    const env =
      stage === `develop` || stage === `develop-html`
        ? `development`
        : `production`

    let configPlugins = [
      plugins.moment(),

      // There seems to be a bug in file-loader that assumes this will be set.
      plugins.loaderOptions({ fileLoader: {} }),

      // Add a few global variables. Set NODE_ENV to production (enables
      // optimizations for React) and whether prefixing links is enabled
      // (__PREFIX_PATHS__) and what the link prefix is (__PATH_PREFIX__).
      plugins.define({
        "process.env": processEnv(stage, env),
        __PREFIX_PATHS__: program.prefixPaths,
        __PATH_PREFIX__: JSON.stringify(store.getState().config.pathPrefix),
      }),

      plugins.extractText({
        filename: stage === `build-css` ? `styles.css` : `${stage}.css`,
      }),
    ]

    switch (stage) {
      case `develop`:
        configPlugins = configPlugins.concat([
          plugins.hotModuleReplacement(),
          plugins.noErrors(),

          // Names module ids with their filepath. We use this in development
          // to make it easier to see what modules have hot reloaded, etc. as
          // the numerical IDs aren't useful. In production we use numerical module
          // ids to reduce filesize.
          plugins.namedModules(),
          new FriendlyErrorsWebpackPlugin({
            clearConsole: false,
            compilationSuccessInfo: {
              messages: [
                `Your site is running at http://localhost:${program.port}`,
                `Your graphql debugger is running at http://localhost:${program.port}/___graphql`,
              ],
            },
          }),
        ])
        break

      case `develop-html`:
<<<<<<< HEAD
      case `build-html`:
        configPlugins = configPlugins.concat([
          new StaticSiteGeneratorPlugin(`render-page.js`, pages),
        ])
        break

=======
        return [
          new StaticSiteGeneratorPlugin({
            entry: `render-page.js`,
            paths: pages,
          }),
          new webpack.DefinePlugin({
            "process.env": processEnv(stage, `development`),
            __PREFIX_PATHS__: program.prefixPaths,
            __PATH_PREFIX__: JSON.stringify(store.getState().config.pathPrefix),
          }),
          new ExtractTextPlugin(`build-html-styles.css`),
        ]
      case `build-css`:
        return [
          new webpack.DefinePlugin({
            "process.env": processEnv(stage, `production`),
            __PREFIX_PATHS__: program.prefixPaths,
            __PATH_PREFIX__: JSON.stringify(store.getState().config.pathPrefix),
          }),
          new ExtractTextPlugin(`styles.css`, { allChunks: true }),
        ]
      case `build-html`:
        return [
          new StaticSiteGeneratorPlugin({
            entry: `render-page.js`,
            paths: pages,
          }),
          new webpack.DefinePlugin({
            "process.env": processEnv(stage, `production`),
            __PREFIX_PATHS__: program.prefixPaths,
            __PATH_PREFIX__: JSON.stringify(store.getState().config.pathPrefix),
          }),
          new ExtractTextPlugin(`build-html-styles.css`),
        ]
>>>>>>> e753942e
      case `build-javascript`: {
        // Get array of page template component names.
        let components = store
          .getState()
          .pages.map(page => page.componentChunkName)

        components = uniq(components)
<<<<<<< HEAD
        components.push(`layout-component---index`)

        configPlugins = configPlugins.concat([
=======
        return [
          // Moment.js includes 100s of KBs of extra localization data by
          // default in Webpack that most sites don't want. This line disables
          // loading locale modules. This is a practical solution that requires
          // the user to opt into importing specific locales.
          // https://github.com/jmblog/how-to-optimize-momentjs-with-webpack
          new webpack.IgnorePlugin(/^\.\/locale$/, /moment$/),
>>>>>>> e753942e
          new WebpackMD5Hash(),

          // Extract "commons" chunk from the app entry and all
          // page components.
          plugins.commonsChunk({
            name: `commons`,
            chunks: [`app`, ...components],
            // The more page components there are, the higher we raise the bar
            // for merging in page-specific JS libs into the commons chunk. The
            // two principles here is a) keep the TTI (time to interaction) as
            // low as possible so that means keeping commons.js small with
            // critical framework code (e.g. React/react-router) and b) is we
            // want to push JS parse/eval work as close as possible to when
            // it's used. Since most people don't navigate to most pages, take
            // tradeoff of loading/evaling modules multiple times over
            // loading/evaling lots of unused code on the initial opening of
            // the app.
            minChunks: (module, count) => {
              const vendorModuleList = [
                `react`,
                `react-dom`,
                `fbjs`,
                `react-router`,
                `react-router-dom`,
                `react-router-scroll`,
                `dom-helpers`, // Used in react-router-scroll
                `path-to-regexp`,
                `isarray`, // Used by path-to-regexp.
                `scroll-behavior`,
                `history`,
                `resolve-pathname`, // Used by history.
                `value-equal`, // Used by history.
                `invariant`, // Used by history.
                `warning`, // Used by history.
                `babel-runtime`, // Used by history.
                `core-js`, // Used by history.
                `loose-envify`, // Used by history.
                `prop-types`,
                `gatsby-link`,
              ]
              const isFramework = some(
                vendorModuleList.map(vendor => {
                  const regex = new RegExp(`/node_modules/${vendor}/.*`, `i`)
                  return regex.test(module.resource)
                })
              )
              return isFramework || count > 3
            },
          }),

          // Write out mapping between chunk names and their hashed names. We use
          // this to add the needed javascript files to each HTML page.
          new StatsWriterPlugin(),

          // Extract the webpack chunk manifest out of commons.js so commons.js
          // doesn't get changed everytime you build. This increases the cache-hit
          // rate for commons.js.
          new ChunkManifestPlugin({
            filename: `chunk-manifest.json`,
            manifestVariable: `webpackManifest`,
          }),
          // Minify Javascript.
          plugins.uglify(),
          new GatsbyModulePlugin(),
          plugins.namedModules(),
          plugins.namedChunks(),
        ])
        break
      }
    }

    return configPlugins
  }

  function getDevtool() {
    switch (stage) {
      case `develop`:
        return `cheap-module-source-map`
      case `build-javascript`:
        return `source-map`
      case `build-html`:
      case `develop-html`:
      default:
        return false
    }
  }

  function getModule(config) {
    const browsers = program.browserslist
    const postcssPlugins = loader => [
      require(`postcss-import`)({ root: loader.resourcePath }),
      require(`postcss-cssnext`)({
        browsers,
        features: {
          rem: false, // only needed for <= ie8
          autoprefixer: false, // handled already
        },
      }),
      require(`postcss-browser-reporter`),
      require(`postcss-reporter`),
    ]

    const cssRule = rules.css({ plugins: postcssPlugins })
    const cssModulesRule = rules.cssModules({
      plugins: postcssPlugins,
    })

    // Common config for every env.
    // prettier-ignore
    let configRules = [
      rules.js(),
      rules.yaml(),
      rules.assets(),
      rules.images(),
    ]

    switch (stage) {
      case `develop`:
        configRules = configRules.concat([cssRule, cssModulesRule])
        break

      case `build-css`:
        configRules = configRules.concat([cssRule, cssModulesRule])
        break

      case `build-html`:
      case `develop-html`:
        // We don't deal with CSS at all when building the HTML.
        // The 'null' loader is used to prevent 'module not found' errors.
        // On the other hand CSS modules loaders are necessary.

        // prettier-ignore
        configRules = configRules.concat([
          {
            ...cssRule,
            use: loaders.null,
          },
          cssModulesRule,
        ])
        break

      case `build-javascript`:
        // we don't deal with css at all when building the javascript.  but
        // still need to process the css so offline-plugin knows about the
        // various assets referenced in your css.
        //
        // It's also necessary to process CSS Modules so your JS knows the
        // classNames to use.
        configRules = configRules.concat([cssRule, cssModulesRule])
        break
    }

    return { rules: configRules }
  }

  function getResolve() {
    const { program } = store.getState()
    return {
      // Use the program's extension list (generated via the
      // 'resolvableExtensions' API hook).
      extensions: [...program.extensions],
      // Default to using the site's node_modules directory to look for
      // modules. But also make it possible to install modules within the src
      // directory if you need to install a specific version of a module for a
      // part of your site.
      modules: [
        `node_modules`,
        directoryPath(`node_modules`),
        directoryPath(`node_modules`, `gatsby/node_modules`),
      ],
    }
  }

  function getResolveLoader() {
    const root = [path.resolve(directory, `node_modules`)]

    const userLoaderDirectoryPath = path.resolve(directory, `loaders`)

    try {
      if (fs.statSync(userLoaderDirectoryPath).isDirectory()) {
        root.push(userLoaderDirectoryPath)
      }
    } catch (e) {
      if (e && e.code !== `ENOENT`) {
        console.log(e)
      }
    }

    return {
      modules: [...root, path.join(__dirname, `../loaders`), `node_modules`],
    }
  }

  const config = {
    // Context is the base directory for resolving the entry option.
    context: directory,
    entry: getEntry(),
    output: getOutput(),

    module: getModule(),
    plugins: getPlugins(),

    // Certain "isomorphic" packages have different entry points for browser
    // and server (see
    // https://github.com/defunctzombie/package-browser-field-spec); setting
    // the target tells webpack which file to include, ie. browser vs main.
    target: stage === `build-html` || stage === `develop-html` ? `node` : `web`,
    profile: stage === `production`,
    devtool: getDevtool(),

    resolveLoader: getResolveLoader(),
    resolve: getResolve(),

    node: {
      __filename: true,
    },
  }

  store.dispatch(actions.replaceWebpackConfig(config))
  const getConfig = () => store.getState().webpack

  await apiRunnerNode(`modifyWebpackConfig`, {
    getConfig,
    stage,
    rules,
    loaders,
    plugins,
  })

  return getConfig()
}<|MERGE_RESOLUTION|>--- conflicted
+++ resolved
@@ -193,49 +193,15 @@
         break
 
       case `develop-html`:
-<<<<<<< HEAD
       case `build-html`:
         configPlugins = configPlugins.concat([
-          new StaticSiteGeneratorPlugin(`render-page.js`, pages),
-        ])
-        break
-
-=======
-        return [
           new StaticSiteGeneratorPlugin({
             entry: `render-page.js`,
             paths: pages,
           }),
-          new webpack.DefinePlugin({
-            "process.env": processEnv(stage, `development`),
-            __PREFIX_PATHS__: program.prefixPaths,
-            __PATH_PREFIX__: JSON.stringify(store.getState().config.pathPrefix),
-          }),
-          new ExtractTextPlugin(`build-html-styles.css`),
-        ]
-      case `build-css`:
-        return [
-          new webpack.DefinePlugin({
-            "process.env": processEnv(stage, `production`),
-            __PREFIX_PATHS__: program.prefixPaths,
-            __PATH_PREFIX__: JSON.stringify(store.getState().config.pathPrefix),
-          }),
-          new ExtractTextPlugin(`styles.css`, { allChunks: true }),
-        ]
-      case `build-html`:
-        return [
-          new StaticSiteGeneratorPlugin({
-            entry: `render-page.js`,
-            paths: pages,
-          }),
-          new webpack.DefinePlugin({
-            "process.env": processEnv(stage, `production`),
-            __PREFIX_PATHS__: program.prefixPaths,
-            __PATH_PREFIX__: JSON.stringify(store.getState().config.pathPrefix),
-          }),
-          new ExtractTextPlugin(`build-html-styles.css`),
-        ]
->>>>>>> e753942e
+        ])
+        break
+
       case `build-javascript`: {
         // Get array of page template component names.
         let components = store
@@ -243,19 +209,9 @@
           .pages.map(page => page.componentChunkName)
 
         components = uniq(components)
-<<<<<<< HEAD
         components.push(`layout-component---index`)
 
         configPlugins = configPlugins.concat([
-=======
-        return [
-          // Moment.js includes 100s of KBs of extra localization data by
-          // default in Webpack that most sites don't want. This line disables
-          // loading locale modules. This is a practical solution that requires
-          // the user to opt into importing specific locales.
-          // https://github.com/jmblog/how-to-optimize-momentjs-with-webpack
-          new webpack.IgnorePlugin(/^\.\/locale$/, /moment$/),
->>>>>>> e753942e
           new WebpackMD5Hash(),
 
           // Extract "commons" chunk from the app entry and all
