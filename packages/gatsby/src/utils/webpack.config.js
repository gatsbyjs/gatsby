require(`v8-compile-cache`)

const fs = require(`fs-extra`)
const path = require(`path`)
const dotenv = require(`dotenv`)
const FriendlyErrorsWebpackPlugin = require(`friendly-errors-webpack-plugin`)
const { store } = require(`../redux`)
const { actions } = require(`../redux/actions`)
const debug = require(`debug`)(`gatsby:webpack-config`)
const report = require(`gatsby-cli/lib/reporter`)
const { normalizePath, withBasePath, withTrailingSlash } = require(`./path`)

const apiRunnerNode = require(`./api-runner-node`)
const createUtils = require(`./webpack-utils`)
const hasLocalEslint = require(`./local-eslint-config-finder`)

// Four stages or modes:
//   1) develop: for `gatsby develop` command, hot reload and CSS injection into page
//   2) develop-html: same as develop without react-hmre in the babel config for html renderer
//   3) build-javascript: Build JS and CSS chunks for production
//   4) build-html: build all HTML files

module.exports = async (
  program,
  directory,
  suppliedStage,
  webpackPort = 1500
) => {
  const directoryPath = withBasePath(directory)

  process.env.GATSBY_BUILD_STAGE = suppliedStage

  // We combine develop & develop-html stages for purposes of generating the
  // webpack config.
  const stage = suppliedStage
  const { rules, loaders, plugins } = await createUtils({ stage, program })

  const assetPrefix = store.getState().config.assetPrefix
  const pathPrefix = program.prefixPaths
    ? `${store.getState().config.pathPrefix}`
    : ``
  const publicPath = normalizePath(assetPrefix, pathPrefix)

  function processEnv(stage, defaultNodeEnv) {
    debug(`Building env for "${stage}"`)
    const env = process.env.NODE_ENV
      ? process.env.NODE_ENV
      : `${defaultNodeEnv}`
    const envFile = path.join(process.cwd(), `./.env.${env}`)
    let parsed = {}
    try {
      parsed = dotenv.parse(fs.readFileSync(envFile, { encoding: `utf8` }))
    } catch (err) {
      if (err.code !== `ENOENT`) {
        report.error(`There was a problem processing the .env file`, err)
      }
    }

    const envObject = Object.keys(parsed).reduce((acc, key) => {
      acc[key] = JSON.stringify(parsed[key])
      return acc
    }, {})

    const gatsbyVarObject = Object.keys(process.env).reduce((acc, key) => {
      if (key.match(/^GATSBY_/)) {
        acc[key] = JSON.stringify(process.env[key])
      }
      return acc
    }, {})

    // Don't allow overwriting of NODE_ENV, PUBLIC_DIR as to not break gatsby things
    envObject.NODE_ENV = JSON.stringify(env)
    envObject.PUBLIC_DIR = JSON.stringify(`${process.cwd()}/public`)
    envObject.BUILD_STAGE = JSON.stringify(stage)
    envObject.CYPRESS_SUPPORT = JSON.stringify(process.env.CYPRESS_SUPPORT)

    const mergedEnvVars = Object.assign(envObject, gatsbyVarObject)

    return Object.keys(mergedEnvVars).reduce(
      (acc, key) => {
        acc[`process.env.${key}`] = mergedEnvVars[key]
        return acc
      },
      {
        "process.env": JSON.stringify({}),
      }
    )
  }

  function getHmrPath() {
    // ref: https://github.com/gatsbyjs/gatsby/issues/8348
    let hmrBasePath = `/`
    const hmrSuffix = `__webpack_hmr&reload=true&overlay=false`

    if (process.env.GATSBY_WEBPACK_PUBLICPATH) {
      const pubPath = process.env.GATSBY_WEBPACK_PUBLICPATH
      if (pubPath.substr(-1) === `/`) {
        hmrBasePath = pubPath
      } else {
        hmrBasePath = withTrailingSlash(pubPath)
      }
    }

    return hmrBasePath + hmrSuffix
  }

  debug(`Loading webpack config for stage "${stage}"`)
  function getOutput() {
    switch (stage) {
      case `develop`:
        return {
          path: directory,
          filename: `[name].js`,
          // Add /* filename */ comments to generated require()s in the output.
          pathinfo: true,
          // Point sourcemap entries to original disk location (format as URL on Windows)
<<<<<<< HEAD
          publicPath:
            process.env.GATSBY_WEBPACK_PUBLICPATH ||
            withTrailingSlash(
              `${program.ssl ? `https` : `http`}://${
                program.host
              }:${webpackPort}`
            ),
=======
          publicPath: process.env.GATSBY_WEBPACK_PUBLICPATH || `/`,
>>>>>>> 024f6f46
          devtoolModuleFilenameTemplate: info =>
            path.resolve(info.absoluteResourcePath).replace(/\\/g, `/`),
          // Avoid React cross-origin errors
          // See https://reactjs.org/docs/cross-origin-errors.html
          crossOriginLoading: `anonymous`,
        }
      case `build-html`:
      case `develop-html`:
        // A temp file required by static-site-generator-plugin. See plugins() below.
        // Deleted by build-html.js, since it's not needed for production.
        return {
          path: directoryPath(`public`),
          filename: `render-page.js`,
          libraryTarget: `umd`,
          library: `lib`,
          umdNamedDefine: true,
          globalObject: `this`,
          publicPath: withTrailingSlash(publicPath),
        }
      case `build-javascript`:
        return {
          filename: `[name]-[contenthash].js`,
          chunkFilename: `[name]-[contenthash].js`,
          path: directoryPath(`public`),
          publicPath: withTrailingSlash(publicPath),
        }
      default:
        throw new Error(`The state requested ${stage} doesn't exist.`)
    }
  }

  function getEntry() {
    switch (stage) {
      case `develop`:
        return {
          commons: [
            `${require.resolve(
              `webpack-hot-middleware/client`
            )}?path=${getHmrPath()}`,
            directoryPath(`.cache/app`),
          ],
        }
      case `develop-html`:
        return {
          main: directoryPath(`.cache/develop-static-entry`),
        }
      case `build-html`:
        return {
          main: directoryPath(`.cache/static-entry`),
        }
      case `build-javascript`:
        return {
          app: directoryPath(`.cache/production-app`),
        }
      default:
        throw new Error(`The state requested ${stage} doesn't exist.`)
    }
  }

  function getPlugins() {
    let configPlugins = [
      plugins.moment(),

      // Add a few global variables. Set NODE_ENV to production (enables
      // optimizations for React) and what the link prefix is (__PATH_PREFIX__).
      plugins.define({
        ...processEnv(stage, `development`),
        __ASSET_PREFIX__: JSON.stringify(program.prefixPaths ? publicPath : ``),
        __PATH_PREFIX__: JSON.stringify(program.prefixPaths ? pathPrefix : ``),
      }),
    ]

    switch (stage) {
      case `develop`:
        configPlugins = configPlugins.concat([
          plugins.hotModuleReplacement(),
          plugins.noEmitOnErrors(),

          new FriendlyErrorsWebpackPlugin({
            clearConsole: false,
          }),
        ])
        break
      case `build-javascript`: {
        configPlugins = configPlugins.concat([
          plugins.extractText(),
          // Write out stats object mapping named dynamic imports (aka page
          // components) to all their async chunks.
          plugins.extractStats(),
        ])
        break
      }
    }

    return configPlugins
  }

  function getDevtool() {
    switch (stage) {
      case `develop`:
        return `cheap-module-source-map`
      // use a normal `source-map` for the html phases since
      // it gives better line and column numbers
      case `develop-html`:
      case `build-html`:
      case `build-javascript`:
        return `source-map`
      default:
        return false
    }
  }

  function getMode() {
    switch (stage) {
      case `build-javascript`:
        return `production`
      case `develop`:
      case `develop-html`:
      case `build-html`:
        return `development` // So we don't uglify the html bundle
      default:
        return `production`
    }
  }

  function getModule(config) {
    // Common config for every env.
    // prettier-ignore
    let configRules = [
      rules.mjs(),
      rules.js(),
      rules.yaml(),
      rules.fonts(),
      rules.images(),
      rules.media(),
      rules.miscAssets(),
    ]
    switch (stage) {
      case `develop`: {
        // get schema to pass to eslint config and program for directory
        const { schema, program } = store.getState()

        // if no local eslint config, then add gatsby config
        if (!hasLocalEslint(program.directory)) {
          configRules = configRules.concat([rules.eslint(schema)])
        }

        configRules = configRules.concat([
          {
            oneOf: [rules.cssModules(), rules.css()],
          },
        ])

        break
      }
      case `build-html`:
      case `develop-html`:
        // We don't deal with CSS at all when building the HTML.
        // The 'null' loader is used to prevent 'module not found' errors.
        // On the other hand CSS modules loaders are necessary.

        // prettier-ignore
        configRules = configRules.concat([
          {
            oneOf: [
              rules.cssModules(),
              {
                ...rules.css(),
                use: [loaders.null()],
              },
            ],
          },
        ])
        break

      case `build-javascript`:
        // We don't deal with CSS at all when building JavaScript but we still
        // need to process the CSS so offline-plugin knows about the various
        // assets referenced in your CSS.
        //
        // It's also necessary to process CSS Modules so your JS knows the
        // classNames to use.
        configRules = configRules.concat([
          {
            oneOf: [rules.cssModules(), rules.css()],
          },
        ])

        break
    }

    return { rules: configRules }
  }

  function getResolve() {
    const { program } = store.getState()
    return {
      // Use the program's extension list (generated via the
      // 'resolvableExtensions' API hook).
      extensions: [...program.extensions],
      alias: {
        gatsby$: directoryPath(path.join(`.cache`, `gatsby-browser-entry.js`)),
        // Using directories for module resolution is mandatory because
        // relative path imports are used sometimes
        // See https://stackoverflow.com/a/49455609/6420957 for more details
        "@babel/runtime": path.dirname(
          require.resolve(`@babel/runtime/package.json`)
        ),
        "core-js": path.dirname(require.resolve(`core-js/package.json`)),
        "react-hot-loader": path.dirname(
          require.resolve(`react-hot-loader/package.json`)
        ),
        "react-lifecycles-compat": directoryPath(
          `.cache/react-lifecycles-compat.js`
        ),
        "create-react-context": directoryPath(`.cache/create-react-context.js`),
      },
    }
  }

  function getResolveLoader() {
    const root = [path.resolve(directory, `node_modules`)]

    const userLoaderDirectoryPath = path.resolve(directory, `loaders`)

    try {
      if (fs.statSync(userLoaderDirectoryPath).isDirectory()) {
        root.push(userLoaderDirectoryPath)
      }
    } catch (err) {
      debug(`Error resolving user loaders directory`, err)
    }

    return {
      modules: [...root, path.join(__dirname, `../loaders`), `node_modules`],
    }
  }

  const config = {
    // Context is the base directory for resolving the entry option.
    context: directory,
    entry: getEntry(),
    output: getOutput(),

    module: getModule(),
    plugins: getPlugins(),

    // Certain "isomorphic" packages have different entry points for browser
    // and server (see
    // https://github.com/defunctzombie/package-browser-field-spec); setting
    // the target tells webpack which file to include, ie. browser vs main.
    target: stage === `build-html` || stage === `develop-html` ? `node` : `web`,

    devtool: getDevtool(),
    // Turn off performance hints as we (for now) don't want to show the normal
    // webpack output anywhere.
    performance: {
      hints: false,
    },
    mode: getMode(),

    resolveLoader: getResolveLoader(),
    resolve: getResolve(),

    node: {
      __filename: true,
    },
  }

  if (stage === `build-javascript`) {
    config.optimization = {
      runtimeChunk: {
        name: `webpack-runtime`,
      },
      splitChunks: {
        name: false,
      },
      minimizer: [
        // TODO: maybe this option should be noMinimize?
        !program.noUglify && plugins.minifyJs(),
        plugins.minifyCss(),
      ].filter(Boolean),
    }
  }

  if (stage === `build-html` || stage === `develop-html`) {
    const externalList = [
      // match `lodash` and `lodash/foo`
      // but not things like `lodash-es`
      `lodash`,
      /^lodash\//,
      `react`,
      /^react-dom\//,
      `pify`,
      `@reach/router`,
      `@reach/router/lib/history`,
      `common-tags`,
      `path`,
      `semver`,
      `react-helmet`,
      `minimatch`,
      `fs`,
      /^core-js\//,
      `es6-promise`,
      `crypto`,
      `zlib`,
      `http`,
      `https`,
      `debug`,
    ]

    config.externals = [
      function(_, request, callback) {
        if (
          externalList.some(item => {
            if (typeof item === `string` && item === request) {
              return true
            } else if (item instanceof RegExp && item.test(request)) {
              return true
            }

            return false
          })
        ) {
          return callback(null, `umd ${request}`)
        }
        return callback()
      },
    ]
  }

  store.dispatch(actions.replaceWebpackConfig(config))
  const getConfig = () => store.getState().webpack

  await apiRunnerNode(`onCreateWebpackConfig`, {
    getConfig,
    stage,
    rules,
    loaders,
    plugins,
  })

  return getConfig()
}<|MERGE_RESOLUTION|>--- conflicted
+++ resolved
@@ -114,17 +114,7 @@
           // Add /* filename */ comments to generated require()s in the output.
           pathinfo: true,
           // Point sourcemap entries to original disk location (format as URL on Windows)
-<<<<<<< HEAD
-          publicPath:
-            process.env.GATSBY_WEBPACK_PUBLICPATH ||
-            withTrailingSlash(
-              `${program.ssl ? `https` : `http`}://${
-                program.host
-              }:${webpackPort}`
-            ),
-=======
           publicPath: process.env.GATSBY_WEBPACK_PUBLICPATH || `/`,
->>>>>>> 024f6f46
           devtoolModuleFilenameTemplate: info =>
             path.resolve(info.absoluteResourcePath).replace(/\\/g, `/`),
           // Avoid React cross-origin errors
