require(`v8-compile-cache`)

const crypto = require(`crypto`)
const fs = require(`fs-extra`)
const path = require(`path`)
const dotenv = require(`dotenv`)
const PnpWebpackPlugin = require(`pnp-webpack-plugin`)
const { store } = require(`../redux`)
const { actions } = require(`../redux/actions`)
const { getPublicPath } = require(`./get-public-path`)
const debug = require(`debug`)(`gatsby:webpack-config`)
const report = require(`gatsby-cli/lib/reporter`)
import { withBasePath, withTrailingSlash } from "./path"
import { getGatsbyDependents } from "./gatsby-dependents"

const apiRunnerNode = require(`./api-runner-node`)
import { createWebpackUtils } from "./webpack-utils"
import { hasLocalEslint } from "./local-eslint-config-finder"

const FRAMEWORK_BUNDLES = [`react`, `react-dom`, `scheduler`, `prop-types`]

// Four stages or modes:
//   1) develop: for `gatsby develop` command, hot reload and CSS injection into page
//   2) develop-html: same as develop without react-hmre in the babel config for html renderer
//   3) build-javascript: Build JS and CSS chunks for production
//   4) build-html: build all HTML files

module.exports = async (
  program,
  directory,
  suppliedStage,
  port,
  { parentSpan } = {}
) => {
  const modulesThatUseGatsby = await getGatsbyDependents()
  const directoryPath = withBasePath(directory)

  process.env.GATSBY_BUILD_STAGE = suppliedStage

  // We combine develop & develop-html stages for purposes of generating the
  // webpack config.
  const stage = suppliedStage
  const { rules, loaders, plugins } = createWebpackUtils(stage, program)

  const { assetPrefix, pathPrefix } = store.getState().config

  const publicPath = getPublicPath({ assetPrefix, pathPrefix, ...program })

  function processEnv(stage, defaultNodeEnv) {
    debug(`Building env for "${stage}"`)
    // node env should be DEVELOPMENT | PRODUCTION as these are commonly used in node land
    // this variable is used inside webpack
    const nodeEnv = process.env.NODE_ENV || `${defaultNodeEnv}`
    // config env is dependant on the env that it's run, this can be anything from staging-production
    // this allows you to set use different .env environments or conditions in gatsby files
    const configEnv = process.env.GATSBY_ACTIVE_ENV || nodeEnv
    const envFile = path.join(process.cwd(), `./.env.${configEnv}`)
    let parsed = {}
    try {
      parsed = dotenv.parse(fs.readFileSync(envFile, { encoding: `utf8` }))
    } catch (err) {
      if (err.code !== `ENOENT`) {
        report.error(
          `There was a problem processing the .env file (${envFile})`,
          err
        )
      }
    }

    const envObject = Object.keys(parsed).reduce((acc, key) => {
      acc[key] = JSON.stringify(parsed[key])
      return acc
    }, {})

    const gatsbyVarObject = Object.keys(process.env).reduce((acc, key) => {
      if (key.match(/^GATSBY_/)) {
        acc[key] = JSON.stringify(process.env[key])
      }
      return acc
    }, {})

    // Don't allow overwriting of NODE_ENV, PUBLIC_DIR as to not break gatsby things
    envObject.NODE_ENV = JSON.stringify(nodeEnv)
    envObject.PUBLIC_DIR = JSON.stringify(`${process.cwd()}/public`)
    envObject.BUILD_STAGE = JSON.stringify(stage)
    envObject.CYPRESS_SUPPORT = JSON.stringify(process.env.CYPRESS_SUPPORT)

    const mergedEnvVars = Object.assign(envObject, gatsbyVarObject)

    return Object.keys(mergedEnvVars).reduce(
      (acc, key) => {
        acc[`process.env.${key}`] = mergedEnvVars[key]
        return acc
      },
      {
        "process.env": JSON.stringify({})
      }
    )
  }

  function getHmrPath() {
    // ref: https://github.com/gatsbyjs/gatsby/issues/8348
    let hmrBasePath = `/`
    const hmrSuffix = `__webpack_hmr&reload=true&overlay=false`

    if (process.env.GATSBY_WEBPACK_PUBLICPATH) {
      const pubPath = process.env.GATSBY_WEBPACK_PUBLICPATH
      if (pubPath.substr(-1) === `/`) {
        hmrBasePath = pubPath
      } else {
        hmrBasePath = withTrailingSlash(pubPath)
      }
    }

    return hmrBasePath + hmrSuffix
  }

  debug(`Loading webpack config for stage "${stage}"`)
  function getOutput() {
    switch (stage) {
      case `develop`:
        return {
          path: directory,
          filename: `[name].js`,
          // Add /* filename */ comments to generated require()s in the output.
          pathinfo: true,
          // Point sourcemap entries to original disk location (format as URL on Windows)
          publicPath: process.env.GATSBY_WEBPACK_PUBLICPATH || `/`,
          devtoolModuleFilenameTemplate: info =>
            path.resolve(info.absoluteResourcePath).replace(/\\/g, `/`),
          // Avoid React cross-origin errors
          // See https://reactjs.org/docs/cross-origin-errors.html
          crossOriginLoading: `anonymous`
        }
      case `build-html`:
      case `develop-html`:
        // A temp file required by static-site-generator-plugin. See plugins() below.
        // Deleted by build-html.js, since it's not needed for production.
        return {
          path: directoryPath(`public`),
          filename: `render-page.js`,
          libraryTarget: `umd`,
          library: `lib`,
          umdNamedDefine: true,
          globalObject: `this`,
          publicPath: withTrailingSlash(publicPath)
        }
      case `build-javascript`:
        return {
          filename: `[name]-[contenthash].js`,
          chunkFilename: `[name]-[contenthash].js`,
          path: directoryPath(`public`),
          publicPath: withTrailingSlash(publicPath)
        }
      default:
        throw new Error(`The state requested ${stage} doesn't exist.`)
    }
  }

  function getEntry() {
    switch (stage) {
      case `develop`:
        return {
          commons: [
            require.resolve(`event-source-polyfill`),
            `${require.resolve(
              `webpack-hot-middleware/client`
            )}?path=${getHmrPath()}`,
            directoryPath(`.cache/app`)
          ]
        }
      case `develop-html`:
        return {
          main: directoryPath(`.cache/develop-static-entry`)
        }
      case `build-html`:
        return {
          main: directoryPath(`.cache/static-entry`)
        }
      case `build-javascript`:
        return {
          app: directoryPath(`.cache/production-app`)
        }
      default:
        throw new Error(`The state requested ${stage} doesn't exist.`)
    }
  }

  function getPlugins() {
    let configPlugins = [
      plugins.moment(),

      // Add a few global variables. Set NODE_ENV to production (enables
      // optimizations for React) and what the link prefix is (__PATH_PREFIX__).
      plugins.define({
        ...processEnv(stage, `development`),
        __BASE_PATH__: JSON.stringify(program.prefixPaths ? pathPrefix : ``),
        __PATH_PREFIX__: JSON.stringify(program.prefixPaths ? publicPath : ``),
        __ASSET_PREFIX__: JSON.stringify(program.prefixPaths ? assetPrefix : ``)
      })
    ]

    switch (stage) {
      case `develop`:
        configPlugins = configPlugins
          .concat([
            process.env.GATSBY_HOT_LOADER === `fast-refresh` &&
              plugins.fastRefresh(),
            plugins.hotModuleReplacement(),
            plugins.noEmitOnErrors(),
            plugins.eslintGraphqlSchemaReload()
          ])
          .filter(Boolean)
        break
      case `build-javascript`: {
        configPlugins = configPlugins.concat([
          plugins.extractText(),
          // Write out stats object mapping named dynamic imports (aka page
          // components) to all their async chunks.
          plugins.extractStats()
        ])
        break
      }
    }

    return configPlugins
  }

  function getDevtool() {
    switch (stage) {
      case `develop`:
        return `cheap-module-source-map`
      // use a normal `source-map` for the html phases since
      // it gives better line and column numbers
      case `develop-html`:
      case `build-html`:
      case `build-javascript`:
        return `source-map`
      default:
        return false
    }
  }

  function getMode() {
    switch (stage) {
      case `build-javascript`:
        return `production`
      case `develop`:
      case `develop-html`:
      case `build-html`:
        return `development` // So we don't uglify the html bundle
      default:
        return `production`
    }
  }

  function getModule() {
    // Common config for every env.
    // prettier-ignore
    let configRules = [
      rules.js({
        modulesThatUseGatsby,
      }),
      rules.yaml(),
      rules.fonts(),
      rules.images(),
      rules.media(),
      rules.miscAssets(),

      // This is a hack that exports one of @reach/router internals (BaseContext)
      // to export list. We need it to reset basepath and baseuri context after
      // Gatsby main router changes it, to keep v2 behaviour.
      // We will need to most likely remove this for v3.
      {
        test: require.resolve(`@reach/router/es/index`),
        type: `javascript/auto`,
        use: [{
          loader: require.resolve(`./reach-router-add-basecontext-export-loader`),
        }],
      }
    ]

    // Speedup 🏎️💨 the build! We only include transpilation of node_modules on javascript production builds
    // TODO create gatsby plugin to enable this behaviour on develop (only when people are requesting this feature)
    if (stage === `build-javascript`) {
      configRules.push(
        rules.dependencies({
          modulesThatUseGatsby
        })
      )
    }

    if (store.getState().themes.themes) {
      configRules = configRules.concat(
        store.getState().themes.themes.map(theme => {
          return {
            test: /\.jsx?$/,
            include: theme.themeDir,
            use: [loaders.js()]
          }
        })
      )
    }

    switch (stage) {
      case `develop`: {
        // get schema to pass to eslint config and program for directory
        const { schema, program } = store.getState()

        // if no local eslint config, then add gatsby config
        if (!hasLocalEslint(program.directory)) {
          configRules = configRules.concat([rules.eslint(schema)])
        }

        configRules = configRules.concat([
          {
            oneOf: [rules.cssModules(), rules.css()]
          }
        ])

        // RHL will patch React, replace React-DOM by React-🔥-DOM and work with fiber directly
        // It's necessary to remove the warning in console (https://github.com/gatsbyjs/gatsby/issues/11934)
        // TODO: Remove entire block when we make fast-refresh the default
        if (process.env.GATSBY_HOT_LOADER !== `fast-refresh`) {
          configRules.push({
            include: /node_modules\/react-dom/,
            test: /\.jsx?$/,
            use: {
              loader: require.resolve(`./webpack-hmr-hooks-patch`)
            }
          })
        }

        break
      }
      case `build-html`:
      case `develop-html`:
        // We don't deal with CSS at all when building the HTML.
        // The 'null' loader is used to prevent 'module not found' errors.
        // On the other hand CSS modules loaders are necessary.

        // prettier-ignore
        configRules = configRules.concat([
          {
            oneOf: [
              rules.cssModules(),
              {
                ...rules.css(),
                use: [loaders.null()],
              },
            ],
          },
        ])
        break

      case `build-javascript`:
        // We don't deal with CSS at all when building JavaScript but we still
        // need to process the CSS so offline-plugin knows about the various
        // assets referenced in your CSS.
        //
        // It's also necessary to process CSS Modules so your JS knows the
        // classNames to use.
        configRules = configRules.concat([
          {
            oneOf: [rules.cssModules(), rules.css()]
          }
        ])

        break
    }

    return { rules: configRules }
  }

  function getResolve(stage) {
    const { program } = store.getState()
    const resolve = {
      // Use the program's extension list (generated via the
      // 'resolvableExtensions' API hook).
      extensions: [...program.extensions],
      alias: {
        gatsby$: directoryPath(path.join(`.cache`, `gatsby-browser-entry.js`)),
        // Using directories for module resolution is mandatory because
        // relative path imports are used sometimes
        // See https://stackoverflow.com/a/49455609/6420957 for more details
        "@babel/runtime": path.dirname(
          require.resolve(`@babel/runtime/package.json`)
        ),
        "core-js": path.dirname(require.resolve(`core-js/package.json`)),
        // TODO: Remove entire block when we make fast-refresh the default
        ...(process.env.GATSBY_HOT_LOADER !== `fast-refresh`
          ? {
              "react-hot-loader": path.dirname(
                require.resolve(`react-hot-loader/package.json`)
              )
            }
          : {}),
        "react-lifecycles-compat": directoryPath(
          `.cache/react-lifecycles-compat.js`
        ),
        "create-react-context": directoryPath(`.cache/create-react-context.js`),
        "@pmmmwh/react-refresh-webpack-plugin": path.dirname(
          require.resolve(`@pmmmwh/react-refresh-webpack-plugin/package.json`)
<<<<<<< HEAD
        )
=======
        ),
        "socket.io-client": path.dirname(
          require.resolve(`socket.io-client/package.json`)
        ),
>>>>>>> 90f60f0d
      },
      plugins: [
        // Those two folders are special and contain gatsby-generated files
        // whose dependencies should be resolved through the `gatsby` package
        PnpWebpackPlugin.bind(directoryPath(`.cache`), module),
        PnpWebpackPlugin.bind(directoryPath(`public`), module),
        // Transparently resolve packages via PnP when needed; noop otherwise
        PnpWebpackPlugin
      ]
    }

    const target =
      stage === `build-html` || stage === `develop-html` ? `node` : `web`
    if (target === `web`) {
      // force to use es modules when importing internals of @reach.router
      // for browser bundles
      resolve.alias[`@reach/router`] = path.join(
        path.dirname(require.resolve(`@reach/router/package.json`)),
        `es`
      )
    }

    if (stage === `build-javascript` && program.profile) {
      resolve.alias[`react-dom$`] = `react-dom/profiling`
      resolve.alias[`scheduler/tracing`] = `scheduler/tracing-profiling`
    }
    return resolve
  }

  function getResolveLoader() {
    const root = [path.resolve(directory, `node_modules`)]

    const userLoaderDirectoryPath = path.resolve(directory, `loaders`)

    try {
      if (fs.statSync(userLoaderDirectoryPath).isDirectory()) {
        root.push(userLoaderDirectoryPath)
      }
    } catch (err) {
      debug(`Error resolving user loaders directory`, err)
    }

    return {
      modules: [...root, path.join(__dirname, `../loaders`), `node_modules`],
      // Bare loaders should always be loaded via the user dependencies (loaders
      // configured via third-party like gatsby use require.resolve)
      plugins: [PnpWebpackPlugin.moduleLoader(`${directory}/`)]
    }
  }

  const config = {
    // Context is the base directory for resolving the entry option.
    context: directory,
    entry: getEntry(),
    output: getOutput(),

    module: getModule(),
    plugins: getPlugins(),

    // Certain "isomorphic" packages have different entry points for browser
    // and server (see
    // https://github.com/defunctzombie/package-browser-field-spec); setting
    // the target tells webpack which file to include, ie. browser vs main.
    target: stage === `build-html` || stage === `develop-html` ? `node` : `web`,

    devtool: getDevtool(),
    // Turn off performance hints as we (for now) don't want to show the normal
    // webpack output anywhere.
    performance: {
      hints: false
    },
    mode: getMode(),

    resolveLoader: getResolveLoader(),
    resolve: getResolve(stage),

    node: {
      __filename: true
    }
  }

  if (stage === `build-javascript`) {
    const componentsCount = store.getState().components.size
    const isCssModule = module => module.type === `css/mini-extract`

    const splitChunks = {
      chunks: `all`,
      cacheGroups: {
        default: false,
        vendors: false,
        framework: {
          chunks: `all`,
          name: `framework`,
          // This regex ignores nested copies of framework libraries so they're bundled with their issuer.
          test: new RegExp(
            `(?<!node_modules.*)[\\\\/]node_modules[\\\\/](${FRAMEWORK_BUNDLES.join(
              `|`
            )})[\\\\/]`
          ),
          priority: 40,
          // Don't let webpack eliminate this chunk (prevents this chunk from becoming a part of the commons chunk)
          enforce: true
        },
        // if a module is bigger than 160kb from node_modules we make a separate chunk for it
        lib: {
          test(module) {
            return (
              !isCssModule(module) &&
              module.size() > 160000 &&
              /node_modules[/\\]/.test(module.identifier())
            )
          },
          name(module) {
            const hash = crypto.createHash(`sha1`)
            if (!module.libIdent) {
              throw new Error(
                `Encountered unknown module type: ${module.type}. Please open an issue.`
              )
            }

            hash.update(module.libIdent({ context: program.directory }))

            return hash.digest(`hex`).substring(0, 8)
          },
          priority: 30,
          minChunks: 1,
          reuseExistingChunk: true
        },
        commons: {
          name: `commons`,
          // if a chunk is used on all components we put it in commons (we need at least 2 components)
          minChunks: Math.max(componentsCount, 2),
          priority: 20
        },
        // If a chunk is used in at least 2 components we create a separate chunk
        shared: {
          test(module) {
            return !isCssModule(module)
          },
          name(module, chunks) {
            const hash = crypto
              .createHash(`sha1`)
              .update(chunks.reduce((acc, chunk) => acc + chunk.name, ``))
              .digest(`hex`)

            return hash
          },
          priority: 10,
          minChunks: 2,
          reuseExistingChunk: true
        },

        // Bundle all css & lazy css into one stylesheet to make sure lazy components do not break
        // TODO make an exception for css-modules
        styles: {
          test(module) {
            return isCssModule(module)
          },

          name: `styles`,
          priority: 40,
          enforce: true
        }
      },
      // We load our pages async through async-requires, maxInitialRequests doesn't have an effect on chunks derived from page components.
      // By default webpack has set maxAsyncRequests to 6, in some cases this isn't enough an actually makes the bundle size blow up.
      // We've set maxAsyncRequests to Infinity to negate this. This could potentionally exceed the 25 initial requests that we set before
      // sadly I do not have a better solution.
      maxAsyncRequests: Infinity,
      maxInitialRequests: 25,
      minSize: 20000
    }

    config.optimization = {
      runtimeChunk: {
        name: `webpack-runtime`
      },
      // use hashes instead of ids for module identifiers
      // TODO update to deterministic in webpack 5 (hashed is deprecated)
      // @see https://webpack.js.org/guides/caching/#module-identifiers
      moduleIds: `hashed`,
      splitChunks,
      minimizer: [
        // TODO: maybe this option should be noMinimize?
        !program.noUglify &&
          plugins.minifyJs(
            program.profile
              ? {
                  terserOptions: {
                    keep_classnames: true,
                    keep_fnames: true
                  }
                }
              : {}
          ),
        plugins.minifyCss()
      ].filter(Boolean)
    }
  }

  if (stage === `build-html` || stage === `develop-html`) {
    // Packages we want to externalize to save some build time
    // https://github.com/gatsbyjs/gatsby/pull/14208#pullrequestreview-240178728
    const externalList = [
      `@reach/router/lib/history`,
      `@reach/router`,
      `common-tags`,
      /^core-js\//,
      `crypto`,
      `debug`,
      `fs`,
      `https`,
      `http`,
      `lodash`,
      `path`,
      `semver`,
      /^lodash\//,
      `zlib`
    ]

    // Packages we want to externalize because meant to be user-provided
    const userExternalList = [`react-helmet`, `react`, /^react-dom\//]

    const checkItem = (item, request) => {
      if (typeof item === `string` && item === request) {
        return true
      } else if (item instanceof RegExp && item.test(request)) {
        return true
      }
      return false
    }

    const isExternal = request => {
      if (externalList.some(item => checkItem(item, request))) {
        return `umd ${require.resolve(request)}`
      }
      if (userExternalList.some(item => checkItem(item, request))) {
        return `umd ${request}`
      }
      return null
    }

    config.externals = [
      function(context, request, callback) {
        const external = isExternal(request)
        if (external !== null) {
          callback(null, external)
        } else {
          callback()
        }
      }
    ]
  }

  store.dispatch(actions.replaceWebpackConfig(config))
  const getConfig = () => store.getState().webpack

  await apiRunnerNode(`onCreateWebpackConfig`, {
    getConfig,
    stage,
    rules,
    loaders,
    plugins,
    parentSpan
  })

  return getConfig()
}<|MERGE_RESOLUTION|>--- conflicted
+++ resolved
@@ -401,14 +401,10 @@
         "create-react-context": directoryPath(`.cache/create-react-context.js`),
         "@pmmmwh/react-refresh-webpack-plugin": path.dirname(
           require.resolve(`@pmmmwh/react-refresh-webpack-plugin/package.json`)
-<<<<<<< HEAD
-        )
-=======
         ),
         "socket.io-client": path.dirname(
           require.resolve(`socket.io-client/package.json`)
-        ),
->>>>>>> 90f60f0d
+        )
       },
       plugins: [
         // Those two folders are special and contain gatsby-generated files
