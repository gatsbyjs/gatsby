--- conflicted
+++ resolved
@@ -1,12 +1,9 @@
 import fs from "fs-extra"
 import path from "path"
 import { Compiler } from "webpack"
-<<<<<<< HEAD
+import { PARTIAL_HYDRATION_CHUNK_REASON } from "./webpack/plugins/partial-hydration"
 import { store } from "../redux"
 import { ensureFileContent } from "./ensure-file-content"
-=======
-import { PARTIAL_HYDRATION_CHUNK_REASON } from "./webpack/plugins/partial-hydration"
->>>>>>> 5e639b84
 
 export class GatsbyWebpackStatsExtractor {
   private plugin: { name: string }
