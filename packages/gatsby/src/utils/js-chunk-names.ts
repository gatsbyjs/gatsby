--- conflicted
+++ resolved
@@ -46,16 +46,7 @@
     const { program } = store.getState()
     const directory = program?.directory || `/`
     let name = pathRelative(directory, componentPath)
-<<<<<<< HEAD
-
-    /**
-     * To prevent long file name errors, we truncate the name to a maximum of 60 characters.
-     */
-    const hash = murmurhash(name)
-    name = `${hash}-${name.substring(name.length - 60)}`
-=======
     name = replaceUnifiedRoutesKeys(kebabCase(name), name)
->>>>>>> 5b6f1f66
 
     /**
      * File names should not exceed 255 characters
