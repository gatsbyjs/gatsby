import memoize from "memoizee"
import { kebabCase as _kebabCase } from "lodash"
import { murmurhash as _murmurhash } from "babel-plugin-remove-graphql-queries/murmur"
import path from "path"
import { store } from "../redux"
import { getPathToContentComponent } from "gatsby-core-utils"

const kebabCase = memoize(_kebabCase)
const pathRelative = memoize(path.relative)
const murmurhash = memoize(_murmurhash)

// unified routes adds support for files with [] and {},
// the problem with our generateComponentChunkName is that when you
// call kebabCase, is strips off characters like that. This means
// that when you have a app with this sort of setup, the resolutions fail
//
// src/pages/products/{id}.js (collection route)
// src/pages/products/[...id].js (should render when a non-matched id is passed in)
//
// without this function, what happens is that all visits to /products/__ resolve to only one
// of these because the componentChunkName ends up being duplicate. This function ensures that
// the {} and [] are kept in the componentChunkName. Also there are tests for this.
function replaceUnifiedRoutesKeys(
  kebabedName: string,
  filePath: string
): string {
  let newString = kebabedName

  filePath.split(path.sep).forEach(part => {
    if (part[0] === `[` || part[0] === `{`) {
      const match = /(\[(.*)\]|\{(.*)\})/.exec(part)
      newString = newString.replace(
        `-${match![2] || match![3]}-`,
        `-${match![0]}-`
      )
    }
  })

  return newString
}

const chunkNameCache = new Map()
export function generateComponentChunkName(componentPath: string): string {
<<<<<<< HEAD
  if (componentPath.indexOf(`?__mdxPath=`) !== -1) {
    componentPath = componentPath.split(`?__mdxPath=`)[1]
  }
=======
  componentPath = getPathToContentComponent(componentPath)
>>>>>>> a264d545
  if (chunkNameCache.has(componentPath)) {
    return chunkNameCache.get(componentPath)
  } else {
    const { program } = store.getState()
    const directory = program?.directory || `/`
    let name = pathRelative(directory, componentPath)

    /**
<<<<<<< HEAD
     * File names should not exceed 255 characters
     * * minus 12 for `component---`
     * * minus 7 for `.js.map`
     */
    const maxLength = 236

    // Shorten path name to not exceed max length of 255 characters
    if (name.length > maxLength) {
      const hash = require(`crypto`)
        .createHash(`sha1`)
        .update(name)
        .digest(`base64`)

      // Shorten the name, ensure that adding the hash does not exceed 255 chars
      name = `${name.substring(0, maxLength - 41)}-${hash}`
    }
=======
     * To prevent long file name errors, we truncate the name to a maximum of 60 characters.
     */
    const hash = murmurhash(name)
    name = `${hash}-${name.substring(name.length - 60)}`
>>>>>>> a264d545

    const chunkName = `component---${replaceUnifiedRoutesKeys(
      kebabCase(name),
      name
    )}`

    chunkNameCache.set(componentPath, chunkName)

    return chunkName
  }
}<|MERGE_RESOLUTION|>--- conflicted
+++ resolved
@@ -41,13 +41,7 @@
 
 const chunkNameCache = new Map()
 export function generateComponentChunkName(componentPath: string): string {
-<<<<<<< HEAD
-  if (componentPath.indexOf(`?__mdxPath=`) !== -1) {
-    componentPath = componentPath.split(`?__mdxPath=`)[1]
-  }
-=======
   componentPath = getPathToContentComponent(componentPath)
->>>>>>> a264d545
   if (chunkNameCache.has(componentPath)) {
     return chunkNameCache.get(componentPath)
   } else {
@@ -56,29 +50,10 @@
     let name = pathRelative(directory, componentPath)
 
     /**
-<<<<<<< HEAD
-     * File names should not exceed 255 characters
-     * * minus 12 for `component---`
-     * * minus 7 for `.js.map`
-     */
-    const maxLength = 236
-
-    // Shorten path name to not exceed max length of 255 characters
-    if (name.length > maxLength) {
-      const hash = require(`crypto`)
-        .createHash(`sha1`)
-        .update(name)
-        .digest(`base64`)
-
-      // Shorten the name, ensure that adding the hash does not exceed 255 chars
-      name = `${name.substring(0, maxLength - 41)}-${hash}`
-    }
-=======
      * To prevent long file name errors, we truncate the name to a maximum of 60 characters.
      */
     const hash = murmurhash(name)
     name = `${hash}-${name.substring(name.length - 60)}`
->>>>>>> a264d545
 
     const chunkName = `component---${replaceUnifiedRoutesKeys(
       kebabCase(name),
