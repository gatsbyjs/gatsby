import webpackHotMiddleware from "webpack-hot-middleware"
import webpackDevMiddleware, {
  WebpackDevMiddleware,
} from "webpack-dev-middleware"
import got from "got"
import webpack from "webpack"
import express from "express"
import compression from "compression"
import graphqlHTTP from "express-graphql"
import graphqlPlayground from "graphql-playground-middleware-express"
import graphiqlExplorer from "gatsby-graphiql-explorer"
import { formatError } from "graphql"
import http from "http"
import https from "https"
import cors from "cors"
import telemetry from "gatsby-telemetry"

import webpackConfig from "../utils/webpack.config"
import { store, emitter } from "../redux"
import { buildRenderer } from "../commands/build-html"
import { renderDevHTML, initDevWorkerPool } from "./dev-ssr/render-dev-html"
import report from "gatsby-cli/lib/reporter"
import launchEditor from "react-dev-utils/launchEditor"
import * as WorkerPool from "../utils/worker/pool"
import { route as developHtmlRoute } from "./dev-ssr/develop-html-route"

import { developStatic } from "../commands/develop-static"
import withResolverContext from "../schema/context"
import { websocketManager, WebsocketManager } from "../utils/websocket-manager"
<<<<<<< HEAD
=======
import { reverseFixedPagePath, readPageData } from "./page-data"
import { findPageByPath } from "./find-page-by-path"
import { slash } from "gatsby-core-utils"
>>>>>>> 2371fd58
import apiRunnerNode from "../utils/api-runner-node"
import { Express } from "express"
import * as path from "path"

import { Stage, IProgram } from "../commands/types"
import JestWorker from "jest-worker"

type ActivityTracker = any // TODO: Replace this with proper type once reporter is typed

interface IServer {
  compiler: webpack.Compiler
  listener: http.Server | https.Server
  webpackActivity: ActivityTracker
  websocketManager: WebsocketManager
  workerPool: JestWorker
  webpackWatching: IWebpackWatchingPauseResume
}

export interface IWebpackWatchingPauseResume extends webpack.Watching {
  suspend: () => void
  resume: () => void
}

// context seems to be public, but not documented API
// see https://github.com/webpack/webpack-dev-middleware/issues/656
type PatchedWebpackDevMiddleware = WebpackDevMiddleware &
  express.RequestHandler & {
    context: {
      watching: IWebpackWatchingPauseResume
    }
  }

export async function startServer(
  program: IProgram,
  app: Express,
  workerPool: JestWorker = WorkerPool.create()
): Promise<IServer> {
  const directory = program.directory

  const webpackActivity = report.activityTimer(`Building development bundle`, {
    id: `webpack-develop`,
  })
  webpackActivity.start()

  initDevWorkerPool()

  const devConfig = await webpackConfig(
    program,
    directory,
    `develop`,
    program.port,
    { parentSpan: webpackActivity.span }
  )

  await buildRenderer(program, Stage.DevelopHTML)

  const compiler = webpack(devConfig)

  /**
   * Set up the express app.
   **/
  app.use(compression())
  app.use(telemetry.expressMiddleware(`DEVELOP`))
  app.use(
    webpackHotMiddleware(compiler, {
      log: false,
      path: `/__webpack_hmr`,
      heartbeat: 10 * 1000,
    })
  )

  app.use(cors())

  /**
   * Pattern matching all endpoints with graphql or graphiql with 1 or more leading underscores
   */
  const graphqlEndpoint = `/_+graphi?ql`

  if (process.env.GATSBY_GRAPHQL_IDE === `playground`) {
    app.get(
      graphqlEndpoint,
      graphqlPlayground({
        endpoint: `/___graphql`,
      }),
      () => {}
    )
  } else {
    graphiqlExplorer(app, {
      graphqlEndpoint,
    })
  }

  app.use(
    graphqlEndpoint,
    graphqlHTTP(
      (): graphqlHTTP.OptionsData => {
        const { schema, schemaCustomization } = store.getState()

        if (!schemaCustomization.composer) {
          throw new Error(
            `A schema composer was not created in time. This is likely a gatsby bug. If you experienced this please create an issue.`
          )
        }
        return {
          schema,
          graphiql: false,
          extensions(): { [key: string]: unknown } {
            return {
              enableRefresh: process.env.ENABLE_GATSBY_REFRESH_ENDPOINT,
              refreshToken: process.env.GATSBY_REFRESH_TOKEN,
            }
          },
          context: withResolverContext({
            schema,
            schemaComposer: schemaCustomization.composer,
            context: {},
            customContext: schemaCustomization.context,
          }),
          customFormatErrorFn(err): unknown {
            return {
              ...formatError(err),
              stack: err.stack ? err.stack.split(`\n`) : [],
            }
          },
        }
      }
    )
  )

  /**
   * Refresh external data sources.
   * This behavior is disabled by default, but the ENABLE_GATSBY_REFRESH_ENDPOINT env var enables it
   * If no GATSBY_REFRESH_TOKEN env var is available, then no Authorization header is required
   **/
  const REFRESH_ENDPOINT = `/__refresh`
  const refresh = async (req: express.Request): Promise<void> => {
    emitter.emit(`WEBHOOK_RECEIVED`, {
      webhookBody: req.body,
    })
  }
  app.use(REFRESH_ENDPOINT, express.json())
  app.post(REFRESH_ENDPOINT, (req, res) => {
    const enableRefresh = process.env.ENABLE_GATSBY_REFRESH_ENDPOINT
    const refreshToken = process.env.GATSBY_REFRESH_TOKEN
    const authorizedRefresh =
      !refreshToken || req.headers.authorization === refreshToken

    if (enableRefresh && authorizedRefresh) {
      refresh(req)
    }
    res.end()
  })

  app.get(`/__open-stack-frame-in-editor`, (req, res) => {
    launchEditor(req.query.fileName, req.query.lineNumber)
    res.end()
  })

  app.get(
    `/page-data/:pagePath(*)/page-data.json`,
    async (req, res, next): Promise<void> => {
      const requestedPagePath = req.params.pagePath
      if (!requestedPagePath) {
        next()
        return
      }

      const potentialPagePath = reverseFixedPagePath(requestedPagePath)
      const page = findPageByPath(store.getState(), potentialPagePath, false)

      if (page) {
        try {
          const pageData = await readPageData(
            path.join(store.getState().program.directory, `public`),
            page.path
          )
          res.status(200).send(pageData)
          return
        } catch (e) {
          report.error(
            `Error loading a result for the page query in "${requestedPagePath}" / "${potentialPagePath}". Query was not run and no cached result was found.`,
            e
          )
        }
      }

      res.status(404).send({
        path: potentialPagePath,
      })
    }
  )

  // Disable directory indexing i.e. serving index.html from a directory.
  // This can lead to serving stale html files during development.
  //
  // We serve by default an empty index.html that sets up the dev environment.
  app.use(developStatic(`public`, { index: false }))

  const webpackDevMiddlewareInstance = (webpackDevMiddleware(compiler, {
    logLevel: `silent`,
    publicPath: devConfig.output.publicPath,
    watchOptions: devConfig.devServer ? devConfig.devServer.watchOptions : null,
    stats: `errors-only`,
  }) as unknown) as PatchedWebpackDevMiddleware

  app.use(webpackDevMiddlewareInstance)

  // Expose access to app for advanced use cases
  const { developMiddleware } = store.getState().config

  if (developMiddleware) {
    developMiddleware(app, program)
  }

  // Set up API proxy.
  const { proxy } = store.getState().config
  if (proxy) {
    proxy.forEach(({ prefix, url }) => {
      app.use(`${prefix}/*`, (req, res) => {
        const proxiedUrl = url + req.originalUrl
        const {
          // remove `host` from copied headers
          // eslint-disable-next-line @typescript-eslint/no-unused-vars
          headers: { host, ...headers },
          method,
        } = req
        req
          .pipe(
            got
              .stream(proxiedUrl, { headers, method, decompress: false })
              .on(`response`, response =>
                res.writeHead(response.statusCode || 200, response.headers)
              )
              .on(`error`, (err, _, response) => {
                if (response) {
                  res.writeHead(response.statusCode || 400, response.headers)
                } else {
                  const message = `Error when trying to proxy request "${req.originalUrl}" to "${proxiedUrl}"`

                  report.error(message, err)
                  res.sendStatus(500)
                }
              })
          )
          .pipe(res)
      })
    }, cors())
  }

  await apiRunnerNode(`onCreateDevServer`, { app, deferNodeMutation: true })

  // In case nothing before handled hot-update - send 404.
  // This fixes "Unexpected token < in JSON at position 0" runtime
  // errors after restarting development server and
  // cause automatic hard refresh in the browser.
  app.use(/.*\.hot-update\.json$/i, (_, res) => {
    res.status(404).end()
  })

  // Render an HTML page and serve it.
  if (process.env.GATSBY_EXPERIMENTAL_DEV_SSR) {
    // Setup HTML route.
    developHtmlRoute({ app, program, store })
  }

  // We still need this even w/ ssr for the dev 404 page.
  const genericHtmlPath = process.env.GATSBY_EXPERIMENTAL_DEV_SSR
    ? `/dev-404-page/`
    : `/`
  app.use(async (req, res) => {
    const fullUrl = req.protocol + `://` + req.get(`host`) + req.originalUrl
    // This isn't used in development.
    if (fullUrl.endsWith(`app-data.json`)) {
      res.json({ webpackCompilationHash: `123` })
      // If this gets here, it's a non-existant file so just send back 404.
    } else if (fullUrl.endsWith(`.json`)) {
      res.json({}).status(404)
    } else {
      try {
        const renderResponse = await renderDevHTML({
          path: genericHtmlPath,
          // Let renderDevHTML figure it out.
          page: undefined,
          store,
          htmlComponentRendererPath: `${program.directory}/public/render-page.js`,
          directory: program.directory,
        })
        const status = process.env.GATSBY_EXPERIMENTAL_DEV_SSR ? 404 : 200
        res.status(status).send(renderResponse)
      } catch (e) {
        report.error(e)
        res.send(e).status(500)
      }
    }
  })

  /**
   * Set up the HTTP server and socket.io.
   **/
  const server = new http.Server(app)

  websocketManager.init({ server })

  // hardcoded `localhost`, because host should match `target` we set
  // in http proxy in `develop-proxy`
  const listener = server.listen(program.port, `localhost`)

  return {
    compiler,
    listener,
    webpackActivity,
    websocketManager,
    workerPool,
    webpackWatching: webpackDevMiddlewareInstance.context.watching,
  }
}<|MERGE_RESOLUTION|>--- conflicted
+++ resolved
@@ -27,12 +27,9 @@
 import { developStatic } from "../commands/develop-static"
 import withResolverContext from "../schema/context"
 import { websocketManager, WebsocketManager } from "../utils/websocket-manager"
-<<<<<<< HEAD
-=======
 import { reverseFixedPagePath, readPageData } from "./page-data"
 import { findPageByPath } from "./find-page-by-path"
 import { slash } from "gatsby-core-utils"
->>>>>>> 2371fd58
 import apiRunnerNode from "../utils/api-runner-node"
 import { Express } from "express"
 import * as path from "path"
