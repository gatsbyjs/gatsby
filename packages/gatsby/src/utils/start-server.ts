import webpackHotMiddleware from "@gatsbyjs/webpack-hot-middleware"
import webpackDevMiddleware from "webpack-dev-middleware"
import got, { Method } from "got"
import webpack from "webpack"
import express from "express"
import compression from "compression"
import { graphqlHTTP, OptionsData } from "express-graphql"
import graphqlPlayground from "graphql-playground-middleware-express"
import graphiqlExplorer from "gatsby-graphiql-explorer"
import {
  formatError,
  FragmentDefinitionNode,
  GraphQLFormattedError,
  Kind,
} from "graphql"
import { slash, uuid } from "gatsby-core-utils"
import http from "http"
import cors from "cors"
import telemetry from "gatsby-telemetry"
import launchEditor from "react-dev-utils/launchEditor"
import { codeFrameColumns } from "@babel/code-frame"

import { withBasePath } from "../utils/path"
import webpackConfig from "../utils/webpack.config"
import { store, emitter } from "../redux"
import report from "gatsby-cli/lib/reporter"
import * as WorkerPool from "../utils/worker/pool"

import { developStatic } from "../commands/develop-static"
import withResolverContext from "../schema/context"
import { websocketManager, WebsocketManager } from "../utils/websocket-manager"
import {
  reverseFixedPagePath,
  readPageData,
  IPageDataWithQueryResult,
} from "./page-data"
import { getPageData as getPageDataExperimental } from "./get-page-data"
import { findPageByPath } from "./find-page-by-path"
import apiRunnerNode from "../utils/api-runner-node"
import { Express } from "express"
import * as path from "path"

import { Stage, IProgram } from "../commands/types"
import { findOriginalSourcePositionAndContent } from "./stack-trace-utils"
import { appendPreloadHeaders } from "./develop-preload-headers"
import {
  routeLoadingIndicatorRequests,
  writeVirtualLoadingIndicatorModule,
} from "./loading-indicator"
import { renderDevHTML } from "./dev-ssr/render-dev-html"
import { getServerData, IServerData } from "./get-server-data"
import { ROUTES_DIRECTORY } from "../constants"
import { getPageMode } from "./page-mode"

type ActivityTracker = any // TODO: Replace this with proper type once reporter is typed

interface IServer {
  compiler: webpack.Compiler
  listener: http.Server
  webpackActivity: ActivityTracker
  websocketManager: WebsocketManager
  workerPool: WorkerPool.GatsbyWorkerPool
  webpackWatching: IWebpackWatchingPauseResume
}

export interface IWebpackWatchingPauseResume {
  suspend: () => void
  resume: () => void
}

export async function startServer(
  program: IProgram,
  app: Express,
  workerPool: WorkerPool.GatsbyWorkerPool = WorkerPool.create()
): Promise<IServer> {
  const directory = program.directory
  const PAGE_RENDERER_PATH = path.join(
    program.directory,
    ROUTES_DIRECTORY,
    `render-page.js`
  )

  const webpackActivity = report.activityTimer(`Building development bundle`, {
    id: `webpack-develop`,
  })
  webpackActivity.start()

  // loading indicator
  // write virtual module always to not fail webpack compilation, but only add express route handlers when
  // query on demand is enabled and loading indicator is not disabled
  writeVirtualLoadingIndicatorModule()

  // Remove the following when merging GATSBY_EXPERIMENTAL_DEV_SSR
  const directoryPath = withBasePath(directory)
  const { buildRenderer, doBuildPages } = require(`../commands/build-html`)
  const createIndexHtml = async (activity: ActivityTracker): Promise<void> => {
    try {
      const { rendererPath, close } = await buildRenderer(
        program,
        Stage.DevelopHTML,
        activity.span
      )
      await doBuildPages(
        rendererPath,
        [`/`],
        activity,
        workerPool,
        Stage.DevelopHTML
      )
      // close the compiler
      await close()
    } catch (err) {
      if (err.name !== `WebpackError`) {
        report.panic(err)
        return
      }
      report.panic(
        report.stripIndent`
          There was an error compiling the html.js component for the development server.
          See our docs page on debugging HTML builds for help https://gatsby.dev/debug-html
        `,
        err
      )
    }
  }
  const indexHTMLActivity = report.phantomActivity(`building index.html`, {})

  let pageRenderer: string
  if (process.env.GATSBY_EXPERIMENTAL_DEV_SSR) {
    const { buildRenderer } = require(`../commands/build-html`)
    pageRenderer = (await buildRenderer(program, Stage.DevelopHTML))
      .rendererPath
    const { initDevWorkerPool } = require(`./dev-ssr/render-dev-html`)
    initDevWorkerPool()
  } else {
    indexHTMLActivity.start()

    await createIndexHtml(indexHTMLActivity)

    indexHTMLActivity.end()
  }

  const devConfig = await webpackConfig(
    program,
    directory,
    Stage.Develop,
    program.port,
    {
      parentSpan: webpackActivity.span,
    }
  )

  const compiler = webpack(devConfig)

  /**
   * Set up the express app.
   **/
  app.use(compression())
  app.use(telemetry.expressMiddleware(`DEVELOP`))
  app.use(
    webpackHotMiddleware(compiler, {
      log: false,
      path: `/__webpack_hmr`,
      heartbeat: 10 * 1000,
    })
  )

  app.use(cors())

  /**
   * Pattern matching all endpoints with graphql or graphiql with 1 or more leading underscores
   */
  const graphqlEndpoint = `/_+graphi?ql`

  if (process.env.GATSBY_GRAPHQL_IDE === `playground`) {
    app.get(
      graphqlEndpoint,
      graphqlPlayground({
        endpoint: `/___graphql`,
      }),
      () => {}
    )
  } else {
    graphiqlExplorer(app, {
      graphqlEndpoint,
      getFragments: function getFragments(): Array<FragmentDefinitionNode> {
        const fragments: Array<FragmentDefinitionNode> = []
        for (const def of store.getState().definitions.values()) {
          if (def.def.kind === Kind.FRAGMENT_DEFINITION) {
            fragments.push(def.def)
          }
        }
        return fragments
      },
    })
  }

  app.use(
    graphqlEndpoint,
    graphqlHTTP((): OptionsData => {
      const { schema, schemaCustomization } = store.getState()

      if (!schemaCustomization.composer) {
        throw new Error(
          `A schema composer was not created in time. This is likely a gatsby bug. If you experienced this please create an issue.`
        )
      }
      return {
        schema,
        graphiql: false,
        extensions(): { [key: string]: unknown } {
          return {
            enableRefresh: process.env.ENABLE_GATSBY_REFRESH_ENDPOINT,
            refreshToken: process.env.GATSBY_REFRESH_TOKEN,
          }
        },
        context: withResolverContext({
          schema,
          schemaComposer: schemaCustomization.composer,
          context: {},
          customContext: schemaCustomization.context,
        }),
        customFormatErrorFn(
          err
        ): GraphQLFormattedError<{ stack: Array<string> }> {
          return {
            ...formatError(err),
            extensions: {
              stack: err.stack ? err.stack.split(`\n`) : [],
            },
          }
        },
      }
    })
  )

  /**
   * Refresh external data sources.
   * This behavior is disabled by default, but the ENABLE_GATSBY_REFRESH_ENDPOINT env var enables it
   * If no GATSBY_REFRESH_TOKEN env var is available, then no Authorization header is required
   **/
  const REFRESH_ENDPOINT = `/__refresh`
  const refresh = async (
    req: express.Request,
    pluginName?: string
  ): Promise<void> => {
    global.__GATSBY.buildId = uuid.v4()

    emitter.emit(`WEBHOOK_RECEIVED`, {
      webhookBody: req.body,
      pluginName,
    })
  }

  app.post(`${REFRESH_ENDPOINT}/:plugin_name?`, express.json(), (req, res) => {
    const pluginName = req.params[`plugin_name`]

    const enableRefresh = process.env.ENABLE_GATSBY_REFRESH_ENDPOINT
    const refreshToken = process.env.GATSBY_REFRESH_TOKEN
    const authorizedRefresh =
      !refreshToken || req.headers.authorization === refreshToken

    if (enableRefresh && authorizedRefresh) {
      refresh(req, pluginName)
      res.status(200)
      res.setHeader(`content-type`, `application/json`)
    } else {
      res.status(authorizedRefresh ? 404 : 403)
      res.json({
        error: enableRefresh
          ? `Authorization failed. Make sure you add authorization header to your refresh requests`
          : `Refresh endpoint is not enabled. Run gatsby with "ENABLE_GATSBY_REFRESH_ENDPOINT=true" environment variable set.`,
        isEnabled: !!process.env.ENABLE_GATSBY_REFRESH_ENDPOINT,
      })
    }
    res.end()
  })

  app.get(`/__open-stack-frame-in-editor`, (req, res) => {
    const fileName = path.resolve(process.cwd(), req.query.fileName)
    const lineNumber = parseInt(req.query.lineNumber, 10)
    launchEditor(fileName, isNaN(lineNumber) ? 1 : lineNumber)
    res.end()
  })

  const webpackDevMiddlewareInstance = webpackDevMiddleware(compiler, {
    publicPath: devConfig.output.publicPath,
    stats: `errors-only`,
    serverSideRender: true,
  })

  app.use(webpackDevMiddlewareInstance)

  const ssrPages = new Set<string>()
  app.get(
    `/page-data/:pagePath(*)/page-data.json`,
    async (req, res, next): Promise<void> => {
      const requestedPagePath = req.params.pagePath
      if (!requestedPagePath) {
        next()
        return
      }

      const potentialPagePath = reverseFixedPagePath(requestedPagePath)
      const page = findPageByPath(store.getState(), potentialPagePath, false)

      if (page) {
        try {
          let serverDataPromise: Promise<IServerData> = Promise.resolve({})
          const pageMode = getPageMode(page)

          if (pageMode === `SSR`) {
            const renderer = require(PAGE_RENDERER_PATH)
            const componentInstance = await renderer.getPageChunk(page)

            serverDataPromise = getServerData(
              req,
              page,
              potentialPagePath,
              componentInstance
            )
          }

          let pageData: IPageDataWithQueryResult
          // TODO move to query-engine
          if (process.env.GATSBY_EXPERIMENTAL_QUERY_ON_DEMAND) {
            const start = Date.now()

            pageData = await getPageDataExperimental(page.path)

            telemetry.trackCli(`RUN_QUERY_ON_DEMAND`, {
              name: `getPageData`,
              duration: Date.now() - start,
            })
          } else {
            pageData = await readPageData(
              path.join(store.getState().program.directory, `public`),
              page.path
            )
          }

          if (pageMode === `SSR`) {
            const { props } = await serverDataPromise

            pageData.result.serverData = props
<<<<<<< HEAD
            pageData.path = `/${requestedPagePath}`
            ssrPages.add(page.path)
          } else if (ssrPages.has(page.path)) {
            // When user removes getServerData function, Gatsby browser runtime still has cached version of page-data.
            // Send `null` to always reset cached serverData:
            pageData.result.serverData = null
            ssrPages.delete(page.path)
=======
            pageData.path = page.matchPath ? `/${potentialPagePath}` : page.path
>>>>>>> 934035d7
          }

          res.status(200).send(pageData)
          return
        } catch (e) {
          report.error(
            `Error loading a result for the page query in "${requestedPagePath}" / "${potentialPagePath}". Query was not run and no cached result was found.`,
            e
          )
        }
      }

      res.status(404).send({
        path: potentialPagePath,
      })
    }
  )

  app.get(`/__original-stack-frame`, async (req, res) => {
    const compilation = res.locals?.webpack?.devMiddleware?.stats?.compilation
    const emptyResponse = {
      codeFrame: `No codeFrame could be generated`,
      sourcePosition: null,
      sourceContent: null,
    }

    if (!compilation) {
      res.json(emptyResponse)
      return
    }

    const moduleId = req?.query?.moduleId
    const lineNumber = parseInt(req.query.lineNumber, 10)
    const columnNumber = parseInt(req.query.columnNumber, 10)

    let fileModule
    for (const module of compilation.modules) {
      const moduleIdentifier = compilation.chunkGraph.getModuleId(module)
      if (moduleIdentifier === moduleId) {
        fileModule = module
        break
      }
    }

    if (!fileModule) {
      res.json(emptyResponse)
      return
    }

    // We need the internal webpack file that is used in the bundle, not the module source.
    // It doesn't have the correct sourceMap.
    const webpackSource = compilation?.codeGenerationResults
      ?.get(fileModule)
      ?.sources.get(`javascript`)

    const sourceMap = webpackSource?.map()

    if (!sourceMap) {
      res.json(emptyResponse)
      return
    }

    const position = {
      line: lineNumber,
      column: columnNumber,
    }
    const result = await findOriginalSourcePositionAndContent(
      sourceMap,
      position
    )

    const sourcePosition = result?.sourcePosition
    const sourceLine = sourcePosition?.line
    const sourceColumn = sourcePosition?.column
    const sourceContent = result?.sourceContent

    if (!sourceContent || !sourceLine) {
      res.json(emptyResponse)
      return
    }

    const codeFrame = codeFrameColumns(
      sourceContent,
      {
        start: {
          line: sourceLine,
          column: sourceColumn ?? 0,
        },
      },
      {
        highlightCode: true,
      }
    )
    res.json({
      codeFrame,
      sourcePosition,
      sourceContent,
    })
  })

  // Expose access to app for advanced use cases
  const { developMiddleware } = store.getState().config

  if (developMiddleware) {
    developMiddleware(app, program)
  }

  // Disable directory indexing i.e. serving index.html from a directory.
  // This can lead to serving stale html files during development.
  //
  // We serve by default an empty index.html that sets up the dev environment.
  app.use(developStatic(`public`, { index: false }))

  // Set up API proxy.
  const { proxy } = store.getState().config
  if (proxy) {
    proxy.forEach(({ prefix, url }) => {
      app.use(`${prefix}/*`, (req, res) => {
        const proxiedUrl = url + req.originalUrl
        const {
          // remove `host` from copied headers
          // eslint-disable-next-line @typescript-eslint/no-unused-vars
          headers: { host, ...headers },
          method,
        } = req
        req
          .pipe(
            got
              .stream(proxiedUrl, {
                headers,
                method: method as Method,
                decompress: false,
              })
              .on(`response`, response =>
                res.writeHead(response.statusCode || 200, response.headers)
              )
              .on(`error`, (err, _, response) => {
                if (response) {
                  res.writeHead(response.statusCode || 400, response.headers)
                } else {
                  const message = `Error when trying to proxy request "${req.originalUrl}" to "${proxiedUrl}"`

                  report.error(message, err)
                  res.sendStatus(500)
                }
              })
          )
          .pipe(res)
      })
    }, cors())
  }

  await apiRunnerNode(`onCreateDevServer`, { app, deferNodeMutation: true })

  // In case nothing before handled hot-update - send 404.
  // This fixes "Unexpected token < in JSON at position 0" runtime
  // errors after restarting development server and
  // cause automatic hard refresh in the browser.
  app.use(/.*\.hot-update\.json$/i, (_, res) => {
    res.status(404).end()
  })

  // Render an HTML page and serve it.
  if (process.env.GATSBY_EXPERIMENTAL_DEV_SSR) {
    app.get(`*`, async (req, res, next) => {
      telemetry.trackFeatureIsUsed(`GATSBY_EXPERIMENTAL_DEV_SSR`)

      const pathObj = findPageByPath(store.getState(), decodeURI(req.path))

      if (!pathObj) {
        return next()
      }

      await appendPreloadHeaders(pathObj.path, res)

      const htmlActivity = report.phantomActivity(`building HTML for path`, {})
      htmlActivity.start()

      try {
        const renderResponse = await renderDevHTML({
          path: pathObj.path,
          page: pathObj,
          skipSsr: req.query[`skip-ssr`] || false,
          store,
          htmlComponentRendererPath: PAGE_RENDERER_PATH,
          directory: program.directory,
        })
        res.status(200).send(renderResponse)
      } catch (error) {
        // The page errored but couldn't read the page component.
        // This is a race condition when a page is deleted but its requested
        // immediately after before anything can recompile.
        if (error === `404 page`) {
          return next()
        }

        // renderDevHTML throws an error with these information
        const lineNumber = error?.line as number
        const columnNumber = error?.column as number
        const filePath = error?.filename as string
        const sourceContent = error?.sourceContent as string

        report.error({
          id: `11614`,
          context: {
            path: pathObj.path,
            filePath: filePath,
            line: lineNumber,
            column: columnNumber,
          },
        })

        const emptyResponse = {
          codeFrame: `No codeFrame could be generated`,
          sourcePosition: null,
          sourceContent: null,
        }

        if (!sourceContent || !lineNumber) {
          res.json(emptyResponse)
          return null
        }

        const codeFrame = codeFrameColumns(
          sourceContent,
          {
            start: {
              line: lineNumber,
              column: columnNumber ?? 0,
            },
          },
          {
            highlightCode: true,
          }
        )

        const message = {
          codeFrame,
          source: filePath,
          line: lineNumber,
          column: columnNumber ?? 0,
          sourceMessage: error?.message,
          stack: error?.stack,
        }

        try {
          // Generate a shell for client-only content -- for the error overlay
          const clientOnlyShell = await renderDevHTML({
            path: pathObj.path,
            page: pathObj,
            skipSsr: true,
            store,
            error: message,
            htmlComponentRendererPath: PAGE_RENDERER_PATH,
            directory: program.directory,
          })

          res.send(clientOnlyShell)
        } catch (e) {
          report.error({
            id: `11616`,
            context: {
              sourceMessage: e.message,
            },
            filePath: e.filename,
            location: {
              start: {
                line: e.line,
                column: e.column,
              },
            },
          })

          const minimalHTML = `<head><title>Failed to Server Render (SSR)</title></head><body><h1>Failed to Server Render (SSR)</h1><h2>Error message:</h2><p>${e.message}</p><h2>File:</h2><p>${e.filename}:${e.line}:${e.column}</p><h2>Stack:</h2><pre><code>${e.stack}</code></pre></body>`

          res.send(minimalHTML).status(500)
        }
      }

      htmlActivity.end()

      return null
    })
  }

  if (
    process.env.GATSBY_EXPERIMENTAL_QUERY_ON_DEMAND &&
    process.env.GATSBY_QUERY_ON_DEMAND_LOADING_INDICATOR === `true`
  ) {
    routeLoadingIndicatorRequests(app)
  }

  app.use(async (req, res) => {
    // in this catch-all block we don't support POST so we should 404
    if (req.method === `POST`) {
      res.status(404).end()
      return
    }

    const fullUrl = req.protocol + `://` + req.get(`host`) + req.originalUrl
    // This isn't used in development.
    if (fullUrl.endsWith(`app-data.json`)) {
      res.json({ webpackCompilationHash: `123` })
      // If this gets here, it's a non-existent file so just send back 404.
    } else if (fullUrl.endsWith(`.json`)) {
      res.json({}).status(404)
    } else {
      await appendPreloadHeaders(req.path, res)

      if (process.env.GATSBY_EXPERIMENTAL_DEV_SSR) {
        try {
          const { renderDevHTML } = require(`./dev-ssr/render-dev-html`)
          const renderResponse = await renderDevHTML({
            path: `/dev-404-page/`,
            // Let renderDevHTML figure it out.
            page: undefined,
            store,
            htmlComponentRendererPath: pageRenderer,
            directory: program.directory,
          })
          res.status(404).send(renderResponse)
        } catch (e) {
          report.error({
            id: `11615`,
            context: {
              sourceMessage: e.message,
            },
            filePath: e.filename,
            location: {
              start: {
                line: e.line,
                column: e.column,
              },
            },
          })
          res.send(e).status(500)
        }
      } else {
        const potentialPagePath = reverseFixedPagePath(decodeURI(req.path))
        const page = findPageByPath(store.getState(), potentialPagePath, false)

        // When we can't find a page we send 404
        if (!page) {
          res.status(404)
        }

        res.sendFile(directoryPath(`.cache/develop-html/index.html`), err => {
          if (err) {
            res.status(500).end()
          }
        })
      }
    }
  })

  /**
   * Set up the HTTP server and socket.io.
   **/
  const server = new http.Server(app)

  const socket = websocketManager.init({ server })

  // hardcoded `localhost`, because host should match `target` we set
  // in http proxy in `develop-proxy`
  const listener = server.listen(program.port, `localhost`)

  if (!process.env.GATSBY_EXPERIMENTAL_DEV_SSR) {
    const chokidar = require(`chokidar`)
    // Register watcher that rebuilds index.html every time html.js changes.
    const watchGlobs = [`src/html.js`, `plugins/**/gatsby-ssr.js`].map(path =>
      slash(directoryPath(path))
    )

    chokidar.watch(watchGlobs).on(`change`, async () => {
      await createIndexHtml(indexHTMLActivity)
      // eslint-disable-next-line no-unused-expressions
      socket?.to(`clients`).emit(`reload`)
    })
  }

  return {
    compiler,
    listener,
    webpackActivity,
    websocketManager,
    workerPool,
    webpackWatching: webpackDevMiddlewareInstance.context.watching,
  }
}<|MERGE_RESOLUTION|>--- conflicted
+++ resolved
@@ -343,17 +343,13 @@
             const { props } = await serverDataPromise
 
             pageData.result.serverData = props
-<<<<<<< HEAD
-            pageData.path = `/${requestedPagePath}`
+            pageData.path = page.matchPath ? `/${potentialPagePath}` : page.path
             ssrPages.add(page.path)
           } else if (ssrPages.has(page.path)) {
             // When user removes getServerData function, Gatsby browser runtime still has cached version of page-data.
             // Send `null` to always reset cached serverData:
             pageData.result.serverData = null
             ssrPages.delete(page.path)
-=======
-            pageData.path = page.matchPath ? `/${potentialPagePath}` : page.path
->>>>>>> 934035d7
           }
 
           res.status(200).send(pageData)
