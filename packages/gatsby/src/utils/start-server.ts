import webpackHotMiddleware from "webpack-hot-middleware"
import webpackDevMiddleware, {
  WebpackDevMiddleware,
} from "webpack-dev-middleware"
import got from "got"
import webpack from "webpack"
import express from "express"
import compression from "compression"
import graphqlHTTP from "express-graphql"
import graphqlPlayground from "graphql-playground-middleware-express"
import graphiqlExplorer from "gatsby-graphiql-explorer"
import { formatError } from "graphql"
<<<<<<< HEAD
import http from "http"
import https from "https"
import cors from "cors"
import telemetry from "gatsby-telemetry"
=======
import telemetry from "gatsby-telemetry"
import http from "http"
import https from "https"
>>>>>>> 6858f22f

import { withBasePath } from "../utils/path"
import webpackConfig from "../utils/webpack.config"
import { store, emitter } from "../redux"
import report from "gatsby-cli/lib/reporter"
import launchEditor from "react-dev-utils/launchEditor"
<<<<<<< HEAD
import * as WorkerPool from "../utils/worker/pool"
=======
import cors from "cors"
import * as WorkerPool from "../utils/worker/pool"
import {
  showExperimentNoticeAfterTimeout,
  CancelExperimentNoticeCallbackOrUndefined,
} from "../utils/show-experiment-notice"
>>>>>>> 6858f22f

import { developStatic } from "../commands/develop-static"
import withResolverContext from "../schema/context"
import { websocketManager, WebsocketManager } from "../utils/websocket-manager"
import {
  reverseFixedPagePath,
  readPageData,
  IPageDataWithQueryResult,
} from "./page-data"
import { getPageData as getPageDataExperimental } from "./get-page-data"
import { findPageByPath } from "./find-page-by-path"
<<<<<<< HEAD
=======
import { slash, isCI } from "gatsby-core-utils"
>>>>>>> 6858f22f
import apiRunnerNode from "../utils/api-runner-node"
import { Express } from "express"
import * as path from "path"

import { Stage, IProgram } from "../commands/types"
import JestWorker from "jest-worker"

type ActivityTracker = any // TODO: Replace this with proper type once reporter is typed

interface IServer {
  compiler: webpack.Compiler
  listener: http.Server | https.Server
  webpackActivity: ActivityTracker
  cancelDevJSNotice: CancelExperimentNoticeCallbackOrUndefined
  websocketManager: WebsocketManager
  workerPool: JestWorker
  webpackWatching: IWebpackWatchingPauseResume
}

export interface IWebpackWatchingPauseResume extends webpack.Watching {
  suspend: () => void
  resume: () => void
}

// context seems to be public, but not documented API
// see https://github.com/webpack/webpack-dev-middleware/issues/656
type PatchedWebpackDevMiddleware = WebpackDevMiddleware &
  express.RequestHandler & {
    context: {
      watching: IWebpackWatchingPauseResume
    }
  }

export async function startServer(
  program: IProgram,
  app: Express,
  workerPool: JestWorker = WorkerPool.create()
): Promise<IServer> {
  const directory = program.directory

  const webpackActivity = report.activityTimer(`Building development bundle`, {
    id: `webpack-develop`,
  })
  webpackActivity.start()

  // Remove the following when merging GATSBY_EXPERIMENTAL_DEV_SSR
  const directoryPath = withBasePath(directory)
  const { buildHTML } = require(`../commands/build-html`)
  const createIndexHtml = async (activity: ActivityTracker): Promise<void> => {
    try {
      await buildHTML({
        program,
        stage: Stage.DevelopHTML,
        pagePaths: [`/`],
        workerPool,
        activity,
      })
    } catch (err) {
      if (err.name !== `WebpackError`) {
        report.panic(err)
        return
      }
      report.panic(
        report.stripIndent`
          There was an error compiling the html.js component for the development server.
          See our docs page on debugging HTML builds for help https://gatsby.dev/debug-html
        `,
        err
      )
    }
  }
  const indexHTMLActivity = report.phantomActivity(`building index.html`, {})

  if (process.env.GATSBY_EXPERIMENTAL_DEV_SSR) {
    const { buildRenderer } = require(`../commands/build-html`)
    await buildRenderer(program, Stage.DevelopHTML)
    const { initDevWorkerPool } = require(`./dev-ssr/render-dev-html`)
    initDevWorkerPool()
  } else {
    indexHTMLActivity.start()

    await createIndexHtml(indexHTMLActivity)

    indexHTMLActivity.end()
  }

  const TWENTY_SECONDS = 20 * 1000
  let cancelDevJSNotice: CancelExperimentNoticeCallbackOrUndefined
  if (
    process.env.gatsby_executing_command === `develop` &&
    !process.env.GATSBY_EXPERIMENT_DEVJS_LAZY &&
    !isCI()
  ) {
    cancelDevJSNotice = showExperimentNoticeAfterTimeout(
      `LAZY_DEVJS`,
      report.stripIndent(`
Your local development experience is about to get better, faster, and stronger!

Your friendly Gatsby maintainers detected your site takes longer than ideal to bundle your JavaScript. We're working right now to improve this.

If you're interested in trialing out one of these future improvements *today* which should make your local development experience faster, go ahead and run your site with LAZY_DEVJS enabled.

GATSBY_EXPERIMENT_DEVJS_LAZY=true gatsby develop

Please do let us know how it goes (good, bad, or otherwise) at https://gatsby.dev/lazy-devjs-umbrella
      `),
      TWENTY_SECONDS
    )
  }

  const devConfig = await webpackConfig(
    program,
    directory,
    `develop`,
    program.port,
    { parentSpan: webpackActivity.span }
  )

  const compiler = webpack(devConfig)

  /**
   * Set up the express app.
   **/
  app.use(compression())
  app.use(telemetry.expressMiddleware(`DEVELOP`))
  app.use(
    webpackHotMiddleware(compiler, {
      log: false,
      path: `/__webpack_hmr`,
      heartbeat: 10 * 1000,
    })
  )

  app.use(cors())

  /**
   * Pattern matching all endpoints with graphql or graphiql with 1 or more leading underscores
   */
  const graphqlEndpoint = `/_+graphi?ql`

  if (process.env.GATSBY_GRAPHQL_IDE === `playground`) {
    app.get(
      graphqlEndpoint,
      graphqlPlayground({
        endpoint: `/___graphql`,
      }),
      () => {}
    )
  } else {
    graphiqlExplorer(app, {
      graphqlEndpoint,
    })
  }

  app.use(
    graphqlEndpoint,
    graphqlHTTP(
      (): graphqlHTTP.OptionsData => {
        const { schema, schemaCustomization } = store.getState()

        if (!schemaCustomization.composer) {
          throw new Error(
            `A schema composer was not created in time. This is likely a gatsby bug. If you experienced this please create an issue.`
          )
        }
        return {
          schema,
          graphiql: false,
          extensions(): { [key: string]: unknown } {
            return {
              enableRefresh: process.env.ENABLE_GATSBY_REFRESH_ENDPOINT,
              refreshToken: process.env.GATSBY_REFRESH_TOKEN,
            }
          },
          context: withResolverContext({
            schema,
            schemaComposer: schemaCustomization.composer,
            context: {},
            customContext: schemaCustomization.context,
          }),
          customFormatErrorFn(err): unknown {
            return {
              ...formatError(err),
              stack: err.stack ? err.stack.split(`\n`) : [],
            }
          },
        }
      }
    )
  )

  /**
   * Refresh external data sources.
   * This behavior is disabled by default, but the ENABLE_GATSBY_REFRESH_ENDPOINT env var enables it
   * If no GATSBY_REFRESH_TOKEN env var is available, then no Authorization header is required
   **/
  const REFRESH_ENDPOINT = `/__refresh`
  const refresh = async (req: express.Request): Promise<void> => {
    emitter.emit(`WEBHOOK_RECEIVED`, {
      webhookBody: req.body,
    })
  }
  app.use(REFRESH_ENDPOINT, express.json())
  app.post(REFRESH_ENDPOINT, (req, res) => {
    const enableRefresh = process.env.ENABLE_GATSBY_REFRESH_ENDPOINT
    const refreshToken = process.env.GATSBY_REFRESH_TOKEN
    const authorizedRefresh =
      !refreshToken || req.headers.authorization === refreshToken

    if (enableRefresh && authorizedRefresh) {
      refresh(req)
    }
    res.end()
  })

  app.get(`/__open-stack-frame-in-editor`, (req, res) => {
    launchEditor(req.query.fileName, req.query.lineNumber)
    res.end()
  })

  app.get(
    `/page-data/:pagePath(*)/page-data.json`,
    async (req, res, next): Promise<void> => {
      const requestedPagePath = req.params.pagePath
      if (!requestedPagePath) {
        next()
        return
      }

      const potentialPagePath = reverseFixedPagePath(requestedPagePath)
      const page = findPageByPath(store.getState(), potentialPagePath, false)

      if (page) {
        try {
          const pageData: IPageDataWithQueryResult = process.env
            .GATSBY_EXPERIMENTAL_QUERY_ON_DEMAND
            ? await getPageDataExperimental(page.path)
            : await readPageData(
                path.join(store.getState().program.directory, `public`),
                page.path
              )

          res.status(200).send(pageData)
          return
        } catch (e) {
          report.error(
            `Error loading a result for the page query in "${requestedPagePath}" / "${potentialPagePath}". Query was not run and no cached result was found.`,
            e
          )
        }
      }

      res.status(404).send({
        path: potentialPagePath,
      })
    }
  )

  // Disable directory indexing i.e. serving index.html from a directory.
  // This can lead to serving stale html files during development.
  //
  // We serve by default an empty index.html that sets up the dev environment.
  app.use(developStatic(`public`, { index: false }))

  const webpackDevMiddlewareInstance = (webpackDevMiddleware(compiler, {
    logLevel: `silent`,
    publicPath: devConfig.output.publicPath,
    watchOptions: devConfig.devServer ? devConfig.devServer.watchOptions : null,
    stats: `errors-only`,
  }) as unknown) as PatchedWebpackDevMiddleware

  app.use(webpackDevMiddlewareInstance)

  // Expose access to app for advanced use cases
  const { developMiddleware } = store.getState().config

  if (developMiddleware) {
    developMiddleware(app, program)
  }

  // Set up API proxy.
  const { proxy } = store.getState().config
  if (proxy) {
    proxy.forEach(({ prefix, url }) => {
      app.use(`${prefix}/*`, (req, res) => {
        const proxiedUrl = url + req.originalUrl
        const {
          // remove `host` from copied headers
          // eslint-disable-next-line @typescript-eslint/no-unused-vars
          headers: { host, ...headers },
          method,
        } = req
        req
          .pipe(
            got
              .stream(proxiedUrl, { headers, method, decompress: false })
              .on(`response`, response =>
                res.writeHead(response.statusCode || 200, response.headers)
              )
              .on(`error`, (err, _, response) => {
                if (response) {
                  res.writeHead(response.statusCode || 400, response.headers)
                } else {
                  const message = `Error when trying to proxy request "${req.originalUrl}" to "${proxiedUrl}"`

                  report.error(message, err)
                  res.sendStatus(500)
                }
              })
          )
          .pipe(res)
      })
    }, cors())
  }

  await apiRunnerNode(`onCreateDevServer`, { app, deferNodeMutation: true })

  // In case nothing before handled hot-update - send 404.
  // This fixes "Unexpected token < in JSON at position 0" runtime
  // errors after restarting development server and
  // cause automatic hard refresh in the browser.
  app.use(/.*\.hot-update\.json$/i, (_, res) => {
    res.status(404).end()
  })

  // Render an HTML page and serve it.
  if (process.env.GATSBY_EXPERIMENTAL_DEV_SSR) {
    // Setup HTML route.
    const { route } = require(`./dev-ssr/develop-html-route`)
    route({ app, program, store })
  }

  app.use(async (req, res) => {
    const fullUrl = req.protocol + `://` + req.get(`host`) + req.originalUrl
    // This isn't used in development.
    if (fullUrl.endsWith(`app-data.json`)) {
      res.json({ webpackCompilationHash: `123` })
      // If this gets here, it's a non-existant file so just send back 404.
    } else if (fullUrl.endsWith(`.json`)) {
      res.json({}).status(404)
    } else {
      if (process.env.GATSBY_EXPERIMENTAL_DEV_SSR) {
        try {
          const { renderDevHTML } = require(`./dev-ssr/render-dev-html`)
          const renderResponse = await renderDevHTML({
            path: `/dev-404-page/`,
            // Let renderDevHTML figure it out.
            page: undefined,
            store,
            htmlComponentRendererPath: `${program.directory}/public/render-page.js`,
            directory: program.directory,
          })
          const status = process.env.GATSBY_EXPERIMENTAL_DEV_SSR ? 404 : 200
          res.status(status).send(renderResponse)
        } catch (e) {
          report.error(e)
          res.send(e).status(500)
        }
      } else {
        res.sendFile(directoryPath(`public/index.html`), err => {
          if (err) {
            res.status(500).end()
          }
        })
      }
    }
  })

  /**
   * Set up the HTTP server and socket.io.
   **/
  const server = new http.Server(app)

  const socket = websocketManager.init({ server })

  // hardcoded `localhost`, because host should match `target` we set
  // in http proxy in `develop-proxy`
  const listener = server.listen(program.port, `localhost`)

  if (!process.env.GATSBY_EXPERIMENTAL_DEV_SSR) {
    const chokidar = require(`chokidar`)
    const { slash } = require(`gatsby-core-utils`)
    // Register watcher that rebuilds index.html every time html.js changes.
    const watchGlobs = [`src/html.js`, `plugins/**/gatsby-ssr.js`].map(path =>
      slash(directoryPath(path))
    )

    chokidar.watch(watchGlobs).on(`change`, async () => {
      await createIndexHtml(indexHTMLActivity)
      // eslint-disable-next-line no-unused-expressions
      socket?.to(`clients`).emit(`reload`)
    })
  }

  return {
    compiler,
    listener,
    webpackActivity,
    cancelDevJSNotice,
    websocketManager,
    workerPool,
    webpackWatching: webpackDevMiddlewareInstance.context.watching,
  }
}<|MERGE_RESOLUTION|>--- conflicted
+++ resolved
@@ -10,32 +10,22 @@
 import graphqlPlayground from "graphql-playground-middleware-express"
 import graphiqlExplorer from "gatsby-graphiql-explorer"
 import { formatError } from "graphql"
-<<<<<<< HEAD
 import http from "http"
 import https from "https"
 import cors from "cors"
 import telemetry from "gatsby-telemetry"
-=======
-import telemetry from "gatsby-telemetry"
-import http from "http"
-import https from "https"
->>>>>>> 6858f22f
+import launchEditor from "react-dev-utils/launchEditor"
+import { slash, isCI } from "gatsby-core-utils"
 
 import { withBasePath } from "../utils/path"
 import webpackConfig from "../utils/webpack.config"
 import { store, emitter } from "../redux"
 import report from "gatsby-cli/lib/reporter"
-import launchEditor from "react-dev-utils/launchEditor"
-<<<<<<< HEAD
-import * as WorkerPool from "../utils/worker/pool"
-=======
-import cors from "cors"
 import * as WorkerPool from "../utils/worker/pool"
 import {
   showExperimentNoticeAfterTimeout,
   CancelExperimentNoticeCallbackOrUndefined,
 } from "../utils/show-experiment-notice"
->>>>>>> 6858f22f
 
 import { developStatic } from "../commands/develop-static"
 import withResolverContext from "../schema/context"
@@ -47,10 +37,6 @@
 } from "./page-data"
 import { getPageData as getPageDataExperimental } from "./get-page-data"
 import { findPageByPath } from "./find-page-by-path"
-<<<<<<< HEAD
-=======
-import { slash, isCI } from "gatsby-core-utils"
->>>>>>> 6858f22f
 import apiRunnerNode from "../utils/api-runner-node"
 import { Express } from "express"
 import * as path from "path"
