import report from "gatsby-cli/lib/reporter"
import { Span } from "opentracing"
import apiRunner from "./api-runner-node"
import { store } from "../redux"
import { getNode, getNodes } from "../redux/nodes"
import { actions } from "../redux/actions"
import { IGatsbyState } from "../redux/types"
const { deleteNode } = actions
import { Node } from "../../index"

/**
 * Finds the name of all plugins which implement Gatsby APIs that
 * may create nodes, but which have not actually created any nodes.
 */
function discoverPluginsWithoutNodes(
  storeState: IGatsbyState,
  nodes: Array<Node>
): Array<string> {
  // Find out which plugins own already created nodes
  const nodeOwnerSet = new Set([`default-site-plugin`])
  nodes.forEach(node => nodeOwnerSet.add(node.internal.owner))

  return storeState.flattenedPlugins
    .filter(
      plugin =>
        // "Can generate nodes"
        plugin.nodeAPIs.includes(`sourceNodes`) &&
        // "Has not generated nodes"
        !nodeOwnerSet.has(plugin.name)
    )
    .map(plugin => plugin.name)
}

/**
 * Warn about plugins that should have created nodes but didn't.
 */
function warnForPluginsWithoutNodes(
  state: IGatsbyState,
  nodes: Array<Node>
): void {
  const pluginsWithNoNodes = discoverPluginsWithoutNodes(state, nodes)

  pluginsWithNoNodes.map(name =>
    report.warn(
      `The ${name} plugin has generated no Gatsby nodes. Do you need it?`
    )
  )
}

/**
 * Return the set of nodes for which its root node has not been touched
 */
function getStaleNodes(state: IGatsbyState, nodes: Array<Node>): Array<Node> {
  return nodes.filter(node => {
    let rootNode = node
    let next: Node | undefined = undefined

    let whileCount = 0
    do {
      next = rootNode.parent ? getNode(rootNode.parent) : undefined
      if (next) {
        rootNode = next
      }
    } while (next && ++whileCount < 101)

    if (whileCount > 100) {
      console.log(
        `It looks like you have a node that's set its parent as itself`,
        rootNode
      )
    }

    return !state.nodesTouched.has(rootNode.id)
  })
}

/**
 * Find all stale nodes and delete them
 */
function deleteStaleNodes(state: IGatsbyState, nodes: Array<Node>): void {
  const staleNodes = getStaleNodes(state, nodes)

  if (staleNodes.length > 0) {
<<<<<<< HEAD
    staleNodes.forEach(node => store.dispatch(deleteNode({ node })))
=======
    staleNodes.forEach(node => deleteNode(node))
>>>>>>> bde7394f
  }
}

export default async ({
  webhookBody,
  pluginName,
  parentSpan,
  deferNodeMutation = false,
}: {
  webhookBody: unknown
  pluginName?: string
  parentSpan: Span
  deferNodeMutation: boolean
}): Promise<void> => {
  await apiRunner(`sourceNodes`, {
    traceId: `initial-sourceNodes`,
    waitForCascadingActions: true,
    deferNodeMutation,
    parentSpan,
    webhookBody: webhookBody || {},
    pluginName,
  })

  const state = store.getState()
  const nodes = getNodes()

  warnForPluginsWithoutNodes(state, nodes)

  deleteStaleNodes(state, nodes)
}<|MERGE_RESOLUTION|>--- conflicted
+++ resolved
@@ -81,11 +81,7 @@
   const staleNodes = getStaleNodes(state, nodes)
 
   if (staleNodes.length > 0) {
-<<<<<<< HEAD
-    staleNodes.forEach(node => store.dispatch(deleteNode({ node })))
-=======
-    staleNodes.forEach(node => deleteNode(node))
->>>>>>> bde7394f
+    staleNodes.forEach(node => store.dispatch(deleteNode(node)))
   }
 }
 
