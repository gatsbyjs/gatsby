--- conflicted
+++ resolved
@@ -238,27 +238,6 @@
   return null
 }
 
-<<<<<<< HEAD
-let apiRunnersActive = 0
-const apisRunningByTraceId = new Map()
-let waitingForCasacadeToFinish = []
-
-module.exports = async (api, args = {}, { pluginSource, activity } = {}) => {
-  let resolve
-  const promise = new Promise(res => (resolve = res)) // This is guaranteed to assign to `resolve` in sync
-
-  const { parentSpan, traceId, traceTags, waitForCascadingActions } = args
-
-  const apiSpanArgs = parentSpan ? { childOf: parentSpan } : {}
-  const apiSpan = tracer.startSpan(`run-api`, apiSpanArgs)
-
-  apiSpan.setTag(`api`, api)
-  _.forEach(traceTags, (value, key) => {
-    apiSpan.setTag(key, value)
-  })
-
-  const plugins = store.getState().flattenedPlugins
-=======
 const apisRunningById = new Map()
 const apisRunningByTraceId = new Map()
 let waitingForCasacadeToFinish = []
@@ -268,7 +247,6 @@
     const { parentSpan, traceId, traceTags, waitForCascadingActions } = args
     const apiSpanArgs = parentSpan ? { childOf: parentSpan } : {}
     const apiSpan = tracer.startSpan(`run-api`, apiSpanArgs)
->>>>>>> cd71371f
 
     apiSpan.setTag(`api`, api)
     _.forEach(traceTags, (value, key) => {
@@ -286,16 +264,7 @@
       plugin => plugin.nodeAPIs.includes(api) && plugin.name !== pluginSource
     )
 
-<<<<<<< HEAD
-  const results = []
-  for (const plugin of implementingPlugins) {
-    if (stopQueuedApiRuns) {
-      break
-    }
-    const result = await runPlugin(
-=======
     const apiRunInstance = {
->>>>>>> cd71371f
       api,
       args,
       pluginSource,
