const Promise = require(`bluebird`)
const _ = require(`lodash`)
const chalk = require(`chalk`)
const { bindActionCreators } = require(`redux`)

const tracer = require(`opentracing`).globalTracer()
const reporter = require(`gatsby-cli/lib/reporter`)
const stackTrace = require(`stack-trace`)
const { codeFrameColumns } = require(`@babel/code-frame`)
const fs = require(`fs-extra`)
<<<<<<< HEAD
const getCache = require(`./get-cache`)
import { createNodeId } from "./create-node-id"
=======
const { getCache } = require(`./get-cache`)
const createNodeId = require(`./create-node-id`)
>>>>>>> f6075065
const { createContentDigest } = require(`gatsby-core-utils`)
const {
  buildObjectType,
  buildUnionType,
  buildInterfaceType,
  buildInputObjectType,
  buildEnumType,
  buildScalarType,
} = require(`../schema/types/type-builders`)
const { emitter, store } = require(`../redux`)
const { getPublicPath } = require(`./get-public-path`)
const { getNonGatsbyCodeFrameFormatted } = require(`./stack-trace-utils`)
const { trackBuildError, decorateEvent } = require(`gatsby-telemetry`)
const { default: errorParser } = require(`./api-runner-error-parser`)

// Bind action creators per plugin so we can auto-add
// metadata to actions they create.
const boundPluginActionCreators = {}
const doubleBind = (boundActionCreators, api, plugin, actionOptions) => {
  const { traceId } = actionOptions
  if (boundPluginActionCreators[plugin.name + api + traceId]) {
    return boundPluginActionCreators[plugin.name + api + traceId]
  } else {
    const keys = Object.keys(boundActionCreators)
    const doubleBoundActionCreators = {}
    for (let i = 0; i < keys.length; i++) {
      const key = keys[i]
      const boundActionCreator = boundActionCreators[key]
      if (typeof boundActionCreator === `function`) {
        doubleBoundActionCreators[key] = (...args) => {
          // Let action callers override who the plugin is. Shouldn't be
          // used that often.
          if (args.length === 1) {
            return boundActionCreator(args[0], plugin, actionOptions)
          } else if (args.length === 2) {
            return boundActionCreator(args[0], args[1], actionOptions)
          }
          return undefined
        }
      }
    }
    boundPluginActionCreators[
      plugin.name + api + traceId
    ] = doubleBoundActionCreators
    return doubleBoundActionCreators
  }
}

const initAPICallTracing = parentSpan => {
  const startSpan = (spanName, spanArgs = {}) => {
    const defaultSpanArgs = { childOf: parentSpan }

    return tracer.startSpan(spanName, _.merge(defaultSpanArgs, spanArgs))
  }

  return {
    tracer,
    parentSpan,
    startSpan,
  }
}

const getLocalReporter = (activity, reporter) =>
  activity
    ? { ...reporter, panicOnBuild: activity.panicOnBuild.bind(activity) }
    : reporter

const runAPI = (plugin, api, args, activity) => {
  const gatsbyNode = require(`${plugin.resolve}/gatsby-node`)
  if (gatsbyNode[api]) {
    const parentSpan = args && args.parentSpan
    const spanOptions = parentSpan ? { childOf: parentSpan } : {}
    const pluginSpan = tracer.startSpan(`run-plugin`, spanOptions)

    pluginSpan.setTag(`api`, api)
    pluginSpan.setTag(`plugin`, plugin.name)

    const {
      loadNodeContent,
      getNodes,
      getNode,
      getNodesByType,
      hasNodeChanged,
      getNodeAndSavePathDependency,
    } = require(`../db/nodes`)
    const {
      publicActions,
      restrictedActionsAvailableInAPI,
    } = require(`../redux/actions`)
    const availableActions = {
      ...publicActions,
      ...(restrictedActionsAvailableInAPI[api] || {}),
    }
    const boundActionCreators = bindActionCreators(
      availableActions,
      store.dispatch
    )
    const doubleBoundActionCreators = doubleBind(
      boundActionCreators,
      api,
      plugin,
      { ...args, parentSpan: pluginSpan, activity }
    )

    const { config, program } = store.getState()

    const pathPrefix = (program.prefixPaths && config.pathPrefix) || ``
    const publicPath = getPublicPath({ ...config, ...program }, ``)

    const namespacedCreateNodeId = id => createNodeId(id, plugin.name)

    const tracing = initAPICallTracing(pluginSpan)

    const cache = getCache(plugin.name)

    // Ideally this would be more abstracted and applied to more situations, but right now
    // this can be potentially breaking so targeting `createPages` API and `createPage` action
    let actions = doubleBoundActionCreators
    let apiFinished = false
    if (api === `createPages`) {
      let alreadyDisplayed = false
      const createPageAction = actions.createPage
      // create new actions object with wrapped createPage action
      // doubleBoundActionCreators is memoized, so we can't just
      // reassign createPage field as this would cause this extra logic
      // to be used in subsequent APIs and we only want to target this `createPages` call.
      actions = {
        ...actions,
        createPage: (...args) => {
          createPageAction(...args)
          if (apiFinished && !alreadyDisplayed) {
            const warning = [
              reporter.stripIndent(`
              Action ${chalk.bold(
                `createPage`
              )} was called outside of its expected asynchronous lifecycle ${chalk.bold(
                `createPages`
              )} in ${chalk.bold(plugin.name)}.
              Ensure that you return a Promise from ${chalk.bold(
                `createPages`
              )} and are awaiting any asynchronous method invocations (like ${chalk.bold(
                `graphql`
              )} or http requests).
              For more info and debugging tips: see ${chalk.bold(
                `https://gatsby.dev/sync-actions`
              )}
            `),
            ]

            const possiblyCodeFrame = getNonGatsbyCodeFrameFormatted()
            if (possiblyCodeFrame) {
              warning.push(possiblyCodeFrame)
            }

            reporter.warn(warning.join(`\n\n`))
            alreadyDisplayed = true
          }
        },
      }
    }
    const localReporter = getLocalReporter(activity, reporter)

    const apiCallArgs = [
      {
        ...args,
        basePath: pathPrefix,
        pathPrefix: publicPath,
        boundActionCreators: actions,
        actions,
        loadNodeContent,
        store,
        emitter,
        getCache,
        getNodes,
        getNode,
        getNodesByType,
        hasNodeChanged,
        reporter: localReporter,
        getNodeAndSavePathDependency,
        cache,
        createNodeId: namespacedCreateNodeId,
        createContentDigest,
        tracing,
        schema: {
          buildObjectType,
          buildUnionType,
          buildInterfaceType,
          buildInputObjectType,
          buildEnumType,
          buildScalarType,
        },
      },
      plugin.pluginOptions,
    ]

    // If the plugin is using a callback use that otherwise
    // expect a Promise to be returned.
    if (gatsbyNode[api].length === 3) {
      return Promise.fromCallback(callback => {
        const cb = (err, val) => {
          pluginSpan.finish()
          callback(err, val)
          apiFinished = true
        }

        try {
          gatsbyNode[api](...apiCallArgs, cb)
        } catch (e) {
          trackBuildError(api, {
            error: e,
            pluginName: `${plugin.name}@${plugin.version}`,
          })
          throw e
        }
      })
    } else {
      const result = gatsbyNode[api](...apiCallArgs)
      pluginSpan.finish()
      return Promise.resolve(result).then(res => {
        apiFinished = true
        return res
      })
    }
  }

  return null
}

const apisRunningById = new Map()
const apisRunningByTraceId = new Map()
let waitingForCasacadeToFinish = []

module.exports = async (api, args = {}, { pluginSource, activity } = {}) =>
  new Promise(resolve => {
    const { parentSpan, traceId, traceTags, waitForCascadingActions } = args
    const apiSpanArgs = parentSpan ? { childOf: parentSpan } : {}
    const apiSpan = tracer.startSpan(`run-api`, apiSpanArgs)

    apiSpan.setTag(`api`, api)
    _.forEach(traceTags, (value, key) => {
      apiSpan.setTag(key, value)
    })

    const plugins = store.getState().flattenedPlugins

    // Get the list of plugins that implement this API.
    // Also: Break infinite loops. Sometimes a plugin will implement an API and
    // call an action which will trigger the same API being called.
    // `onCreatePage` is the only example right now. In these cases, we should
    // avoid calling the originating plugin again.
    const implementingPlugins = plugins.filter(
      plugin => plugin.nodeAPIs.includes(api) && plugin.name !== pluginSource
    )

    const apiRunInstance = {
      api,
      args,
      pluginSource,
      resolve,
      span: apiSpan,
      startTime: new Date().toJSON(),
      traceId,
    }

    // Generate IDs for api runs. Most IDs we generate from the args
    // but some API calls can have very large argument objects so we
    // have special ways of generating IDs for those to avoid stringifying
    // large objects.
    let id
    if (api === `setFieldsOnGraphQLNodeType`) {
      id = `${api}${apiRunInstance.startTime}${args.type.name}${traceId}`
    } else if (api === `onCreateNode`) {
      id = `${api}${apiRunInstance.startTime}${args.node.internal.contentDigest}${traceId}`
    } else if (api === `preprocessSource`) {
      id = `${api}${apiRunInstance.startTime}${args.filename}${traceId}`
    } else if (api === `onCreatePage`) {
      id = `${api}${apiRunInstance.startTime}${args.page.path}${traceId}`
    } else {
      // When tracing is turned on, the `args` object will have a
      // `parentSpan` field that can be quite large. So we omit it
      // before calling stringify
      const argsJson = JSON.stringify(_.omit(args, `parentSpan`))
      id = `${api}|${apiRunInstance.startTime}|${apiRunInstance.traceId}|${argsJson}`
    }
    apiRunInstance.id = id

    if (waitForCascadingActions) {
      waitingForCasacadeToFinish.push(apiRunInstance)
    }

    if (apisRunningById.size === 0) {
      emitter.emit(`API_RUNNING_START`)
    }

    apisRunningById.set(apiRunInstance.id, apiRunInstance)
    if (apisRunningByTraceId.has(apiRunInstance.traceId)) {
      const currentCount = apisRunningByTraceId.get(apiRunInstance.traceId)
      apisRunningByTraceId.set(apiRunInstance.traceId, currentCount + 1)
    } else {
      apisRunningByTraceId.set(apiRunInstance.traceId, 1)
    }

    let stopQueuedApiRuns = false
    let onAPIRunComplete = null
    if (api === `onCreatePage`) {
      const path = args.page.path
      const actionHandler = action => {
        if (action.payload.path === path) {
          stopQueuedApiRuns = true
        }
      }
      emitter.on(`DELETE_PAGE`, actionHandler)
      onAPIRunComplete = () => {
        emitter.off(`DELETE_PAGE`, actionHandler)
      }
    }

    Promise.mapSeries(implementingPlugins, plugin => {
      if (stopQueuedApiRuns) {
        return null
      }

      const pluginName =
        plugin.name === `default-site-plugin` ? `gatsby-node.js` : plugin.name

      return new Promise(resolve => {
        resolve(runAPI(plugin, api, { ...args, parentSpan: apiSpan }, activity))
      }).catch(err => {
        decorateEvent(`BUILD_PANIC`, {
          pluginName: `${plugin.name}@${plugin.version}`,
        })

        const localReporter = getLocalReporter(activity, reporter)

        const file = stackTrace
          .parse(err)
          .find(file => /gatsby-node/.test(file.fileName))

        let codeFrame = ``
        const structuredError = errorParser({ err })

        if (file) {
          const { fileName, lineNumber: line, columnNumber: column } = file

          const code = fs.readFileSync(fileName, { encoding: `utf-8` })
          codeFrame = codeFrameColumns(
            code,
            {
              start: {
                line,
                column,
              },
            },
            {
              highlightCode: true,
            }
          )

          structuredError.location = {
            start: { line: line, column: column },
          }
          structuredError.filePath = fileName
        }

        structuredError.context = {
          ...structuredError.context,
          pluginName,
          api,
          codeFrame,
        }

        localReporter.panicOnBuild(structuredError)

        return null
      })
    }).then(results => {
      if (onAPIRunComplete) {
        onAPIRunComplete()
      }
      // Remove runner instance
      apisRunningById.delete(apiRunInstance.id)
      const currentCount = apisRunningByTraceId.get(apiRunInstance.traceId)
      apisRunningByTraceId.set(apiRunInstance.traceId, currentCount - 1)

      if (apisRunningById.size === 0) {
        emitter.emit(`API_RUNNING_QUEUE_EMPTY`)
      }

      // Filter empty results
      apiRunInstance.results = results.filter(result => !_.isEmpty(result))

      // Filter out empty responses and return if the
      // api caller isn't waiting for cascading actions to finish.
      if (!waitForCascadingActions) {
        apiSpan.finish()
        resolve(apiRunInstance.results)
      }

      // Check if any of our waiters are done.
      waitingForCasacadeToFinish = waitingForCasacadeToFinish.filter(
        instance => {
          // If none of its trace IDs are running, it's done.
          const apisByTraceIdCount = apisRunningByTraceId.get(instance.traceId)
          if (apisByTraceIdCount === 0) {
            instance.span.finish()
            instance.resolve(instance.results)
            return false
          } else {
            return true
          }
        }
      )
      return
    })
  })<|MERGE_RESOLUTION|>--- conflicted
+++ resolved
@@ -8,13 +8,8 @@
 const stackTrace = require(`stack-trace`)
 const { codeFrameColumns } = require(`@babel/code-frame`)
 const fs = require(`fs-extra`)
-<<<<<<< HEAD
-const getCache = require(`./get-cache`)
+const { getCache } = require(`./get-cache`)
 import { createNodeId } from "./create-node-id"
-=======
-const { getCache } = require(`./get-cache`)
-const createNodeId = require(`./create-node-id`)
->>>>>>> f6075065
 const { createContentDigest } = require(`gatsby-core-utils`)
 const {
   buildObjectType,
