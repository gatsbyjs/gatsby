const Promise = require(`bluebird`)
const glob = require(`glob`)
const _ = require(`lodash`)

<<<<<<< HEAD
const mapSeries = require(`async/mapSeries`)
const tracer = require(`opentracing`).globalTracer()

=======
>>>>>>> 554d8ec7
const reporter = require(`gatsby-cli/lib/reporter`)
const cache = require(`./cache`)
const apiList = require(`./api-node-docs`)
const createNodeId = require(`./create-node-id`)

// Bind action creators per plugin so we can auto-add
// metadata to actions they create.
const boundPluginActionCreators = {}
const doubleBind = (boundActionCreators, api, plugin, actionOptions) => {
  const { traceId } = actionOptions
  if (boundPluginActionCreators[plugin.name + api + traceId]) {
    return boundPluginActionCreators[plugin.name + api + traceId]
  } else {
    const keys = Object.keys(boundActionCreators)
    const doubleBoundActionCreators = {}
    for (let i = 0; i < keys.length; i++) {
      const key = keys[i]
      const boundActionCreator = boundActionCreators[key]
      if (typeof boundActionCreator === `function`) {
        doubleBoundActionCreators[key] = (...args) => {
          // Let action callers override who the plugin is. Shouldn't be
          // used that often.
          if (args.length === 1) {
            boundActionCreator(args[0], plugin, actionOptions)
          } else if (args.length === 2) {
            boundActionCreator(args[0], args[1], actionOptions)
          }
        }
      }
    }
    boundPluginActionCreators[
      plugin.name + api + traceId
    ] = doubleBoundActionCreators
    return doubleBoundActionCreators
  }
}

const runAPI = (plugin, api, args) => {
  const gatsbyNode = require(`${plugin.resolve}/gatsby-node`)
  if (gatsbyNode[api]) {
    const parentSpan = args && args.parentSpan
    const spanOptions = parentSpan ? { childOf: parentSpan } : {}
    const pluginSpan = tracer.startSpan(`run-plugin`, spanOptions)

    pluginSpan.setTag(`api`, api)
    pluginSpan.setTag(`plugin`, plugin.name)

    let pathPrefix = ``
    const {
      store,
      emitter,
      loadNodeContent,
      getNodes,
      getNode,
      hasNodeChanged,
      getNodeAndSavePathDependency,
    } = require(`../redux`)
    const { boundActionCreators } = require(`../redux/actions`)

    const doubleBoundActionCreators = doubleBind(
      boundActionCreators,
      api,
      plugin,
      { ...args, parentSpan: pluginSpan }
    )

    if (store.getState().program.prefixPaths) {
      pathPrefix = store.getState().config.pathPrefix
    }

    const namespacedCreateNodeId = id => createNodeId(id, plugin.name)

    const apiCallArgs = [
      {
        ...args,
        pathPrefix,
        boundActionCreators: doubleBoundActionCreators,
        actions: doubleBoundActionCreators,
        loadNodeContent,
        store,
        emitter,
        getNodes,
        getNode,
        hasNodeChanged,
        reporter,
        getNodeAndSavePathDependency,
        cache,
        createNodeId: namespacedCreateNodeId,
      },
      plugin.pluginOptions,
    ]

    // If the plugin is using a callback use that otherwise
    // expect a Promise to be returned.
    if (gatsbyNode[api].length === 3) {
      return Promise.fromCallback(callback => {
        const cb = (err, val) => {
          pluginSpan.finish()
          callback(err, val)
        }
        gatsbyNode[api](...apiCallArgs, cb)
      })
    } else {
      const result = gatsbyNode[api](...apiCallArgs)
      pluginSpan.finish()
      return Promise.resolve(result)
    }
  }

  return null
}

let filteredPlugins
const hasAPIFile = plugin => glob.sync(`${plugin.resolve}/gatsby-node*`)[0]

let apisRunningById = new Map()
let apisRunningByTraceId = new Map()
let waitingForCasacadeToFinish = []

module.exports = async (api, args = {}, pluginSource) =>
  new Promise(resolve => {
    const { parentSpan } = args
    const apiSpanArgs = parentSpan ? { childOf: parentSpan } : {}
    const apiSpan = tracer.startSpan(`run-api`, apiSpanArgs)

    apiSpan.setTag(`api`, api)
    _.forEach(args.traceTags, (value, key) => {
      apiSpan.setTag(key, value)
    })

    // Check that the API is documented.
    if (!apiList[api]) {
      reporter.error(`api: "${api}" is not a valid Gatsby api`)
      process.exit()
    }

    const { store } = require(`../redux`)
    const plugins = store.getState().flattenedPlugins
    // Get the list of plugins that implement gatsby-node
    if (!filteredPlugins) {
      filteredPlugins = plugins.filter(plugin => hasAPIFile(plugin))
    }

    // Break infinite loops.
    // Sometimes a plugin will implement an API and call an
    // action which will trigger the same API being called.
    // "onCreatePage" is the only example right now.
    // In these cases, we should avoid calling the originating plugin
    // again.
    let noSourcePluginPlugins = filteredPlugins
    if (pluginSource) {
      noSourcePluginPlugins = filteredPlugins.filter(
        p => p.name !== pluginSource
      )
    }

    const apiRunInstance = {
      api,
      args,
      pluginSource,
      resolve,
      span: apiSpan,
      startTime: new Date().toJSON(),
      traceId: args.traceId,
    }
    apiRunInstance.id = `${api}|${apiRunInstance.startTime}|${
      apiRunInstance.traceId
    }|${JSON.stringify(args)}`

    if (args.waitForCascadingActions) {
      waitingForCasacadeToFinish.push(apiRunInstance)
    }

    apisRunningById.set(apiRunInstance.id, apiRunInstance)
    if (apisRunningByTraceId.has(apiRunInstance.traceId)) {
      const currentCount = apisRunningByTraceId.get(apiRunInstance.traceId)
      apisRunningByTraceId.set(apiRunInstance.traceId, currentCount + 1)
    } else {
      apisRunningByTraceId.set(apiRunInstance.traceId, 1)
    }

    let pluginName = null
<<<<<<< HEAD
    mapSeries(
      noSourcePluginPlugins,
      (plugin, callback) => {
        if (plugin.name === `default-site-plugin`) {
          pluginName = `gatsby-node.js`
        } else {
          pluginName = `Plugin ${plugin.name}`
        }
        Promise.resolve(
          runAPI(plugin, api, { ...args, parentSpan: apiSpan })
        ).asCallback(callback)
      },
      (err, results) => {
=======
    Promise.mapSeries(noSourcePluginPlugins, plugin => {
      if (plugin.name === `default-site-plugin`) {
        pluginName = `gatsby-node.js`
      } else {
        pluginName = `Plugin ${plugin.name}`
      }
      return Promise.resolve(runAPI(plugin, api, args))
    })
      .catch(err => {
>>>>>>> 554d8ec7
        if (err) {
          if (process.env.NODE_ENV === `production`) {
            return reporter.panic(`${pluginName} returned an error`, err)
          }
          return reporter.error(`${pluginName} returned an error`, err)
        }
        return null
      })
      .then(results => {
        // Remove runner instance
        apisRunningById.delete(apiRunInstance.id)
        const currentCount = apisRunningByTraceId.get(apiRunInstance.traceId)
        apisRunningByTraceId.set(apiRunInstance.traceId, currentCount - 1)

        if (apisRunningById.size === 0) {
          const { emitter } = require(`../redux`)
          emitter.emit(`API_RUNNING_QUEUE_EMPTY`)
        }

        // Filter empty results
        apiRunInstance.results = results.filter(result => !_.isEmpty(result))

        // Filter out empty responses and return if the
        // api caller isn't waiting for cascading actions to finish.
        if (!args.waitForCascadingActions) {
          apiSpan.finish()
          resolve(apiRunInstance.results)
        }

        // Check if any of our waiters are done.
        waitingForCasacadeToFinish = waitingForCasacadeToFinish.filter(
          instance => {
            // If none of its trace IDs are running, it's done.
<<<<<<< HEAD
            if (!_.some(apisRunning, a => a.traceId === instance.traceId)) {
              instance.span.finish()
=======
            const apisByTraceIdCount = apisRunningByTraceId.get(
              instance.traceId
            )
            if (apisByTraceIdCount === 0) {
>>>>>>> 554d8ec7
              instance.resolve(instance.results)
              return false
            } else {
              return true
            }
          }
        )
        return
      })
  })<|MERGE_RESOLUTION|>--- conflicted
+++ resolved
@@ -2,12 +2,7 @@
 const glob = require(`glob`)
 const _ = require(`lodash`)
 
-<<<<<<< HEAD
-const mapSeries = require(`async/mapSeries`)
 const tracer = require(`opentracing`).globalTracer()
-
-=======
->>>>>>> 554d8ec7
 const reporter = require(`gatsby-cli/lib/reporter`)
 const cache = require(`./cache`)
 const apiList = require(`./api-node-docs`)
@@ -190,31 +185,16 @@
     }
 
     let pluginName = null
-<<<<<<< HEAD
-    mapSeries(
-      noSourcePluginPlugins,
-      (plugin, callback) => {
-        if (plugin.name === `default-site-plugin`) {
-          pluginName = `gatsby-node.js`
-        } else {
-          pluginName = `Plugin ${plugin.name}`
-        }
-        Promise.resolve(
-          runAPI(plugin, api, { ...args, parentSpan: apiSpan })
-        ).asCallback(callback)
-      },
-      (err, results) => {
-=======
+
     Promise.mapSeries(noSourcePluginPlugins, plugin => {
       if (plugin.name === `default-site-plugin`) {
         pluginName = `gatsby-node.js`
       } else {
         pluginName = `Plugin ${plugin.name}`
       }
-      return Promise.resolve(runAPI(plugin, api, args))
+      return Promise.resolve(runAPI(plugin, api, { ...args, parentSpan: apiSpan }))
     })
       .catch(err => {
->>>>>>> 554d8ec7
         if (err) {
           if (process.env.NODE_ENV === `production`) {
             return reporter.panic(`${pluginName} returned an error`, err)
@@ -248,15 +228,11 @@
         waitingForCasacadeToFinish = waitingForCasacadeToFinish.filter(
           instance => {
             // If none of its trace IDs are running, it's done.
-<<<<<<< HEAD
-            if (!_.some(apisRunning, a => a.traceId === instance.traceId)) {
-              instance.span.finish()
-=======
             const apisByTraceIdCount = apisRunningByTraceId.get(
               instance.traceId
             )
             if (apisByTraceIdCount === 0) {
->>>>>>> 554d8ec7
+              instance.span.finish()
               instance.resolve(instance.results)
               return false
             } else {
