--- conflicted
+++ resolved
@@ -145,15 +145,10 @@
     return true
   }
 
-<<<<<<< HEAD
   if (process.env.NODE_ENV !== `test`) {
-    if (isCI) {
+    if (isCI()) {
       return true
     }
-=======
-  if (isCI()) {
-    return true
->>>>>>> 15145aef
   }
 
   return false
