--- conflicted
+++ resolved
@@ -4,13 +4,10 @@
   prepareOptions,
   getCustomOptions,
   mergeConfigItemOptions,
-<<<<<<< HEAD
+  addRequiredPresetOptions,
 } from "./babel-loader-helpers"
-=======
-  addRequiredPresetOptions,
-} = require(`./babel-loader-helpers`)
+
 const { getBrowsersList } = require(`./browserslist`)
->>>>>>> 922874d7
 
 /**
  * Gatsby's custom loader for webpack & babel
