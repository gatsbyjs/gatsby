const fs = require(`fs-extra`)
const path = require(`path`)
<<<<<<< HEAD
const Promise = require(`bluebird`)
const { chunk, isEqual } = require(`lodash`)
=======
>>>>>>> 3c559c98

const getFilePath = ({ publicDir }, pagePath) => {
  const fixedPagePath = pagePath === `/` ? `index` : pagePath
  return path.join(publicDir, `page-data`, fixedPagePath, `page-data.json`)
}
const read = async ({ publicDir }, pagePath) => {
  const filePath = getFilePath({ publicDir }, pagePath)
  const rawPageData = await fs.readFile(filePath, `utf-8`)
  return JSON.parse(rawPageData)
}

const write = async ({ publicDir }, page, result) => {
  const filePath = getFilePath({ publicDir }, page.path)
  const body = {
    componentChunkName: page.componentChunkName,
    path: page.path,
    matchPath: page.matchPath,
    result,
  }
  await fs.outputFile(filePath, JSON.stringify(body))
}

<<<<<<< HEAD
const updateCompilationHashes = (
  { publicDir, workerPool },
  pagePaths,
  webpackCompilationHash
) => {
  const segments = chunk(pagePaths, 50)
  return Promise.map(segments, segment =>
    workerPool.updateCompilationHashes(
      { publicDir },
      segment,
      webpackCompilationHash
    )
  )
}

const getNewPageKeys = (store, cacheData) =>
  new Promise(resolve => {
    const newPageKeys = []
    if (cacheData.pages) {
      store.pages.forEach((value, key) => {
        if (!cacheData.pages.has(key)) {
          newPageKeys.push(key)
        } else {
          const newPageContext = value.context.page
          const previousPageContext = cacheData.pages.get(key).context.page

          if (!isEqual(newPageContext, previousPageContext)) {
            newPageKeys.push(key)
          }
        }
      })
      resolve(newPageKeys)
      return
    }
    resolve([...store.pages.keys()])
  })

const removePreviousPageData = (directory, store, cacheData) =>
  new Promise(resolve => {
    const deletedKeys = []
    if (cacheData.pages) {
      cacheData.pages.forEach((value, key) => {
        if (!store.pages.has(key)) {
          deletedKeys.push(key)
          fs.removeSync(`${directory}/public${key}`)
          fs.removeSync(`${directory}/public/page-data${key}`)
        }
      })
    }
    resolve(deletedKeys)
  })

module.exports = {
  read,
  write,
  updateCompilationHashes,
  getNewPageKeys,
  removePreviousPageData,
=======
module.exports = {
  read,
  write,
>>>>>>> 3c559c98
}<|MERGE_RESOLUTION|>--- conflicted
+++ resolved
@@ -1,10 +1,8 @@
 const fs = require(`fs-extra`)
 const path = require(`path`)
-<<<<<<< HEAD
 const Promise = require(`bluebird`)
-const { chunk, isEqual } = require(`lodash`)
-=======
->>>>>>> 3c559c98
+const { isEqual } = require(`lodash`)
+const newPageKeys = []
 
 const getFilePath = ({ publicDir }, pagePath) => {
   const fixedPagePath = pagePath === `/` ? `index` : pagePath
@@ -27,25 +25,13 @@
   await fs.outputFile(filePath, JSON.stringify(body))
 }
 
-<<<<<<< HEAD
-const updateCompilationHashes = (
-  { publicDir, workerPool },
-  pagePaths,
-  webpackCompilationHash
-) => {
-  const segments = chunk(pagePaths, 50)
-  return Promise.map(segments, segment =>
-    workerPool.updateCompilationHashes(
-      { publicDir },
-      segment,
-      webpackCompilationHash
-    )
-  )
-}
-
 const getNewPageKeys = (store, cacheData) =>
   new Promise(resolve => {
-    const newPageKeys = []
+    if (newPageKeys.length) {
+      resolve(newPageKeys)
+      return
+    }
+    console.log(cacheData.pages)
     if (cacheData.pages) {
       store.pages.forEach((value, key) => {
         if (!cacheData.pages.has(key)) {
@@ -83,12 +69,6 @@
 module.exports = {
   read,
   write,
-  updateCompilationHashes,
   getNewPageKeys,
   removePreviousPageData,
-=======
-module.exports = {
-  read,
-  write,
->>>>>>> 3c559c98
 }