const fs = require(`fs-extra`)
const path = require(`path`)
<<<<<<< HEAD
const Promise = require(`bluebird`)
const { isEqual } = require(`lodash`)
const newPageKeys = []
=======
const { store } = require(`../redux`)
>>>>>>> e3728533

const getFilePath = ({ publicDir }, pagePath) => {
  const fixedPagePath = pagePath === `/` ? `index` : pagePath
  return path.join(publicDir, `page-data`, fixedPagePath, `page-data.json`)
}
const read = async ({ publicDir }, pagePath) => {
  const filePath = getFilePath({ publicDir }, pagePath)
  const rawPageData = await fs.readFile(filePath, `utf-8`)
  return JSON.parse(rawPageData)
}

const write = async ({ publicDir }, page, result) => {
  const filePath = getFilePath({ publicDir }, page.path)
  const body = {
    componentChunkName: page.componentChunkName,
    path: page.path,
    matchPath: page.matchPath,
    result,
  }
  const bodyStr = JSON.stringify(body)
  // transform asset size to kB (from bytes) to fit 64 bit to numbers
  const pageDataSize = Buffer.byteLength(bodyStr) / 1000

  store.dispatch({
    type: `ADD_PAGE_DATA_STATS`,
    payload: {
      filePath,
      size: pageDataSize,
    },
  })

  await fs.outputFile(filePath, bodyStr)
}

const getNewPageKeys = (store, cacheData) =>
  new Promise(resolve => {
    if (newPageKeys.length) {
      resolve(newPageKeys)
      return
    }
    console.log(cacheData.pages)
    if (cacheData.pages) {
      store.pages.forEach((value, key) => {
        if (!cacheData.pages.has(key)) {
          newPageKeys.push(key)
        } else {
          const newPageContext = value.context.page
          const previousPageContext = cacheData.pages.get(key).context.page

          if (!isEqual(newPageContext, previousPageContext)) {
            newPageKeys.push(key)
          }
        }
      })
      resolve(newPageKeys)
      return
    }
    resolve([...store.pages.keys()])
  })

const removePreviousPageData = (directory, store, cacheData) =>
  new Promise(resolve => {
    const deletedKeys = []
    if (cacheData.pages) {
      cacheData.pages.forEach((value, key) => {
        if (!store.pages.has(key)) {
          deletedKeys.push(key)
          fs.removeSync(`${directory}/public${key}`)
          fs.removeSync(`${directory}/public/page-data${key}`)
        }
      })
    }
    resolve(deletedKeys)
  })

module.exports = {
  read,
  write,
  getNewPageKeys,
  removePreviousPageData,
}<|MERGE_RESOLUTION|>--- conflicted
+++ resolved
@@ -1,12 +1,8 @@
 const fs = require(`fs-extra`)
 const path = require(`path`)
-<<<<<<< HEAD
+const { store } = require(`../redux`)
 const Promise = require(`bluebird`)
-const { isEqual } = require(`lodash`)
 const newPageKeys = []
-=======
-const { store } = require(`../redux`)
->>>>>>> e3728533
 
 const getFilePath = ({ publicDir }, pagePath) => {
   const fixedPagePath = pagePath === `/` ? `index` : pagePath
