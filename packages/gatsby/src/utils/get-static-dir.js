const fs = require(`fs-extra`)
const chokidar = require(`chokidar`)
const nodePath = require(`path`)
const { store } = require(`../redux`)

/**
 * copyStaticDirs
 * --
 * Copy files from the static directory to the public directory
 */
exports.copyStaticDirs = () => {
  // access the store to get themes
  const { themes, flattenedPlugins } = store.getState()
  // if there are legacy themes, only use them. Otherwise proceed with plugins
  const themesSet = themes.themes
    ? themes.themes
    : flattenedPlugins.map(plugin => {
        return {
          themeDir: plugin.pluginFilepath,
          themeName: plugin.name,
        }
      })

<<<<<<< HEAD
  themesSet
    // create an array of potential theme static folders
    .map(theme => nodePath.resolve(theme.themeDir, `static`))
    // filter out the static folders that don't exist
    .filter(themeStaticPath => fs.existsSync(themeStaticPath))
    // copy the files for each folder into the user's build
    .map(folder => fs.copySync(folder, nodePath.join(process.cwd(), `public`)))
=======
  if (themes && themes.themes) {
    themes.themes
      // create an array of potential theme static folders
      .map(theme => nodePath.resolve(theme.themeDir, `static`))
      // filter out the static folders that don't exist
      .filter(themeStaticPath => fs.existsSync(themeStaticPath))
      // copy the files for each folder into the user's build
      .map(folder =>
        fs.copySync(folder, nodePath.join(process.cwd(), `public`), {
          dereference: true,
        })
      )
  }
>>>>>>> ce90a8fd

  const staticDir = nodePath.join(process.cwd(), `static`)
  if (!fs.existsSync(staticDir)) return Promise.resolve()
  return fs.copySync(staticDir, nodePath.join(process.cwd(), `public`), {
    dereference: true,
  })
}

/**
 * syncStaticDir
 * --
 * Set up a watcher to sync changes from the static directory to the public directory
 */
exports.syncStaticDir = () => {
  const staticDir = nodePath.join(process.cwd(), `static`)
  chokidar
    .watch(staticDir)
    .on(`add`, path => {
      const relativePath = nodePath.relative(staticDir, path)
      fs.copy(path, `${process.cwd()}/public/${relativePath}`)
    })
    .on(`change`, path => {
      const relativePath = nodePath.relative(staticDir, path)
      fs.copy(path, `${process.cwd()}/public/${relativePath}`)
    })
}<|MERGE_RESOLUTION|>--- conflicted
+++ resolved
@@ -21,7 +21,6 @@
         }
       })
 
-<<<<<<< HEAD
   themesSet
     // create an array of potential theme static folders
     .map(theme => nodePath.resolve(theme.themeDir, `static`))
@@ -29,21 +28,6 @@
     .filter(themeStaticPath => fs.existsSync(themeStaticPath))
     // copy the files for each folder into the user's build
     .map(folder => fs.copySync(folder, nodePath.join(process.cwd(), `public`)))
-=======
-  if (themes && themes.themes) {
-    themes.themes
-      // create an array of potential theme static folders
-      .map(theme => nodePath.resolve(theme.themeDir, `static`))
-      // filter out the static folders that don't exist
-      .filter(themeStaticPath => fs.existsSync(themeStaticPath))
-      // copy the files for each folder into the user's build
-      .map(folder =>
-        fs.copySync(folder, nodePath.join(process.cwd(), `public`), {
-          dereference: true,
-        })
-      )
-  }
->>>>>>> ce90a8fd
 
   const staticDir = nodePath.join(process.cwd(), `static`)
   if (!fs.existsSync(staticDir)) return Promise.resolve()
