import { store } from "../../../redux"
import {
  getRoutesManifest,
  getFunctionsManifest,
  setWebpackAssets,
} from "../manager"
import { state as stateDefault } from "./fixtures/state"
import { IGatsbyState } from "../../../internal"

jest.mock(`../../../redux`, () => {
  return {
    emitter: {
      on: jest.fn(),
    },
    store: {
      getState: jest.fn(),
    },
  }
})

jest.mock(`../../engines-helpers`, () => {
  return {
    shouldGenerateEngines: jest.fn().mockReturnValue(true),
    shouldBundleDatastore: jest.fn().mockReturnValue(true),
  }
})

function mockStoreState(
  state: IGatsbyState,
  additionalState: Partial<IGatsbyState> = {}
): void {
  const mergedState = { ...state, ...additionalState }
  ;(store.getState as jest.Mock).mockReturnValue(mergedState)
}

const fixturesDir = `${__dirname}/fixtures`

let cwdToRestore
beforeAll(() => {
  cwdToRestore = process.cwd()
})

afterAll(() => {
  process.chdir(cwdToRestore)
})

describe(`getRoutesManifest`, () => {
  it(`should return routes manifest`, () => {
    mockStoreState(stateDefault)
    process.chdir(fixturesDir)
    setWebpackAssets(new Set([`app-123.js`]))

    const { routes: routesManifest } = getRoutesManifest()

    expect(routesManifest).toMatchSnapshot()
  })

  it(`should respect "never" trailingSlash config option`, () => {
    mockStoreState(stateDefault, {
      config: { ...stateDefault.config, trailingSlash: `never` },
    })
    process.chdir(fixturesDir)
    setWebpackAssets(new Set([`app-123.js`]))

    const { routes: routesManifest } = getRoutesManifest()

    expect(routesManifest).toEqual(
      expect.arrayContaining([
        expect.objectContaining({ path: `/` }),
        expect.objectContaining({ path: `/ssr` }),
        expect.objectContaining({ path: `/dsg` }),
        expect.objectContaining({ path: `/api/static` }),
      ])
    )
  })

  it(`should respect "always" trailingSlash config option`, () => {
    mockStoreState(stateDefault, {
      config: { ...stateDefault.config, trailingSlash: `always` },
    })
    process.chdir(fixturesDir)
    setWebpackAssets(new Set([`app-123.js`]))

    const { routes: routesManifest } = getRoutesManifest()

    expect(routesManifest).toEqual(
      expect.arrayContaining([
        expect.objectContaining({ path: `/` }),
        expect.objectContaining({ path: `/ssr/` }),
        expect.objectContaining({ path: `/dsg/` }),
        expect.objectContaining({ path: `/api/static/` }),
      ])
    )
  })

<<<<<<< HEAD
  it(`should return header rules`, () => {
    mockStoreState(stateDefault, {
      config: {
        ...stateDefault.config,
        trailingSlash: `always`,
        headers: [
          {
            source: `/ssr/*`,
            headers: [
              {
                key: "x-ssr-header",
                value: "my custom header value from config",
              },
            ],
          },
        ],
      },
    })
    process.chdir(fixturesDir)
    setWebpackAssets(new Set([`app-123.js`, `static/app-456.js`]))

    const { headers } = getRoutesManifest()

    expect(headers).toContainEqual({
      headers: [
        { key: "x-xss-protection", value: "1; mode=block" },
        { key: "x-content-type-options", value: "nosniff" },
        { key: "referrer-policy", value: "same-origin" },
        { key: "x-frame-options", value: "DENY" },
      ],
      path: "/*",
    })
    expect(headers).toContainEqual({
      headers: [
        {
          key: "cache-control",
          value: "public, max-age=31536000, immutable",
        },
      ],
      path: "/static/*",
    })
    expect(headers).toContainEqual({
      headers: [
        {
          key: "cache-control",
          value: "public, max-age=0, must-revalidate",
        },
      ],
      path: "/page-data/index/page-data.json",
    })
    expect(headers).toContainEqual({
      headers: [
        {
          key: "cache-control",
          value: "public, max-age=31536000, immutable",
        },
      ],
      path: "/app-123.js",
    })
    expect(headers).not.toContainEqual({
      headers: [
        { key: "x-xss-protection", value: "1; mode=block" },
        { key: "x-content-type-options", value: "nosniff" },
        { key: "referrer-policy", value: "same-origin" },
        { key: "x-frame-options", value: "DENY" },
      ],
      path: "/ssr/*",
    })

    expect(headers).not.toContain(
      expect.objectContaining({ path: "/static/app-456.js" })
=======
  it(`should not prepend '\\' to external redirects`, () => {
    mockStoreState(stateDefault)
    process.chdir(fixturesDir)
    setWebpackAssets(new Set([`app-123.js`]))

    const routesManifest = getRoutesManifest()
    expect(routesManifest).toEqual(
      expect.arrayContaining([
        expect.objectContaining({ path: `https://old-url` }),
        expect.objectContaining({ path: `http://old-url` }),
      ])
>>>>>>> 5dbcf9ea
    )
  })
})

describe(`getFunctionsManifest`, () => {
  it(`should return functions manifest`, () => {
    mockStoreState(stateDefault)
    process.chdir(fixturesDir)

    const functionsManifest = getFunctionsManifest()

    expect(functionsManifest).toMatchInlineSnapshot(`
      Array [
        Object {
          "functionId": "static-index-js",
          "name": "/api/static/index",
          "pathToEntryPoint": ".cache/functions/static/index.js",
          "requiredFiles": Array [
            ".cache/functions/static/index.js",
          ],
        },
        Object {
          "functionId": "ssr-engine",
          "name": "SSR & DSG",
          "pathToEntryPoint": ".cache/page-ssr/lambda.js",
          "requiredFiles": Array [
            "public/404.html",
            "public/500.html",
            ".cache/data/datastore/data.mdb",
            ".cache/page-ssr/lambda.js",
            ".cache/query-engine/index.js",
          ],
        },
      ]
    `)
  })
})<|MERGE_RESOLUTION|>--- conflicted
+++ resolved
@@ -92,8 +92,21 @@
       ])
     )
   })
-
-<<<<<<< HEAD
+  
+  it(`should not prepend '\\' to external redirects`, () => {
+    mockStoreState(stateDefault)
+    process.chdir(fixturesDir)
+    setWebpackAssets(new Set([`app-123.js`]))
+
+    const routesManifest = getRoutesManifest()
+    expect(routesManifest).toEqual(
+      expect.arrayContaining([
+        expect.objectContaining({ path: `https://old-url` }),
+        expect.objectContaining({ path: `http://old-url` }),
+      ])
+    )
+  })
+
   it(`should return header rules`, () => {
     mockStoreState(stateDefault, {
       config: {
@@ -165,19 +178,6 @@
 
     expect(headers).not.toContain(
       expect.objectContaining({ path: "/static/app-456.js" })
-=======
-  it(`should not prepend '\\' to external redirects`, () => {
-    mockStoreState(stateDefault)
-    process.chdir(fixturesDir)
-    setWebpackAssets(new Set([`app-123.js`]))
-
-    const routesManifest = getRoutesManifest()
-    expect(routesManifest).toEqual(
-      expect.arrayContaining([
-        expect.objectContaining({ path: `https://old-url` }),
-        expect.objectContaining({ path: `http://old-url` }),
-      ])
->>>>>>> 5dbcf9ea
     )
   })
 })
