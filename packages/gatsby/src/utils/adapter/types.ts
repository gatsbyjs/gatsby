import type reporter from "gatsby-cli/lib/reporter"
import type { TrailingSlash } from "gatsby-page-utils"
import type { IHeader, HttpStatusCode } from "../../redux/types"

export type {
  ImageCdnUrlGeneratorFn,
  ImageCdnSourceImage,
  ImageCdnTransformArgs,
} from "gatsby-plugin-utils"

interface IBaseRoute {
  /**
   * Request path that should be matched for this route.
   * It can be:
   *  - static: `/about/`
   *  - dynamic:
   *    - parameterized: `/blog/:slug/`
   *    - catch-all / wildcard: `/app/*`
   */
  path: string
}

export interface IStaticRoute extends IBaseRoute {
  type: `static`
  /**
   * Location of the file that should be served for this route.
   */
  filePath: string
  /**
   * HTTP headers that should be set for this route.
   * @see http://www.gatsbyjs.com/docs/how-to/previews-deploys-hosting/headers/
   */
  headers: IHeader["headers"]
}

export interface IFunctionRoute extends IBaseRoute {
  type: `function`
  /**
   * Unique identifier of this function. Corresponds to the `functionId` inside the `functionsManifest`.
   * Some functions will be shared for multiple routes, e.g. SSR or DSG functions.
   */
  functionId: string
  /**
   * If `cache` is true, response of function should be cached for current deployment and served on subsequent requests for this route.
   */
  cache?: true
}

/**
 * Redirects are being created through the `createRedirect` action.
 * @see https://www.gatsbyjs.com/docs/reference/config-files/actions/#createRedirect
 */
export interface IRedirectRoute extends IBaseRoute {
  type: `redirect`
  /**
   * The redirect should happen from `path` to `toPath`.
   */
  toPath: string
  /**
   * HTTP status code that should be used for this redirect.
   */
  status: HttpStatusCode
  ignoreCase?: boolean
  /**
   * HTTP headers that should be used for this redirect.
   * @see http://www.gatsbyjs.com/docs/how-to/previews-deploys-hosting/headers/
   */
  headers: IHeader["headers"]
  [key: string]: unknown
}

export type Route = IStaticRoute | IFunctionRoute | IRedirectRoute

export type RoutesManifest = Array<Route>

export interface IHeaderRoute extends IBaseRoute {
  headers: IHeader["headers"]
}

export type HeaderRoutes = Array<IHeaderRoute>
export interface IFunctionDefinition {
  /**
   * Unique identifier of this function. Corresponds to the `functionId` inside the `routesManifest`.
   */
  functionId: string
  /**
   * Unique name of this function. Use this as a display name for the function.
   */
  name: string
  /**
   * Path to function entrypoint that will be used to create function
   */
  pathToEntryPoint: string
  /**
   * List of all required files that this function needs to run
   */
  requiredFiles: Array<string>
}

export type FunctionsManifest = Array<IFunctionDefinition>

interface IDefaultContext {
  /**
   * Reporter instance that can be used to log messages to terminal
   * @see https://www.gatsbyjs.com/docs/reference/config-files/node-api-helpers/#reporter
   */
  reporter: typeof reporter
}

export interface IAdaptContext extends IDefaultContext {
  routesManifest: RoutesManifest
  functionsManifest: FunctionsManifest
  headerRoutes: HeaderRoutes
  /**
   * @see https://www.gatsbyjs.com/docs/reference/config-files/gatsby-config/#pathprefix
   */
  pathPrefix: string
  /**
   * @see https://www.gatsbyjs.com/docs/reference/config-files/gatsby-config/#trailingslash
   */
  trailingSlash: TrailingSlash
  /**
   * @todo
   */
  imageCdnAllowedUrls: Array<string>
}

export interface ICacheContext extends IDefaultContext {
  directories: Array<string>
}

export interface IAdapterConfig {
  /**
   * URL representing the unique URL for an individual deploy
   */
  deployURL?: string
  /**
   * If `true`, Gatsby will not include the LMDB datastore in the serverless functions used for SSR/DSG.
   * Instead, it will try to download the datastore from the given `deployURL`.
   */
  excludeDatastoreFromEngineFunction?: boolean
  /**
   * Adapters can optionally describe which features they support to prevent potentially faulty deployments
   */
  supports?: {
    /**
     * If `false`, Gatsby will fail the build if user tries to use pathPrefix.
     */
    pathPrefix?: boolean
    /**
     * Provide array of supported traling slash options
     * @example [`always`]
     */
    trailingSlash?: Array<TrailingSlash>
  }
  /**
   * List of plugins that should be disabled when using this adapter. Purpose of this is to disable
   * any potential plugins that serve similar role as adapter that would cause conflicts when both
   * plugin and adapter is used at the same time.
   */
  pluginsToDisable?: Array<string>
  /**
<<<<<<< HEAD
   * TODO: write description
=======
   * Path to a CommonJS module that implements an image CDN URL generation function. The function
   * is used to optimize image delivery by generating URLs that leverage CDN capabilities. This module
   * should have a default export function that conforms to the 'ImageCdnUrlGeneratorFn' type:
   *
   * @param source - An object representing the source image, including properties like
   *                 URL, filename, and MIME type.
   * @param imageArgs - An object containing arguments for image transformation, such as
   *                    format, quality, and crop focus.
   * @param pathPrefix - A string representing the path prefix to be prepended to the
   *                     generated URL.
   * @returns A string representing the generated URL for the image on the CDN.
   *
   * Adapters should provide an absolute path to this module.
   * See 'packages/gatsby-adapter-netlify/src/image-cdn-url-generator.ts' as an implementation
   * example for the Netlify adapter.
>>>>>>> a175d3b2
   */
  imageCDNUrlGeneratorModulePath?: string
}

type WithRequired<T, K extends keyof T> = T & { [P in K]-?: T[P] }

/**
 * This is the internal version of "IAdapterConfig" to enforce that certain keys must be present.
 * Authors of adapters will only see "IAdapterConfig".
 */
export type IAdapterFinalConfig = WithRequired<
  IAdapterConfig,
  "excludeDatastoreFromEngineFunction" | "pluginsToDisable"
>

export interface IAdapter {
  /**
   * Unique name of the adapter. Used to identify adapter in manifest.
   */
  name: string
  cache?: {
    /**
     * Hook to restore `directories` from previous builds. This is executed very early on in the build process. If `false` is returned Gatsby will skip its cache restoration.
     */
    restore: (
      context: ICacheContext
    ) => Promise<boolean | void> | boolean | void
    /**
     * Hook to store `directories` for the current build. Executed as one of the last steps in the build process.
     */
    store: (context: ICacheContext) => Promise<void> | void
  }
  /**
   * Hook to take Gatsby’s output and preparing it for deployment on the adapter’s platform. Executed as one of the last steps in the build process.
   *
   * The `adapt` hook should do the following things:
   * - Apply HTTP headers to assets
   * - Apply redirects and rewrites. The adapter should can also create its own redirects/rewrites if necessary (e.g. mapping serverless functions to internal URLs).
   * - Wrap serverless functions coming from Gatsby with platform-specific code (if necessary). Gatsby will produce [Express-like](https://expressjs.com/) handlers.
   * - Apply trailing slash behavior and path prefix to URLs
   * - Possibly upload assets to CDN
   *
   * @see http://www.gatsbyjs.com/docs/how-to/previews-deploys-hosting/creating-an-adapter/
   */
  adapt: (context: IAdaptContext) => Promise<void> | void
  /**
   * Hook to pass information from the adapter to Gatsby. You must return an object with a predefined shape.
   * Gatsby uses this information to adjust its build process. The information can be e.g. things that are only known once the project is deployed.
   *
   * This hook can enable advanced feature of adapters and it is not required to implement it.
   *
   * @see http://www.gatsbyjs.com/docs/how-to/previews-deploys-hosting/creating-an-adapter/
   */
  config?: (
    context: IDefaultContext
  ) => Promise<IAdapterConfig> | IAdapterConfig
}

/**
 * Adapter initialization function that returns an instance of the adapter.
 * @see http://www.gatsbyjs.com/docs/how-to/previews-deploys-hosting/creating-an-adapter/
 */
export type AdapterInit<T = Record<string, unknown>> = (
  adapterOptions?: T
) => IAdapter

export interface IAdapterManager {
  restoreCache: () => Promise<void> | void
  storeCache: () => Promise<void> | void
  adapt: () => Promise<void> | void
  config: () => Promise<IAdapterFinalConfig>
}
/**
 * Types for gatsby/adapters.js
 * @see http://www.gatsbyjs.com/docs/how-to/previews-deploys-hosting/zero-configuration-deployments/
 */
export interface IAdapterManifestEntry {
  /**
   * Name of the adapter
   */
  name: string
  /**
   * Test function to determine if adapter should be used
   */
  test: () => boolean
  /**
   * npm module name of the adapter
   */
  module: string
  /**
   * List of version pairs that are supported by the adapter.
   * This allows to have multiple versions of the adapter for different versions of Gatsby.
   * This is useful for when APIs change or bugs are fixed that require different implementations.
   */
  versions: Array<{
    /**
     * Version of the `gatsby` package. This is a semver range.
     */
    gatsbyVersion: string
    /**
     * Version of the adapter. This is a semver range.
     */
    moduleVersion: string
  }>
}<|MERGE_RESOLUTION|>--- conflicted
+++ resolved
@@ -160,9 +160,6 @@
    */
   pluginsToDisable?: Array<string>
   /**
-<<<<<<< HEAD
-   * TODO: write description
-=======
    * Path to a CommonJS module that implements an image CDN URL generation function. The function
    * is used to optimize image delivery by generating URLs that leverage CDN capabilities. This module
    * should have a default export function that conforms to the 'ImageCdnUrlGeneratorFn' type:
@@ -178,7 +175,6 @@
    * Adapters should provide an absolute path to this module.
    * See 'packages/gatsby-adapter-netlify/src/image-cdn-url-generator.ts' as an implementation
    * example for the Netlify adapter.
->>>>>>> a175d3b2
    */
   imageCDNUrlGeneratorModulePath?: string
 }
