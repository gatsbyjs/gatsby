--- conflicted
+++ resolved
@@ -1,11 +1,8 @@
-<<<<<<< HEAD
 import reporter from "gatsby-cli/lib/reporter"
 import signalExit from "signal-exit"
-=======
 import { initJobsMessagingInWorker } from "../../jobs/worker-messaging"
 
 initJobsMessagingInWorker()
->>>>>>> ef7eb195
 
 // Note: this doesn't check for conflicts between module exports
 export { renderHTMLProd, renderHTMLDev } from "./render-html"
