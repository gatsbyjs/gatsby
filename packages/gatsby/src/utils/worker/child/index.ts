// Note: this doesn't check for conflicts between module exports
export { renderHTMLProd, renderHTMLDev } from "./render-html"
<<<<<<< HEAD
export { setExtractedSlices, setInferenceMetadata } from "./schema"
=======
export { setQueries } from "./schema"
>>>>>>> 222a5edd
export { loadConfigAndPlugins } from "./load-config-and-plugins"<|MERGE_RESOLUTION|>--- conflicted
+++ resolved
@@ -1,8 +1,4 @@
 // Note: this doesn't check for conflicts between module exports
 export { renderHTMLProd, renderHTMLDev } from "./render-html"
-<<<<<<< HEAD
-export { setExtractedSlices, setInferenceMetadata } from "./schema"
-=======
-export { setQueries } from "./schema"
->>>>>>> 222a5edd
+export { setQueries, setInferenceMetadata } from "./schema"
 export { loadConfigAndPlugins } from "./load-config-and-plugins"