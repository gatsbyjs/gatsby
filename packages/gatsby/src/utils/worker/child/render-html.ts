/* eslint-disable @typescript-eslint/no-namespace */

import fs from "fs-extra"
import Bluebird from "bluebird"
import * as path from "path"
import { generateHtmlPath } from "gatsby-core-utils/page-html"
import { generatePageDataPath } from "gatsby-core-utils/page-data"
import { truncate } from "lodash"

import {
  readWebpackStats,
  getScriptsAndStylesForTemplate,
  clearCache as clearAssetsMappingCache,
} from "../../client-assets-for-template"
import {
  IPageDataWithQueryResult,
  readPageData,
  readSliceData,
} from "../../page-data"
import type { IRenderHtmlResult } from "../../../commands/build-html"
import {
  clearStaticQueryCaches,
  IResourcesForTemplate,
  getStaticQueryContext,
} from "../../static-query-utils"
<<<<<<< HEAD
import { IGatsbySlice } from "../../../internal"
import { ensureFileContent } from "../../ensure-file-content"
=======
import { ServerLocation } from "@gatsbyjs/reach-router"
>>>>>>> 275b3562
// we want to force posix-style joins, so Windows doesn't produce backslashes for urls
const { join } = path.posix

type IUnsafeBuiltinUsage = Array<string> | undefined

declare global {
  namespace NodeJS {
    // eslint-disable-next-line @typescript-eslint/naming-convention
    interface Global {
      unsafeBuiltinUsage: IUnsafeBuiltinUsage
    }
  }
}

// Best effort typing the shape of errors we might throw
interface IRenderHTMLError extends Error {
  message: string
  name: string
  code?: string
  stack?: string
  context?: {
    path?: string
    unsafeBuiltinsUsageByPagePath?: Record<string, IUnsafeBuiltinUsage>
  }
}

/**
 * Used to track if renderHTMLProd / renderHTMLDev are called within same "session" (from same renderHTMLQueue call).
 * As long as sessionId remains the same we can rely on memoized/cached resources for templates, css file content for inlining and static query results.
 * If session changes we invalidate our memoization caches.
 */
let lastSessionId = 0
let htmlComponentRenderer
let webpackStats

const resourcesForTemplateCache = new Map<string, IResourcesForTemplate>()
const inFlightResourcesForTemplate = new Map<
  string,
  Promise<IResourcesForTemplate>
>()

const readStaticQueryContext = async (
  templatePath: string
): Promise<Record<string, { data: unknown }>> => {
  const filePath = path.join(
    // TODO: Better way to get this?
    process.cwd(),
    `.cache`,
    `page-ssr`,
    `sq-context`,
    templatePath,
    `sq-context.json`
  )
  const rawSQContext = await fs.readFile(filePath, `utf-8`)

  return JSON.parse(rawSQContext)
}

function clearCaches(): void {
  clearStaticQueryCaches()
  resourcesForTemplateCache.clear()
  inFlightResourcesForTemplate.clear()

  clearAssetsMappingCache()
}

async function doGetResourcesForTemplate(
  pageData: IPageDataWithQueryResult
): Promise<IResourcesForTemplate> {
  const scriptsAndStyles = await getScriptsAndStylesForTemplate(
    pageData.componentChunkName,
    webpackStats
  )

  const { staticQueryContext } = await getStaticQueryContext(
    pageData.staticQueryHashes
  )

  return {
    staticQueryContext,
    ...scriptsAndStyles,
  }
}

async function getResourcesForTemplate(
  pageData: IPageDataWithQueryResult
): Promise<IResourcesForTemplate> {
  const memoizedResourcesForTemplate = resourcesForTemplateCache.get(
    pageData.componentChunkName
  )
  if (memoizedResourcesForTemplate) {
    return memoizedResourcesForTemplate
  }

  const inFlight = inFlightResourcesForTemplate.get(pageData.componentChunkName)
  if (inFlight) {
    return inFlight
  }

  const doWorkPromise = doGetResourcesForTemplate(pageData)
  inFlightResourcesForTemplate.set(pageData.componentChunkName, doWorkPromise)

  const resources = await doWorkPromise

  resourcesForTemplateCache.set(pageData.componentChunkName, resources)
  inFlightResourcesForTemplate.delete(pageData.componentChunkName)

  return resources
}

const truncateObjStrings = (obj): IPageDataWithQueryResult => {
  // Recursively truncate strings nested in object
  // These objs can be quite large, but we want to preserve each field
  for (const key in obj) {
    if (typeof obj[key] === `object` && obj[key] !== null) {
      truncateObjStrings(obj[key])
    } else if (typeof obj[key] === `string`) {
      obj[key] = truncate(obj[key], { length: 250 })
    }
  }

  return obj
}

export const renderHTMLProd = async ({
  htmlComponentRendererPath,
  paths,
  envVars,
  sessionId,
  webpackCompilationHash,
}: {
  htmlComponentRendererPath: string
  paths: Array<string>
  envVars: Array<[string, string | undefined]>
  sessionId: number
  webpackCompilationHash: string
}): Promise<IRenderHtmlResult> => {
  const publicDir = join(process.cwd(), `public`)
  const isPreview = process.env.GATSBY_IS_PREVIEW === `true`

  const unsafeBuiltinsUsageByPagePath = {}
  const previewErrors = {}
  const allSlicesProps = {}

  // Check if we need to do setup and cache clearing. Within same session we can reuse memoized data,
  // but it's not safe to reuse them in different sessions. Check description of `lastSessionId` for more details
  if (sessionId !== lastSessionId) {
    clearCaches()

    // This is being executed in child process, so we need to set some vars
    // for modules that aren't bundled by webpack.
    envVars.forEach(([key, value]) => (process.env[key] = value))

    htmlComponentRenderer = require(htmlComponentRendererPath)

    webpackStats = await readWebpackStats(publicDir)

    lastSessionId = sessionId

    if (global.unsafeBuiltinUsage && global.unsafeBuiltinUsage.length > 0) {
      unsafeBuiltinsUsageByPagePath[`__import_time__`] =
        global.unsafeBuiltinUsage
    }
  }

  await Bluebird.map(
    paths,
    async pagePath => {
      try {
        const pageData = await readPageData(publicDir, pagePath)
        const resourcesForTemplate = await getResourcesForTemplate(pageData)

        const { html, unsafeBuiltinsUsage, sliceData } =
          await htmlComponentRenderer.default({
            pagePath,
            pageData,
            webpackCompilationHash,
            context: {
              isDuringBuild: true,
            },
            ...resourcesForTemplate,
          })

        allSlicesProps[pagePath] = sliceData

        if (unsafeBuiltinsUsage.length > 0) {
          unsafeBuiltinsUsageByPagePath[pagePath] = unsafeBuiltinsUsage
        }

        await fs.outputFile(generateHtmlPath(publicDir, pagePath), html)
      } catch (e) {
        if (e.unsafeBuiltinsUsage && e.unsafeBuiltinsUsage.length > 0) {
          unsafeBuiltinsUsageByPagePath[pagePath] = e.unsafeBuiltinsUsage
        }

        const htmlRenderError: IRenderHTMLError = e

        htmlRenderError.context = {
          path: pagePath,
          unsafeBuiltinsUsageByPagePath,
        }

        // If we're in Preview-mode, write out a simple error html file.
        if (isPreview) {
          const pageData = await readPageData(publicDir, pagePath)
          const truncatedPageData = truncateObjStrings(pageData)

          const html = `<h1>Preview build error</h1>
        <p>There was an error when building the preview page for this page ("${pagePath}").</p>
        <h3>Error</h3>
        <pre><code>${htmlRenderError?.stack}</code></pre>
        <h3>Page component id</h3>
        <p><code>${pageData.componentChunkName}</code></p>
        <h3>Page data</h3>
        <pre><code>${JSON.stringify(truncatedPageData, null, 4)}</code></pre>`

          await fs.outputFile(generateHtmlPath(publicDir, pagePath), html)
          previewErrors[pagePath] = {
            e: htmlRenderError,
            name: htmlRenderError.name,
            message: htmlRenderError.message,
            code: htmlRenderError?.code,
            stack: htmlRenderError?.stack,
          }
        } else {
          throw e
        }
      }
    },
    { concurrency: 2 }
  )

  return {
    unsafeBuiltinsUsageByPagePath,
    previewErrors,
    slicesPropsPerPage: allSlicesProps,
  }
}

// TODO: remove when DEV_SSR is done
export const renderHTMLDev = async ({
  htmlComponentRendererPath,
  paths,
  envVars,
  sessionId,
}: {
  htmlComponentRendererPath: string
  paths: Array<string>
  envVars: Array<[string, string | undefined]>
  sessionId: number
}): Promise<Array<unknown>> => {
  const outputDir = join(process.cwd(), `.cache`, `develop-html`)

  // Check if we need to do setup and cache clearing. Within same session we can reuse memoized data,
  // but it's not safe to reuse them in different sessions. Check description of `lastSessionId` for more details
  if (sessionId !== lastSessionId) {
    clearCaches()

    // This is being executed in child process, so we need to set some vars
    // for modules that aren't bundled by webpack.
    envVars.forEach(([key, value]) => (process.env[key] = value))

    htmlComponentRenderer = require(htmlComponentRendererPath)

    lastSessionId = sessionId
  }

  return Bluebird.map(
    paths,
    async pagePath => {
      try {
        const htmlString = await htmlComponentRenderer.default({
          pagePath,
          context: {
            isDuringBuild: true,
          },
        })
        return fs.outputFile(generateHtmlPath(outputDir, pagePath), htmlString)
      } catch (e) {
        // add some context to error so we can display more helpful message
        e.context = {
          path: pagePath,
        }
        throw e
      }
    },
    { concurrency: 2 }
  )
}

export async function renderPartialHydrationProd({
  paths,
  envVars,
  sessionId,
  pathPrefix,
}: {
  paths: Array<string>
  envVars: Array<[string, string | undefined]>
  sessionId: number
  pathPrefix
}): Promise<void> {
  const publicDir = join(process.cwd(), `public`)

  const unsafeBuiltinsUsageByPagePath = {}

  // Check if we need to do setup and cache clearing. Within same session we can reuse memoized data,
  // but it's not safe to reuse them in different sessions. Check description of `lastSessionId` for more details
  if (sessionId !== lastSessionId) {
    clearCaches()

    // This is being executed in child process, so we need to set some vars
    // for modules that aren't bundled by webpack.
    envVars.forEach(([key, value]) => (process.env[key] = value))

    webpackStats = await readWebpackStats(publicDir)

    lastSessionId = sessionId

    if (global.unsafeBuiltinUsage && global.unsafeBuiltinUsage.length > 0) {
      unsafeBuiltinsUsageByPagePath[`__import_time__`] =
        global.unsafeBuiltinUsage
    }
  }

  for (const pagePath of paths) {
    const pageData = await readPageData(publicDir, pagePath)
    const { staticQueryContext } = await getStaticQueryContext(
      pageData.staticQueryHashes
    )

    const pageRenderer = path.join(
      process.cwd(),
      `.cache`,
      `partial-hydration`,
      `render-page`
    )

    const {
      getPageChunk,
      StaticQueryServerContext,
      renderToPipeableStream,
      React,
    } = require(pageRenderer)
    const chunk = await getPageChunk({
      componentChunkName: pageData.componentChunkName,
    })
    const outputPath = generatePageDataPath(
      path.join(process.cwd(), `public`),
      pagePath
    ).replace(`.json`, `-rsc.json`)

    const stream = fs.createWriteStream(outputPath)

    const prefixedPagePath = pathPrefix
      ? `${pathPrefix}${pageData.path}`
      : pageData.path
    const [pathname, search = ``] = prefixedPagePath.split(`?`)

    const { pipe } = renderToPipeableStream(
      React.createElement(
        StaticQueryServerContext.Provider,
        { value: staticQueryContext },
        [
          // Make `useLocation` hook usuable in children
          React.createElement(
            ServerLocation,
            { key: `partial-hydration-server-location`, url: pageData.path },
            [
              React.createElement(chunk.default, {
                key: `partial-hydration-page`,
                data: pageData.result.data,
                pageContext: pageData.result.pageContext,
                // Make location available to page as props, logic extracted from `LocationProvider`
                location: {
                  pathname,
                  search,
                  hash: ``,
                },
              }),
            ]
          ),
        ]
      ),
      JSON.parse(
        fs.readFileSync(
          path.join(
            process.cwd(),
            `.cache`,
            `partial-hydration`,
            `manifest.json`
          ),
          `utf8`
        )
      ),
      {
        // React spits out the error here and does not emit it, we want to emit it
        // so we can reject with the error and handle it upstream
        onError: error => {
          const partialHydrationError: IRenderHTMLError = error

          partialHydrationError.context = {
            path: pagePath,
            unsafeBuiltinsUsageByPagePath,
          }

          stream.emit(`error`, error)
        },
      }
    )

    await new Promise<void>((resolve, reject) => {
      stream.on(`error`, (error: IRenderHTMLError) => {
        reject(error)
      })

      stream.on(`close`, () => {
        resolve()
      })

      pipe(stream)
    })
  }
}

export interface IRenderSliceResult {
  chunks: 2 | 1
}

export interface IRenderSlicesResults {
  [sliceName: string]: IRenderSliceResult
}

export interface ISlicePropsEntry {
  sliceId: string
  sliceName: string
  props: Record<string, unknown>
  hasChildren: boolean
}

export async function renderSlices({
  slices,
  htmlComponentRendererPath,
  publicDir,
  slicesProps,
}: {
  publicDir: string
  slices: Array<[string, IGatsbySlice]>
  slicesProps: Array<ISlicePropsEntry>
  htmlComponentRendererPath: string
}): Promise<void> {
  const htmlComponentRenderer = require(htmlComponentRendererPath)

  for (const { sliceId, props, sliceName, hasChildren } of slicesProps) {
    const sliceEntry = slices.find(f => f[0] === sliceName)
    if (!sliceEntry) {
      throw new Error(
        `Slice name "${sliceName}" not found when rendering slices`
      )
    }

    const [_fileName, slice] = sliceEntry

    const staticQueryContext = await readStaticQueryContext(
      slice.componentChunkName
    )

    const MAGIC_CHILDREN_STRING = `__DO_NOT_USE_OR_ELSE__`
    const sliceData = await readSliceData(publicDir, slice.name)

    const html = await htmlComponentRenderer.renderSlice({
      slice,
      staticQueryContext,
      props: {
        data: sliceData?.result?.data,
        ...(hasChildren ? { children: MAGIC_CHILDREN_STRING } : {}),
        ...props,
      },
    })
    const split = html.split(MAGIC_CHILDREN_STRING)

    // TODO always generate both for now
    let index = 1
    for (const htmlChunk of split) {
      await ensureFileContent(
        path.join(publicDir, `_gatsby`, `slices`, `${sliceId}-${index}.html`),
        htmlChunk
      )
      index++
    }
  }
}<|MERGE_RESOLUTION|>--- conflicted
+++ resolved
@@ -23,12 +23,9 @@
   IResourcesForTemplate,
   getStaticQueryContext,
 } from "../../static-query-utils"
-<<<<<<< HEAD
+import { ServerLocation } from "@gatsbyjs/reach-router"
 import { IGatsbySlice } from "../../../internal"
 import { ensureFileContent } from "../../ensure-file-content"
-=======
-import { ServerLocation } from "@gatsbyjs/reach-router"
->>>>>>> 275b3562
 // we want to force posix-style joins, so Windows doesn't produce backslashes for urls
 const { join } = path.posix
 
