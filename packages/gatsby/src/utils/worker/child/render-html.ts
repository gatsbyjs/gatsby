--- conflicted
+++ resolved
@@ -5,11 +5,6 @@
 import * as path from "path"
 import { generateHtmlPath, fixedPagePath } from "gatsby-core-utils"
 
-<<<<<<< HEAD
-import { IPageDataWithQueryResult } from "../../page-data"
-import { IRenderHtmlResult } from "../../../commands/build-html"
-import type webpack from "webpack"
-=======
 import {
   readWebpackStats,
   getScriptsAndStylesForTemplate,
@@ -22,7 +17,6 @@
   IResourcesForTemplate,
   getStaticQueryContext,
 } from "../../static-query-utils"
->>>>>>> 914f106b
 // we want to force posix-style joins, so Windows doesn't produce backslashes for urls
 const { join } = path.posix
 
@@ -73,153 +67,6 @@
   return JSON.parse(rawPageData)
 }
 
-<<<<<<< HEAD
-export async function readWebpackStats(publicDir: string): Promise<any> {
-  const filePath = join(publicDir, `webpack.stats.json`)
-  const rawPageData = await fs.readFile(filePath, `utf-8`)
-
-  return JSON.parse(rawPageData)
-}
-
-interface IScriptsAndStyles {
-  scripts: Array<any>
-  styles: Array<any>
-  reversedStyles: Array<any>
-  reversedScripts: Array<any>
-}
-
-interface IChunk {
-  name: string
-  rel: string
-  content?: string
-}
-
-async function getScriptsAndStylesForTemplate(
-  componentChunkName
-): Promise<IScriptsAndStyles> {
-  const uniqScripts = new Map<string, IChunk>()
-  const uniqStyles = new Map<string, IChunk>()
-
-  /**
-   * Add script or style to correct bucket. Make sure those are unique (no duplicates) and that "preload" will win over any other "rel"
-   */
-  function handleAsset(name: string, rel: string): void {
-    let uniqueAssetsMap: Map<string, IChunk> | undefined
-
-    // pick correct map depending on asset type
-    if (name.endsWith(`.js`)) {
-      uniqueAssetsMap = uniqScripts
-    } else if (name.endsWith(`.css`)) {
-      uniqueAssetsMap = uniqStyles
-    }
-
-    if (uniqueAssetsMap) {
-      const existingAsset = uniqueAssetsMap.get(name)
-
-      if (
-        existingAsset &&
-        rel === `preload` &&
-        existingAsset.rel !== `preload`
-      ) {
-        // if we already track this asset, but it's not preload - make sure we make it preload
-        // as it has higher priority
-        existingAsset.rel = `preload`
-      } else if (!existingAsset) {
-        uniqueAssetsMap.set(name, { name, rel })
-      }
-    }
-  }
-
-  // Pick up scripts and styles that are used by a template using webpack.stats.json
-  for (const chunkName of [`app`, componentChunkName]) {
-    const assets = webpackStats.assetsByChunkName[chunkName]
-    if (!assets) {
-      continue
-    }
-
-    for (const asset of assets) {
-      if (asset === `/`) {
-        continue
-      }
-
-      handleAsset(asset, `preload`)
-    }
-
-    // Handling for webpack magic comments, for example:
-    // import(/* webpackChunkName: "<chunk_name>", webpackPrefetch: true */ `<path_to_module>`)
-    // Shape of webpackStats.childAssetsByChunkName:
-    // {
-    //   childAssetsByChunkName: {
-    //     <name_of_top_level_chunk>: {
-    //       prefetch: [
-    //         "<chunk_name>-<chunk_hash>.js",
-    //       ]
-    //     }
-    //   }
-    // }
-    const childAssets = webpackStats.childAssetsByChunkName[chunkName]
-    if (!childAssets) {
-      continue
-    }
-
-    for (const [rel, assets] of Object.entries(childAssets)) {
-      // @ts-ignore TS doesn't like that assets is not typed and especially that it doesn't know that it's Iterable
-      for (const asset of assets) {
-        handleAsset(asset, rel)
-      }
-    }
-  }
-
-  // create scripts array, making sure "preload" scripts have priority
-  const scripts: Array<IChunk> = []
-  for (const scriptAsset of uniqScripts.values()) {
-    if (scriptAsset.rel === `preload`) {
-      // give priority to preload
-      scripts.unshift(scriptAsset)
-    } else {
-      scripts.push(scriptAsset)
-    }
-  }
-
-  // create styles array, making sure "preload" styles have priority and that we read .css content for non-prefetch "rel"s for inlining
-  const styles: Array<IChunk> = []
-  for (const styleAsset of uniqStyles.values()) {
-    if (styleAsset.rel !== `prefetch`) {
-      let getInlineCssPromise = inlineCssPromiseCache.get(styleAsset.name)
-      if (!getInlineCssPromise) {
-        getInlineCssPromise = fs.readFile(
-          join(process.cwd(), `public`, styleAsset.name),
-          `utf-8`
-        )
-
-        inlineCssPromiseCache.set(styleAsset.name, getInlineCssPromise)
-      }
-
-      styleAsset.content = await getInlineCssPromise
-    }
-
-    if (styleAsset.rel === `preload`) {
-      // give priority to preload
-      styles.unshift(styleAsset)
-    } else {
-      styles.push(styleAsset)
-    }
-  }
-
-  return {
-    scripts,
-    styles,
-    reversedStyles: styles.slice(0).reverse(),
-    reversedScripts: scripts.slice(0).reverse(),
-  }
-}
-
-interface IResourcesForTemplate extends IScriptsAndStyles {
-  staticQueryContext: Record<string, any>
-}
-
-=======
->>>>>>> 914f106b
 async function doGetResourcesForTemplate(
   pageData: IPageDataWithQueryResult
 ): Promise<IResourcesForTemplate> {
