/* eslint-disable @typescript-eslint/no-namespace */

import fs from "fs-extra"
import Bluebird from "bluebird"
import * as path from "path"
import { generateHtmlPath } from "gatsby-core-utils/page-html"
import { generatePageDataPath } from "gatsby-core-utils/page-data"
import { truncate } from "lodash"

import {
  readWebpackStats,
  getScriptsAndStylesForTemplate,
  clearCache as clearAssetsMappingCache,
} from "../../client-assets-for-template"
import {
  IPageDataWithQueryResult,
  readPageData,
  readSliceData,
} from "../../page-data"
import type { IRenderHtmlResult } from "../../../commands/build-html"
import {
  clearStaticQueryCaches,
  IResourcesForTemplate,
  getStaticQueryContext,
} from "../../static-query-utils"
import { IGatsbySlice } from "../../../internal"
import { ensureFileContent } from "../../ensure-file-content"
// we want to force posix-style joins, so Windows doesn't produce backslashes for urls
const { join } = path.posix

type IUnsafeBuiltinUsage = Array<string> | undefined

declare global {
  namespace NodeJS {
    // eslint-disable-next-line @typescript-eslint/naming-convention
    interface Global {
      unsafeBuiltinUsage: IUnsafeBuiltinUsage
    }
  }
}

// Best effort typing the shape of errors we might throw
interface IRenderHTMLError extends Error {
  message: string
  name: string
  code?: string
  stack?: string
  context?: {
    path?: string
    unsafeBuiltinsUsageByPagePath?: Record<string, IUnsafeBuiltinUsage>
  }
}

/**
 * Used to track if renderHTMLProd / renderHTMLDev are called within same "session" (from same renderHTMLQueue call).
 * As long as sessionId remains the same we can rely on memoized/cached resources for templates, css file content for inlining and static query results.
 * If session changes we invalidate our memoization caches.
 */
let lastSessionId = 0
let htmlComponentRenderer
let webpackStats

const resourcesForTemplateCache = new Map<string, IResourcesForTemplate>()
const inFlightResourcesForTemplate = new Map<
  string,
  Promise<IResourcesForTemplate>
>()

const readStaticQueryContext = async (
  templatePath: string
): Promise<Record<string, { data: unknown }>> => {
  const filePath = path.join(
    // TODO: Better way to get this?
    process.cwd(),
    `.cache`,
    `page-ssr`,
    `sq-context`,
    templatePath,
    `sq-context.json`
  )
  const rawSQContext = await fs.readFile(filePath, `utf-8`)

  return JSON.parse(rawSQContext)
}

function clearCaches(): void {
  clearStaticQueryCaches()
  resourcesForTemplateCache.clear()
  inFlightResourcesForTemplate.clear()

  clearAssetsMappingCache()
}

async function doGetResourcesForTemplate(
  pageData: IPageDataWithQueryResult
): Promise<IResourcesForTemplate> {
  const scriptsAndStyles = await getScriptsAndStylesForTemplate(
    pageData.componentChunkName,
    webpackStats
  )

  const { staticQueryContext } = await getStaticQueryContext(
    pageData.staticQueryHashes
  )

  return {
    staticQueryContext,
    ...scriptsAndStyles,
  }
}

async function getResourcesForTemplate(
  pageData: IPageDataWithQueryResult
): Promise<IResourcesForTemplate> {
  const memoizedResourcesForTemplate = resourcesForTemplateCache.get(
    pageData.componentChunkName
  )
  if (memoizedResourcesForTemplate) {
    return memoizedResourcesForTemplate
  }

  const inFlight = inFlightResourcesForTemplate.get(pageData.componentChunkName)
  if (inFlight) {
    return inFlight
  }

  const doWorkPromise = doGetResourcesForTemplate(pageData)
  inFlightResourcesForTemplate.set(pageData.componentChunkName, doWorkPromise)

  const resources = await doWorkPromise

  resourcesForTemplateCache.set(pageData.componentChunkName, resources)
  inFlightResourcesForTemplate.delete(pageData.componentChunkName)

  return resources
}

const truncateObjStrings = (obj): IPageDataWithQueryResult => {
  // Recursively truncate strings nested in object
  // These objs can be quite large, but we want to preserve each field
  for (const key in obj) {
    if (typeof obj[key] === `object` && obj[key] !== null) {
      truncateObjStrings(obj[key])
    } else if (typeof obj[key] === `string`) {
      obj[key] = truncate(obj[key], { length: 250 })
    }
  }

  return obj
}

export const renderHTMLProd = async ({
  htmlComponentRendererPath,
  paths,
  envVars,
  sessionId,
  webpackCompilationHash,
}: {
  htmlComponentRendererPath: string
  paths: Array<string>
  envVars: Array<[string, string | undefined]>
  sessionId: number
  webpackCompilationHash: string
}): Promise<IRenderHtmlResult> => {
  const publicDir = join(process.cwd(), `public`)
  const isPreview = process.env.GATSBY_IS_PREVIEW === `true`

  const unsafeBuiltinsUsageByPagePath = {}
  const previewErrors = {}
  const allSlicesProps = {}

  // Check if we need to do setup and cache clearing. Within same session we can reuse memoized data,
  // but it's not safe to reuse them in different sessions. Check description of `lastSessionId` for more details
  if (sessionId !== lastSessionId) {
    clearCaches()

    // This is being executed in child process, so we need to set some vars
    // for modules that aren't bundled by webpack.
    envVars.forEach(([key, value]) => (process.env[key] = value))

    htmlComponentRenderer = require(htmlComponentRendererPath)

    webpackStats = await readWebpackStats(publicDir)

    lastSessionId = sessionId

    if (global.unsafeBuiltinUsage && global.unsafeBuiltinUsage.length > 0) {
      unsafeBuiltinsUsageByPagePath[`__import_time__`] =
        global.unsafeBuiltinUsage
    }
  }

  await Bluebird.map(
    paths,
    async pagePath => {
      try {
        const pageData = await readPageData(publicDir, pagePath)
        const resourcesForTemplate = await getResourcesForTemplate(pageData)

        const { html, unsafeBuiltinsUsage, sliceData } =
          await htmlComponentRenderer.default({
            pagePath,
            pageData,
            webpackCompilationHash,
            context: {
              isDuringBuild: true,
            },
            ...resourcesForTemplate,
          })

        allSlicesProps[pagePath] = sliceData

        if (unsafeBuiltinsUsage.length > 0) {
          unsafeBuiltinsUsageByPagePath[pagePath] = unsafeBuiltinsUsage
        }

        await fs.outputFile(generateHtmlPath(publicDir, pagePath), html)
      } catch (e) {
        if (e.unsafeBuiltinsUsage && e.unsafeBuiltinsUsage.length > 0) {
          unsafeBuiltinsUsageByPagePath[pagePath] = e.unsafeBuiltinsUsage
        }

        const htmlRenderError: IRenderHTMLError = e

        htmlRenderError.context = {
          path: pagePath,
          unsafeBuiltinsUsageByPagePath,
        }

        // If we're in Preview-mode, write out a simple error html file.
        if (isPreview) {
          const pageData = await readPageData(publicDir, pagePath)
          const truncatedPageData = truncateObjStrings(pageData)

          const html = `<h1>Preview build error</h1>
        <p>There was an error when building the preview page for this page ("${pagePath}").</p>
        <h3>Error</h3>
        <pre><code>${htmlRenderError?.stack}</code></pre>
        <h3>Page component id</h3>
        <p><code>${pageData.componentChunkName}</code></p>
        <h3>Page data</h3>
        <pre><code>${JSON.stringify(truncatedPageData, null, 4)}</code></pre>`

          await fs.outputFile(generateHtmlPath(publicDir, pagePath), html)
          previewErrors[pagePath] = {
            e: htmlRenderError,
            name: htmlRenderError.name,
            message: htmlRenderError.message,
            code: htmlRenderError?.code,
            stack: htmlRenderError?.stack,
          }
        } else {
          throw e
        }
      }
    },
    { concurrency: 2 }
  )

  return {
    unsafeBuiltinsUsageByPagePath,
    previewErrors,
    slicesPropsPerPage: allSlicesProps,
  }
}

// TODO: remove when DEV_SSR is done
export const renderHTMLDev = async ({
  htmlComponentRendererPath,
  paths,
  envVars,
  sessionId,
}: {
  htmlComponentRendererPath: string
  paths: Array<string>
  envVars: Array<[string, string | undefined]>
  sessionId: number
}): Promise<Array<unknown>> => {
  const outputDir = join(process.cwd(), `.cache`, `develop-html`)

  // Check if we need to do setup and cache clearing. Within same session we can reuse memoized data,
  // but it's not safe to reuse them in different sessions. Check description of `lastSessionId` for more details
  if (sessionId !== lastSessionId) {
    clearCaches()

    // This is being executed in child process, so we need to set some vars
    // for modules that aren't bundled by webpack.
    envVars.forEach(([key, value]) => (process.env[key] = value))

    htmlComponentRenderer = require(htmlComponentRendererPath)

    lastSessionId = sessionId
  }

  return Bluebird.map(
    paths,
    async pagePath => {
      try {
        const htmlString = await htmlComponentRenderer.default({
          pagePath,
          context: {
            isDuringBuild: true,
          },
        })
        return fs.outputFile(generateHtmlPath(outputDir, pagePath), htmlString)
      } catch (e) {
        // add some context to error so we can display more helpful message
        e.context = {
          path: pagePath,
        }
        throw e
      }
    },
    { concurrency: 2 }
  )
}

<<<<<<< HEAD
export interface IRenderSliceResult {
  chunks: 2 | 1
}

export interface IRenderSlicesResults {
  [sliceName: string]: IRenderSliceResult
}

export interface ISlicePropsEntry {
  sliceId: string
  sliceName: string
  props: Record<string, unknown>
  hasChildren: boolean
  // this is debugging only, remove when done
  reason: any
}

export async function renderSlices({
  slices,
  htmlComponentRendererPath,
  publicDir,
  slicesProps,
}: {
  publicDir: string
  slices: Array<[string, IGatsbySlice]>
  slicesProps: Array<ISlicePropsEntry>
  htmlComponentRendererPath: string
}): Promise<void> {
  const htmlComponentRenderer = require(htmlComponentRendererPath)

  for (const { sliceId, props, sliceName, hasChildren } of slicesProps) {
    const sliceEntry = slices.find(f => f[0] === sliceName)
    if (!sliceEntry) {
      throw new Error(
        `Slice name "${sliceName}" not found when rendering slices`
      )
    }

    const [_fileName, slice] = sliceEntry

    const staticQueryContext = await readStaticQueryContext(
      slice.componentChunkName
    )

    const MAGIC_CHILDREN_STRING = `__DO_NOT_USE_OR_ELSE__`
    const sliceData = await readSliceData(publicDir, slice.name)

    const html = await htmlComponentRenderer.renderSlice({
      slice,
      staticQueryContext,
      props: {
        data: sliceData?.result?.data,
        ...(hasChildren ? { children: MAGIC_CHILDREN_STRING } : {}),
        ...props,
      },
    })
    const split = html.split(MAGIC_CHILDREN_STRING)

    // TODO always generate both for now
    let index = 1
    for (const htmlChunk of split) {
      await ensureFileContent(
        path.join(publicDir, `_gatsby`, `slices`, `${sliceId}-${index}.html`),
        htmlChunk
      )
      index++
    }
=======
export async function renderPartialHydrationProd({
  paths,
  envVars,
  sessionId,
}: {
  paths: Array<string>
  envVars: Array<[string, string | undefined]>
  sessionId: number
}): Promise<void> {
  const publicDir = join(process.cwd(), `public`)

  const unsafeBuiltinsUsageByPagePath = {}

  // Check if we need to do setup and cache clearing. Within same session we can reuse memoized data,
  // but it's not safe to reuse them in different sessions. Check description of `lastSessionId` for more details
  if (sessionId !== lastSessionId) {
    clearCaches()

    // This is being executed in child process, so we need to set some vars
    // for modules that aren't bundled by webpack.
    envVars.forEach(([key, value]) => (process.env[key] = value))

    webpackStats = await readWebpackStats(publicDir)

    lastSessionId = sessionId

    if (global.unsafeBuiltinUsage && global.unsafeBuiltinUsage.length > 0) {
      unsafeBuiltinsUsageByPagePath[`__import_time__`] =
        global.unsafeBuiltinUsage
    }
  }

  for (const pagePath of paths) {
    const pageData = await readPageData(publicDir, pagePath)
    const { staticQueryContext } = await getStaticQueryContext(
      pageData.staticQueryHashes
    )

    const pageRenderer = path.join(
      process.cwd(),
      `.cache`,
      `partial-hydration`,
      `render-page`
    )

    const {
      getPageChunk,
      StaticQueryServerContext,
      renderToPipeableStream,
      React,
    } = require(pageRenderer)
    const chunk = await getPageChunk({
      componentChunkName: pageData.componentChunkName,
    })
    const outputPath = generatePageDataPath(
      path.join(process.cwd(), `public`),
      pagePath
    ).replace(`.json`, `-rsc.json`)

    const stream = fs.createWriteStream(outputPath)

    const { pipe } = renderToPipeableStream(
      React.createElement(
        StaticQueryServerContext.Provider,
        { value: staticQueryContext },
        [
          React.createElement(chunk.default, {
            data: pageData.result.data,
            pageContext: pageData.result.pageContext,
            location: {
              pathname: pageData.path,
            },
          }),
        ]
      ),
      JSON.parse(
        fs.readFileSync(
          path.join(
            process.cwd(),
            `.cache`,
            `partial-hydration`,
            `manifest.json`
          ),
          `utf8`
        )
      ),
      {
        // React spits out the error here and does not emit it, we want to emit it
        // so we can reject with the error and handle it upstream
        onError: error => {
          const partialHydrationError: IRenderHTMLError = error

          partialHydrationError.context = {
            path: pagePath,
            unsafeBuiltinsUsageByPagePath,
          }

          stream.emit(`error`, error)
        },
      }
    )

    await new Promise<void>((resolve, reject) => {
      stream.on(`error`, (error: IRenderHTMLError) => {
        reject(error)
      })

      stream.on(`close`, () => {
        resolve()
      })

      pipe(stream)
    })
>>>>>>> 5dbb1038
  }
}<|MERGE_RESOLUTION|>--- conflicted
+++ resolved
@@ -315,75 +315,6 @@
   )
 }
 
-<<<<<<< HEAD
-export interface IRenderSliceResult {
-  chunks: 2 | 1
-}
-
-export interface IRenderSlicesResults {
-  [sliceName: string]: IRenderSliceResult
-}
-
-export interface ISlicePropsEntry {
-  sliceId: string
-  sliceName: string
-  props: Record<string, unknown>
-  hasChildren: boolean
-  // this is debugging only, remove when done
-  reason: any
-}
-
-export async function renderSlices({
-  slices,
-  htmlComponentRendererPath,
-  publicDir,
-  slicesProps,
-}: {
-  publicDir: string
-  slices: Array<[string, IGatsbySlice]>
-  slicesProps: Array<ISlicePropsEntry>
-  htmlComponentRendererPath: string
-}): Promise<void> {
-  const htmlComponentRenderer = require(htmlComponentRendererPath)
-
-  for (const { sliceId, props, sliceName, hasChildren } of slicesProps) {
-    const sliceEntry = slices.find(f => f[0] === sliceName)
-    if (!sliceEntry) {
-      throw new Error(
-        `Slice name "${sliceName}" not found when rendering slices`
-      )
-    }
-
-    const [_fileName, slice] = sliceEntry
-
-    const staticQueryContext = await readStaticQueryContext(
-      slice.componentChunkName
-    )
-
-    const MAGIC_CHILDREN_STRING = `__DO_NOT_USE_OR_ELSE__`
-    const sliceData = await readSliceData(publicDir, slice.name)
-
-    const html = await htmlComponentRenderer.renderSlice({
-      slice,
-      staticQueryContext,
-      props: {
-        data: sliceData?.result?.data,
-        ...(hasChildren ? { children: MAGIC_CHILDREN_STRING } : {}),
-        ...props,
-      },
-    })
-    const split = html.split(MAGIC_CHILDREN_STRING)
-
-    // TODO always generate both for now
-    let index = 1
-    for (const htmlChunk of split) {
-      await ensureFileContent(
-        path.join(publicDir, `_gatsby`, `slices`, `${sliceId}-${index}.html`),
-        htmlChunk
-      )
-      index++
-    }
-=======
 export async function renderPartialHydrationProd({
   paths,
   envVars,
@@ -497,6 +428,75 @@
 
       pipe(stream)
     })
->>>>>>> 5dbb1038
+  }
+}
+
+export interface IRenderSliceResult {
+  chunks: 2 | 1
+}
+
+export interface IRenderSlicesResults {
+  [sliceName: string]: IRenderSliceResult
+}
+
+export interface ISlicePropsEntry {
+  sliceId: string
+  sliceName: string
+  props: Record<string, unknown>
+  hasChildren: boolean
+  // this is debugging only, remove when done
+  reason: any
+}
+
+export async function renderSlices({
+  slices,
+  htmlComponentRendererPath,
+  publicDir,
+  slicesProps,
+}: {
+  publicDir: string
+  slices: Array<[string, IGatsbySlice]>
+  slicesProps: Array<ISlicePropsEntry>
+  htmlComponentRendererPath: string
+}): Promise<void> {
+  const htmlComponentRenderer = require(htmlComponentRendererPath)
+
+  for (const { sliceId, props, sliceName, hasChildren } of slicesProps) {
+    const sliceEntry = slices.find(f => f[0] === sliceName)
+    if (!sliceEntry) {
+      throw new Error(
+        `Slice name "${sliceName}" not found when rendering slices`
+      )
+    }
+
+    const [_fileName, slice] = sliceEntry
+
+    const staticQueryContext = await readStaticQueryContext(
+      slice.componentChunkName
+    )
+
+    const MAGIC_CHILDREN_STRING = `__DO_NOT_USE_OR_ELSE__`
+    const sliceData = await readSliceData(publicDir, slice.name)
+
+    const html = await htmlComponentRenderer.renderSlice({
+      slice,
+      staticQueryContext,
+      props: {
+        data: sliceData?.result?.data,
+        ...(hasChildren ? { children: MAGIC_CHILDREN_STRING } : {}),
+        ...props,
+      },
+    })
+    const split = html.split(MAGIC_CHILDREN_STRING)
+
+    // TODO always generate both for now
+    let index = 1
+    for (const htmlChunk of split) {
+      await ensureFileContent(
+        path.join(publicDir, `_gatsby`, `slices`, `${sliceId}-${index}.html`),
+        htmlChunk
+      )
+      index++
+    }
   }
 }