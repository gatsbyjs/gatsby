<<<<<<< HEAD
// spawned process won't use jest config to support TS, so we need to add support ourselves
require(`@babel/register`)({
  extensions: [`.js`, `.ts`],
  configFile: require.resolve(`../../../../../babel.config.js`),
  ignore: [/node_modules/],
})
=======
// this IS executed in process that spawn worker to analyze exports and create functions for them on worker pool object
// so we want to use `@babel/register` ONLY inside actual worker as otherwise it does mess with jest transformation and tools like `rewire`
// see `./create-test-worker.ts` file for explanation why this env var is used.
if (process.env.JEST_WORKER_ID) {
  // spawned process won't use jest config to support TS, so we need to add support ourselves
  require(`@babel/register`)({
    extensions: [`.js`, `.ts`],
    configFile: require.resolve(`../../../../../babel.config.js`),
    ignore: [/node_modules/],
  })
}
>>>>>>> 7aa9c85b

module.exports = require(`./child-for-tests`)<|MERGE_RESOLUTION|>--- conflicted
+++ resolved
@@ -1,11 +1,3 @@
-<<<<<<< HEAD
-// spawned process won't use jest config to support TS, so we need to add support ourselves
-require(`@babel/register`)({
-  extensions: [`.js`, `.ts`],
-  configFile: require.resolve(`../../../../../babel.config.js`),
-  ignore: [/node_modules/],
-})
-=======
 // this IS executed in process that spawn worker to analyze exports and create functions for them on worker pool object
 // so we want to use `@babel/register` ONLY inside actual worker as otherwise it does mess with jest transformation and tools like `rewire`
 // see `./create-test-worker.ts` file for explanation why this env var is used.
@@ -17,6 +9,5 @@
     ignore: [/node_modules/],
   })
 }
->>>>>>> 7aa9c85b
 
 module.exports = require(`./child-for-tests`)