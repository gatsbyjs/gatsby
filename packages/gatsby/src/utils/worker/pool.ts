--- conflicted
+++ resolved
@@ -11,7 +11,6 @@
 export type { GatsbyWorkerPool }
 
 export const create = (): GatsbyWorkerPool => {
-<<<<<<< HEAD
   const numWorkers = Math.max(1, cpuCoreCount() - 1)
   reporter.verbose(`Creating ${numWorkers} worker`)
 
@@ -24,16 +23,8 @@
       },
     }
   )
-=======
-  const worker: GatsbyWorkerPool = new WorkerPool(require.resolve(`./child`), {
-    numWorkers: Math.max(1, cpuCoreCount() - 1),
-    env: {
-      GATSBY_WORKER_POOL_WORKER: `true`,
-    },
-  })
 
   initJobsMessagingInMainProcess(worker)
->>>>>>> ef7eb195
 
   return worker
 }
