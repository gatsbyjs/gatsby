--- conflicted
+++ resolved
@@ -18,17 +18,7 @@
 
 export { reverseFixedPagePath }
 
-<<<<<<< HEAD
-interface IPageData {
-  componentChunkName: IGatsbyPage["componentChunkName"]
-  matchPath?: IGatsbyPage["matchPath"]
-  mode?: IGatsbyPage["mode"]
-  path: IGatsbyPage["path"]
-  staticQueryHashes: Array<string>
-}
-=======
 import { IExecutionResult } from "../query/types"
->>>>>>> 914f106b
 
 export interface IPageDataWithQueryResult extends IPageData {
   result: IExecutionResult
@@ -124,38 +114,9 @@
 
 export async function writePageData(
   publicDir: string,
-<<<<<<< HEAD
-  {
-    componentChunkName,
-    matchPath,
-    path: pagePath,
-    mode,
-    staticQueryHashes,
-  }: IPageData
-): Promise<string> {
-  const result = await readPageQueryResult(publicDir, pagePath)
-
-  const outputFilePath = generatePageDataPath(publicDir, pagePath)
-  let body = `{
-    "componentChunkName": "${componentChunkName}",
-    "path": "${pagePath}",
-    "result": ${result},
-    "staticQueryHashes": ${JSON.stringify(staticQueryHashes)}`
-
-  if (mode) {
-    body += `,
-    "mode": "${mode}"`
-  }
-
-  if (matchPath) {
-    body += `,
-    "matchPath": "${matchPath}"`
-  }
-=======
   pageData: IPageData
 ): Promise<string> {
   const result = await readPageQueryResult(publicDir, pageData.path)
->>>>>>> 914f106b
 
   const outputFilePath = generatePageDataPath(publicDir, pageData.path)
 
