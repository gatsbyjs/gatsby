// @flow

const path = require(`path`)
const { store } = require(`../redux`)
const fs = require(`fs`)

type QueryResult = {
  id: string,
  result: object,
}

type QueryResultsMap = Map<string, QueryResult>

/**
 * Get cached query result for given data path.
 * @param {string} dataFileName Cached query result filename.
 * @param {string} directory Root directory of current project.
 */
const readCachedResults = (dataFileName: string, directory: string): object => {
  const filePath = path.join(
    directory,
    `public`,
    `static`,
    `d`,
    `${dataFileName}.json`
  )
  return JSON.parse(fs.readFileSync(filePath, `utf-8`))
}

/**
 * Get cached page query result for given page path.
 * @param {string} pagePath Path to a page.
 * @param {string} directory Root directory of current project.
 */
const getCachedPageData = (
  pagePath: string,
  directory: string
): QueryResult => {
  const { jsonDataPaths, pages } = store.getState()
  const page = pages.get(pagePath)
  if (!page) {
    return null
  }
  const dataPath = jsonDataPaths[page.jsonName]
  if (typeof dataPath === `undefined`) {
    console.log(
      `Error loading a result for the page query in "${pagePath}". Query was not run and no cached result was found.`
    )
    return undefined
  }

  return {
    result: readCachedResults(dataPath, directory),
    id: pagePath,
  }
}

/**
 * Get cached StaticQuery results for components that Gatsby didn't run query yet.
 * @param {QueryResultsMap} resultsMap Already stored results for queries that don't need to be read from files.
 * @param {string} directory Root directory of current project.
 */
const getCachedStaticQueryResults = (
  resultsMap: QueryResultsMap,
  directory: string
): QueryResultsMap => {
  const cachedStaticQueryResults = new Map()
  const { staticQueryComponents, jsonDataPaths } = store.getState()
  staticQueryComponents.forEach(staticQueryComponent => {
    // Don't read from file if results were already passed from query runner
    if (resultsMap.has(staticQueryComponent.hash)) return

    const dataPath = jsonDataPaths[staticQueryComponent.jsonName]
    if (typeof dataPath === `undefined`) {
      console.log(
        `Error loading a result for the StaticQuery in "${
          staticQueryComponent.componentPath
        }". Query was not run and no cached result was found.`
      )
      return
    }
    cachedStaticQueryResults.set(staticQueryComponent.hash, {
      result: readCachedResults(dataPath, directory),
      id: staticQueryComponent.hash,
    })
  })
  return cachedStaticQueryResults
}

const getRoomNameFromPath = (path: string): string => `path-${path}`

class WebsocketManager {
  pageResults: QueryResultsMap
  staticQueryResults: QueryResultsMap
  isInitialised: boolean
  activePaths: Set<string>
  programDir: string

  constructor() {
    this.isInitialised = false
    this.activePaths = new Set()
    this.pageResults = new Map()
    this.staticQueryResults = new Map()
    this.pageErrors = []
    this.websocket
    this.programDir

    this.init = this.init.bind(this)
    this.getSocket = this.getSocket.bind(this)
    this.emitPageData = this.emitPageData.bind(this)
    this.emitStaticQueryData = this.emitStaticQueryData.bind(this)
    this.emitQueryError = this.emitQueryError.bind(this)
  }

  init({ server, directory }) {
    this.programDir = directory

    const cachedStaticQueryResults = getCachedStaticQueryResults(
      this.staticQueryResults,
      this.programDir
    )
    this.staticQueryResults = new Map([
      ...this.staticQueryResults,
      ...cachedStaticQueryResults,
    ])

    this.websocket = require(`socket.io`)(server)

    this.websocket.on(`connection`, s => {
      let activePath = null
      // Send already existing static query results
      this.staticQueryResults.forEach(result => {
        this.websocket.send({
          type: `staticQueryResult`,
          payload: result,
        })
      })
<<<<<<< HEAD
      this.pageResults.forEach(result => {
        this.websocket.send({
          type: `pageQueryResult`,
          payload: result,
        })
      })
      this.websocket.send({
        type: `pageQueryError`,
        payload: this.pageErrors,
      })
=======
>>>>>>> 86e8317a

      const leaveRoom = path => {
        s.leave(getRoomNameFromPath(path))
        const leftRoom = this.websocket.sockets.adapter.rooms[
          getRoomNameFromPath(path)
        ]
        if (!leftRoom || leftRoom.length === 0) {
          this.activePaths.delete(path)
        }
      }

      const getDataForPath = path => {
        if (!this.pageResults.has(path)) {
          const result = getCachedPageData(path, this.programDir)
          if (result) {
            this.pageResults.set(path, result)
          } else {
            console.log(`Page not found`, path)
            return
          }
        }

        this.websocket.send({
          type: `pageQueryResult`,
          why: `getDataForPath`,
          payload: this.pageResults.get(path),
        })
      }

      s.on(`getDataForPath`, getDataForPath)

      s.on(`registerPath`, path => {
        s.join(getRoomNameFromPath(path))
        activePath = path
        this.activePaths.add(path)
      })

      s.on(`disconnect`, s => {
        leaveRoom(activePath)
      })

      s.on(`unregisterPath`, path => {
        leaveRoom(path)
      })
    })

    this.isInitialised = true
  }

  getSocket() {
    return this.isInitialised && this.websocket
  }

  emitStaticQueryData(data: QueryResult) {
    if (data.result.data) {
      this.pageErrors = []
    }
    this.staticQueryResults.set(data.id, data.result)
    if (this.isInitialised) {
      this.websocket.send({ type: `staticQueryResult`, payload: data })
    }
  }

  emitPageData(data: QueryResult) {
    if (data.result.data) {
      this.pageErrors = []
    }
    this.pageResults.set(data.id, data)
    if (this.isInitialised) {
      this.websocket.send({ type: `pageQueryResult`, payload: data })
    }
  }
  emitQueryError(data) {
    this.pageErrors.push(data)
    if (this.isInitialised) {
      this.websocket.send({ type: `pageQueryError`, payload: this.pageErrors })
    }
  }
}

const manager = new WebsocketManager()

module.exports = manager<|MERGE_RESOLUTION|>--- conflicted
+++ resolved
@@ -135,7 +135,6 @@
           payload: result,
         })
       })
-<<<<<<< HEAD
       this.pageResults.forEach(result => {
         this.websocket.send({
           type: `pageQueryResult`,
@@ -146,8 +145,6 @@
         type: `pageQueryError`,
         payload: this.pageErrors,
       })
-=======
->>>>>>> 86e8317a
 
       const leaveRoom = path => {
         s.leave(getRoomNameFromPath(path))
