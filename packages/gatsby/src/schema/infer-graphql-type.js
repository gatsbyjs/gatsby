--- conflicted
+++ resolved
@@ -291,192 +291,6 @@
   }
 }
 
-<<<<<<< HEAD
-function findRootNode(node) {
-  // Find the root node.
-  let rootNode = node
-  let whileCount = 0
-  let rootNodeId
-  while (
-    (rootNodeId = getRootNodeId(rootNode) || rootNode.parent) &&
-    (getNode(rootNode.parent) !== undefined || getNode(rootNodeId)) &&
-    whileCount < 101
-  ) {
-    if (rootNodeId) {
-      rootNode = getNode(rootNodeId)
-    } else {
-      rootNode = getNode(rootNode.parent)
-    }
-    whileCount += 1
-    if (whileCount > 100) {
-      console.log(
-        `It looks like you have a node that's set its parent as itself`,
-        rootNode
-      )
-    }
-  }
-
-  return rootNode
-}
-
-function shouldInferFile(nodes, key, value) {
-  const looksLikeFile =
-    _.isString(value) &&
-    mime.getType(value) !== `application/octet-stream` &&
-    // domains ending with .com
-    mime.getType(value) !== `application/x-msdownload` &&
-    isRelative(value) &&
-    isRelativeUrl(value)
-
-  if (!looksLikeFile) {
-    return false
-  }
-
-  // Find the node used for this example.
-  let node = nodes.find(n => _.get(n, key) === value)
-
-  if (!node) {
-    // Try another search as our "key" isn't always correct e.g.
-    // it doesn't support arrays so the right key could be "a.b[0].c" but
-    // this function will get "a.b.c".
-    //
-    // We loop through every value of nodes until we find
-    // a match.
-    const visit = (current, selector = [], fn) => {
-      for (let i = 0, keys = Object.keys(current); i < keys.length; i++) {
-        const key = keys[i]
-        const value = current[key]
-
-        if (value === undefined || value === null) continue
-
-        if (typeof value === `object` || typeof value === `function`) {
-          visit(current[key], selector.concat([key]), fn)
-          continue
-        }
-
-        let proceed = fn(current[key], key, selector, current)
-
-        if (proceed === false) {
-          break
-        }
-      }
-    }
-
-    const isNormalInteger = str => /^\+?(0|[1-9]\d*)$/.test(str)
-
-    node = nodes.find(n => {
-      let isMatch = false
-      visit(n, [], (v, k, selector, parent) => {
-        if (v === value) {
-          // Remove integers as they're for arrays, which our passed
-          // in object path doesn't have.
-          const normalizedSelector = selector
-            .map(s => (isNormalInteger(s) ? `` : s))
-            .filter(s => s !== ``)
-          const fullSelector = `${normalizedSelector.join(`.`)}.${k}`
-          if (fullSelector === key) {
-            isMatch = true
-            return false
-          }
-        }
-
-        // Not a match so we continue
-        return true
-      })
-
-      return isMatch
-    })
-
-    // Still no node.
-    if (!node) {
-      return false
-    }
-  }
-
-  const rootNode = findRootNode(node)
-
-  // Only nodes transformed (ultimately) from a File
-  // can link to another File.
-  if (rootNode.internal.type !== `File`) {
-    return false
-  }
-
-  const pathToOtherNode = normalize(joinPath(rootNode.dir, value))
-  const otherFileExists = getNodes().some(
-    n => n.absolutePath === pathToOtherNode
-  )
-
-  if (key === `Category`) {
-    console.log(`looksLikeFile`, `key:`, key, `value:`, value)
-    console.log(`node`, node)
-    console.log(`rootNode.dir`, rootNode.dir)
-    console.log(`pathToOtherNode`, pathToOtherNode)
-    console.log(``)
-    console.log(``)
-    console.log(``)
-    console.log(`otherFileExists`, otherFileExists)
-  }
-
-  return otherFileExists
-}
-
-// Look for fields that are pointing at a file — if the field has a known
-// extension then assume it should be a file field.
-function inferFromUri(key, types, isArray) {
-  const fileField = types.find(type => type.name === `File`)
-
-  if (!fileField) return null
-
-  return {
-    type: isArray
-      ? new GraphQLList(fileField.nodeObjectType)
-      : fileField.nodeObjectType,
-    resolve: (node, a, { path }) => {
-      const fieldValue = node[key]
-
-      if (!fieldValue) {
-        return null
-      }
-
-      const findLinkedFileNode = relativePath => {
-        // Use the parent File node to create the absolute path to
-        // the linked file.
-        const fileLinkPath = normalize(
-          systemPath.resolve(parentFileNode.dir, relativePath)
-        )
-
-        // Use that path to find the linked File node.
-        const linkedFileNode = _.find(
-          getNodes(),
-          n => n.internal.type === `File` && n.absolutePath === fileLinkPath
-        )
-        if (linkedFileNode) {
-          createPageDependency({
-            path,
-            nodeId: linkedFileNode.id,
-          })
-          return linkedFileNode
-        } else {
-          return null
-        }
-      }
-
-      // Find the File node for this node (we assume the node is something
-      // like markdown which would be a child node of a File node).
-      const parentFileNode = findRootNode(node)
-
-      // Find the linked File node(s)
-      if (isArray) {
-        return fieldValue.map(relativePath => findLinkedFileNode(relativePath))
-      } else {
-        return findLinkedFileNode(fieldValue)
-      }
-    },
-  }
-}
-
-=======
->>>>>>> 0a6fb373
 type inferTypeOptions = {
   nodes: Object[],
   types: ProcessedNodeType[],
