// "engines-fs-provider" must be first import, as it sets up global
// fs and this need to happen before anything else tries to import fs
import "../../utils/engines-fs-provider"

import { ExecutionResult, Source } from "graphql"
import { uuid } from "gatsby-core-utils"
import { build } from "../index"
import { setupLmdbStore } from "../../datastore/lmdb/lmdb-datastore"
import { store } from "../../redux"
import { actions } from "../../redux/actions"
<<<<<<< HEAD
import { GraphQLRunner } from "../../query/graphql-runner"
import { waitUntilAllJobsComplete } from "../../utils/wait-until-jobs-complete"
=======
import reporter from "gatsby-cli/lib/reporter"
import {
  createGraphQLRunner,
  Runner,
} from "../../bootstrap/create-graphql-runner"
import { waitJobsByRequest } from "../../utils/wait-until-jobs-complete"
>>>>>>> 803f936d

import { setGatsbyPluginCache } from "../../utils/require-gatsby-plugin"
import apiRunnerNode from "../../utils/api-runner-node"
import type { IGatsbyPage, IGatsbyState } from "../../redux/types"
import { findPageByPath } from "../../utils/find-page-by-path"
import { runWithEngineContext } from "../../utils/engine-context"
import { getDataStore } from "../../datastore"
import {
  gatsbyNodes,
  gatsbyWorkers,
  flattenedPlugins,
  // @ts-ignore
} from ".cache/query-engine-plugins"
import { initTracer } from "../../utils/tracer"

initTracer(process.env.GATSBY_OPEN_TRACING_CONFIG_FILE ?? ``)

export class GraphQLEngine {
  // private schema: GraphQLSchema
  private runnerPromise?: Promise<GraphQLRunner>

  constructor({ dbPath }: { dbPath: string }) {
    setupLmdbStore({ dbPath })
    // start initializing runner ASAP
    this.getRunner()
  }

  private async _doGetRunner(): Promise<GraphQLRunner> {
    // @ts-ignore SCHEMA_SNAPSHOT is being "inlined" by bundler
    store.dispatch(actions.createTypes(SCHEMA_SNAPSHOT))

    // TODO: FLATTENED_PLUGINS needs to be merged with plugin options from gatsby-config
    //  (as there might be non-serializable options, i.e. functions)
    store.dispatch({
      type: `SET_SITE_FLATTENED_PLUGINS`,
      payload: flattenedPlugins,
    })

    for (const pluginName of Object.keys(gatsbyNodes)) {
      setGatsbyPluginCache(
        { name: pluginName, resolve: `` },
        `gatsby-node`,
        gatsbyNodes[pluginName]
      )
    }
    for (const pluginName of Object.keys(gatsbyWorkers)) {
      setGatsbyPluginCache(
        { name: pluginName, resolve: `` },
        `gatsby-worker`,
        gatsbyWorkers[pluginName]
      )
    }
    if (_CFLAGS_.GATSBY_MAJOR === `4`) {
      await apiRunnerNode(`onPluginInit`)
    } else {
      await apiRunnerNode(`unstable_onPluginInit`)
    }
    await apiRunnerNode(`createSchemaCustomization`)

    // Build runs
    // Note: skipping inference metadata because we rely on schema snapshot
    await build({ fullMetadataBuild: false })

    return new GraphQLRunner(store) // createGraphQLRunner(store, reporter)
  }

  private async getRunner(): Promise<GraphQLRunner> {
    if (!this.runnerPromise) {
      this.runnerPromise = this._doGetRunner()
    }
    return this.runnerPromise
  }

<<<<<<< HEAD
  public async runQuery(
    ...args: Parameters<GraphQLRunner["query"]>
  ): ReturnType<GraphQLRunner["query"]> {
    const graphqlRunner = await this.getRunner()
    if (args.length < 2) {
      // context
      args.push({})
    }
    if (args.length < 3) {
      // options
      args.push({
        queryName: `GraphQL Engine query`,
      })
    }
    const result = await graphqlRunner.query(...args)
    // Def not ideal - this is just waiting for all jobs and not jobs for current
    // query, but we don't track jobs per query right now
    // TODO: start tracking jobs per query to be able to await just those
    await waitUntilAllJobsComplete()
    return result
=======
  public async ready(): Promise<void> {
    // We don't want to expose internal runner freely. We do expose `runQuery` function already.
    // The way internal runner works can change, so we should not make it a public API.
    // Here we just want to expose way to await it being ready
    await this.getRunner()
  }

  public async runQuery(
    query: string | Source,
    context: Record<string, any>
  ): Promise<ExecutionResult> {
    const engineContext = {
      requestId: uuid.v4(),
    }
    const doRunQuery = async (): Promise<ExecutionResult> => {
      const graphqlRunner = await this.getRunner()
      const result = await graphqlRunner(query, context)
      await waitJobsByRequest(engineContext.requestId)
      return result
    }
    try {
      return await runWithEngineContext(engineContext, doRunQuery)
    } finally {
      // Reset job-to-request mapping
      store.dispatch({
        type: `CLEAR_JOB_V2_CONTEXT`,
        payload: engineContext,
      })
    }
>>>>>>> 803f936d
  }

  public findPageByPath(pathName: string): IGatsbyPage | undefined {
    // adapter so `findPageByPath` use SitePage nodes in datastore
    // instead of `pages` redux slice
    const state = {
      pages: {
        get(pathName: string): IGatsbyPage | undefined {
          return getDataStore().getNode(`SitePage ${pathName}`) as
            | IGatsbyPage
            | undefined
        },
        values(): Iterable<IGatsbyPage> {
          return getDataStore().iterateNodesByType(
            `SitePage`
          ) as Iterable<IGatsbyPage>
        },
      },
    } as unknown as IGatsbyState

    return findPageByPath(state, pathName, false)
  }
}

export default { GraphQLEngine }<|MERGE_RESOLUTION|>--- conflicted
+++ resolved
@@ -8,18 +8,9 @@
 import { setupLmdbStore } from "../../datastore/lmdb/lmdb-datastore"
 import { store } from "../../redux"
 import { actions } from "../../redux/actions"
-<<<<<<< HEAD
-import { GraphQLRunner } from "../../query/graphql-runner"
-import { waitUntilAllJobsComplete } from "../../utils/wait-until-jobs-complete"
-=======
+import { GraphQLRunner, IQueryOptions } from "../../query/graphql-runner"
 import reporter from "gatsby-cli/lib/reporter"
-import {
-  createGraphQLRunner,
-  Runner,
-} from "../../bootstrap/create-graphql-runner"
 import { waitJobsByRequest } from "../../utils/wait-until-jobs-complete"
->>>>>>> 803f936d
-
 import { setGatsbyPluginCache } from "../../utils/require-gatsby-plugin"
 import apiRunnerNode from "../../utils/api-runner-node"
 import type { IGatsbyPage, IGatsbyState } from "../../redux/types"
@@ -92,28 +83,6 @@
     return this.runnerPromise
   }
 
-<<<<<<< HEAD
-  public async runQuery(
-    ...args: Parameters<GraphQLRunner["query"]>
-  ): ReturnType<GraphQLRunner["query"]> {
-    const graphqlRunner = await this.getRunner()
-    if (args.length < 2) {
-      // context
-      args.push({})
-    }
-    if (args.length < 3) {
-      // options
-      args.push({
-        queryName: `GraphQL Engine query`,
-      })
-    }
-    const result = await graphqlRunner.query(...args)
-    // Def not ideal - this is just waiting for all jobs and not jobs for current
-    // query, but we don't track jobs per query right now
-    // TODO: start tracking jobs per query to be able to await just those
-    await waitUntilAllJobsComplete()
-    return result
-=======
   public async ready(): Promise<void> {
     // We don't want to expose internal runner freely. We do expose `runQuery` function already.
     // The way internal runner works can change, so we should not make it a public API.
@@ -123,14 +92,21 @@
 
   public async runQuery(
     query: string | Source,
-    context: Record<string, any>
+    context: Record<string, any> = {},
+    opts?: IQueryOptions
   ): Promise<ExecutionResult> {
     const engineContext = {
       requestId: uuid.v4(),
     }
     const doRunQuery = async (): Promise<ExecutionResult> => {
       const graphqlRunner = await this.getRunner()
-      const result = await graphqlRunner(query, context)
+      if (!opts) {
+        opts = {
+          queryName: `GraphQL Engine query`,
+          parentSpan: undefined,
+        }
+      }
+      const result = await graphqlRunner.query(query, context, opts)
       await waitJobsByRequest(engineContext.requestId)
       return result
     }
@@ -143,7 +119,6 @@
         payload: engineContext,
       })
     }
->>>>>>> 803f936d
   }
 
   public findPageByPath(pathName: string): IGatsbyPage | undefined {
