--- conflicted
+++ resolved
@@ -10,28 +10,16 @@
 } = require(`./infer-graphql-input-fields-from-fields`)
 const createSortField = require(`./create-sort-field`)
 const buildConnectionFields = require(`./build-connection-fields`)
-<<<<<<< HEAD
 const { createPageDependency } = require(`../redux/actions/add-page-dependency`)
 const { connectionFromArray } = require(`graphql-skip-limit`)
 const { runQuery } = require(`../db/nodes`)
 
 function handleQueryResult({ results, queryArgs, path }) {
-=======
-const { getNodesByType } = require(`../db/nodes`)
-const { createPageDependency } = require(`../redux/actions/add-page-dependency`)
-const { connectionFromArray } = require(`graphql-skip-limit`)
-
-function handleQueryResult({ results, resolveArgs: queryArgs, path }) {
->>>>>>> 53639f14
   if (results && results.length) {
     const connection = connectionFromArray(results, queryArgs)
     connection.totalCount = results.length
 
-<<<<<<< HEAD
-    if (results.length > 0 && results[0].internal) {
-=======
     if (results[0].internal) {
->>>>>>> 53639f14
       const connectionType = connection.edges[0].node.internal.type
       createPageDependency({
         path,
@@ -94,34 +82,17 @@
           }),
         },
       },
-<<<<<<< HEAD
       async resolve(object, queryArgs, b, { rootValue }) {
-=======
-      async resolve(object, resolveArgs, b, { rootValue }) {
->>>>>>> 53639f14
         let path
         if (typeof rootValue !== `undefined`) {
           path = rootValue.path
         }
-<<<<<<< HEAD
         const results = await runQuery({
           queryArgs,
           firstOnly: false,
           gqlType: type.node.type,
         })
         return handleQueryResult({ results, queryArgs, path })
-=======
-        const runSift = require(`./run-sift`)
-        const latestNodes = getNodesByType(type.name)
-        const results = await runSift({
-          args: resolveArgs,
-          nodes: latestNodes,
-          firstOnly: false,
-          typeName: typeName,
-          type: type.node.type,
-        })
-        return handleQueryResult({ results, resolveArgs, path })
->>>>>>> 53639f14
       },
     }
   })
