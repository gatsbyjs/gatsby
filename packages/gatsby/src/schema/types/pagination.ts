--- conflicted
+++ resolved
@@ -17,11 +17,8 @@
   createMinResolver,
   createSumResolver,
 } from "../resolvers"
-<<<<<<< HEAD
-=======
 import { convertToNestedInputType, IVisitContext } from "./utils"
 import { SORTABLE_ENUM } from "./sort"
->>>>>>> dc3d7412
 
 export const getPageInfo = <TContext = any>({
   schemaComposer,
