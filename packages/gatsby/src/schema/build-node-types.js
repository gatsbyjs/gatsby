--- conflicted
+++ resolved
@@ -191,11 +191,7 @@
         type: gqlType,
         args: filterFields,
         async resolve(a, queryArgs, context) {
-<<<<<<< HEAD
-          let path = context.path ? context.path : ``
-=======
           const path = context.path ? context.path : ``
->>>>>>> 41d53dc3
           if (!_.isObject(queryArgs)) {
             queryArgs = {}
           }
