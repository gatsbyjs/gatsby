--- conflicted
+++ resolved
@@ -37,24 +37,20 @@
   parent: {
     type: nodeInterface,
     description: `The parent of this node.`,
-    resolve(node, a, context) {
-      return getNodeAndSavePathDependency(node.parent, context.path)
-    },
+    resolve: pageDependencyResolver(node => getNode(node.parent)),
   },
   children: {
     type: new GraphQLList(nodeInterface),
     description: `The children of this node.`,
-    resolve(node, a, { path }) {
-      return node.children.map(id => getNodeAndSavePathDependency(id, path))
-    },
+    resolve: pageDependencyResolver(node => node.children.map(getNode)),
   },
 }
 
 function groupChildNodesByType(nodes) {
   return _(nodes)
     .flatMap(node => node.children.map(getNode))
-    .groupBy(node =>
-      node.internal ? _.camelCase(node.internal.type) : undefined
+    .groupBy(
+      node => (node.internal ? _.camelCase(node.internal.type) : undefined)
     )
     .value()
 }
@@ -64,20 +60,7 @@
 }
 
 function makeChildrenResolver(typeName) {
-  return (node, a, { path }) => {
-    const childNodes = node.children.map(getNode)
-    const filteredNodes = childNodes.filter(nodeIsOfType(typeName))
-
-<<<<<<< HEAD
-    // Add dependencies for the path
-    filteredNodes.forEach(n =>
-      createPageDependency({
-        path,
-        nodeId: n.id,
-      })
-    )
-    return filteredNodes
-  }
+  return node => node.children.map(getNode).filter(nodeIsOfType(typeName))
 }
 
 function buildChildrenFieldConfigMap(typeName, nodeObjectType) {
@@ -85,84 +68,13 @@
   const fieldConfig = {
     type: new GraphQLList(nodeObjectType),
     description: `The children of this node of type ${typeName}`,
-    resolve: makeChildrenResolver(typeName),
+    resolve: pageDependencyResolver(makeChildrenResolver(typeName)),
   }
   return { [fieldName]: fieldConfig }
 }
-=======
-  function createNodeFields(type: ProcessedNodeType) {
-    const defaultNodeFields = {
-      id: {
-        type: new GraphQLNonNull(GraphQLID),
-        description: `The id of this node.`,
-      },
-      parent: {
-        type: nodeInterface,
-        description: `The parent of this node.`,
-        resolve: pageDependencyResolver(node => getNode(node.parent)),
-      },
-      children: {
-        type: new GraphQLList(nodeInterface),
-        description: `The children of this node.`,
-        resolve: pageDependencyResolver(node => node.children.map(getNode)),
-      },
-    }
-
-    // Create children fields for each type of children e.g.
-    // "childrenMarkdownRemark".
-    const childNodesByType = _(type.nodes)
-      .flatMap(({ children }) => children.map(getNode))
-      .groupBy(
-        node => (node.internal ? _.camelCase(node.internal.type) : undefined)
-      )
-      .value()
-
-    Object.keys(childNodesByType).forEach(childNodeType => {
-      // Does this child type have one child per parent or multiple?
-      const maxChildCount = _.maxBy(
-        _.values(_.groupBy(childNodesByType[childNodeType], c => c.parent)),
-        g => g.length
-      ).length
-
-      if (maxChildCount > 1) {
-        defaultNodeFields[_.camelCase(`children ${childNodeType}`)] = {
-          type: new GraphQLList(processedTypes[childNodeType].nodeObjectType),
-          description: `The children of this node of type ${childNodeType}`,
-          resolve: pageDependencyResolver(node =>
-            node.children
-              .map(getNode)
-              .filter(node => _.camelCase(node.internal.type) === childNodeType)
-          ),
-        }
-      } else {
-        defaultNodeFields[_.camelCase(`child ${childNodeType}`)] = {
-          type: processedTypes[childNodeType].nodeObjectType,
-          description: `The child of this node of type ${childNodeType}`,
-          resolve: pageDependencyResolver(node =>
-            node.children
-              .map(getNode)
-              .find(node => _.camelCase(node.internal.type) === childNodeType)
-          ),
-        }
-      }
-    })
->>>>>>> f54ada45
 
 function makeChildResolver(typeName) {
-  return (node, a, { path }) => {
-    const childNodes = node.children.map(getNode)
-    const childNode = childNodes.find(nodeIsOfType(typeName))
-
-    if (childNode) {
-      // Add dependencies for the path
-      createPageDependency({
-        path,
-        nodeId: childNode.id,
-      })
-      return childNode
-    }
-    return null
-  }
+  return node => node.children.map(getNode).find(nodeIsOfType(typeName))
 }
 
 function buildChildFieldConfigMap(typeName, nodeObjectType) {
@@ -220,10 +132,8 @@
   }
 }
 
-<<<<<<< HEAD
 function buildResolver(gqlType) {
-  return async (a, queryArgs, context) => {
-    const path = context.path ? context.path : ``
+  return async (a, queryArgs) => {
     if (!_.isObject(queryArgs)) {
       queryArgs = {}
     }
@@ -233,47 +143,13 @@
         filter: {
           ...queryArgs,
         },
-=======
-    const proccesedType: ProcessedNodeType = {
-      ...intermediateType,
-      fieldsFromPlugins: mergedFieldsFromPlugins,
-      nodeObjectType: gqlType,
-      node: {
-        name: typeName,
-        type: gqlType,
-        args: filterFields,
-        resolve: pageDependencyResolver(async (a, queryArgs) => {
-          if (!_.isObject(queryArgs)) {
-            queryArgs = {}
-          }
-
-          const results = await runQuery({
-            queryArgs: {
-              filter: {
-                ...queryArgs,
-              },
-            },
-            firstOnly: true,
-            gqlType,
-          })
-
-          if (results.length > 0) {
-            return results[0]
-          } else {
-            return null
-          }
-        }),
->>>>>>> f54ada45
       },
       firstOnly: true,
       gqlType,
     })
 
     if (results.length > 0) {
-      const result = results[0]
-      const nodeId = result.id
-      createPageDependency({ path, nodeId })
-      return result
+      return results[0]
     } else {
       return null
     }
@@ -339,7 +215,7 @@
       name: typeName,
       type: gqlType,
       args: filterFields,
-      resolve: buildResolver(gqlType),
+      resolve: pageDependencyResolver(buildResolver(gqlType)),
     },
   }
 }
