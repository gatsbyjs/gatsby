const _ = require(`lodash`)
<<<<<<< HEAD
const is32BitInteger = require(`./is-32-bit-integer`)
const { isDate } = require(`../types/Date`)

const getExampleValue = ({
  nodes,
  typeName,
  typeConflictReporter,
  ignoreFields,
}) => {
  const exampleValue = getExampleObject({
    nodes,
    prefix: typeName,
    typeConflictReporter,
=======
const { TypeConflictReporter } = require(`./type-conflict-reporter`)
const is32BitInteger = require(`./is-32-bit-integer`)
const { isDate } = require(`../types/Date`)

const typeConflictReporter = new TypeConflictReporter()

const getExampleValue = ({ nodes, typeName, ignoreFields }) => {
  const exampleValue = getExampleObject({
    nodes,
    prefix: typeName,
>>>>>>> 12a9819b
    ignoreFields,
  })
  return exampleValue
}

module.exports = {
  getExampleValue,
}

const getExampleObject = ({
  nodes,
  prefix,
  typeConflictReporter,
  ignoreFields = [],
}) => {
  const allKeys = nodes.reduce(
    (acc, node) =>
      Object.keys(node).forEach(
        key => key && !ignoreFields.includes(key) && acc.add(key)
      ) || acc,
    new Set()
  )

  const exampleValue = Array.from(allKeys).reduce((acc, key) => {
    const entries = nodes
      .map(node => {
        const value = node[key]
        const type = getType(value)
        return type && { value, type, parent: node }
      })
      .filter(Boolean)

    const selector = prefix ? `${prefix}.${key}` : key

    const entriesByType = _.uniqBy(entries, entry => entry.type)
    if (!entriesByType.length) return acc

    // TODO: This whole thing could be prettier!

    let { value, type } = entriesByType[0]
    let arrayWrappers = 0
    while (Array.isArray(value)) {
      value = value[0]
      arrayWrappers++
    }

    if (entriesByType.length > 1 || type.includes(`,`)) {
      if (
        isMixOfDatesAndStrings(
          entriesByType.map(entry => entry.type),
          arrayWrappers
        )
      ) {
        // FIXME: is a mix of date *objects* and strings problematic?
        // I.e. when date objects will be treated as strings,
        // are they automatically stringified? Probably yes, because
        // `Date` has `toString` method. In current master, we return
        // InvalidValue.
        value = `String`
      } else {
<<<<<<< HEAD
        typeConflictReporter.addConflict(
          selector,
          Object.keys(entriesByType).map(k => entriesByType[k])
        )
=======
        typeConflictReporter.addConflict(selector, entriesByType)
>>>>>>> 12a9819b
        return acc
      }
    }

    let exampleFieldValue
    if (_.isPlainObject(value)) {
      const objects = entries.reduce((acc, entry) => {
        let { value } = entry
        let arrays = arrayWrappers - 1
        while (arrays-- > 0) value = value[0]
        return acc.concat(value)
      }, [])
      const exampleObject = getExampleObject({
        nodes: objects,
        prefix: selector,
      })
      if (!Object.keys(exampleObject).length) return acc
      exampleFieldValue = exampleObject
    } else if (key.includes(`___NODE`) && arrayWrappers) {
      // For arrays on ___NODE foreign-key fields we return all values,
      // because the array values are allowed to link to nodes of different types.
      // For those we will create a GraphQLUnionType later.
      arrayWrappers--
      exampleFieldValue = entries.reduce(
        (acc, entry) => acc.concat(entry.value),
        []
      )
    } else {
      // FIXME: Why not simply treat every number as float (instead of looping through all values again)?
      exampleFieldValue =
        (typeof value === `number` && findFloat(entries)) || value
      // exampleFieldValue = value === `number` ? 0.1 : value
    }
    while (arrayWrappers--) {
      exampleFieldValue = [exampleFieldValue]
    }
    acc[key] = exampleFieldValue

    return acc
  }, {})

  return exampleValue
}

const isMixOfDatesAndStrings = (types, arrayWrappers) => {
  const acc = new Set()
  types.every(type => {
    let arrays = arrayWrappers
    while (arrays--) {
      if (type.startsWith(`[`)) {
        type = type.slice(1, -1)
      } else {
        return false
      }
    }
    type.split(`,`).forEach(t => acc.add(t))
    return true
  })
  return acc.size === 2 && acc.has(`date`) && acc.has(`string`)
}

const findFloat = entries => {
  let result
  const find = numbers =>
    numbers.some(value => {
      const number = typeof value === `object` ? value.value : value
      return Array.isArray(number)
        ? find(number)
        : !is32BitInteger(number) && (result = number)
    })
  find(entries)
  return result
}

const getType = value => {
  switch (typeof value) {
    case `number`:
      return `number`
    case `string`:
      return isDate(value) ? `date` : `string`
    case `boolean`:
      return `boolean`
    case `object`:
      if (value === null) return null
      if (value instanceof Date) return `date`
      if (value instanceof String) return `string`
      if (Array.isArray(value)) {
        const uniqueValues = _.uniq(value.map(getType).filter(v => v != null))
        return uniqueValues.length ? `[${uniqueValues.join(`,`)}]` : null
      }
      if (!Object.keys(value).length) return null
      return `object`
    default:
      return null
  }
}<|MERGE_RESOLUTION|>--- conflicted
+++ resolved
@@ -1,5 +1,4 @@
 const _ = require(`lodash`)
-<<<<<<< HEAD
 const is32BitInteger = require(`./is-32-bit-integer`)
 const { isDate } = require(`../types/Date`)
 
@@ -13,18 +12,6 @@
     nodes,
     prefix: typeName,
     typeConflictReporter,
-=======
-const { TypeConflictReporter } = require(`./type-conflict-reporter`)
-const is32BitInteger = require(`./is-32-bit-integer`)
-const { isDate } = require(`../types/Date`)
-
-const typeConflictReporter = new TypeConflictReporter()
-
-const getExampleValue = ({ nodes, typeName, ignoreFields }) => {
-  const exampleValue = getExampleObject({
-    nodes,
-    prefix: typeName,
->>>>>>> 12a9819b
     ignoreFields,
   })
   return exampleValue
@@ -85,14 +72,7 @@
         // InvalidValue.
         value = `String`
       } else {
-<<<<<<< HEAD
-        typeConflictReporter.addConflict(
-          selector,
-          Object.keys(entriesByType).map(k => entriesByType[k])
-        )
-=======
         typeConflictReporter.addConflict(selector, entriesByType)
->>>>>>> 12a9819b
         return acc
       }
     }
