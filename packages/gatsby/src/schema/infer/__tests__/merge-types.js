--- conflicted
+++ resolved
@@ -37,14 +37,14 @@
   },
   {
     id: `id2`,
-<<<<<<< HEAD
     internal: { type: `ArrayTest` },
     array: [{ foo: true }],
-=======
+  },
+  {
+    id: `id3`,
     internal: { type: `LinkTest` },
     link___NODE: `id1`,
     links___NODE: [`id1`],
->>>>>>> 68529b98
   },
 ]
 
@@ -288,7 +288,6 @@
     expect(fields.explicitDate.resolve).toBeUndefined()
   })
 
-<<<<<<< HEAD
   it(`honors array depth when merging types`, async () => {
     const typeDefs = `
       type FooBar {
@@ -321,7 +320,8 @@
     const { foo, bar } = schema.getType(`FooBar`).getFields()
     expect(foo).toBeUndefined()
     expect(bar.type.toString()).toBe(`Boolean`)
-=======
+  })
+
   it(`preserves foreign-key resolvers on ___NODE fields when noDefaultResolvers: false`, async () => {
     const typeDefs = `
       type LinkTest implements Node {
@@ -356,6 +356,5 @@
     expect(links.type.toString()).toBe(`[Test!]!`)
     expect(link.resolve).toBeUndefined()
     expect(links.resolve).toBeUndefined()
->>>>>>> 68529b98
   })
 })