const report = require(`gatsby-cli/lib/reporter`)
const { ObjectTypeComposer } = require(`graphql-compose`)
const { getExampleValue } = require(`./example-value`)
const {
  addNodeInterface,
  getNodeInterface,
} = require(`../types/node-interface`)
const { addInferredFields } = require(`./add-inferred-fields`)

const addInferredTypes = ({
  schemaComposer,
  nodeStore,
  typeConflictReporter,
  typeMapping,
  parentSpan,
}) => {
  // XXX(freiksenet): Won't be needed after plugins set typedefs
  // Infer File first so all the links to it would work
  const typeNames = putFileFirst(nodeStore.getTypes())
  const noNodeInterfaceTypes = []

  const typesToInfer = []

  typeNames.forEach(typeName => {
    let typeComposer
    if (schemaComposer.has(typeName)) {
      typeComposer = schemaComposer.getOTC(typeName)
      // Infer if we have enabled "@infer" or if it's "@dontInfer" but we
      // have "addDefaultResolvers: true"
      const runInfer = typeComposer.hasExtension(`infer`)
        ? typeComposer.getExtension(`infer`) ||
          typeComposer.getExtension(`addDefaultResolvers`)
        : true
      if (runInfer) {
        if (!typeComposer.hasInterface(`Node`)) {
<<<<<<< HEAD
          noNodeInterfaceTypes.push(typeComposer)
=======
          noNodeInterfaceTypes.push(typeName)
>>>>>>> 9198af94
        }
        typesToInfer.push(typeComposer)
      }
    } else {
      typeComposer = ObjectTypeComposer.create(typeName, schemaComposer)
      addNodeInterface({ schemaComposer, typeComposer })
      typeComposer.setExtension(`createdFrom`, `inference`)
      typesToInfer.push(typeComposer)
    }
  })

  if (noNodeInterfaceTypes.length > 0) {
    noNodeInterfaceTypes.forEach(typeName => {
      report.warn(
        `Type \`${typeName}\` declared in \`createTypes\` looks like a node, ` +
          `but doesn't implement a \`Node\` interface. It's likely that you should ` +
          `add the \`Node\` interface to your type def:\n\n` +
          `\`type ${typeName} implements Node { ... }\`\n\n` +
          `If you know that you don't want it to be a node (which would mean no ` +
          `root queries to retrieve it), you can explicitly disable inference ` +
          `for it:\n\n` +
          `\`type ${typeName} @dontInfer { ... }\``
      )
    })
    report.panic(`Building schema failed`)
  }

  return typesToInfer.map(typeComposer =>
    addInferredType({
      schemaComposer,
      typeComposer,
      nodeStore,
      typeConflictReporter,
      typeMapping,
      parentSpan,
    })
  )
}

const addInferredType = ({
  schemaComposer,
  typeComposer,
  nodeStore,
  typeConflictReporter,
  typeMapping,
  parentSpan,
}) => {
  const typeName = typeComposer.getTypeName()
  const nodes = nodeStore.getNodesByType(typeName)
  // TODO: Move this to where the type is created once we can get
  // node type owner information directly from store
  if (typeComposer.getExtension(`createdFrom`) === `inference`) {
    typeComposer.setExtension(`plugin`, nodes[0].internal.owner)
  }

  const exampleValue = getExampleValue({
    nodes,
    typeName,
    typeConflictReporter,
    ignoreFields: [
      ...getNodeInterface({ schemaComposer }).getFieldNames(),
      `$loki`,
    ],
  })

  addInferredFields({
    schemaComposer,
    typeComposer,
    nodeStore,
    exampleValue,
    typeMapping,
    parentSpan,
  })
  return typeComposer
}

const putFileFirst = typeNames => {
  const index = typeNames.indexOf(`File`)
  if (index !== -1) {
    return [`File`, ...typeNames.slice(0, index), ...typeNames.slice(index + 1)]
  } else {
    return typeNames
  }
}

module.exports = {
  addInferredType,
  addInferredTypes,
}<|MERGE_RESOLUTION|>--- conflicted
+++ resolved
@@ -33,11 +33,7 @@
         : true
       if (runInfer) {
         if (!typeComposer.hasInterface(`Node`)) {
-<<<<<<< HEAD
-          noNodeInterfaceTypes.push(typeComposer)
-=======
           noNodeInterfaceTypes.push(typeName)
->>>>>>> 9198af94
         }
         typesToInfer.push(typeComposer)
       }
