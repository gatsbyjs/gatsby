const _ = require(`lodash`)
const { ObjectTypeComposer } = require(`graphql-compose`)
const { GraphQLList } = require(`graphql`)
const invariant = require(`invariant`)
const report = require(`gatsby-cli/lib/reporter`)

const { isFile } = require(`./is-file`)
const { isDate } = require(`../types/date`)
const is32BitInteger = require(`./is-32-bit-integer`)

const addInferredFields = ({
  schemaComposer,
  typeComposer,
  exampleValue,
  nodeStore,
  typeMapping,
  parentSpan,
}) => {
  const config = getInferenceConfig({
    typeComposer,
    defaults: {
      shouldAddFields: true,
<<<<<<< HEAD
      // FIXME: This is a behavioral change
      shouldAddDefaultResolvers: typeComposer.hasExtension(`infer`)
        ? false
        : true,
      // shouldAddDefaultResolvers: true,
=======
      shouldAddDefaultResolvers: typeComposer.hasExtension(`infer`)
        ? false
        : true,
>>>>>>> 9198af94
    },
  })
  addInferredFieldsImpl({
    schemaComposer,
    typeComposer,
    nodeStore,
    exampleObject: exampleValue,
    prefix: typeComposer.getTypeName(),
    typeMapping,
    config,
  })
}

module.exports = {
  addInferredFields,
}

const addInferredFieldsImpl = ({
  schemaComposer,
  typeComposer,
  nodeStore,
  exampleObject,
  typeMapping,
  prefix,
  config,
}) => {
  const fields = []
  Object.keys(exampleObject).forEach(unsanitizedKey => {
    const key = createFieldName(unsanitizedKey)
    fields.push({
      key,
      unsanitizedKey,
      exampleValue: exampleObject[unsanitizedKey],
    })
  })

  const fieldsByKey = _.groupBy(fields, field => field.key)

  Object.keys(fieldsByKey).forEach(key => {
    const possibleFields = fieldsByKey[key]
    let selectedField
    if (possibleFields.length > 1) {
      const field = resolveMultipleFields(possibleFields)
      const possibleFieldsNames = possibleFields
        .map(field => `\`${field.unsanitizedKey}\``)
        .join(`, `)
      report.warn(
        `Multiple node fields resolve to the same GraphQL field \`${prefix}.${
          field.key
        }\` - [${possibleFieldsNames}]. Gatsby will use \`${
          field.unsanitizedKey
        }\`.`
      )
      selectedField = field
    } else {
      selectedField = possibleFields[0]
    }

    const fieldConfig = getFieldConfig({
      ...selectedField,
      schemaComposer,
      typeComposer,
      nodeStore,
      prefix,
      typeMapping,
      config,
    })

    if (!fieldConfig) return

    if (!typeComposer.hasField(key)) {
      if (config.shouldAddFields) {
        typeComposer.addFields({ [key]: fieldConfig })
        typeComposer.setFieldExtension(key, `createdFrom`, `inference`)
      }
    } else {
      // Deprecated, remove in v3
      if (config.shouldAddDefaultResolvers) {
        // Add default resolvers to existing fields if the type matches
        // and the field has neither args nor resolver explicitly defined.
        const field = typeComposer.getField(key)
        if (
<<<<<<< HEAD
          !typeComposer.hasFieldExtension(key, `addResolver`) &&
=======
>>>>>>> 9198af94
          field.type.toString().replace(/[[\]!]/g, ``) ===
            fieldConfig.type.toString() &&
          _.isEmpty(field.args) &&
          !field.resolve
        ) {
<<<<<<< HEAD
          const extension =
            fieldConfig.extensions && fieldConfig.extensions.addResolver
          if (extension) {
            typeComposer.setFieldExtension(key, `addResolver`, extension)
            report.warn(
              `Deprecation warning - adding inferred resolver for field ` +
                `${typeComposer}.${key}. In Gatsby v3, only fields with a ` +
                `\`addResolver\` extension/directive will get a resolver.`
            )
=======
          const { extensions } = fieldConfig
          if (extensions) {
            Object.keys(extensions)
              .filter(name =>
                // It is okay to list allowed extensions explicitly here,
                // since this is deprecated anyway and won't change.
                [`dateformat`, `fileByRelativePath`, `link`, `proxy`].includes(
                  name
                )
              )
              .forEach(name => {
                if (!typeComposer.hasFieldExtension(key, name)) {
                  typeComposer.setFieldExtension(key, name, extensions[name])
                  report.warn(
                    `Deprecation warning - adding inferred resolver for field ` +
                      `${typeComposer.getTypeName()}.${key}. In Gatsby v3, ` +
                      `only fields with an explicit directive/extension will ` +
                      `get a resolver.`
                  )
                }
              })
>>>>>>> 9198af94
          }
        }
      }
    }
  })

  return typeComposer
}

const getFieldConfig = ({
  schemaComposer,
  typeComposer,
  nodeStore,
  prefix,
  exampleValue,
  key,
  unsanitizedKey,
  typeMapping,
  config,
}) => {
  const selector = `${prefix}.${key}`

  let arrays = 0
  let value = exampleValue
  while (Array.isArray(value)) {
    value = value[0]
    arrays++
  }

  let fieldConfig
  if (hasMapping(typeMapping, selector)) {
    // TODO: Use `prefix` instead of `selector` in hasMapping and getFromMapping?
    // i.e. does the config contain sanitized field names?
    fieldConfig = getFieldConfigFromMapping({ typeMapping, selector })
  } else if (unsanitizedKey.includes(`___NODE`)) {
    fieldConfig = getFieldConfigFromFieldNameConvention({
      schemaComposer,
      nodeStore,
      value: exampleValue,
      key: unsanitizedKey,
    })
  } else {
    fieldConfig = getSimpleFieldConfig({
      schemaComposer,
      typeComposer,
      nodeStore,
      key,
      value,
      selector,
      typeMapping,
      config,
      arrays,
    })
  }

  if (!fieldConfig) return null

  // Proxy resolver to unsanitized fieldName in case it contained invalid characters
  if (key !== unsanitizedKey.split(`___NODE`)[0]) {
    fieldConfig = {
      ...fieldConfig,
      extensions: {
        ...(fieldConfig.extensions || {}),
<<<<<<< HEAD
        proxyFrom: unsanitizedKey,
=======
        proxy: { from: unsanitizedKey },
>>>>>>> 9198af94
      },
    }
  }

  while (arrays > 0) {
    fieldConfig = { ...fieldConfig, type: [fieldConfig.type] }
    arrays--
  }

  return fieldConfig
}

const resolveMultipleFields = possibleFields => {
  const nodeField = possibleFields.find(field =>
    field.unsanitizedKey.includes(`___NODE`)
  )
  if (nodeField) {
    return nodeField
  }

  const canonicalField = possibleFields.find(
    field => field.unsanitizedKey === field.key
  )
  if (canonicalField) {
    return canonicalField
  }

  return _.sortBy(possibleFields, field => field.unsanitizedKey)[0]
}

// XXX(freiksenet): removing this as it's a breaking change
// Deeper nested levels should be inferred as JSON.
// const MAX_DEPTH = 5

const hasMapping = (mapping, selector) =>
  mapping && Object.keys(mapping).includes(selector)

const getFieldConfigFromMapping = ({ typeMapping, selector }) => {
  const [type, ...path] = typeMapping[selector].split(`.`)
  return {
    type,
    extensions: {
<<<<<<< HEAD
      addResolver: { type: `link`, options: { by: path.join(`.`) || `id` } },
=======
      link: { by: path.join(`.`) || `id` },
>>>>>>> 9198af94
    },
  }
}

// probably should be in example value
const getFieldConfigFromFieldNameConvention = ({
  schemaComposer,
  nodeStore,
  value,
  key,
}) => {
  const path = key.split(`___NODE___`)[1]
  // Allow linking by nested fields, e.g. `author___NODE___contact___email`
  const foreignKey = path && path.replace(/___/g, `.`)

  const getNodeBy = value =>
    foreignKey
      ? nodeStore.getNodes().find(node => _.get(node, foreignKey) === value)
      : nodeStore.getNode(value)

  const linkedNodes = Array.isArray(value)
    ? value.map(getNodeBy)
    : [getNodeBy(value)]

  const linkedTypes = _.uniq(
    linkedNodes.filter(Boolean).map(node => node.internal.type)
  )

  invariant(
    linkedTypes.length,
    `Encountered an error trying to infer a GraphQL type for: \`${key}\`. ` +
      `There is no corresponding node with the \`id\` field matching: "${value}".`
  )

  let type
  // If the field value is an array that links to more than one type,
  // create a GraphQLUnionType. Note that we don't support the case where
  // scalar fields link to different types. Similarly, an array of objects
  // with foreign-key fields will produce union types if those foreign-key
  // fields are arrays, but not if they are scalars. See the tests for an example.
  if (linkedTypes.length > 1) {
    const typeName = linkedTypes.sort().join(``) + `Union`
    type = schemaComposer.getOrCreateUTC(typeName, utc => {
      utc.setTypes(linkedTypes.map(typeName => schemaComposer.getOTC(typeName)))
      utc.setResolveType(node => node.internal.type)
    })
  } else {
    type = linkedTypes[0]
  }

  return {
    type,
    extensions: {
<<<<<<< HEAD
      addResolver: {
        type: `link`,
        options: {
          by: foreignKey || `id`,
          from: key,
        },
      },
=======
      link: { by: foreignKey || `id`, from: key },
>>>>>>> 9198af94
    },
  }
}

const DATE_EXTENSION = { addResolver: { type: `dateformat` } }
const FILE_EXTENSION = { addResolver: { type: `fileByRelativePath` } }

const getSimpleFieldConfig = ({
  schemaComposer,
  typeComposer,
  nodeStore,
  key,
  value,
  selector,
  typeMapping,
  config,
  arrays,
}) => {
  switch (typeof value) {
    case `boolean`:
      return { type: `Boolean` }
    case `number`:
      return { type: is32BitInteger(value) ? `Int` : `Float` }
    case `string`:
      if (isDate(value)) {
<<<<<<< HEAD
        return { type: `Date`, extensions: DATE_EXTENSION }
=======
        return { type: `Date`, extensions: { dateformat: {} } }
>>>>>>> 9198af94
      }
      if (isFile(nodeStore, selector, value)) {
        // NOTE: For arrays of files, where not every path references
        // a File node in the db, it is semi-random if the field is
        // inferred as File or String, since the exampleValue only has
        // the first entry (which could point to an existing file or not).
<<<<<<< HEAD
        return { type: `File`, extensions: FILE_EXTENSION }
=======
        return { type: `File`, extensions: { fileByRelativePath: {} } }
>>>>>>> 9198af94
      }
      return { type: `String` }
    case `object`:
      if (value instanceof Date) {
<<<<<<< HEAD
        return { type: `Date`, extensions: DATE_EXTENSION }
=======
        return { type: `Date`, extensions: { dateformat: {} } }
>>>>>>> 9198af94
      }
      if (value instanceof String) {
        return { type: `String` }
      }
      if (value /* && depth < MAX_DEPTH*/) {
        let fieldTypeComposer
        if (typeComposer.hasField(key)) {
          fieldTypeComposer = typeComposer.getFieldTC(key)
          // If we have an object as a field value, but the field type is
          // explicitly defined as something other than an ObjectType
          // we can bail early.
          if (!(fieldTypeComposer instanceof ObjectTypeComposer)) return null
          // If the array depth of the field value and of the explicitly
          // defined field type don't match we can also bail early.
          let lists = 0
          let fieldType = typeComposer.getFieldType(key)
          while (fieldType.ofType) {
            if (fieldType instanceof GraphQLList) lists++
            fieldType = fieldType.ofType
          }
          if (lists !== arrays) return null
        } else {
          // When the field type has not been explicitly defined, we
          // don't need to continue in case of @dontInfer, because
          // "addDefaultResolvers: true" only makes sense for
          // pre-existing types.
          if (!config.shouldAddFields) return null
          fieldTypeComposer = ObjectTypeComposer.create(
            createTypeName(selector),
            schemaComposer
          )
          fieldTypeComposer.setExtension(`createdFrom`, `inference`)
          fieldTypeComposer.setExtension(
            `plugin`,
            typeComposer.getExtension(`plugin`)
          )
        }

        // Inference config options are either explicitly defined on a type
        // with directive/extension, or inherited from the parent type.
        const inferenceConfig = getInferenceConfig({
          typeComposer: fieldTypeComposer,
          defaults: config,
        })

        return {
          type: addInferredFieldsImpl({
            schemaComposer,
            typeComposer: fieldTypeComposer,
            nodeStore,
            exampleObject: value,
            typeMapping,
            prefix: selector,
            config: inferenceConfig,
          }),
        }
      }
  }
  throw new Error(`Can't determine type for "${value}" in \`${selector}\`.`)
}

const createTypeName = selector => {
  const keys = selector.split(`.`)
  const suffix = keys
    .slice(1)
    .map(_.upperFirst)
    .join(``)
  return `${keys[0]}${suffix}`
}

const NON_ALPHA_NUMERIC_EXPR = new RegExp(`[^a-zA-Z0-9_]`, `g`)

/**
 * GraphQL field names must be a string and cannot contain anything other than
 * alphanumeric characters and `_`. They also can't start with `__` which is
 * reserved for internal fields (`___foo` doesn't work either).
 */
const createFieldName = key => {
  // Check if the key is really a string otherwise GraphQL will throw.
  invariant(
    typeof key === `string`,
    `GraphQL field name (key) is not a string: \`${key}\`.`
  )

  const fieldName = key.split(`___NODE`)[0]
  const replaced = fieldName.replace(NON_ALPHA_NUMERIC_EXPR, `_`)

  // key is invalid; normalize with leading underscore and rest with x
  if (replaced.match(/^__/)) {
    return replaced.replace(/_/g, (char, index) => (index === 0 ? `_` : `x`))
  }

  // key is invalid (starts with numeric); normalize with leading underscore
  if (replaced.match(/^[0-9]/)) {
    return `_` + replaced
  }

  return replaced
}

const getInferenceConfig = ({ typeComposer, defaults }) => {
  return {
    shouldAddFields: typeComposer.hasExtension(`infer`)
      ? typeComposer.getExtension(`infer`)
      : defaults.shouldAddFields,
    shouldAddDefaultResolvers: typeComposer.hasExtension(`addDefaultResolvers`)
      ? typeComposer.getExtension(`addDefaultResolvers`)
      : defaults.shouldAddDefaultResolvers,
  }
}<|MERGE_RESOLUTION|>--- conflicted
+++ resolved
@@ -20,17 +20,9 @@
     typeComposer,
     defaults: {
       shouldAddFields: true,
-<<<<<<< HEAD
-      // FIXME: This is a behavioral change
       shouldAddDefaultResolvers: typeComposer.hasExtension(`infer`)
         ? false
         : true,
-      // shouldAddDefaultResolvers: true,
-=======
-      shouldAddDefaultResolvers: typeComposer.hasExtension(`infer`)
-        ? false
-        : true,
->>>>>>> 9198af94
     },
   })
   addInferredFieldsImpl({
@@ -113,26 +105,11 @@
         // and the field has neither args nor resolver explicitly defined.
         const field = typeComposer.getField(key)
         if (
-<<<<<<< HEAD
-          !typeComposer.hasFieldExtension(key, `addResolver`) &&
-=======
->>>>>>> 9198af94
           field.type.toString().replace(/[[\]!]/g, ``) ===
             fieldConfig.type.toString() &&
           _.isEmpty(field.args) &&
           !field.resolve
         ) {
-<<<<<<< HEAD
-          const extension =
-            fieldConfig.extensions && fieldConfig.extensions.addResolver
-          if (extension) {
-            typeComposer.setFieldExtension(key, `addResolver`, extension)
-            report.warn(
-              `Deprecation warning - adding inferred resolver for field ` +
-                `${typeComposer}.${key}. In Gatsby v3, only fields with a ` +
-                `\`addResolver\` extension/directive will get a resolver.`
-            )
-=======
           const { extensions } = fieldConfig
           if (extensions) {
             Object.keys(extensions)
@@ -154,7 +131,6 @@
                   )
                 }
               })
->>>>>>> 9198af94
           }
         }
       }
@@ -218,11 +194,7 @@
       ...fieldConfig,
       extensions: {
         ...(fieldConfig.extensions || {}),
-<<<<<<< HEAD
-        proxyFrom: unsanitizedKey,
-=======
         proxy: { from: unsanitizedKey },
->>>>>>> 9198af94
       },
     }
   }
@@ -265,11 +237,7 @@
   return {
     type,
     extensions: {
-<<<<<<< HEAD
-      addResolver: { type: `link`, options: { by: path.join(`.`) || `id` } },
-=======
       link: { by: path.join(`.`) || `id` },
->>>>>>> 9198af94
     },
   }
 }
@@ -323,17 +291,7 @@
   return {
     type,
     extensions: {
-<<<<<<< HEAD
-      addResolver: {
-        type: `link`,
-        options: {
-          by: foreignKey || `id`,
-          from: key,
-        },
-      },
-=======
       link: { by: foreignKey || `id`, from: key },
->>>>>>> 9198af94
     },
   }
 }
@@ -359,31 +317,19 @@
       return { type: is32BitInteger(value) ? `Int` : `Float` }
     case `string`:
       if (isDate(value)) {
-<<<<<<< HEAD
-        return { type: `Date`, extensions: DATE_EXTENSION }
-=======
         return { type: `Date`, extensions: { dateformat: {} } }
->>>>>>> 9198af94
       }
       if (isFile(nodeStore, selector, value)) {
         // NOTE: For arrays of files, where not every path references
         // a File node in the db, it is semi-random if the field is
         // inferred as File or String, since the exampleValue only has
         // the first entry (which could point to an existing file or not).
-<<<<<<< HEAD
-        return { type: `File`, extensions: FILE_EXTENSION }
-=======
         return { type: `File`, extensions: { fileByRelativePath: {} } }
->>>>>>> 9198af94
       }
       return { type: `String` }
     case `object`:
       if (value instanceof Date) {
-<<<<<<< HEAD
-        return { type: `Date`, extensions: DATE_EXTENSION }
-=======
         return { type: `Date`, extensions: { dateformat: {} } }
->>>>>>> 9198af94
       }
       if (value instanceof String) {
         return { type: `String` }
