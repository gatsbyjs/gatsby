const _ = require(`lodash`)
const {
  defaultFieldResolver,
  getNamedType,
  GraphQLObjectType,
  GraphQLList,
} = require(`graphql`)
const { ObjectTypeComposer } = require(`graphql-compose`)
const invariant = require(`invariant`)
const { store } = require(`../../redux`)
const { actions } = require(`../../redux/actions`)

const { isFile } = require(`./is-file`)
const { link, fileByPath } = require(`../resolvers`)
const { isDate, dateResolver } = require(`../types/date`)
const is32BitInteger = require(`./is-32-bit-integer`)

const { dispatch } = store
const { log } = actions

const addInferredFields = ({
  schemaComposer,
  typeComposer,
  exampleValue,
  nodeStore,
  inferConfig,
  typeMapping,
  parentSpan,
}) => {
  addInferredFieldsImpl({
    schemaComposer,
    typeComposer,
    nodeStore,
    exampleObject: exampleValue,
    prefix: typeComposer.getTypeName(),
    typeMapping,
    addNewFields: inferConfig ? inferConfig.infer : true,
    addDefaultResolvers: inferConfig ? inferConfig.addDefaultResolvers : true,
  })
}

module.exports = {
  addInferredFields,
}

const addInferredFieldsImpl = ({
  schemaComposer,
  typeComposer,
  nodeStore,
  exampleObject,
  typeMapping,
  prefix,
  addNewFields,
  addDefaultResolvers,
}) => {
  const fields = []
  Object.keys(exampleObject).forEach(unsanitizedKey => {
    const exampleValue = exampleObject[unsanitizedKey]
    fields.push(
      getFieldConfig({
        schemaComposer,
        typeComposer,
        nodeStore,
        prefix,
        exampleValue,
        unsanitizedKey,
        typeMapping,
        addNewFields,
        addDefaultResolvers,
      })
    )
  })

  const fieldsByKey = _.groupBy(fields, field => field.key)

  Object.keys(fieldsByKey).forEach(key => {
    const possibleFields = fieldsByKey[key]
    let fieldConfig
    if (possibleFields.length > 1) {
      const field = resolveMultipleFields(possibleFields)
      const possibleFieldsNames = possibleFields
        .map(field => `\`${field.unsanitizedKey}\``)
        .join(`, `)
<<<<<<< HEAD
      const message =
        `Multiple node fields resolve to the same GraphQL field ` +
        `\`${field.key}\` - [${possibleFieldsNames}]. ` +
        `Gatsby will use \`${field.unsanitizedKey}\`.`
      dispatch(log({ message, type: `warn` }))

=======
      report.warn(
        `Multiple node fields resolve to the same GraphQL field \`${prefix}.${
          field.key
        }\` - [${possibleFieldsNames}]. Gatsby will use \`${
          field.unsanitizedKey
        }\`.`
      )
>>>>>>> 464ed71c
      fieldConfig = field.fieldConfig
    } else {
      fieldConfig = possibleFields[0].fieldConfig
    }

    let arrays = 0
    let namedInferredType = fieldConfig.type
    while (Array.isArray(namedInferredType)) {
      namedInferredType = namedInferredType[0]
      arrays++
    }

    if (typeComposer.hasField(key)) {
      const fieldType = typeComposer.getFieldType(key)

      let lists = 0
      let namedFieldType = fieldType
      while (namedFieldType.ofType) {
        if (namedFieldType instanceof GraphQLList) {
          lists++
        }
        namedFieldType = namedFieldType.ofType
      }

      const namedInferredTypeName =
        typeof namedInferredType === `string`
          ? namedInferredType
          : namedInferredType.getTypeName()

      if (arrays === lists && namedFieldType.name === namedInferredTypeName) {
        if (
          namedFieldType instanceof GraphQLObjectType &&
          namedInferredType instanceof ObjectTypeComposer
        ) {
          const fieldTypeComposer = typeComposer.getFieldTC(key)
          const inferredFields = namedInferredType.getFields()
          fieldTypeComposer.addFields(inferredFields)
        }
        if (addDefaultResolvers) {
          let field = typeComposer.getField(key)
          if (!field.type) {
            field = {
              type: field,
            }
          }
          if (_.isEmpty(field.args) && fieldConfig.args) {
            field.args = fieldConfig.args
          }
          if (!field.resolve && fieldConfig.resolve) {
            field.resolve = fieldConfig.resolve
          }
          typeComposer.setField(key, field)
        }
      }
    } else if (addNewFields) {
      if (namedInferredType instanceof ObjectTypeComposer) {
        schemaComposer.add(namedInferredType)
      }
      typeComposer.setField(key, fieldConfig)
    }
  })

  return typeComposer
}

const getFieldConfig = ({
  schemaComposer,
  typeComposer,
  nodeStore,
  prefix,
  exampleValue,
  unsanitizedKey,
  typeMapping,
  addNewFields,
  addDefaultResolvers,
}) => {
  let key = createFieldName(unsanitizedKey)
  const selector = `${prefix}.${key}`

  let arrays = 0
  let value = exampleValue
  while (Array.isArray(value)) {
    value = value[0]
    arrays++
  }

  let fieldConfig
  if (hasMapping(typeMapping, selector)) {
    // TODO: Use `prefix` instead of `selector` in hasMapping and getFromMapping?
    // i.e. does the config contain sanitized field names?
    fieldConfig = getFieldConfigFromMapping({ typeMapping, selector })
  } else if (key.includes(`___NODE`)) {
    fieldConfig = getFieldConfigFromFieldNameConvention({
      schemaComposer,
      nodeStore,
      value: exampleValue,
      key: unsanitizedKey,
    })
    key = key.split(`___NODE`)[0]
  } else {
    fieldConfig = getSimpleFieldConfig({
      schemaComposer,
      typeComposer,
      nodeStore,
      key,
      value,
      selector,
      typeMapping,
      addNewFields,
      addDefaultResolvers,
    })
  }

  // Proxy resolver to unsanitized fieldName in case it contained invalid characters
  if (key !== unsanitizedKey) {
    const resolver = fieldConfig.resolve || defaultFieldResolver
    fieldConfig = {
      ...fieldConfig,
      resolve: (source, args, context, info) =>
        resolver(source, args, context, {
          ...info,
          fieldName: unsanitizedKey,
        }),
    }
  }

  while (arrays > 0) {
    fieldConfig = { ...fieldConfig, type: [fieldConfig.type] }
    arrays--
  }

  return {
    key,
    unsanitizedKey,
    fieldConfig,
  }
}

const resolveMultipleFields = possibleFields => {
  const nodeField = possibleFields.find(field =>
    field.unsanitizedKey.includes(`___NODE`)
  )
  if (nodeField) {
    return nodeField
  }

  const canonicalField = possibleFields.find(
    field => field.unsanitizedKey === field.key
  )
  if (canonicalField) {
    return canonicalField
  }

  return _.sortBy(possibleFields, field => field.unsanitizedKey)[0]
}

// XXX(freiksenet): removing this as it's a breaking change
// Deeper nested levels should be inferred as JSON.
// const MAX_DEPTH = 5

const hasMapping = (mapping, selector) =>
  mapping && Object.keys(mapping).includes(selector)

const getFieldConfigFromMapping = ({ typeMapping, selector }) => {
  const [type, ...path] = typeMapping[selector].split(`.`)
  return { type, resolve: link({ by: path.join(`.`) || `id` }) }
}

// probably should be in example value
const getFieldConfigFromFieldNameConvention = ({
  schemaComposer,
  nodeStore,
  value,
  key,
}) => {
  const path = key.split(`___NODE___`)[1]
  // Allow linking by nested fields, e.g. `author___NODE___contact___email`
  const foreignKey = path && path.replace(/___/g, `.`)

  const getNodeBy = value =>
    foreignKey
      ? nodeStore.getNodes().find(node => _.get(node, foreignKey) === value)
      : nodeStore.getNode(value)

  const linkedNodes = Array.isArray(value)
    ? value.map(getNodeBy)
    : [getNodeBy(value)]

  const linkedTypes = _.uniq(
    linkedNodes.filter(Boolean).map(node => node.internal.type)
  )

  invariant(
    linkedTypes.length,
    `Encountered an error trying to infer a GraphQL type for: \`${key}\`. ` +
      `There is no corresponding node with the \`id\` field matching: "${value}".`
  )

  let type
  // If the field value is an array that links to more than one type,
  // create a GraphQLUnionType. Note that we don't support the case where
  // scalar fields link to different types. Similarly, an array of objects
  // with foreign-key fields will produce union types if those foreign-key
  // fields are arrays, but not if they are scalars. See the tests for an example.
  // FIXME: The naming of union types is a breaking change. In current master,
  // the type name includes the key, which is (i) potentially not unique, and
  // (ii) hinders reusing types.
  if (linkedTypes.length > 1) {
    const typeName = linkedTypes.sort().join(``) + `Union`
    type = schemaComposer.getOrCreateUTC(typeName, utc => {
      const types = linkedTypes.map(typeName =>
        schemaComposer.getOrCreateOTC(typeName)
      )
      utc.setTypes(types)
      utc.setResolveType(node => node.internal.type)
    })
  } else {
    type = linkedTypes[0]
  }

  return { type, resolve: link({ by: foreignKey || `id` }) }
}

const getSimpleFieldConfig = ({
  schemaComposer,
  typeComposer,
  nodeStore,
  key,
  value,
  selector,
  typeMapping,
  addNewFields,
  addDefaultResolvers,
}) => {
  switch (typeof value) {
    case `boolean`:
      return { type: `Boolean` }
    case `number`:
      return { type: is32BitInteger(value) ? `Int` : `Float` }
    case `string`:
      if (isDate(value)) {
        return dateResolver
      }
      // FIXME: The weird thing is that we are trying to infer a File,
      // but cannot assume that a source plugin for File nodes is actually present.
      if (schemaComposer.has(`File`) && isFile(nodeStore, selector, value)) {
        // NOTE: For arrays of files, where not every path references
        // a File node in the db, it is semi-random if the field is
        // inferred as File or String, since the exampleValue only has
        // the first entry (which could point to an existing file or not).
        return { type: `File`, resolve: fileByPath }
      }
      return { type: `String` }
    case `object`:
      if (value instanceof Date) {
        return dateResolver
      }
      if (value instanceof String) {
        return { type: `String` }
      }
      if (value /* && depth < MAX_DEPTH*/) {
        // We only create a temporary TypeComposer on nested fields
        // (either a clone of an existing field type, or a temporary new one),
        // because we don't yet know if this type should end up in the schema.
        // It might be for a possibleField that will be disregarded later,
        // so we cannot mutate the original.
        let fieldTypeComposer
        if (
          typeComposer.hasField(key) &&
          getNamedType(typeComposer.getFieldType(key)) instanceof
            GraphQLObjectType
        ) {
          const originalFieldTypeComposer = typeComposer.getFieldTC(key)
          fieldTypeComposer = originalFieldTypeComposer.clone(
            originalFieldTypeComposer.getTypeName()
          )
        } else {
          fieldTypeComposer = ObjectTypeComposer.createTemp(
            createTypeName(selector),
            schemaComposer
          )
        }

        return {
          type: addInferredFieldsImpl({
            schemaComposer,
            typeComposer: fieldTypeComposer,
            nodeStore,
            exampleObject: value,
            typeMapping,
            prefix: selector,
            addNewFields,
            addDefaultResolvers,
          }),
        }
      }
  }
  throw new Error(`Can't determine type for "${value}" in \`${selector}\`.`)
}

const createTypeName = selector => {
  const keys = selector.split(`.`)
  const suffix = keys
    .slice(1)
    .map(_.upperFirst)
    .join(``)
  return `${keys[0]}${suffix}`
}

const NON_ALPHA_NUMERIC_EXPR = new RegExp(`[^a-zA-Z0-9_]`, `g`)

/**
 * GraphQL field names must be a string and cannot contain anything other than
 * alphanumeric characters and `_`. They also can't start with `__` which is
 * reserved for internal fields (`___foo` doesn't work either).
 */
const createFieldName = key => {
  // Check if the key is really a string otherwise GraphQL will throw.
  invariant(
    typeof key === `string`,
    `GraphQL field name (key) is not a string: \`${key}\`.`
  )

  const replaced = key.replace(NON_ALPHA_NUMERIC_EXPR, `_`)

  // key is invalid; normalize with leading underscore and rest with x
  if (replaced.match(/^__/)) {
    return replaced.replace(/_/g, (char, index) => (index === 0 ? `_` : `x`))
  }

  // key is invalid (starts with numeric); normalize with leading underscore
  if (replaced.match(/^[0-9]/)) {
    return `_` + replaced
  }

  return replaced
}<|MERGE_RESOLUTION|>--- conflicted
+++ resolved
@@ -81,22 +81,12 @@
       const possibleFieldsNames = possibleFields
         .map(field => `\`${field.unsanitizedKey}\``)
         .join(`, `)
-<<<<<<< HEAD
       const message =
         `Multiple node fields resolve to the same GraphQL field ` +
-        `\`${field.key}\` - [${possibleFieldsNames}]. ` +
+        `\`${prefix}.${field.key}\` - [${possibleFieldsNames}]. ` +
         `Gatsby will use \`${field.unsanitizedKey}\`.`
       dispatch(log({ message, type: `warn` }))
 
-=======
-      report.warn(
-        `Multiple node fields resolve to the same GraphQL field \`${prefix}.${
-          field.key
-        }\` - [${possibleFieldsNames}]. Gatsby will use \`${
-          field.unsanitizedKey
-        }\`.`
-      )
->>>>>>> 464ed71c
       fieldConfig = field.fieldConfig
     } else {
       fieldConfig = possibleFields[0].fieldConfig
