// @flow

const { SchemaComposer } = require(`graphql-compose`)
const {
  graphql,
  GraphQLSchema,
  GraphQLNonNull,
  GraphQLList,
  GraphQLObjectType,
  getNamedType,
} = require(`graphql`)
const { store } = require(`../../redux`)
const { build } = require(`../index`)
const fs = require(`fs-extra`)
const path = require(`path`)
const slash = require(`slash`)
const withResolverContext = require(`../context`)
require(`../../db/__tests__/fixtures/ensure-loki`)()

jest.mock(`../../utils/api-runner-node`)
const apiRunnerNode = require(`../../utils/api-runner-node`)

// XXX(freiksenet): Expand
describe(`Kitchen sink schema test`, () => {
  let schema

  const runQuery = query =>
    graphql(schema, query, undefined, withResolverContext({}, schema))

  beforeAll(async () => {
    apiRunnerNode.mockImplementation((api, ...args) => {
      if (api === `setFieldsOnGraphQLNodeType`) {
        return mockSetFieldsOnGraphQLNodeType(...args)
      } else if (api === `createResolvers`) {
        return mockCreateResolvers(...args)
      } else {
        return []
      }
    })

    const nodes = JSON.parse(
      fs
        .readFileSync(
          path.join(__dirname, `./fixtures/kitchen-sink.json`),
          `utf-8`
        )
        .replace(/<PROJECT_ROOT>/g, slash(process.cwd()))
    )

    store.dispatch({ type: `DELETE_CACHE` })
    nodes.forEach(node =>
      store.dispatch({ type: `CREATE_NODE`, payload: node })
    )
    store.dispatch({
      type: `CREATE_TYPES`,
      payload: `
        type PostsJson implements Node @infer {
          id: String!
<<<<<<< HEAD
          time: Date @addResolver(type: "dateformat", options: { locale: "fi", formatString: "DD MMMM"})
          code: String
          image: File @addResolver(type: "fileByRelativePath")
=======
          time: Date @dateformat(locale: "fi", formatString: "DD MMMM")
          code: String
          image: File @fileByRelativePath
>>>>>>> 9198af94
        }
      `,
    })
    buildThirdPartySchemas().forEach(schema =>
      store.dispatch({
        type: `ADD_THIRD_PARTY_SCHEMA`,
        payload: schema,
      })
    )
    await build({})
    schema = store.getState().schema
  })

  it(`passes kitchen sink query`, async () => {
    expect(
      await runQuery(`
        {
          sort: allPostsJson(sort: { fields: likes, order: ASC }, limit: 2) {
            edges {
              node {
                id
                idWithDecoration
                time(formatString: "DD.MM.YYYY")
                localeString: time(locale: "ru")
                localeFormat: time(formatString: "DD MMMM YYYY")
                defaultTime: time
                code
                likes
                comment
                image {
                  childImageSharp {
                    id
        					}
                }
                _3invalidKey
        			}
            }
          }
          filter: allPostsJson(filter: { likes: { eq: null } }, limit: 2) {
            edges {
              node {
                id
                comment
              }
            }
          }
          resolveFilter: postsJson(idWithDecoration: { eq: "decoration-1601601194425654597"}) {
            id
            idWithDecoration
            likes
          }
          createResolvers: likedEnough {
            id
            likes
            code
          }
          thirdPartyStuff {
            text
            child {
              ... on ThirdPartyStuff {
                text
              }
              ... on ThirdPartyStuff2 {
                foo
              }
            }
          }
          thirdPartyUnion {
            ... on ThirdPartyStuff {
              text
            }
            ... on ThirdPartyStuff2 {
              foo
            }
          }
          thirdPartyInterface {
            ... on ThirdPartyStuff3 {
              text
            }
          }
        }
    `)
    ).toMatchSnapshot()
  })

  it(`correctly resolves nested Query types from third-party types`, () => {
    const queryFields = schema.getQueryType().getFields()
    ;[`relay`, `relay2`, `query`, `manyQueries`].forEach(fieldName =>
      expect(getNamedType(queryFields[fieldName].type)).toBe(
        schema.getQueryType()
      )
    )
    expect(schema.getType(`Nested`).getFields().query.type).toBe(
      schema.getQueryType()
    )
  })
})

const buildThirdPartySchemas = () => {
  const schemaComposer = new SchemaComposer()
  schemaComposer.addTypeDefs(`
    type ThirdPartyStuff {
      text: String
      child: ThirdPartyUnion2
    }

    type ThirdPartyStuff2 {
      foo: String
    }

    union ThirdPartyUnion = ThirdPartyStuff | ThirdPartyStuff2

    interface ThirdPartyInterface {
      text: String
      relay: Query
    }

    type ThirdPartyStuff3 implements ThirdPartyInterface {
      text: String
      relay: Query
    }

    union ThirdPartyUnion2 = ThirdPartyStuff | ThirdPartyStuff2

    type Query {
      thirdPartyStuff: ThirdPartyStuff
      thirdPartyUnion: ThirdPartyUnion
      thirdPartyInterface: ThirdPartyInterface
      relay: Query
      relay2: [Query]!
    }
  `)
  schemaComposer
    .getUTC(`ThirdPartyUnion`)
    .setResolveType(() => `ThirdPartyStuff`)
  schemaComposer
    .getUTC(`ThirdPartyUnion2`)
    .setResolveType(() => `ThirdPartyStuff`)
  schemaComposer
    .getIFTC(`ThirdPartyInterface`)
    .setResolveType(() => `ThirdPartyStuff3`)
  schemaComposer.Query.extendField(`thirdPartyStuff`, {
    resolve() {
      return {
        text: `Hello third-party schema!`,
        child: {
          text: `Hello from children!`,
        },
      }
    },
  })
  schemaComposer.Query.extendField(`thirdPartyUnion`, {
    resolve() {
      return {
        text: `Hello third-party schema!`,
        child: {
          text: `Hello from children!`,
        },
      }
    },
  })
  schemaComposer.Query.extendField(`thirdPartyInterface`, {
    resolve() {
      return {
        text: `Hello third-party schema!`,
      }
    },
  })
  schemaComposer.addSchemaMustHaveType(
    schemaComposer.getOTC(`ThirdPartyStuff3`)
  )

  // Query type with non-default name
  const RootQueryType = new GraphQLObjectType({
    name: `RootQueryType`,
    fields: () => {
      return {
        query: { type: RootQueryType },
        manyQueries: {
          type: new GraphQLNonNull(new GraphQLList(RootQueryType)),
        },
        nested: { type: Nested },
      }
    },
  })
  const Nested = new GraphQLObjectType({
    name: `Nested`,
    fields: () => {
      return {
        query: { type: RootQueryType },
      }
    },
  })
  const schema = new GraphQLSchema({ query: RootQueryType })

  return [schemaComposer.buildSchema(), schema]
}

const mockSetFieldsOnGraphQLNodeType = async ({ type: { name } }) => {
  if (name === `PostsJson`) {
    return [
      {
        idWithDecoration: {
          type: `String`,
          resolve(parent) {
            return `decoration-${parent.id}`
          },
        },
      },
    ]
  } else {
    return []
  }
}

const mockCreateResolvers = ({ createResolvers }) => {
  createResolvers({
    Query: {
      likedEnough: {
        type: `[PostsJson]`,
        resolve(parent, args, context) {
          return context.nodeModel
            .getAllNodes({ type: `PostsJson` })
            .filter(post => post.likes != null && post.likes > 5)
            .slice(0, 2)
        },
      },
    },
  })
}<|MERGE_RESOLUTION|>--- conflicted
+++ resolved
@@ -56,15 +56,9 @@
       payload: `
         type PostsJson implements Node @infer {
           id: String!
-<<<<<<< HEAD
-          time: Date @addResolver(type: "dateformat", options: { locale: "fi", formatString: "DD MMMM"})
-          code: String
-          image: File @addResolver(type: "fileByRelativePath")
-=======
           time: Date @dateformat(locale: "fi", formatString: "DD MMMM")
           code: String
           image: File @fileByRelativePath
->>>>>>> 9198af94
         }
       `,
     })
