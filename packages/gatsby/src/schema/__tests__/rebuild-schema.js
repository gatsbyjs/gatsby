--- conflicted
+++ resolved
@@ -10,12 +10,7 @@
 const { store } = require(`../../redux`)
 const { actions } = require(`../../redux/actions`)
 const { build, rebuild } = require(`..`)
-<<<<<<< HEAD
 import { buildObjectType } from "../types/type-builders"
-require(`../../db/__tests__/fixtures/ensure-loki`)()
-=======
-const { buildObjectType } = require(`../types/type-builders`)
->>>>>>> 067468ac
 
 jest.mock(`../../utils/api-runner-node`)
 
