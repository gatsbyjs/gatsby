const { store } = require(`../../redux`)
const { actions } = require(`../../redux/actions`)
const { runFastFiltersAndSort } = require(`../../redux/run-fast-filters`)

const makeNodesUneven = () => [
  // Note: This is assumed to be an uneven node count
  {
    id: `0`,
    internal: { type: `Test`, contentDigest: `0` },
    index: 0,
    name: `The Mad Max`,
    string: `a`,
    float: 1.5,
    hair: 1,
    date: `2006-07-22T22:39:53.000Z`,
    anArray: [1, 2, 3, 4],
    strArray: `["testing", "serialization", "hacks"]`,
    nullArray: [1, null, 3, 4],
    key: {
      withEmptyArray: [],
    },
    anotherKey: {
      withANested: {
        nestedKey: `foo`,
        emptyArray: [],
        anotherEmptyArray: [],
      },
    },
    frontmatter: {
      date: `2006-07-22T22:39:53.000Z`,
      title: `The world of dash and adventure`,
      tags: [`moo`, `foo`],
      blue: 100,
    },
    anObjectArray: [
      { aString: `some string`, aNumber: 2, aBoolean: true },
      { aString: `some string`, aNumber: 2, anArray: [1, 2] },
    ],
    boolean: true,
    nil: `not null`,
    nestedRegex: {
      field: `har har`,
    },
    num_null_not: 1,
    num_not_null: 1,
    null_num_not: null,
    null_not_num: null,
    str_null_not: `x`,
    str_not_null: `x`,
    null_str_not: null,
    null_not_str: null,
    obj_null_not: { y: 5 },
    obj_not_null: { y: 5 },
    null_obj_not: null,
    null_not_obj: null,
    exh: 2,
  },
  {
    id: `1`,
    internal: { type: `Test`, contentDigest: `0` },
    index: 1,
    name: `The Mad Wax`,
    string: `b`,
    float: 2.5,
    hair: 2,
    anArray: [1, 2, 5, 4],
    singleArray: [8],
    strArray: `[5,6,7,8]`,
    nullArray: [1, 3, 4],
    waxOnly: {
      foo: true,
      bar: { baz: true },
    },
    anotherKey: {
      withANested: {
        nestedKey: `foo`,
      },
    },
    frontmatter: {
      date: `2006-07-22T22:39:53.000Z`,
      title: `The world of slash and adventure`,
      blue: 10010,
      circle: `happy`,
    },
    boolean: false,
    nil: null,
    undef: undefined,
    singleElem: {
      things: [
        {
          one: {
            two: {
              three: 123,
            },
          },
        },
        {
          one: {
            five: {
              three: 153,
            },
          },
        },
        {
          one: {
            two: {
              three: 404,
            },
          },
        },
      ],
    },
    nestedRegex: {
      field: ``,
    },
    strSecondOnly: `needle`,
    boolSecondOnly: false,
    num_null_not: null,
    null_num_not: 1,
    not_null_num: null,
    not_num_null: 1,
    str_null_not: null,
    null_str_not: `x`,
    not_null_str: null,
    not_str_null: `x`,
    obj_null_not: null,
    null_obj_not: { y: 5 },
    not_null_obj: null,
    not_obj_null: { y: 5 },
    exh: 3,
  },
  {
    id: `2`,
    internal: { type: `Test`, contentDigest: `0` },
    index: 2,
    name: `The Mad Wax`,
    string: `c`,
    float: 3.5,
    hair: 0,
    date: `2006-07-29T22:39:53.000Z`,
    waxOnly: null,
    anotherKey: {
      withANested: {
        nestedKey: `bar`,
      },
    },
    frontmatter: {
      date: `2006-07-22T22:39:53.000Z`,
      title: `The world of shave and adventure`,
      blue: 10010,
      circle: `happy`,
    },
    data: {
      tags: [
        {
          tag: {
            document: [
              {
                data: {
                  tag: `Gatsby`,
                },
              },
            ],
          },
        },
        {
          tag: {
            document: [
              {
                data: {
                  tag: `Design System`,
                },
                number: 5,
              },
            ],
          },
        },
      ],
    },
    num_not_null: null,
    null_not_num: 1,
    not_null_num: 1,
    not_num_null: null,
    str_not_null: null,
    null_not_str: `x`,
    not_null_str: `x`,
    not_str_null: null,
    obj_not_null: null,
    null_not_obj: { y: 5 },
    not_null_obj: { y: 5 },
    not_obj_null: null,
    exh: 1,
  },
]
const makeNodesEven = () => [
  // Deliberate even count of nodes to test lt/lte/gt/gte search
  {
    id: `0`,
    internal: { type: `Test`, contentDigest: `0` },
    exh: 2,
  },
  {
    id: `1`,
    internal: { type: `Test`, contentDigest: `1` },
    exh: 4,
  },
  {
    id: `2`,
    internal: { type: `Test`, contentDigest: `2` },
    exh: 1,
  },
  {
    id: `3`,
    internal: { type: `Test`, contentDigest: `3` },
    exh: 3,
  },
]

const makeNodesNeNull = () => [
  // This set of nodes checks `ne` behavior with null and non-existing props in
  // the target path, every step of the way.
  {
    id: `0`,
    internal: { type: `Test`, contentDigest: `0` },
    desc: `does not have the property chain at all`,
  },
  {
    id: `1`,
    internal: { type: `Test`, contentDigest: `1` },
    desc: `first start of path is null`,
    a: null,
  },
  {
    id: `2`,
    internal: { type: `Test`, contentDigest: `2` },
    desc: `second start of path is undefined`,
    a: {},
  },
  {
    id: `3`,
    internal: { type: `Test`, contentDigest: `3` },
    desc: `second start of path is null`,
    a: { b: null },
  },
  {
    id: `4`,
    internal: { type: `Test`, contentDigest: `4` },
    desc: `third part is undefined`,
    a: { b: {} },
  },
  {
    id: `5`,
    internal: { type: `Test`, contentDigest: `5` },
    desc: `third part is null`,
    a: { b: { c: null } },
  },
  {
    id: `6`,
    internal: { type: `Test`, contentDigest: `6` },
    desc: `third part is true`,
    a: { b: { c: true } },
  },
  {
    id: `7`,
    internal: { type: `Test`, contentDigest: `7` },
    desc: `third part is false`,
    a: { b: { c: false } },
  },
  {
    id: `8`,
    internal: { type: `Test`, contentDigest: `8` },
    desc: `first step is a bool (would be prevented by schema in real world) `,
    a: true,
  },
  {
    id: `9`,
    internal: { type: `Test`, contentDigest: `9` },
    desc: `second step is a bool (would be prevented by schema in real world)`,
    a: { b: true },
  },
]

function make100Nodes(even) {
  const arr = []

  for (let i = 0; i < (even ? 100 : 99); ++i) {
    arr.push({
      id: String(i),
      internal: { type: `Test`, contentDigest: `a${i}b` },
      exh: i + 1,
    })
  }

  return arr
}

function makeGqlType(nodes) {
  const { createSchemaComposer } = require(`../../schema/schema-composer`)
  const { addInferredFields } = require(`../infer/add-inferred-fields`)
  const { addNodes } = require(`../infer/inference-metadata`)
  const { getExampleObject } = require(`../infer/build-example-data`)

  const sc = createSchemaComposer()
  const typeName = `Test`
  const tc = sc.createObjectTC(typeName)
  const inferenceMetadata = addNodes({ typeName }, nodes)
  addInferredFields({
    schemaComposer: sc,
    typeComposer: tc,
    exampleValue: getExampleObject(inferenceMetadata),
  })
  return { sc, type: tc.getType() }
}

function resetDb(nodes) {
  store.dispatch({ type: `DELETE_CACHE` })
  nodes.forEach(node =>
    actions.createNode(node, { name: `test` })(store.dispatch)
  )
}

async function runQuery(queryArgs, nodes = makeNodesUneven()) {
  resetDb(nodes)
  const { sc, type: gqlType } = makeGqlType(nodes)
  const args = {
    gqlType,
    firstOnly: false,
    queryArgs,
    gqlComposer: sc,
    nodeTypeNames: [gqlType.name],
    filtersCache: new Map(),
  }

  return runFastFiltersAndSort(args)
}

async function runQuery2(queryArgs) {
  const nodes = makeNodesUneven()
  return [await runQuery(queryArgs, nodes), nodes]
}

async function runFilter(filter) {
  return await runQuery2({ filter })
}

describe(`Filter fields`, () => {
  describe(`none`, () => {
    it(`handles empty filter`, async () => {
      const [result, allNodes] = await runFilter({})

      // Expecting all nodes
      expect(result?.length).toEqual(allNodes.length)
    })
  })

  describe(`$eq`, () => {
    it(`handles eq operator with number value`, async () => {
      const needle = 2
      const [result, allNodes] = await runFilter({
        hair: { eq: needle },
      })

      expect(result?.length ?? 0).toEqual(new Set(result ?? []).size) // result should contain unique elements
      expect(result?.length).toEqual(
        allNodes.filter(node => node.hair === needle).length
      )
      expect(result?.length).toBeGreaterThan(0) // Make sure there _are_ results, don't let this be zero
      result.forEach(node => expect(node.hair).toEqual(needle))
    })

    it(`handles eq operator with false value`, async () => {
      const needle = false
      const [result, allNodes] = await runFilter({
        boolean: { eq: needle },
      })

      expect(result?.length ?? 0).toEqual(new Set(result ?? []).size) // result should contain unique elements
      expect(result?.length).toEqual(
        allNodes.filter(node => node.boolean === needle).length
      )
      expect(result?.length).toBeGreaterThan(0) // Make sure there _are_ results, don't let this be zero
      result.forEach(node => expect(node.boolean).toEqual(needle))
    })

    it(`handles eq operator with 0`, async () => {
      const needle = 0
      const [result, allNodes] = await runFilter({
        hair: { eq: needle },
      })

      expect(result?.length ?? 0).toEqual(new Set(result ?? []).size) // result should contain unique elements
      expect(result?.length).toEqual(
        allNodes.filter(node => node.hair === needle).length
      )
      expect(result?.length).toBeGreaterThan(0) // Make sure there _are_ results, don't let this be zero
      result.forEach(node => expect(node.hair).toEqual(needle))
    })

    it(`handles eq operator with null`, async () => {
      const needle = null // note: this should find nodes with null OR undefined (apparently)
      const [result, allNodes] = await runFilter({
        nil: { eq: needle },
      })

      // Also returns nodes that do not have the property at all (NULL in db)
      expect(result?.length ?? 0).toEqual(new Set(result ?? []).size) // result should contain unique elements
      expect(result?.length).toEqual(
        allNodes.filter(node => node.nil == needle).length
      )
      expect(result?.length).toBeGreaterThan(0) // Make sure there _are_ results, don't let this be zero
      result.forEach(node => expect(node.nil == null).toEqual(true))
    })

    // grapqhl would never pass on `undefined`
    // it(`handles eq operator with undefined`, async () => {
    //   const [result, allNodes] = await runFastFilter{ undef: { eq: undefined } })
    //
    //   expect(result?.length ?? 0).toEqual(new Set(result ?? []).size) // result should contain unique elements
    //   expect(result.length).toEqual(?)
    //   expect(result[0].hair).toEqual(?)
    // })

    it(`handles eq operator with serialized array value`, async () => {
      const needle = `[5,6,7,8]`
      const [result, allNodes] = await runFilter({
        strArray: { eq: needle },
      })

      expect(result?.length ?? 0).toEqual(new Set(result ?? []).size) // result should contain unique elements
      expect(result?.length).toEqual(
        allNodes.filter(node => node.strArray === needle).length
      )
      expect(result?.length).toBeGreaterThan(0) // Make sure there _are_ results, don't let this be zero
      result.forEach(node => expect(node.strArray).toEqual(needle))
    })

    it(`finds numbers inside arrays`, async () => {
      const needle = 3
      const [result, allNodes] = await runFilter({
        anArray: { eq: needle },
      })

      expect(result?.length ?? 0).toEqual(new Set(result ?? []).size) // result should contain unique elements
      expect(result?.length).toEqual(
        allNodes.filter(node => node.anArray?.includes(needle)).length
      )
      expect(result?.length).toBeGreaterThan(0) // Make sure there _are_ results, don't let this be zero
      result.forEach(node =>
        expect(node.anArray?.includes(needle)).toEqual(true)
      )
    })

    it(`finds numbers inside single-element arrays`, async () => {
      const needle = 8
      const [result, allNodes] = await runFilter({
        singleArray: { eq: needle },
      })

      expect(result?.length ?? 0).toEqual(new Set(result ?? []).size) // result should contain unique elements
      expect(result?.length).toEqual(
        allNodes.filter(node => node.singleArray?.includes(needle)).length
      )
      expect(result?.length).toBeGreaterThan(0) // Make sure there _are_ results, don't let this be zero
      result.forEach(node =>
        expect(node.singleArray?.includes(needle)).toEqual(true)
      )
    })

    it(`does not coerce numbers against single-element arrays`, async () => {
      const needle = `8` // note: `('8' == [8]) === true`
      const [result] = await runFilter({
        singleArray: { eq: needle },
      })

      // Note: no coercion, so [8]=='8' is true but the comparison is strict
      expect(result).toEqual([])
    })
  })

  describe(`$ne`, () => {
    it(`handles ne operator`, async () => {
      const needle = 2
      const [result, allNodes] = await runFilter({
        hair: { ne: needle },
      })

      expect(result?.length ?? 0).toEqual(new Set(result ?? []).size) // result should contain unique elements
      expect(result?.length).toEqual(
        allNodes.filter(node => node.hair !== needle).length
      )
      expect(result?.length).toBeGreaterThan(0) // Make sure there _are_ results, don't let this be zero
      result.forEach(node => expect(node.hair).not.toEqual(needle))
    })

    it(`coerces number to string`, async () => {
      const needle = 2 // Note: `id` is a numstr
      const [result, allNodes] = await runFilter({ id: { ne: needle } })

      expect(result?.length ?? 0).toEqual(new Set(result ?? []).size) // result should contain unique elements
      expect(result?.length).toEqual(
        allNodes.filter(node => node.id !== needle).length
      )
      expect(result?.length).toBeGreaterThan(0) // Make sure there _are_ results, don't let this be zero
      result.forEach(node => expect(node.id).not.toEqual(needle))
    })

    // This test causes a stack overflow right now
    it.skip(`dpes not coerce string to number`, async () => {
      const needle = `2` // Note: `id` is a numstr
      const [result] = await runFilter({ id: { hair: needle } })

      // Slow filter because it's an empty result
      expect(result).toEqual(null)
    })

    it(`handles ne operator with true`, async () => {
      const needle = true
      const [result, allNodes] = await runFilter({
        boolean: { ne: true },
      })

      expect(result?.length ?? 0).toEqual(new Set(result ?? []).size) // result should contain unique elements
      expect(result?.length).toEqual(
        allNodes.filter(node => node.boolean !== needle).length
      )
      expect(result?.length).toBeGreaterThan(0) // Make sure there _are_ results, don't let this be zero
      result.forEach(node => expect(node.boolean).not.toEqual(needle))
    })

    describe(`exhaustive checks for null and partial paths`, () => {
      // This group of tests exhausitvely checks what happens when you $ne on path a.b.c=value a node that
      // has a partial path, either ending in null or undefined prematurely, for all partials of the path.

      it(`should deal with eq null`, async () => {
        const needle = null
        const allNodes = makeNodesNeNull()
        const result = await runQuery(
          { filter: { a: { b: { c: { ne: needle } } } } },
          allNodes
        )

        // For legacy reasons, apply strict check; only return id=6,7, where a.b.c===true/false.

        expect(result?.length ?? 0).toEqual(new Set(result ?? []).size) // result should contain unique elements
        expect(result?.length).toEqual(
          allNodes.filter(node => !(node?.a?.b?.c == null)).length
        )
        expect(result?.length).toBeGreaterThan(0) // Make sure there _are_ results, don't let this be zero
        result.forEach(node => expect(node?.a?.b?.c).not.toEqual(needle))
      })

      it(`should deal with eq true`, async () => {
        const needle = true
        const allNodes = makeNodesNeNull()
        const result = await runQuery(
          { filter: { a: { b: { c: { ne: needle } } } } },
          allNodes
        )

        // For legacy reasons, apply strict check; only omit id=6, where a.b.c===true (contrary to searching for null)

        expect(result?.length ?? 0).toEqual(new Set(result ?? []).size) // result should contain unique elements
        expect(result?.length).toEqual(
          allNodes.filter(node => node?.a?.b?.c !== needle).length
        )
        expect(result?.length).toBeGreaterThan(0) // Make sure there _are_ results, don't let this be zero
        result.forEach(node => expect(node?.a?.b?.c).not.toEqual(needle))
      })

      it(`should deal with eq false`, async () => {
        const needle = false
        const allNodes = makeNodesNeNull()
        const result = await runQuery(
          { filter: { a: { b: { c: { ne: needle } } } } },
          allNodes
        )

        // For legacy reasons, apply strict check; only omit id=7, where a.b.c===false (contrary to searching for null)

        expect(result?.length ?? 0).toEqual(new Set(result ?? []).size) // result should contain unique elements
        expect(result?.length).toEqual(
          allNodes.filter(node => node?.a?.b?.c !== needle).length
        )
        expect(result?.length).toBeGreaterThan(0) // Make sure there _are_ results, don't let this be zero
        result.forEach(node => expect(node?.a?.b?.c).not.toEqual(needle))
      })
    })

    it(`handles nested ne operator with true`, async () => {
      const needle = true
      const [result, allNodes] = await runFilter({
        waxOnly: { foo: { ne: true } },
      })

      // Note: one node has this, one node has waxOnly=null, one node does not have the waxOnly property at all.
      // Redux seems to return only the node that doesn't have the property at all (node.id=0)
      expect(result?.length ?? 0).toEqual(new Set(result ?? []).size) // result should contain unique elements
      expect(result?.length).toEqual(
        allNodes.filter(node => node.waxOnly?.foo !== needle).length
      )
      expect(result?.length).toBeGreaterThan(0) // Make sure there _are_ results, don't let this be zero
      result.forEach(node => expect(node.waxOnly?.foo).not.toEqual(needle))
    })

    it(`handles ne operator with 0`, async () => {
      const needle = 0
      const [result, allNodes] = await runFilter({
        hair: { ne: needle },
      })

      expect(result?.length ?? 0).toEqual(new Set(result ?? []).size) // result should contain unique elements
      expect(result?.length).toEqual(
        allNodes.filter(node => node.hair !== needle).length
      )
      expect(result?.length).toBeGreaterThan(0) // Make sure there _are_ results, don't let this be zero
      result.forEach(node => expect(node.hair).not.toEqual(needle))
    })

    it(`handles ne operator with null`, async () => {
      const needle = 0
      const [result, allNodes] = await runFilter({
        nil: { ne: needle },
      })

      // Should only return nodes who do have the property, not set to null
      expect(result?.length ?? 0).toEqual(new Set(result ?? []).size) // result should contain unique elements
      expect(result?.length).toEqual(
        allNodes.filter(node => node.nil !== needle).length
      )
      expect(result?.length).toBeGreaterThan(0) // Make sure there _are_ results, don't let this be zero
      result.forEach(node => expect(node.nil).not.toEqual(needle))
    })

    // grapqhl would never pass on `undefined`
    // it(`handles ne operator with undefined`, async () => {
    //   const [result, allNodes] = await runFastFilter({ undef: { ne: undefined } })
    //
    //   expect(result?.length ?? 0).toEqual(new Set(result ?? []).size) // result should contain unique elements
    //   expect(result.length).toEqual(?)
    //   expect(result?.length).toEqual(allNodes.filter(node => node.nil !== needle).length)
    //   expect(result?.length).toBeGreaterThan(0) // Make sure there _are_ results, don't let this be zero
    //   result.forEach(node => expect(node.nil).not.toEqual(needle))
    // })

    it(`handles deeply nested ne: true operator`, async () => {
      const needle = true
      const [result, allNodes] = await runFilter({
        waxOnly: { bar: { baz: { ne: needle } } },
      })

      expect(result?.length ?? 0).toEqual(new Set(result ?? []).size) // result should contain unique elements
      expect(result?.length).toEqual(
        allNodes.filter(node => node.waxOnly?.bar?.baz !== needle).length
      )
      expect(result?.length).toBeGreaterThan(0) // Make sure there _are_ results, don't let this be zero
      result.forEach(node => expect(node.waxOnly?.bar?.baz).not.toEqual(needle))
    })

    it(`handles the ne operator for array field values`, async () => {
      const needle = 1
      const [result, allNodes] = await runFilter({
        anArray: { ne: needle },
      })

      // For legacy reasons; return only the node that doesn't have the property at all (the other two arrays contain 1)

      expect(result?.length ?? 0).toEqual(new Set(result ?? []).size) // result should contain unique elements
      expect(result?.length).toEqual(
        allNodes.filter(node => !node.anArray?.includes(needle)).length
      )
      expect(result?.length).toBeGreaterThan(0) // Make sure there _are_ results, don't let this be zero
      result.forEach(node =>
        expect(node.anArray?.includes(needle)).not.toEqual(true)
      )
    })
  })

  describe(`$lt`, () => {
    it(`handles lt operator with number`, async () => {
      const needle = 1
      const [result, allNodes] = await runFilter({
        hair: { lt: needle },
      })

      expect(result?.length ?? 0).toEqual(new Set(result ?? []).size) // result should contain unique elements
      expect(result?.length).toEqual(
        allNodes.filter(node => node.hair < needle).length
      )
      expect(result?.length).toBeGreaterThan(0) // Make sure there _are_ results, don't let this be zero
      result.forEach(node => expect(node.hair < needle).toEqual(true))
    })

    async function confirmPosition(allNodes, needle) {
      const result = await runQuery(
        { filter: { exh: { lt: needle } } },
        allNodes
      )

      // Just check whether the reported count is equal to the actual count
      // We prepend the "hint" to make debugging easier; this way you know whether it's even/uneven and needle
      expect(result?.length ?? 0).toEqual(new Set(result ?? []).size) // result should contain unique elements
      expect(result?.length ?? 0).toEqual(
        allNodes.filter(node => node.exh < needle).length
      )
      if (result) result.forEach(node => expect(node.exh < needle))
    }

    ;[`uneven`, `even`].forEach(count => {
      describe(`positional checks for count=` + count, () => {
        for (let i = 0; i <= 5; i += 0.5) {
          it(
            `should be able to lt anywhere in an array i=` + i.toFixed(1),
            async () => {
              // Test op on all positions in an even/uneven ordered node list. `exh` will only be 1,2,3,4 or 1,2,3
              // This checks the ordered search, to check before, on every, between, and after each position in the list
              await confirmPosition(
                count === `even` ? makeNodesEven() : makeNodesUneven(),
                i
              )
            }
          )
        }

        // Note: needle property ranges from 1 to 99 or 100. Needles should not exist, otherwise binary search
        // is skipped entirely. This test is trying to verify the op when the needle misses with ~100 nodes.
        for (const needle of [
          0,
          1.5,
          33.5,
          49.5,
          50.5,
          66.5,
          98.5,
          99.5,
          100.5,
        ]) {
          it(`should pivot upward when needle does not exist, needle=${needle}`, async () => {
            // This caught a bug in the binary search algo which was incorrectly generating the next pivot index.
            await confirmPosition(make100Nodes(count === `even`), needle)
          })
        }
      })
    })

    // Note: this test currently stackoverflows
    it.skip(`should lt when type coercion fails direct value lookup`, async () => {
      // Here 1.5 exists but only as number. However, `1.5 < '1.5' === true`
      // This test checks whether we don't incorrectly assume that if the
      // value wasn't mapped, that it can't be found.
      const needle = `1.5`
      const [result, allNodes] = await runFilter({
        float: { lt: needle },
      })

      expect(result?.length ?? 0).toEqual(new Set(result ?? []).size) // result should contain unique elements
      expect(result?.length).toEqual(
        allNodes.filter(node => node.float < needle).length
      )
      expect(result?.length).toBeGreaterThan(0) // Make sure there _are_ results, don't let this be zero
      result.forEach(node => expect(node.float < needle).toEqual(true))
    })

    it(`handles lt operator with null`, async () => {
      const needle = null
      // Note: Slow filter because it returns an empty result
      const [result, allNodes] = await runFilter({
        nil: { lt: needle },
      })

      // Nothing is lt null so zero nodes should match
      // (Note: this is different from `lte`, which does return nulls here!)
      expect(result).toEqual([])
      expect(
        allNodes.filter(node => node.nil === needle).length
      ).toBeGreaterThan(0) // They should _exist_...
    })
  })

  describe(`$lte`, () => {
    it(`handles lte operator with number`, async () => {
      const needle = 1
      const [result, allNodes] = await runFilter({
        hair: { lte: needle },
      })

      expect(result?.length ?? 0).toEqual(new Set(result ?? []).size) // result should contain unique elements
      expect(result?.length).toEqual(
        allNodes.filter(node => node.hair <= needle).length
      )
      expect(result?.length).toBeGreaterThan(0) // Make sure there _are_ results, don't let this be zero
      result.forEach(node => expect(node.hair <= needle).toEqual(true))
    })

    async function confirmPosition(allNodes, needle) {
      const result = await runQuery(
        { filter: { exh: { lte: needle } } },
        allNodes
      )

      // Just check whether the reported count is equal to the actual count
      // We prepend the "hint" to make debugging easier; this way you know whether it's even/uneven and needle
      expect(result?.length ?? 0).toEqual(new Set(result ?? []).size) // result should contain unique elements
      expect(result?.length ?? 0).toEqual(
        allNodes.filter(node => node.exh <= needle).length
      )
      if (result) result.forEach(node => expect(node.exh <= needle))
    }

    ;[`uneven`, `even`].forEach(count => {
      describe(`positional checks for count=` + count, () => {
        for (let i = 0; i <= 5; i += 0.5) {
          it(
            `should be able to lte anywhere in an array i=` + i.toFixed(1),
            async () => {
              // Test op on all positions in an even/uneven ordered node list. `exh` will only be 1,2,3,4 or 1,2,3
              // This checks the ordered search, to check before, on every, between, and after each position in the list
              await confirmPosition(
                count === `even` ? makeNodesEven() : makeNodesUneven(),
                i
              )
            }
          )
        }

        // Note: needle property ranges from 1 to 99 or 100. Needles should not exist, otherwise binary search
        // is skipped entirely. This test is trying to verify the op when the needle misses with ~100 nodes.
        for (const needle of [
          0,
          1.5,
          33.5,
          49.5,
          50.5,
          66.5,
          98.5,
          99.5,
          100.5,
        ]) {
          it(`should pivot upward when needle does not exist, needle=${needle}`, async () => {
            // This caught a bug in the binary search algo which was incorrectly generating the next pivot index.
            await confirmPosition(make100Nodes(count === `even`), needle)
          })
        }
      })
    })

    // Note: this test currently stackoverflows
    it.skip(`should lte when type coercion fails direct value lookup`, async () => {
      // Here 1.5 exists but only as number. However, `1.5 <= '1.5' === true`
      // This test checks whether we don't incorrectly assume that if the
      // value wasn't mapped, that it can't be found.
      const needle = `1.5`
      const [result, allNodes] = await runFilter({
        float: { lte: needle },
      })

      expect(result?.length ?? 0).toEqual(new Set(result ?? []).size) // result should contain unique elements
      expect(result?.length).toEqual(
        allNodes.filter(node => node.float <= needle).length
      )
      expect(result?.length).toBeGreaterThan(0) // Make sure there _are_ results, don't let this be zero
      result.forEach(node => expect(node.float <= needle).toEqual(true))
    })

    it(`handles lte operator with null`, async () => {
      const needle = null
      const [result, allNodes] = await runFilter({
        nil: { lte: needle },
      })

      // lte null matches null but no nodes without the property (NULL)
      expect(result?.length ?? 0).toEqual(new Set(result ?? []).size) // result should contain unique elements
      expect(result?.length).toEqual(
        allNodes.filter(node => node.nil === needle).length
      )
      expect(result?.length).toBeGreaterThan(0) // Make sure there _are_ results, don't let this be zero
      result.forEach(node => expect(node.nil === needle).toEqual(true))
    })
  })

  describe(`$gt`, () => {
    it(`handles gt operator with number`, async () => {
      const needle = 1
      const [result, allNodes] = await runFilter({
        hair: { gt: needle },
      })

      expect(result?.length ?? 0).toEqual(new Set(result ?? []).size) // result should contain unique elements
      expect(result?.length).toEqual(
        allNodes.filter(node => node.hair > needle).length
      )
      expect(result?.length).toBeGreaterThan(0) // Make sure there _are_ results, don't let this be zero
      result.forEach(node => expect(node.hair > needle).toEqual(true))
    })

    async function confirmPosition(allNodes, needle) {
      const result = await runQuery(
        { filter: { exh: { gt: needle } } },
        allNodes
      )

      // Just check whether the reported count is equal to the actual count
      // We prepend the "hint" to make debugging easier; this way you know whether it's even/uneven and needle
      expect(result?.length ?? 0).toEqual(new Set(result ?? []).size) // result should contain unique elements
      expect(result?.length ?? 0).toEqual(
        allNodes.filter(node => node.exh > needle).length
      )
      if (result) result.forEach(node => expect(node.exh > needle))
    }

    ;[`uneven`, `even`].forEach(count => {
      describe(`positional checks for count=` + count, () => {
        for (let i = 0; i <= 5; i += 0.5) {
          it(
            `should be able to gt anywhere in an array i=` + i.toFixed(1),
            async () => {
              // Test op on all positions in an even/uneven ordered node list. `exh` will only be 1,2,3,4 or 1,2,3
              // This checks the ordered search, to check before, on every, between, and after each position in the list
              await confirmPosition(
                count === `even` ? makeNodesEven() : makeNodesUneven(),
                i
              )
            }
          )
        }

        // Note: needle property ranges from 1 to 99 or 100. Needles should not exist, otherwise binary search
        // is skipped entirely. This test is trying to verify the op when the needle misses with ~100 nodes.
        for (const needle of [
          0,
          1.5,
          33.5,
          49.5,
          50.5,
          66.5,
          98.5,
          99.5,
          100.5,
        ]) {
          it(`should pivot upward when needle does not exist, needle=${needle}`, async () => {
            // This caught a bug in the binary search algo which was incorrectly generating the next pivot index.
            await confirmPosition(make100Nodes(count === `even`), needle)
          })
        }
      })
    })

    // Note: this test currently stackoverflows
    it.skip(`should gt when type coercion fails direct value lookup`, async () => {
      // Here 1.5 exists but only as number. However, `1.5 < '1.5' === true`
      // This test checks whether we don't incorrectly assume that if the
      // value wasn't mapped, that it can't be found.
      const needle = `1.5`
      const [result, allNodes] = await runFilter({
        float: { gt: needle },
      })

      expect(result?.length ?? 0).toEqual(new Set(result ?? []).size) // result should contain unique elements
      expect(result?.length).toEqual(
        allNodes.filter(node => node.float > needle).length
      )
      expect(result?.length).toBeGreaterThan(0) // Make sure there _are_ results, don't let this be zero
      result.forEach(node => expect(node.float > needle).toEqual(true))
    })

    it(`handles gt operator with null`, async () => {
      const needle = null
      // Note: Slow filter because it returns an empty result
      const [result, allNodes] = await runFilter({
        nil: { gt: needle },
      })

      // Nothing is gt null so zero nodes should match
      // (Note: this is different from `gte`, which does return nulls here!)
<<<<<<< HEAD
      expect(result).toEqual([])
=======
      expect(result?.length ?? 0).toEqual(new Set(result ?? []).size) // result should contain unique elements
      expect(result).toEqual(null)
>>>>>>> 98afb2fb
      expect(
        allNodes.filter(node => node.nil === needle).length
      ).toBeGreaterThan(0) // They should _exist_...
    })
  })

  describe(`$gte`, () => {
    it(`handles gte operator with number`, async () => {
      const needle = 1
      const [result, allNodes] = await runFilter({
        hair: { gte: needle },
      })

      expect(result?.length ?? 0).toEqual(new Set(result ?? []).size) // result should contain unique elements
      expect(result?.length).toEqual(
        allNodes.filter(node => node.hair >= needle).length
      )
      expect(result?.length).toBeGreaterThan(0) // Make sure there _are_ results, don't let this be zero
      result.forEach(node => expect(node.hair >= needle).toEqual(true))
    })

    async function confirmPosition(allNodes, needle) {
      const result = await runQuery(
        { filter: { exh: { gte: needle } } },
        allNodes
      )

      // Just check whether the reported count is equal to the actual count
      // We prepend the "hint" to make debugging easier; this way you know whether it's even/uneven and needle
      expect(result?.length ?? 0).toEqual(new Set(result ?? []).size) // result should contain unique elements
      expect(result?.length ?? 0).toEqual(
        allNodes.filter(node => node.exh >= needle).length
      )
      if (result) result.forEach(node => expect(node.exh >= needle))
    }

    ;[`uneven`, `even`].forEach(count => {
      describe(`positional checks for count=` + count, () => {
        for (let i = 0; i <= 5; i += 0.5) {
          it(
            `should be able to gte anywhere in an array i=` + i.toFixed(1),
            async () => {
              // Test op on all positions in an even/uneven ordered node list. `exh` will only be 1,2,3,4 or 1,2,3
              // This checks the ordered search, to check before, on every, between, and after each position in the list
              await confirmPosition(
                count === `even` ? makeNodesEven() : makeNodesUneven(),
                i
              )
            }
          )
        }

        // Note: needle property ranges from 1 to 99 or 100. Needles should not exist, otherwise binary search
        // is skipped entirely. This test is trying to verify the op when the needle misses with ~100 nodes.
        for (const needle of [
          0,
          1.5,
          33.5,
          49.5,
          50.5,
          66.5,
          98.5,
          99.5,
          100.5,
        ]) {
          it(`should pivot upward when needle does not exist, needle=${needle}`, async () => {
            // This caught a bug in the binary search algo which was incorrectly generating the next pivot index.
            await confirmPosition(make100Nodes(count === `even`), needle)
          })
        }
      })
    })

    // Note: this test currently stackoverflows
    it.skip(`should gte when type coercion fails direct value lookup`, async () => {
      // Here 1.5 exists but only as number. However, `1.5 < '1.5' === true`
      // This test checks whether we don't incorrectly assume that if the
      // value wasn't mapped, that it can't be found.
      const needle = `1.5`
      const [result, allNodes] = await runFilter({
        float: { gte: needle },
      })

      expect(result?.length ?? 0).toEqual(new Set(result ?? []).size) // result should contain unique elements
      expect(result?.length).toEqual(
        allNodes.filter(node => node.float >= needle).length
      )
      expect(result?.length).toBeGreaterThan(0) // Make sure there _are_ results, don't let this be zero
      result.forEach(node => expect(node.float >= needle).toEqual(true))
    })

    it(`handles gte operator with null`, async () => {
      const needle = null
      const [result, allNodes] = await runFilter({
        nil: { gte: needle },
      })

      // gte null matches null but no nodes without the property (NULL)
      expect(result?.length ?? 0).toEqual(new Set(result ?? []).size) // result should contain unique elements
      expect(result?.length).toEqual(
        allNodes.filter(node => node.nil === needle).length
      )
      expect(result?.length).toBeGreaterThan(0) // Make sure there _are_ results, don't let this be zero
      result.forEach(node => expect(node.nil === needle).toEqual(true))
    })
  })

  describe(`$regex`, () => {
    it(`handles the regex operator without flags`, async () => {
      const needleStr = `/^The.*Wax/`
      const needleRex = /^The.*Wax/
      const [result, allNodes] = await runFilter({
        name: { regex: needleStr },
      })

      expect(result?.length ?? 0).toEqual(new Set(result ?? []).size) // result should contain unique elements
      expect(result?.length).toEqual(
        allNodes.filter(node => needleRex.test(node.name)).length
      )
      expect(result?.length).toBeGreaterThan(0) // Make sure there _are_ results, don't let this be zero
      result.forEach(node => expect(needleRex.test(node.name)).toEqual(true))
    })

    it(`handles the regex operator with i-flag`, async () => {
      // Note: needle is different from checked because `new RegExp('/a/i')` does _not_ work
      const needleRex = /^the.*wax/i
      const needleStr = `/^the.*wax/i`
      const [result, allNodes] = await runFilter({
        name: { regex: needleStr },
      })

      expect(result?.length ?? 0).toEqual(new Set(result ?? []).size) // result should contain unique elements
      expect(result?.length).toEqual(
        allNodes.filter(node => needleRex.test(node.name)).length
      )
      expect(result?.length).toBeGreaterThan(0) // Make sure there _are_ results, don't let this be zero
      result.forEach(node => expect(needleRex.test(node.name)).toEqual(true))
    })

    it(`rejects strings without forward slashes`, async () => {
      await expect(
        runFilter({
          name: { regex: `^The.*Wax` },
        })
      ).rejects.toThrow()
    })

    it(`rejects strings without trailing slash`, async () => {
      await expect(
        runFilter({
          name: { regex: `/^The.*Wax` },
        })
      ).rejects.toThrow()
    })

    it(`accepts strings without leading slash`, async () => {
      // If this test starts failing, that might be okay and it should be dropped.
      // At the time of writing it, this was a status quo edge case for Sift

      // Passes because the requirement is mostly about a .split() failing
      // for the other fail cases. As long as it passes a regex ultimately
      // we don't really have to care / validate.

      const needleRex = /(?:)/i // This was what it turned into
      const needleStr = `^the.*wax/i`
      const [result, allNodes] = await runFilter({
        name: { regex: needleStr },
      })

      expect(result?.length ?? 0).toEqual(new Set(result ?? []).size) // result should contain unique elements
      expect(result?.length).toEqual(
        allNodes.filter(node => needleRex.test(node.name)).length
      )
      expect(result?.length).toBeGreaterThan(0) // Make sure there _are_ results, don't let this be zero
      result.forEach(node => expect(needleRex.test(node.name)).toEqual(true))
    })

    it(`rejects actual regex`, async () => {
      await expect(
        runFilter({
          name: { regex: /^The.*Wax/ },
        })
      ).rejects.toThrow()
    })

    it(`handles the nested regex operator and ignores partial paths`, async () => {
      const needleStr = `/.*/`
      const needleRex = /.*/
      const [result, allNodes] = await runFilter({
        nestedRegex: { field: { regex: needleStr } },
      })

      expect(result?.length ?? 0).toEqual(new Set(result ?? []).size) // result should contain unique elements
      expect(result?.length).toEqual(
        allNodes.filter(
          node =>
            node.nestedRegex !== undefined &&
            node.nestedRegex.field !== undefined &&
            needleRex.test(node.nestedRegex.field)
        ).length
      )
      expect(result?.length).toBeGreaterThan(0) // Make sure there _are_ results, don't let this be zero
      result.forEach(node =>
        expect(
          node.nestedRegex === undefined ||
            needleRex.test(node.nestedRegex.field)
        ).toEqual(true)
      )
    })

    it(`does not match double quote for string without it`, async () => {
      const [result, allNodes] = await runFilter({
        name: { regex: `/"/` },
      })

      expect(result).toEqual([])
      expect(allNodes.filter(node => node.name === `"`).length).toEqual(0)
    })
  })

  describe(`$in`, () => {
    it(`handles the in operator for strings`, async () => {
      const needle = [`b`, `c`]
      const [result, allNodes] = await runFilter({
        string: { in: needle },
      })

      expect(result?.length ?? 0).toEqual(new Set(result ?? []).size) // result should contain unique elements
      expect(result?.length).toEqual(
        allNodes.filter(node => needle.includes(node.string)).length
      )
      expect(result?.length).toBeGreaterThan(0) // Make sure there _are_ results, don't let this be zero
      result.forEach(node => expect(needle.includes(node.string)).toEqual(true))
    })

    it(`handles the in operator for ints`, async () => {
      const needle = [0, 2]
      const [result, allNodes] = await runFilter({
        index: { in: needle },
      })

      expect(result?.length ?? 0).toEqual(new Set(result ?? []).size) // result should contain unique elements
      expect(result?.length).toEqual(
        allNodes.filter(node => needle.includes(node.index)).length
      )
      expect(result?.length).toBeGreaterThan(0) // Make sure there _are_ results, don't let this be zero
      result.forEach(node => expect(needle.includes(node.index)).toEqual(true))
    })

    it(`handles the in operator for floats`, async () => {
      const needle = [1.5, 2.5]
      const [result, allNodes] = await runFilter({
        float: { in: needle },
      })

      expect(result?.length ?? 0).toEqual(new Set(result ?? []).size) // result should contain unique elements
      expect(result?.length).toEqual(
        allNodes.filter(node => needle.includes(node.float)).length
      )
      expect(result?.length).toBeGreaterThan(0) // Make sure there _are_ results, don't let this be zero
      result.forEach(node => expect(needle.includes(node.float)).toEqual(true))
    })

    it(`handles the in operator for just null`, async () => {
      const [result, allNodes] = await runFilter({
        nil: { in: [null] },
      })

      // May not have the property, or must be null
      expect(result?.length ?? 0).toEqual(new Set(result ?? []).size) // result should contain unique elements
      expect(result?.length).toEqual(
        allNodes.filter(node => node.nil === undefined || node.nil === null)
          .length
      )
      expect(result?.length).toBeGreaterThan(0) // Make sure there _are_ results, don't let this be zero
      result.forEach(node =>
        expect(node.nil === undefined || node.nil === null).toEqual(true)
      )
    })

    it(`handles the in operator for double null`, async () => {
      const [result, allNodes] = await runFilter({
        nil: { in: [null, null] },
      })

      // May not have the property, or must be null
      expect(result?.length ?? 0).toEqual(new Set(result ?? []).size) // result should contain unique elements
      expect(result?.length).toEqual(
        allNodes.filter(node => node.nil === undefined || node.nil === null)
          .length
      )
      expect(result?.length).toBeGreaterThan(0) // Make sure there _are_ results, don't let this be zero
      result.forEach(node =>
        expect(node.nil === undefined || node.nil === null).toEqual(true)
      )
    })

    it(`handles the in operator for null in int and null`, async () => {
      const [result, allNodes] = await runFilter({
        nil: { in: [5, null] },
      })

      // Include the nodes without a `nil` property
      expect(result?.length ?? 0).toEqual(new Set(result ?? []).size) // result should contain unique elements
      expect(result?.length).toEqual(
        allNodes.filter(node => node.nil === undefined || node.nil === null)
          .length
      )
      expect(result?.length).toBeGreaterThan(0) // Make sure there _are_ results, don't let this be zero
      result.forEach(node =>
        expect(node.nil === undefined || node.nil === null).toEqual(true)
      )
    })

    it(`handles the in operator for int in int and null`, async () => {
      const [result, allNodes] = await runFilter({
        index: { in: [2, null] },
      })

      // Include the nodes without a `index` property (there aren't any)
      expect(result?.length ?? 0).toEqual(new Set(result ?? []).size) // result should contain unique elements
      expect(result?.length).toEqual(
        allNodes.filter(
          node =>
            node.index === undefined || node.index === null || node.index === 2
        ).length
      )
      expect(result?.length).toBeGreaterThan(0) // Make sure there _are_ results, don't let this be zero
      result.forEach(node =>
        expect(
          node.index === undefined || node.index === null || node.index === 2
        ).toEqual(true)
      )
    })

    it(`handles the in operator for booleans`, async () => {
      const [result, allNodes] = await runFilter({
        boolean: { in: [true] },
      })

      expect(result?.length ?? 0).toEqual(new Set(result ?? []).size) // result should contain unique elements
      expect(result?.length).toEqual(
        allNodes.filter(node => node.boolean === true).length
      )
      expect(result?.length).toBeGreaterThan(0) // Make sure there _are_ results, don't let this be zero
      result.forEach(node => expect(node.boolean === true).toEqual(true))
    })

    it(`handles the in operator for array with one element`, async () => {
      // Note: `node.anArray` doesn't exist or it's an array of multiple numbers
      const [result, allNodes] = await runFilter({
        anArray: { in: [5] },
      })

      // The first one has a 5, the second one does not have a 5, the third does
      // not have the property at all (NULL). It should return the first and last.
      // (If the target value has `null` then the third should be omitted)
      expect(result?.length ?? 0).toEqual(new Set(result ?? []).size) // result should contain unique elements
      expect(result?.length).toEqual(
        allNodes.filter(node => node.anArray?.includes(5)).length
      )
      expect(result?.length).toBeGreaterThan(0) // Make sure there _are_ results, don't let this be zero
      result.forEach(node => expect(node.anArray?.includes(5)).toEqual(true))
    })

    it(`handles the in operator for array some elements`, async () => {
      // Note: `node.anArray` doesn't exist or it's an array of multiple numbers
      const needle = [20, 5, 300]
      const [result, allNodes] = await runFilter({
        anArray: { in: needle },
      })

      // Same as the test for just `[5]`. 20 and 300 do not appear anywhere.
      expect(result?.length ?? 0).toEqual(new Set(result ?? []).size) // result should contain unique elements
      expect(result?.length).toEqual(
        allNodes.filter(node => node.anArray?.some(n => needle.includes(n)))
          .length
      )
      expect(result?.length).toBeGreaterThan(0) // Make sure there _are_ results, don't let this be zero
      result.forEach(node =>
        expect(
          node.anArray && needle.some(n => node.anArray.includes(n))
        ).toEqual(true)
      )
    })

    it(`handles the in operator and return a unique list even if multiple requested elements match the same array`, async () => {
      const needle = [1, 2] // both elements appear in each node's ainArray list, but it should still return each node once
      const [result, allNodes] = await runFilter({
        anArray: { in: needle },
      })

      expect(result?.length ?? 0).toEqual(new Set(result ?? []).size) // result should contain unique elements
      // Same as the test for just `[5]`. 20 and 300 do not appear anywhere.
      expect(result?.length).toEqual(
        allNodes.filter(node => node.anArray?.some(n => needle.includes(n)))
          .length
      )
      expect(result?.length).toBeGreaterThan(0) // Make sure there _are_ results, don't let this be zero
      result.forEach(node =>
        expect(
          node.anArray && needle.some(n => node.anArray.includes(n))
        ).toEqual(true)
      )
    })

    it(`handles the nested in operator for array of strings`, async () => {
      const needle = [`moo`]
      const [result, allNodes] = await runFilter({
        frontmatter: { tags: { in: needle } },
      })

      expect(result?.length ?? 0).toEqual(new Set(result ?? []).size) // result should contain unique elements
      expect(result?.length).toEqual(
        allNodes.filter(node =>
          node.frontmatter.tags?.some(n => needle.includes(n))
        ).length
      )
      expect(result?.length).toBeGreaterThan(0) // Make sure there _are_ results, don't let this be zero
      result.forEach(node =>
        expect(
          node.frontmatter?.tags &&
            needle.some(n => node.frontmatter.tags.includes(n))
        ).toEqual(true)
      )
    })

    it(`refuses a non-arg number argument`, async () => {
      await expect(
        runFilter({
          hair: { in: 2 },
        })
      ).rejects.toThrow()
    })

    // I'm convinced this only worked in Sift because of a fluke
    it.skip(`refuses a non-arg string argument`, async () => {
      await expect(
        runFilter({
          name: { in: `The Mad Max` },
        })
      ).rejects.toThrow()
    })

    it(`refuses a non-arg boolean argument`, async () => {
      await expect(
        runFilter({
          boolean: { in: true },
        })
      ).rejects.toThrow()
    })
  })

  describe(`$elemMatch`, () => {
    it(`handles the elemMatch operator on a proper single tree`, async () => {
      const [result] = await runFilter({
        singleElem: {
          things: {
            elemMatch: {
              one: {
                two: {
                  three: { eq: 123 },
                },
              },
            },
          },
        },
      })

      expect(result?.length ?? 0).toEqual(new Set(result ?? []).size) // result should contain unique elements
      expect(result.length).toEqual(1)
      expect(
        result[0]?.singleElem?.things.some(e => e?.one?.two?.three === 123)
      ).toEqual(true)
    })

    it(`handles the elemMatch operator on the second element`, async () => {
      const [result] = await runFilter({
        singleElem: {
          things: {
            elemMatch: {
              one: {
                five: {
                  three: { eq: 153 },
                },
              },
            },
          },
        },
      })

      expect(result?.length ?? 0).toEqual(new Set(result ?? []).size) // result should contain unique elements
      expect(result.length).toEqual(1)
      // Should contain the entire array even only one matched
      expect(result[0].singleElem.things[0].one.two.three).toEqual(123)
      expect(result[0].singleElem.things[1].one.five.three).toEqual(153)
    })

    it(`should return only one node if elemMatch hits multiples`, async () => {
      const [result] = await runFilter({
        singleElem: {
          things: {
            elemMatch: {
              one: {
                two: {
                  three: { lt: 1000 }, // one match is 123, the other 404
                },
              },
            },
          },
        },
      })

      // The `elemMatch` operator only returns the first nodde that matches so
      // even though the `lt 1000` would match two elements in the `things` array
      // it will return one node.
      expect(result?.length ?? 0).toEqual(new Set(result ?? []).size) // result should contain unique elements
      expect(result.length).toEqual(1)
      expect(result[0].singleElem.things[0].one.two.three).toEqual(123)
      expect(result[0].singleElem.things[2].one.two.three).toEqual(404)
    })

    it(`ignores the elemMatch operator on a partial sub tree`, async () => {
      const [result] = await runFilter({
        singleElem: {
          things: {
            elemMatch: {
              three: { eq: 123 },
            },
          },
        },
      })

      expect(result).toEqual([])
    })

    it(`handles the elemMatch operator for array of objects (1)`, async () => {
      const [result] = await runFilter({
        data: {
          tags: {
            elemMatch: {
              tag: {
                document: {
                  elemMatch: {
                    data: {
                      tag: { eq: `Gatsby` },
                    },
                  },
                },
              },
            },
          },
        },
      })

      expect(result?.length ?? 0).toEqual(new Set(result ?? []).size) // result should contain unique elements
      expect(result.length).toEqual(1)
      expect(result[0].index).toEqual(2)
    })

    it(`handles the elemMatch operator for array of objects (2)`, async () => {
      const [result] = await runFilter({
        data: {
          tags: {
            elemMatch: {
              tag: {
                document: {
                  elemMatch: {
                    data: {
                      tag: { eq: `Design System` },
                    },
                  },
                },
              },
            },
          },
        },
      })

      expect(result?.length ?? 0).toEqual(new Set(result ?? []).size) // result should contain unique elements
      expect(result.length).toEqual(1)
      expect(result[0].index).toEqual(2)
    })

    it(`works for elemMatch on boolean field`, async () => {
      const [result] = await runFilter({
        boolean: {
          elemMatch: {
            eq: true,
          },
        },
      })

      // Does NOT contain nodes that do not have the field
      expect(result?.length ?? 0).toEqual(new Set(result ?? []).size) // result should contain unique elements
      expect(result.length).toEqual(1)
      expect(result[0].boolean).toEqual(true)
    })

    it(`skips nodes without the field for elemMatch on boolean`, async () => {
      const [result] = await runFilter({
        boolSecondOnly: {
          elemMatch: {
            eq: false,
          },
        },
      })

      // Does NOT contain nodes that do not have the field so returns 2nd node
      expect(result?.length ?? 0).toEqual(new Set(result ?? []).size) // result should contain unique elements
      expect(result.length).toEqual(1)
      expect(result[0].boolSecondOnly).toEqual(false)
    })

    it(`works for elemMatch on string field`, async () => {
      const [result] = await runFilter({
        string: {
          elemMatch: {
            eq: `a`,
          },
        },
      })

      // Does NOT contain nodes that do not have the field
      expect(result?.length ?? 0).toEqual(new Set(result ?? []).size) // result should contain unique elements
      expect(result.length).toEqual(1)
      expect(result[0].string).toEqual(`a`)
    })

    it(`should return all nodes for elemMatch on non-arrays too`, async () => {
      const [result] = await runFilter({
        name: {
          elemMatch: {
            eq: `The Mad Wax`,
          },
        },
      })

      // Can return more than one node
      // Does NOT contain nodes that do not have the field
      expect(result?.length ?? 0).toEqual(new Set(result ?? []).size) // result should contain unique elements
      expect(result.length).toEqual(2)
      expect(result[0].name).toEqual(`The Mad Wax`)
      expect(result[1].name).toEqual(`The Mad Wax`)
    })

    it(`skips nodes without the field for elemMatch on string`, async () => {
      const [result] = await runFilter({
        strSecondOnly: {
          elemMatch: {
            eq: `needle`,
          },
        },
      })

      // Does NOT contain nodes that do not have the field so returns 2nd node
      expect(result?.length ?? 0).toEqual(new Set(result ?? []).size) // result should contain unique elements
      expect(result.length).toEqual(1)
      expect(result[0].strSecondOnly).toEqual(`needle`)
    })

    it(`works for elemMatch on number field`, async () => {
      const [result] = await runFilter({
        float: {
          elemMatch: {
            eq: 1.5,
          },
        },
      })

      // Does NOT contain nodes that do not have the field
      expect(result?.length ?? 0).toEqual(new Set(result ?? []).size) // result should contain unique elements
      expect(result.length).toEqual(1)
      expect(result[0].float).toEqual(1.5)
    })
  })

  describe(`$nin`, () => {
    it(`handles the nin operator for array [5]`, async () => {
      const [result] = await runFilter({ anArray: { nin: [5] } })

      // Since the array does not contain `null`, the query should also return the
      // nodes that do not have the field at all (NULL).

      expect(result?.length ?? 0).toEqual(new Set(result ?? []).size) // result should contain unique elements
      expect(result.length).toEqual(2)
      // Either does not exist or does not contain
      result
        .filter(node => node.anArray !== undefined)
        .forEach(node => {
          // In this test, if the property exists it should be an array
          expect(Array.isArray(node.anArray)).toBe(true)
          expect(node.anArray.includes(5)).toBe(false)
        })
    })

    it(`handles the nin operator for array [null]`, async () => {
      const [result] = await runFilter({
        nullArray: { nin: [null] },
      })

      // Since the array contains `null`, the query should NOT return the
      // nodes that do not have the field at all (NULL).

      expect(result?.length ?? 0).toEqual(new Set(result ?? []).size) // result should contain unique elements
      expect(result.length).toEqual(1)
      expect(result[0].nullArray.includes(null)).toBe(false)
    })

    it(`handles the nin operator for strings`, async () => {
      const [result] = await runFilter({
        string: { nin: [`b`, `c`] },
      })

      expect(result?.length ?? 0).toEqual(new Set(result ?? []).size) // result should contain unique elements
      expect(result.length).toEqual(1)
      result.forEach(node => {
        expect(node.string).not.toEqual(`b`)
        expect(node.string).not.toEqual(`c`)
      })
    })

    it(`handles the nin operator for ints`, async () => {
      const [result] = await runFilter({ index: { nin: [0, 2] } })

      expect(result?.length ?? 0).toEqual(new Set(result ?? []).size) // result should contain unique elements
      expect(result.length).toEqual(1)
      result.forEach(node => {
        expect(node.index).not.toEqual(0)
        expect(node.index).not.toEqual(2)
      })
    })

    it(`handles the nin operator for floats`, async () => {
      const [result] = await runFilter({ float: { nin: [1.5] } })

      expect(result?.length ?? 0).toEqual(new Set(result ?? []).size) // result should contain unique elements
      expect(result.length).toEqual(2)
      result.forEach(node => {
        // Might not have the property (-> undefined), must not be 1.5
        expect(node.float).not.toEqual(1.5)
      })
    })

    it(`handles the nin operator for boolean and null on boolean`, async () => {
      const [result] = await runFilter({
        boolean: { nin: [true, null] },
      })

      // Do not return the node that does not have the field because of `null`
      expect(result?.length ?? 0).toEqual(new Set(result ?? []).size) // result should contain unique elements
      expect(result.length).toEqual(1)
      result.forEach(node => {
        // Must have the property, must not be true nor null
        expect(node.boolean !== undefined).toBe(true)
        expect(node.boolean !== true && node.boolean !== null).toBe(true)
      })
    })

    it(`handles the nin operator for double null`, async () => {
      const [result] = await runFilter({
        nil: { nin: [null, null] },
      })

      // Do not return the node that does not have the field because of `null`
      expect(result?.length ?? 0).toEqual(new Set(result ?? []).size) // result should contain unique elements
      expect(result.length).toEqual(1)
      result.forEach(node => {
        // Must have the property, must not be null
        expect(node.nil !== undefined).toBe(true)
        expect(node.nil !== null).toBe(true)
      })
    })

    it(`handles the nin operator for null in int+null`, async () => {
      const [result] = await runFilter({
        nil: { nin: [5, null] },
      })

      // Do not return the node that does not have the field because of `null`
      expect(result?.length ?? 0).toEqual(new Set(result ?? []).size) // result should contain unique elements
      expect(result.length).toEqual(1)
      result.forEach(node => {
        // Must have the property, must not be 5 nor null
        expect(node.nil !== undefined).toBe(true)
        expect(node.nil !== 5 && node.nil !== null).toBe(true)
      })
    })

    it(`handles the nin operator for int in int+null`, async () => {
      const [result] = await runFilter({
        index: { nin: [2, null] },
      })

      // Do not return the node that does not have the field because of `null`
      expect(result?.length ?? 0).toEqual(new Set(result ?? []).size) // result should contain unique elements
      expect(result.length).toEqual(2)
      result.forEach(node => {
        // Must have the property, must not be 2 nor null
        expect(node.index !== undefined).toBe(true)
        expect(node.index !== 2 && node.index !== null).toBe(true)
      })
    })
  })

  describe(`$glob`, () => {
    // Note: glob internally uses $regex

    it(`handles the glob operator`, async () => {
      const [result] = await runFilter({ name: { glob: `*Wax` } })

      expect(result?.length ?? 0).toEqual(new Set(result ?? []).size) // result should contain unique elements
      expect(result.length).toEqual(2)
      expect(result[0].name).toEqual(`The Mad Wax`)
    })
  })

  describe(`date`, () => {
    it(`filters date fields`, async () => {
      const [result] = await runFilter({ date: { ne: null } })

      expect(result?.length ?? 0).toEqual(new Set(result ?? []).size) // result should contain unique elements
      expect(result.length).toEqual(2)
      expect(result[0].index).toEqual(0)
      expect(result[1].index).toEqual(2)
    })
  })
})

describe(`collection fields`, () => {
  it(`orders by given field desc with limit`, async () => {
    let result = await runQuery({
      limit: 10,
      sort: {
        fields: [`frontmatter.blue`],
        order: [`desc`],
      },
    })

    expect(result.length).toEqual(3)
    expect(result[0].id).toEqual(`1`)
    expect(result[1].id).toEqual(`2`)
    expect(result[2].id).toEqual(`0`)
  })

  describe(`num, null, and nullable order`, () => {
    // This suite asserts the order of a field that is a number vs a field that
    // is explicitly set to the value `null`, vs a field that is not set
    // (which gets NULL in the database). This should do whatever redux does!
    // Exhaustive suite; 2^3 x2 = 12 tests, all cases in asc and desc

    // node 1  2   3
    //  - num_null_not    1st node has field set, 2nd set to null, 3rd not set
    //  - num_not_null    etc
    //  - null_num_not
    //  - null_not_num
    //  - not_null_num
    //  - not_num_null

    it(`sorts num_null_not asc`, async () => {
      let result = await runQuery({
        sort: {
          fields: [`num_null_not`],
          order: [`asc`],
        },
      })

      expect(result.length).toEqual(3)
      expect(result[0].id).toEqual(`0`)
      expect(result[1].id).toEqual(`1`)
      expect(result[2].id).toEqual(`2`)
    })

    it(`sorts num_null_not desc`, async () => {
      let result = await runQuery({
        sort: {
          fields: [`num_null_not`],
          order: [`desc`],
        },
      })

      expect(result.length).toEqual(3)
      expect(result[0].id).toEqual(`2`)
      expect(result[1].id).toEqual(`1`)
      expect(result[2].id).toEqual(`0`)
    })

    it(`sorts num_not_null asc`, async () => {
      let result = await runQuery({
        sort: {
          fields: [`num_not_null`],
          order: [`asc`],
        },
      })

      expect(result.length).toEqual(3)
      expect(result[0].id).toEqual(`0`)
      expect(result[1].id).toEqual(`2`)
      expect(result[2].id).toEqual(`1`)
    })

    it(`sorts num_not_null desc`, async () => {
      let result = await runQuery({
        sort: {
          fields: [`num_not_null`],
          order: [`desc`],
        },
      })

      expect(result.length).toEqual(3)
      expect(result[0].id).toEqual(`1`)
      expect(result[1].id).toEqual(`2`)
      expect(result[2].id).toEqual(`0`)
    })

    it(`sorts null_num_not asc`, async () => {
      let result = await runQuery({
        sort: {
          fields: [`null_num_not`],
          order: [`asc`],
        },
      })

      expect(result.length).toEqual(3)
      expect(result[0].id).toEqual(`1`)
      expect(result[1].id).toEqual(`0`)
      expect(result[2].id).toEqual(`2`)
    })

    it(`sorts null_num_not desc`, async () => {
      let result = await runQuery({
        sort: {
          fields: [`null_num_not`],
          order: [`desc`],
        },
      })

      expect(result.length).toEqual(3)
      expect(result[0].id).toEqual(`2`)
      expect(result[1].id).toEqual(`0`)
      expect(result[2].id).toEqual(`1`)
    })

    it(`sorts null_not_num asc`, async () => {
      let result = await runQuery({
        sort: {
          fields: [`null_not_num`],
          order: [`asc`],
        },
      })

      expect(result.length).toEqual(3)
      expect(result[0].id).toEqual(`2`)
      expect(result[1].id).toEqual(`0`)
      expect(result[2].id).toEqual(`1`)
    })

    it(`sorts null_not_num desc`, async () => {
      let result = await runQuery({
        sort: {
          fields: [`null_not_num`],
          order: [`desc`],
        },
      })

      expect(result.length).toEqual(3)
      expect(result[0].id).toEqual(`1`)
      expect(result[1].id).toEqual(`0`)
      expect(result[2].id).toEqual(`2`)
    })

    it(`sorts not_null_num asc`, async () => {
      let result = await runQuery({
        sort: {
          fields: [`not_null_num`],
          order: [`asc`],
        },
      })

      expect(result.length).toEqual(3)
      expect(result[0].id).toEqual(`2`)
      expect(result[1].id).toEqual(`1`)
      expect(result[2].id).toEqual(`0`)
    })

    it(`sorts not_null_num desc`, async () => {
      let result = await runQuery({
        sort: {
          fields: [`not_null_num`],
          order: [`desc`],
        },
      })

      expect(result.length).toEqual(3)
      expect(result[0].id).toEqual(`0`)
      expect(result[1].id).toEqual(`1`)
      expect(result[2].id).toEqual(`2`)
    })

    it(`sorts not_num_null asc`, async () => {
      let result = await runQuery({
        sort: {
          fields: [`not_num_null`],
          order: [`asc`],
        },
      })

      expect(result.length).toEqual(3)
      expect(result[0].id).toEqual(`1`)
      expect(result[1].id).toEqual(`2`)
      expect(result[2].id).toEqual(`0`)
    })

    it(`sorts not_num_null desc`, async () => {
      let result = await runQuery({
        sort: {
          fields: [`not_num_null`],
          order: [`desc`],
        },
      })

      expect(result.length).toEqual(3)
      expect(result[0].id).toEqual(`0`)
      expect(result[1].id).toEqual(`2`)
      expect(result[2].id).toEqual(`1`)
    })
  })

  describe(`string, null, and nullable order`, () => {
    // This suite asserts the order of a field that is a string vs a field that
    // is explicitly set to the value `null`, vs a field that is not set
    // (which gets NULL in the database). This should do whatever redux does!
    // Exhaustive suite; 2^3 x2 = 12 tests, all cases in asc and desc

    // node 1  2   3
    //  - str_null_not    1st node has field set, 2nd set to null, 3rd not set
    //  - str_not_null    etc
    //  - null_str_not
    //  - null_not_str
    //  - not_null_str
    //  - not_str_null

    it(`sorts str_null_not asc`, async () => {
      let result = await runQuery({
        sort: {
          fields: [`str_null_not`],
          order: [`asc`],
        },
      })

      expect(result.length).toEqual(3)
      expect(result[0].id).toEqual(`0`)
      expect(result[1].id).toEqual(`1`)
      expect(result[2].id).toEqual(`2`)
    })

    it(`sorts str_null_not desc`, async () => {
      let result = await runQuery({
        sort: {
          fields: [`str_null_not`],
          order: [`desc`],
        },
      })

      expect(result.length).toEqual(3)
      expect(result[0].id).toEqual(`2`)
      expect(result[1].id).toEqual(`1`)
      expect(result[2].id).toEqual(`0`)
    })

    it(`sorts str_not_null asc`, async () => {
      let result = await runQuery({
        sort: {
          fields: [`str_not_null`],
          order: [`asc`],
        },
      })

      expect(result.length).toEqual(3)
      expect(result[0].id).toEqual(`0`)
      expect(result[1].id).toEqual(`2`)
      expect(result[2].id).toEqual(`1`)
    })

    it(`sorts str_not_null desc`, async () => {
      let result = await runQuery({
        sort: {
          fields: [`str_not_null`],
          order: [`desc`],
        },
      })

      expect(result.length).toEqual(3)
      expect(result[0].id).toEqual(`1`)
      expect(result[1].id).toEqual(`2`)
      expect(result[2].id).toEqual(`0`)
    })

    it(`sorts null_str_not asc`, async () => {
      let result = await runQuery({
        sort: {
          fields: [`null_str_not`],
          order: [`asc`],
        },
      })

      expect(result.length).toEqual(3)
      expect(result[0].id).toEqual(`1`)
      expect(result[1].id).toEqual(`0`)
      expect(result[2].id).toEqual(`2`)
    })

    it(`sorts null_str_not desc`, async () => {
      let result = await runQuery({
        sort: {
          fields: [`null_str_not`],
          order: [`desc`],
        },
      })

      expect(result.length).toEqual(3)
      expect(result[0].id).toEqual(`2`)
      expect(result[1].id).toEqual(`0`)
      expect(result[2].id).toEqual(`1`)
    })

    it(`sorts null_not_str asc`, async () => {
      let result = await runQuery({
        sort: {
          fields: [`null_not_str`],
          order: [`asc`],
        },
      })

      expect(result.length).toEqual(3)
      expect(result[0].id).toEqual(`2`)
      expect(result[1].id).toEqual(`0`)
      expect(result[2].id).toEqual(`1`)
    })

    it(`sorts null_not_str desc`, async () => {
      let result = await runQuery({
        sort: {
          fields: [`null_not_str`],
          order: [`desc`],
        },
      })

      expect(result.length).toEqual(3)
      expect(result[0].id).toEqual(`1`)
      expect(result[1].id).toEqual(`0`)
      expect(result[2].id).toEqual(`2`)
    })

    it(`sorts not_null_str asc`, async () => {
      let result = await runQuery({
        sort: {
          fields: [`not_null_str`],
          order: [`asc`],
        },
      })

      expect(result.length).toEqual(3)
      expect(result[0].id).toEqual(`2`)
      expect(result[1].id).toEqual(`1`)
      expect(result[2].id).toEqual(`0`)
    })

    it(`sorts not_null_str desc`, async () => {
      let result = await runQuery({
        sort: {
          fields: [`not_null_str`],
          order: [`desc`],
        },
      })

      expect(result.length).toEqual(3)
      expect(result[0].id).toEqual(`0`)
      expect(result[1].id).toEqual(`1`)
      expect(result[2].id).toEqual(`2`)
    })

    it(`sorts not_str_null asc`, async () => {
      let result = await runQuery({
        sort: {
          fields: [`not_str_null`],
          order: [`asc`],
        },
      })

      expect(result.length).toEqual(3)
      expect(result[0].id).toEqual(`1`)
      expect(result[1].id).toEqual(`2`)
      expect(result[2].id).toEqual(`0`)
    })

    it(`sorts not_str_null desc`, async () => {
      let result = await runQuery({
        sort: {
          fields: [`not_str_null`],
          order: [`desc`],
        },
      })

      expect(result.length).toEqual(3)
      expect(result[0].id).toEqual(`0`)
      expect(result[1].id).toEqual(`2`)
      expect(result[2].id).toEqual(`1`)
    })
  })

  describe(`obj, null, and nullable order`, () => {
    // This suite asserts the order of a field that is a object vs a field that
    // is explicitly set to the value `null`, vs a field that is not set
    // (which gets NULL in the database). This should do whatever redux does!
    // Exhaustive suite; 2^3 x2 = 12 tests, all cases in asc and desc

    // node 1  2   3
    //  - obj_null_not    1st node has field set, 2nd set to null, 3rd not set
    //  - obj_not_null    etc
    //  - null_obj_not
    //  - null_not_obj
    //  - not_null_obj
    //  - not_obj_null

    it(`sorts obj_null_not asc`, async () => {
      let result = await runQuery({
        sort: {
          fields: [`obj_null_not`],
          order: [`asc`],
        },
      })

      expect(result.length).toEqual(3)
      expect(result[0].id).toEqual(`0`)
      expect(result[1].id).toEqual(`1`)
      expect(result[2].id).toEqual(`2`)
    })

    it(`sorts obj_null_not desc`, async () => {
      let result = await runQuery({
        sort: {
          fields: [`obj_null_not`],
          order: [`desc`],
        },
      })

      expect(result.length).toEqual(3)
      expect(result[0].id).toEqual(`2`)
      expect(result[1].id).toEqual(`1`)
      expect(result[2].id).toEqual(`0`)
    })

    it(`sorts obj_not_null asc`, async () => {
      let result = await runQuery({
        sort: {
          fields: [`obj_not_null`],
          order: [`asc`],
        },
      })

      expect(result.length).toEqual(3)
      expect(result[0].id).toEqual(`0`)
      expect(result[1].id).toEqual(`2`)
      expect(result[2].id).toEqual(`1`)
    })

    it(`sorts obj_not_null desc`, async () => {
      let result = await runQuery({
        sort: {
          fields: [`obj_not_null`],
          order: [`desc`],
        },
      })

      expect(result.length).toEqual(3)
      expect(result[0].id).toEqual(`1`)
      expect(result[1].id).toEqual(`2`)
      expect(result[2].id).toEqual(`0`)
    })

    it(`sorts null_obj_not asc`, async () => {
      let result = await runQuery({
        sort: {
          fields: [`null_obj_not`],
          order: [`asc`],
        },
      })

      expect(result.length).toEqual(3)
      expect(result[0].id).toEqual(`1`)
      expect(result[1].id).toEqual(`0`)
      expect(result[2].id).toEqual(`2`)
    })

    it(`sorts null_obj_not desc`, async () => {
      let result = await runQuery({
        sort: {
          fields: [`null_obj_not`],
          order: [`desc`],
        },
      })

      expect(result.length).toEqual(3)
      expect(result[0].id).toEqual(`2`)
      expect(result[1].id).toEqual(`0`)
      expect(result[2].id).toEqual(`1`)
    })

    it(`sorts null_not_obj asc`, async () => {
      let result = await runQuery({
        sort: {
          fields: [`null_not_obj`],
          order: [`asc`],
        },
      })

      expect(result.length).toEqual(3)
      expect(result[0].id).toEqual(`2`)
      expect(result[1].id).toEqual(`0`)
      expect(result[2].id).toEqual(`1`)
    })

    it(`sorts null_not_obj desc`, async () => {
      let result = await runQuery({
        sort: {
          fields: [`null_not_obj`],
          order: [`desc`],
        },
      })

      expect(result.length).toEqual(3)
      expect(result[0].id).toEqual(`1`)
      expect(result[1].id).toEqual(`0`)
      expect(result[2].id).toEqual(`2`)
    })

    it(`sorts not_null_obj asc`, async () => {
      let result = await runQuery({
        sort: {
          fields: [`not_null_obj`],
          order: [`asc`],
        },
      })

      expect(result.length).toEqual(3)
      expect(result[0].id).toEqual(`2`)
      expect(result[1].id).toEqual(`1`)
      expect(result[2].id).toEqual(`0`)
    })

    it(`sorts not_null_obj desc`, async () => {
      let result = await runQuery({
        sort: {
          fields: [`not_null_obj`],
          order: [`desc`],
        },
      })

      expect(result.length).toEqual(3)
      expect(result[0].id).toEqual(`0`)
      expect(result[1].id).toEqual(`1`)
      expect(result[2].id).toEqual(`2`)
    })

    it(`sorts not_obj_null asc`, async () => {
      let result = await runQuery({
        sort: {
          fields: [`not_obj_null`],
          order: [`asc`],
        },
      })

      expect(result.length).toEqual(3)
      expect(result[0].id).toEqual(`1`)
      expect(result[1].id).toEqual(`2`)
      expect(result[2].id).toEqual(`0`)
    })

    it(`sorts not_obj_null desc`, async () => {
      let result = await runQuery({
        sort: {
          fields: [`not_obj_null`],
          order: [`desc`],
        },
      })

      expect(result.length).toEqual(3)
      expect(result[0].id).toEqual(`0`)
      expect(result[1].id).toEqual(`2`)
      expect(result[2].id).toEqual(`1`)
    })
  })

  it(`sorts results with desc has null fields first vs obj second`, async () => {
    let result = await runQuery({
      limit: 10,
      sort: {
        fields: [`waxOnly`],
        order: [`desc`],
      },
    })

    // 0 doesnt have it, 1 has it as an object, 2 has it as null

    expect(result.length).toEqual(3)
    expect(result[0].id).toEqual(`0`)
    expect(result[1].id).toEqual(`2`)
    expect(result[2].id).toEqual(`1`)
  })

  it(`sorts results with asc has null fields last vs obj first`, async () => {
    let result = await runQuery({
      limit: 10,
      sort: {
        fields: [`waxOnly`],
        order: [`asc`],
      },
    })

    // 0 doesnt have it, 1 has it as an object, 2 has it as null

    expect(result.length).toEqual(3)
    expect(result[0].id).toEqual(`1`)
    expect(result[1].id).toEqual(`2`)
    expect(result[2].id).toEqual(`0`)
  })

  it(`applies specified sort order, and sorts asc by default`, async () => {
    let result = await runQuery({
      limit: 10,
      sort: {
        fields: [`frontmatter.blue`, `id`],
        order: [`desc`], // `id` field will be sorted asc
      },
    })

    expect(result.length).toEqual(3)
    expect(result[0].id).toEqual(`1`) // blue = 10010, id = 1
    expect(result[1].id).toEqual(`2`) // blue = 10010, id = 2
    expect(result[2].id).toEqual(`0`) // blue = 100, id = 0
  })

  it(`applies specified sort order per field`, async () => {
    let result = await runQuery({
      limit: 10,
      sort: {
        fields: [`frontmatter.blue`, `id`],
        order: [`desc`, `desc`], // `id` field will be sorted desc
      },
    })

    expect(result.length).toEqual(3)
    expect(result[0].id).toEqual(`2`) // blue = 10010, id = 2
    expect(result[1].id).toEqual(`1`) // blue = 10010, id = 1
    expect(result[2].id).toEqual(`0`) // blue = 100, id = 0
  })
})<|MERGE_RESOLUTION|>--- conflicted
+++ resolved
@@ -971,12 +971,8 @@
 
       // Nothing is gt null so zero nodes should match
       // (Note: this is different from `gte`, which does return nulls here!)
-<<<<<<< HEAD
+      expect(result?.length ?? 0).toEqual(new Set(result ?? []).size) // result should contain unique elements
       expect(result).toEqual([])
-=======
-      expect(result?.length ?? 0).toEqual(new Set(result ?? []).size) // result should contain unique elements
-      expect(result).toEqual(null)
->>>>>>> 98afb2fb
       expect(
         allNodes.filter(node => node.nil === needle).length
       ).toBeGreaterThan(0) // They should _exist_...
