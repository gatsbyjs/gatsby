const _ = require(`lodash`)
const invariant = require(`invariant`)
const {
  isSpecifiedScalarType,
  isIntrospectionType,
  defaultFieldResolver,
  assertValidName,
<<<<<<< HEAD
  parse,
=======
>>>>>>> 9198af94
} = require(`graphql`)
const {
  ObjectTypeComposer,
  InterfaceTypeComposer,
  UnionTypeComposer,
  InputTypeComposer,
} = require(`graphql-compose`)

const apiRunner = require(`../utils/api-runner-node`)
const report = require(`gatsby-cli/lib/reporter`)
const { addNodeInterfaceFields } = require(`./types/node-interface`)
const { addInferredType, addInferredTypes } = require(`./infer`)
const { findOne, findManyPaginated } = require(`./resolvers`)
<<<<<<< HEAD
const { addFieldResolvers } = require(`./add-field-resolvers`)
=======
const { processFieldExtensions } = require(`./extensions`)
>>>>>>> 9198af94
const { getPagination } = require(`./types/pagination`)
const { getSortInput } = require(`./types/sort`)
const { getFilterInput } = require(`./types/filter`)
const { isGatsbyType, GatsbyGraphQLTypeKind } = require(`./types/type-builders`)

const buildSchema = async ({
  schemaComposer,
  nodeStore,
  types,
  thirdPartySchemas,
  typeMapping,
  typeConflictReporter,
  parentSpan,
}) => {
  await updateSchemaComposer({
    schemaComposer,
    nodeStore,
    types,
    thirdPartySchemas,
    typeMapping,
    typeConflictReporter,
    parentSpan,
  })
  // const { printSchema } = require(`graphql`)
  const schema = schemaComposer.buildSchema()
  // console.log(printSchema(schema))
  return schema
}

const rebuildSchemaWithSitePage = async ({
  schemaComposer,
  nodeStore,
  typeMapping,
  typeConflictReporter,
  parentSpan,
}) => {
  const typeComposer = addInferredType({
    schemaComposer,
    typeComposer: schemaComposer.getOTC(`SitePage`),
    nodeStore,
    typeConflictReporter,
    typeMapping,
    parentSpan,
  })
  await processTypeComposer({
    schemaComposer,
    typeComposer,
    nodeStore,
    parentSpan,
  })
  return schemaComposer.buildSchema()
}

module.exports = {
  buildSchema,
  rebuildSchemaWithSitePage,
}

const updateSchemaComposer = async ({
  schemaComposer,
  nodeStore,
  types,
  typeMapping,
  thirdPartySchemas,
  typeConflictReporter,
  parentSpan,
}) => {
  await addTypes({ schemaComposer, parentSpan, types })
  await addInferredTypes({
    schemaComposer,
    nodeStore,
    typeConflictReporter,
    typeMapping,
    parentSpan,
  })
  await addSetFieldsOnGraphQLNodeTypeFields({
    schemaComposer,
    nodeStore,
    parentSpan,
  })
  await Promise.all(
    Array.from(schemaComposer.values()).map(typeComposer =>
      processTypeComposer({
        schemaComposer,
        typeComposer,
        nodeStore,
        parentSpan,
      })
    )
  )
  await addThirdPartySchemas({ schemaComposer, thirdPartySchemas, parentSpan })
  await addCustomResolveFunctions({ schemaComposer, parentSpan })
}

const processTypeComposer = async ({
  schemaComposer,
  typeComposer,
  nodeStore,
  parentSpan,
}) => {
<<<<<<< HEAD
  if (
    typeComposer instanceof ObjectTypeComposer &&
    typeComposer.hasInterface(`Node`)
  ) {
    await addFieldResolvers({ schemaComposer, typeComposer, parentSpan })
    await addNodeInterfaceFields({ schemaComposer, typeComposer, parentSpan })
    await addResolvers({ schemaComposer, typeComposer, parentSpan })
    await addConvenienceChildrenFields({
      schemaComposer,
      typeComposer,
      nodeStore,
      parentSpan,
    })
    await addTypeToRootQuery({ schemaComposer, typeComposer, parentSpan })
  } else if (typeComposer instanceof ObjectTypeComposer) {
    await addFieldResolvers({ schemaComposer, typeComposer, parentSpan })
=======
  if (typeComposer instanceof ObjectTypeComposer) {
    await processFieldExtensions({ schemaComposer, typeComposer, parentSpan })
    if (typeComposer.hasInterface(`Node`)) {
      await addNodeInterfaceFields({ schemaComposer, typeComposer, parentSpan })
      await addResolvers({ schemaComposer, typeComposer, parentSpan })
      await addConvenienceChildrenFields({
        schemaComposer,
        typeComposer,
        nodeStore,
        parentSpan,
      })
      await addTypeToRootQuery({ schemaComposer, typeComposer, parentSpan })
    }
>>>>>>> 9198af94
  }
}

const addTypes = ({ schemaComposer, types, parentSpan }) => {
  types.forEach(({ typeOrTypeDef, plugin }) => {
    if (typeof typeOrTypeDef === `string`) {
      let parsedTypes
      const createdFrom = `sdl`
      try {
        parsedTypes = parseTypeDefs({
          typeDefs: typeOrTypeDef,
          plugin,
          createdFrom,
          schemaComposer,
          parentSpan,
        })
      } catch (error) {
        reportParsingError(error)
      }
      parsedTypes.forEach(type => {
        processAddedType({
          schemaComposer,
          type,
          parentSpan,
          createdFrom,
          plugin,
        })
      })
    } else if (isGatsbyType(typeOrTypeDef)) {
      const type = createTypeComposerFromGatsbyType({
        schemaComposer,
        type: typeOrTypeDef,
        parentSpan,
      })

      if (type) {
        const typeName = type.getTypeName()
        const createdFrom = `typeBuilder`
        checkIsAllowedTypeName(typeName)
        if (schemaComposer.has(typeName)) {
          const typeComposer = schemaComposer.get(typeName)
          mergeTypes({
            typeComposer,
            type,
            plugin,
            createdFrom,
            parentSpan,
          })
        } else {
          processAddedType({
            schemaComposer,
            type,
            parentSpan,
            createdFrom,
            plugin,
          })
        }
      }
    } else {
      const typeName = typeOrTypeDef.name
      const createdFrom = `graphql-js`
      checkIsAllowedTypeName(typeName)
      if (schemaComposer.has(typeName)) {
        const typeComposer = schemaComposer.get(typeName)
        mergeTypes({
          typeComposer,
          type: typeOrTypeDef,
          plugin,
          createdFrom,
          parentSpan,
        })
      } else {
        processAddedType({
          schemaComposer,
          type: typeOrTypeDef,
          parentSpan,
          createdFrom,
          plugin,
        })
      }
    }
  })
}

const mergeTypes = ({
  typeComposer,
  type,
  plugin,
  createdFrom,
  parentSpan,
}) => {
  typeComposer.merge(type)
  if (
    type instanceof ObjectTypeComposer ||
    type instanceof InterfaceTypeComposer
  ) {
    typeComposer.extendExtensions(type.getExtensions())
  }
  addExtensions({ typeComposer, plugin, createdFrom })
}

const processAddedType = ({
  schemaComposer,
  type,
  parentSpan,
  createdFrom,
  plugin,
}) => {
  const typeName = schemaComposer.addAsComposer(type)
  const typeComposer = schemaComposer.get(typeName)
  if (
    typeComposer instanceof InterfaceTypeComposer ||
    typeComposer instanceof UnionTypeComposer
  ) {
    if (!typeComposer.getResolveType()) {
      typeComposer.setResolveType(node => node.internal.type)
    }
  }
  schemaComposer.addSchemaMustHaveType(typeComposer)

  addExtensions({ typeComposer, plugin, createdFrom })

  return typeComposer
}

const addExtensions = ({ typeComposer, plugin, createdFrom }) => {
  typeComposer.setExtension(`createdFrom`, createdFrom)
  typeComposer.setExtension(`plugin`, plugin ? plugin.name : null)

  if (createdFrom === `sdl`) {
    const directives = typeComposer.getDirectives()
    directives.forEach(({ name, args }) => {
      switch (name) {
        case `infer`:
        case `dontInfer`:
          typeComposer.setExtension(`infer`, name === `infer`)
          if (args.noDefaultResolvers != null) {
            typeComposer.setExtension(
              `addDefaultResolvers`,
              !args.noDefaultResolvers
            )
          }
          break
        default:
      }
    })
  }

  if (
    typeComposer instanceof ObjectTypeComposer ||
    typeComposer instanceof InterfaceTypeComposer
  ) {
    typeComposer.getFieldNames().forEach(fieldName => {
      typeComposer.setFieldExtension(fieldName, `createdFrom`, createdFrom)
      typeComposer.setFieldExtension(
        fieldName,
        `plugin`,
        plugin ? plugin.name : null
      )

      if (createdFrom === `sdl`) {
        const directives = typeComposer.getFieldDirectives(fieldName)
        directives.forEach(({ name, args }) => {
          typeComposer.setFieldExtension(fieldName, name, args)
        })
      }
    })
  }

  if (typeComposer.hasExtension(`addDefaultResolvers`)) {
    report.warn(
<<<<<<< HEAD
      `Deprecation warning - "noDefaultResolvers" is deprecated. In Gatsby 3, defined fields won't get resolvers, unless "addResolver" directive/extension is used.`
    )
  }
=======
      `Deprecation warning - "noDefaultResolvers" is deprecated. In Gatsby 3, ` +
        `defined fields won't get resolvers, unless explicitly added with a ` +
        `directive/extension.`
    )
  }

  return typeComposer
>>>>>>> 9198af94
}

const checkIsAllowedTypeName = name => {
  invariant(
    name !== `Node`,
    `The GraphQL type \`Node\` is reserved for internal use.`
  )
  invariant(
    !name.endsWith(`FilterInput`) && !name.endsWith(`SortInput`),
    `GraphQL type names ending with "FilterInput" or "SortInput" are ` +
      `reserved for internal use. Please rename \`${name}\`.`
  )
  invariant(
    ![`Boolean`, `Date`, `Float`, `ID`, `Int`, `JSON`, `String`].includes(name),
    `The GraphQL type \`${name}\` is reserved for internal use by ` +
      `built-in scalar types.`
  )
  assertValidName(name)
}

const createTypeComposerFromGatsbyType = ({
  schemaComposer,
  type,
  parentSpan,
}) => {
  switch (type.kind) {
    case GatsbyGraphQLTypeKind.OBJECT: {
      return ObjectTypeComposer.createTemp(
        {
          ...type.config,
          interfaces: () => {
            if (type.config.interfaces) {
              return type.config.interfaces.map(iface => {
                if (typeof iface === `string`) {
                  return schemaComposer.getIFTC(iface).getType()
                } else {
                  return iface
                }
              })
            } else {
              return []
            }
          },
        },
        schemaComposer
      )
    }
    case GatsbyGraphQLTypeKind.INPUT_OBJECT: {
      return InputTypeComposer.createTemp(type.config, schemaComposer)
    }
    case GatsbyGraphQLTypeKind.UNION: {
      return UnionTypeComposer.createTemp(
        {
          ...type.config,
          types: () => {
            if (type.config.types) {
              return type.config.types.map(typeName =>
                schemaComposer.getOTC(typeName).getType()
              )
            } else {
              return []
            }
          },
        },
        schemaComposer
      )
    }
    case GatsbyGraphQLTypeKind.INTERFACE: {
      return InterfaceTypeComposer.createTemp(type.config, schemaComposer)
    }
    default: {
      report.warn(`Illegal type definition: ${JSON.stringify(type.config)}`)
      return null
    }
  }
}

const addSetFieldsOnGraphQLNodeTypeFields = ({
  schemaComposer,
  nodeStore,
  parentSpan,
}) =>
  Promise.all(
    Array.from(schemaComposer.values()).map(async tc => {
      if (tc instanceof ObjectTypeComposer && tc.hasInterface(`Node`)) {
        const typeName = tc.getTypeName()
        const result = await apiRunner(`setFieldsOnGraphQLNodeType`, {
          type: {
            name: typeName,
            nodes: nodeStore.getNodesByType(typeName),
          },
          traceId: `initial-setFieldsOnGraphQLNodeType`,
          parentSpan: parentSpan,
        })
        if (result) {
          // NOTE: `setFieldsOnGraphQLNodeType` only allows setting
          // nested fields with a path as property name, i.e.
          // `{ 'frontmatter.published': 'Boolean' }`, but not in the form
          // `{ frontmatter: { published: 'Boolean' }}`
          result.forEach(fields => tc.addNestedFields(fields))
        }
      }
    })
  )

const addThirdPartySchemas = ({
  schemaComposer,
  thirdPartySchemas,
  parentSpan,
}) => {
  thirdPartySchemas.forEach(schema => {
    const schemaQueryType = schema.getQueryType()
    const queryTC = schemaComposer.createTempTC(schemaQueryType)
    processThirdPartyTypeFields({ typeComposer: queryTC, schemaQueryType })
    schemaComposer.Query.addFields(queryTC.getFields())

    // Explicitly add the third-party schema's types, so they can be targeted
    // in `createResolvers` API.
    const types = schema.getTypeMap()
    Object.keys(types).forEach(typeName => {
      const type = types[typeName]
      if (
        type !== schemaQueryType &&
        !isSpecifiedScalarType(type) &&
        !isIntrospectionType(type) &&
        type.name !== `Date` &&
        type.name !== `JSON`
      ) {
        const typeComposer = schemaComposer.createTC(type)
        if (
          typeComposer instanceof ObjectTypeComposer ||
          typeComposer instanceof InterfaceTypeComposer
        ) {
          processThirdPartyTypeFields({ typeComposer, schemaQueryType })
        }
        typeComposer.setExtension(`createdFrom`, `thirdPartySchema`)
        schemaComposer.addSchemaMustHaveType(typeComposer)
      }
    })
  })
}

const processThirdPartyTypeFields = ({ typeComposer, schemaQueryType }) => {
  // Fix for types that refer to Query. Thanks Relay Classic!
  typeComposer.getFieldNames().forEach(fieldName => {
    const field = typeComposer.getField(fieldName)
    const fieldType = field.type.toString()
    if (fieldType.replace(/[[\]!]/g, ``) === schemaQueryType.name) {
      typeComposer.extendField(fieldName, {
        type: fieldType.replace(schemaQueryType.name, `Query`),
      })
    }
  })
}

const addCustomResolveFunctions = async ({ schemaComposer, parentSpan }) => {
  const intermediateSchema = schemaComposer.buildSchema()
  const createResolvers = resolvers => {
    Object.keys(resolvers).forEach(typeName => {
      const fields = resolvers[typeName]
      if (schemaComposer.has(typeName)) {
        const tc = schemaComposer.getOTC(typeName)
        Object.keys(fields).forEach(fieldName => {
          const fieldConfig = fields[fieldName]
          if (tc.hasField(fieldName)) {
            const originalFieldConfig = tc.getFieldConfig(fieldName)
            const originalTypeName = originalFieldConfig.type.toString()
            const originalResolver = originalFieldConfig.resolve
            const fieldTypeName =
              fieldConfig.type && fieldConfig.type.toString()
            if (
              !fieldTypeName ||
              fieldTypeName.replace(/!/g, ``) ===
                originalTypeName.replace(/!/g, ``) ||
              tc.getExtension(`createdFrom`) === `thirdPartySchema`
            ) {
              const newConfig = {}
              if (fieldConfig.type) {
                newConfig.type = fieldConfig.type
              }
              if (fieldConfig.args) {
                newConfig.args = fieldConfig.args
              }
              if (fieldConfig.resolve) {
                newConfig.resolve = (source, args, context, info) =>
                  fieldConfig.resolve(source, args, context, {
                    ...info,
                    originalResolver: originalResolver || defaultFieldResolver,
                  })
              }
              tc.extendField(fieldName, newConfig)
            } else if (fieldTypeName) {
              report.warn(
                `\`createResolvers\` passed resolvers for field ` +
                  `\`${typeName}.${fieldName}\` with type \`${fieldTypeName}\`. ` +
                  `Such a field with type \`${originalTypeName}\` already exists ` +
                  `on the type. Use \`createTypes\` to override type fields.`
              )
            }
          } else {
            tc.addFields({ [fieldName]: fieldConfig })
          }
        })
      } else {
        report.warn(
          `\`createResolvers\` passed resolvers for type \`${typeName}\` that ` +
            `doesn't exist in the schema. Use \`createTypes\` to add the type ` +
            `before adding resolvers.`
        )
      }
    })
  }
  await apiRunner(`createResolvers`, {
    schema: intermediateSchema,
    createResolvers,
    traceId: `initial-createResolvers`,
    parentSpan: parentSpan,
  })
}

const addResolvers = ({ schemaComposer, typeComposer }) => {
  const typeName = typeComposer.getTypeName()

  // TODO: We should have an abstraction for keeping and clearing
  // related TypeComposers and InputTypeComposers.
  // Also see the comment on the skipped test in `rebuild-schema`.
  typeComposer.removeInputTypeComposer()

  const sortInputTC = getSortInput({
    schemaComposer,
    typeComposer,
  })
  const filterInputTC = getFilterInput({
    schemaComposer,
    typeComposer,
  })
  const paginationTC = getPagination({
    schemaComposer,
    typeComposer,
  })
  typeComposer.addResolver({
    name: `findOne`,
    type: typeComposer,
    args: {
      ...filterInputTC.getFields(),
    },
    resolve: findOne(typeName),
  })
  typeComposer.addResolver({
    name: `findManyPaginated`,
    type: paginationTC,
    args: {
      filter: filterInputTC,
      sort: sortInputTC,
      skip: `Int`,
      limit: `Int`,
    },
    resolve: findManyPaginated(typeName),
  })
}

const addConvenienceChildrenFields = ({
  schemaComposer,
  typeComposer,
  nodeStore,
}) => {
  const nodes = nodeStore.getNodesByType(typeComposer.getTypeName())

  const childNodesByType = groupChildNodesByType({ nodeStore, nodes })

  Object.keys(childNodesByType).forEach(typeName => {
    const typeChildren = childNodesByType[typeName]
    const maxChildCount = _.maxBy(
      _.values(_.groupBy(typeChildren, c => c.parent)),
      g => g.length
    ).length

    if (maxChildCount > 1) {
      typeComposer.addFields(createChildrenField(typeName))
    } else {
      typeComposer.addFields(createChildField(typeName))
    }
  })
}

function createChildrenField(typeName) {
  return {
    [_.camelCase(`children ${typeName}`)]: {
      type: () => [typeName],
      resolve(source, args, context) {
        const { path } = context
        return context.nodeModel.getNodesByIds(
          { ids: source.children, type: typeName },
          { path }
        )
      },
    },
  }
}

function createChildField(typeName) {
  return {
    [_.camelCase(`child ${typeName}`)]: {
      type: () => typeName,
      async resolve(source, args, context) {
        const { path } = context
        const result = await context.nodeModel.getNodesByIds(
          { ids: source.children, type: typeName },
          { path }
        )
        if (result && result.length > 0) {
          return result[0]
        } else {
          return null
        }
      },
    },
  }
}

function groupChildNodesByType({ nodeStore, nodes }) {
  return _(nodes)
    .flatMap(node => (node.children || []).map(nodeStore.getNode))
    .groupBy(node => (node.internal ? node.internal.type : undefined))
    .value()
}

const addTypeToRootQuery = ({ schemaComposer, typeComposer }) => {
  const typeName = typeComposer.getTypeName()
  // not strictly correctly, result is `npmPackage` and `allNpmPackage` from type `NPMPackage`
  const queryName = _.camelCase(typeName)
  const queryNamePlural = _.camelCase(`all ${typeName}`)
  schemaComposer.Query.addFields({
    [queryName]: typeComposer.getResolver(`findOne`),
    [queryNamePlural]: typeComposer.getResolver(`findManyPaginated`),
  })
}

const parseTypes = ({
  doc,
  plugin,
  createdFrom,
  schemaComposer,
  parentSpan,
}) => {
  const types = []
  doc.definitions.forEach(def => {
    const name = def.name.value
    checkIsAllowedTypeName(name)

    if (schemaComposer.has(name)) {
      // We don't check if ast.kind matches composer type, but rely
      // that this will throw when something is wrong and get
      // reported by `reportParsingError`.

      // Keep the original type composer around
      const typeComposer = schemaComposer.get(name)
      // Only allow user to extend an already existing type
      if (!plugin || plugin.name === `default-site-plugin`) {
        // The parsed type composer will be set for the type name after this
        const parsedType = schemaComposer.typeMapper.makeSchemaDef(def)
        // Merge the parsed type with the original
        mergeTypes({
          typeComposer,
          type: parsedType,
          plugin,
          createdFrom,
          parentSpan,
        })
        // Set the original with the merged fields for the type name again
        schemaComposer.typeMapper.set(typeComposer.getTypeName(), typeComposer)
      } else {
        report.warn(
          `Plugin \`${plugin.name}\` tried to define the GraphQL ` +
            `type \`${name}\`, which has already been defined by the ` +
            `plugin \`${typeComposer.getExtension(`plugin`)}\`.`
        )
      }
    } else {
      const parsedType = schemaComposer.typeMapper.makeSchemaDef(def)
      types.push(parsedType)
    }
  })
  return types
}

const parseTypeDefs = ({
  typeDefs,
  plugin,
  createdFrom,
  schemaComposer,
  parentSpan,
}) => {
  const doc = parse(typeDefs)
  return parseTypes({ doc, plugin, createdFrom, schemaComposer, parentSpan })
}

const reportParsingError = error => {
  const { message, source, locations } = error

  if (source && locations && locations.length) {
    const report = require(`gatsby-cli/lib/reporter`)
    const { codeFrameColumns } = require(`@babel/code-frame`)

    const frame = codeFrameColumns(
      source.body,
      { start: locations[0] },
      { linesAbove: 5, linesBelow: 5 }
    )
    report.panic(
      `Encountered an error parsing the provided GraphQL type definitions:\n` +
        message +
        `\n\n` +
        frame +
        `\n`
    )
  } else {
    throw error
  }
}<|MERGE_RESOLUTION|>--- conflicted
+++ resolved
@@ -5,10 +5,7 @@
   isIntrospectionType,
   defaultFieldResolver,
   assertValidName,
-<<<<<<< HEAD
   parse,
-=======
->>>>>>> 9198af94
 } = require(`graphql`)
 const {
   ObjectTypeComposer,
@@ -22,11 +19,7 @@
 const { addNodeInterfaceFields } = require(`./types/node-interface`)
 const { addInferredType, addInferredTypes } = require(`./infer`)
 const { findOne, findManyPaginated } = require(`./resolvers`)
-<<<<<<< HEAD
-const { addFieldResolvers } = require(`./add-field-resolvers`)
-=======
 const { processFieldExtensions } = require(`./extensions`)
->>>>>>> 9198af94
 const { getPagination } = require(`./types/pagination`)
 const { getSortInput } = require(`./types/sort`)
 const { getFilterInput } = require(`./types/filter`)
@@ -127,24 +120,6 @@
   nodeStore,
   parentSpan,
 }) => {
-<<<<<<< HEAD
-  if (
-    typeComposer instanceof ObjectTypeComposer &&
-    typeComposer.hasInterface(`Node`)
-  ) {
-    await addFieldResolvers({ schemaComposer, typeComposer, parentSpan })
-    await addNodeInterfaceFields({ schemaComposer, typeComposer, parentSpan })
-    await addResolvers({ schemaComposer, typeComposer, parentSpan })
-    await addConvenienceChildrenFields({
-      schemaComposer,
-      typeComposer,
-      nodeStore,
-      parentSpan,
-    })
-    await addTypeToRootQuery({ schemaComposer, typeComposer, parentSpan })
-  } else if (typeComposer instanceof ObjectTypeComposer) {
-    await addFieldResolvers({ schemaComposer, typeComposer, parentSpan })
-=======
   if (typeComposer instanceof ObjectTypeComposer) {
     await processFieldExtensions({ schemaComposer, typeComposer, parentSpan })
     if (typeComposer.hasInterface(`Node`)) {
@@ -158,7 +133,6 @@
       })
       await addTypeToRootQuery({ schemaComposer, typeComposer, parentSpan })
     }
->>>>>>> 9198af94
   }
 }
 
@@ -330,11 +304,6 @@
 
   if (typeComposer.hasExtension(`addDefaultResolvers`)) {
     report.warn(
-<<<<<<< HEAD
-      `Deprecation warning - "noDefaultResolvers" is deprecated. In Gatsby 3, defined fields won't get resolvers, unless "addResolver" directive/extension is used.`
-    )
-  }
-=======
       `Deprecation warning - "noDefaultResolvers" is deprecated. In Gatsby 3, ` +
         `defined fields won't get resolvers, unless explicitly added with a ` +
         `directive/extension.`
@@ -342,7 +311,6 @@
   }
 
   return typeComposer
->>>>>>> 9198af94
 }
 
 const checkIsAllowedTypeName = name => {
