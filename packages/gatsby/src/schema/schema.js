const _ = require(`lodash`)
const invariant = require(`invariant`)
const {
  isSpecifiedScalarType,
  isIntrospectionType,
  assertValidName,
  GraphQLNonNull,
  GraphQLList,
  GraphQLObjectType,
  GraphQLInterfaceType,
} = require(`graphql`)
const {
  ObjectTypeComposer,
  InterfaceTypeComposer,
  UnionTypeComposer,
  InputTypeComposer,
  ScalarTypeComposer,
  EnumTypeComposer,
  defineFieldMapToConfig,
} = require(`graphql-compose`)

const apiRunner = require(`../utils/api-runner-node`)
const report = require(`gatsby-cli/lib/reporter`)
const { addNodeInterfaceFields } = require(`./types/node-interface`)
const { addInferredType, addInferredTypes } = require(`./infer`)
const {
  findOne,
  findManyPaginated,
  tracingResolver,
  defaultTracingResolver,
} = require(`./resolvers`)
const {
  processFieldExtensions,
  internalExtensionNames,
} = require(`./extensions`)
<<<<<<< HEAD
const { getPagination } = require(`./types/pagination`)
import { getSortInput, SORTABLE_ENUM } from "./types/sort"
=======
import { getPagination } from "./types/pagination"
const { getSortInput, SORTABLE_ENUM } = require(`./types/sort`)
>>>>>>> 807f6356
const { getFilterInput, SEARCHABLE_ENUM } = require(`./types/filter`)
const { isGatsbyType, GatsbyGraphQLTypeKind } = require(`./types/type-builders`)
const {
  isASTDocument,
  parseTypeDef,
  reportParsingError,
} = require(`./types/type-defs`)
const { clearDerivedTypes } = require(`./types/derived-types`)
const { printTypeDefinitions } = require(`./print`)

const buildSchema = async ({
  schemaComposer,
  nodeStore,
  types,
  typeMapping,
  fieldExtensions,
  thirdPartySchemas,
  printConfig,
  typeConflictReporter,
  inferenceMetadata,
  parentSpan,
}) => {
  await updateSchemaComposer({
    schemaComposer,
    nodeStore,
    types,
    typeMapping,
    fieldExtensions,
    thirdPartySchemas,
    printConfig,
    typeConflictReporter,
    inferenceMetadata,
    parentSpan,
  })
  // const { printSchema } = require(`graphql`)
  const schema = schemaComposer.buildSchema()
  // console.log(printSchema(schema))
  return schema
}

const rebuildSchemaWithSitePage = async ({
  schemaComposer,
  nodeStore,
  typeMapping,
  fieldExtensions,
  typeConflictReporter,
  inferenceMetadata,
  parentSpan,
}) => {
  const typeComposer = schemaComposer.getOTC(`SitePage`)

  // Clear derived types and fields
  // they will be re-created in processTypeComposer later
  clearDerivedTypes({ schemaComposer, typeComposer })

  const shouldInfer =
    !typeComposer.hasExtension(`infer`) ||
    typeComposer.getExtension(`infer`) !== false
  if (shouldInfer) {
    addInferredType({
      schemaComposer,
      typeComposer,
      nodeStore,
      typeConflictReporter,
      typeMapping,
      inferenceMetadata,
      parentSpan,
    })
  }
  await processTypeComposer({
    schemaComposer,
    typeComposer,
    fieldExtensions,
    nodeStore,
    parentSpan,
  })
  return schemaComposer.buildSchema()
}

module.exports = {
  buildSchema,
  rebuildSchemaWithSitePage,
}

const updateSchemaComposer = async ({
  schemaComposer,
  nodeStore,
  types,
  typeMapping,
  fieldExtensions,
  thirdPartySchemas,
  printConfig,
  typeConflictReporter,
  inferenceMetadata,
  parentSpan,
}) => {
  let activity = report.phantomActivity(`Add explicit types`, {
    parentSpan: parentSpan,
  })
  activity.start()
  await addTypes({ schemaComposer, parentSpan: activity.span, types })
  activity.end()

  activity = report.phantomActivity(`Add inferred types`, {
    parentSpan: parentSpan,
  })
  activity.start()
  await addInferredTypes({
    schemaComposer,
    nodeStore,
    typeConflictReporter,
    typeMapping,
    inferenceMetadata,
    parentSpan: activity.span,
  })
  activity.end()

  activity = report.phantomActivity(`Processing types`, {
    parentSpan: parentSpan,
  })
  activity.start()
  await printTypeDefinitions({
    config: printConfig,
    schemaComposer,
    parentSpan: activity.span,
  })
  await addSetFieldsOnGraphQLNodeTypeFields({
    schemaComposer,
    nodeStore,
    parentSpan: activity.span,
  })
  await addConvenienceChildrenFields({
    schemaComposer,
    parentSpan: activity.span,
  })
  await Promise.all(
    Array.from(new Set(schemaComposer.values())).map(typeComposer =>
      processTypeComposer({
        schemaComposer,
        typeComposer,
        fieldExtensions,
        nodeStore,
        parentSpan: activity.span,
      })
    )
  )
  checkQueryableInterfaces({ schemaComposer, parentSpan: activity.span })
  await addThirdPartySchemas({
    schemaComposer,
    thirdPartySchemas,
    parentSpan: activity.span,
  })
  await addCustomResolveFunctions({ schemaComposer, parentSpan: activity.span })
  await attachTracingResolver({ schemaComposer, parentSpan: activity.span })
  activity.end()
}

const processTypeComposer = async ({
  schemaComposer,
  typeComposer,
  fieldExtensions,
  nodeStore,
  parentSpan,
}) => {
  if (typeComposer instanceof ObjectTypeComposer) {
    await processFieldExtensions({
      schemaComposer,
      typeComposer,
      fieldExtensions,
      parentSpan,
    })

    if (typeComposer.hasInterface(`Node`)) {
      await addNodeInterfaceFields({ schemaComposer, typeComposer, parentSpan })
      await addImplicitConvenienceChildrenFields({
        schemaComposer,
        typeComposer,
        nodeStore,
        parentSpan,
      })
    }
    await determineSearchableFields({
      schemaComposer,
      typeComposer,
      parentSpan,
    })

    if (typeComposer.hasInterface(`Node`)) {
      await addTypeToRootQuery({ schemaComposer, typeComposer, parentSpan })
    }
  } else if (typeComposer instanceof InterfaceTypeComposer) {
    if (typeComposer.getExtension(`nodeInterface`)) {
      // We only process field extensions for queryable Node interfaces, so we get
      // the input args on the root query type, e.g. `formatString` etc. for `dateformat`
      await processFieldExtensions({
        schemaComposer,
        typeComposer,
        fieldExtensions,
        parentSpan,
      })
      await determineSearchableFields({
        schemaComposer,
        typeComposer,
        parentSpan,
      })
      await addTypeToRootQuery({ schemaComposer, typeComposer, parentSpan })
    }
  }
}

const fieldNames = {
  query: typeName => _.camelCase(typeName),
  queryAll: typeName => _.camelCase(`all ${typeName}`),
  convenienceChild: typeName => _.camelCase(`child ${typeName}`),
  convenienceChildren: typeName => _.camelCase(`children ${typeName}`),
}

const addTypes = ({ schemaComposer, types, parentSpan }) => {
  types.forEach(({ typeOrTypeDef, plugin }) => {
    if (typeof typeOrTypeDef === `string`) {
      typeOrTypeDef = parseTypeDef(typeOrTypeDef)
    }
    if (isASTDocument(typeOrTypeDef)) {
      let parsedTypes
      const createdFrom = `sdl`
      try {
        parsedTypes = parseTypes({
          doc: typeOrTypeDef,
          plugin,
          createdFrom,
          schemaComposer,
          parentSpan,
        })
      } catch (error) {
        reportParsingError(error)
        return
      }
      parsedTypes.forEach(type => {
        processAddedType({
          schemaComposer,
          type,
          parentSpan,
          createdFrom,
          plugin,
        })
      })
    } else if (isGatsbyType(typeOrTypeDef)) {
      const type = createTypeComposerFromGatsbyType({
        schemaComposer,
        type: typeOrTypeDef,
        parentSpan,
      })

      if (type) {
        const typeName = type.getTypeName()
        const createdFrom = `typeBuilder`
        checkIsAllowedTypeName(typeName)
        if (schemaComposer.has(typeName)) {
          const typeComposer = schemaComposer.get(typeName)
          mergeTypes({
            schemaComposer,
            typeComposer,
            type,
            plugin,
            createdFrom,
            parentSpan,
          })
        } else {
          processAddedType({
            schemaComposer,
            type,
            parentSpan,
            createdFrom,
            plugin,
          })
        }
      }
    } else {
      const typeName = typeOrTypeDef.name
      const createdFrom = `graphql-js`
      checkIsAllowedTypeName(typeName)
      if (schemaComposer.has(typeName)) {
        const typeComposer = schemaComposer.get(typeName)
        mergeTypes({
          schemaComposer,
          typeComposer,
          type: typeOrTypeDef,
          plugin,
          createdFrom,
          parentSpan,
        })
      } else {
        processAddedType({
          schemaComposer,
          type: typeOrTypeDef,
          parentSpan,
          createdFrom,
          plugin,
        })
      }
    }
  })
}

const mergeTypes = ({
  schemaComposer,
  typeComposer,
  type,
  plugin,
  createdFrom,
  parentSpan,
}) => {
  // Only allow user or plugin owning the type to extend already existing type.
  const typeOwner = typeComposer.getExtension(`plugin`)
  if (
    !plugin ||
    plugin.name === `default-site-plugin` ||
    plugin.name === typeOwner
  ) {
    if (type instanceof ObjectTypeComposer) {
      mergeFields({ typeComposer, fields: type.getFields() })
      type.getInterfaces().forEach(iface => typeComposer.addInterface(iface))
    } else if (type instanceof InterfaceTypeComposer) {
      mergeFields({ typeComposer, fields: type.getFields() })
    } else if (type instanceof GraphQLObjectType) {
      mergeFields({
        typeComposer,
        fields: defineFieldMapToConfig(type.getFields()),
      })
      type.getInterfaces().forEach(iface => typeComposer.addInterface(iface))
    } else if (type instanceof GraphQLInterfaceType) {
      mergeFields({
        typeComposer,
        fields: defineFieldMapToConfig(type.getFields()),
      })
    }

    if (isNamedTypeComposer(type)) {
      typeComposer.extendExtensions(type.getExtensions())
    }

    addExtensions({ schemaComposer, typeComposer, plugin, createdFrom })

    return true
  } else if (typeOwner) {
    report.warn(
      `Plugin \`${plugin.name}\` tried to define the GraphQL type ` +
        `\`${typeComposer.getTypeName()}\`, which has already been defined ` +
        `by the plugin \`${typeOwner}\`.`
    )
    return false
  } else {
    report.warn(
      `Plugin \`${plugin.name}\` tried to define built-in Gatsby GraphQL type ` +
        `\`${typeComposer.getTypeName()}\``
    )
    return false
  }
}

const processAddedType = ({
  schemaComposer,
  type,
  parentSpan,
  createdFrom,
  plugin,
}) => {
  const typeName = schemaComposer.addAsComposer(type)
  const typeComposer = schemaComposer.get(typeName)
  if (
    typeComposer instanceof InterfaceTypeComposer ||
    typeComposer instanceof UnionTypeComposer
  ) {
    if (!typeComposer.getResolveType()) {
      typeComposer.setResolveType(node => node.internal.type)
    }
  }
  schemaComposer.addSchemaMustHaveType(typeComposer)

  addExtensions({ schemaComposer, typeComposer, plugin, createdFrom })

  return typeComposer
}

const addExtensions = ({
  schemaComposer,
  typeComposer,
  plugin,
  createdFrom,
}) => {
  typeComposer.setExtension(`createdFrom`, createdFrom)
  typeComposer.setExtension(`plugin`, plugin ? plugin.name : null)

  if (createdFrom === `sdl`) {
    const directives = typeComposer.getDirectives()
    directives.forEach(({ name, args }) => {
      switch (name) {
        case `infer`:
        case `dontInfer`: {
          typeComposer.setExtension(`infer`, name === `infer`)
          if (args.noDefaultResolvers != null) {
            typeComposer.setExtension(
              `addDefaultResolvers`,
              !args.noDefaultResolvers
            )
          }
          break
        }
        case `mimeTypes`:
          typeComposer.setExtension(`mimeTypes`, args)
          break
        case `childOf`:
          typeComposer.setExtension(`childOf`, args)
          break
        case `nodeInterface`:
          if (typeComposer instanceof InterfaceTypeComposer) {
            if (
              !typeComposer.hasField(`id`) ||
              typeComposer.getFieldType(`id`).toString() !== `ID!`
            ) {
              report.panic(
                `Interfaces with the \`nodeInterface\` extension must have a field ` +
                  `\`id\` of type \`ID!\`. Check the type definition of ` +
                  `\`${typeComposer.getTypeName()}\`.`
              )
            }
            typeComposer.setExtension(`nodeInterface`, true)
          }
          break
        default:
      }
    })
  }

  if (
    typeComposer instanceof ObjectTypeComposer ||
    typeComposer instanceof InterfaceTypeComposer ||
    typeComposer instanceof InputTypeComposer
  ) {
    typeComposer.getFieldNames().forEach(fieldName => {
      typeComposer.setFieldExtension(fieldName, `createdFrom`, createdFrom)
      typeComposer.setFieldExtension(
        fieldName,
        `plugin`,
        plugin ? plugin.name : null
      )

      if (createdFrom === `sdl`) {
        const directives = typeComposer.getFieldDirectives(fieldName)
        directives.forEach(({ name, args }) => {
          typeComposer.setFieldExtension(fieldName, name, args)
        })
      }

      // Validate field extension args. `graphql-compose` already checks the
      // type of directive args in `parseDirectives`, but we want to check
      // extensions provided with type builders as well. Also, we warn if an
      // extension option was provided which does not exist in the field
      // extension definition.
      const fieldExtensions = typeComposer.getFieldExtensions(fieldName)
      const typeName = typeComposer.getTypeName()
      Object.keys(fieldExtensions)
        .filter(name => !internalExtensionNames.includes(name))
        .forEach(name => {
          const args = fieldExtensions[name]

          if (!args || typeof args !== `object`) {
            report.error(
              `Field extension arguments must be provided as an object. ` +
                `Received "${args}" on \`${typeName}.${fieldName}\`.`
            )
            return
          }

          try {
            const definition = schemaComposer.getDirective(name)

            // Handle `defaultValue` when not provided as directive
            definition.args.forEach(({ name, defaultValue }) => {
              if (args[name] === undefined && defaultValue !== undefined) {
                args[name] = defaultValue
              }
            })

            Object.keys(args).forEach(arg => {
              const argumentDef = definition.args.find(
                ({ name }) => name === arg
              )
              if (!argumentDef) {
                report.error(
                  `Field extension \`${name}\` on \`${typeName}.${fieldName}\` ` +
                    `has invalid argument \`${arg}\`.`
                )
                return
              }
              const value = args[arg]
              try {
                validate(argumentDef.type, value)
              } catch (error) {
                report.error(
                  `Field extension \`${name}\` on \`${typeName}.${fieldName}\` ` +
                    `has argument \`${arg}\` with invalid value "${value}". ` +
                    error.message
                )
              }
            })
          } catch (error) {
            report.error(
              `Field extension \`${name}\` on \`${typeName}.${fieldName}\` ` +
                `is not available.`
            )
          }
        })
    })
  }

  if (typeComposer.hasExtension(`addDefaultResolvers`)) {
    report.warn(
      `Deprecation warning - "noDefaultResolvers" is deprecated. In Gatsby 3, ` +
        `defined fields won't get resolvers, unless explicitly added with a ` +
        `directive/extension.`
    )
  }

  return typeComposer
}

const checkIsAllowedTypeName = name => {
  invariant(
    name !== `Node`,
    `The GraphQL type \`Node\` is reserved for internal use.`
  )
  invariant(
    !name.endsWith(`FilterInput`) && !name.endsWith(`SortInput`),
    `GraphQL type names ending with "FilterInput" or "SortInput" are ` +
      `reserved for internal use. Please rename \`${name}\`.`
  )
  invariant(
    ![`Boolean`, `Date`, `Float`, `ID`, `Int`, `JSON`, `String`].includes(name),
    `The GraphQL type \`${name}\` is reserved for internal use by ` +
      `built-in scalar types.`
  )
  assertValidName(name)
}

const createTypeComposerFromGatsbyType = ({
  schemaComposer,
  type,
  parentSpan,
}) => {
  switch (type.kind) {
    case GatsbyGraphQLTypeKind.OBJECT: {
      return ObjectTypeComposer.createTemp(
        {
          ...type.config,
          interfaces: () => {
            if (type.config.interfaces) {
              return type.config.interfaces.map(iface => {
                if (typeof iface === `string`) {
                  return schemaComposer.getIFTC(iface).getType()
                } else {
                  return iface
                }
              })
            } else {
              return []
            }
          },
        },
        schemaComposer
      )
    }
    case GatsbyGraphQLTypeKind.INPUT_OBJECT: {
      return InputTypeComposer.createTemp(type.config, schemaComposer)
    }
    case GatsbyGraphQLTypeKind.UNION: {
      return UnionTypeComposer.createTemp(
        {
          ...type.config,
          types: () => {
            if (type.config.types) {
              return type.config.types.map(typeName =>
                schemaComposer.getOTC(typeName).getType()
              )
            } else {
              return []
            }
          },
        },
        schemaComposer
      )
    }
    case GatsbyGraphQLTypeKind.INTERFACE: {
      return InterfaceTypeComposer.createTemp(type.config, schemaComposer)
    }
    case GatsbyGraphQLTypeKind.ENUM: {
      return EnumTypeComposer.createTemp(type.config, schemaComposer)
    }
    case GatsbyGraphQLTypeKind.SCALAR: {
      return ScalarTypeComposer.createTemp(type.config, schemaComposer)
    }
    default: {
      report.warn(`Illegal type definition: ${JSON.stringify(type.config)}`)
      return null
    }
  }
}

const addSetFieldsOnGraphQLNodeTypeFields = ({
  schemaComposer,
  nodeStore,
  parentSpan,
}) =>
  Promise.all(
    Array.from(schemaComposer.values()).map(async tc => {
      if (tc instanceof ObjectTypeComposer && tc.hasInterface(`Node`)) {
        const typeName = tc.getTypeName()
        const result = await apiRunner(`setFieldsOnGraphQLNodeType`, {
          type: {
            name: typeName,
            nodes: nodeStore.getNodesByType(typeName),
          },
          traceId: `initial-setFieldsOnGraphQLNodeType`,
          parentSpan,
        })
        if (result) {
          // NOTE: `setFieldsOnGraphQLNodeType` only allows setting
          // nested fields with a path as property name, i.e.
          // `{ 'frontmatter.published': 'Boolean' }`, but not in the form
          // `{ frontmatter: { published: 'Boolean' }}`
          result.forEach(fields => tc.addNestedFields(fields))
        }
      }
    })
  )

const addThirdPartySchemas = ({
  schemaComposer,
  thirdPartySchemas,
  parentSpan,
}) => {
  thirdPartySchemas.forEach(schema => {
    const schemaQueryType = schema.getQueryType()
    const queryTC = schemaComposer.createTempTC(schemaQueryType)
    processThirdPartyTypeFields({ typeComposer: queryTC, schemaQueryType })
    schemaComposer.Query.addFields(queryTC.getFields())

    // Explicitly add the third-party schema's types, so they can be targeted
    // in `createResolvers` API.
    const types = schema.getTypeMap()
    Object.keys(types).forEach(typeName => {
      const type = types[typeName]
      if (
        type !== schemaQueryType &&
        !isSpecifiedScalarType(type) &&
        !isIntrospectionType(type) &&
        type.name !== `Date` &&
        type.name !== `JSON`
      ) {
        const typeComposer = schemaComposer.createTC(type)
        if (
          typeComposer instanceof ObjectTypeComposer ||
          typeComposer instanceof InterfaceTypeComposer
        ) {
          processThirdPartyTypeFields({ typeComposer, schemaQueryType })
        }
        typeComposer.setExtension(`createdFrom`, `thirdPartySchema`)
        schemaComposer.addSchemaMustHaveType(typeComposer)
      }
    })
  })
}

const resetOverriddenThirdPartyTypeFields = ({ typeComposer }) => {
  // The problem: createResolvers API mutates third party schema instance.
  //   For example it can add a new field referencing a type from our main schema
  //   Then if we rebuild the schema this old type instance will sneak into
  //   the new schema and produce the famous error:
  //   "Schema must contain uniquely named types but contains multiple types named X"
  // This function only affects schema rebuilding pathway.
  //   It cleans up artifacts created by the `createResolvers` API of the previous build
  //   so that we return the third party schema to its initial state (hence can safely re-add)
  // TODO: the right way to fix this would be not to mutate the third party schema in
  //   the first place. But unfortunately mutation happens in the `graphql-compose`
  //   and we don't have an easy way to avoid it without major rework
  typeComposer.getFieldNames().forEach(fieldName => {
    const createdFrom = typeComposer.getFieldExtension(fieldName, `createdFrom`)
    if (createdFrom === `createResolvers`) {
      typeComposer.removeField(fieldName)
      return
    }
    const config = typeComposer.getFieldExtension(
      fieldName,
      `originalFieldConfig`
    )
    if (config) {
      typeComposer.removeField(fieldName)
      typeComposer.addFields({
        [fieldName]: config,
      })
    }
  })
}

const processThirdPartyTypeFields = ({ typeComposer, schemaQueryType }) => {
  resetOverriddenThirdPartyTypeFields({ typeComposer })

  // Fix for types that refer to Query. Thanks Relay Classic!
  typeComposer.getFieldNames().forEach(fieldName => {
    // Remove customization that we could have added via `createResolvers`
    // to make it work with schema rebuilding
    const field = typeComposer.getField(fieldName)
    const fieldType = field.type.toString()
    if (fieldType.replace(/[[\]!]/g, ``) === schemaQueryType.name) {
      typeComposer.extendField(fieldName, {
        type: fieldType.replace(schemaQueryType.name, `Query`),
      })
    }
  })
}

const addCustomResolveFunctions = async ({ schemaComposer, parentSpan }) => {
  const intermediateSchema = schemaComposer.buildSchema()
  const createResolvers = (
    resolvers,
    { ignoreNonexistentTypes = false } = {}
  ) => {
    Object.keys(resolvers).forEach(typeName => {
      const fields = resolvers[typeName]
      if (schemaComposer.has(typeName)) {
        const tc = schemaComposer.getOTC(typeName)
        Object.keys(fields).forEach(fieldName => {
          const fieldConfig = fields[fieldName]
          if (tc.hasField(fieldName)) {
            const originalFieldConfig = tc.getFieldConfig(fieldName)
            const originalTypeName = originalFieldConfig.type.toString()
            const originalResolver = originalFieldConfig.resolve
            let fieldTypeName
            if (fieldConfig.type) {
              fieldTypeName = Array.isArray(fieldConfig.type)
                ? stringifyArray(fieldConfig.type)
                : fieldConfig.type.toString()
            }

            if (
              !fieldTypeName ||
              fieldTypeName.replace(/!/g, ``) ===
                originalTypeName.replace(/!/g, ``) ||
              tc.getExtension(`createdFrom`) === `thirdPartySchema`
            ) {
              const newConfig = {}
              if (fieldConfig.type) {
                newConfig.type = fieldConfig.type
              }
              if (fieldConfig.args) {
                newConfig.args = fieldConfig.args
              }
              if (fieldConfig.resolve) {
                newConfig.resolve = (source, args, context, info) =>
                  fieldConfig.resolve(source, args, context, {
                    ...info,
                    originalResolver:
                      originalResolver || context.defaultFieldResolver,
                  })
                tc.extendFieldExtensions(fieldName, {
                  needsResolve: true,
                })
              }
              tc.extendField(fieldName, newConfig)

              // See resetOverriddenThirdPartyTypeFields for explanation
              if (tc.getExtension(`createdFrom`) === `thirdPartySchema`) {
                tc.setFieldExtension(
                  fieldName,
                  `originalFieldConfig`,
                  originalFieldConfig
                )
              }
            } else if (fieldTypeName) {
              report.warn(
                `\`createResolvers\` passed resolvers for field ` +
                  `\`${typeName}.${fieldName}\` with type \`${fieldTypeName}\`. ` +
                  `Such a field with type \`${originalTypeName}\` already exists ` +
                  `on the type. Use \`createTypes\` to override type fields.`
              )
            }
          } else {
            tc.addFields({
              [fieldName]: fieldConfig,
            })
            // See resetOverriddenThirdPartyTypeFields for explanation
            tc.setFieldExtension(fieldName, `createdFrom`, `createResolvers`)
          }
        })
      } else if (!ignoreNonexistentTypes) {
        report.warn(
          `\`createResolvers\` passed resolvers for type \`${typeName}\` that ` +
            `doesn't exist in the schema. Use \`createTypes\` to add the type ` +
            `before adding resolvers.`
        )
      }
    })
  }
  await apiRunner(`createResolvers`, {
    intermediateSchema,
    createResolvers,
    traceId: `initial-createResolvers`,
    parentSpan,
  })
}

function attachTracingResolver({ schemaComposer }) {
  schemaComposer.forEach(typeComposer => {
    if (
      typeComposer instanceof ObjectTypeComposer ||
      typeComposer instanceof InterfaceTypeComposer
    ) {
      typeComposer.getFieldNames().forEach(fieldName => {
        const field = typeComposer.getField(fieldName)
        typeComposer.extendField(fieldName, {
          resolve: field.resolve
            ? tracingResolver(field.resolve)
            : defaultTracingResolver,
        })
      })
    }
  })
}

const determineSearchableFields = ({ schemaComposer, typeComposer }) => {
  typeComposer.getFieldNames().forEach(fieldName => {
    const field = typeComposer.getField(fieldName)
    const extensions = typeComposer.getFieldExtensions(fieldName)
    if (field.resolve) {
      if (extensions.dateformat) {
        typeComposer.extendFieldExtensions(fieldName, {
          searchable: SEARCHABLE_ENUM.SEARCHABLE,
          sortable: SORTABLE_ENUM.SORTABLE,
          needsResolve: extensions.proxy ? true : false,
        })
      } else if (!_.isEmpty(field.args)) {
        typeComposer.extendFieldExtensions(fieldName, {
          searchable: SEARCHABLE_ENUM.DEPRECATED_SEARCHABLE,
          sortable: SORTABLE_ENUM.DEPRECATED_SORTABLE,
          needsResolve: true,
        })
      } else {
        typeComposer.extendFieldExtensions(fieldName, {
          searchable: SEARCHABLE_ENUM.SEARCHABLE,
          sortable: SORTABLE_ENUM.SORTABLE,
          needsResolve: true,
        })
      }
    } else {
      typeComposer.extendFieldExtensions(fieldName, {
        searchable: SEARCHABLE_ENUM.SEARCHABLE,
        sortable: SORTABLE_ENUM.SORTABLE,
        needsResolve: false,
      })
    }
  })
}

const addConvenienceChildrenFields = ({ schemaComposer }) => {
  const parentTypesToChildren = new Map()
  const mimeTypesToChildren = new Map()
  const typesHandlingMimeTypes = new Map()

  schemaComposer.forEach(type => {
    if (
      (type instanceof ObjectTypeComposer ||
        type instanceof InterfaceTypeComposer) &&
      type.hasExtension(`mimeTypes`)
    ) {
      const { types } = type.getExtension(`mimeTypes`)
      new Set(types).forEach(mimeType => {
        if (!typesHandlingMimeTypes.has(mimeType)) {
          typesHandlingMimeTypes.set(mimeType, new Set())
        }
        typesHandlingMimeTypes.get(mimeType).add(type)
      })
    }

    if (
      (type instanceof ObjectTypeComposer ||
        type instanceof InterfaceTypeComposer) &&
      type.hasExtension(`childOf`)
    ) {
      if (type instanceof ObjectTypeComposer && !type.hasInterface(`Node`)) {
        report.error(
          `The \`childOf\` extension can only be used on types that implement the \`Node\` interface.\n` +
            `Check the type definition of \`${type.getTypeName()}\`.`
        )
        return
      }
      if (
        type instanceof InterfaceTypeComposer &&
        !type.hasExtension(`nodeInterface`)
      ) {
        report.error(
          `The \`childOf\` extension can only be used on interface types that ` +
            `have the \`@nodeInterface\` extension.\n` +
            `Check the type definition of \`${type.getTypeName()}\`.`
        )
        return
      }

      const { types, mimeTypes, many } = type.getExtension(`childOf`)
      new Set(types).forEach(parentType => {
        if (!parentTypesToChildren.has(parentType)) {
          parentTypesToChildren.set(parentType, new Map())
        }
        parentTypesToChildren.get(parentType).set(type, many)
      })
      new Set(mimeTypes).forEach(mimeType => {
        if (!mimeTypesToChildren.has(mimeType)) {
          mimeTypesToChildren.set(mimeType, new Map())
        }
        mimeTypesToChildren.get(mimeType).set(type, many)
      })
    }
  })

  parentTypesToChildren.forEach((children, parent) => {
    if (!schemaComposer.has(parent)) return
    const typeComposer = schemaComposer.getAnyTC(parent)
    if (
      typeComposer instanceof InterfaceTypeComposer &&
      !typeComposer.hasExtension(`nodeInterface`)
    ) {
      report.error(
        `With the \`childOf\` extension, children fields can only be added to ` +
          `interfaces which have the \`@nodeInterface\` extension.\n` +
          `Check the type definition of \`${typeComposer.getTypeName()}\`.`
      )
      return
    }
    children.forEach((many, child) => {
      if (many) {
        typeComposer.addFields(createChildrenField(child.getTypeName()))
      } else {
        typeComposer.addFields(createChildField(child.getTypeName()))
      }
    })
  })

  mimeTypesToChildren.forEach((children, mimeType) => {
    const parentTypes = typesHandlingMimeTypes.get(mimeType)
    if (parentTypes) {
      parentTypes.forEach(typeComposer => {
        if (
          typeComposer instanceof InterfaceTypeComposer &&
          !typeComposer.hasExtension(`nodeInterface`)
        ) {
          report.error(
            `With the \`childOf\` extension, children fields can only be added to ` +
              `interfaces which have the \`@nodeInterface\` extension.\n` +
              `Check the type definition of \`${typeComposer.getTypeName()}\`.`
          )
          return
        }
        children.forEach((many, child) => {
          if (many) {
            typeComposer.addFields(createChildrenField(child.getTypeName()))
          } else {
            typeComposer.addFields(createChildField(child.getTypeName()))
          }
        })
      })
    }
  })
}

const addImplicitConvenienceChildrenFields = ({
  schemaComposer,
  typeComposer,
  nodeStore,
}) => {
  const shouldInfer = typeComposer.getExtension(`infer`)
  // In Gatsby v3, when `@dontInfer` is set, children fields will not be
  // created for parent-child relations set by plugins with
  // `createParentChildLink`. With `@dontInfer`, only parent-child
  // relations explicitly set with the `childOf` extension will be added.
  // if (shouldInfer === false) return

  const parentTypeName = typeComposer.getTypeName()
  const nodes = nodeStore.getNodesByType(parentTypeName)

  const childNodesByType = groupChildNodesByType({ nodeStore, nodes })

  Object.keys(childNodesByType).forEach(typeName => {
    const typeChildren = childNodesByType[typeName]
    const maxChildCount = _.maxBy(
      _.values(_.groupBy(typeChildren, c => c.parent)),
      g => g.length
    ).length

    // Adding children fields to types with the `@dontInfer` extension is deprecated
    if (shouldInfer === false) {
      const childTypeComposer = schemaComposer.getAnyTC(typeName)
      const childOfExtension = childTypeComposer.getExtension(`childOf`)
      const many = maxChildCount > 1

      // Only warn when the parent-child relation has not been explicitly set with
      if (
        !childOfExtension ||
        !childOfExtension.types.includes(parentTypeName) ||
        !childOfExtension.many === many
      ) {
        const fieldName = many
          ? fieldNames.convenienceChildren(typeName)
          : fieldNames.convenienceChild(typeName)
        report.warn(
          `The type \`${parentTypeName}\` does not explicitly define ` +
            `the field \`${fieldName}\`.\n` +
            `On types with the \`@dontInfer\` directive, or with the \`infer\` ` +
            `extension set to \`false\`, automatically adding fields for ` +
            `children types is deprecated.\n` +
            `In Gatsby v3, only children fields explicitly set with the ` +
            `\`childOf\` extension will be added.\n`
        )
      }
    }

    if (maxChildCount > 1) {
      typeComposer.addFields(createChildrenField(typeName))
    } else {
      typeComposer.addFields(createChildField(typeName))
    }
  })
}

const createChildrenField = typeName => {
  return {
    [fieldNames.convenienceChildren(typeName)]: {
      type: () => [typeName],
      resolve(source, args, context) {
        const { path } = context
        return context.nodeModel.getNodesByIds(
          { ids: source.children, type: typeName },
          { path }
        )
      },
    },
  }
}

const createChildField = typeName => {
  return {
    [fieldNames.convenienceChild(typeName)]: {
      type: () => typeName,
      async resolve(source, args, context) {
        const { path } = context
        const result = await context.nodeModel.getNodesByIds(
          { ids: source.children, type: typeName },
          { path }
        )
        if (result && result.length > 0) {
          return result[0]
        } else {
          return null
        }
      },
    },
  }
}

const groupChildNodesByType = ({ nodeStore, nodes }) =>
  _(nodes)
    .flatMap(node =>
      (node.children || []).map(nodeStore.getNode).filter(Boolean)
    )
    .groupBy(node => (node.internal ? node.internal.type : undefined))
    .value()

const addTypeToRootQuery = ({ schemaComposer, typeComposer }) => {
  const sortInputTC = getSortInput({
    schemaComposer,
    typeComposer,
  })
  const filterInputTC = getFilterInput({
    schemaComposer,
    typeComposer,
  })
  const paginationTC = getPagination({
    schemaComposer,
    typeComposer,
  })

  const typeName = typeComposer.getTypeName()
  // not strictly correctly, result is `npmPackage` and `allNpmPackage` from type `NPMPackage`
  const queryName = fieldNames.query(typeName)
  const queryNamePlural = fieldNames.queryAll(typeName)

  schemaComposer.Query.addFields({
    [queryName]: {
      type: typeComposer,
      args: {
        ...filterInputTC.getFields(),
      },
      resolve: findOne(typeName),
    },
    [queryNamePlural]: {
      type: paginationTC,
      args: {
        filter: filterInputTC,
        sort: sortInputTC,
        skip: `Int`,
        limit: `Int`,
      },
      resolve: findManyPaginated(typeName),
    },
  }).makeFieldNonNull(queryNamePlural)
}

const parseTypes = ({
  doc,
  plugin,
  createdFrom,
  schemaComposer,
  parentSpan,
}) => {
  const types = []
  doc.definitions.forEach(def => {
    const name = def.name.value
    checkIsAllowedTypeName(name)

    if (schemaComposer.has(name)) {
      // We don't check if ast.kind matches composer type, but rely
      // that this will throw when something is wrong and get
      // reported by `reportParsingError`.

      // Keep the original type composer around
      const typeComposer = schemaComposer.get(name)

      // After this, the parsed type composer will be registered as the composer
      // handling the type name
      const parsedType = schemaComposer.typeMapper.makeSchemaDef(def)

      // Merge the parsed type with the original
      mergeTypes({
        schemaComposer,
        typeComposer,
        type: parsedType,
        plugin,
        createdFrom,
        parentSpan,
      })

      // Set the original type composer (with the merged fields added)
      // as the correct composer for the type name
      schemaComposer.typeMapper.set(typeComposer.getTypeName(), typeComposer)
    } else {
      const parsedType = schemaComposer.typeMapper.makeSchemaDef(def)
      types.push(parsedType)
    }
  })
  return types
}

const stringifyArray = arr =>
  `[${arr.map(item =>
    Array.isArray(item) ? stringifyArray(item) : item.toString()
  )}]`

// TODO: Import this directly from graphql-compose once we update to v7
const isNamedTypeComposer = type =>
  type instanceof ObjectTypeComposer ||
  type instanceof InputTypeComposer ||
  type instanceof ScalarTypeComposer ||
  type instanceof EnumTypeComposer ||
  type instanceof InterfaceTypeComposer ||
  type instanceof UnionTypeComposer

const validate = (type, value) => {
  if (type instanceof GraphQLNonNull) {
    if (value == null) {
      throw new Error(`Expected non-null field value.`)
    }
    return validate(type.ofType, value)
  } else if (type instanceof GraphQLList) {
    if (!Array.isArray(value)) {
      throw new Error(`Expected array field value.`)
    }
    return value.map(v => validate(type.ofType, v))
  } else {
    return type.parseValue(value)
  }
}

const checkQueryableInterfaces = ({ schemaComposer }) => {
  const queryableInterfaces = new Set()
  schemaComposer.forEach(type => {
    if (
      type instanceof InterfaceTypeComposer &&
      type.getExtension(`nodeInterface`)
    ) {
      queryableInterfaces.add(type.getTypeName())
    }
  })
  const incorrectTypes = []
  schemaComposer.forEach(type => {
    if (type instanceof ObjectTypeComposer) {
      const interfaces = type.getInterfaces()
      if (
        interfaces.some(iface => queryableInterfaces.has(iface.name)) &&
        !type.hasInterface(`Node`)
      ) {
        incorrectTypes.push(type.getTypeName())
      }
    }
  })
  if (incorrectTypes.length) {
    report.panic(
      `Interfaces with the \`nodeInterface\` extension must only be ` +
        `implemented by types which also implement the \`Node\` ` +
        `interface. Check the type definition of ` +
        `${incorrectTypes.map(t => `\`${t}\``).join(`, `)}.`
    )
  }
}

const mergeFields = ({ typeComposer, fields }) =>
  Object.entries(fields).forEach(([fieldName, fieldConfig]) => {
    if (typeComposer.hasField(fieldName)) {
      typeComposer.extendField(fieldName, fieldConfig)
    } else {
      typeComposer.setField(fieldName, fieldConfig)
    }
  })<|MERGE_RESOLUTION|>--- conflicted
+++ resolved
@@ -33,13 +33,8 @@
   processFieldExtensions,
   internalExtensionNames,
 } = require(`./extensions`)
-<<<<<<< HEAD
 const { getPagination } = require(`./types/pagination`)
 import { getSortInput, SORTABLE_ENUM } from "./types/sort"
-=======
-import { getPagination } from "./types/pagination"
-const { getSortInput, SORTABLE_ENUM } = require(`./types/sort`)
->>>>>>> 807f6356
 const { getFilterInput, SEARCHABLE_ENUM } = require(`./types/filter`)
 const { isGatsbyType, GatsbyGraphQLTypeKind } = require(`./types/type-builders`)
 const {
