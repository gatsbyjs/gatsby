// Jest Snapshot v1, https://goo.gl/fbAQLP

exports[`Load plugins Load plugins for a site 1`] = `
Array [
  Object {
    "browserAPIs": Array [],
    "id": "Plugin dev-404-page",
    "name": "dev-404-page",
    "nodeAPIs": Array [
      "createPagesStatefully",
    ],
    "pluginOptions": Object {
      "plugins": Array [],
    },
    "resolve": "",
    "ssrAPIs": Array [],
    "version": "1.0.0",
  },
  Object {
    "browserAPIs": Array [],
    "id": "Plugin load-babel-config",
    "name": "load-babel-config",
    "nodeAPIs": Array [
      "onCreateBabelConfig",
    ],
    "pluginOptions": Object {
      "plugins": Array [],
    },
    "resolve": "",
    "ssrAPIs": Array [],
    "version": "1.0.0",
  },
  Object {
    "browserAPIs": Array [],
    "id": "Plugin internal-data-bridge",
    "name": "internal-data-bridge",
    "nodeAPIs": Array [
      "sourceNodes",
      "onCreatePage",
    ],
    "pluginOptions": Object {
      "plugins": Array [],
    },
    "resolve": "",
    "ssrAPIs": Array [],
    "version": "1.0.0",
  },
  Object {
    "browserAPIs": Array [],
    "id": "Plugin prod-404",
    "name": "prod-404",
    "nodeAPIs": Array [
      "onCreatePage",
    ],
    "pluginOptions": Object {
      "plugins": Array [],
    },
    "resolve": "",
    "ssrAPIs": Array [],
    "version": "1.0.0",
  },
  Object {
    "browserAPIs": Array [],
    "id": "Plugin query-runner",
    "name": "query-runner",
    "nodeAPIs": Array [
      "onCreatePage",
    ],
    "pluginOptions": Object {
      "plugins": Array [],
    },
    "resolve": "",
    "ssrAPIs": Array [],
    "version": "1.0.0",
  },
  Object {
    "browserAPIs": Array [],
    "id": "Plugin default-site-plugin",
    "name": "default-site-plugin",
    "nodeAPIs": Array [],
    "pluginOptions": Object {
      "plugins": Array [],
    },
    "resolve": "",
    "ssrAPIs": Array [],
    "version": "1.0.0",
  },
  Object {
    "browserAPIs": Array [],
    "id": "Plugin gatsby-plugin-page-creator",
    "name": "gatsby-plugin-page-creator",
    "nodeAPIs": Array [
      "createPagesStatefully",
    ],
    "pluginOptions": Object {
      "path": "/src/pages",
      "pathCheck": false,
      "plugins": Array [],
    },
    "resolve": "",
    "ssrAPIs": Array [],
<<<<<<< HEAD
    "version": "2.0.0-alpha.0",
=======
    "version": "1.0.0",
>>>>>>> c2f42dc4
  },
]
`;

exports[`Load plugins Loads plugins defined with an object but without an option key 1`] = `
Array [
  Object {
    "browserAPIs": Array [],
    "id": "Plugin dev-404-page",
    "name": "dev-404-page",
    "nodeAPIs": Array [
      "createPagesStatefully",
    ],
    "pluginOptions": Object {
      "plugins": Array [],
    },
    "resolve": "",
    "ssrAPIs": Array [],
    "version": "1.0.0",
  },
  Object {
    "browserAPIs": Array [],
    "id": "Plugin load-babel-config",
    "name": "load-babel-config",
    "nodeAPIs": Array [
      "onCreateBabelConfig",
    ],
    "pluginOptions": Object {
      "plugins": Array [],
    },
    "resolve": "",
    "ssrAPIs": Array [],
    "version": "1.0.0",
  },
  Object {
    "browserAPIs": Array [],
    "id": "Plugin internal-data-bridge",
    "name": "internal-data-bridge",
    "nodeAPIs": Array [
      "sourceNodes",
      "onCreatePage",
    ],
    "pluginOptions": Object {
      "plugins": Array [],
    },
    "resolve": "",
    "ssrAPIs": Array [],
    "version": "1.0.0",
  },
  Object {
    "browserAPIs": Array [],
    "id": "Plugin prod-404",
    "name": "prod-404",
    "nodeAPIs": Array [
      "onCreatePage",
    ],
    "pluginOptions": Object {
      "plugins": Array [],
    },
    "resolve": "",
    "ssrAPIs": Array [],
    "version": "1.0.0",
  },
  Object {
    "browserAPIs": Array [],
    "id": "Plugin query-runner",
    "name": "query-runner",
    "nodeAPIs": Array [
      "onCreatePage",
    ],
    "pluginOptions": Object {
      "plugins": Array [],
    },
    "resolve": "",
    "ssrAPIs": Array [],
    "version": "1.0.0",
  },
  Object {
    "browserAPIs": Array [],
    "name": "TEST",
    "nodeAPIs": Array [],
    "pluginOptions": Object {
      "plugins": Array [],
    },
    "resolve": "",
    "ssrAPIs": Array [],
    "version": "1.0.0",
  },
  Object {
    "browserAPIs": Array [],
    "id": "Plugin default-site-plugin",
    "name": "default-site-plugin",
    "nodeAPIs": Array [],
    "pluginOptions": Object {
      "plugins": Array [],
    },
    "resolve": "",
    "ssrAPIs": Array [],
    "version": "1.0.0",
  },
  Object {
    "browserAPIs": Array [],
    "id": "Plugin gatsby-plugin-page-creator",
    "name": "gatsby-plugin-page-creator",
    "nodeAPIs": Array [
      "createPagesStatefully",
    ],
    "pluginOptions": Object {
      "path": "/src/pages",
      "pathCheck": false,
      "plugins": Array [],
    },
    "resolve": "",
    "ssrAPIs": Array [],
<<<<<<< HEAD
    "version": "2.0.0-alpha.0",
=======
    "version": "1.0.0",
>>>>>>> c2f42dc4
  },
]
`;<|MERGE_RESOLUTION|>--- conflicted
+++ resolved
@@ -99,11 +99,7 @@
     },
     "resolve": "",
     "ssrAPIs": Array [],
-<<<<<<< HEAD
-    "version": "2.0.0-alpha.0",
-=======
-    "version": "1.0.0",
->>>>>>> c2f42dc4
+    "version": "1.0.0",
   },
 ]
 `;
@@ -218,11 +214,7 @@
     },
     "resolve": "",
     "ssrAPIs": Array [],
-<<<<<<< HEAD
-    "version": "2.0.0-alpha.0",
-=======
-    "version": "1.0.0",
->>>>>>> c2f42dc4
+    "version": "1.0.0",
   },
 ]
 `;