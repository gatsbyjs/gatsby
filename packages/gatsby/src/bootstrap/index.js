--- conflicted
+++ resolved
@@ -56,21 +56,6 @@
     payload: program,
   })
 
-<<<<<<< HEAD
-=======
-  // Delete html files from the public directory as we don't want deleted
-  // pages from previous builds to stick around.
-  let activity = report.activityTimer(`delete html files from previous builds`)
-  activity.start()
-  await del([
-    `public/*.htm}`,
-    `public/**/*.html`,
-    `!public/static`,
-    `!public/static/**/*.html`,
-  ])
-  activity.end()
-
->>>>>>> 2ee83276
   // Try opening the site's gatsby-config.js file.
   let activity = report.activityTimer(`open and validate gatsby-config`)
   activity.start()
