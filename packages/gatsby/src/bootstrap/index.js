--- conflicted
+++ resolved
@@ -32,23 +32,11 @@
   report.panic(reason)
 })
 
-<<<<<<< HEAD
 const { extractQueries } = require(`../query/query-watcher`)
 const { runInitialQueries } = require(`../query/page-query-runner`)
 const queryQueue = require(`../query/query-queue`)
 const { writePages } = require(`../query/pages-writer`)
-const { writeRedirects } = require(`../query/redirects-writer`)
-=======
-const {
-  extractQueries,
-} = require(`../internal-plugins/query-runner/query-watcher`)
-const {
-  runInitialQueries,
-} = require(`../internal-plugins/query-runner/page-query-runner`)
-const queryQueue = require(`../internal-plugins/query-runner/query-queue`)
-const { writePages } = require(`../internal-plugins/query-runner/pages-writer`)
 const { writeRedirects } = require(`./redirects-writer`)
->>>>>>> 403fcef4
 
 // Override console.log to add the source file + line number.
 // Useful for debugging if you lose a console.log somewhere.
