/* @flow */

const _ = require(`lodash`)
const slash = require(`slash`)
const fs = require(`fs-extra`)
const md5File = require(`md5-file/promise`)
const crypto = require(`crypto`)
const del = require(`del`)
const path = require(`path`)
const Promise = require(`bluebird`)
const telemetry = require(`gatsby-telemetry`)

const apiRunnerNode = require(`../utils/api-runner-node`)
const getBrowserslist = require(`../utils/browserslist`)
const { graphql } = require(`graphql`)
const { store, emitter } = require(`../redux`)
const { actions } = require(`../redux/actions`)
const loadPlugins = require(`./load-plugins`)
const loadThemes = require(`./load-themes`)
const report = require(`gatsby-cli/lib/reporter`)
const getConfigFile = require(`./get-config-file`)
const tracer = require(`opentracing`).globalTracer()
const preferDefault = require(`./prefer-default`)
const nodeTracking = require(`../db/node-tracking`)
const withResolverContext = require(`../schema/context`)
// Add `util.promisify` polyfill for old node versions
require(`util.promisify/shim`)()

const { dispatch } = store
const { setLogger, log, setProgramStatus } = actions
const logger = ({ message, type = `info` }) => report[type](message)

// Show stack trace on unhandled promises.
process.on(`unhandledRejection`, reason => {
  dispatch(log({ message: reason, type: `panic` }))
})

const { extractQueries } = require(`../query/query-watcher`)
const queryUtil = require(`../query`)
const { writePages } = require(`../query/pages-writer`)
const { writeRedirects } = require(`./redirects-writer`)

// Override console.log to add the source file + line number.
// Useful for debugging if you lose a console.log somewhere.
// Otherwise leave commented out.
// require(`./log-line-function`)

type BootstrapArgs = {
  directory: string,
  prefixPaths?: boolean,
  parentSpan: Object,
}

module.exports = async (args: BootstrapArgs) => {
  dispatch(setLogger(logger))

  const spanArgs = args.parentSpan ? { childOf: args.parentSpan } : {}
  const bootstrapSpan = tracer.startSpan(`bootstrap`, spanArgs)

  const run = async (message, cb) => {
    const activity = dispatch(
      log({
        message,
        type: `activityTimer`,
        tracing: { parentSpan: bootstrapSpan },
      })
    )
    activity.start()
    const result = await cb(activity)
    activity.end()
    return result
  }

  // Start plugin runner which listens to the store
  // and invokes Gatsby API based on actions.
  require(`../redux/plugin-runner`)

  const directory = slash(args.directory)

  const program = {
    ...args,
    browserslist: getBrowserslist(directory),
    // Fix program directory path for windows env.
    directory,
  }

  dispatch({ type: `SET_PROGRAM`, payload: program })

  // Try opening the site's gatsby-config.js file.
  const config = await run(`open and validate gatsby-configs`, async () => {
    let config = await preferDefault(
      getConfigFile(program.directory, `gatsby-config`)
    )

    // theme gatsby configs can be functions or objects
    if (config && config.__experimentalThemes) {
      const themes = await loadThemes(config)
      config = themes.config

      dispatch({ type: `SET_RESOLVED_THEMES`, payload: themes.themes })
    }

    if (config && config.polyfill) {
      const message =
        `Support for custom Promise polyfills has been removed in Gatsby v2. ` +
        `We only support Babel 7's new automatic polyfilling behavior.`
      dispatch(log({ message, type: `warn` }))
    }

    dispatch({ type: `SET_SITE_CONFIG`, payload: config })

    return config
  })

  const flattenedPlugins = await run(`load plugins`, () =>
    loadPlugins(config, program.directory)
  )

  telemetry.decorateEvent(`BUILD_END`, {
    plugins: flattenedPlugins.map(p => `${p.name}@${p.version}`),
  })

  // onPreInit
  await run(`onPreInit`, activity =>
    apiRunnerNode(`onPreInit`, { parentSpan: activity.span })
  )

  // During builds, delete html and css files from the public directory as we don't want
  // deleted pages and styles from previous builds to stick around.
  if (process.env.NODE_ENV === `production`) {
    await run(`delete html and css files from previous builds`, () =>
      del([
        `public/*.{html,css}`,
        `public/**/*.{html,css}`,
        `!public/static`,
        `!public/static/**/*.{html,css}`,
      ])
    )
  }

  const cacheDirectory = await run(`initialize cache`, async () => {
    // Check if any plugins have been updated since our last run. If so
    // we delete the cache is there's likely been changes
    // since the previous run.
    //
    // We do this by creating a hash of all the version numbers of installed
    // plugins, the site's package.json, gatsby-config.js, and gatsby-node.js.
    // The last, gatsby-node.js, is important as many gatsby sites put important
    // logic in there e.g. generating slugs for custom pages.
    const pluginVersions = flattenedPlugins.map(p => p.version)
    const hashes = await Promise.all([
      md5File(`package.json`),
      Promise.resolve(
        md5File(`${program.directory}/gatsby-config.js`).catch(() => {})
      ), // ignore as this file isn't required),
      Promise.resolve(
        md5File(`${program.directory}/gatsby-node.js`).catch(() => {})
      ), // ignore as this file isn't required),
    ])
    const pluginsHash = crypto
      .createHash(`md5`)
      .update(JSON.stringify(pluginVersions.concat(hashes)))
      .digest(`hex`)
    let state = store.getState()
    const oldPluginsHash =
      state && state.status ? state.status.PLUGINS_HASH : ``

    // Check if anything has changed. If it has, delete the site's .cache
    // directory and tell reducers to empty themselves.
    //
    // Also if the hash isn't there, then delete things just in case something
    // is weird.
    if (oldPluginsHash && pluginsHash !== oldPluginsHash) {
      const message =
        `One or more of your plugins have changed since the last time you ran ` +
        `Gatsby. As a precaution, we're deleting your site's cache to ensure ` +
        `there's not any stale data.`
      dispatch(log({ message, type: `info` }))
    }
    const cacheDirectory = `${program.directory}/.cache`
    if (!oldPluginsHash || pluginsHash !== oldPluginsHash) {
      try {
        // Attempt to empty dir if remove fails,
        // like when directory is mount point
        await fs.remove(cacheDirectory).catch(() => fs.emptyDir(cacheDirectory))
      } catch (err) {
        const message = `Failed to remove .cache files.\n` + err
        dispatch(log({ message, type: `error` }))
      }
      // Tell reducers to delete their data (the store will already have
      // been loaded from the file system cache).
      dispatch({ type: `DELETE_CACHE` })
    }

    // Update the store with the new plugins hash.
    dispatch({ type: `UPDATE_PLUGINS_HASH`, payload: pluginsHash })

    // Now that we know the .cache directory is safe, initialize the cache
    // directory.
    fs.ensureDirSync(cacheDirectory)

    // Ensure the public/static directory
    fs.ensureDirSync(`${program.directory}/public/static`)

    return cacheDirectory
  })

  if (process.env.GATSBY_DB_NODES === `loki`) {
    await run(`start nodes db`, async () => {
      const loki = require(`../db/loki`)
      // Start the nodes database (in memory loki js with interval disk
      // saves). If data was saved from a previous build, it will be
      // loaded here
      const dbSaveFile = `${cacheDirectory}/loki/loki.db`
      try {
        await loki.start({
          saveFile: dbSaveFile,
        })
      } catch (e) {
        const message = `Error starting DB. Perhaps try deleting ${path.dirname(
          dbSaveFile
        )}.`
        dispatch(log({ message, type: `error` }))
      }
    })
  }

  /**
   * Initialize node tracking
   *
   * By now, our nodes database has been loaded, so ensure that we have
   * tracked all inline objects.
   */
  nodeTracking.trackDbNodes()

  /**
   * Copy our site files to the root of the site.
   */
  await run(`copy gatsby files`, async () => {
    const srcDir = `${__dirname}/../../cache-dir`
    const siteDir = cacheDirectory
    const tryRequire = `${__dirname}/../utils/test-require-error.js`
    try {
      await fs.copy(srcDir, siteDir, {
        clobber: true,
      })
      await fs.copy(tryRequire, `${siteDir}/test-require-error.js`, {
        clobber: true,
      })
      await fs.ensureDirSync(`${cacheDirectory}/json`)

      // Ensure .cache/fragments exists and is empty. We want fragments to be
      // added on every run in response to data as fragments can only be added if
      // the data used to create the schema they're dependent on is available.
      await fs.emptyDir(`${cacheDirectory}/fragments`)
    } catch (err) {
      const message = `Unable to copy site files to .cache.\n` + err
      dispatch(log({ message, type: `error` }))
    }

    // Find plugins which implement gatsby-browser and gatsby-ssr and write
    // out api-runners for them.
    const hasAPIFile = (env, plugin) => {
      // The plugin loader has disabled SSR APIs for this plugin. Usually due to
      // multiple implementations of an API that can only be implemented once
      if (env === `ssr` && plugin.skipSSR === true) return undefined

      const envAPIs = plugin[`${env}APIs`]

      // Always include gatsby-browser.js files if they exists as they're
      // a handy place to include global styles and other global imports.
      try {
        if (env === `browser`) {
          return slash(
            require.resolve(path.join(plugin.resolve, `gatsby-${env}`))
          )
        }
      } catch (e) {
        // ignore
      }

      if (envAPIs && Array.isArray(envAPIs) && envAPIs.length > 0) {
        return slash(path.join(plugin.resolve, `gatsby-${env}`))
      }
      return undefined
    }

    const ssrPlugins = _.filter(
      flattenedPlugins.map(plugin => {
        return {
          resolve: hasAPIFile(`ssr`, plugin),
          options: plugin.pluginOptions,
        }
      }),
      plugin => plugin.resolve
    )

    const browserPlugins = _.filter(
      flattenedPlugins.map(plugin => {
        return {
          resolve: hasAPIFile(`browser`, plugin),
          options: plugin.pluginOptions,
        }
      }),
      plugin => plugin.resolve
    )

    const browserPluginsRequires = browserPlugins
      .map(
        plugin =>
          `{
        plugin: require('${plugin.resolve}'),
        options: ${JSON.stringify(plugin.options)},
      }`
      )
      .join(`,`)

    const browserAPIRunner = `module.exports = [${browserPluginsRequires}]\n`

    let sSRAPIRunner = ``

    try {
      sSRAPIRunner = fs.readFileSync(`${siteDir}/api-runner-ssr.js`, `utf-8`)
    } catch (err) {
      const message = `Failed to read ${siteDir}/api-runner-ssr.js\n` + err
      dispatch(log({ message, type: `panic` }))
    }

    const ssrPluginsRequires = ssrPlugins
      .map(
        plugin =>
          `{
        plugin: require('${plugin.resolve}'),
        options: ${JSON.stringify(plugin.options)},
      }`
      )
      .join(`,`)
    sSRAPIRunner = `var plugins = [${ssrPluginsRequires}]\n${sSRAPIRunner}`

    fs.writeFileSync(
      `${siteDir}/api-runner-browser-plugins.js`,
      browserAPIRunner,
      `utf-8`
    )
    fs.writeFileSync(`${siteDir}/api-runner-ssr.js`, sSRAPIRunner, `utf-8`)
  })

  /**
   * Start the main bootstrap processes.
   */

  // onPreBootstrap
  await run(`onPreBootstrap`, () => apiRunnerNode(`onPreBootstrap`))

  // Source nodes
  await run(`source and transform nodes`, activity =>
    require(`../utils/source-nodes`)({ parentSpan: activity.span })
  )

  // Create Schema.
  await run(`building schema`, activity =>
    require(`../schema`).build({ parentSpan: activity.span })
  )

  // Collect resolvable extensions and attach to program.
  const extensions = [`.mjs`, `.js`, `.jsx`, `.wasm`, `.json`]
  // Change to this being an action and plugins implement `onPreBootstrap`
  // for adding extensions.
  const apiResults = await apiRunnerNode(`resolvableExtensions`, {
    traceId: `initial-resolvableExtensions`,
    parentSpan: bootstrapSpan,
  })

  dispatch({
    type: `SET_PROGRAM_EXTENSIONS`,
    payload: _.flattenDeep([extensions, apiResults]),
  })

  const graphqlRunner = (query, context = {}) => {
    const schema = store.getState().schema
    return graphql(
      schema,
      query,
      context,
      withResolverContext(context, schema),
      context
    )
  }

  // Collect pages.
  await run(`createPages`, activity =>
    apiRunnerNode(`createPages`, {
      graphql: graphqlRunner,
      traceId: `initial-createPages`,
      waitForCascadingActions: true,
      parentSpan: activity.span,
    })
  )

  // A variant on createPages for plugins that want to
  // have full control over adding/removing pages. The normal
  // "createPages" API is called every time (during development)
  // that data changes.

  await run(`createPagesStatefully`, activity =>
    apiRunnerNode(`createPagesStatefully`, {
      graphql: graphqlRunner,
      traceId: `initial-createPagesStatefully`,
      waitForCascadingActions: true,
      parentSpan: activity.span,
    })
  )

  await run(`onPreExtractQueries`, activity =>
    apiRunnerNode(`onPreExtractQueries`, { parentSpan: activity.span })
  )

  // Update Schema for SitePage.
  await run(`update schema`, activity =>
    require(`../schema`).rebuildWithSitePage({ parentSpan: activity.span })
  )

  // Extract queries
  await run(`extract queries from components`, () => extractQueries())

  // Start the createPages hot reloader.
  if (process.env.NODE_ENV !== `production`) {
    require(`./page-hot-reloader`)(graphqlRunner)
  }

<<<<<<< HEAD
  await run(`run graphql queries`, async activity => {
    await runInitialQueries(activity)
    dispatch(setProgramStatus(`BOOTSTRAP_QUERY_RUNNING_FINISHED`))
  })
=======
  const queryIds = queryUtil.calcInitialDirtyQueryIds(store.getState())
  const { staticQueryIds, pageQueryIds } = queryUtil.groupQueryIds(queryIds)

  activity = report.activityTimer(`run static queries`, {
    parentSpan: bootstrapSpan,
  })
  activity.start()
  await queryUtil.processStaticQueries(staticQueryIds, {
    activity,
    state: store.getState(),
  })
  activity.end()

  activity = report.activityTimer(`run page queries`)
  activity.start()
  await queryUtil.processPageQueries(pageQueryIds, { activity })
  activity.end()

  require(`../redux/actions`).boundActionCreators.setProgramStatus(
    `BOOTSTRAP_QUERY_RUNNING_FINISHED`
  )
>>>>>>> 666a9bc3

  // Write out files.
  await run(`Failed to write out page data`, async () => {
    try {
      await writePages()
    } catch (err) {
      const message = `Failed to write out page data: ` + err
      dispatch(log({ message, type: `error` }))
    }
  })

  // Write out redirects.
  await run(`write out redirect data`, () => writeRedirects())

  let onEndJob

  const checkJobsDone = _.debounce(async resolve => {
    const state = store.getState()
    if (state.jobs.active.length === 0) {
      emitter.off(`END_JOB`, onEndJob)

      await finishBootstrap(run, bootstrapSpan)
      resolve({ graphqlRunner })
    }
  }, 100)

  if (store.getState().jobs.active.length === 0) {
    await finishBootstrap(run, bootstrapSpan)
    return { graphqlRunner }
  } else {
    return new Promise(resolve => {
      // Wait until all side effect jobs are finished.
      onEndJob = () => checkJobsDone(resolve)
      emitter.on(`END_JOB`, onEndJob)
    })
  }
}

const finishBootstrap = async (run, bootstrapSpan) => {
  // onPostBootstrap
  await run(`onPostBootstrap`, activity =>
    apiRunnerNode(`onPostBootstrap`, { parentSpan: activity.span })
  )

  const message = `bootstrap finished - ${process.uptime()} s\n`
  dispatch(log({ message, type: `info` }))

  emitter.emit(`BOOTSTRAP_FINISHED`)
  dispatch(setProgramStatus(`BOOTSTRAP_FINISHED`))

  bootstrapSpan.finish()
}<|MERGE_RESOLUTION|>--- conflicted
+++ resolved
@@ -428,34 +428,20 @@
     require(`./page-hot-reloader`)(graphqlRunner)
   }
 
-<<<<<<< HEAD
-  await run(`run graphql queries`, async activity => {
-    await runInitialQueries(activity)
-    dispatch(setProgramStatus(`BOOTSTRAP_QUERY_RUNNING_FINISHED`))
-  })
-=======
   const queryIds = queryUtil.calcInitialDirtyQueryIds(store.getState())
   const { staticQueryIds, pageQueryIds } = queryUtil.groupQueryIds(queryIds)
 
-  activity = report.activityTimer(`run static queries`, {
-    parentSpan: bootstrapSpan,
-  })
-  activity.start()
-  await queryUtil.processStaticQueries(staticQueryIds, {
-    activity,
-    state: store.getState(),
-  })
-  activity.end()
-
-  activity = report.activityTimer(`run page queries`)
-  activity.start()
-  await queryUtil.processPageQueries(pageQueryIds, { activity })
-  activity.end()
-
-  require(`../redux/actions`).boundActionCreators.setProgramStatus(
-    `BOOTSTRAP_QUERY_RUNNING_FINISHED`
-  )
->>>>>>> 666a9bc3
+  await run(`run static queries`, async activity => {
+    await queryUtil.processStaticQueries(staticQueryIds, {
+      activity,
+      state: store.getState(),
+    })
+  })
+
+  await run(`run page queries`, async activity => {
+    await queryUtil.processPageQueries(pageQueryIds, { activity })
+    dispatch(setProgramStatus(`BOOTSTRAP_QUERY_RUNNING_FINISHED`))
+  })
 
   // Write out files.
   await run(`Failed to write out page data`, async () => {
