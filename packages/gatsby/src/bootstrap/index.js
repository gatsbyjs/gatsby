--- conflicted
+++ resolved
@@ -457,24 +457,15 @@
   activity.end()
 
   // Extract queries
-<<<<<<< HEAD
   // activity = report.activityTimer(`extract queries from components`, {
   //   parentSpan: bootstrapSpan,
   //   id: `query-extraction`,
   // })
   // activity.start()
   // console.log('before')
-  await extractQueries()
+  await extractQueries({ parentSpan: bootstrapSpan })
   // console.log('after')
   // activity.end()
-=======
-  activity = report.activityTimer(`extract queries from components`, {
-    parentSpan: bootstrapSpan,
-  })
-  activity.start()
-  await extractQueries({ parentSpan: activity.span })
-  activity.end()
->>>>>>> 39ef1ef0
 
   // Write out files.
   activity = report.activityTimer(`write out requires`, {
