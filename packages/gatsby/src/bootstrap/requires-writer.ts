import _ from "lodash"
import path from "path"
import fs from "fs-extra"
import crypto from "crypto"
import { slash } from "gatsby-core-utils"
import reporter from "gatsby-cli/lib/reporter"
import { match } from "@reach/router/lib/utils"
import { joinPath } from "gatsby-core-utils"
import { store, emitter } from "../redux/"
import { IGatsbyState, IGatsbyPage } from "../redux/types"
import {
  writeModule,
  getAbsolutePathForVirtualModule,
} from "../utils/gatsby-webpack-virtual-modules"

interface IGatsbyPageComponent {
  component: string
  componentChunkName: string
}

interface IGatsbyPageMatchPath {
  path: string
  matchPath: string | undefined
}

// path ranking algorithm copied (with small adjustments) from `@reach/router` (internal util, not exported from the package)
// https://github.com/reach/router/blob/28a79e7fc3a3487cb3304210dc3501efb8a50eba/src/lib/utils.js#L216-L254
const paramRe = /^:(.+)/

const SEGMENT_POINTS = 4
const STATIC_POINTS = 3
const DYNAMIC_POINTS = 2
const SPLAT_PENALTY = 1
const ROOT_POINTS = 1

const isRootSegment = (segment: string): boolean => segment === ``
const isDynamic = (segment: string): boolean => paramRe.test(segment)
const isSplat = (segment: string): boolean => segment === `*`

const segmentize = (uri: string): Array<string> =>
  uri
    // strip starting/ending slashes
    .replace(/(^\/+|\/+$)/g, ``)
    .split(`/`)

const rankRoute = (path: string): number =>
  segmentize(path).reduce((score, segment) => {
    score += SEGMENT_POINTS
    if (isRootSegment(segment)) score += ROOT_POINTS
    else if (isDynamic(segment)) score += DYNAMIC_POINTS
    else if (isSplat(segment)) score -= SEGMENT_POINTS + SPLAT_PENALTY
    else score += STATIC_POINTS
    return score
  }, 0)
// end of copied `@reach/router` internals

let lastHash: string | null = null

export const resetLastHash = (): void => {
  lastHash = null
}

const pickComponentFields = (page: IGatsbyPage): IGatsbyPageComponent =>
  _.pick(page, [`component`, `componentChunkName`])

export const getComponents = (
  pages: Array<IGatsbyPage>
): Array<IGatsbyPageComponent> =>
  _(pages)
    .map(pickComponentFields)
    .uniqBy(c => c.componentChunkName)
    .orderBy(c => c.componentChunkName)
    .value()

/**
 * Get all dynamic routes and sort them by most specific at the top
 * code is based on @reach/router match utility (https://github.com/reach/router/blob/152aff2352bc62cefc932e1b536de9efde6b64a5/src/lib/utils.js#L224-L254)
 */
const getMatchPaths = (
  pages: Array<IGatsbyPage>
): Array<IGatsbyPageMatchPath> => {
  interface IMatchPathEntry extends IGatsbyPage {
    index: number
    score: number
    matchPath: string
  }

  const createMatchPathEntry = (
    page: IGatsbyPage,
    index: number
  ): IMatchPathEntry => {
    const { matchPath } = page

    if (matchPath === undefined) {
      return reporter.panic(
        `Error: matchPath property is undefined for page ${page.path}, should be a string`
      ) as never
    }

    return {
      ...page,
      matchPath,
      index,
      score: rankRoute(matchPath),
    }
  }

  const matchPathPages: Array<IMatchPathEntry> = []

  pages.forEach((page: IGatsbyPage, index: number): void => {
    if (page.matchPath) {
      matchPathPages.push(createMatchPathEntry(page, index))
    }
  })

  // Pages can live in matchPaths, to keep them working without doing another network request
  // we save them in matchPath. We use `@reach/router` path ranking to score paths/matchPaths
  // and sort them so more specific paths are before less specific paths.
  // More info in https://github.com/gatsbyjs/gatsby/issues/16097
  // small speedup: don't bother traversing when no matchPaths found.
  if (matchPathPages.length) {
    const newMatches: Array<IMatchPathEntry> = []

    pages.forEach((page: IGatsbyPage, index: number): void => {
      const isInsideMatchPath = !!matchPathPages.find(
        pageWithMatchPath =>
          !page.matchPath && match(pageWithMatchPath.matchPath, page.path)
      )

      if (isInsideMatchPath) {
        newMatches.push(
          createMatchPathEntry(
            {
              ...page,
              matchPath: page.path,
            },
            index
          )
        )
      }
    })
    // Add afterwards because the new matches are not relevant for the existing search
    matchPathPages.push(...newMatches)
  }

  return matchPathPages
    .sort((a, b) => {
      // The higher the score, the higher the specificity of our matchPath
      const order = b.score - a.score
      if (order !== 0) {
        return order
      }

      // if specificity is the same we do lexigraphic comparison of path to ensure
      // deterministic order regardless of order pages where created
      return a.matchPath.localeCompare(b.matchPath)
    })
    .map(({ path, matchPath }) => {
      return { path, matchPath }
    })
}

const createHash = (
  matchPaths: Array<IGatsbyPageMatchPath>,
  components: Array<IGatsbyPageComponent>,
  cleanedClientVisitedPageComponents: Array<IGatsbyPageComponent>,
  notVisitedPageComponents: Array<IGatsbyPageComponent>,
  cleanedSSRVisitedPageComponents: Array<IGatsbyPageComponent>
): string =>
  crypto
    .createHash(`md5`)
    .update(
      JSON.stringify({
        matchPaths,
        components,
        cleanedClientVisitedPageComponents,
        notVisitedPageComponents,
        cleanedSSRVisitedPageComponents,
      })
    )
    .digest(`hex`)

// Write out pages information.
export const writeAll = async (state: IGatsbyState): Promise<boolean> => {
  const { program } = state
  const pages = [...state.pages.values()]
  const matchPaths = getMatchPaths(pages)
  const components = getComponents(pages)
  let cleanedSSRVisitedPageComponents: Array<IGatsbyPageComponent> = components

  if (process.env.GATSBY_EXPERIMENTAL_DEV_SSR) {
    const ssrVisitedPageComponents = [
      ...(state.visitedPages.get(`server`)?.values() || []),
    ]

    // Remove any page components that no longer exist.
    cleanedSSRVisitedPageComponents = components.filter(c =>
      ssrVisitedPageComponents.some(s => s === c.componentChunkName)
    )
  }

  let cleanedClientVisitedPageComponents: Array<IGatsbyPageComponent> = components
  let notVisitedPageComponents: Array<IGatsbyPageComponent> = components
<<<<<<< HEAD
  if (process.env.GATSBY_EXPERIMENT_LAZY_DEVJS) {
    const clientVisitedPageComponents = [
      ...(state.visitedPages.get(`client`)?.values() || []),
    ]
=======
  if (process.env.GATSBY_EXPERIMENTAL_LAZY_DEVJS) {
    const clientVisitedPageComponents = [...state.clientVisitedPages.values()]
>>>>>>> fe834654
    // Remove any page components that no longer exist.
    cleanedClientVisitedPageComponents = components.filter(component =>
      clientVisitedPageComponents.some(
        pageComponentChunkName =>
          pageComponentChunkName === component.componentChunkName
      )
    )

    // Get list of page components that the user has _not_ visited.
    notVisitedPageComponents = components.filter(
      component =>
        // Filter out page components the user has visited.
        !cleanedClientVisitedPageComponents.some(
          c => c.componentChunkName === component.componentChunkName
        )
    )
  }

  const newHash = createHash(
    matchPaths,
    components,
    cleanedClientVisitedPageComponents,
    notVisitedPageComponents,
    cleanedSSRVisitedPageComponents
  )

  if (newHash === lastHash) {
    // Nothing changed. No need to rewrite files
    return false
  }

  lastHash = newHash

  // TODO: Remove all "hot" references in this `syncRequires` variable when fast-refresh is the default
  const hotImport =
    process.env.GATSBY_HOT_LOADER !== `fast-refresh`
      ? `const { hot } = require("react-hot-loader/root")`
      : ``
  const hotMethod =
    process.env.GATSBY_HOT_LOADER !== `fast-refresh` ? `hot` : ``

  if (process.env.GATSBY_EXPERIMENTAL_DEV_SSR) {
    // Create file with sync requires of visited page components files.
    let lazySyncRequires = `${hotImport}
  // prefer default export if available
  const preferDefault = m => (m && m.default) || m
  \n\n`
    lazySyncRequires += `exports.ssrComponents = {\n${cleanedSSRVisitedPageComponents
      .map(
        (c: IGatsbyPageComponent): string =>
          `  "${
            c.componentChunkName
          }": ${hotMethod}(preferDefault(require("${joinPath(c.component)}")))`
      )
      .join(`,\n`)}
  }\n\n`

    writeModule(`$virtual/ssr-sync-requires`, lazySyncRequires)
  }

  // Create file with sync requires of components/json files.
  let syncRequires = `${hotImport}

// prefer default export if available
const preferDefault = m => (m && m.default) || m
\n\n`
  syncRequires += `exports.components = {\n${components
    .map(
      (c: IGatsbyPageComponent): string =>
        `  "${
          c.componentChunkName
        }": ${hotMethod}(preferDefault(require("${joinPath(c.component)}")))`
    )
    .join(`,\n`)}
}\n\n`

<<<<<<< HEAD
  if (process.env.GATSBY_EXPERIMENT_LAZY_DEVJS) {
=======
  // webpack only seems to trigger re-renders once per virtual
  // file so we need a seperate one for each webpack instance.
  writeModule(`$virtual/ssr-sync-requires`, syncRequires)

  if (process.env.GATSBY_EXPERIMENTAL_LAZY_DEVJS) {
>>>>>>> fe834654
    // Create file with sync requires of visited page components files.
    let lazyClientSyncRequires = `${hotImport}
  // prefer default export if available
  const preferDefault = m => (m && m.default) || m
  \n\n`
    lazyClientSyncRequires += `exports.lazyComponents = {\n${cleanedClientVisitedPageComponents
      .map(
        (c: IGatsbyPageComponent): string =>
          `  "${
            c.componentChunkName
          }": ${hotMethod}(preferDefault(require("${joinPath(c.component)}")))`
      )
      .join(`,\n`)}
  }\n\n`

    // Add list of not visited components.
    lazyClientSyncRequires += `exports.notVisitedPageComponents = {\n${notVisitedPageComponents
      .map(
        (c: IGatsbyPageComponent): string => `  "${c.componentChunkName}": true`
      )
      .join(`,\n`)}
  }\n\n`

    writeModule(`$virtual/lazy-client-sync-requires`, lazyClientSyncRequires)
  } else {
    writeModule(`$virtual/lazy-client-sync-requires`, ``)
  }

  // Create file with async requires of components/json files.
  let asyncRequires = `// prefer default export if available
const preferDefault = m => (m && m.default) || m
\n`
  asyncRequires += `exports.components = {\n${components
    .map((c: IGatsbyPageComponent): string => {
      // we need a relative import path to keep contenthash the same if directory changes
      const relativeComponentPath = path.relative(
        getAbsolutePathForVirtualModule(`$virtual`),
        c.component
      )

      return `  "${c.componentChunkName}": () => import("${slash(
        `./${relativeComponentPath}`
      )}" /* webpackChunkName: "${c.componentChunkName}" */)`
    })
    .join(`,\n`)}
}\n\n`

  const writeAndMove = (
    virtualFilePath: string,
    file: string,
    data: string
  ): Promise<void> => {
    writeModule(virtualFilePath, data)

    // files in .cache are not used anymore as part of webpack builds, but
    // still can be used by other tools (for example `gatsby serve` reads
    // `match-paths.json` to setup routing)
    const destination = joinPath(program.directory, `.cache`, file)
    const tmp = `${destination}.${Date.now()}`
    return fs
      .writeFile(tmp, data)
      .then(() => fs.move(tmp, destination, { overwrite: true }))
  }

  await Promise.all([
    writeAndMove(`$virtual/sync-requires.js`, `sync-requires.js`, syncRequires),
    writeAndMove(
      `$virtual/async-requires.js`,
      `async-requires.js`,
      asyncRequires
    ),
    writeAndMove(
      `$virtual/match-paths.json`,
      `match-paths.json`,
      JSON.stringify(matchPaths, null, 4)
    ),
  ])

  return true
}

if (process.env.GATSBY_EXPERIMENTAL_LAZY_DEVJS) {
  /**
   * Start listening to CREATE_CLIENT_VISITED_PAGE events so we can rewrite
   * files as required
   */
  emitter.on(`CREATE_CLIENT_VISITED_PAGE`, (): void => {
    reporter.pendingActivity({ id: `requires-writer` })
    writeAll(store.getState())
  })
}

if (process.env.GATSBY_EXPERIMENTAL_DEV_SSR) {
  /**
   * Start listening to CREATE_SERVER_VISITED_PAGE events so we can rewrite
   * files as required
   */
  emitter.on(`CREATE_SERVER_VISITED_PAGE`, (): void => {
    reporter.pendingActivity({ id: `requires-writer` })
    writeAll(store.getState())
  })
}

const debouncedWriteAll = _.debounce(
  async (): Promise<void> => {
    const activity = reporter.activityTimer(`write out requires`, {
      id: `requires-writer`,
    })
    activity.start()
    await writeAll(store.getState())
    activity.end()
  },
  500,
  {
    // using "leading" can cause double `writeAll` call - particularly
    // when refreshing data using `/__refresh` hook.
    leading: false,
  }
)

/**
 * Start listening to CREATE/DELETE_PAGE events so we can rewrite
 * files as required
 */
export const startListener = (): void => {
  emitter.on(`CREATE_PAGE`, (): void => {
    reporter.pendingActivity({ id: `requires-writer` })
    debouncedWriteAll()
  })

  emitter.on(`CREATE_PAGE_END`, (): void => {
    reporter.pendingActivity({ id: `requires-writer` })
    debouncedWriteAll()
  })

  emitter.on(`DELETE_PAGE`, (): void => {
    reporter.pendingActivity({ id: `requires-writer` })
    debouncedWriteAll()
  })

  emitter.on(`DELETE_PAGE_BY_PATH`, (): void => {
    reporter.pendingActivity({ id: `requires-writer` })
    debouncedWriteAll()
  })
}<|MERGE_RESOLUTION|>--- conflicted
+++ resolved
@@ -201,15 +201,12 @@
 
   let cleanedClientVisitedPageComponents: Array<IGatsbyPageComponent> = components
   let notVisitedPageComponents: Array<IGatsbyPageComponent> = components
-<<<<<<< HEAD
+
   if (process.env.GATSBY_EXPERIMENT_LAZY_DEVJS) {
     const clientVisitedPageComponents = [
       ...(state.visitedPages.get(`client`)?.values() || []),
     ]
-=======
-  if (process.env.GATSBY_EXPERIMENTAL_LAZY_DEVJS) {
-    const clientVisitedPageComponents = [...state.clientVisitedPages.values()]
->>>>>>> fe834654
+
     // Remove any page components that no longer exist.
     cleanedClientVisitedPageComponents = components.filter(component =>
       clientVisitedPageComponents.some(
@@ -285,16 +282,12 @@
     )
     .join(`,\n`)}
 }\n\n`
-
-<<<<<<< HEAD
-  if (process.env.GATSBY_EXPERIMENT_LAZY_DEVJS) {
-=======
+  
   // webpack only seems to trigger re-renders once per virtual
   // file so we need a seperate one for each webpack instance.
   writeModule(`$virtual/ssr-sync-requires`, syncRequires)
 
   if (process.env.GATSBY_EXPERIMENTAL_LAZY_DEVJS) {
->>>>>>> fe834654
     // Create file with sync requires of visited page components files.
     let lazyClientSyncRequires = `${hotImport}
   // prefer default export if available
