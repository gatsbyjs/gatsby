import _ from "lodash"
import path from "path"
import fs from "fs-extra"
import crypto from "crypto"
import { slash } from "gatsby-core-utils"
import reporter from "gatsby-cli/lib/reporter"
import { match } from "@reach/router/lib/utils"
import { joinPath } from "gatsby-core-utils"
import { store, emitter } from "../redux/"
import { IGatsbyState, IGatsbyPage } from "../redux/types"
import {
  writeModule,
  getAbsolutePathForVirtualModule,
} from "../utils/gatsby-webpack-virtual-modules"

interface IGatsbyPageComponent {
  component: string
  componentChunkName: string
}

interface IGatsbyPageMatchPath {
  path: string
  matchPath: string | undefined
}

// path ranking algorithm copied (with small adjustments) from `@reach/router` (internal util, not exported from the package)
// https://github.com/reach/router/blob/28a79e7fc3a3487cb3304210dc3501efb8a50eba/src/lib/utils.js#L216-L254
const paramRe = /^:(.+)/

const SEGMENT_POINTS = 4
const STATIC_POINTS = 3
const DYNAMIC_POINTS = 2
const SPLAT_PENALTY = 1
const ROOT_POINTS = 1

const isRootSegment = (segment: string): boolean => segment === ``
const isDynamic = (segment: string): boolean => paramRe.test(segment)
const isSplat = (segment: string): boolean => segment === `*`

const segmentize = (uri: string): Array<string> =>
  uri
    // strip starting/ending slashes
    .replace(/(^\/+|\/+$)/g, ``)
    .split(`/`)

const rankRoute = (path: string): number =>
  segmentize(path).reduce((score, segment) => {
    score += SEGMENT_POINTS
    if (isRootSegment(segment)) score += ROOT_POINTS
    else if (isDynamic(segment)) score += DYNAMIC_POINTS
    else if (isSplat(segment)) score -= SEGMENT_POINTS + SPLAT_PENALTY
    else score += STATIC_POINTS
    return score
  }, 0)
// end of copied `@reach/router` internals

let lastHash: string | null = null

export const resetLastHash = (): void => {
  lastHash = null
}

const pickComponentFields = (page: IGatsbyPage): IGatsbyPageComponent =>
  _.pick(page, [`component`, `componentChunkName`])

export const getComponents = (
  pages: Array<IGatsbyPage>
): Array<IGatsbyPageComponent> =>
  _(pages)
    .map(pickComponentFields)
    .uniqBy(c => c.componentChunkName)
    .orderBy(c => c.componentChunkName)
    .value()

/**
 * Get all dynamic routes and sort them by most specific at the top
 * code is based on @reach/router match utility (https://github.com/reach/router/blob/152aff2352bc62cefc932e1b536de9efde6b64a5/src/lib/utils.js#L224-L254)
 */
const getMatchPaths = (
  pages: Array<IGatsbyPage>
): Array<IGatsbyPageMatchPath> => {
  interface IMatchPathEntry extends IGatsbyPage {
    index: number
    score: number
    matchPath: string
  }

  const createMatchPathEntry = (
    page: IGatsbyPage,
    index: number
  ): IMatchPathEntry => {
    const { matchPath } = page

    if (matchPath === undefined) {
      return reporter.panic(
        `Error: matchPath property is undefined for page ${page.path}, should be a string`
      ) as never
    }

    return {
      ...page,
      matchPath,
      index,
      score: rankRoute(matchPath),
    }
  }

  const matchPathPages: Array<IMatchPathEntry> = []

  pages.forEach((page: IGatsbyPage, index: number): void => {
    if (page.matchPath) {
      matchPathPages.push(createMatchPathEntry(page, index))
    }
  })

  // Pages can live in matchPaths, to keep them working without doing another network request
  // we save them in matchPath. We use `@reach/router` path ranking to score paths/matchPaths
  // and sort them so more specific paths are before less specific paths.
  // More info in https://github.com/gatsbyjs/gatsby/issues/16097
  // small speedup: don't bother traversing when no matchPaths found.
  if (matchPathPages.length) {
    const newMatches: Array<IMatchPathEntry> = []

    pages.forEach((page: IGatsbyPage, index: number): void => {
      const isInsideMatchPath = !!matchPathPages.find(
        pageWithMatchPath =>
          !page.matchPath && match(pageWithMatchPath.matchPath, page.path)
      )

      if (isInsideMatchPath) {
        newMatches.push(
          createMatchPathEntry(
            {
              ...page,
              matchPath: page.path,
            },
            index
          )
        )
      }
    })
    // Add afterwards because the new matches are not relevant for the existing search
    matchPathPages.push(...newMatches)
  }

  return matchPathPages
    .sort((a, b) => {
      // The higher the score, the higher the specificity of our matchPath
      const order = b.score - a.score
      if (order !== 0) {
        return order
      }

      // if specificity is the same we do lexigraphic comparison of path to ensure
      // deterministic order regardless of order pages where created
      return a.matchPath.localeCompare(b.matchPath)
    })
    .map(({ path, matchPath }) => {
      return { path, matchPath }
    })
}

const createHash = (
  matchPaths: Array<IGatsbyPageMatchPath>,
  components: Array<IGatsbyPageComponent>,
  cleanedClientVisitedPageComponents: Array<IGatsbyPageComponent>,
  notVisitedPageComponents: Array<IGatsbyPageComponent>
): string =>
  crypto
    .createHash(`md5`)
    .update(
      JSON.stringify({
        matchPaths,
        components,
        cleanedClientVisitedPageComponents,
        notVisitedPageComponents,
      })
    )
    .digest(`hex`)

// Write out pages information.
export const writeAll = async (state: IGatsbyState): Promise<boolean> => {
  const { program } = state
  const pages = [...state.pages.values()]
  const matchPaths = getMatchPaths(pages)
  const components = getComponents(pages)

  let cleanedClientVisitedPageComponents: Array<IGatsbyPageComponent> = components
  let notVisitedPageComponents: Array<IGatsbyPageComponent> = components
  if (process.env.GATSBY_EXPERIMENT_LAZY_DEVJS) {
    const clientVisitedPageComponents = [...state.clientVisitedPages.values()]
    // Remove any page components that no longer exist.
    cleanedClientVisitedPageComponents = components.filter(component =>
      clientVisitedPageComponents.some(
        pageComponentChunkName =>
          pageComponentChunkName === component.componentChunkName
      )
    )

    // Get list of page components that the user has _not_ visited.
    notVisitedPageComponents = components.filter(
      component =>
        // Filter out page components the user has visited.
        !cleanedClientVisitedPageComponents.some(
          c => c.componentChunkName === component.componentChunkName
        )
    )
  }

  const newHash = createHash(
    matchPaths,
    components,
    cleanedClientVisitedPageComponents,
    notVisitedPageComponents
  )

  if (newHash === lastHash) {
    // Nothing changed. No need to rewrite files
    return false
  }

  lastHash = newHash

  // TODO: Remove all "hot" references in this `syncRequires` variable when fast-refresh is the default
  const hotImport =
    process.env.GATSBY_HOT_LOADER !== `fast-refresh`
      ? `const { hot } = require("react-hot-loader/root")`
      : ``
  const hotMethod =
    process.env.GATSBY_HOT_LOADER !== `fast-refresh` ? `hot` : ``

  // Create file with sync requires of components/json files.
  let syncRequires = `${hotImport}

// prefer default export if available
const preferDefault = m => (m && m.default) || m
\n\n`
  syncRequires += `exports.components = {\n${components
    .map(
      (c: IGatsbyPageComponent): string =>
        `  "${
          c.componentChunkName
        }": ${hotMethod}(preferDefault(require("${joinPath(c.component)}")))`
    )
    .join(`,\n`)}
}\n\n`

<<<<<<< HEAD
  if (process.env.GATSBY_EXPERIMENT_LAZY_DEVJS) {
    // Create file with sync requires of visited page components files.
    let lazyClientSyncRequires = `${hotImport}
  // prefer default export if available
  const preferDefault = m => (m && m.default) || m
  \n\n`
    lazyClientSyncRequires += `exports.lazyComponents = {\n${cleanedClientVisitedPageComponents
      .map(
        (c: IGatsbyPageComponent): string =>
          `  "${
            c.componentChunkName
          }": ${hotMethod}(preferDefault(require("${joinPath(c.component)}")))`
      )
      .join(`,\n`)}
  }\n\n`

    // Add list of not visited components.
    lazyClientSyncRequires += `exports.notVisitedPageComponents = {\n${notVisitedPageComponents
      .map(
        (c: IGatsbyPageComponent): string => `  "${c.componentChunkName}": true`
      )
      .join(`,\n`)}
  }\n\n`

    writeModule(`$virtual/lazy-client-sync-requires`, lazyClientSyncRequires)
  } else {
    writeModule(`$virtual/lazy-client-sync-requires`, ``)
  }
=======
  // webpack only seems to trigger re-renders once per virtual
  // file so we need a seperate one for each webpack instance.
  writeModule(`$virtual/ssr-sync-requires`, syncRequires)
>>>>>>> 23da2c3f

  // Create file with async requires of components/json files.
  let asyncRequires = `// prefer default export if available
const preferDefault = m => (m && m.default) || m
\n`
  asyncRequires += `exports.components = {\n${components
    .map((c: IGatsbyPageComponent): string => {
      // we need a relative import path to keep contenthash the same if directory changes
      const relativeComponentPath = path.relative(
        getAbsolutePathForVirtualModule(`$virtual`),
        c.component
      )

      return `  "${c.componentChunkName}": () => import("${slash(
        `./${relativeComponentPath}`
      )}" /* webpackChunkName: "${c.componentChunkName}" */)`
    })
    .join(`,\n`)}
}\n\n`

  const writeAndMove = (
    virtualFilePath: string,
    file: string,
    data: string
  ): Promise<void> => {
    writeModule(virtualFilePath, data)

    // files in .cache are not used anymore as part of webpack builds, but
    // still can be used by other tools (for example `gatsby serve` reads
    // `match-paths.json` to setup routing)
    const destination = joinPath(program.directory, `.cache`, file)
    const tmp = `${destination}.${Date.now()}`
    return fs
      .writeFile(tmp, data)
      .then(() => fs.move(tmp, destination, { overwrite: true }))
  }

  await Promise.all([
    writeAndMove(`$virtual/sync-requires.js`, `sync-requires.js`, syncRequires),
    writeAndMove(
      `$virtual/async-requires.js`,
      `async-requires.js`,
      asyncRequires
    ),
    writeAndMove(
      `$virtual/match-paths.json`,
      `match-paths.json`,
      JSON.stringify(matchPaths, null, 4)
    ),
  ])

  return true
}

if (process.env.GATSBY_EXPERIMENT_LAZY_DEVJS) {
  /**
   * Start listening to CREATE_CLIENT_VISITED_PAGE events so we can rewrite
   * files as required
   */
  emitter.on(`CREATE_CLIENT_VISITED_PAGE`, (): void => {
    reporter.pendingActivity({ id: `requires-writer` })
    writeAll(store.getState())
  })
}

const debouncedWriteAll = _.debounce(
  async (): Promise<void> => {
    const activity = reporter.activityTimer(`write out requires`, {
      id: `requires-writer`,
    })
    activity.start()
    await writeAll(store.getState())
    activity.end()
  },
  500,
  {
    // using "leading" can cause double `writeAll` call - particularly
    // when refreshing data using `/__refresh` hook.
    leading: false,
  }
)

/**
 * Start listening to CREATE/DELETE_PAGE events so we can rewrite
 * files as required
 */
export const startListener = (): void => {
  emitter.on(`CREATE_PAGE`, (): void => {
    reporter.pendingActivity({ id: `requires-writer` })
    debouncedWriteAll()
  })

  emitter.on(`CREATE_PAGE_END`, (): void => {
    reporter.pendingActivity({ id: `requires-writer` })
    debouncedWriteAll()
  })

  emitter.on(`DELETE_PAGE`, (): void => {
    reporter.pendingActivity({ id: `requires-writer` })
    debouncedWriteAll()
  })

  emitter.on(`DELETE_PAGE_BY_PATH`, (): void => {
    reporter.pendingActivity({ id: `requires-writer` })
    debouncedWriteAll()
  })
}<|MERGE_RESOLUTION|>--- conflicted
+++ resolved
@@ -244,8 +244,11 @@
     )
     .join(`,\n`)}
 }\n\n`
-
-<<<<<<< HEAD
+  
+  // webpack only seems to trigger re-renders once per virtual
+  // file so we need a seperate one for each webpack instance.
+  writeModule(`$virtual/ssr-sync-requires`, syncRequires)
+
   if (process.env.GATSBY_EXPERIMENT_LAZY_DEVJS) {
     // Create file with sync requires of visited page components files.
     let lazyClientSyncRequires = `${hotImport}
@@ -274,11 +277,6 @@
   } else {
     writeModule(`$virtual/lazy-client-sync-requires`, ``)
   }
-=======
-  // webpack only seems to trigger re-renders once per virtual
-  // file so we need a seperate one for each webpack instance.
-  writeModule(`$virtual/ssr-sync-requires`, syncRequires)
->>>>>>> 23da2c3f
 
   // Create file with async requires of components/json files.
   let asyncRequires = `// prefer default export if available
