--- conflicted
+++ resolved
@@ -13,37 +13,25 @@
   postBootstrap,
   rebuildSchemaWithSitePage,
 } from "../services"
-import { Runner, createGraphQLRunner } from "./create-graphql-runner"
+import { createGraphQLRunner } from "./create-graphql-runner"
 import reporter from "gatsby-cli/lib/reporter"
 import { globalTracer } from "opentracing"
-import JestWorker from "jest-worker"
 const tracer = globalTracer()
 
-<<<<<<< HEAD
-export async function bootstrap<T extends Partial<IBuildContext>>(
-  initialContext: T
+export async function bootstrap(
+  initialContext: Partial<IBuildContext>
 ): Promise<
-  T &
-    Required<
-      Pick<IBuildContext, "store" | "bootstrapGraphQLFunction" | "workerPool">
-    >
+  Required<
+    Pick<IBuildContext, "store" | "gatsbyNodeGraphQLFunction" | "workerPool">
+  >
 > {
-  const bootstrapContext = {
-=======
-export async function bootstrap(
-  initialContext: IBuildContext
-): Promise<{
-  gatsbyNodeGraphQLFunction: Runner
-  workerPool: JestWorker
-}> {
   const spanArgs = initialContext.parentSpan
     ? { childOf: initialContext.parentSpan }
     : {}
 
   initialContext.parentSpan = tracer.startSpan(`bootstrap`, spanArgs)
 
-  const context = {
->>>>>>> 0f576393
+  const bootstrapContext = {
     ...initialContext,
     ...(await initialize(initialContext)),
   }
@@ -51,18 +39,15 @@
   await customizeSchema(bootstrapContext)
   await sourceNodes(bootstrapContext)
 
-<<<<<<< HEAD
-  const { bootstrapGraphQLFunction } = await buildSchema(bootstrapContext)
+  await buildSchema(bootstrapContext)
 
-  const context = { ...bootstrapContext, bootstrapGraphQLFunction }
-=======
-  await buildSchema(context)
-
-  context.gatsbyNodeGraphQLFunction = createGraphQLRunner(
-    context.store,
-    reporter
-  )
->>>>>>> 0f576393
+  const context = {
+    ...bootstrapContext,
+    gatsbyNodeGraphQLFunction: createGraphQLRunner(
+      bootstrapContext.store,
+      reporter
+    ),
+  }
 
   await createPages(context)
 
@@ -82,8 +67,5 @@
 
   initialContext.parentSpan.finish()
 
-  return {
-    gatsbyNodeGraphQLFunction: context.gatsbyNodeGraphQLFunction,
-    workerPool: context.workerPool,
-  }
+  return context
 }