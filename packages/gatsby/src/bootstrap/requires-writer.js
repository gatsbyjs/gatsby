const _ = require(`lodash`)
const fs = require(`fs-extra`)
const crypto = require(`crypto`)
const { store, emitter } = require(`../redux/`)
<<<<<<< HEAD
const reporter = require(`gatsby-cli/lib/reporter`)
=======
const { match } = require(`@reach/router/lib/utils`)
>>>>>>> 4d755572
import { joinPath } from "gatsby-core-utils"

let lastHash = null

const resetLastHash = () => {
  lastHash = null
}

const pickComponentFields = page =>
  _.pick(page, [`component`, `componentChunkName`])

const getComponents = pages =>
  _(pages)
    .map(pickComponentFields)
    .uniqBy(c => c.componentChunkName)
    .value()

/**
 * Get all dynamic routes and sort them by most specific at the top
 * code is based on @reach/router match utility (https://github.com/reach/router/blob/152aff2352bc62cefc932e1b536de9efde6b64a5/src/lib/utils.js#L224-L254)
 */
const getMatchPaths = pages => {
  const createMatchPathEntry = (page, index) => {
    let score = page.matchPath.replace(/\/$/, ``).split(`/`).length
    if (!page.matchPath.includes(`*`)) {
      score += 1
    }

    return {
      ...page,
      index,
      score,
    }
  }

  const matchPathPages = []
  pages.forEach((page, index) => {
    if (page.matchPath) {
      matchPathPages.push(createMatchPathEntry(page, index))
    }
  })

  // Pages can live in matchPaths, to keep them working without doing another network request
  // we save them in matchPath. Our sorting will put them above dynamic routes
  // as we add a static bonus point to static routes
  // More info in https://github.com/gatsbyjs/gatsby/issues/16097
  // small speedup: don't bother traversing when no matchPaths found.
  if (matchPathPages.length) {
    pages.forEach((page, index) => {
      const isInsideMatchPath = !!matchPathPages.find(
        pageWithMatchPath =>
          !page.matchPath && match(pageWithMatchPath.matchPath, page.path)
      )

      if (isInsideMatchPath) {
        matchPathPages.push(
          createMatchPathEntry(
            {
              ...page,
              matchPath: page.path,
            },
            index
          )
        )
      }
    })
  }

  return matchPathPages
    .sort((a, b) => {
      // The higher the score, the higher the specificity of our matchPath
      const order = b.score - a.score
      if (order !== 0) {
        return order
      }

      // if specificity is the same we use the array index
      return b.index - a.index
    })
    .map(({ path, matchPath }) => {
      return { path, matchPath }
    })
}

const createHash = (matchPaths, components) =>
  crypto
    .createHash(`md5`)
    .update(JSON.stringify({ matchPaths, components }))
    .digest(`hex`)

// Write out pages information.
const writeAll = async state => {
  // reporter.activityTimer()
  // console.log(`on requiresWriter progress`)
  // reporter.stateUpdate(`requiresWriter`, `IN_PROGRESS`)
  const { program } = state
  const pages = [...state.pages.values()]
  const matchPaths = getMatchPaths(pages)
  const components = getComponents(pages)

  const newHash = createHash(matchPaths, components)

  if (newHash === lastHash) {
    // Nothing changed. No need to rewrite files
    // reporter.stateUpdate(`requiresWriter`, `SUCCESS`)
    // console.log(`on requiresWriter END1`)
    return false
  }

  lastHash = newHash

  // Create file with sync requires of components/json files.
  let syncRequires = `const { hot } = require("react-hot-loader/root")

// prefer default export if available
const preferDefault = m => m && m.default || m
\n\n`
  syncRequires += `exports.components = {\n${components
    .map(
      c =>
        `  "${c.componentChunkName}": hot(preferDefault(require("${joinPath(
          c.component
        )}")))`
    )
    .join(`,\n`)}
}\n\n`

  // Create file with async requires of components/json files.
  let asyncRequires = `// prefer default export if available
const preferDefault = m => m && m.default || m
\n`
  asyncRequires += `exports.components = {\n${components
    .map(
      c =>
        `  "${c.componentChunkName}": () => import("${joinPath(
          c.component
        )}" /* webpackChunkName: "${c.componentChunkName}" */)`
    )
    .join(`,\n`)}
}\n\n`

  const writeAndMove = (file, data) => {
    const destination = joinPath(program.directory, `.cache`, file)
    const tmp = `${destination}.${Date.now()}`
    return fs
      .writeFile(tmp, data)
      .then(() => fs.move(tmp, destination, { overwrite: true }))
  }

  await Promise.all([
    writeAndMove(`sync-requires.js`, syncRequires),
    writeAndMove(`async-requires.js`, asyncRequires),
    writeAndMove(`match-paths.json`, JSON.stringify(matchPaths, null, 4)),
  ])

  return true
}

const debouncedWriteAll = _.debounce(
  async () => {
    const activity = reporter.activityTimer(`write out requires`, {
      id: `requires-writer`,
    })
    activity.start()
    const didRequiresChange = await writeAll(store.getState())
    if (didRequiresChange) {
      reporter.pendingActivity({ id: `webpack-develop` })
    }
    activity.end()
  },
  500,
  {
    // using "leading" can cause double `writeAll` call - particularly
    // when refreshing data using `/__refresh` hook.
    leading: false,
  }
)

/**
 * Start listening to CREATE/DELETE_PAGE events so we can rewrite
 * files as required
 */
const startListener = () => {
  emitter.on(`CREATE_PAGE`, () => {
    reporter.pendingActivity({ id: `requires-writer` })
    debouncedWriteAll()
  })

  emitter.on(`CREATE_PAGE_END`, () => {
    reporter.pendingActivity({ id: `requires-writer` })
    debouncedWriteAll()
  })

  emitter.on(`DELETE_PAGE`, () => {
    reporter.pendingActivity({ id: `requires-writer` })
    debouncedWriteAll()
  })

  emitter.on(`DELETE_PAGE_BY_PATH`, () => {
    reporter.pendingActivity({ id: `requires-writer` })
    debouncedWriteAll()
  })
}

module.exports = {
  writeAll,
  resetLastHash,
  startListener,
}<|MERGE_RESOLUTION|>--- conflicted
+++ resolved
@@ -2,11 +2,8 @@
 const fs = require(`fs-extra`)
 const crypto = require(`crypto`)
 const { store, emitter } = require(`../redux/`)
-<<<<<<< HEAD
 const reporter = require(`gatsby-cli/lib/reporter`)
-=======
 const { match } = require(`@reach/router/lib/utils`)
->>>>>>> 4d755572
 import { joinPath } from "gatsby-core-utils"
 
 let lastHash = null
