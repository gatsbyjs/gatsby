jest.mock(`fs`, () => {
  const fs = jest.requireActual(`fs`)
  return {
    ...fs,
    readFileSync: jest.fn()
  }
})
jest.mock(`gatsby-cli/lib/reporter`, () => {
  return {
    panic: jest.fn()
  }
})

const fs = require(`fs`)
const reporter = require(`gatsby-cli/lib/reporter`)
const resolveModuleExports = require(`../resolve-module-exports`)
let resolver

describe(`Resolve module exports`, () => {
  const MOCK_FILE_INFO = {
    "/bad/file": `const exports.blah = () = }}}`,
    "/simple/export": `exports.foo = '';`,
    "/export/const": `export const fooConst = '';`,
    "/module/exports": `module.exports.barExports = '';`,
    "/multiple/export": `exports.bar = () => ''; exports.baz = {}; exports.foo = '';`,
    "/import/with/export": `import * as React from 'react'; exports.baz = '';`,
    "/realistic/export": `
      /* eslint-disable react/prop-types */
      /* globals window CustomEvent */
      import React, { createElement } from "react"
      import { Transition } from "react-transition-group"
      import createHistory from "history/createBrowserHistory"

      import getTransitionStyle from "./src/utils/getTransitionStyle"

      const timeout = 250
      const historyExitingEventType = 'history::exiting'

      const getUserConfirmation = (pathname, callback) => {
        const event = new CustomEvent(historyExitingEventType, { detail: { pathname } })
        window.dispatchEvent(event)
        setTimeout(() => {
          callback(true)
        }, timeout)
      }
      const history = createHistory({ getUserConfirmation })
      // block must return a string to conform
      history.block((location, action) => location.pathname)
      exports.replaceHistory = () => history

      class ReplaceComponentRenderer extends React.Component {
        constructor(props) {
          super(props)
          this.state = { exiting: false, nextPageResources: {} }
          this.listenerHandler = this.listenerHandler.bind(this)
        }

        listenerHandler(event) {
          const nextPageResources = this.props.loader.getResourcesForPathname(
            event.detail.pathname,
            nextPageResources => this.setState({ nextPageResources })
          ) || {}
          this.setState({ exiting: true, nextPageResources })
        }

        componentDidMount() {
          window.addEventListener(historyExitingEventType, this.listenerHandler)
        }

        componentWillUnmount() {
          window.removeEventListener(historyExitingEventType, this.listenerHandler)
        }

        componentWillReceiveProps(nextProps) {
          if (this.props.location.key !== nextProps.location.key) {
            this.setState({ exiting: false, nextPageResources: {} })
          }
        }

        render() {
          const transitionProps = {
            timeout: {
              enter: 0,
              exit: timeout,
            },
            appear: true,
            in: !this.state.exiting,
            key: this.props.location.key,
          }
          return (
            <Transition {...transitionProps}>
            {
              (status) => createElement(this.props.pageResources.component, {
                ...this.props,
                ...this.props.pageResources.json,
                transition: {
                  status,
                  timeout,
                  style: getTransitionStyle({ status, timeout }),
                  nextPageResources: this.state.nextPageResources,
                },
              })
            }
            </Transition>
          )
        }
      }

      // eslint-disable-next-line react/display-name
      exports.replaceComponentRenderer = ({ props, loader }) => {
        if (props.layout) {
          return undefined
        }
        return createElement(ReplaceComponentRenderer, { ...props, loader })
      }
    `,
    "/esmodule/export": `
      exports.__esModule = true;
      exports.foo = '';
    `,
    "/export/named": `const foo = ''; export { foo };`,
    "/export/named/from": `export { Component } from 'react';`,
    "/export/named/as": `const foo = ''; export { foo as bar };`,
    "/export/named/multiple": `const foo = ''; const bar = ''; const baz = ''; export { foo, bar, baz };`,
    "/export/default": `export default () => {}`,
<<<<<<< HEAD
    "/export/default/name": `const foo = () => {}; export default foo`
=======
    "/export/default/name": `const foo = () => {}; export default foo`,
    "/export/function": `export function foo() {}`,
>>>>>>> 90f60f0d
  }

  beforeEach(() => {
    resolver = jest.fn(arg => arg)
    fs.readFileSync.mockImplementation(file => {
      const existing = MOCK_FILE_INFO[file]
      return existing
    })
    reporter.panic.mockClear()
  })

  it(`Returns empty array for file paths that don't exist`, () => {
    const result = resolveModuleExports(`/file/path/does/not/exist`)
    expect(result).toEqual([])
  })

  it(`Returns empty array for directory paths that don't exist`, () => {
    const result = resolveModuleExports(`/directory/path/does/not/exist/`)
    expect(result).toEqual([])
  })

  it(`Show meaningful error message for invalid JavaScript`, () => {
    resolveModuleExports(`/bad/file`, { resolver })
    expect(
      reporter.panic.mock.calls.map(c =>
        // Remove console colors + trim whitespace
        // eslint-disable-next-line
        c[0].replace(/\x1B[[(?);]{0,2}(;?\d)*./g, ``).trim()
      )
    ).toMatchSnapshot()
  })

  it(`Resolves an export`, () => {
    const result = resolveModuleExports(`/simple/export`, { resolver })
    expect(result).toEqual([`foo`])
  })

  it(`Resolves multiple exports`, () => {
    const result = resolveModuleExports(`/multiple/export`, { resolver })
    expect(result).toEqual([`bar`, `baz`, `foo`])
  })

  it(`Resolves an export from an ES6 file`, () => {
    const result = resolveModuleExports(`/import/with/export`, { resolver })
    expect(result).toEqual([`baz`])
  })

  it(`Resolves an exported const`, () => {
    const result = resolveModuleExports(`/export/const`, { resolver })
    expect(result).toEqual([`fooConst`])
  })

  it(`Resolves module.exports`, () => {
    const result = resolveModuleExports(`/module/exports`, { resolver })
    expect(result).toEqual([`barExports`])
  })

  it(`Resolves exports from a larger file`, () => {
    const result = resolveModuleExports(`/realistic/export`, { resolver })
    expect(result).toEqual([`replaceHistory`, `replaceComponentRenderer`])
  })

  it(`Ignores exports.__esModule`, () => {
    const result = resolveModuleExports(`/esmodule/export`, { resolver })
    expect(result).toEqual([`foo`])
  })

  it(`Resolves a named export`, () => {
    const result = resolveModuleExports(`/export/named`, { resolver })
    expect(result).toEqual([`foo`])
  })

  it(`Resolves a named export from`, () => {
    const result = resolveModuleExports(`/export/named/from`, { resolver })
    expect(result).toEqual([`Component`])
  })

  it(`Resolves a named export as`, () => {
    const result = resolveModuleExports(`/export/named/as`, { resolver })
    expect(result).toEqual([`bar`])
  })

  it(`Resolves multiple named exports`, () => {
    const result = resolveModuleExports(`/export/named/multiple`, { resolver })
    expect(result).toEqual([`foo`, `bar`, `baz`])
  })

  it(`Resolves default export`, () => {
    const result = resolveModuleExports(`/export/default`, { resolver })
    expect(result).toEqual([`export default`])
  })

  it(`Resolves default export with name`, () => {
    const result = resolveModuleExports(`/export/default/name`, { resolver })
    expect(result).toEqual([`export default foo`])
  })

  it(`Resolves function declaration`, () => {
    const result = resolveModuleExports(`/export/function`, { resolver })
    expect(result).toEqual([`foo`])
  })

  it(`Resolves exports when using require mode - simple case`, () => {
    jest.mock(`require/exports`)

    const result = resolveModuleExports(`require/exports`, {
      mode: `require`
    })
    expect(result).toEqual([`foo`, `bar`])
  })

  it(`Resolves exports when using require mode - unusual case`, () => {
    jest.mock(`require/unusual-exports`)

    const result = resolveModuleExports(`require/unusual-exports`, {
      mode: `require`
    })
    expect(result).toEqual([`foo`])
  })

  it(`Resolves exports when using require mode - returns empty array when module doesn't exist`, () => {
    const result = resolveModuleExports(`require/not-existing-module`, {
      mode: `require`
    })
    expect(result).toEqual([])
  })

  it(`Resolves exports when using require mode - panic on errors`, () => {
    jest.mock(`require/module-error`)

    resolveModuleExports(`require/module-error`, {
      mode: `require`
    })

    expect(reporter.panic).toBeCalled()
  })
})<|MERGE_RESOLUTION|>--- conflicted
+++ resolved
@@ -123,12 +123,8 @@
     "/export/named/as": `const foo = ''; export { foo as bar };`,
     "/export/named/multiple": `const foo = ''; const bar = ''; const baz = ''; export { foo, bar, baz };`,
     "/export/default": `export default () => {}`,
-<<<<<<< HEAD
-    "/export/default/name": `const foo = () => {}; export default foo`
-=======
     "/export/default/name": `const foo = () => {}; export default foo`,
-    "/export/function": `export function foo() {}`,
->>>>>>> 90f60f0d
+    "/export/function": `export function foo() {}`
   }
 
   beforeEach(() => {
