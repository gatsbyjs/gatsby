import openurl from "better-opn"
import report from "gatsby-cli/lib/reporter"
import formatWebpackMessages from "react-dev-utils/formatWebpackMessages"
import chalk from "chalk"
import { Compiler } from "webpack"
import { isEqual } from "lodash"

import {
  reportWebpackWarnings,
  structureWebpackErrors,
} from "../utils/webpack-error-utils"

import { printDeprecationWarnings } from "../utils/print-deprecation-warnings"
import { printInstructions } from "../utils/print-instructions"
import { prepareUrls } from "../utils/prepare-urls"
import { startServer, IWebpackWatchingPauseResume } from "../utils/start-server"
import { WebsocketManager } from "../utils/websocket-manager"
import { IBuildContext } from "./"
import {
  markWebpackStatusAsPending,
  markWebpackStatusAsDone,
} from "../utils/webpack-status"
import { enqueueFlush } from "../utils/page-data"
import mapTemplatesToStaticQueryHashes from "../utils/map-templates-to-static-query-hashes"

export async function startWebpackServer({
  program,
  app,
  workerPool,
  store,
}: Partial<IBuildContext>): Promise<{
  compiler: Compiler
  websocketManager: WebsocketManager
  webpackWatching: IWebpackWatchingPauseResume
}> {
  if (!program || !app || !store) {
    report.panic(`Missing required params`)
  }
  let {
    compiler,
    webpackActivity,
    websocketManager,
    webpackWatching,
  } = await startServer(program, app, workerPool)

  compiler.hooks.invalid.tap(`log compiling`, function () {
    markWebpackStatusAsPending()
  })

  compiler.hooks.watchRun.tapAsync(`log compiling`, function (_, done) {
    if (webpackActivity) {
      webpackActivity.end()
    }
    webpackActivity = report.activityTimer(`Re-building development bundle`, {
      id: `webpack-develop`,
    })
    webpackActivity.start()

    done()
  })

  let isFirstCompile = true

  return new Promise(resolve => {
    compiler.hooks.done.tapAsync(`print gatsby instructions`, async function (
      stats,
      done
    ) {
      // "done" event fires when Webpack has finished recompiling the bundle.
      // Whether or not you have warnings or errors, you will get this event.

      // We have switched off the default Webpack output in WebpackDevServer
      // options so we are going to "massage" the warnings and errors and present
      // them in a readable focused way.
      const messages = formatWebpackMessages(stats.toJson({}, true))
      const urls = prepareUrls(
        program.https ? `https` : `http`,
        program.host,
        program.proxyPort
      )
      const isSuccessful = !messages.errors.length

      if (isSuccessful && isFirstCompile) {
        printInstructions(
          program.sitePackageJson.name || `(Unnamed package)`,
          urls
        )
        printDeprecationWarnings()
        if (program.open) {
          try {
            await openurl(urls.localUrlForBrowser)
          } catch {
            console.log(
              `${chalk.yellow(
                `warn`
              )} Browser not opened because no browser was found`
            )
          }
        }
      }

      isFirstCompile = false

      if (webpackActivity) {
        reportWebpackWarnings(stats)

        if (!isSuccessful) {
          const errors = structureWebpackErrors(
            `develop`,
            stats.compilation.errors
          )
          webpackActivity.panicOnBuild(errors)
        }
        webpackActivity.end()
        webpackActivity = null
      }

      if (isSuccessful) {
        const state = store.getState()
        const mapOfTemplatesToStaticQueryHashes = mapTemplatesToStaticQueryHashes(
          state,
          stats.compilation
        )

        mapOfTemplatesToStaticQueryHashes.forEach(
          (staticQueryHashes, componentPath) => {
            if (
              !isEqual(
                state.staticQueriesByTemplate.get(componentPath),
                staticQueryHashes
              )
            ) {
              store.dispatch({
                type: `ADD_PENDING_TEMPLATE_DATA_WRITE`,
                payload: {
                  componentPath,
                },
              })
              store.dispatch({
                type: `SET_STATIC_QUERIES_BY_TEMPLATE`,
                payload: {
                  componentPath,
                  staticQueryHashes,
                },
              })
            }
          }
        )

        enqueueFlush()
      }

      markWebpackStatusAsDone()
      done()
<<<<<<< HEAD
      resolve({ compiler, websocketManager, webpackWatching })
=======

      resolve({ compiler, websocketManager })
>>>>>>> da4b3ec3
    })
  })
}<|MERGE_RESOLUTION|>--- conflicted
+++ resolved
@@ -152,12 +152,7 @@
 
       markWebpackStatusAsDone()
       done()
-<<<<<<< HEAD
       resolve({ compiler, websocketManager, webpackWatching })
-=======
-
-      resolve({ compiler, websocketManager })
->>>>>>> da4b3ec3
     })
   })
 }