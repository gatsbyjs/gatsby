--- conflicted
+++ resolved
@@ -1,10 +1,7 @@
 import { processStaticQueries } from "../query"
 import reporter from "gatsby-cli/lib/reporter"
-<<<<<<< HEAD
 import { IQueryRunningContext } from "../state-machines/query-running/types"
-=======
 import { assertStore } from "../utils/assert-store"
->>>>>>> 7bc5056f
 
 export async function runStaticQueries({
   parentSpan,
@@ -12,16 +9,9 @@
   store,
   program,
   graphqlRunner,
-<<<<<<< HEAD
 }: Partial<IQueryRunningContext>): Promise<void> {
-  if (!store) {
-    reporter.panic(`Cannot run service without a redux store`)
-  }
-=======
-}: Partial<IBuildContext>): Promise<void> {
   assertStore(store)
 
->>>>>>> 7bc5056f
   if (!queryIds) {
     return
   }
