if(__POLYFILL__) {
  require("core-js/modules/es6.promise")
}
import { apiRunner, apiRunnerAsync } from "./api-runner-browser"
import React, { createElement } from "react"
import ReactDOM from "react-dom"
import {
  BrowserRouter as Router,
  Route,
  withRouter,
  matchPath,
} from "react-router-dom"
import { ScrollContext } from "react-router-scroll"
import createHistory from "history/createBrowserHistory"
import emitter from "./emitter"
import pages from "./pages.json"
import ComponentRenderer from "./component-renderer"
<<<<<<< HEAD
=======
import LayoutRenderer from "./layout-renderer"
import asyncRequires from "./async-requires"
>>>>>>> 9a1103e0
import loader from "./loader"
import asyncRequires from "./async-requires"

window.___loader = loader
window.___emitter = emitter
window.matchPath = matchPath
<<<<<<< HEAD
window.asyncRequires = asyncRequires
loader.addPagesArray(pages)
loader.addProdRequires(asyncRequires)

apiRunnerAsync(`onClientEntry`)
  .catch((error) => { throw error })
  .then(() => {
=======
// Let the site/plugins run code very early.
apiRunner(`onClientEntry`)
>>>>>>> 9a1103e0

    // Let plugins register a service worker. The plugin just needs
    // to return true.
    if (apiRunner(`registerServiceWorker`).length > 0) {
      require(`./register-service-worker`)
    }

    const navigateTo = pathname => {
      // If we're already at this path, do nothing.
      if (window.location.pathname === pathname) {
        return
      }

      // Start a timer to wait for a second before transitioning and showing a
      // loader in case resources aren't around yet.
      const timeoutId = setTimeout(() => {
        emitter.off(`onPostLoadPageResources`, eventHandler)
        emitter.emit(`onDelayedLoadPageResources`, { pathname })
        window.___history.push(pathname)
      }, 1000)

      if (loader.getResourcesForPathname(pathname)) {
        // The resources are already loaded so off we go.
        clearTimeout(timeoutId)
        window.___history.push(pathname)
      } else {
        // They're not loaded yet so let's add a listener for when
        // they finish loading.
        emitter.on(`onPostLoadPageResources`, eventHandler)
      }
    }

    // window.___loadScriptsForPath = loadScriptsForPath
    window.___navigateTo = navigateTo

    const history = createHistory()

    // Call onRouteUpdate on the initial page load.
    apiRunner(`onRouteUpdate`, {
      location: history.location,
      action: history.action,
    })

    const AltRouter = apiRunner(`replaceRouterComponent`, { history })[0]
    const DefaultRouter = ({ children }) =>
      <Router history={history}>
        {children}
      </Router>

    const loadLayout = cb => {
      if (asyncRequires.layouts[`index`]) {
        asyncRequires.layouts[`index`]((err, executeChunk) => {
          const module = executeChunk()
          cb(module)
        })
      } else {
        cb(props =>
          <div>
            {props.children()}
          </div>
        )
      }
    }

    loadLayout(layout => {
      loader.getResourcesForPathname(window.location.pathname, () => {
        const Root = () =>
          createElement(
            AltRouter ? AltRouter : DefaultRouter,
            null,
            createElement(
              ScrollContext,
              { shouldUpdateScroll },
              createElement(withRouter(layout), {
                children: layoutProps =>
                  createElement(Route, {
                    render: routeProps => {
                      attachToHistory(routeProps.history)
                      const props = layoutProps ? layoutProps : routeProps
                      if (loader.getPage(props.location.pathname)) {
                        return createElement(ComponentRenderer, { ...props })
                      }
                      else {
                        return createElement(ComponentRenderer, {
                          location: { pathname: `/404.html` },
                        })
                      }
                    },
                  }),
              })
            )
          )

        const NewRoot = apiRunner(`wrapRootComponent`, { Root }, Root)[0]
        ReactDOM.render(
          <NewRoot />,
          typeof window !== `undefined`
            ? document.getElementById(`___gatsby`)
            : void 0,
          () => {
            apiRunner(`onInitialClientRender`)
          }
        )
      })
    })
  })
  .catch((error) => { throw error })

function attachToHistory(history) {
  if (!window.___history) {
    window.___history = history

    history.listen((location, action) => {
      apiRunner(`onRouteUpdate`, { location, action })
    })
  }
}

function shouldUpdateScroll(prevRouterProps, { location: { pathname } }) {
  const results = apiRunner(`shouldUpdateScroll`, {
    prevRouterProps,
    pathname,
  })
  if (results.length > 0) {
    return results[0]
  }

  if (prevRouterProps) {
    const { location: { pathname: oldPathname } } = prevRouterProps
    if (oldPathname === pathname) {
      return false
    }
  }
  return true
}

<<<<<<< HEAD
// Listen to loading events. If page resources load before
// a second, navigate immediately.
function eventHandler(e) {
  if (e.page.path === loader.getPage(pathname).path) {
    emitter.off(`onPostLoadPageResources`, eventHandler)
    clearTimeout(timeoutId)
    window.___history.push(pathname)
  }
}
=======
const AltRouter = apiRunner(`replaceRouterComponent`, { history })[0]
const DefaultRouter = ({ children }) =>
  <Router history={history}>
    {children}
  </Router>

loader.getResourcesForPathname(window.location.pathname, () => {
  const Root = () =>
    createElement(
      AltRouter ? AltRouter : DefaultRouter,
      null,
      createElement(
        ScrollContext,
        { shouldUpdateScroll },
        createElement(withRouter(LayoutRenderer), {
          children: layoutProps =>
            createElement(Route, {
              render: routeProps => {
                attachToHistory(routeProps.history)
                const props = layoutProps ? layoutProps : routeProps

                if (loader.getPage(props.location.pathname)) {
                  return createElement(ComponentRenderer, { ...props })
                } else {
                  return createElement(ComponentRenderer, {
                    location: { pathname: `/404.html` },
                  })
                }
              },
            }),
        })
      )
    )

  const NewRoot = apiRunner(`wrapRootComponent`, { Root }, Root)[0]
  ReactDOM.render(
    <NewRoot />,
    typeof window !== `undefined`
      ? document.getElementById(`___gatsby`)
      : void 0,
    () => {
      apiRunner(`onInitialClientRender`)
    }
  )
})
>>>>>>> 9a1103e0
<|MERGE_RESOLUTION|>--- conflicted
+++ resolved
@@ -13,31 +13,22 @@
 import { ScrollContext } from "react-router-scroll"
 import createHistory from "history/createBrowserHistory"
 import emitter from "./emitter"
+window.___emitter = emitter
 import pages from "./pages.json"
 import ComponentRenderer from "./component-renderer"
-<<<<<<< HEAD
-=======
-import LayoutRenderer from "./layout-renderer"
 import asyncRequires from "./async-requires"
->>>>>>> 9a1103e0
 import loader from "./loader"
-import asyncRequires from "./async-requires"
+loader.addPagesArray(pages)
+loader.addProdRequires(asyncRequires)
+window.asyncRequires = asyncRequires
 
 window.___loader = loader
-window.___emitter = emitter
+
 window.matchPath = matchPath
-<<<<<<< HEAD
-window.asyncRequires = asyncRequires
-loader.addPagesArray(pages)
-loader.addProdRequires(asyncRequires)
 
+// Let the site/plugins run code very early.
 apiRunnerAsync(`onClientEntry`)
-  .catch((error) => { throw error })
   .then(() => {
-=======
-// Let the site/plugins run code very early.
-apiRunner(`onClientEntry`)
->>>>>>> 9a1103e0
 
     // Let plugins register a service worker. The plugin just needs
     // to return true.
@@ -82,10 +73,7 @@
     })
 
     const AltRouter = apiRunner(`replaceRouterComponent`, { history })[0]
-    const DefaultRouter = ({ children }) =>
-      <Router history={history}>
-        {children}
-      </Router>
+    const DefaultRouter = ({ children }) => <Router history={history}>{children}</Router>
 
     const loadLayout = cb => {
       if (asyncRequires.layouts[`index`]) {
@@ -94,11 +82,7 @@
           cb(module)
         })
       } else {
-        cb(props =>
-          <div>
-            {props.children()}
-          </div>
-        )
+        cb(props => <div>{props.children()}</div>)
       }
     }
 
@@ -119,8 +103,7 @@
                       const props = layoutProps ? layoutProps : routeProps
                       if (loader.getPage(props.location.pathname)) {
                         return createElement(ComponentRenderer, { ...props })
-                      }
-                      else {
+                      } else {
                         return createElement(ComponentRenderer, {
                           location: { pathname: `/404.html` },
                         })
@@ -144,7 +127,7 @@
       })
     })
   })
-  .catch((error) => { throw error })
+
 
 function attachToHistory(history) {
   if (!window.___history) {
@@ -174,7 +157,6 @@
   return true
 }
 
-<<<<<<< HEAD
 // Listen to loading events. If page resources load before
 // a second, navigate immediately.
 function eventHandler(e) {
@@ -183,51 +165,4 @@
     clearTimeout(timeoutId)
     window.___history.push(pathname)
   }
-}
-=======
-const AltRouter = apiRunner(`replaceRouterComponent`, { history })[0]
-const DefaultRouter = ({ children }) =>
-  <Router history={history}>
-    {children}
-  </Router>
-
-loader.getResourcesForPathname(window.location.pathname, () => {
-  const Root = () =>
-    createElement(
-      AltRouter ? AltRouter : DefaultRouter,
-      null,
-      createElement(
-        ScrollContext,
-        { shouldUpdateScroll },
-        createElement(withRouter(LayoutRenderer), {
-          children: layoutProps =>
-            createElement(Route, {
-              render: routeProps => {
-                attachToHistory(routeProps.history)
-                const props = layoutProps ? layoutProps : routeProps
-
-                if (loader.getPage(props.location.pathname)) {
-                  return createElement(ComponentRenderer, { ...props })
-                } else {
-                  return createElement(ComponentRenderer, {
-                    location: { pathname: `/404.html` },
-                  })
-                }
-              },
-            }),
-        })
-      )
-    )
-
-  const NewRoot = apiRunner(`wrapRootComponent`, { Root }, Root)[0]
-  ReactDOM.render(
-    <NewRoot />,
-    typeof window !== `undefined`
-      ? document.getElementById(`___gatsby`)
-      : void 0,
-    () => {
-      apiRunner(`onInitialClientRender`)
-    }
-  )
-})
->>>>>>> 9a1103e0
+}