import React from "react"
import { renderToString, renderToStaticMarkup } from "react-dom/server"
import { StaticRouter, Route, withRouter } from "react-router-dom"
import { kebabCase, get, merge, isArray, isString } from "lodash"
import apiRunner from "./api-runner-ssr"
import pages from "./pages.json"
import syncRequires from "./sync-requires"

let Html
try {
  Html = require(`../src/html`)
} catch (e) {
  Html = require(`./default-html`)
}

const pathChunkName = path => {
  const name = path === `/` ? `index` : kebabCase(path)
  return `path---${name}`
}

const $ = React.createElement

// Use default layout if one isn't set.
let layout
if (syncRequires.layouts.index) {
  layout = syncRequires.layouts.index
} else {
  layout = props => <div>{props.children()}</div>
}

module.exports = (locals, callback) => {
  let pathPrefix = `/`
  if (__PREFIX_PATHS__) {
    pathPrefix = `${__PATH_PREFIX__}/`
  }

  let bodyHTML = ``
  let headComponents = []
  let preBodyComponents = []
  let postBodyComponents = []
  let bodyProps = {}

  const replaceBodyHTMLString = body => {
    bodyHTML = body
  }

  const setHeadComponents = components => {
    headComponents = headComponents.concat(components)
  }

  const setPreBodyComponents = components => {
    preBodyComponents = preBodyComponents.concat(components)
  }

  const setPostBodyComponents = components => {
    postBodyComponents = postBodyComponents.concat(components)
  }

  const setBodyProps = props => {
    bodyProps = merge({}, bodyProps, props)
  }

  const bodyComponent = $(
    StaticRouter,
    {
      location: {
        pathname: locals.path,
      },
      context: {},
    },
    $(withRouter(layout), {
      children: layoutProps =>
        $(Route, {
          children: routeProps => {
            const props = layoutProps ? layoutProps : routeProps
            const page = pages.find(
              page => page.path === props.location.pathname
            )
            return $(syncRequires.components[page.componentChunkName], {
              ...props,
              ...syncRequires.json[page.jsonName],
            })
          },
        }),
    })
  )

  // Let the site or plugin render the page component.
  apiRunner(`replaceRenderer`, {
    bodyComponent,
    replaceBodyHTMLString,
    setHeadComponents,
    setPreBodyComponents,
    setPostBodyComponents,
    setBodyProps,
  })

  // If no one stepped up, we'll handle it.
  if (!bodyHTML) {
    bodyHTML = renderToString(bodyComponent)
  }

  apiRunner(`onRenderBody`, {
    setHeadComponents,
    setPreBodyComponents,
    setPostBodyComponents,
    setBodyProps,
  })

  // Add the chunk-manifest as a head component.
  const chunkManifest = require(`!raw!../public/chunk-manifest.json`)

  headComponents.unshift(
    <script
      id="webpack-manifest"
      dangerouslySetInnerHTML={{
        __html: `
            //<![CDATA[
            window.webpackManifest = ${chunkManifest}
            //]]>
            `,
      }}
    />
  )

  let stats
  try {
    stats = require(`../public/stats.json`)
  } catch (e) {
    // ignore
  }

<<<<<<< HEAD
=======
  // Create paths to scripts
>>>>>>> a1195641
  const scripts = [
    `commons`,
    `app`,
    `layout-component---index`,
    pathChunkName(locals.path),
    pages.find(page => page.path === locals.path).componentChunkName,
  ]
<<<<<<< HEAD
  scripts.forEach(script => {
    const fetchKey = `assetsByChunkName[${script}]`
=======
    .map(s => {
      const fetchKey = `assetsByChunkName[${s}]`
>>>>>>> a1195641

      let fetchedScript = get(stats, fetchKey)

      if (!fetchedScript) {
        return
      }

      // If sourcemaps are enabled, then the entry will be an array with
      // the script name as the first entry.
      fetchedScript = isArray(fetchedScript) ? fetchedScript[0] : fetchedScript
      const prefixedScript = `${pathPrefix}${fetchedScript}`

      // Make sure we found a component.
      if (prefixedScript === `/`) {
        return
      }

      return prefixedScript
    })
    .filter(s => isString(s))

  scripts.forEach(script => {
    // Add preload <link>s for scripts.
    headComponents.unshift(<link rel="preload" href={script} as="script" />)
  })

  // Add script loader for page scripts to the head.
  // Taken from https://www.html5rocks.com/en/tutorials/speed/script-loading/
  const scriptsString = scripts.map(s => `"${s}"`).join(`,`)
  headComponents.push(
    <script
      dangerouslySetInnerHTML={{
        __html: `
  !function(e,t,r){function n(){for(;d[0]&&"loaded"==d[0][f];)c=d.shift(),c[o]=!i.parentNode.insertBefore(c,i)}for(var s,a,c,d=[],i=e.scripts[0],o="onreadystatechange",f="readyState";s=r.shift();)a=e.createElement(t),"async"in i?(a.async=!1,e.head.appendChild(a)):i[f]?(d.push(a),a[o]=n):e.write("<"+t+' src="'+s+'" defer></'+t+">"),a.src=s}(document,"script",[
  ${scriptsString}
])
  `,
      }}
    />
  )

  const html = `<!DOCTYPE html>\n ${renderToStaticMarkup(
    <Html
      {...bodyProps}
      headComponents={headComponents}
      preBodyComponents={preBodyComponents}
      postBodyComponents={postBodyComponents}
      body={bodyHTML}
      path={locals.path}
    />
  )}`

  callback(null, html)
}<|MERGE_RESOLUTION|>--- conflicted
+++ resolved
@@ -130,10 +130,7 @@
     // ignore
   }
 
-<<<<<<< HEAD
-=======
   // Create paths to scripts
->>>>>>> a1195641
   const scripts = [
     `commons`,
     `app`,
@@ -141,13 +138,8 @@
     pathChunkName(locals.path),
     pages.find(page => page.path === locals.path).componentChunkName,
   ]
-<<<<<<< HEAD
-  scripts.forEach(script => {
-    const fetchKey = `assetsByChunkName[${script}]`
-=======
     .map(s => {
       const fetchKey = `assetsByChunkName[${s}]`
->>>>>>> a1195641
 
       let fetchedScript = get(stats, fetchKey)
 
