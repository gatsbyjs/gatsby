import { nodeReducer } from "./nodes"
const nodesByType = require(`./nodes-by-type`)
import { pagesReducer } from "./pages"
import { redirectsReducer } from "./redirects"
import { schemaReducer } from "./schema"
import { staticQueryComponentsReducer } from "./static-query-components"
import { statusReducer } from "./status"
import { webpackReducer } from "./webpack"
import { pageDataReducer } from "./page-data"
import { themesReducer } from "./themes"
import { webpackCompilationHashReducer } from "./webpack-compilation-hash"
import { reducer as logReducer } from "gatsby-cli/lib/reporter/redux/reducer"
import { lastAction } from "./last-action"
import { jobsV2Reducer } from "./jobsv2"
import { flattenedPluginsReducer } from "./flattened-plugins"
import { resolvedNodesCacheReducer } from "./resolved-nodes"
import { pageDataStatsReducer } from "./page-data-stats"
import { componentsReducer } from "./components"
import { componentDataDependenciesReducer } from "./component-data-dependencies"
import { nodesTouchedReducer } from "./nodes-touched"
import { babelrcReducer } from "./babelrc"
import { jobsReducer } from "./jobs"

/**
 * @property exports.nodesTouched Set<string>
 */
module.exports = {
  program: require(`./program`),
  nodes: nodeReducer,
  nodesByType: nodesByType,
<<<<<<< HEAD
  resolvedNodesCache: resolvedNodesCacheReducer,
  nodesTouched: require(`./nodes-touched`),
=======
  resolvedNodesCache: require(`./resolved-nodes`),
  nodesTouched: nodesTouchedReducer,
>>>>>>> 44d4d6be
  lastAction: lastAction,
  flattenedPlugins: flattenedPluginsReducer,
  config: require(`./config`),
  schema: schemaReducer,
  pages: pagesReducer,
  status: statusReducer,
  componentDataDependencies: componentDataDependenciesReducer,
  components: componentsReducer,
  staticQueryComponents: staticQueryComponentsReducer,
  jobs: jobsReducer,
  jobsV2: jobsV2Reducer,
  webpack: webpackReducer,
  webpackCompilationHash: webpackCompilationHashReducer,
  redirects: redirectsReducer,
  babelrc: babelrcReducer,
  schemaCustomization: require(`./schema-customization`),
  themes: themesReducer,
  logs: logReducer,
  inferenceMetadata: require(`./inference-metadata`),
  pageDataStats: pageDataStatsReducer,
  pageData: pageDataReducer,
}<|MERGE_RESOLUTION|>--- conflicted
+++ resolved
@@ -28,13 +28,8 @@
   program: require(`./program`),
   nodes: nodeReducer,
   nodesByType: nodesByType,
-<<<<<<< HEAD
   resolvedNodesCache: resolvedNodesCacheReducer,
-  nodesTouched: require(`./nodes-touched`),
-=======
-  resolvedNodesCache: require(`./resolved-nodes`),
   nodesTouched: nodesTouchedReducer,
->>>>>>> 44d4d6be
   lastAction: lastAction,
   flattenedPlugins: flattenedPluginsReducer,
   config: require(`./config`),
