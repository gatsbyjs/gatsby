--- conflicted
+++ resolved
@@ -27,13 +27,8 @@
 module.exports = {
   program: require(`./program`),
   nodes: nodeReducer,
-<<<<<<< HEAD
-  nodesByType: nodesByType,
+  nodesByType: nodesByTypeReducer,
   resolvedNodesCache: resolvedNodesCacheReducer,
-=======
-  nodesByType: nodesByTypeReducer,
-  resolvedNodesCache: require(`./resolved-nodes`),
->>>>>>> 503306ff
   nodesTouched: nodesTouchedReducer,
   lastAction: lastAction,
   flattenedPlugins: flattenedPluginsReducer,
