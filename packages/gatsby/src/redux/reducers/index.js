--- conflicted
+++ resolved
@@ -12,16 +12,13 @@
 import { reducer as logReducer } from "gatsby-cli/lib/reporter/redux/reducer"
 import { lastAction } from "./last-action"
 import { jobsV2Reducer } from "./jobsv2"
-<<<<<<< HEAD
 import { flattenedPluginsReducer } from "./flattened-plugins"
 import { resolvedNodesCacheReducer } from "./resolved-nodes"
-=======
 import { pageDataStatsReducer } from "./page-data-stats"
 import { componentsReducer } from "./components"
 import { componentDataDependenciesReducer } from "./component-data-dependencies"
 import { babelrcReducer } from "./babelrc"
 import { jobsReducer } from "./jobs"
->>>>>>> 85bb822b
 
 /**
  * @property exports.nodesTouched Set<string>
