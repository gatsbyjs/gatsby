import { nodeReducer } from "./nodes"
const nodesByType = require(`./nodes-by-type`)
import { pagesReducer } from "./pages"
import { redirectsReducer } from "./redirects"
import { schemaReducer } from "./schema"
import { staticQueryComponentsReducer } from "./static-query-components"
import { statusReducer } from "./status"
import { webpackReducer } from "./webpack"
import { pageDataReducer } from "./page-data"
import { themesReducer } from "./themes"
import { webpackCompilationHashReducer } from "./webpack-compilation-hash"
import { reducer as logReducer } from "gatsby-cli/lib/reporter/redux/reducer"
<<<<<<< HEAD
import { jobsV2Reducer } from "./jobsv2"

// const backend = process.env.GATSBY_DB_NODES || `redux`
const backend = `redux`

function getNodesReducer() {
  let nodesReducer
  switch (backend) {
    case `redux`:
      nodesReducer = reduxNodes
      break
    case `loki`:
      nodesReducer = lokiNodes
      break
    default:
      throw new Error(
        `Unsupported DB nodes backend (value of env var GATSBY_DB_NODES)`
      )
  }
  return nodesReducer
}

function getNodesByTypeReducer() {
  let nodesReducer
  switch (backend) {
    case `redux`:
      nodesReducer = require(`./nodes-by-type`)
      break
    case `loki`:
      nodesReducer = (state = null) => null
      break
    default:
      throw new Error(
        `Unsupported DB nodes backend (value of env var GATSBY_DB_NODES)`
      )
  }
  return nodesReducer
}
=======
import { lastAction } from "./last-action"
>>>>>>> 4b43c994

/**
 * @property exports.nodesTouched Set<string>
 */
module.exports = {
  program: require(`./program`),
  nodes: nodeReducer,
  nodesByType: nodesByType,
  resolvedNodesCache: require(`./resolved-nodes`),
  nodesTouched: require(`./nodes-touched`),
  lastAction: lastAction,
  flattenedPlugins: require(`./flattened-plugins`),
  config: require(`./config`),
  schema: schemaReducer,
  pages: pagesReducer,
  status: statusReducer,
  componentDataDependencies: require(`./component-data-dependencies`),
  components: require(`./components`),
  staticQueryComponents: staticQueryComponentsReducer,
  jobs: require(`./jobs`),
  jobsV2: jobsV2Reducer,
  webpack: webpackReducer,
  webpackCompilationHash: webpackCompilationHashReducer,
  redirects: redirectsReducer,
  babelrc: require(`./babelrc`),
  schemaCustomization: require(`./schema-customization`),
  themes: themesReducer,
  logs: logReducer,
  inferenceMetadata: require(`./inference-metadata`),
  pageDataStats: require(`./page-data-stats`),
  pageData: pageDataReducer,
}<|MERGE_RESOLUTION|>--- conflicted
+++ resolved
@@ -10,48 +10,8 @@
 import { themesReducer } from "./themes"
 import { webpackCompilationHashReducer } from "./webpack-compilation-hash"
 import { reducer as logReducer } from "gatsby-cli/lib/reporter/redux/reducer"
-<<<<<<< HEAD
+import { lastAction } from "./last-action"
 import { jobsV2Reducer } from "./jobsv2"
-
-// const backend = process.env.GATSBY_DB_NODES || `redux`
-const backend = `redux`
-
-function getNodesReducer() {
-  let nodesReducer
-  switch (backend) {
-    case `redux`:
-      nodesReducer = reduxNodes
-      break
-    case `loki`:
-      nodesReducer = lokiNodes
-      break
-    default:
-      throw new Error(
-        `Unsupported DB nodes backend (value of env var GATSBY_DB_NODES)`
-      )
-  }
-  return nodesReducer
-}
-
-function getNodesByTypeReducer() {
-  let nodesReducer
-  switch (backend) {
-    case `redux`:
-      nodesReducer = require(`./nodes-by-type`)
-      break
-    case `loki`:
-      nodesReducer = (state = null) => null
-      break
-    default:
-      throw new Error(
-        `Unsupported DB nodes backend (value of env var GATSBY_DB_NODES)`
-      )
-  }
-  return nodesReducer
-}
-=======
-import { lastAction } from "./last-action"
->>>>>>> 4b43c994
 
 /**
  * @property exports.nodesTouched Set<string>
