const normalize = require(`normalize-path`)

const stateToMap = state => {
  let stateMap = new Map()
  state.forEach(payload => stateMap.set(payload.path, payload))
  return stateMap
}

module.exports = (state = [], action) => {
  switch (action.type) {
    case `DELETE_CACHE`:
      return []
    case `CREATE_PAGE`: {
      action.payload.component = normalize(action.payload.component)
      if (!action.plugin && !action.plugin.name) {
        console.log(``)
        console.error(JSON.stringify(action, null, 4))
        console.log(``)
        throw new Error(
          `Pages can only be created by plugins. There wasn't a plugin set
        when creating this page.`
        )
      }
      // Link page to its plugin.
      action.payload.pluginCreator___NODE = action.plugin.id
      action.payload.pluginCreatorId = action.plugin.id

      let stateMap = stateToMap(state)
      stateMap.set(action.payload.path, action.payload)
      return Array.from(stateMap.values())
    }
    case `DELETE_PAGE`: {
      let stateMap = stateToMap(state)
      stateMap.delete(action.payload.path)
      return Array.from(stateMap.values())
    }
<<<<<<< HEAD

    case `DELETE_PAGE`:
      return state.filter(p => p.path !== action.payload.path)
=======
>>>>>>> 11eb7d96
    default:
      return state
  }
}<|MERGE_RESOLUTION|>--- conflicted
+++ resolved
@@ -34,12 +34,6 @@
       stateMap.delete(action.payload.path)
       return Array.from(stateMap.values())
     }
-<<<<<<< HEAD
-
-    case `DELETE_PAGE`:
-      return state.filter(p => p.path !== action.payload.path)
-=======
->>>>>>> 11eb7d96
     default:
       return state
   }
