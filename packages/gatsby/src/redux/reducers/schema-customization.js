module.exports = (
  state = {
    composer: null,
<<<<<<< HEAD
    printConfig: null,
=======
    context: {},
>>>>>>> b50424b7
    fieldExtensions: {},
    thirdPartySchemas: [],
    types: [],
  },
  action
) => {
  switch (action.type) {
    case `ADD_THIRD_PARTY_SCHEMA`:
      return {
        ...state,
        thirdPartySchemas: [...state.thirdPartySchemas, action.payload],
      }
    case `SET_SCHEMA_COMPOSER`:
      return {
        ...state,
        composer: action.payload,
      }
    case `CREATE_TYPES`: {
      let types
      if (Array.isArray(action.payload)) {
        types = [
          ...state.types,
          ...action.payload.map(typeOrTypeDef => {
            return {
              typeOrTypeDef,
              plugin: action.plugin,
            }
          }),
        ]
      } else {
        types = [
          ...state.types,
          { typeOrTypeDef: action.payload, plugin: action.plugin },
        ]
      }
      return {
        ...state,
        types,
      }
    }
    case `CREATE_FIELD_EXTENSION`: {
      const { extension, name } = action.payload
      return {
        ...state,
        fieldExtensions: { ...state.fieldExtensions, [name]: extension },
      }
    }
<<<<<<< HEAD
    case `PRINT_SCHEMA_REQUESTED`: {
      const { path, include, exclude, withFieldTypes } = action.payload
      return {
        ...state,
        printConfig: {
          path,
          include,
          exclude,
          withFieldTypes,
        },
=======
    case `CREATE_RESOLVER_CONTEXT`: {
      const context = action.payload
      return {
        ...state,
        context: { ...state.context, ...context },
>>>>>>> b50424b7
      }
    }
    case `DELETE_CACHE`:
      return {
        composer: null,
<<<<<<< HEAD
        printConfig: null,
=======
        context: {},
>>>>>>> b50424b7
        fieldExtensions: {},
        thirdPartySchemas: [],
        types: [],
      }
    default:
      return state
  }
}<|MERGE_RESOLUTION|>--- conflicted
+++ resolved
@@ -1,12 +1,9 @@
 module.exports = (
   state = {
     composer: null,
-<<<<<<< HEAD
+    context: {},
+    fieldExtensions: {},
     printConfig: null,
-=======
-    context: {},
->>>>>>> b50424b7
-    fieldExtensions: {},
     thirdPartySchemas: [],
     types: [],
   },
@@ -53,7 +50,6 @@
         fieldExtensions: { ...state.fieldExtensions, [name]: extension },
       }
     }
-<<<<<<< HEAD
     case `PRINT_SCHEMA_REQUESTED`: {
       const { path, include, exclude, withFieldTypes } = action.payload
       return {
@@ -64,24 +60,21 @@
           exclude,
           withFieldTypes,
         },
-=======
+      }
+    }
     case `CREATE_RESOLVER_CONTEXT`: {
       const context = action.payload
       return {
         ...state,
         context: { ...state.context, ...context },
->>>>>>> b50424b7
       }
     }
     case `DELETE_CACHE`:
       return {
         composer: null,
-<<<<<<< HEAD
+        context: {},
+        fieldExtensions: {},
         printConfig: null,
-=======
-        context: {},
->>>>>>> b50424b7
-        fieldExtensions: {},
         thirdPartySchemas: [],
         types: [],
       }
