--- conflicted
+++ resolved
@@ -57,27 +57,9 @@
 // Read old node data from cache.
 let initialState = {}
 try {
-<<<<<<< HEAD
   initialState = readFileSync(file)
-=======
-  const file = fs.readFileSync(`${process.cwd()}/.cache/redux-state.json`)
-  // Apparently the file mocking in node-tracking-test.js
-  // can override the file reading replacing the mocked string with
-  // an already parsed object.
-  if (Buffer.isBuffer(file) || typeof file === `string`) {
-    initialState = JSON.parse(file)
-  }
-  if (initialState.staticQueryComponents) {
-    initialState.staticQueryComponents = objectToMap(
-      initialState.staticQueryComponents
-    )
-  }
-  if (initialState.components) {
-    initialState.components = objectToMap(initialState.components)
-  }
   if (initialState.nodes) {
-    initialState.nodes = objectToMap(initialState.nodes)
-
+    // re-create nodesByType
     initialState.nodesByType = new Map()
     initialState.nodes.forEach(node => {
       const { type } = node.internal
@@ -87,7 +69,6 @@
       initialState.nodesByType.get(type).set(node.id, node)
     })
   }
->>>>>>> ec65f424
 } catch (e) {
   // ignore errors.
 }
@@ -115,17 +96,7 @@
     `staticQueryComponents`,
   ])
 
-<<<<<<< HEAD
   writeFileSync(file, pickedState)
-=======
-  pickedState.staticQueryComponents = mapToObject(
-    pickedState.staticQueryComponents
-  )
-  pickedState.components = mapToObject(pickedState.components)
-  pickedState.nodes = pickedState.nodes ? mapToObject(pickedState.nodes) : []
-  const stringified = stringify(pickedState, null, 2)
-  return fs.writeFile(`${process.cwd()}/.cache/redux-state.json`, stringified)
->>>>>>> ec65f424
 }
 
 exports.saveState = saveState
