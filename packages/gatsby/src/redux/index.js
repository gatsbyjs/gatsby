--- conflicted
+++ resolved
@@ -2,18 +2,12 @@
 const _ = require(`lodash`)
 
 const mitt = require(`mitt`)
-<<<<<<< HEAD
-const stringify = require(`json-stringify-safe`)
 const thunk = require(`redux-thunk`).default
-=======
->>>>>>> 3c37f2b5
+const reducers = require(`./reducers`)
+const { writeToCache, readFromCache } = require(`./persist`)
 
 // Create event emitter for actions
 const emitter = mitt()
-
-// Reducers
-const reducers = require(`./reducers`)
-const { writeToCache, readFromCache } = require(`./persist`)
 
 // Read old node data from cache.
 const readState = () => {
@@ -37,9 +31,6 @@
   return {}
 }
 
-exports.readState = readState
-
-<<<<<<< HEAD
 const multi = ({ dispatch }) => next => action =>
   Array.isArray(action) ? action.filter(Boolean).map(dispatch) : next(action)
 
@@ -50,22 +41,10 @@
     Redux.applyMiddleware(thunk, multi)
   )
 
-const store = configureStore(initialState)
-=======
-const store = Redux.createStore(
-  Redux.combineReducers({ ...reducers }),
-  readState(),
-  Redux.applyMiddleware(function multi({ dispatch }) {
-    return next => action =>
-      Array.isArray(action)
-        ? action.filter(Boolean).map(dispatch)
-        : next(action)
-  })
-)
->>>>>>> 3c37f2b5
+const store = configureStore(readState())
 
 // Persist state.
-function saveState() {
+const saveState = () => {
   if (process.env.DANGEROUSLY_DISABLE_OOM) {
     return Promise.resolve()
   }
@@ -89,10 +68,9 @@
 })
 
 module.exports = {
-  /** Event emitter */
   emitter,
-  /** Redux store */
   store,
   configureStore,
+  readState,
   saveState,
 }