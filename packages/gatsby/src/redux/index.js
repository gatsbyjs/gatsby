const Redux = require(`redux`)
const Promise = require(`bluebird`)
const _ = require(`lodash`)
const { composeWithDevTools } = require(`remote-redux-devtools`)
const fs = require(`fs`)
const mitt = require(`mitt`)
const stringify = require(`json-stringify-safe`)

// Create event emitter for actions
const emitter = mitt()

// Reducers
const reducers = require(`./reducers`)

const objectToMap = obj => new Map(Object.entries(obj))

const mapToObject = map => {
  const obj = {}
  for (let [key, value] of map) {
    obj[key] = value
  }
  return obj
}

// Read from cache the old node data.
let initialState = {}
try {
  initialState = JSON.parse(
    fs.readFileSync(`${process.cwd()}/.cache/redux-state.json`)
  )
<<<<<<< HEAD
  const nodes = new Map()
  Object.keys(initialState.nodes).forEach(key => {
    nodes.set(key, initialState.nodes[key])
  })
  initialState.nodes = nodes
=======
  initialState.staticQueryComponents = objectToMap(
    initialState.staticQueryComponents
  )
  initialState.components = objectToMap(initialState.components)
>>>>>>> 93bc53cb
} catch (e) {
  // ignore errors.
}

let store
// Only setup the Redux devtools if explicitly enabled.
if (process.env.REDUX_DEVTOOLS === `true`) {
  const sitePackageJSON = require(`${process.cwd()}/package.json`)
  const composeEnhancers = composeWithDevTools({
    realtime: true,
    port: 19999,
    name: sitePackageJSON.name,
  })
  store = Redux.createStore(
    Redux.combineReducers({ ...reducers }),
    initialState,
    composeEnhancers(
      Redux.applyMiddleware(function multi({ dispatch }) {
        return next => action =>
          Array.isArray(action)
            ? action.filter(Boolean).map(dispatch)
            : next(action)
      })
    )
  )
} else {
  store = Redux.createStore(
    Redux.combineReducers({ ...reducers }),
    initialState,
    Redux.applyMiddleware(function multi({ dispatch }) {
      return next => action =>
        Array.isArray(action)
          ? action.filter(Boolean).map(dispatch)
          : next(action)
    })
  )
}

// Persist state.
const saveState = _.debounce(state => {
  const pickedState = _.pick(state, [
    `nodes`,
    `status`,
    `componentDataDependencies`,
    `jsonDataPaths`,
    `components`,
    `staticQueryComponents`,
  ])

  pickedState.staticQueryComponents = mapToObject(
    pickedState.staticQueryComponents
  )
  pickedState.components = mapToObject(pickedState.components)
  fs.writeFile(
    `${process.cwd()}/.cache/redux-state.json`,
    stringify(pickedState, null, 2),
    () => {}
  )
}, 1000)

store.subscribe(() => {
  const lastAction = store.getState().lastAction
  emitter.emit(lastAction.type, lastAction)
})

emitter.on(`*`, () => {
  saveState(store.getState())
})

/** Event emitter */
exports.emitter = emitter

/** Redux store */
exports.store = store

/**
 * Get all nodes from redux store.
 *
 * @returns {Array}
 */
exports.getNodes = () => Array.from(store.getState().nodes.values())
const getNode = id => store.getState().nodes.get(id)

/** Get node by id from store.
 *
 * @param {string} id
 * @returns {Object}
 */
exports.getNode = getNode

/**
 * Determine if node has changed.
 *
 * @param {string} id
 * @param {string} digest
 * @returns {boolean}
 */
exports.hasNodeChanged = (id, digest) => {
  const node = store.getState().nodes[id]
  if (!node) {
    return true
  } else {
    return node.internal.contentDigest !== digest
  }
}

/**
 * Get content for a node from the plugin that created it.
 *
 * @param {Object} node
 * @returns {promise}
 */
exports.loadNodeContent = node => {
  if (_.isString(node.internal.content)) {
    return Promise.resolve(node.internal.content)
  } else {
    return new Promise(resolve => {
      // Load plugin's loader function
      const plugin = store
        .getState()
        .flattenedPlugins.find(plug => plug.name === node.internal.owner)
      const { loadNodeContent } = require(plugin.resolve)
      if (!loadNodeContent) {
        throw new Error(
          `Could not find function loadNodeContent for plugin ${plugin.name}`
        )
      }

      return loadNodeContent(node).then(content => {
        // TODO update node's content field here.
        resolve(content)
      })
    })
  }
}

/**
 * Get node and save path dependency.
 *
 * @param {string} id
 * @param {string} path
 * @returns {Object} node
 */
exports.getNodeAndSavePathDependency = (id, path) => {
  const { createPageDependency } = require(`./actions/add-page-dependency`)
  const node = getNode(id)
  createPageDependency({ path, nodeId: id })
  return node
}

// Start plugin runner which listens to the store
// and invokes Gatsby API based on actions.
require(`./plugin-runner`)<|MERGE_RESOLUTION|>--- conflicted
+++ resolved
@@ -28,18 +28,10 @@
   initialState = JSON.parse(
     fs.readFileSync(`${process.cwd()}/.cache/redux-state.json`)
   )
-<<<<<<< HEAD
-  const nodes = new Map()
-  Object.keys(initialState.nodes).forEach(key => {
-    nodes.set(key, initialState.nodes[key])
-  })
-  initialState.nodes = nodes
-=======
   initialState.staticQueryComponents = objectToMap(
     initialState.staticQueryComponents
   )
   initialState.components = objectToMap(initialState.components)
->>>>>>> 93bc53cb
 } catch (e) {
   // ignore errors.
 }
