const { createStore, combineReducers, applyMiddleware } = require(`redux`)
const _ = require(`lodash`)

const mitt = require(`mitt`)
<<<<<<< HEAD
const stringify = require(`json-stringify-safe`)
const reducers = require(`./reducers`)
const middleware = require(`./middleware`)
=======
>>>>>>> 900454ea

// Create event emitter for actions
const emitter = mitt()

<<<<<<< HEAD
const objectToMap = obj => {
  let map = new Map()
  Object.keys(obj).forEach(key => {
    map.set(key, obj[key])
  })
  return map
}

const mapToObject = map => {
  const obj = {}
  for (let [key, value] of map) {
    obj[key] = value
=======
// Reducers
const reducers = require(`./reducers`)
const { writeToCache, readFromCache } = require(`./persist`)

// Read old node data from cache.
const readState = () => {
  try {
    const state = readFromCache()
    if (state.nodes) {
      // re-create nodesByType
      state.nodesByType = new Map()
      state.nodes.forEach(node => {
        const { type } = node.internal
        if (!state.nodesByType.has(type)) {
          state.nodesByType.set(type, new Map())
        }
        state.nodesByType.get(type).set(node.id, node)
      })
    }
    return state
  } catch (e) {
    // ignore errors.
>>>>>>> 900454ea
  }
  return {}
}

exports.readState = readState

<<<<<<< HEAD
const configureStore = initialState =>
  createStore(
    combineReducers({ ...reducers }),
    initialState,
    applyMiddleware(...middleware)
  )

const store = configureStore(initialState)
=======
const store = Redux.createStore(
  Redux.combineReducers({ ...reducers }),
  readState(),
  Redux.applyMiddleware(function multi({ dispatch }) {
    return next => action =>
      Array.isArray(action)
        ? action.filter(Boolean).map(dispatch)
        : next(action)
  })
)
>>>>>>> 900454ea

// Persist state.
function saveState() {
  if (process.env.DANGEROUSLY_DISABLE_OOM) {
    return Promise.resolve()
  }

  const state = store.getState()
  const pickedState = _.pick(state, [
    `nodes`,
    `status`,
    `componentDataDependencies`,
    `jsonDataPaths`,
    `components`,
    `staticQueryComponents`,
  ])

  return writeToCache(pickedState)
}

store.subscribe(() => {
  const lastAction = store.getState().lastAction
  emitter.emit(lastAction.type, lastAction)
})

module.exports = {
  /** Event emitter */
  emitter,
  /** Redux store */
  store,
  configureStore,
  saveState,
}<|MERGE_RESOLUTION|>--- conflicted
+++ resolved
@@ -2,32 +2,12 @@
 const _ = require(`lodash`)
 
 const mitt = require(`mitt`)
-<<<<<<< HEAD
-const stringify = require(`json-stringify-safe`)
 const reducers = require(`./reducers`)
 const middleware = require(`./middleware`)
-=======
->>>>>>> 900454ea
 
 // Create event emitter for actions
 const emitter = mitt()
 
-<<<<<<< HEAD
-const objectToMap = obj => {
-  let map = new Map()
-  Object.keys(obj).forEach(key => {
-    map.set(key, obj[key])
-  })
-  return map
-}
-
-const mapToObject = map => {
-  const obj = {}
-  for (let [key, value] of map) {
-    obj[key] = value
-=======
-// Reducers
-const reducers = require(`./reducers`)
 const { writeToCache, readFromCache } = require(`./persist`)
 
 // Read old node data from cache.
@@ -48,37 +28,12 @@
     return state
   } catch (e) {
     // ignore errors.
->>>>>>> 900454ea
   }
   return {}
 }
 
-exports.readState = readState
-
-<<<<<<< HEAD
-const configureStore = initialState =>
-  createStore(
-    combineReducers({ ...reducers }),
-    initialState,
-    applyMiddleware(...middleware)
-  )
-
-const store = configureStore(initialState)
-=======
-const store = Redux.createStore(
-  Redux.combineReducers({ ...reducers }),
-  readState(),
-  Redux.applyMiddleware(function multi({ dispatch }) {
-    return next => action =>
-      Array.isArray(action)
-        ? action.filter(Boolean).map(dispatch)
-        : next(action)
-  })
-)
->>>>>>> 900454ea
-
-// Persist state.
-function saveState() {
+// Persist state
+const saveState = () => {
   if (process.env.DANGEROUSLY_DISABLE_OOM) {
     return Promise.resolve()
   }
@@ -96,16 +51,24 @@
   return writeToCache(pickedState)
 }
 
+const configureStore = initialState =>
+  createStore(
+    combineReducers(reducers),
+    initialState,
+    applyMiddleware(...middleware)
+  )
+
+const store = configureStore(readState())
+
 store.subscribe(() => {
   const lastAction = store.getState().lastAction
   emitter.emit(lastAction.type, lastAction)
 })
 
 module.exports = {
-  /** Event emitter */
   emitter,
-  /** Redux store */
   store,
   configureStore,
+  readState,
   saveState,
 }