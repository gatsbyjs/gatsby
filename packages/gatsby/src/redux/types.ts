--- conflicted
+++ resolved
@@ -1,10 +1,20 @@
 import { IProgram } from "../commands/types"
-import { GraphQLSchema } from "graphql"
+import { GraphQLFieldExtensionDefinition } from "../schema/extensions"
+import { DocumentNode, GraphQLSchema } from "graphql"
 import { SchemaComposer } from "graphql-compose"
+import { IGatsbyCLIState } from "gatsby-cli/src/reporter/redux/types"
 
 type SystemPath = string
 type Identifier = string
-type StructuredLog = any // TODO this should come from structured log interface
+
+export interface IRedirect {
+  fromPath: string
+  toPath: string
+  isPermanent?: boolean
+  redirectInBrowser?: boolean
+  // Users can add anything to this createRedirect API
+  [key: string]: any
+}
 
 export enum ProgramStatus {
   BOOTSTRAP_FINISHED = `BOOTSTRAP_FINISHED`,
@@ -62,8 +72,6 @@
   [key: string]: unknown
 }
 
-<<<<<<< HEAD
-=======
 export interface IGatsbyPlugin {
   name: string
   version: string
@@ -81,7 +89,6 @@
   hash: string
 }
 
->>>>>>> 852f557a
 type GatsbyNodes = Map<string, IGatsbyNode>
 
 export interface IGatsbyState {
@@ -154,7 +161,7 @@
   }
   webpack: any // TODO This should be the output from ./utils/webpack.config.js
   webpackCompilationHash: string
-  redirects: any[] // TODO
+  redirects: IRedirect[]
   babelrc: {
     stages: {
       develop: any // TODO
@@ -172,24 +179,7 @@
     types: any[] // TODO
   }
   themes: any // TODO
-  logs: {
-    messages: StructuredLog[]
-    activities: {
-      [key: string]: {
-        id: Identifier
-        uuid: Identifier
-        text: string
-        type: string // TODO make enum
-        status: string // TODO make enum
-        startTime: [number, number]
-        statusText: string
-        current: undefined | any // TODO
-        total: undefined | any // TODO
-        duration: number
-      }
-    }
-    status: string // TODO make enum
-  }
+  logs: IGatsbyCLIState
   inferenceMetadata: {
     step: string // TODO make enum or union
     typeMap: {
@@ -229,15 +219,12 @@
   | IQueryExtractionBabelErrorAction
   | ISetProgramStatusAction
   | IPageQueryRunAction
-<<<<<<< HEAD
-=======
   | IAddThirdPartySchema
   | ICreateTypes
   | ICreateFieldExtension
   | IPrintTypeDefinitions
   | IRemoveStaticQuery
   | ISetWebpackCompilationHashAction
->>>>>>> 852f557a
 
 export interface ICreatePageDependencyAction {
   type: `CREATE_COMPONENT_DEPENDENCY`
@@ -266,7 +253,7 @@
 
 export interface IReplaceStaticQueryAction {
   type: `REPLACE_STATIC_QUERY`
-  plugin: Plugin | null | undefined
+  plugin: IGatsbyPlugin | null | undefined
   payload: {
     name: string
     componentPath: string
@@ -278,28 +265,28 @@
 
 export interface IQueryExtractedAction {
   type: `QUERY_EXTRACTED`
-  plugin: Plugin
+  plugin: IGatsbyPlugin
   traceId: string | undefined
   payload: { componentPath: string; query: string }
 }
 
 export interface IQueryExtractionGraphQLErrorAction {
   type: `QUERY_EXTRACTION_GRAPHQL_ERROR`
-  plugin: Plugin
+  plugin: IGatsbyPlugin
   traceId: string | undefined
   payload: { componentPath: string; error: string }
 }
 
 export interface IQueryExtractedBabelSuccessAction {
   type: `QUERY_EXTRACTION_BABEL_SUCCESS`
-  plugin: Plugin
+  plugin: IGatsbyPlugin
   traceId: string | undefined
   payload: { componentPath: string }
 }
 
 export interface IQueryExtractionBabelErrorAction {
   type: `QUERY_EXTRACTION_BABEL_ERROR`
-  plugin: Plugin
+  plugin: IGatsbyPlugin
   traceId: string | undefined
   payload: {
     componentPath: string
@@ -309,25 +296,23 @@
 
 export interface ISetProgramStatusAction {
   type: `SET_PROGRAM_STATUS`
-  plugin: Plugin
+  plugin: IGatsbyPlugin
   traceId: string | undefined
   payload: ProgramStatus
 }
 
 export interface IPageQueryRunAction {
   type: `PAGE_QUERY_RUN`
-  plugin: Plugin
+  plugin: IGatsbyPlugin
   traceId: string | undefined
   payload: { path: string; componentPath: string; isPage: boolean }
 }
 
 export interface IRemoveStaleJobAction {
   type: `REMOVE_STALE_JOB_V2`
-  plugin: Plugin
+  plugin: IGatsbyPlugin
   traceId?: string
   payload: { contentDigest: string }
-<<<<<<< HEAD
-=======
 }
 
 export interface IAddThirdPartySchema {
@@ -397,5 +382,4 @@
 export interface ISetWebpackCompilationHashAction {
   type: `SET_WEBPACK_COMPILATION_HASH`
   payload: IGatsbyState["webpackCompilationHash"]
->>>>>>> 852f557a
 }