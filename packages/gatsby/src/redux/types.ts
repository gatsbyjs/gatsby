--- conflicted
+++ resolved
@@ -275,7 +275,7 @@
   | ICreateJobV2Action
   | IEndJobV2Action
   | IRemoveStaleJobV2Action
-<<<<<<< HEAD
+  | IRemoveTemplateComponentAction
   | ISetBabelPluginAction
   | ISetBabelPresetAction
   | ISetBabelOptionsAction
@@ -306,9 +306,6 @@
     options: IPlugin["options"]
   }
 }
-=======
-  | IRemoveTemplateComponentAction
->>>>>>> 6450af2e
 
 export interface ICreateJobV2Action {
   type: `CREATE_JOB_V2`
