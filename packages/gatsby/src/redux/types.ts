import { IProgram } from "../commands/types"
import { GraphQLFieldExtensionDefinition } from "../schema/extensions"
import { DocumentNode, GraphQLSchema, DefinitionNode } from "graphql"
import { SchemaComposer } from "graphql-compose"
import { IGatsbyCLIState } from "gatsby-cli/src/reporter/redux/types"
import { ThunkAction } from "redux-thunk"
import { InternalJob, JobResultInterface } from "../utils/jobs/manager"
import { ITypeMetadata } from "../schema/infer/inference-metadata"

type SystemPath = string
type Identifier = string

export interface IRedirect {
  fromPath: string
  toPath: string
  isPermanent?: boolean
  redirectInBrowser?: boolean
  ignoreCase: boolean
  // Users can add anything to this createRedirect API
  [key: string]: any
}

export enum ProgramStatus {
  BOOTSTRAP_FINISHED = `BOOTSTRAP_FINISHED`,
  BOOTSTRAP_QUERY_RUNNING_FINISHED = `BOOTSTRAP_QUERY_RUNNING_FINISHED`,
}

export type PageMode = "SSG" | "DSR" | "SSR"

export interface IGatsbyPage {
  internalComponentName: string
  path: string
  matchPath: undefined | string
  component: SystemPath
  componentChunkName: string
  isCreatedByStatefulCreatePages: boolean
  context: Record<string, unknown>
  updatedAt: number
  // eslint-disable-next-line @typescript-eslint/naming-convention
  pluginCreator___NODE: Identifier
  pluginCreatorId: Identifier
  componentPath: SystemPath
  ownerNodeId: Identifier
<<<<<<< HEAD
  mode: "SSG" | "DSR" | "SSR"
=======
  mode: PageMode
>>>>>>> 243c0ca3
}

export interface IGatsbyFunction {
  /** The route in the browser to access the function **/
  functionRoute: string
  /** The absolute path to the original function **/
  originalAbsoluteFilePath: string
  /** The relative path to the original function **/
  originalRelativeFilePath: string
  /** The relative path to the compiled function (always ends with .js) **/
  relativeCompiledFilePath: string
  /** The absolute path to the compiled function (doesn't transfer across machines) **/
  absoluteCompiledFilePath: string
  /** The matchPath regex created by path-to-regexp. Only created if the function is dynamic. **/
  matchPath: string | undefined
  /** The plugin that owns this function route **/
  pluginName: string
}

export interface IGatsbyConfig {
  plugins?: Array<{
    // This is the name of the plugin like `gatsby-plugin-manifest
    resolve: string
    options: {
      [key: string]: unknown
    }
  }>
  siteMetadata?: {
    title?: string
    author?: string
    description?: string
    siteUrl?: string
    // siteMetadata is free form
    [key: string]: unknown
  }
  // @deprecated
  polyfill?: boolean
  developMiddleware?: any
  proxy?: any
  pathPrefix?: string
  mapping?: Record<string, string>
}

export interface IGatsbyNode {
  id: Identifier
  parent: Identifier
  children: Array<Identifier>
  internal: {
    type: string
    counter: number
    owner: string
    contentDigest: string
    mediaType?: string
    content?: string
    description?: string
  }
  __gatsby_resolved: any // TODO
  [key: string]: unknown
  fields: Array<string>
}

export interface IGatsbyPlugin {
  id: Identifier
  name: string
  version: string
  [key: string]: any
}

export interface IGatsbyPluginContext {
  [key: string]: (...args: Array<any>) => any
}

export interface IGatsbyStaticQueryComponents {
  name: string
  componentPath: SystemPath
  id: Identifier
  query: string
  hash: string
}

export interface IGatsbyPageComponent {
  componentPath: SystemPath
  componentChunkName: string
  query: string
  pages: Set<string>
  isInBootstrap: boolean
}

export interface IDefinitionMeta {
  name: string
  def: DefinitionNode
  filePath: string
  text: string
  templateLoc: any
  printedAst: string
  isHook: boolean
  isStaticQuery: boolean
  isFragment: boolean
  hash: string
}

type GatsbyNodes = Map<string, IGatsbyNode>

export interface IGatsbyIncompleteJobV2 {
  job: InternalJob
}

export interface IGatsbyIncompleteJob {
  job: InternalJob
  plugin: IGatsbyPlugin
}

export interface IGatsbyCompleteJobV2 {
  result: JobResultInterface
  inputPaths: InternalJob["inputPaths"]
}

export interface IPlugin {
  name: string
  options: Record<string, any>
}

export interface IBabelStage {
  plugins: Array<IPlugin>
  presets: Array<IPlugin>
  options: {
    cacheDirectory: boolean
    sourceType: string
    sourceMaps?: string
  }
}

type BabelStageKeys =
  | "develop"
  | "develop-html"
  | "build-html"
  | "build-javascript"

export interface IStateProgram extends IProgram {
  extensions: Array<string>
  browserslist: Array<string>
}

export interface IQueryState {
  dirty: number
  running: number
}

export interface IComponentState {
  componentPath: string
  query: string
  pages: Set<Identifier>
  errors: number
}

export interface IHtmlFileState {
  dirty: number
  isDeleted: boolean
  pageDataHash: string
}

export interface IStaticQueryResultState {
  dirty: number
  staticQueryResultHash: string
}

export type GatsbyNodeAPI =
  | "onPreBoostrap"
  | "onPostBoostrap"
  | "onCreateWebpackConfig"
  | "onCreatePage"
  | "onCreateNode"
  | "sourceNodes"
  | "createPagesStatefully"
  | "createPages"
  | "onPostBuild"

export interface IGatsbyState {
  program: IStateProgram
  nodes: GatsbyNodes
  nodesByType: Map<string, GatsbyNodes>
  resolvedNodesCache: Map<string, any> // TODO
  nodesTouched: Set<string>
  nodeManifests: Array<INodeManifest>
  lastAction: ActionsUnion
  flattenedPlugins: Array<{
    resolve: SystemPath
    id: Identifier
    name: string
    version: string
    pluginOptions: {
      plugins: []
      [key: string]: unknown
    }
    nodeAPIs: Array<GatsbyNodeAPI>
    browserAPIs: Array<
      | "onRouteUpdate"
      | "registerServiceWorker"
      | "onServiceWorkerActive"
      | "onPostPrefetchPathname"
    >
    ssrAPIs: Array<"onRenderBody" | "onPreRenderHTML">
    pluginFilepath: SystemPath
  }>
  config: IGatsbyConfig
  functions: Array<IGatsbyFunction>
  pages: Map<string, IGatsbyPage>
  schema: GraphQLSchema
  definitions: Map<string, IDefinitionMeta>
  status: {
    plugins: Record<string, IGatsbyPlugin>
    PLUGINS_HASH: Identifier
    LAST_NODE_COUNTER: number
  }
  queries: {
    byNode: Map<Identifier, Set<Identifier>>
    byConnection: Map<string, Set<Identifier>>
    queryNodes: Map<Identifier, Set<Identifier>>
    trackedQueries: Map<Identifier, IQueryState>
    trackedComponents: Map<string, IComponentState>
    deletedQueries: Set<Identifier>
    dirtyQueriesListToEmitViaWebsocket: Array<string>
  }
  components: Map<IGatsbyPageComponent["componentPath"], IGatsbyPageComponent>
  staticQueryComponents: Map<
    IGatsbyStaticQueryComponents["id"],
    IGatsbyStaticQueryComponents
  >
  staticQueriesByTemplate: Map<SystemPath, Array<Identifier>>
  pendingPageDataWrites: {
    pagePaths: Set<string>
  }
  // @deprecated
  jobs: {
    active: Array<any> // TODO
    done: Array<any> // TODO
  }
  jobsV2: {
    incomplete: Map<Identifier, IGatsbyIncompleteJobV2>
    complete: Map<Identifier, IGatsbyCompleteJobV2>
  }
  webpack: any // TODO This should be the output from ./utils/webpack.config.js
  webpackCompilationHash: string
  redirects: Array<IRedirect>
  babelrc: {
    stages: {
      [key in BabelStageKeys]: IBabelStage
    }
  }
  schemaCustomization: {
    composer: null | SchemaComposer<any>
    context: Record<string, any>
    fieldExtensions: GraphQLFieldExtensionDefinition
    printConfig: {
      path?: string
      include?: { types?: Array<string>; plugins?: Array<string> }
      exclude?: { types?: Array<string>; plugins?: Array<string> }
      withFieldTypes?: boolean
    } | null
    thirdPartySchemas: Array<GraphQLSchema>
    types: Array<
      string | { typeOrTypeDef: DocumentNode; plugin: IGatsbyPlugin }
    >
  }
  logs: IGatsbyCLIState
  inferenceMetadata: {
    step: string // TODO make enum or union
    typeMap: {
      [key: string]: ITypeMetadata
    }
  }
  pageDataStats: Map<SystemPath, number>
  visitedPages: Map<string, Set<string>>
  html: {
    trackedHtmlFiles: Map<Identifier, IHtmlFileState>
    browserCompilationHash: string
    ssrCompilationHash: string
    trackedStaticQueryResults: Map<string, IStaticQueryResultState>
    unsafeBuiltinWasUsedInSSR: boolean
  }
}

export type GatsbyStateKeys = keyof IGatsbyState

export interface ICachedReduxState {
  nodes?: IGatsbyState["nodes"]
  status: IGatsbyState["status"]
  components: IGatsbyState["components"]
  jobsV2: IGatsbyState["jobsV2"]
  staticQueryComponents: IGatsbyState["staticQueryComponents"]
  webpackCompilationHash: IGatsbyState["webpackCompilationHash"]
  pageDataStats: IGatsbyState["pageDataStats"]
  pages?: IGatsbyState["pages"]
  staticQueriesByTemplate: IGatsbyState["staticQueriesByTemplate"]
  pendingPageDataWrites: IGatsbyState["pendingPageDataWrites"]
  queries: IGatsbyState["queries"]
  html: IGatsbyState["html"]
}

export type ActionsUnion =
  | IAddChildNodeToParentNodeAction
  | IAddFieldToNodeAction
  | IAddThirdPartySchema
  | IApiFinishedAction
  | ICreateFieldExtension
  | ICreateNodeAction
  | ICreatePageAction
  | ICreatePageDependencyAction
  | ICreateTypes
  | IDeleteCacheAction
  | IDeleteNodeAction
  | IDeletePageAction
  | IPageQueryRunAction
  | IPrintTypeDefinitions
  | IQueryClearDirtyQueriesListToEmitViaWebsocket
  | IQueryExtractedAction
  | IQueryExtractedBabelSuccessAction
  | IQueryExtractionBabelErrorAction
  | IQueryExtractionGraphQLErrorAction
  | IQueryStartAction
  | IRemoveStaticQuery
  | IReplaceComponentQueryAction
  | IReplaceStaticQueryAction
  | IReplaceWebpackConfigAction
  | ISetPluginStatusAction
  | ISetProgramStatusAction
  | ISetResolvedNodesAction
  | ISetSchemaAction
  | ISetGraphQLDefinitionsAction
  | ISetSiteFlattenedPluginsAction
  | ISetWebpackCompilationHashAction
  | ISetSSRWebpackCompilationHashAction
  | ISetWebpackConfigAction
  | ITouchNodeAction
  | IUpdatePluginsHashAction
  | ICreateJobV2Action
  | IEndJobV2Action
  | IRemoveStaleJobV2Action
  | IAddPageDataStatsAction
  | IRemoveTemplateComponentAction
  | ISetBabelPluginAction
  | ISetBabelPresetAction
  | ISetBabelOptionsAction
  | ICreateJobAction
  | ISetJobAction
  | IEndJobAction
  | ISetStaticQueriesByTemplateAction
  | IAddPendingPageDataWriteAction
  | IAddPendingTemplateDataWriteAction
  | IClearPendingPageDataWriteAction
  | ICreateResolverContext
  | IClearSchemaCustomizationAction
  | ISetSchemaComposerAction
  | IStartIncrementalInferenceAction
  | IBuildTypeMetadataAction
  | IDisableTypeInferenceAction
  | ISetProgramAction
  | ISetProgramExtensions
  | IRemovedHtml
  | ITrackedHtmlCleanup
  | IGeneratedHtml
  | IMarkHtmlDirty
  | ISSRUsedUnsafeBuiltin
  | ISetSiteConfig
  | IMergeWorkerQueryState

export interface IApiFinishedAction {
  type: `API_FINISHED`
  payload: {
    apiName: GatsbyNodeAPI
  }
}

interface ISetBabelPluginAction {
  type: `SET_BABEL_PLUGIN`
  payload: {
    stage: BabelStageKeys
    name: IPlugin["name"]
    options: IPlugin["options"]
  }
}

interface ISetBabelPresetAction {
  type: `SET_BABEL_PRESET`
  payload: {
    stage: BabelStageKeys
    name: IPlugin["name"]
    options: IPlugin["options"]
  }
}

interface ISetBabelOptionsAction {
  type: `SET_BABEL_OPTIONS`
  payload: {
    stage: BabelStageKeys
    name: IPlugin["name"]
    options: IPlugin["options"]
  }
}

export interface ICreateJobV2Action {
  type: `CREATE_JOB_V2`
  payload: {
    job: IGatsbyIncompleteJobV2["job"]
  }
  plugin: { name: string }
}

export interface IEndJobV2Action {
  type: `END_JOB_V2`
  payload: {
    jobContentDigest: string
    result: JobResultInterface
  }
  plugin: { name: string }
}

export interface IRemoveStaleJobV2Action {
  type: `REMOVE_STALE_JOB_V2`
  payload: {
    contentDigest: string
  }
}

export type ICreateJobV2FromInternalAction = ThunkAction<
  Promise<Record<string, unknown>>,
  IGatsbyState,
  void,
  ActionsUnion
>

interface ICreateJobAction {
  type: `CREATE_JOB`
  payload: {
    id: string
    job: IGatsbyIncompleteJob["job"]
  }
  plugin: IGatsbyIncompleteJob["plugin"]
}

interface ISetJobAction {
  type: `SET_JOB`
  payload: {
    id: string
    job: IGatsbyIncompleteJob["job"]
  }
  plugin: IGatsbyIncompleteJob["plugin"]
}

interface IEndJobAction {
  type: `END_JOB`
  payload: {
    id: string
    job: IGatsbyIncompleteJob["job"]
  }
  plugin: IGatsbyIncompleteJob["plugin"]
}

export interface ICreatePageDependencyAction {
  type: `CREATE_COMPONENT_DEPENDENCY`
  plugin?: string
  payload: {
    path: string
    nodeId?: string
    connection?: string
  }
}

export interface IDeleteComponentDependenciesAction {
  type: "DELETE_COMPONENTS_DEPENDENCIES"
  payload: {
    paths: Array<string>
  }
}

export interface IReplaceComponentQueryAction {
  type: "REPLACE_COMPONENT_QUERY"
  payload: {
    query: string
    componentPath: string
  }
}

export interface IReplaceStaticQueryAction {
  type: `REPLACE_STATIC_QUERY`
  plugin: IGatsbyPlugin | null | undefined
  payload: {
    name: string
    componentPath: string
    id: string
    query: string
    hash: string
  }
}

export interface IQueryClearDirtyQueriesListToEmitViaWebsocket {
  type: `QUERY_CLEAR_DIRTY_QUERIES_LIST_TO_EMIT_VIA_WEBSOCKET`
}

export interface IQueryExtractedAction {
  type: `QUERY_EXTRACTED`
  plugin: IGatsbyPlugin
  traceId: string | undefined
  payload: { componentPath: string; query: string }
}

export interface IQueryExtractionGraphQLErrorAction {
  type: `QUERY_EXTRACTION_GRAPHQL_ERROR`
  plugin: IGatsbyPlugin
  traceId: string | undefined
  payload: { componentPath: string; error: string }
}

export interface IQueryExtractedBabelSuccessAction {
  type: `QUERY_EXTRACTION_BABEL_SUCCESS`
  plugin: IGatsbyPlugin
  traceId: string | undefined
  payload: { componentPath: string }
}

export interface IQueryExtractionBabelErrorAction {
  type: `QUERY_EXTRACTION_BABEL_ERROR`
  plugin: IGatsbyPlugin
  traceId: string | undefined
  payload: {
    componentPath: string
    error: Error
  }
}

export interface ISetProgramStatusAction {
  type: `SET_PROGRAM_STATUS`
  plugin: IGatsbyPlugin
  traceId: string | undefined
  payload: ProgramStatus
}

export interface IPageQueryRunAction {
  type: `PAGE_QUERY_RUN`
  plugin: IGatsbyPlugin
  traceId: string | undefined
  payload: {
    path: string
    componentPath: string
    isPage: boolean
    resultHash: string
    queryHash: string
  }
}

export interface IQueryStartAction {
  type: `QUERY_START`
  plugin: IGatsbyPlugin
  traceId: string | undefined
  payload: { path: string; componentPath: string; isPage: boolean }
}

export interface IRemoveStaleJobAction {
  type: `REMOVE_STALE_JOB_V2`
  plugin: IGatsbyPlugin | undefined
  traceId?: string
  payload: { contentDigest: string }
}

export interface IAddThirdPartySchema {
  type: `ADD_THIRD_PARTY_SCHEMA`
  plugin: IGatsbyPlugin
  traceId?: string
  payload: GraphQLSchema
}

export interface ICreateTypes {
  type: `CREATE_TYPES`
  plugin: IGatsbyPlugin
  traceId?: string
  payload: DocumentNode | Array<DocumentNode>
}

export interface ICreateFieldExtension {
  type: `CREATE_FIELD_EXTENSION`
  plugin: IGatsbyPlugin
  traceId?: string
  payload: {
    name: string
    extension: GraphQLFieldExtensionDefinition
  }
}

export interface IPrintTypeDefinitions {
  type: `PRINT_SCHEMA_REQUESTED`
  plugin: IGatsbyPlugin
  traceId?: string
  payload: {
    path?: string
    include?: { types?: Array<string>; plugins?: Array<string> }
    exclude?: { types?: Array<string>; plugins?: Array<string> }
    withFieldTypes?: boolean
  }
}

export interface ICreateResolverContext {
  type: `CREATE_RESOLVER_CONTEXT`
  plugin: IGatsbyPlugin
  traceId?: string
  payload:
    | IGatsbyPluginContext
    | { [camelCasedPluginNameWithoutPrefix: string]: IGatsbyPluginContext }
}

interface IClearSchemaCustomizationAction {
  type: `CLEAR_SCHEMA_CUSTOMIZATION`
}

interface ISetSchemaComposerAction {
  type: `SET_SCHEMA_COMPOSER`
  payload: SchemaComposer<any>
}

export interface ICreateServerVisitedPage {
  type: `CREATE_SERVER_VISITED_PAGE`
  payload: IGatsbyPage
  plugin?: IGatsbyPlugin
}

export interface ICreatePageAction {
  type: `CREATE_PAGE`
  payload: IGatsbyPage
  plugin?: IGatsbyPlugin
  contextModified?: boolean
}

export interface ICreateRedirectAction {
  type: `CREATE_REDIRECT`
  payload: IRedirect
}

export interface IDeleteCacheAction {
  type: `DELETE_CACHE`
  cacheIsCorrupt?: boolean
}

export interface IRemoveTemplateComponentAction {
  type: `REMOVE_STATIC_QUERIES_BY_TEMPLATE`
  payload: {
    componentPath: string
  }
}

export interface ISetStaticQueriesByTemplateAction {
  type: `SET_STATIC_QUERIES_BY_TEMPLATE`
  payload: {
    componentPath: string
    staticQueryHashes: Array<Identifier>
  }
}

export interface IAddPendingPageDataWriteAction {
  type: `ADD_PENDING_PAGE_DATA_WRITE`
  payload: {
    path: string
  }
}

export interface IAddPendingTemplateDataWriteAction {
  type: `ADD_PENDING_TEMPLATE_DATA_WRITE`
  payload: {
    componentPath: SystemPath
    pages: Array<string>
  }
}

export interface IClearPendingPageDataWriteAction {
  type: `CLEAR_PENDING_PAGE_DATA_WRITE`
  payload: {
    page: string
  }
}

export interface IDeletePageAction {
  type: `DELETE_PAGE`
  payload: IGatsbyPage
}

export interface IRemoveStaticQuery {
  type: `REMOVE_STATIC_QUERY`
  payload: IGatsbyStaticQueryComponents["id"]
}

export interface ISetWebpackCompilationHashAction {
  type: `SET_WEBPACK_COMPILATION_HASH`
  payload: IGatsbyState["webpackCompilationHash"]
}

export interface ISetSSRWebpackCompilationHashAction {
  type: `SET_SSR_WEBPACK_COMPILATION_HASH`
  payload: string
}

export interface IUpdatePluginsHashAction {
  type: `UPDATE_PLUGINS_HASH`
  payload: Identifier
}

export interface ISetPluginStatusAction {
  type: `SET_PLUGIN_STATUS`
  plugin: IGatsbyPlugin
  payload: {
    // eslint-disable-next-line @typescript-eslint/no-explicit-any
    [key: string]: any
  }
}

export interface IReplaceWebpackConfigAction {
  type: `REPLACE_WEBPACK_CONFIG`
  payload: IGatsbyState["webpack"]
}

export interface ISetWebpackConfigAction {
  type: `SET_WEBPACK_CONFIG`
  payload: Partial<IGatsbyState["webpack"]>
}

export interface ISetSchemaAction {
  type: `SET_SCHEMA`
  payload: IGatsbyState["schema"]
}

export interface ISetGraphQLDefinitionsAction {
  type: `SET_GRAPHQL_DEFINITIONS`
  payload: IGatsbyState["definitions"]
}

export interface ISetSiteConfig {
  type: `SET_SITE_CONFIG`
  payload: IGatsbyState["config"]
}

export interface ISetSiteFunctions {
  type: `SET_SITE_FUNCTIONS`
  payload: IGatsbyState["functions"]
}

export interface ICreateNodeAction {
  type: `CREATE_NODE`
  payload: IGatsbyNode
  oldNode?: IGatsbyNode
}

export interface IAddFieldToNodeAction {
  type: `ADD_FIELD_TO_NODE`
  payload: IGatsbyNode
  addedField: string
}

export interface IAddChildNodeToParentNodeAction {
  type: `ADD_CHILD_NODE_TO_PARENT_NODE`
  payload: IGatsbyNode
}

export interface IDeleteNodeAction {
  type: `DELETE_NODE`
  // FIXME: figure out why payload can be undefined here
  payload: IGatsbyNode | void
}

export interface ISetSiteFlattenedPluginsAction {
  type: `SET_SITE_FLATTENED_PLUGINS`
  payload: IGatsbyState["flattenedPlugins"]
}

export interface ISetResolvedNodesAction {
  type: `SET_RESOLVED_NODES`
  payload: {
    key: string
    nodes: IGatsbyState["resolvedNodesCache"]
  }
}

export interface IAddPageDataStatsAction {
  type: `ADD_PAGE_DATA_STATS`
  payload: {
    pagePath: string
    filePath: SystemPath
    size: number
    pageDataHash: string
  }
}

export interface ITouchNodeAction {
  type: `TOUCH_NODE`
  payload: Identifier
}

interface IStartIncrementalInferenceAction {
  type: `START_INCREMENTAL_INFERENCE`
}

interface IBuildTypeMetadataAction {
  type: `BUILD_TYPE_METADATA`
  payload: {
    nodes: Array<IGatsbyNode>
    typeName: string
  }
}

interface IDisableTypeInferenceAction {
  type: `DISABLE_TYPE_INFERENCE`
  payload: Array<string>
}

interface ISetProgramAction {
  type: `SET_PROGRAM`
  payload: IStateProgram
}

interface ISetProgramExtensions {
  type: `SET_PROGRAM_EXTENSIONS`
  payload: Array<string>
}

interface IRemovedHtml {
  type: `HTML_REMOVED`
  payload: string
}

interface ITrackedHtmlCleanup {
  type: `HTML_TRACKED_PAGES_CLEANUP`
  payload: Set<string>
}

interface IGeneratedHtml {
  type: `HTML_GENERATED`
  payload: Array<string>
}

interface IMarkHtmlDirty {
  type: `HTML_MARK_DIRTY_BECAUSE_STATIC_QUERY_RESULT_CHANGED`
  payload: {
    pages: Set<string>
    staticQueryHashes: Set<string>
  }
}

interface ISSRUsedUnsafeBuiltin {
  type: `SSR_USED_UNSAFE_BUILTIN`
}

export interface ICreateNodeManifest {
  type: `CREATE_NODE_MANIFEST`
  payload: {
    manifestId: string
    node: IGatsbyNode
    pluginName: string
  }
}

export interface IDeleteNodeManifests {
  type: `DELETE_NODE_MANIFESTS`
}

export interface INodeManifest {
  manifestId: string
  pluginName: string
  node: {
    id: string
  }
}

export interface IMergeWorkerQueryState {
  type: `MERGE_WORKER_QUERY_STATE`
  payload: {
    workerId: number
    queryStateChunk: IGatsbyState["queries"]
  }
}<|MERGE_RESOLUTION|>--- conflicted
+++ resolved
@@ -41,11 +41,7 @@
   pluginCreatorId: Identifier
   componentPath: SystemPath
   ownerNodeId: Identifier
-<<<<<<< HEAD
-  mode: "SSG" | "DSR" | "SSR"
-=======
   mode: PageMode
->>>>>>> 243c0ca3
 }
 
 export interface IGatsbyFunction {
