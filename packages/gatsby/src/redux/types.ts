--- conflicted
+++ resolved
@@ -59,10 +59,9 @@
   args: Record<string, any> // TODO
 }
 
-export type IPageInput = Pick<
-  IGatsbyPage,
-  "path" | "component" | "context" | "matchPath"
->
+export type IPageInput = Pick<IGatsbyPage, "path" | "context" | "matchPath"> & {
+  component?: IGatsbyPage["component"]
+}
 
 export interface IActionOptions {
   traceId?: string
@@ -107,7 +106,6 @@
   id: Identifier
   parent: Identifier | null
   children: Identifier[]
-  fields?: any
   array?: any[]
   internal: {
     fieldOwners?: any // TODO
@@ -121,7 +119,7 @@
   }
   __gatsby_resolved?: any // TODO
   [key: string]: unknown
-  fields: string[]
+  fields?: any
 }
 
 export interface IGatsbyError {
@@ -365,21 +363,6 @@
   | ISetBabelPluginAction
   | ICreateJobAction
   | ISetJobAction
-<<<<<<< HEAD
-=======
-  | IEndJobAction
-  | IAddPendingPageDataWriteAction
-  | IAddPendingTemplateDataWriteAction
-  | IClearPendingPageDataWritesAction
-  | ICreateResolverContext
-  | IClearSchemaCustomizationAction
-  | ISetSchemaComposerAction
-  | IStartIncrementalInferenceAction
-  | IBuildTypeMetadataAction
-  | IDisableTypeInferenceAction
-  | ISetProgramAction
-  | ISetProgramExtensions
->>>>>>> 8e6e0210
 
 export interface ISetBabelPluginAction {
   type: `SET_BABEL_PLUGIN`
@@ -666,8 +649,6 @@
     | { [camelCasedPluginNameWithoutPrefix: string]: IGatsbyPluginContext }
 }
 
-<<<<<<< HEAD
-=======
 interface IClearSchemaCustomizationAction {
   type: `CLEAR_SCHEMA_CUSTOMIZATION`
 }
@@ -677,19 +658,11 @@
   payload: SchemaComposer<any>
 }
 
-export interface ICreatePageAction {
-  type: `CREATE_PAGE`
-  payload: IGatsbyPage
-  plugin?: IGatsbyPlugin
-  contextModified?: boolean
-}
-
 export interface ICreateRedirectAction {
   type: `CREATE_REDIRECT`
   payload: IRedirect
 }
 
->>>>>>> 8e6e0210
 export interface ISetResolvedThemesAction {
   type: `SET_RESOLVED_THEMES`
   payload: any // TODO
@@ -706,8 +679,6 @@
   }
 }
 
-<<<<<<< HEAD
-=======
 export interface IAddPendingPageDataWriteAction {
   type: `ADD_PENDING_PAGE_DATA_WRITE`
   payload: {
@@ -726,12 +697,6 @@
   type: `CLEAR_PENDING_PAGE_DATA_WRITES`
 }
 
-export interface IDeletePageAction {
-  type: `DELETE_PAGE`
-  payload: IGatsbyPage
-}
-
->>>>>>> 8e6e0210
 export interface IReplaceStaticQueryAction {
   type: `REPLACE_STATIC_QUERY`
   plugin: IGatsbyPlugin | null | undefined
@@ -774,15 +739,6 @@
   payload: IGatsbyState["config"]
 }
 
-<<<<<<< HEAD
-=======
-export interface ICreateNodeAction {
-  type: `CREATE_NODE`
-  payload: IGatsbyNode
-  oldNode?: IGatsbyNode
-}
-
->>>>>>> 8e6e0210
 export interface IAddFieldToNodeAction {
   type: `ADD_FIELD_TO_NODE`
   payload: IGatsbyNode
