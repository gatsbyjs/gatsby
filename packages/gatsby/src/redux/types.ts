import { IProgram } from "../commands/types"
import { GraphQLFieldExtensionDefinition } from "../schema/extensions"
import { DocumentNode, GraphQLSchema } from "graphql"
import { SchemaComposer } from "graphql-compose"
import { IGatsbyCLIState } from "gatsby-cli/src/reporter/redux/types"
import { InternalJobInterface, JobResultInterface } from "../utils/jobs-manager"

type SystemPath = string
type Identifier = string

export interface IGatsbyPlugin {
  name: string
  version: string
}

export interface IRedirect {
  fromPath: string
  toPath: string
  isPermanent?: boolean
  redirectInBrowser?: boolean
  // Users can add anything to this createRedirect API
  [key: string]: any
}

export enum ProgramStatus {
  BOOTSTRAP_FINISHED = `BOOTSTRAP_FINISHED`,
  BOOTSTRAP_QUERY_RUNNING_FINISHED = `BOOTSTRAP_QUERY_RUNNING_FINISHED`,
}

export interface IGatsbyPage {
  internalComponentName: string
  path: string
  matchPath?: string
  component: SystemPath
  context: Record<string, any>
  componentChunkName: string
  isCreatedByStatefulCreatePages: boolean
  updatedAt: number
<<<<<<< HEAD
  pluginCreator__NODE?: Identifier
  pluginCreatorId?: Identifier
  componentPath?: SystemPath
}

export interface IJob {
  id: string
}

export interface IJobV2 {
  name: string
  inputPaths: string[]
  outputDir: string
  args: Record<string, any> // TODO
}

export type IPageInput = Pick<
  IGatsbyPage,
  "path" | "component" | "context" | "matchPath"
>

export interface IActionOptions {
  traceId?: string
  parentSpan?: Record<string, any> | null // TODO
  followsSpan?: Record<string, any> | null // TODO
}

export interface IPageData {
  id: string
  resultHash: string
}

export interface IPageDataRemove {
  id: string
=======
  pluginCreator___NODE: Identifier
  pluginCreatorId: Identifier
  componentPath: SystemPath
>>>>>>> 66a48299
}

export interface IGatsbyConfig {
  plugins?: {
    // This is the name of the plugin like `gatsby-plugin-manifest
    resolve: string
    options: {
      [key: string]: unknown
    }
  }[]
  siteMetadata?: {
    title?: string
    author?: string
    description?: string
    sireUrl?: string
    // siteMetadata is free form
    [key: string]: unknown
  }
  // @deprecated
  polyfill?: boolean
  developMiddleware?: any
  proxy?: any
  pathPrefix?: string
  mapping?: Record<string, string>
}

export interface IGatsbyNode {
  id: Identifier
  parent: Identifier | null
  children: Identifier[]
  fields: any
  array?: any[]
  internal: {
    fieldOwners: any // TODO
    type: string
    counter: number
    owner: string
    contentDigest: string
    mediaType?: string
    content?: string
    description?: string
  }
  __gatsby_resolved: any // TODO
  [key: string]: unknown
}

export interface IGatsbyError {
  id: string
  context: {
    codeFrame?: any // TODO
    validationErrorMessage: string
    node: any // TODO
  }
  filePath?: any // TODO
  location?: any // TODO
}

export interface IGatsbyPlugin {
  id: Identifier
  name: string
  version: string
}

export interface IGatsbyPluginContext {
  [key: string]: (...args: any[]) => any
}

export interface IGatsbyStaticQueryComponents {
  name: string
  componentPath: SystemPath
  id: Identifier
  query: string
  hash: string
}

type GatsbyNodes = Map<string, IGatsbyNode>

export interface IGatsbyIncompleteJobV2 {
  job: InternalJobInterface
  plugin: IGatsbyPlugin
}

export interface IGatsbyIncompleteJob {
  job: InternalJobInterface
  plugin: IGatsbyPlugin
}

export interface IGatsbyCompleteJobV2 {
  result: JobResultInterface
  inputPaths: InternalJobInterface["inputPaths"]
}

export interface IPlugin {
  name: string
  options: Record<string, any>
}

interface IBabelStage {
  plugins: IPlugin[]
  presets: IPlugin[]
  options: {
    cacheDirectory: boolean
    sourceType: string
    sourceMaps?: string
  }
}

type BabelStageKeys =
  | "develop"
  | "develop-html"
  | "build-html"
  | "build-javascript"

export interface IGatsbyState {
  program: IProgram
  nodes: GatsbyNodes
  nodesByType: Map<string, GatsbyNodes>
  resolvedNodesCache: Map<string, any> // TODO
  nodesTouched: Set<string>
  lastAction: ActionsUnion
  flattenedPlugins: {
    resolve: SystemPath
    id: Identifier
    name: string
    version: string
    pluginOptions: {
      plugins: []
      [key: string]: unknown
    }
    nodeAPIs: (
      | "onPreBoostrap"
      | "onPostBoostrap"
      | "onCreateWebpackConfig"
      | "onCreatePage"
      | "sourceNodes"
      | "createPagesStatefully"
      | "createPages"
      | "onPostBuild"
    )[]
    browserAPIs: (
      | "onRouteUpdate"
      | "registerServiceWorker"
      | "onServiceWorkerActive"
      | "onPostPrefetchPathname"
    )[]
    ssrAPIs: ("onRenderBody" | "onPreRenderHTML")[]
    pluginFilepath: SystemPath
  }[]
  config: IGatsbyConfig
  pages: Map<string, IGatsbyPage>
  schema: GraphQLSchema
  status: {
    plugins: Record<string, IGatsbyPlugin>
    PLUGINS_HASH: Identifier
  }
  componentDataDependencies: {
    nodes: Map<string, Set<string>>
    connections: Map<string, Set<string>>
  }
  components: Map<
    SystemPath,
    {
      componentPath: SystemPath
      query: string
      pages: Set<string>
      isInBootstrap: boolean
    }
  >
  staticQueryComponents: Map<
    IGatsbyStaticQueryComponents["id"],
    IGatsbyStaticQueryComponents
  >
  // @deprecated
  jobs: {
    active: any[] // TODO
    done: any[] // TODO
  }
  jobsV2: {
    incomplete: Map<Identifier, IGatsbyIncompleteJobV2>
    complete: Map<Identifier, IGatsbyCompleteJobV2>
  }
  webpack: any // TODO This should be the output from ./utils/webpack.config.js
  webpackCompilationHash: string
  redirects: IRedirect[]
  babelrc: {
    stages: {
      [key in BabelStageKeys]: IBabelStage
    }
  }
  schemaCustomization: {
    composer: SchemaComposer<any>
    context: {} // TODO
    fieldExtensions: {} // TODO
    printConfig: any // TODO
    thridPartySchemas: any[] // TODO
    types: any[] // TODO
  }
  themes: any // TODO
  logs: IGatsbyCLIState
  inferenceMetadata: {
    step: string // TODO make enum or union
    typeMap: {
      [key: string]: {
        ignoredFields: Set<string>
        total: number
        dirty: boolean
        fieldMap: any // TODO
      }
    }
  }
  pageDataStats: Map<SystemPath, number>
  pageData: Map<Identifier, string>
}

export interface ICachedReduxState {
  nodes?: IGatsbyState["nodes"]
  status: IGatsbyState["status"]
  componentDataDependencies: IGatsbyState["componentDataDependencies"]
  components: IGatsbyState["components"]
  jobsV2: IGatsbyState["jobsV2"]
  staticQueryComponents: IGatsbyState["staticQueryComponents"]
  webpackCompilationHash: IGatsbyState["webpackCompilationHash"]
  pageDataStats: IGatsbyState["pageDataStats"]
  pageData: IGatsbyState["pageData"]
}

export type ActionsUnion =
<<<<<<< HEAD
  | ICreatePageAction
  | ICreateNodeAction
  | IDeletePageAction
  | IDeleteNodeAction
  | ICreateNodeFieldAction
  | ICreateParentChildLinkAction
  | ISetWebpackConfigAction
  | IReplaceWebpackConfigAction
  | ISetBabelOptionsAction
  | ISetBabelPluginAction
  | ISetBabelPresetAction
  | ICreateJobAction
  | ICreateJobV2Action
  | ISetJobAction
  | IEndJobAction
  | ICreateRedirectAction
  | ISetPluginStatusAction
  | ITouchNodeAction
  | IValidationErrorAction
  | IDeletePageAction
  | IDeleteNodeAction
  | IDeleteNodesAction
  | ISetPageDataAction
  | IRemovePageDataAction
=======
  | IAddChildNodeToParentNodeAction
  | IAddFieldToNodeAction
  | IAddThirdPartySchema
  | ICreateFieldExtension
  | ICreateNodeAction
  | ICreatePageAction
>>>>>>> 66a48299
  | ICreatePageDependencyAction
  | ICreateTypes
  | IDeleteCacheAction
  | IDeleteNodeAction
  | IDeleteNodesAction
  | IDeleteComponentDependenciesAction
  | IDeletePageAction
  | IPageQueryRunAction
  | IPrintTypeDefinitions
  | IQueryExtractedAction
  | IQueryExtractedBabelSuccessAction
  | IQueryExtractionBabelErrorAction
  | IQueryExtractionGraphQLErrorAction
  | IRemoveStaticQuery
  | IReplaceComponentQueryAction
  | IReplaceStaticQueryAction
  | IReplaceWebpackConfigAction
  | ISetPluginStatusAction
  | ISetProgramStatusAction
  | ISetSchemaAction
  | ISetWebpackCompilationHashAction
  | ISetWebpackConfigAction
  | IUpdatePluginsHashAction
  | IRemovePageDataAction
  | ISetPageDataAction
  | ICreateJobV2Action
  | IEndJobV2Action
  | IRemoveStaleJobV2Action
  | IAddPageDataStatsAction
  | IRemoveTemplateComponentAction
  | ISetBabelPluginAction
  | ISetBabelPresetAction
  | ISetBabelOptionsAction
  | ICreateJobAction
  | ISetJobAction
  | IEndJobAction

interface ISetBabelPluginAction {
  type: `SET_BABEL_PLUGIN`
  payload: {
    stage: BabelStageKeys
    name: IPlugin["name"]
    options: IPlugin["options"]
  }
}

interface ISetBabelPresetAction {
  type: `SET_BABEL_PRESET`
  payload: {
    stage: BabelStageKeys
    name: IPlugin["name"]
    options: IPlugin["options"]
  }
}

interface ISetBabelOptionsAction {
  type: `SET_BABEL_OPTIONS`
  payload: {
    stage: BabelStageKeys
    name: IPlugin["name"]
    options: IPlugin["options"]
  }
}

export interface ICreateJobV2Action {
  type: `CREATE_JOB_V2`
  payload: {
    job: IGatsbyIncompleteJobV2["job"]
    plugin: IGatsbyIncompleteJobV2["plugin"]
  }
}

export interface IEndJobV2Action {
  type: `END_JOB_V2`
  payload: {
    jobContentDigest: string
    result: JobResultInterface
  }
}

export interface IRemoveStaleJobV2Action {
  type: `REMOVE_STALE_JOB_V2`
  payload: {
    contentDigest: string
  }
}

interface ICreateJobAction {
  type: `CREATE_JOB`
  payload: {
    id: string
    job: IGatsbyIncompleteJob["job"]
  }
  plugin: IGatsbyIncompleteJob["plugin"]
}

interface ISetJobAction {
  type: `SET_JOB`
  payload: {
    id: string
    job: IGatsbyIncompleteJob["job"]
  }
  plugin: IGatsbyIncompleteJob["plugin"]
}

interface IEndJobAction {
  type: `END_JOB`
  payload: {
    id: string
    job: IGatsbyIncompleteJob["job"]
  }
  plugin: IGatsbyIncompleteJob["plugin"]
}

export interface ICreatePageAction extends IActionOptions {
  type: `CREATE_PAGE`
  plugin?: IGatsbyPlugin
  contextModified: boolean
  payload: IGatsbyPage
}

export interface ICreateNodeAction extends IActionOptions {
  type: `CREATE_NODE`
  plugin?: IGatsbyPlugin
  oldNode: IGatsbyNode
  payload: IGatsbyNode
}

export interface ICreateNodeFieldAction extends IActionOptions {
  type: `ADD_FIELD_TO_NODE`
  plugin: IGatsbyPlugin
  payload: IGatsbyNode
  addedField: string
}

export interface ICreateParentChildLinkAction {
  type: `ADD_CHILD_NODE_TO_PARENT_NODE`
  plugin?: IGatsbyPlugin
  payload: IGatsbyNode
}

export interface ISetWebpackConfigAction {
  type: `SET_WEBPACK_CONFIG`
  plugin: IGatsbyPlugin | null
  payload: any // TODO
}

export interface IReplaceWebpackConfigAction {
  type: `REPLACE_WEBPACK_CONFIG`
  plugin: IGatsbyPlugin | null
  payload: any // TODO
}

export interface ISetBabelOptionsAction {
  type: `SET_BABEL_OPTIONS`
  plugin: IGatsbyPlugin | null
  payload: any // TODO
}

export interface ISetBabelPluginAction {
  type: `SET_BABEL_PLUGIN`
  plugin: IGatsbyPlugin | null
  payload: any // TODO
}

export interface ISetBabelPresetAction {
  type: `SET_BABEL_PRESET`
  plugin: IGatsbyPlugin | null
  payload: any // TODO
}

export interface ICreateJobAction {
  type: `CREATE_JOB`
  plugin: IGatsbyPlugin | null
  payload: IJob
}

export interface ICreateJobV2Action {
  type: `CREATE_JOB_V2`
  plugin: IGatsbyPlugin | null
  payload: {
    job: any // TODO,
    plugin: IGatsbyPlugin | null
  }
}

export interface ISetJobAction {
  type: `SET_JOB`
  plugin: IGatsbyPlugin | null
  payload: IJob
}

export interface IEndJobAction {
  type: `END_JOB`
  plugin: IGatsbyPlugin | null
  payload: IJob
}

export interface ICreateRedirectAction {
  type: `CREATE_REDIRECT`
  payload: IRedirect
}

export interface ISetPluginStatusAction {
  type: `SET_PLUGIN_STATUS`
  plugin: IGatsbyPlugin
  payload: Record<string, any> // TODO
}

export interface ITouchNodeAction extends IActionOptions {
  type: `TOUCH_NODE`
  plugin?: IGatsbyPlugin
  payload: IGatsbyNode["id"]
}

export interface IValidationErrorAction {
  type: `VALIDATION_ERROR`
  error: boolean
}

export interface IDeletePageAction {
  type: `DELETE_PAGE`
  payload: IPageInput
}

export interface IDeleteNodeAction extends IActionOptions {
  type: `DELETE_NODE`
  plugin?: IGatsbyPlugin
  payload: IGatsbyNode // TODO
}

export interface IDeleteNodesAction {
  type: `DELETE_NODES`
  plugin: IGatsbyPlugin
  fullNodes: IGatsbyNode[]
  payload: string[]
}

export interface ISetPageDataAction {
  type: `SET_PAGE_DATA`
  payload: IPageData
}

export interface IRemovePageDataAction {
  type: `REMOVE_PAGE_DATA`
  payload: IPageDataRemove
}

export interface ICreatePageDependencyAction {
  type: `CREATE_COMPONENT_DEPENDENCY`
  plugin?: string
  payload: {
    path: string
    nodeId?: string
    connection?: string
  }
}

export interface IDeleteComponentDependenciesAction {
  type: "DELETE_COMPONENTS_DEPENDENCIES"
  payload: {
    paths: string[]
  }
}

export interface IReplaceComponentQueryAction {
  type: "REPLACE_COMPONENT_QUERY"
  payload: {
    query: string
    componentPath: string
  }
}

export interface IReplaceStaticQueryAction {
  type: `REPLACE_STATIC_QUERY`
  plugin: IGatsbyPlugin | null | undefined
  payload: {
    name: string
    componentPath: string
    id: string
    query: string
    hash: string
  }
}

export interface IQueryExtractedAction {
  type: `QUERY_EXTRACTED`
  plugin: IGatsbyPlugin
  traceId: string | undefined
  payload: { componentPath: string; query: string }
}

export interface IQueryExtractionGraphQLErrorAction {
  type: `QUERY_EXTRACTION_GRAPHQL_ERROR`
  plugin: IGatsbyPlugin
  traceId: string | undefined
  payload: { componentPath: string; error: string }
}

export interface IQueryExtractedBabelSuccessAction {
  type: `QUERY_EXTRACTION_BABEL_SUCCESS`
  plugin: IGatsbyPlugin
  traceId: string | undefined
  payload: { componentPath: string }
}

export interface IQueryExtractionBabelErrorAction {
  type: `QUERY_EXTRACTION_BABEL_ERROR`
  plugin: IGatsbyPlugin
  traceId: string | undefined
  payload: {
    componentPath: string
    error: Error
  }
}

export interface ISetProgramStatusAction {
  type: `SET_PROGRAM_STATUS`
  plugin: IGatsbyPlugin
  traceId: string | undefined
  payload: ProgramStatus
}

export interface IPageQueryRunAction {
  type: `PAGE_QUERY_RUN`
  plugin: IGatsbyPlugin
  traceId: string | undefined
  payload: { path: string; componentPath: string; isPage: boolean }
}

export interface IRemoveStaleJobAction {
  type: `REMOVE_STALE_JOB_V2`
  plugin: IGatsbyPlugin | undefined
  traceId?: string
  payload: { contentDigest: string }
}

export interface IAddThirdPartySchema {
  type: `ADD_THIRD_PARTY_SCHEMA`
  plugin: IGatsbyPlugin
  traceId?: string
  payload: GraphQLSchema
}

export interface ICreateTypes {
  type: `CREATE_TYPES`
  plugin: IGatsbyPlugin
  traceId?: string
  payload: DocumentNode | DocumentNode[]
}

export interface ICreateFieldExtension {
  type: `CREATE_FIELD_EXTENSION`
  plugin: IGatsbyPlugin
  traceId?: string
  payload: {
    name: string
    extension: GraphQLFieldExtensionDefinition
  }
}

export interface IPrintTypeDefinitions {
  type: `PRINT_SCHEMA_REQUESTED`
  plugin: IGatsbyPlugin
  traceId?: string
  payload: {
    path?: string
    include?: { types?: Array<string>; plugins?: Array<string> }
    exclude?: { types?: Array<string>; plugins?: Array<string> }
    withFieldTypes?: boolean
  }
}

export interface ICreateResolverContext {
  type: `CREATE_RESOLVER_CONTEXT`
  plugin: IGatsbyPlugin
  traceId?: string
  payload:
    | IGatsbyPluginContext
    | { [camelCasedPluginNameWithoutPrefix: string]: IGatsbyPluginContext }
<<<<<<< HEAD
=======
}

export interface ICreatePageAction {
  type: `CREATE_PAGE`
  payload: IGatsbyPage
  plugin?: IGatsbyPlugin
  contextModified?: boolean
}

export interface ICreateRedirectAction {
  type: `CREATE_REDIRECT`
  payload: IRedirect
}

export interface ISetResolvedThemesAction {
  type: `SET_RESOLVED_THEMES`
  payload: any // TODO
}

export interface IDeleteCacheAction {
  type: `DELETE_CACHE`
}

export interface IRemovePageDataAction {
  type: `REMOVE_PAGE_DATA`
  payload: {
    id: Identifier
  }
}

export interface ISetPageDataAction {
  type: `SET_PAGE_DATA`
  payload: {
    id: Identifier
    resultHash: string
  }
}

export interface IRemoveTemplateComponentAction {
  type: `REMOVE_TEMPLATE_COMPONENT`
  payload: {
    componentPath: string
  }
}

export interface IDeletePageAction {
  type: `DELETE_PAGE`
  payload: IGatsbyPage
}

export interface IReplaceStaticQueryAction {
  type: `REPLACE_STATIC_QUERY`
  payload: IGatsbyStaticQueryComponents
}

export interface IRemoveStaticQuery {
  type: `REMOVE_STATIC_QUERY`
  payload: IGatsbyStaticQueryComponents["id"]
}

export interface ISetWebpackCompilationHashAction {
  type: `SET_WEBPACK_COMPILATION_HASH`
  payload: IGatsbyState["webpackCompilationHash"]
}

export interface IUpdatePluginsHashAction {
  type: `UPDATE_PLUGINS_HASH`
  payload: Identifier
}

export interface ISetPluginStatusAction {
  type: `SET_PLUGIN_STATUS`
  plugin: IGatsbyPlugin
  payload: {
    // eslint-disable-next-line @typescript-eslint/no-explicit-any
    [key: string]: any
  }
}

export interface IReplaceWebpackConfigAction {
  type: `REPLACE_WEBPACK_CONFIG`
  payload: IGatsbyState["webpack"]
}

export interface ISetWebpackConfigAction {
  type: `SET_WEBPACK_CONFIG`
  payload: Partial<IGatsbyState["webpack"]>
}

export interface ISetSchemaAction {
  type: `SET_SCHEMA`
  payload: IGatsbyState["schema"]
}

export interface ISetSiteConfig {
  type: `SET_SITE_CONFIG`
  payload: IGatsbyState["config"]
}

export interface ICreateNodeAction {
  type: `CREATE_NODE`
  payload: IGatsbyNode
}

export interface IAddFieldToNodeAction {
  type: `ADD_FIELD_TO_NODE`
  payload: IGatsbyNode
}

export interface IAddChildNodeToParentNodeAction {
  type: `ADD_CHILD_NODE_TO_PARENT_NODE`
  payload: IGatsbyNode
}

export interface IDeleteNodeAction {
  type: `DELETE_NODE`
  payload: {
    id: Identifier
  }
}

export interface IDeleteNodesAction {
  type: `DELETE_NODES`
  payload: Identifier[]
}

export interface IAddPageDataStatsAction {
  type: `ADD_PAGE_DATA_STATS`
  payload: {
    filePath: SystemPath
    size: number
  }
>>>>>>> 66a48299
}<|MERGE_RESOLUTION|>--- conflicted
+++ resolved
@@ -24,7 +24,7 @@
 
 export enum ProgramStatus {
   BOOTSTRAP_FINISHED = `BOOTSTRAP_FINISHED`,
-  BOOTSTRAP_QUERY_RUNNING_FINISHED = `BOOTSTRAP_QUERY_RUNNING_FINISHED`,
+  BOOTSTRAP_QUERY_RUNNING_FINISHED = `BOOTSTRAP_QUERY_RUNNING_FINISHED`
 }
 
 export interface IGatsbyPage {
@@ -36,8 +36,7 @@
   componentChunkName: string
   isCreatedByStatefulCreatePages: boolean
   updatedAt: number
-<<<<<<< HEAD
-  pluginCreator__NODE?: Identifier
+  pluginCreator___NODE?: Identifier
   pluginCreatorId?: Identifier
   componentPath?: SystemPath
 }
@@ -71,11 +70,6 @@
 
 export interface IPageDataRemove {
   id: string
-=======
-  pluginCreator___NODE: Identifier
-  pluginCreatorId: Identifier
-  componentPath: SystemPath
->>>>>>> 66a48299
 }
 
 export interface IGatsbyConfig {
@@ -173,7 +167,7 @@
   options: Record<string, any>
 }
 
-interface IBabelStage {
+export interface IBabelStage {
   plugins: IPlugin[]
   presets: IPlugin[]
   options: {
@@ -183,7 +177,7 @@
   }
 }
 
-type BabelStageKeys =
+export type BabelStageKeys =
   | "develop"
   | "develop-html"
   | "build-html"
@@ -303,46 +297,35 @@
 }
 
 export type ActionsUnion =
-<<<<<<< HEAD
-  | ICreatePageAction
   | ICreateNodeAction
   | IDeletePageAction
-  | IDeleteNodeAction
   | ICreateNodeFieldAction
   | ICreateParentChildLinkAction
   | ISetWebpackConfigAction
   | IReplaceWebpackConfigAction
   | ISetBabelOptionsAction
-  | ISetBabelPluginAction
   | ISetBabelPresetAction
   | ICreateJobAction
-  | ICreateJobV2Action
-  | ISetJobAction
   | IEndJobAction
   | ICreateRedirectAction
   | ISetPluginStatusAction
   | ITouchNodeAction
   | IValidationErrorAction
-  | IDeletePageAction
-  | IDeleteNodeAction
   | IDeleteNodesAction
   | ISetPageDataAction
   | IRemovePageDataAction
-=======
   | IAddChildNodeToParentNodeAction
   | IAddFieldToNodeAction
   | IAddThirdPartySchema
   | ICreateFieldExtension
   | ICreateNodeAction
   | ICreatePageAction
->>>>>>> 66a48299
   | ICreatePageDependencyAction
   | ICreateTypes
   | IDeleteCacheAction
   | IDeleteNodeAction
   | IDeleteNodesAction
   | IDeleteComponentDependenciesAction
-  | IDeletePageAction
   | IPageQueryRunAction
   | IPrintTypeDefinitions
   | IQueryExtractedAction
@@ -357,7 +340,6 @@
   | ISetProgramStatusAction
   | ISetSchemaAction
   | ISetWebpackCompilationHashAction
-  | ISetWebpackConfigAction
   | IUpdatePluginsHashAction
   | IRemovePageDataAction
   | ISetPageDataAction
@@ -367,14 +349,12 @@
   | IAddPageDataStatsAction
   | IRemoveTemplateComponentAction
   | ISetBabelPluginAction
-  | ISetBabelPresetAction
-  | ISetBabelOptionsAction
   | ICreateJobAction
   | ISetJobAction
-  | IEndJobAction
-
-interface ISetBabelPluginAction {
+
+export interface ISetBabelPluginAction {
   type: `SET_BABEL_PLUGIN`
+  plugin: IGatsbyPlugin
   payload: {
     stage: BabelStageKeys
     name: IPlugin["name"]
@@ -382,8 +362,9 @@
   }
 }
 
-interface ISetBabelPresetAction {
+export interface ISetBabelPresetAction {
   type: `SET_BABEL_PRESET`
+  plugin: IGatsbyPlugin
   payload: {
     stage: BabelStageKeys
     name: IPlugin["name"]
@@ -391,8 +372,9 @@
   }
 }
 
-interface ISetBabelOptionsAction {
+export interface ISetBabelOptionsAction {
   type: `SET_BABEL_OPTIONS`
+  plugin: IGatsbyPlugin
   payload: {
     stage: BabelStageKeys
     name: IPlugin["name"]
@@ -423,7 +405,7 @@
   }
 }
 
-interface ICreateJobAction {
+export interface ICreateJobAction {
   type: `CREATE_JOB`
   payload: {
     id: string
@@ -432,7 +414,7 @@
   plugin: IGatsbyIncompleteJob["plugin"]
 }
 
-interface ISetJobAction {
+export interface ISetJobAction {
   type: `SET_JOB`
   payload: {
     id: string
@@ -441,7 +423,7 @@
   plugin: IGatsbyIncompleteJob["plugin"]
 }
 
-interface IEndJobAction {
+export interface IEndJobAction {
   type: `END_JOB`
   payload: {
     id: string
@@ -477,61 +459,10 @@
   payload: IGatsbyNode
 }
 
-export interface ISetWebpackConfigAction {
-  type: `SET_WEBPACK_CONFIG`
-  plugin: IGatsbyPlugin | null
-  payload: any // TODO
-}
-
 export interface IReplaceWebpackConfigAction {
   type: `REPLACE_WEBPACK_CONFIG`
   plugin: IGatsbyPlugin | null
   payload: any // TODO
-}
-
-export interface ISetBabelOptionsAction {
-  type: `SET_BABEL_OPTIONS`
-  plugin: IGatsbyPlugin | null
-  payload: any // TODO
-}
-
-export interface ISetBabelPluginAction {
-  type: `SET_BABEL_PLUGIN`
-  plugin: IGatsbyPlugin | null
-  payload: any // TODO
-}
-
-export interface ISetBabelPresetAction {
-  type: `SET_BABEL_PRESET`
-  plugin: IGatsbyPlugin | null
-  payload: any // TODO
-}
-
-export interface ICreateJobAction {
-  type: `CREATE_JOB`
-  plugin: IGatsbyPlugin | null
-  payload: IJob
-}
-
-export interface ICreateJobV2Action {
-  type: `CREATE_JOB_V2`
-  plugin: IGatsbyPlugin | null
-  payload: {
-    job: any // TODO,
-    plugin: IGatsbyPlugin | null
-  }
-}
-
-export interface ISetJobAction {
-  type: `SET_JOB`
-  plugin: IGatsbyPlugin | null
-  payload: IJob
-}
-
-export interface IEndJobAction {
-  type: `END_JOB`
-  plugin: IGatsbyPlugin | null
-  payload: IJob
 }
 
 export interface ICreateRedirectAction {
@@ -716,15 +647,6 @@
   payload:
     | IGatsbyPluginContext
     | { [camelCasedPluginNameWithoutPrefix: string]: IGatsbyPluginContext }
-<<<<<<< HEAD
-=======
-}
-
-export interface ICreatePageAction {
-  type: `CREATE_PAGE`
-  payload: IGatsbyPage
-  plugin?: IGatsbyPlugin
-  contextModified?: boolean
 }
 
 export interface ICreateRedirectAction {
@@ -763,11 +685,6 @@
   }
 }
 
-export interface IDeletePageAction {
-  type: `DELETE_PAGE`
-  payload: IGatsbyPage
-}
-
 export interface IReplaceStaticQueryAction {
   type: `REPLACE_STATIC_QUERY`
   payload: IGatsbyStaticQueryComponents
@@ -804,6 +721,7 @@
 
 export interface ISetWebpackConfigAction {
   type: `SET_WEBPACK_CONFIG`
+  plugin: IGatsbyPlugin | null
   payload: Partial<IGatsbyState["webpack"]>
 }
 
@@ -832,13 +750,6 @@
   payload: IGatsbyNode
 }
 
-export interface IDeleteNodeAction {
-  type: `DELETE_NODE`
-  payload: {
-    id: Identifier
-  }
-}
-
 export interface IDeleteNodesAction {
   type: `DELETE_NODES`
   payload: Identifier[]
@@ -850,5 +761,4 @@
     filePath: SystemPath
     size: number
   }
->>>>>>> 66a48299
 }