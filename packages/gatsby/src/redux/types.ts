<<<<<<< HEAD
import { IProgram, Stage } from "../commands/types"
=======
import type { TrailingSlash } from "gatsby-page-utils"
import { IProgram } from "../commands/types"
>>>>>>> 922874d7
import { GraphQLFieldExtensionDefinition } from "../schema/extensions"
import {
  DocumentNode,
  GraphQLSchema,
  DefinitionNode,
  SourceLocation,
} from "graphql"
import { SchemaComposer } from "graphql-compose"
import { IGatsbyCLIState } from "gatsby-cli/src/reporter/redux/types"
import { ThunkAction } from "redux-thunk"
import { InternalJob, JobResultInterface } from "../utils/jobs/manager"
import { ITypeMetadata } from "../schema/infer/inference-metadata"
import { Span } from "opentracing"

type SystemPath = string
type Identifier = string

export interface IRedirect {
  fromPath: string
  toPath: string
  isPermanent?: boolean
  redirectInBrowser?: boolean
  ignoreCase: boolean
  // Users can add anything to this createRedirect API
  [key: string]: any
}

export enum ProgramStatus {
  BOOTSTRAP_FINISHED = `BOOTSTRAP_FINISHED`,
  BOOTSTRAP_QUERY_RUNNING_FINISHED = `BOOTSTRAP_QUERY_RUNNING_FINISHED`,
}

export type PageMode = "SSG" | "DSG" | "SSR"

export interface IGatsbyPage {
  internalComponentName: string
  path: string
  matchPath: undefined | string
  component: SystemPath
  componentChunkName: string
  isCreatedByStatefulCreatePages: boolean
  context: Record<string, unknown>
  updatedAt: number
  // eslint-disable-next-line @typescript-eslint/naming-convention
  pluginCreator___NODE: Identifier
  pluginCreatorId: Identifier
  componentPath: SystemPath
  ownerNodeId: Identifier
  manifestId?: string
  defer?: boolean
  /**
   * INTERNAL. Do not use `page.mode`, it can be removed at any time
   * `page.mode` is currently reliable only in engines and `onPostBuild` hook
   * (in develop it is dynamic and can change at any time)
   * TODO: remove, see comments in utils/page-mode:materializePageMode
   *
   * @internal
   */
  mode: PageMode
}

export interface IGatsbyFunction {
  /** The route in the browser to access the function **/
  functionRoute: string
  /** The absolute path to the original function **/
  originalAbsoluteFilePath: string
  /** The relative path to the original function **/
  originalRelativeFilePath: string
  /** The relative path to the compiled function (always ends with .js) **/
  relativeCompiledFilePath: string
  /** The absolute path to the compiled function (doesn't transfer across machines) **/
  absoluteCompiledFilePath: string
  /** The matchPath regex created by path-to-regexp. Only created if the function is dynamic. **/
  matchPath: string | undefined
  /** The plugin that owns this function route **/
  pluginName: string
}

export interface IGraphQLTypegenOptions {
  typesOutputPath: string
}

export interface IGatsbyConfig {
  plugins?: Array<{
    // This is the name of the plugin like `gatsby-plugin-manifest`
    resolve: string
    options: {
      [key: string]: unknown
    }
  }>
  siteMetadata?: {
    title?: string
    author?: string
    description?: string
    siteUrl?: string
    // siteMetadata is free form
    [key: string]: unknown
  }
  // @deprecated
  polyfill?: boolean
  developMiddleware?: any
  proxy?: any
  partytownProxiedURLs?: Array<string>
  pathPrefix?: string
  assetPrefix?: string
  mapping?: Record<string, string>
  jsxRuntime?: "classic" | "automatic"
  jsxImportSource?: string
  trailingSlash?: TrailingSlash
  graphqlTypegen?: IGraphQLTypegenOptions
}

export interface IGatsbyNode {
  id: Identifier
  parent: Identifier
  children: Array<Identifier>
  internal: {
    type: string
    counter: number
    owner: string
    contentDigest: string
    mediaType?: string
    content?: string
    description?: string
  }
  [key: string]: unknown
  fields: Array<string>
}

export interface IGatsbyPlugin {
  id: Identifier
  name: string
  version: string
  [key: string]: any
}

export interface IGatsbyPluginContext {
  [key: string]: (...args: Array<any>) => any
}

export interface IGatsbyStaticQueryComponents {
  name: string
  componentPath: SystemPath
  id: Identifier
  query: string
  hash: string
}

export interface IGatsbyPageComponent {
  componentPath: SystemPath
  componentChunkName: string
  query: string
  pages: Set<string>
  isInBootstrap: boolean
  serverData: boolean
  config: boolean
}

export interface IDefinitionMeta {
  name: string
  def: DefinitionNode
  filePath: string
  text: string
  templateLoc: SourceLocation
  printedAst: string | null
  isHook: boolean
  isStaticQuery: boolean
  isFragment: boolean
  isConfigQuery: boolean
  hash: number
}

type GatsbyNodes = Map<string, IGatsbyNode>

export interface IGatsbyIncompleteJobV2 {
  job: InternalJob
}

export interface IGatsbyIncompleteJob {
  job: InternalJob
  plugin: IGatsbyPlugin
}

export interface IGatsbyCompleteJobV2 {
  result: JobResultInterface
  inputPaths: InternalJob["inputPaths"]
}

export interface IPlugin {
  name: string
  options: Record<string, any>
}

export interface IBabelStage {
<<<<<<< HEAD
  plugins: IPlugin[]
  presets: IPlugin[]
  options?: {
=======
  plugins: Array<IPlugin>
  presets: Array<IPlugin>
  options: {
>>>>>>> 922874d7
    cacheDirectory: boolean
    sourceType: string
    sourceMaps?: string
  }
}

export interface IStateProgram extends IProgram {
  extensions: Array<string>
  browserslist: Array<string>
}

export interface IQueryState {
  dirty: number
  running: number
}

export interface IComponentState {
  componentPath: string
  query: string
  pages: Set<Identifier>
  errors: number
}

export interface IHtmlFileState {
  dirty: number
  isDeleted: boolean
  pageDataHash: string
}

export interface IStaticQueryResultState {
  dirty: number
  staticQueryResultHash: string
}

export type GatsbyNodeAPI =
  | "onPreBoostrap"
  | "onPostBoostrap"
  | "onCreateWebpackConfig"
  | "onCreatePage"
  | "onCreateNode"
  | "sourceNodes"
  | "createPagesStatefully"
  | "createPages"
  | "onPostBuild"

export interface IGatsbyState {
  program: IStateProgram
  nodes: GatsbyNodes
  nodesByType: Map<string, GatsbyNodes>
  resolvedNodesCache: Map<string, any> // TODO
  nodesTouched: Set<string>
  nodeManifests: Array<INodeManifest>
  requestHeaders: Map<string, { [header: string]: string }>
  telemetry: ITelemetry
  lastAction: ActionsUnion
  flattenedPlugins: Array<{
    resolve: SystemPath
    id: Identifier
    name: string
    version: string
    pluginOptions: {
      plugins: []
      [key: string]: unknown
    }
    nodeAPIs: Array<GatsbyNodeAPI>
    browserAPIs: Array<
      | "onRouteUpdate"
      | "registerServiceWorker"
      | "onServiceWorkerActive"
      | "onPostPrefetchPathname"
    >
    ssrAPIs: Array<"onRenderBody" | "onPreRenderHTML">
    pluginFilepath: SystemPath
    subPluginPaths?: Array<string>
    modulePath?: string
  }>
  config: IGatsbyConfig
  functions: Array<IGatsbyFunction>
  pages: Map<string, IGatsbyPage>
  schema: GraphQLSchema
  definitions: Map<string, IDefinitionMeta>
  status: {
    plugins: Record<string, IGatsbyPlugin>
    PLUGINS_HASH: Identifier
    LAST_NODE_COUNTER: number
  }
  queries: {
    byNode: Map<Identifier, Set<Identifier>>
    byConnection: Map<string, Set<Identifier>>
    queryNodes: Map<Identifier, Set<Identifier>>
    trackedQueries: Map<Identifier, IQueryState>
    trackedComponents: Map<string, IComponentState>
    deletedQueries: Set<Identifier>
    dirtyQueriesListToEmitViaWebsocket: Array<string>
  }
  components: Map<IGatsbyPageComponent["componentPath"], IGatsbyPageComponent>
  staticQueryComponents: Map<
    IGatsbyStaticQueryComponents["id"],
    IGatsbyStaticQueryComponents
  >
  staticQueriesByTemplate: Map<SystemPath, Array<Identifier>>
  pendingPageDataWrites: {
    pagePaths: Set<string>
  }
  // @deprecated
  jobs: {
    active: Array<any> // TODO
    done: Array<any> // TODO
  }
  jobsV2: {
    incomplete: Map<Identifier, IGatsbyIncompleteJobV2>
    complete: Map<Identifier, IGatsbyCompleteJobV2>
    jobsByRequest: Map<string, Set<Identifier>>
  }
  webpack: any // TODO This should be the output from ./utils/webpack.config.js
  webpackCompilationHash: string
  redirects: Array<IRedirect>
  babelrc: {
    stages: {
      [key in Stage]: IBabelStage
    }
  }
  schemaCustomization: {
    composer: null | SchemaComposer<any>
    context: Record<string, any>
    fieldExtensions: GraphQLFieldExtensionDefinition
    printConfig: {
      path?: string
      include?: { types?: Array<string>; plugins?: Array<string> }
      exclude?: { types?: Array<string>; plugins?: Array<string> }
      withFieldTypes?: boolean
    } | null
    thirdPartySchemas: Array<GraphQLSchema>
    types: Array<
      string | { typeOrTypeDef: DocumentNode; plugin: IGatsbyPlugin }
    >
  }
  logs: IGatsbyCLIState
  inferenceMetadata: {
    step: string // TODO make enum or union
    typeMap: {
      [key: string]: ITypeMetadata
    }
  }
  pageDataStats: Map<SystemPath, number>
  visitedPages: Map<string, Set<string>>
  html: {
    trackedHtmlFiles: Map<Identifier, IHtmlFileState>
    browserCompilationHash: string
    ssrCompilationHash: string
    trackedStaticQueryResults: Map<string, IStaticQueryResultState>
    unsafeBuiltinWasUsedInSSR: boolean
  }
}

export type GatsbyStateKeys = keyof IGatsbyState

export interface ICachedReduxState {
  nodes?: IGatsbyState["nodes"]
  status: IGatsbyState["status"]
  components: IGatsbyState["components"]
  jobsV2: IGatsbyState["jobsV2"]
  staticQueryComponents: IGatsbyState["staticQueryComponents"]
  webpackCompilationHash: IGatsbyState["webpackCompilationHash"]
  pageDataStats: IGatsbyState["pageDataStats"]
  pages?: IGatsbyState["pages"]
  staticQueriesByTemplate: IGatsbyState["staticQueriesByTemplate"]
  pendingPageDataWrites: IGatsbyState["pendingPageDataWrites"]
  queries: IGatsbyState["queries"]
  html: IGatsbyState["html"]
}

export type ActionsUnion =
  | IAddChildNodeToParentNodeAction
  | IAddFieldToNodeAction
  | IAddThirdPartySchema
  | IApiFinishedAction
  | ICreateFieldExtension
  | ICreateNodeAction
  | ICreatePageAction
  | ICreatePageDependencyAction
  | ICreateTypes
  | IDeleteCacheAction
  | IDeleteNodeAction
  | IDeletePageAction
  | IPageQueryRunAction
  | IPrintTypeDefinitions
  | IQueryClearDirtyQueriesListToEmitViaWebsocket
  | IQueryExtractedAction
  | IQueryExtractedBabelSuccessAction
  | IQueryExtractionBabelErrorAction
  | IQueryExtractionGraphQLErrorAction
  | IQueryStartAction
  | IRemoveStaticQuery
  | IReplaceComponentQueryAction
  | IReplaceStaticQueryAction
  | IReplaceWebpackConfigAction
  | ISetPluginStatusAction
  | ISetProgramStatusAction
  | ISetResolvedNodesAction
  | ISetSchemaAction
  | ISetGraphQLDefinitionsAction
  | ISetSiteFlattenedPluginsAction
  | ISetWebpackCompilationHashAction
  | ISetSSRWebpackCompilationHashAction
  | ISetWebpackConfigAction
  | ITouchNodeAction
  | IUpdatePluginsHashAction
  | ICreateJobV2Action
  | IEndJobV2Action
  | IRemoveStaleJobV2Action
  | IAddPageDataStatsAction
  | IRemoveTemplateComponentAction
  | ISetBabelPluginAction
  | ISetBabelPresetAction
  | ISetBabelOptionsAction
  | ICreateJobAction
  | ISetJobAction
  | IEndJobAction
  | ISetStaticQueriesByTemplateAction
  | IAddPendingPageDataWriteAction
  | IAddPendingTemplateDataWriteAction
  | IClearPendingPageDataWriteAction
  | ICreateResolverContext
  | IClearSchemaCustomizationAction
  | ISetSchemaComposerAction
  | IStartIncrementalInferenceAction
  | IBuildTypeMetadataAction
  | IDisableTypeInferenceAction
  | ISetProgramAction
  | ISetProgramExtensions
  | IRemovedHtml
  | ITrackedHtmlCleanup
  | IGeneratedHtml
  | IMarkHtmlDirty
  | ISSRUsedUnsafeBuiltin
  | ISetSiteConfig
  | IMergeWorkerQueryState
  | ISetComponentFeatures
  | IMaterializePageMode
  | ISetJobV2Context
  | IClearJobV2Context
  | ISetDomainRequestHeaders
  | IProcessGatsbyImageSourceUrlAction
  | IClearGatsbyImageSourceUrlAction

export interface ISetComponentFeatures {
  type: `SET_COMPONENT_FEATURES`
  payload: {
    componentPath: string
    serverData: boolean
    config: boolean
  }
}

export interface IApiFinishedAction {
  type: `API_FINISHED`
  payload: {
    apiName: GatsbyNodeAPI
  }
}

interface ISetBabelPluginAction {
  type: `SET_BABEL_PLUGIN`
  payload: {
    stage: Stage
    name: IPlugin["name"]
    options: IPlugin["options"]
  }
}

interface ISetBabelPresetAction {
  type: `SET_BABEL_PRESET`
  payload: {
    stage: Stage
    name: IPlugin["name"]
    options: IPlugin["options"]
  }
}

interface ISetBabelOptionsAction {
  type: `SET_BABEL_OPTIONS`
  payload: {
    stage: Stage
    name: IPlugin["name"]
    options: IPlugin["options"]
  }
}

export interface ICreateJobV2Action {
  type: `CREATE_JOB_V2`
  payload: {
    job: IGatsbyIncompleteJobV2["job"]
  }
  plugin: { name: string }
}

export interface IEndJobV2Action {
  type: `END_JOB_V2`
  payload: {
    jobContentDigest: string
    result: JobResultInterface
  }
  plugin: { name: string }
}

export interface IRemoveStaleJobV2Action {
  type: `REMOVE_STALE_JOB_V2`
  payload: {
    contentDigest: string
  }
}

export type ICreateJobV2FromInternalAction = ThunkAction<
  Promise<Record<string, unknown>>,
  IGatsbyState,
  void,
  ActionsUnion
>

interface ICreateJobAction {
  type: `CREATE_JOB`
  payload: {
    id: string
    job: IGatsbyIncompleteJob["job"]
  }
  plugin: IGatsbyIncompleteJob["plugin"]
}

interface ISetJobAction {
  type: `SET_JOB`
  payload: {
    id: string
    job: IGatsbyIncompleteJob["job"]
  }
  plugin: IGatsbyIncompleteJob["plugin"]
}

interface IEndJobAction {
  type: `END_JOB`
  payload: {
    id: string
    job: IGatsbyIncompleteJob["job"]
  }
  plugin: IGatsbyIncompleteJob["plugin"]
}

export interface ICreatePageDependencyActionPayloadType {
  path: string
  nodeId?: string
  connection?: string
}

export interface ICreatePageDependencyAction {
  type: `CREATE_COMPONENT_DEPENDENCY`
  plugin?: string
  payload: Array<ICreatePageDependencyActionPayloadType>
}

export interface IDeleteComponentDependenciesAction {
  type: "DELETE_COMPONENTS_DEPENDENCIES"
  payload: {
    paths: Array<string>
  }
}

export interface IReplaceComponentQueryAction {
  type: "REPLACE_COMPONENT_QUERY"
  payload: {
    query: string
    componentPath: string
  }
}

export interface IReplaceStaticQueryAction {
  type: `REPLACE_STATIC_QUERY`
  plugin: IGatsbyPlugin | null | undefined
  payload: {
    name: string
    componentPath: string
    id: string
    query: string
    hash: string
  }
}

export interface IQueryClearDirtyQueriesListToEmitViaWebsocket {
  type: `QUERY_CLEAR_DIRTY_QUERIES_LIST_TO_EMIT_VIA_WEBSOCKET`
}

export interface IQueryExtractedAction {
  type: `QUERY_EXTRACTED`
  plugin: IGatsbyPlugin
  traceId: string | undefined
  payload: { componentPath: string; query: string }
}

export interface IQueryExtractionGraphQLErrorAction {
  type: `QUERY_EXTRACTION_GRAPHQL_ERROR`
  plugin: IGatsbyPlugin
  traceId: string | undefined
  payload: { componentPath: string; error: string }
}

export interface IQueryExtractedBabelSuccessAction {
  type: `QUERY_EXTRACTION_BABEL_SUCCESS`
  plugin: IGatsbyPlugin
  traceId: string | undefined
  payload: { componentPath: string }
}

export interface IQueryExtractionBabelErrorAction {
  type: `QUERY_EXTRACTION_BABEL_ERROR`
  plugin: IGatsbyPlugin
  traceId: string | undefined
  payload: {
    componentPath: string
    error: Error
  }
}

export interface ISetProgramStatusAction {
  type: `SET_PROGRAM_STATUS`
  plugin: IGatsbyPlugin
  traceId: string | undefined
  payload: ProgramStatus
}

export interface IPageQueryRunAction {
  type: `PAGE_QUERY_RUN`
  plugin: IGatsbyPlugin
  traceId: string | undefined
  payload: {
    path: string
    componentPath: string
    isPage: boolean
    resultHash: string
    queryHash: string
  }
}

export interface IQueryStartAction {
  type: `QUERY_START`
  plugin: IGatsbyPlugin
  traceId: string | undefined
  payload: { path: string; componentPath: string; isPage: boolean }
}

export interface IRemoveStaleJobAction {
  type: `REMOVE_STALE_JOB_V2`
  plugin: IGatsbyPlugin | undefined
  traceId?: string
  payload: { contentDigest: string }
}

export interface IAddThirdPartySchema {
  type: `ADD_THIRD_PARTY_SCHEMA`
  plugin: IGatsbyPlugin
  traceId?: string
  payload: GraphQLSchema
}

export interface ICreateTypes {
  type: `CREATE_TYPES`
  plugin: IGatsbyPlugin
  traceId?: string
  payload: DocumentNode | Array<DocumentNode>
}

export interface ICreateFieldExtension {
  type: `CREATE_FIELD_EXTENSION`
  plugin: IGatsbyPlugin
  traceId?: string
  payload: {
    name: string
    extension: GraphQLFieldExtensionDefinition
  }
}

export interface IPrintTypeDefinitions {
  type: `PRINT_SCHEMA_REQUESTED`
  plugin: IGatsbyPlugin
  traceId?: string
  payload: {
    path?: string
    include?: { types?: Array<string>; plugins?: Array<string> }
    exclude?: { types?: Array<string>; plugins?: Array<string> }
    withFieldTypes?: boolean
  }
}

export interface ICreateResolverContext {
  type: `CREATE_RESOLVER_CONTEXT`
  plugin: IGatsbyPlugin
  traceId?: string
  payload:
    | IGatsbyPluginContext
    | { [camelCasedPluginNameWithoutPrefix: string]: IGatsbyPluginContext }
}

interface IClearSchemaCustomizationAction {
  type: `CLEAR_SCHEMA_CUSTOMIZATION`
}

interface ISetSchemaComposerAction {
  type: `SET_SCHEMA_COMPOSER`
  payload: SchemaComposer<any>
}

export interface ICreateServerVisitedPage {
  type: `CREATE_SERVER_VISITED_PAGE`
  payload: IGatsbyPage
  plugin?: IGatsbyPlugin
}

export interface ICreatePageAction {
  type: `CREATE_PAGE`
  payload: IGatsbyPage
  plugin?: IGatsbyPlugin
  contextModified?: boolean
  componentModified?: boolean
}

export interface ICreateRedirectAction {
  type: `CREATE_REDIRECT`
  payload: IRedirect
}

export interface IDeleteCacheAction {
  type: `DELETE_CACHE`
  cacheIsCorrupt?: boolean
}

export interface IRemoveTemplateComponentAction {
  type: `REMOVE_STATIC_QUERIES_BY_TEMPLATE`
  payload: {
    componentPath: string
  }
}

export interface ISetStaticQueriesByTemplateAction {
  type: `SET_STATIC_QUERIES_BY_TEMPLATE`
  payload: {
    componentPath: string
    staticQueryHashes: Array<Identifier>
  }
}

export interface IAddPendingPageDataWriteAction {
  type: `ADD_PENDING_PAGE_DATA_WRITE`
  payload: {
    path: string
  }
}

export interface IAddPendingTemplateDataWriteAction {
  type: `ADD_PENDING_TEMPLATE_DATA_WRITE`
  payload: {
    componentPath: SystemPath
    pages: Array<string>
  }
}

export interface IClearPendingPageDataWriteAction {
  type: `CLEAR_PENDING_PAGE_DATA_WRITE`
  payload: {
    page: string
  }
}

export interface IDeletePageAction {
  type: `DELETE_PAGE`
  payload: IGatsbyPage
}

export interface IRemoveStaticQuery {
  type: `REMOVE_STATIC_QUERY`
  payload: IGatsbyStaticQueryComponents["id"]
}

export interface ISetWebpackCompilationHashAction {
  type: `SET_WEBPACK_COMPILATION_HASH`
  payload: IGatsbyState["webpackCompilationHash"]
}

export interface ISetSSRWebpackCompilationHashAction {
  type: `SET_SSR_WEBPACK_COMPILATION_HASH`
  payload: string
}

export interface IUpdatePluginsHashAction {
  type: `UPDATE_PLUGINS_HASH`
  payload: Identifier
}

export interface ISetPluginStatusAction {
  type: `SET_PLUGIN_STATUS`
  plugin: IGatsbyPlugin
  payload: {
    // eslint-disable-next-line @typescript-eslint/no-explicit-any
    [key: string]: any
  }
}

export interface IReplaceWebpackConfigAction {
  type: `REPLACE_WEBPACK_CONFIG`
  payload: IGatsbyState["webpack"]
}

export interface ISetWebpackConfigAction {
  type: `SET_WEBPACK_CONFIG`
  payload: Partial<IGatsbyState["webpack"]>
}

export interface ISetSchemaAction {
  type: `SET_SCHEMA`
  payload: IGatsbyState["schema"]
}

export interface ISetGraphQLDefinitionsAction {
  type: `SET_GRAPHQL_DEFINITIONS`
  payload: IGatsbyState["definitions"]
}

export interface ISetSiteConfig {
  type: `SET_SITE_CONFIG`
  payload: IGatsbyState["config"]
}

export interface ISetSiteFunctions {
  type: `SET_SITE_FUNCTIONS`
  payload: IGatsbyState["functions"]
}

export interface ICreateNodeAction {
  type: `CREATE_NODE`
  payload: IGatsbyNode
  oldNode?: IGatsbyNode
  traceId: string
  parentSpan: Span
  followsSpan: Span
}

export interface IAddFieldToNodeAction {
  type: `ADD_FIELD_TO_NODE`
  payload: IGatsbyNode
  addedField: string
}

export interface IAddChildNodeToParentNodeAction {
  type: `ADD_CHILD_NODE_TO_PARENT_NODE`
  payload: IGatsbyNode
}

export interface IDeleteNodeAction {
  type: `DELETE_NODE`
  // FIXME: figure out why payload can be undefined here
  payload: IGatsbyNode | void
}

export interface ISetSiteFlattenedPluginsAction {
  type: `SET_SITE_FLATTENED_PLUGINS`
  payload: IGatsbyState["flattenedPlugins"]
}

export interface ISetResolvedNodesAction {
  type: `SET_RESOLVED_NODES`
  payload: {
    key: string
    nodes: IGatsbyState["resolvedNodesCache"]
  }
}

export interface IAddPageDataStatsAction {
  type: `ADD_PAGE_DATA_STATS`
  payload: {
    pagePath: string
    filePath: SystemPath
    size: number
    pageDataHash: string
  }
}

export interface ITouchNodeAction {
  type: `TOUCH_NODE`
  payload: Identifier
}

interface IStartIncrementalInferenceAction {
  type: `START_INCREMENTAL_INFERENCE`
}

interface IBuildTypeMetadataAction {
  type: `BUILD_TYPE_METADATA`
  payload: {
    nodes: Array<IGatsbyNode>
    typeName: string
  }
}

interface IDisableTypeInferenceAction {
  type: `DISABLE_TYPE_INFERENCE`
  payload: Array<string>
}

interface ISetProgramAction {
  type: `SET_PROGRAM`
  payload: IStateProgram
}

interface ISetProgramExtensions {
  type: `SET_PROGRAM_EXTENSIONS`
  payload: Array<string>
}

interface IRemovedHtml {
  type: `HTML_REMOVED`
  payload: string
}

interface ITrackedHtmlCleanup {
  type: `HTML_TRACKED_PAGES_CLEANUP`
  payload: Set<string>
}

interface IGeneratedHtml {
  type: `HTML_GENERATED`
  payload: Array<string>
}

interface IMarkHtmlDirty {
  type: `HTML_MARK_DIRTY_BECAUSE_STATIC_QUERY_RESULT_CHANGED`
  payload: {
    pages: Set<string>
    staticQueryHashes: Set<string>
  }
}

interface ISSRUsedUnsafeBuiltin {
  type: `SSR_USED_UNSAFE_BUILTIN`
}

export interface ICreateNodeManifest {
  type: `CREATE_NODE_MANIFEST`
  payload: {
    manifestId: string
    node: IGatsbyNode
    pluginName: string
    updatedAtUTC?: string | number
  }
}

export interface IDeleteNodeManifests {
  type: `DELETE_NODE_MANIFESTS`
}

export interface INodeManifest {
  manifestId: string
  pluginName: string
  node: {
    id: string
  }
}

export interface ISetDomainRequestHeaders {
  type: `SET_REQUEST_HEADERS`
  payload: {
    domain: string
    headers: {
      [header: string]: string
    }
  }
}

export interface IProcessGatsbyImageSourceUrlAction {
  type: `PROCESS_GATSBY_IMAGE_SOURCE_URL`
  payload: {
    sourceUrl: string
  }
}

export interface IClearGatsbyImageSourceUrlAction {
  type: `CLEAR_GATSBY_IMAGE_SOURCE_URL`
}

export interface ITelemetry {
  gatsbyImageSourceUrls: Set<string>
}

export interface IMergeWorkerQueryState {
  type: `MERGE_WORKER_QUERY_STATE`
  payload: {
    workerId: number
    queryStateChunk: IGatsbyState["queries"]
    queryStateTelemetryChunk: IGatsbyState["telemetry"]
  }
}

export interface IMaterializePageMode {
  type: `MATERIALIZE_PAGE_MODE`
  payload: {
    path: string
    pageMode: PageMode
  }
}

export interface ISetJobV2Context {
  type: `SET_JOB_V2_CONTEXT`
  payload: {
    job: IGatsbyIncompleteJobV2["job"]
    requestId: string
  }
}

export interface IClearJobV2Context {
  type: `CLEAR_JOB_V2_CONTEXT`
  payload: {
    requestId: string
  }
}<|MERGE_RESOLUTION|>--- conflicted
+++ resolved
@@ -1,9 +1,5 @@
-<<<<<<< HEAD
+import type { TrailingSlash } from "gatsby-page-utils"
 import { IProgram, Stage } from "../commands/types"
-=======
-import type { TrailingSlash } from "gatsby-page-utils"
-import { IProgram } from "../commands/types"
->>>>>>> 922874d7
 import { GraphQLFieldExtensionDefinition } from "../schema/extensions"
 import {
   DocumentNode,
@@ -194,19 +190,13 @@
 
 export interface IPlugin {
   name: string
-  options: Record<string, any>
+  options: Record<string, unknown>
 }
 
 export interface IBabelStage {
-<<<<<<< HEAD
-  plugins: IPlugin[]
-  presets: IPlugin[]
-  options?: {
-=======
   plugins: Array<IPlugin>
   presets: Array<IPlugin>
-  options: {
->>>>>>> 922874d7
+  options?: {
     cacheDirectory: boolean
     sourceType: string
     sourceMaps?: string
