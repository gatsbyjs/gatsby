import { IProgram } from "../commands/types"
import { GraphQLFieldExtensionDefinition } from "../schema/extensions"
import { DocumentNode, GraphQLSchema } from "graphql"
import { SchemaComposer } from "graphql-compose"
import { IGatsbyCLIState } from "gatsby-cli/src/reporter/redux/types"

type SystemPath = string
type Identifier = string

export interface IRedirect {
  fromPath: string
  toPath: string
  isPermanent?: boolean
  redirectInBrowser?: boolean
  // Users can add anything to this createRedirect API
  [key: string]: any
}

export enum ProgramStatus {
  BOOTSTRAP_FINISHED = `BOOTSTRAP_FINISHED`,
  BOOTSTRAP_QUERY_RUNNING_FINISHED = `BOOTSTRAP_QUERY_RUNNING_FINISHED`,
}

export interface IGatsbyPage {
  internalComponentName: string
  path: string
  matchPath: undefined | string
  component: SystemPath
  componentChunkName: string
  isCreatedByStatefulCreatePages: boolean
  context: {}
  updatedAt: number
  pluginCreator__NODE: Identifier
  pluginCreatorId: Identifier
  componentPath: SystemPath
}

export interface IGatsbyConfig {
  plugins?: {
    // This is the name of the plugin like `gatsby-plugin-manifest
    resolve: string
    options: {
      [key: string]: unknown
    }
  }[]
  siteMetadata?: {
    title?: string
    author?: string
    description?: string
    sireUrl?: string
    // siteMetadata is free form
    [key: string]: unknown
  }
  // @deprecated
  polyfill?: boolean
  developMiddleware?: any
  proxy?: any
  pathPrefix?: string
}

export interface IGatsbyNode {
  id: Identifier
  parent: Identifier
  children: Identifier[]
  internal: {
    type: string
    counter: number
    owner: string
    contentDigest: string
    mediaType?: string
    content?: string
    description?: string
  }
  __gatsby_resolved: any // TODO
  [key: string]: unknown
}

export interface IGatsbyPlugin {
  name: string
  version: string
}

export interface IGatsbyPluginContext {
  [key: string]: (...args: any[]) => any
}

export interface IGatsbyStaticQueryComponents {
  name: string
  componentPath: SystemPath
  id: Identifier
  query: string
  hash: string
}

type GatsbyNodes = Map<string, IGatsbyNode>

export interface IGatsbyJobContent {
  inputPaths: string[]
  contentDigest: string
}

export interface IGatsbyJobV2 {
  job: IGatsbyJobContent
  plugin: IGatsbyPlugin
  traceId?: string
}

export interface IGatsbyState {
  program: IProgram
  nodes: GatsbyNodes
  nodesByType: Map<string, GatsbyNodes>
  resolvedNodesCache: Map<string, any> // TODO
  nodesTouched: Set<string>
  lastAction: ActionsUnion
  flattenedPlugins: {
    resolve: SystemPath
    id: Identifier
    name: string
    version: string
    pluginOptions: {
      plugins: []
      [key: string]: unknown
    }
    nodeAPIs: (
      | "onPreBoostrap"
      | "onPostBoostrap"
      | "onCreateWebpackConfig"
      | "onCreatePage"
      | "sourceNodes"
      | "createPagesStatefully"
      | "createPages"
      | "onPostBuild"
    )[]
    browserAPIs: (
      | "onRouteUpdate"
      | "registerServiceWorker"
      | "onServiceWorkerActive"
      | "onPostPrefetchPathname"
    )[]
    ssrAPIs: ("onRenderBody" | "onPreRenderHTML")[]
    pluginFilepath: SystemPath
  }[]
  config: IGatsbyConfig
  pages: Map<string, IGatsbyPage>
  schema: GraphQLSchema
  status: {
    plugins: Record<string, IGatsbyPlugin>
    PLUGINS_HASH: Identifier
  }
  componentDataDependencies: {
    nodes: Map<string, Set<string>>
    connections: Map<string, Set<string>>
  }
  components: Map<
    SystemPath,
    {
      componentPath: SystemPath
      query: string
      pages: Set<string>
      isInBootstrap: boolean
    }
  >
  staticQueryComponents: Map<
    IGatsbyStaticQueryComponents["id"],
    IGatsbyStaticQueryComponents
  >
  // @deprecated
  jobs: {
    active: any[] // TODO
    done: any[] // TODO
  }
  jobsV2: {
    incomplete: Map<Identifier, IGatsbyJobV2>
    complete: Map<Identifier, IGatsbyJobV2>
  }
  webpack: any // TODO This should be the output from ./utils/webpack.config.js
  webpackCompilationHash: string
  redirects: IRedirect[]
  babelrc: {
    stages: {
      develop: any // TODO
      "develop-html": any // TODO
      "build-html": any // TODO
      "build-javascript": any // TODO
    }
  }
  schemaCustomization: {
    composer: SchemaComposer<any>
    context: {} // TODO
    fieldExtensions: {} // TODO
    printConfig: any // TODO
    thridPartySchemas: any[] // TODO
    types: any[] // TODO
  }
  themes: any // TODO
  logs: IGatsbyCLIState
  inferenceMetadata: {
    step: string // TODO make enum or union
    typeMap: {
      [key: string]: {
        ignoredFields: Set<string>
        total: number
        dirty: boolean
        fieldMap: any // TODO
      }
    }
  }
  pageDataStats: Map<SystemPath, number>
  pageData: Map<Identifier, string>
}

export interface ICachedReduxState {
  nodes?: IGatsbyState["nodes"]
  status: IGatsbyState["status"]
  componentDataDependencies: IGatsbyState["componentDataDependencies"]
  components: IGatsbyState["components"]
  jobsV2: IGatsbyState["jobsV2"]
  staticQueryComponents: IGatsbyState["staticQueryComponents"]
  webpackCompilationHash: IGatsbyState["webpackCompilationHash"]
  pageDataStats: IGatsbyState["pageDataStats"]
  pageData: IGatsbyState["pageData"]
}

export type ActionsUnion =
  | IAddThirdPartySchema
  | ICreateFieldExtension
  | ICreatePageDependencyAction
  | ICreateTypes
  | IDeleteCacheAction
  | IDeleteComponentDependenciesAction
  | IPageQueryRunAction
  | IPrintTypeDefinitions
  | IQueryExtractedAction
  | IQueryExtractedBabelSuccessAction
  | IQueryExtractionBabelErrorAction
  | IQueryExtractionGraphQLErrorAction
  | IRemoveStaticQuery
  | IReplaceComponentQueryAction
  | IReplaceStaticQueryAction
  | IReplaceWebpackConfigAction
  | ISetPluginStatusAction
  | ISetProgramStatusAction
  | ISetSchemaAction
  | ISetWebpackCompilationHashAction
  | ISetWebpackConfigAction
  | IUpdatePluginsHashAction
  | IRemovePageDataAction
  | ISetPageDataAction

export interface ICreatePageDependencyAction {
  type: `CREATE_COMPONENT_DEPENDENCY`
  plugin: string
  payload: {
    path: string
    nodeId?: string
    connection?: string
  }
}

export interface IDeleteComponentDependenciesAction {
  type: "DELETE_COMPONENTS_DEPENDENCIES"
  payload: {
    paths: string[]
  }
}

export interface IReplaceComponentQueryAction {
  type: "REPLACE_COMPONENT_QUERY"
  payload: {
    query: string
    componentPath: string
  }
}

export interface IReplaceStaticQueryAction {
  type: `REPLACE_STATIC_QUERY`
  plugin: IGatsbyPlugin | null | undefined
  payload: {
    name: string
    componentPath: string
    id: string
    query: string
    hash: string
  }
}

export interface IQueryExtractedAction {
  type: `QUERY_EXTRACTED`
  plugin: IGatsbyPlugin
  traceId: string | undefined
  payload: { componentPath: string; query: string }
}

export interface IQueryExtractionGraphQLErrorAction {
  type: `QUERY_EXTRACTION_GRAPHQL_ERROR`
  plugin: IGatsbyPlugin
  traceId: string | undefined
  payload: { componentPath: string; error: string }
}

export interface IQueryExtractedBabelSuccessAction {
  type: `QUERY_EXTRACTION_BABEL_SUCCESS`
  plugin: IGatsbyPlugin
  traceId: string | undefined
  payload: { componentPath: string }
}

export interface IQueryExtractionBabelErrorAction {
  type: `QUERY_EXTRACTION_BABEL_ERROR`
  plugin: IGatsbyPlugin
  traceId: string | undefined
  payload: {
    componentPath: string
    error: Error
  }
}

export interface ISetProgramStatusAction {
  type: `SET_PROGRAM_STATUS`
  plugin: IGatsbyPlugin
  traceId: string | undefined
  payload: ProgramStatus
}

export interface IPageQueryRunAction {
  type: `PAGE_QUERY_RUN`
  plugin: IGatsbyPlugin
  traceId: string | undefined
  payload: { path: string; componentPath: string; isPage: boolean }
}

export interface IRemoveStaleJobAction {
  type: `REMOVE_STALE_JOB_V2`
  plugin: IGatsbyPlugin | undefined
  traceId?: string
  payload: { contentDigest: string }
}

export interface IAddThirdPartySchema {
  type: `ADD_THIRD_PARTY_SCHEMA`
  plugin: IGatsbyPlugin
  traceId?: string
  payload: GraphQLSchema
}

export interface ICreateTypes {
  type: `CREATE_TYPES`
  plugin: IGatsbyPlugin
  traceId?: string
  payload: DocumentNode | DocumentNode[]
}

export interface ICreateFieldExtension {
  type: `CREATE_FIELD_EXTENSION`
  plugin: IGatsbyPlugin
  traceId?: string
  payload: {
    name: string
    extension: GraphQLFieldExtensionDefinition
  }
}

export interface IPrintTypeDefinitions {
  type: `PRINT_SCHEMA_REQUESTED`
  plugin: IGatsbyPlugin
  traceId?: string
  payload: {
    path?: string
    include?: { types?: Array<string>; plugins?: Array<string> }
    exclude?: { types?: Array<string>; plugins?: Array<string> }
    withFieldTypes?: boolean
  }
}

export interface ICreateResolverContext {
  type: `CREATE_RESOLVER_CONTEXT`
  plugin: IGatsbyPlugin
  traceId?: string
  payload:
    | IGatsbyPluginContext
    | { [camelCasedPluginNameWithoutPrefix: string]: IGatsbyPluginContext }
}

export interface ICreateRedirectAction {
  type: `CREATE_REDIRECT`
  payload: IRedirect
}

export interface ISetResolvedThemesAction {
  type: `SET_RESOLVED_THEMES`
  payload: any // TODO
}

export interface IDeleteCacheAction {
  type: `DELETE_CACHE`
}

export interface IRemovePageDataAction {
  type: `REMOVE_PAGE_DATA`
  payload: {
    id: Identifier
  }
}

export interface ISetPageDataAction {
  type: `SET_PAGE_DATA`
  payload: {
    id: Identifier
    resultHash: string
  }
}

export interface IReplaceStaticQueryAction {
  type: `REPLACE_STATIC_QUERY`
  payload: IGatsbyStaticQueryComponents
}

export interface IRemoveStaticQuery {
  type: `REMOVE_STATIC_QUERY`
  payload: IGatsbyStaticQueryComponents["id"]
}

export interface ISetWebpackCompilationHashAction {
  type: `SET_WEBPACK_COMPILATION_HASH`
  payload: IGatsbyState["webpackCompilationHash"]
}

export interface IUpdatePluginsHashAction {
  type: `UPDATE_PLUGINS_HASH`
  payload: Identifier
}

export interface ISetPluginStatusAction {
  type: `SET_PLUGIN_STATUS`
  plugin: IGatsbyPlugin
  payload: {
    // eslint-disable-next-line @typescript-eslint/no-explicit-any
    [key: string]: any
  }
}

export interface IReplaceWebpackConfigAction {
  type: `REPLACE_WEBPACK_CONFIG`
  payload: IGatsbyState["webpack"]
}

export interface ISetWebpackConfigAction {
  type: `SET_WEBPACK_CONFIG`
  payload: Partial<IGatsbyState["webpack"]>
}

<<<<<<< HEAD
export interface ISetSchemaAction {
  type: `SET_SCHEMA`
  payload: IGatsbyState["schema"]
=======
export interface ISetSiteConfig {
  type: `SET_SITE_CONFIG`
  payload: IGatsbyState["config"]
>>>>>>> 7046230b
}<|MERGE_RESOLUTION|>--- conflicted
+++ resolved
@@ -449,13 +449,12 @@
   payload: Partial<IGatsbyState["webpack"]>
 }
 
-<<<<<<< HEAD
 export interface ISetSchemaAction {
   type: `SET_SCHEMA`
   payload: IGatsbyState["schema"]
-=======
+}
+
 export interface ISetSiteConfig {
   type: `SET_SITE_CONFIG`
   payload: IGatsbyState["config"]
->>>>>>> 7046230b
 }