--- conflicted
+++ resolved
@@ -1,4 +1,3 @@
-<<<<<<< HEAD
 import { IProgram } from "../commands/types"
 import { GraphQLSchema } from "graphql"
 import { SchemaComposer } from "graphql-compose"
@@ -6,16 +5,12 @@
 type SystemPath = string
 type Identifier = string
 type StructuredLog = any // TODO this should come from structured log interface
-=======
-import { GraphQLSchema } from "graphql"
->>>>>>> cc5fb21e
 
 export enum ProgramStatus {
   BOOTSTRAP_FINISHED = `BOOTSTRAP_FINISHED`,
   BOOTSTRAP_QUERY_RUNNING_FINISHED = `BOOTSTRAP_QUERY_RUNNING_FINISHED`,
 }
 
-<<<<<<< HEAD
 export interface IGatsbyPage {
   internalComponentName: string
   path: string
@@ -134,35 +129,11 @@
       hash: number
     }
   >
-  // @deprecated
-=======
-export interface IReduxNode {
-  id: string
-  internal: {
-    type: string
-  }
-}
-
-export interface IReduxState {
-  status: ProgramStatus
-  nodes?: Map<string, IReduxNode>
-  nodesByType?: Map<any, any> // TODO
-  jobsV2: any // TODO
-  lastAction: ActionsUnion
-  componentDataDependencies: {
-    connections: any // TODO
-    nodes: any // TODO
-  }
-  components: any // TODO
-  staticQueryComponents: any // TODO
-  webpackCompilationHash: any // TODO
-  pageDataStats: any // TODO
->>>>>>> cc5fb21e
+
   jobs: {
     active: any[] // TODO
     done: any[] // TODO
   }
-<<<<<<< HEAD
   jobsV2: {
     incomplete: Map<any, any> // TODO
     complete: Map<any, any>
@@ -217,19 +188,7 @@
     }
   }
   pageDataStats: Map<SystemPath, number>
-=======
-  schema: GraphQLSchema
-  schemaCustomization: any
-  config: {
-    developMiddleware: any
-    proxy: any
-  }
   pageData: any
-  pages: any
-  babelrc: any
-  themes: any
-  flattenedPlugins: any
->>>>>>> cc5fb21e
 }
 
 export interface ICachedReduxState {
