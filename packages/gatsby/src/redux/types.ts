--- conflicted
+++ resolved
@@ -548,27 +548,15 @@
   payload: IRedirect
 }
 
-<<<<<<< HEAD
-=======
 export interface ISetResolvedThemesAction {
   type: `SET_RESOLVED_THEMES`
   payload: any // TODO
 }
 
->>>>>>> bb352ddd
 export interface IDeleteCacheAction {
   type: `DELETE_CACHE`
 }
 
-<<<<<<< HEAD
-export interface ICreatePageAction {
-  type: `CREATE_PAGE`
-  plugin: {
-    id: Identifier
-    name: string
-  }
-  payload: IGatsbyPage
-=======
 export interface IRemovePageDataAction {
   type: `REMOVE_PAGE_DATA`
   payload: {
@@ -607,16 +595,10 @@
 
 export interface IClearPendingPageDataWritesAction {
   type: `CLEAR_PENDING_PAGE_DATA_WRITES`
->>>>>>> bb352ddd
 }
 
 export interface IDeletePageAction {
   type: `DELETE_PAGE`
-<<<<<<< HEAD
-  payload: {
-    path: string
-  }
-=======
   payload: IGatsbyPage
 }
 
@@ -748,5 +730,4 @@
 interface ISetProgramExtensions {
   type: `SET_PROGRAM_EXTENSIONS`
   payload: string[]
->>>>>>> bb352ddd
 }