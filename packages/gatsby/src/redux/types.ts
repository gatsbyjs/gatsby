--- conflicted
+++ resolved
@@ -628,7 +628,6 @@
   payload: Identifier[]
 }
 
-<<<<<<< HEAD
 export interface ISetSiteFlattenedPluginsAction {
   type: `SET_SITE_FLATTENED_PLUGINS`
   payload: IGatsbyState["flattenedPlugins"]
@@ -639,12 +638,13 @@
   payload: {
     key: string
     nodes: IGatsbyState["resolvedNodesCache"]
-=======
+  }
+}
+
 export interface IAddPageDataStatsAction {
   type: `ADD_PAGE_DATA_STATS`
   payload: {
     filePath: SystemPath
     size: number
->>>>>>> 85bb822b
   }
 }