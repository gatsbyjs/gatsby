--- conflicted
+++ resolved
@@ -294,14 +294,11 @@
   | ICreateJobAction
   | ISetJobAction
   | IEndJobAction
-<<<<<<< HEAD
-  | ISetProgramAction
-  | ISetProgramExtensions
-=======
   | IStartIncrementalInferenceAction
   | IBuildTypeMetadataAction
   | IDisableTypeInferenceAction
->>>>>>> 6c99659e
+  | ISetProgramAction
+  | ISetProgramExtensions
 
 interface ISetBabelPluginAction {
   type: `SET_BABEL_PLUGIN`
@@ -665,29 +662,29 @@
   payload: Identifier
 }
 
-<<<<<<< HEAD
-export interface ISetProgramAction {
+interface IStartIncrementalInferenceAction {
+  type: `START_INCREMENTAL_INFERENCE`
+}
+
+interface IBuildTypeMetadataAction {
+  type: `BUILD_TYPE_METADATA`
+  payload: {
+    nodes: IGatsbyNode[]
+    typeName: string
+  }
+}
+
+interface IDisableTypeInferenceAction {
+  type: `DISABLE_TYPE_INFERENCE`
+  payload: string[]
+}
+
+interface ISetProgramAction {
   type: `SET_PROGRAM`
   payload: IStateProgram
 }
 
-export interface ISetProgramExtensions {
+interface ISetProgramExtensions {
   type: `SET_PROGRAM_EXTENSIONS`
-=======
-interface IStartIncrementalInferenceAction {
-  type: `START_INCREMENTAL_INFERENCE`
-}
-
-interface IBuildTypeMetadataAction {
-  type: `BUILD_TYPE_METADATA`
-  payload: {
-    nodes: IGatsbyNode[]
-    typeName: string
-  }
-}
-
-interface IDisableTypeInferenceAction {
-  type: `DISABLE_TYPE_INFERENCE`
->>>>>>> 6c99659e
   payload: string[]
 }