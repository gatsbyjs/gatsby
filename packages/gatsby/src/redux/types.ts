--- conflicted
+++ resolved
@@ -364,11 +364,11 @@
   payload: IRedirect
 }
 
-<<<<<<< HEAD
 export interface ISetWebpackCompilationHashAction {
   type: string
   payload: IGatsbyState["webpackCompilationHash"]
-=======
+}
+
 export interface IDeleteCacheAction {
   type: `DELETE_CACHE`
 }
@@ -381,5 +381,4 @@
 export interface IRemoveStaticQuery {
   type: `REMOVE_STATIC_QUERY`
   payload: IGatsbyStaticQueryComponents["id"]
->>>>>>> 6c53fcb2
 }