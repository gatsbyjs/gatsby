--- conflicted
+++ resolved
@@ -275,9 +275,7 @@
   | ICreateJobV2Action
   | IEndJobV2Action
   | IRemoveStaleJobV2Action
-<<<<<<< HEAD
   | IAddPageDataStatsAction
-=======
   | IRemoveTemplateComponentAction
   | ISetBabelPluginAction
   | ISetBabelPresetAction
@@ -309,7 +307,6 @@
     options: IPlugin["options"]
   }
 }
->>>>>>> 4c626f26
 
 export interface ICreateJobV2Action {
   type: `CREATE_JOB_V2`
