--- conflicted
+++ resolved
@@ -1077,7 +1077,7 @@
  * of the box. You must have a plugin setup to integrate the redirect data with
  * your hosting technology e.g. the [Netlify
  * plugin](/packages/gatsby-plugin-netlify/)).
- * Note: slash suffix is added automatically, e.g. fromPath: `/blog` handles both `/blog` and `/blog/` routes
+ * Note: trailing slash is added automatically, e.g. fromPath: `/blog` handles both `/blog` and `/blog/` routes
  *
  * @param {Object} redirect Redirect data
  * @param {string} redirect.fromPath Any valid URL. Must start with a forward slash
@@ -1100,33 +1100,26 @@
     pathPrefix = store.getState().config.pathPrefix
   }
 
-<<<<<<< HEAD
-  const normalize = pathPart => {
-    const normalized = `${pathPrefix}${pathPart.replace(/\/+$/, ``)}`
+  const normalize = (pathPart, prefix = pathPrefix) => {
+    const normalized = `${prefix}${pathPart.replace(/\/+$/, ``)}`
     if (normalized !== ``) {
       return normalized
     }
     return `/`
   }
-=======
   // Parse urls to get their protocols
   // url.parse will not cover protocol-relative urls so do a separate check for those
   const parsed = url.parse(toPath)
   const isRelativeProtocol = toPath.startsWith(`//`)
   const toPathPrefix = parsed.protocol != null || isRelativeProtocol ? `` : pathPrefix
->>>>>>> cc25b21e
 
   return {
     type: `CREATE_REDIRECT`,
     payload: {
       fromPath: normalize(fromPath),
+      toPath: normalize(toPath, toPathPrefix),
       isPermanent,
       redirectInBrowser,
-<<<<<<< HEAD
-      toPath: normalize(toPath),
-=======
-      toPath: `${toPathPrefix}${toPath}`,
->>>>>>> cc25b21e
       ...rest,
     },
   }
