// @flow
const { camelCase } = require(`lodash`)
const report = require(`gatsby-cli/lib/reporter`)

import type { Plugin } from "./types"

const actions = {}

/**
 * Add a third-party schema to be merged into main schema. Schema has to be a
 * graphql-js GraphQLSchema object.
 *
 * This schema is going to be merged as-is. This can easily break the main
 * Gatsby schema, so it's user's responsibility to make sure it doesn't happen
 * (by eg namespacing the schema).
 *
 * @availableIn [createSchemaCustomization, sourceNodes]
 *
 * @param {Object} $0
 * @param {GraphQLSchema} $0.schema GraphQL schema to add
 */
actions.addThirdPartySchema = (
  { schema }: { schema: GraphQLSchema },
  plugin: Plugin,
  traceId?: string
) => {
  return {
    type: `ADD_THIRD_PARTY_SCHEMA`,
    plugin,
    traceId,
    payload: schema,
  }
}

import type GatsbyGraphQLType from "../../schema/types/type-builders"
/**
 * Add type definitions to the GraphQL schema.
 *
 * @availableIn [createSchemaCustomization, sourceNodes]
 *
 * @param {string | GraphQLOutputType | GatsbyGraphQLType | string[] | GraphQLOutputType[] | GatsbyGraphQLType[]} types Type definitions
 *
 * Type definitions can be provided either as
 * [`graphql-js` types](https://graphql.org/graphql-js/), in
 * [GraphQL schema definition language (SDL)](https://graphql.org/learn/)
 * or using Gatsby Type Builders available on the `schema` API argument.
 *
 * Things to note:
 * * type definitions targeting node types, i.e. `MarkdownRemark` and others
 *   added in `sourceNodes` or `onCreateNode` APIs, need to implement the
 *   `Node` interface. Interface fields will be added automatically, but it
 *   is mandatory to label those types with `implements Node`.
 * * by default, explicit type definitions from `createTypes` will be merged
 *   with inferred field types, and default field resolvers for `Date` (which
 *   adds formatting options) and `File` (which resolves the field value as
 *   a `relativePath` foreign-key field) are added. This behavior can be
 *   customised with `@infer`, `@dontInfer` directives or extensions. Fields
 *   may be assigned resolver (and other option like args) with additional
 *   directives. Currently `@dateformat`, `@link`, `@fileByRelativePath` and
 *   `@proxy` are available.
 *
 *
 * Schema customization controls:
 * * `@infer` - run inference on the type and add fields that don't exist on the
 * defined type to it.
 * * `@dontInfer` - don't run any inference on the type
 *
 * Extensions to add resolver options:
 * * `@dateformat` - add date formatting arguments. Accepts `formatString` and
 *   `locale` options that sets the defaults for this field
 * * `@link` - connect to a different Node. Arguments `by` and `from`, which
 *   define which field to compare to on a remote node and which field to use on
 *   the source node
 * * `@fileByRelativePath` - connect to a File node. Same arguments. The
 *   difference from link is that this normalizes the relative path to be
 *   relative from the path where source node is found.
 * * `@proxy` - in case the underlying node data contains field names with
 *   characters that are invalid in GraphQL, `proxy` allows to explicitly
 *   proxy those properties to fields with valid field names. Takes a `from` arg.
 *
 *
 * @example
 * exports.createSchemaCustomization = ({ actions }) => {
 *   const { createTypes } = actions
 *   const typeDefs = `
 *     """
 *     Markdown Node
 *     """
 *     type MarkdownRemark implements Node @infer {
 *       frontmatter: Frontmatter!
 *     }
 *
 *     """
 *     Markdown Frontmatter
 *     """
 *     type Frontmatter @infer {
 *       title: String!
 *       author: AuthorJson! @link
 *       date: Date! @dateformat
 *       published: Boolean!
 *       tags: [String!]!
 *     }
 *
 *     """
 *     Author information
 *     """
 *     # Does not include automatically inferred fields
 *     type AuthorJson implements Node @dontInfer {
 *       name: String!
 *       birthday: Date! @dateformat(locale: "ru")
 *     }
 *   `
 *   createTypes(typeDefs)
 * }
 *
 * // using Gatsby Type Builder API
 * exports.createSchemaCustomization = ({ actions, schema }) => {
 *   const { createTypes } = actions
 *   const typeDefs = [
 *     schema.buildObjectType({
 *       name: 'MarkdownRemark',
 *       fields: {
 *         frontmatter: 'Frontmatter!'
 *       },
 *       interfaces: ['Node'],
 *       extensions: {
 *         infer: true,
 *       },
 *     }),
 *     schema.buildObjectType({
 *       name: 'Frontmatter',
 *       fields: {
 *         title: {
 *           type: 'String!',
 *           resolve(parent) {
 *             return parent.title || '(Untitled)'
 *           }
 *         },
 *         author: {
 *           type: 'AuthorJson'
 *           extensions: {
 *             link: {},
 *           },
 *         }
 *         date: {
 *           type: 'Date!'
 *           extensions: {
 *             dateformat: {},
 *           },
 *         },
 *         published: 'Boolean!',
 *         tags: '[String!]!',
 *       }
 *     }),
 *     schema.buildObjectType({
 *       name: 'AuthorJson',
 *       fields: {
 *         name: 'String!'
 *         birthday: {
 *           type: 'Date!'
 *           extensions: {
 *             dateformat: {
 *               locale: 'ru',
 *             },
 *           },
 *         },
 *       },
 *       interfaces: ['Node'],
 *       extensions: {
 *         infer: false,
 *       },
 *     }),
 *   ]
 *   createTypes(typeDefs)
 * }
 */
actions.createTypes = (
  types:
    | string
    | GraphQLOutputType
    | GatsbyGraphQLType
    | Array<string | GraphQLOutputType | GatsbyGraphQLType>,
  plugin: Plugin,
  traceId?: string
) => {
  return {
    type: `CREATE_TYPES`,
    plugin,
    traceId,
    payload: types,
  }
}

const { reservedExtensionNames } = require(`../../schema/extensions`)
import type GraphQLFieldExtensionDefinition from "../../schema/extensions"
/**
 * Add a field extension to the GraphQL schema.
 *
 * Extensions allow defining custom behavior which can be added to fields
 * via directive (in SDL) or on the `extensions` prop (with Type Builders).
 *
 * The extension definition takes a `name`, an `extend` function, and optional
 * extension `args` for options. The `extend` function has to return a (partial)
 * field config, and receives the extension options and the previous field config
 * as arguments.
 *
 * @availableIn [createSchemaCustomization, sourceNodes]
 *
 * @param {GraphQLFieldExtensionDefinition} extension The field extension definition
 * @example
 * exports.createSchemaCustomization = ({ actions }) => {
 *   const { createFieldExtension } = actions
 *   createFieldExtension({
 *     name: 'motivate',
 *     args: {
 *       caffeine: 'Int'
 *     },
 *     extend(options, prevFieldConfig) {
 *       return {
 *         type: 'String',
 *         args: {
 *           sunshine: {
 *             type: 'Int',
 *             defaultValue: 0,
 *           },
 *         },
 *         resolve(source, args, context, info) {
 *           const motivation = (options.caffeine || 0) - args.sunshine
 *           if (motivation > 5) return 'Work! Work! Work!'
 *           return 'Maybe tomorrow.'
 *         },
 *       }
 *     },
 *   })
 * }
 */
actions.createFieldExtension = (
  extension: GraphQLFieldExtensionDefinition,
  plugin: Plugin,
  traceId?: string
) => (dispatch, getState) => {
  const { name } = extension || {}
  const { fieldExtensions } = getState().schemaCustomization

  if (!name) {
    report.error(`The provided field extension must have a \`name\` property.`)
  } else if (reservedExtensionNames.includes(name)) {
    report.error(
      `The field extension name \`${name}\` is reserved for internal use.`
    )
  } else if (fieldExtensions[name]) {
    report.error(
      `A field extension with the name \`${name}\` has already been registered.`
    )
  } else {
    dispatch({
      type: `CREATE_FIELD_EXTENSION`,
      plugin,
      traceId,
      payload: { name, extension },
    })
  }
}

/**
<<<<<<< HEAD
 * Write GraphQL schema to file
 *
 * Writes out inferred and explicitly specified type definitions. This is not
 * the full GraphQL schema, but only the types necessary to recreate all type
 * definitions, i.e. it does not include directives, built-ins, and derived
 * types for filtering, sorting, pagination etc. Optionally, you can define a
 * list of types to include/exclude. This is recommended to avoid including
 * definitions for plugin-created types.
 *
 * @availableIn [createSchemaCustomization]
 *
 * @param {object} $0
 * @param {string} [$0.path] The path to the output file, defaults to `schema.gql`
 * @param {object} [$0.include] Configure types to include
 * @param {string[]} [$0.include.types] Only include these types
 * @param {string[]} [$0.include.plugins] Only include types owned by these plugins
 * @param {object} [$0.exclude] Configure types to exclude
 * @param {string[]} [$0.exclude.types] Do not include these types
 * @param {string[]} [$0.exclude.plugins] Do not include types owned by these plugins
 * @param {boolean} [withFieldTypes] Include field types, defaults to `true`
 */
actions.printTypeDefinitions = (
  {
    path = `schema.gql`,
    include,
    exclude,
    withFieldTypes = true,
  }: {
    path?: string,
    include?: { types?: Array<string>, plugins?: Array<string> },
    exclude?: { types?: Array<string>, plugins?: Array<string> },
    withFieldTypes?: boolean,
  },
  plugin: Plugin,
  traceId?: string
) => {
  return {
    type: `PRINT_SCHEMA_REQUESTED`,
    plugin,
    traceId,
    payload: {
      path,
      include,
      exclude,
      withFieldTypes,
    },
=======
 * Make functionality available on field resolver `context`
 *
 * @availableIn [createSchemaCustomization]
 *
 * @param {object} context Object to make available on `context`.
 * When called from a plugin, the context value will be namespaced under
 * the camel-cased plugin name without the "gatsby-" prefix
 * @example
 * const getHtml = md => remark().use(html).process(md)
 * exports.createSchemaCustomization = ({ actions }) => {
 *   actions.createResolverContext({ getHtml })
 * }
 * // The context value can then be accessed in any field resolver like this:
 * exports.createSchemaCustomization = ({ actions }) => {
 *   actions.createTypes(schema.buildObjectType({
 *     name: 'Test',
 *     interfaces: ['Node'],
 *     fields: {
 *       md: {
 *         type: 'String!',
 *         async resolve(source, args, context, info) {
 *           const processed = await context.transformerRemark.getHtml(source.internal.contents)
 *           return processed.contents
 *         }
 *       }
 *     }
 *   }))
 * }
 */
actions.createResolverContext = (
  context: object,
  plugin: Plugin,
  traceId?: string
) => dispatch => {
  if (!context || typeof context !== `object`) {
    report.error(
      `Expected context value passed to \`createResolverContext\` to be an object. Received "${context}".`
    )
  } else {
    const { name } = plugin || {}
    const payload =
      !name || name === `default-site-plugin`
        ? context
        : { [camelCase(name.replace(/^gatsby-/, ``))]: context }
    dispatch({
      type: `CREATE_RESOLVER_CONTEXT`,
      plugin,
      traceId,
      payload,
    })
>>>>>>> b50424b7
  }
}

const withDeprecationWarning = (actionName, action, api, allowedIn) => (
  ...args
) => {
  report.warn(
    `Calling \`${actionName}\` in the \`${api}\` API is deprecated. ` +
      `Please use: ${allowedIn.map(a => `\`${a}\``).join(`, `)}.`
  )
  return action(...args)
}

const withErrorMessage = (actionName, api, allowedIn) => () =>
  // return a thunk that does not dispatch anything
  () => {
    report.error(
      `\`${actionName}\` is not available in the \`${api}\` API. ` +
        `Please use: ${allowedIn.map(a => `\`${a}\``).join(`, `)}.`
    )
  }

const nodeAPIs = Object.keys(require(`../../utils/api-node-docs`))

const ALLOWED_IN = `ALLOWED_IN`
const DEPRECATED_IN = `DEPRECATED_IN`

const set = (availableActionsByAPI, api, actionName, action) => {
  availableActionsByAPI[api] = availableActionsByAPI[api] || {}
  availableActionsByAPI[api][actionName] = action
}

const mapAvailableActionsToAPIs = restrictions => {
  const availableActionsByAPI = {}

  const actionNames = Object.keys(restrictions)
  actionNames.forEach(actionName => {
    const action = actions[actionName]

    const allowedIn = restrictions[actionName][ALLOWED_IN] || []
    allowedIn.forEach(api =>
      set(availableActionsByAPI, api, actionName, action)
    )

    const deprecatedIn = restrictions[actionName][DEPRECATED_IN] || []
    deprecatedIn.forEach(api =>
      set(
        availableActionsByAPI,
        api,
        actionName,
        withDeprecationWarning(actionName, action, api, allowedIn)
      )
    )

    const forbiddenIn = nodeAPIs.filter(
      api => ![...allowedIn, ...deprecatedIn].includes(api)
    )
    forbiddenIn.forEach(api =>
      set(
        availableActionsByAPI,
        api,
        actionName,
        withErrorMessage(actionName, api, allowedIn)
      )
    )
  })

  return availableActionsByAPI
}

const availableActionsByAPI = mapAvailableActionsToAPIs({
  createFieldExtension: {
    [ALLOWED_IN]: [`sourceNodes`, `createSchemaCustomization`],
  },
  createTypes: {
    [ALLOWED_IN]: [`sourceNodes`, `createSchemaCustomization`],
    [DEPRECATED_IN]: [`onPreInit`, `onPreBootstrap`],
  },
  createResolverContext: {
    [ALLOWED_IN]: [`createSchemaCustomization`],
  },
  addThirdPartySchema: {
    [ALLOWED_IN]: [`sourceNodes`, `createSchemaCustomization`],
    [DEPRECATED_IN]: [`onPreInit`, `onPreBootstrap`],
  },
  printTypeDefinitions: {
    [ALLOWED_IN]: [`createSchemaCustomization`],
  },
})

module.exports = { actions, availableActionsByAPI }<|MERGE_RESOLUTION|>--- conflicted
+++ resolved
@@ -263,7 +263,6 @@
 }
 
 /**
-<<<<<<< HEAD
  * Write GraphQL schema to file
  *
  * Writes out inferred and explicitly specified type definitions. This is not
@@ -310,7 +309,10 @@
       exclude,
       withFieldTypes,
     },
-=======
+  }
+}
+
+/**
  * Make functionality available on field resolver `context`
  *
  * @availableIn [createSchemaCustomization]
@@ -361,7 +363,6 @@
       traceId,
       payload,
     })
->>>>>>> b50424b7
   }
 }
 
