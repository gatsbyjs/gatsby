import camelCase from "lodash/camelCase"
import isEqual from "lodash/isEqual"

import { GraphQLSchema, GraphQLOutputType } from "graphql"
import { ActionCreator } from "redux"
import { ThunkAction } from "redux-thunk"
import report from "gatsby-cli/lib/reporter"
import { parseTypeDef } from "../../schema/types/type-defs"
import {
  GraphQLFieldExtensionDefinition,
  reservedExtensionNames,
} from "../../schema/extensions"
import { GatsbyGraphQLType } from "../../schema/types/type-builders"
import {
  IGatsbyPlugin,
  ActionsUnion,
  IAddThirdPartySchema,
  ICreateTypes,
  IGatsbyState,
  ICreateFieldExtension,
  IPrintTypeDefinitions,
  ICreateResolverContext,
  IGatsbyPluginContext,
  ICreateSliceAction,
} from "../types"
import { generateComponentChunkName } from "../../utils/js-chunk-names"
import { store } from "../index"
import normalizePath from "normalize-path"
import { trackFeatureIsUsed } from "gatsby-telemetry"
import { validateComponent } from "../../utils/validate-component"

type RestrictionActionNames =
  | "createFieldExtension"
  | "createTypes"
  | "createResolverContext"
  | "addThirdPartySchema"
  | "printTypeDefinitions"
  | "createSlice"

type SomeActionCreator =
  | ActionCreator<ActionsUnion>
  | ActionCreator<ThunkAction<any, IGatsbyState, any, ActionsUnion>>

export interface ICreateSliceInput {
  id: string
  component: string
  context: Record<string, unknown>
}

export const actions = {
  /**
   * Add a third-party schema to be merged into main schema. Schema has to be a
   * graphql-js GraphQLSchema object.
   *
   * This schema is going to be merged as-is. Merging it in this way will
   * easily break the main Gatsby Schema. Since we do not want that, therefore
   * it is the user's responsibility to make sure that it does not happen.
   * One such way of avoiding it is by namespacing the schema.
   *
   * @availableIn [createSchemaCustomization, sourceNodes]
   *
   * @param {Object} $0
   * @param {GraphQLSchema} $0.schema GraphQL schema to add
   */
  addThirdPartySchema: (
    { schema }: { schema: GraphQLSchema },
    plugin: IGatsbyPlugin,
    traceId?: string
  ): IAddThirdPartySchema => {
    return {
      type: `ADD_THIRD_PARTY_SCHEMA`,
      plugin,
      traceId,
      payload: schema,
    }
  },

  /**
   * Add type definitions to the GraphQL schema.
   *
   * @availableIn [createSchemaCustomization, sourceNodes]
   *
   * @param {string | GraphQLOutputType | GatsbyGraphQLType | string[] | GraphQLOutputType[] | GatsbyGraphQLType[]} types Type definitions
   *
   * Type definitions can be provided either as
   * [`graphql-js` types](https://graphql.org/graphql-js/), in
   * [GraphQL schema definition language (SDL)](https://graphql.org/learn/)
   * or using Gatsby Type Builders available on the `schema` API argument.
   *
   * Things to note:
   * * type definitions targeting node types, i.e. `MarkdownRemark` and others
   *   added in `sourceNodes` or `onCreateNode` APIs, need to implement the
   *   `Node` interface. Interface fields will be added automatically, but it
   *   is mandatory to label those types with `implements Node`.
   * * by default, explicit type definitions from `createTypes` will be merged
   *   with inferred field types, and default field resolvers for `Date` (which
   *   adds formatting options) and `File` (which resolves the field value as
   *   a `relativePath` foreign-key field) are added. This behavior can be
   *   customised with `@infer`, `@dontInfer` directives or extensions. Fields
   *   may be assigned resolver (and other option like args) with additional
   *   directives. Currently `@dateformat`, `@link`, `@fileByRelativePath` and
   *   `@proxy` are available.
   *
   *
   * Schema customization controls:
   * * `@infer` - run inference on the type and add fields that don't exist on the
   * defined type to it.
   * * `@dontInfer` - don't run any inference on the type
   *
   * Extensions to add resolver options:
   * * `@dateformat` - add date formatting arguments. Accepts `formatString` and
   *   `locale` options that sets the defaults for this field
   * * `@link` - connect to a different Node. Arguments `by` and `from`, which
   *   define which field to compare to on a remote node and which field to use on
   *   the source node
   * * `@fileByRelativePath` - connect to a File node. Same arguments. The
   *   difference from link is that this normalizes the relative path to be
   *   relative from the path where source node is found.
   * * `@proxy` - in case the underlying node data contains field names with
   *   characters that are invalid in GraphQL, `proxy` allows to explicitly
   *   proxy those properties to fields with valid field names. Takes a `from` arg.
   *
   *
   * @example
   * exports.createSchemaCustomization = ({ actions }) => {
   *   const { createTypes } = actions
   *   const typeDefs = `
   *     """
   *     Markdown Node
   *     """
   *     type MarkdownRemark implements Node @infer {
   *       frontmatter: Frontmatter!
   *     }
   *
   *     """
   *     Markdown Frontmatter
   *     """
   *     type Frontmatter @infer {
   *       title: String!
   *       author: AuthorJson! @link
   *       date: Date! @dateformat
   *       published: Boolean!
   *       tags: [String!]!
   *     }
   *
   *     """
   *     Author information
   *     """
   *     # Does not include automatically inferred fields
   *     type AuthorJson implements Node @dontInfer {
   *       name: String!
   *       birthday: Date! @dateformat(locale: "ru")
   *     }
   *   `
   *   createTypes(typeDefs)
   * }
   *
   * // using Gatsby Type Builder API
   * exports.createSchemaCustomization = ({ actions, schema }) => {
   *   const { createTypes } = actions
   *   const typeDefs = [
   *     schema.buildObjectType({
   *       name: 'MarkdownRemark',
   *       fields: {
   *         frontmatter: 'Frontmatter!'
   *       },
   *       interfaces: ['Node'],
   *       extensions: {
   *         infer: true,
   *       },
   *     }),
   *     schema.buildObjectType({
   *       name: 'Frontmatter',
   *       fields: {
   *         title: {
   *           type: 'String!',
   *           resolve(parent) {
   *             return parent.title || '(Untitled)'
   *           }
   *         },
   *         author: {
   *           type: 'AuthorJson'
   *           extensions: {
   *             link: {},
   *           },
   *         }
   *         date: {
   *           type: 'Date!'
   *           extensions: {
   *             dateformat: {},
   *           },
   *         },
   *         published: 'Boolean!',
   *         tags: '[String!]!',
   *       }
   *     }),
   *     schema.buildObjectType({
   *       name: 'AuthorJson',
   *       fields: {
   *         name: 'String!'
   *         birthday: {
   *           type: 'Date!'
   *           extensions: {
   *             dateformat: {
   *               locale: 'ru',
   *             },
   *           },
   *         },
   *       },
   *       interfaces: ['Node'],
   *       extensions: {
   *         infer: false,
   *       },
   *     }),
   *   ]
   *   createTypes(typeDefs)
   * }
   */
  createTypes: (
    types:
      | string
      | GraphQLOutputType
      | GatsbyGraphQLType<any, any>
      | Array<string | GraphQLOutputType | GatsbyGraphQLType<any, any>>,
    plugin: IGatsbyPlugin,
    traceId?: string
  ): ICreateTypes => {
    return {
      type: `CREATE_TYPES`,
      plugin,
      traceId,
      payload: Array.isArray(types)
        ? types.map(parseTypeDef)
        : parseTypeDef(types),
    }
  },

  /**
   * Add a field extension to the GraphQL schema.
   *
   * Extensions allow defining custom behavior which can be added to fields
   * via directive (in SDL) or on the `extensions` prop (with Type Builders).
   *
   * The extension definition takes a `name`, an `extend` function, and optional
   * extension `args` for options. The `extend` function has to return a (partial)
   * field config, and receives the extension options and the previous field config
   * as arguments.
   *
   * @availableIn [createSchemaCustomization, sourceNodes]
   *
   * @param {GraphQLFieldExtensionDefinition} extension The field extension definition
   * @example
   * exports.createSchemaCustomization = ({ actions }) => {
   *   const { createFieldExtension } = actions
   *   createFieldExtension({
   *     name: 'motivate',
   *     args: {
   *       caffeine: 'Int'
   *     },
   *     extend(options, prevFieldConfig) {
   *       return {
   *         type: 'String',
   *         args: {
   *           sunshine: {
   *             type: 'Int',
   *             defaultValue: 0,
   *           },
   *         },
   *         resolve(source, args, context, info) {
   *           const motivation = (options.caffeine || 0) - args.sunshine
   *           if (motivation > 5) return 'Work! Work! Work!'
   *           return 'Maybe tomorrow.'
   *         },
   *       }
   *     },
   *   })
   * }
   */
  createFieldExtension:
    (
      extension: GraphQLFieldExtensionDefinition,
      plugin: IGatsbyPlugin,
      traceId?: string
    ): ThunkAction<
      void,
      IGatsbyState,
      Record<string, unknown>,
      ICreateFieldExtension
    > =>
    (dispatch, getState): void => {
      const { name } = extension || {}
      const { fieldExtensions } = getState().schemaCustomization

      if (!name) {
        report.error(
          `The provided field extension must have a \`name\` property.`
        )
      } else if (reservedExtensionNames.includes(name)) {
        report.error(
          `The field extension name \`${name}\` is reserved for internal use.`
        )
      } else if (fieldExtensions[name]) {
        report.error(
          `A field extension with the name \`${name}\` has already been registered.`
        )
      } else {
        dispatch({
          type: `CREATE_FIELD_EXTENSION`,
          plugin,
          traceId,
          payload: { name, extension },
        })
      }
    },

  /**
   * Write GraphQL schema to file
   *
   * Writes out inferred and explicitly specified type definitions. This is not
   * the full GraphQL schema, but only the types necessary to recreate all type
   * definitions, i.e. it does not include directives, built-ins, and derived
   * types for filtering, sorting, pagination etc. Optionally, you can define a
   * list of types to include/exclude. This is recommended to avoid including
   * definitions for plugin-created types.
   *
   * The first object parameter is required, however all the fields in the object are optional.
   *
   * @availableIn [createSchemaCustomization]
   *
   * @param {object} $0
   * @param {string} [$0.path] The path to the output file, defaults to `schema.gql`
   * @param {object} [$0.include] Configure types to include
   * @param {string[]} [$0.include.types] Only include these types
   * @param {string[]} [$0.include.plugins] Only include types owned by these plugins
   * @param {object} [$0.exclude] Configure types to exclude
   * @param {string[]} [$0.exclude.types] Do not include these types
   * @param {string[]} [$0.exclude.plugins] Do not include types owned by these plugins
   * @param {boolean} [$0.withFieldTypes] Include field types, defaults to `true`
   * @example
   * exports.createSchemaCustomization = ({ actions }) => {
   *   // This code writes a GraphQL schema to a file named `schema.gql`.
   *   actions.printTypeDefinitions({})
   * }
   * @example
   * exports.createSchemaCustomization = ({ actions }) => {
   *   // This code writes a GraphQL schema to a file named `schema.gql`, but this time it does not include field types.
   *   actions.printTypeDefinitions({ withFieldTypes: false })
   * }
   */
  printTypeDefinitions: (
    {
      path = `schema.gql`,
      include,
      exclude,
      withFieldTypes = true,
    }: {
      path?: string
      include?: { types?: Array<string>; plugins?: Array<string> }
      exclude?: { types?: Array<string>; plugins?: Array<string> }
      withFieldTypes?: boolean
    },
    plugin: IGatsbyPlugin,
    traceId?: string
  ): IPrintTypeDefinitions => {
    return {
      type: `PRINT_SCHEMA_REQUESTED`,
      plugin,
      traceId,
      payload: {
        path,
        include,
        exclude,
        withFieldTypes,
      },
    }
  },

  /**
   * Make functionality available on field resolver `context`
   *
   * @availableIn [createSchemaCustomization]
   *
   * @param {object} context Object to make available on `context`.
   * When called from a plugin, the context value will be namespaced under
   * the camel-cased plugin name without the "gatsby-" prefix
   * @example
   * const getHtml = md => remark().use(html).process(md)
   * exports.createSchemaCustomization = ({ actions }) => {
   *   actions.createResolverContext({ getHtml })
   * }
   * // The context value can then be accessed in any field resolver like this:
   * exports.createSchemaCustomization = ({ actions, schema }) => {
   *   actions.createTypes(schema.buildObjectType({
   *     name: 'Test',
   *     interfaces: ['Node'],
   *     fields: {
   *       md: {
   *         type: 'String!',
   *         async resolve(source, args, context, info) {
   *           const processed = await context.transformerRemark.getHtml(source.internal.contents)
   *           return processed.contents
   *         }
   *       }
   *     }
   *   }))
   * }
   */
  createResolverContext:
    (
      context: IGatsbyPluginContext,
      plugin: IGatsbyPlugin,
      traceId?: string
    ): ThunkAction<
      void,
      IGatsbyState,
      Record<string, unknown>,
      ICreateResolverContext
    > =>
    (dispatch): void => {
      if (!context || typeof context !== `object`) {
        report.error(
          `Expected context value passed to \`createResolverContext\` to be an object. Received "${context}".`
        )
      } else {
        const { name } = plugin || {}
        const payload =
          !name || name === `default-site-plugin`
            ? context
            : { [camelCase(name.replace(/^gatsby-/, ``))]: context }
        dispatch({
          type: `CREATE_RESOLVER_CONTEXT`,
          plugin,
          traceId,
          payload,
        })
      }
    },

<<<<<<< HEAD
  /**
   * Create a new Slice. See the technical docs for the [Gatsby Slice API](/docs/reference/built-in-components/gatsby-slice).
   *
   * @availableIn [createPages]
   *
   * @param {object} $0
   * @param {Object} slice a slice object
   * @param {string} slice.id The unique ID for this slice
   * @param {string} slice.component The absolute path to the component for this slice
   * @param {Object} slice.context Context data for this slice. Passed as props
   * to the component `this.props.sliceContext` as well as to the graphql query
   * as graphql arguments.
   * @example
   * exports.createPages = ({ actions }) => {
   *   actions.createSlice({
   *     id: `navigation-bar`,
   *     component: path.resolve(`./src/components/navigation-bar.js`),
   *   })
   * }
   */
  createSlice: (): void => {},
=======
  createSlice: (
    payload: ICreateSliceInput,
    plugin: IGatsbyPlugin,
    traceId?: string
  ): ICreateSliceAction => {
    if (_CFLAGS_.GATSBY_MAJOR === `5` && process.env.GATSBY_SLICES) {
      let name = `The plugin "${plugin.name}"`
      if (plugin.name === `default-site-plugin`) {
        name = `Your site's "gatsby-node.js"`
      }

      if (!payload.id) {
        const message = `${name} must set the page path when creating a slice`
        report.panic({
          id: `11334`,
          context: {
            pluginName: name,
            sliceObject: payload,
            message,
          },
        })
      }

      const { slices } = store.getState()

      const { error, panicOnBuild } = validateComponent({
        input: payload,
        pluginName: name,
        errorIdMap: {
          noPath: `11333`,
          notAbsolute: `11335`,
          doesNotExist: `11336`,
          empty: `11337`,
          noDefaultExport: `11338`,
        },
      })

      if (error && process.env.NODE_ENV !== `test`) {
        if (panicOnBuild) {
          report.panicOnBuild(error)
        } else {
          report.panic(error)
        }
      }

      trackFeatureIsUsed(`SliceAPI`)

      const componentPath = normalizePath(payload.component)

      const oldSlice = slices.get(payload.id)
      const contextModified =
        !!oldSlice && !isEqual(oldSlice.context, payload.context)
      const componentModified =
        !!oldSlice && !isEqual(oldSlice.componentPath, componentPath)

      return {
        type: `CREATE_SLICE`,
        plugin,
        payload: {
          componentChunkName: generateComponentChunkName(
            payload.component,
            `slice`
          ),
          componentPath,
          // note: we use "name" internally instead of id
          name: payload.id,
          context: payload.context || {},
          updatedAt: Date.now(),
        },
        traceId,
        componentModified,
        contextModified,
      }
    } else {
      throw new Error(`createSlice is only available in Gatsby v5`)
    }
  },
>>>>>>> 1fd450fc
}

const withDeprecationWarning =
  (
    actionName: RestrictionActionNames,
    action: SomeActionCreator,
    api: API,
    allowedIn: Array<API>
  ): SomeActionCreator =>
  (...args: Array<any>): ReturnType<ActionCreator<any>> => {
    report.warn(
      `Calling \`${actionName}\` in the \`${api}\` API is deprecated. ` +
        `Please use: ${allowedIn.map(a => `\`${a}\``).join(`, `)}.`
    )
    return action(...args)
  }

const withErrorMessage =
  (actionName: RestrictionActionNames, api: API, allowedIn: Array<API>) =>
  () =>
  // return a thunk that does not dispatch anything
  (): void => {
    report.error(
      `\`${actionName}\` is not available in the \`${api}\` API. ` +
        `Please use: ${allowedIn.map(a => `\`${a}\``).join(`, `)}.`
    )
  }

const nodeAPIs = Object.keys(require(`../../utils/api-node-docs`))

const ALLOWED_IN = `ALLOWED_IN`
const DEPRECATED_IN = `DEPRECATED_IN`

type API = string

type Restrictions = Record<
  RestrictionActionNames,
  Partial<{
    ALLOWED_IN: Array<API>
    DEPRECATED_IN: Array<API>
  }>
>

type AvailableActionsByAPI = Record<
  API,
  { [K in RestrictionActionNames]: SomeActionCreator }
>

const set = (
  availableActionsByAPI: Record<string, any>,
  api: API,
  actionName: RestrictionActionNames,
  action: SomeActionCreator
): void => {
  availableActionsByAPI[api] = availableActionsByAPI[api] || {}
  availableActionsByAPI[api][actionName] = action
}

const mapAvailableActionsToAPIs = (
  restrictions: Restrictions
): AvailableActionsByAPI => {
  const availableActionsByAPI: AvailableActionsByAPI = {}

  const actionNames = Object.keys(restrictions) as Array<
    keyof typeof restrictions
  >
  actionNames.forEach(actionName => {
    const action = actions[actionName]

    const allowedIn: Array<API> = restrictions[actionName][ALLOWED_IN] || []
    allowedIn.forEach(api =>
      set(availableActionsByAPI, api, actionName, action)
    )

    const deprecatedIn: Array<API> =
      restrictions[actionName][DEPRECATED_IN] || []
    deprecatedIn.forEach(api =>
      set(
        availableActionsByAPI,
        api,
        actionName,
        withDeprecationWarning(actionName, action, api, allowedIn)
      )
    )

    const forbiddenIn = nodeAPIs.filter(
      api => ![...allowedIn, ...deprecatedIn].includes(api)
    )
    forbiddenIn.forEach(api =>
      set(
        availableActionsByAPI,
        api,
        actionName,
        withErrorMessage(actionName, api, allowedIn)
      )
    )
  })

  return availableActionsByAPI
}

export const availableActionsByAPI = mapAvailableActionsToAPIs({
  createFieldExtension: {
    [ALLOWED_IN]: [`createSchemaCustomization`],
    [DEPRECATED_IN]: [`sourceNodes`],
  },
  createTypes: {
    [ALLOWED_IN]: [`createSchemaCustomization`],
    [DEPRECATED_IN]: [`onPreInit`, `onPreBootstrap`, `sourceNodes`],
  },
  createResolverContext: {
    [ALLOWED_IN]: [`createSchemaCustomization`],
  },
  addThirdPartySchema: {
    [ALLOWED_IN]: [`createSchemaCustomization`],
    [DEPRECATED_IN]: [`onPreInit`, `onPreBootstrap`, `sourceNodes`],
  },
  printTypeDefinitions: {
    [ALLOWED_IN]: [`createSchemaCustomization`],
  },
  createSlice: {
    [ALLOWED_IN]: [`createPages`],
  },
})<|MERGE_RESOLUTION|>--- conflicted
+++ resolved
@@ -436,7 +436,6 @@
       }
     },
 
-<<<<<<< HEAD
   /**
    * Create a new Slice. See the technical docs for the [Gatsby Slice API](/docs/reference/built-in-components/gatsby-slice).
    *
@@ -457,8 +456,6 @@
    *   })
    * }
    */
-  createSlice: (): void => {},
-=======
   createSlice: (
     payload: ICreateSliceInput,
     plugin: IGatsbyPlugin,
@@ -536,7 +533,6 @@
       throw new Error(`createSlice is only available in Gatsby v5`)
     }
   },
->>>>>>> 1fd450fc
 }
 
 const withDeprecationWarning =
