// @flow
const reporter = require(`gatsby-cli/lib/reporter`)
const chalk = require(`chalk`)
const _ = require(`lodash`)
const { stripIndent } = require(`common-tags`)
const report = require(`gatsby-cli/lib/reporter`)
const { platform } = require(`os`)
const path = require(`path`)
const { trueCasePathSync } = require(`true-case-path`)
const url = require(`url`)
const {
  slash,
  createContentDigest,
  splitComponentPath,
} = require(`gatsby-core-utils`)
const { hasNodeChanged } = require(`../../utils/nodes`)
const { getNode, getDataStore } = require(`../../datastore`)
const sanitizeNode = require(`../../utils/sanitize-node`)
const { store } = require(`../index`)
const { validatePageComponent } = require(`../../utils/validate-page-component`)
import { nodeSchema } from "../../joi-schemas/joi"
const { generateComponentChunkName } = require(`../../utils/js-chunk-names`)
const {
  getCommonDir,
  truncatePath,
  tooLongSegmentsInPath,
} = require(`../../utils/path`)
const { applyTrailingSlashOption } = require(`gatsby-page-utils`)
const apiRunnerNode = require(`../../utils/api-runner-node`)
const { trackCli } = require(`gatsby-telemetry`)
const { getNonGatsbyCodeFrame } = require(`../../utils/stack-trace-utils`)
const { getPageMode } = require(`../../utils/page-mode`)
const normalizePath = require(`../../utils/normalize-path`).default
import { createJobV2FromInternalJob } from "./internal"
import { maybeSendJobToMainProcess } from "../../utils/jobs/worker-messaging"
import { reportOnce } from "../../utils/report-once"
import { wrapNode } from "../../utils/detect-node-mutations"

const isNotTestEnv = process.env.NODE_ENV !== `test`
const isTestEnv = process.env.NODE_ENV === `test`

// Memoize function used to pick shadowed page components to avoid expensive I/O.
// Ideally, we should invalidate memoized values if there are any FS operations
// on files that are in shadowing chain, but webpack currently doesn't handle
// shadowing changes during develop session, so no invalidation is not a deal breaker.
const shadowCreatePagePath = _.memoize(
  require(`../../internal-plugins/webpack-theme-component-shadowing/create-page`)
)
const { createInternalJob } = require(`../../utils/jobs/manager`)

const actions = {}
const isWindows = platform() === `win32`

const ensureWindowsDriveIsUppercase = filePath => {
  const segments = filePath.split(`:`).filter(s => s !== ``)
  return segments.length > 0
    ? segments.shift().toUpperCase() + `:` + segments.join(`:`)
    : filePath
}

const findChildren = initialChildren => {
  const children = [...initialChildren]
  const queue = [...initialChildren]
  const traversedNodes = new Set()

  while (queue.length > 0) {
    const currentChild = getNode(queue.pop())
    if (!currentChild || traversedNodes.has(currentChild.id)) {
      continue
    }
    traversedNodes.add(currentChild.id)
    const newChildren = currentChild.children
    if (_.isArray(newChildren) && newChildren.length > 0) {
      children.push(...newChildren)
      queue.push(...newChildren)
    }
  }
  return children
}

import type { Plugin } from "./types"

type Job = {
  id: string,
}

type JobV2 = {
  name: string,
  inputPaths: string[],
  outputDir: string,
  args: Object,
}

type PageInput = {
  path: string,
  component: string,
  context?: Object,
  ownerNodeId?: string,
  defer?: boolean,
}

type PageMode = "SSG" | "DSG" | "SSR"

type Page = {
  path: string,
  matchPath: ?string,
  component: string,
  context: Object,
  internalComponentName: string,
  componentChunkName: string,
  updatedAt: number,
  ownerNodeId?: string,
  mode: PageMode,
}

type ActionOptions = {
  traceId: ?string,
  parentSpan: ?Object,
  followsSpan: ?Object,
}

type PageData = {
  id: string,
  resultHash: string,
}

type PageDataRemove = {
  id: string,
}

/**
 * Delete a page
 * @param {Object} page a page object
 * @param {string} page.path The path of the page
 * @param {string} page.component The absolute path to the page component
 * @example
 * deletePage(page)
 */
actions.deletePage = (page: PageInput) => {
  return {
    type: `DELETE_PAGE`,
    payload: page,
  }
}

const hasWarnedForPageComponentInvalidContext = new Set()
const hasWarnedForPageComponentInvalidCasing = new Set()
const hasErroredBecauseOfNodeValidation = new Set()
const pageComponentCache = new Map()
const reservedFields = [
  `path`,
  `matchPath`,
  `component`,
  `componentChunkName`,
  `pluginCreator___NODE`,
  `pluginCreatorId`,
]
/**
 * Create a page. See [the guide on creating and modifying pages](/docs/creating-and-modifying-pages/)
 * for detailed documentation about creating pages.
 * @param {Object} page a page object
 * @param {string} page.path Any valid URL. Must start with a forward slash
 * @param {string} page.matchPath Path that Reach Router uses to match the page on the client side.
 * Also see docs on [matchPath](/docs/gatsby-internals-terminology/#matchpath)
 * @param {string} page.ownerNodeId The id of the node that owns this page. This is used for routing users to previews via the unstable_createNodeManifest public action. Since multiple nodes can be queried on a single page, this allows the user to tell us which node is the main node for the page. Note that the ownerNodeId must be for a node which is queried on this page via a GraphQL query.
 * @param {string} page.component The absolute path to the component for this page
 * @param {Object} page.context Context data for this page. Passed as props
 * to the component `this.props.pageContext` as well as to the graphql query
 * as graphql arguments.
 * @param {boolean} page.defer When set to `true`, Gatsby will exclude the page from the build step and instead generate it during the first HTTP request. Default value is `false`. Also see docs on [Deferred Static Generation](/docs/reference/rendering-options/deferred-static-generation/).
 * @example
 * createPage({
 *   path: `/my-sweet-new-page/`,
 *   component: path.resolve(`./src/templates/my-sweet-new-page.js`),
 *   ownerNodeId: `123456`,
 *   // The context is passed as props to the component as well
 *   // as into the component's GraphQL query.
 *   context: {
 *     id: `123456`,
 *   },
 * })
 */
actions.createPage = (
  page: PageInput,
  plugin?: Plugin,
  actionOptions?: ActionOptions
) => {
  let name = `The plugin "${plugin.name}"`
  if (plugin.name === `default-site-plugin`) {
    name = `Your site's "gatsby-node.js"`
  }
  if (!page.path) {
    const message = `${name} must set the page path when creating a page`
    // Don't log out when testing
    if (isNotTestEnv) {
      report.panic({
        id: `11323`,
        context: {
          pluginName: name,
          pageObject: page,
          message,
        },
      })
    } else {
      return message
    }
  }

  // Validate that the context object doesn't overlap with any core page fields
  // as this will cause trouble when running graphql queries.
  if (page.context && typeof page.context === `object`) {
    const invalidFields = reservedFields.filter(field => field in page.context)

    if (invalidFields.length > 0) {
      const error = `${
        invalidFields.length === 1
          ? `${name} used a reserved field name in the context object when creating a page:`
          : `${name} used reserved field names in the context object when creating a page:`
      }

${invalidFields.map(f => `  * "${f}"`).join(`\n`)}

${JSON.stringify(page, null, 4)}

Data in "context" is passed to GraphQL as potential arguments when running the
page query.

When arguments for GraphQL are constructed, the context object is combined with
the page object so *both* page object and context data are available as
arguments. So you don't need to add the page "path" to the context as it's
already available in GraphQL. If a context field duplicates a field already
used by the page object, this can break functionality within Gatsby so must be
avoided.

Please choose another name for the conflicting fields.

The following fields are used by the page object and should be avoided.

${reservedFields.map(f => `  * "${f}"`).join(`\n`)}

            `
      if (isTestEnv) {
        return error
        // Only error if the context version is different than the page
        // version.  People in v1 often thought that they needed to also pass
        // the path to context for it to be available in GraphQL
      } else if (invalidFields.some(f => page.context[f] !== page[f])) {
        report.panic({
          id: `11324`,
          context: {
            message: error,
          },
        })
      } else {
        if (!hasWarnedForPageComponentInvalidContext.has(page.component)) {
          report.warn(error)
          hasWarnedForPageComponentInvalidContext.add(page.component)
        }
      }
    }
  }

  // Check if a component is set.
  if (!page.component) {
    if (isNotTestEnv) {
      report.panic({
        id: `11322`,
        context: {
          pluginName: name,
          pageObject: page,
        },
      })
    } else {
      // For test
      return `A component must be set when creating a page`
    }
  }

  const pageComponentPath = shadowCreatePagePath(page.component)
  if (pageComponentPath) {
    page.component = pageComponentPath
  }

  const { trailingSlash } = store.getState().config
  const rootPath = store.getState().program.directory
  const { error, message, panicOnBuild } = validatePageComponent(
    page,
    rootPath,
    name
  )

  if (error) {
    if (isNotTestEnv) {
      if (panicOnBuild) {
        report.panicOnBuild(error)
      } else {
        report.panic(error)
      }
    }
    return message
  }

  // check if we've processed this component path
  // before, before running the expensive "trueCasePath"
  // operation
  //
  // Skip during testing as the paths don't exist on disk.
  if (isNotTestEnv) {
    if (pageComponentCache.has(page.component)) {
      page.component = pageComponentCache.get(page.component)
    } else {
      const originalPageComponent = page.component
<<<<<<< HEAD
      const splitPath = page.component.split(`?`)
=======
      const splitPath = splitComponentPath(page.component)
>>>>>>> a264d545

      // normalize component path
      page.component = slash(splitPath[0])
      // check if path uses correct casing - incorrect casing will
      // cause issues in query compiler and inconsistencies when
      // developing on Mac or Windows and trying to deploy from
      // linux CI/CD pipeline
      let trueComponentPath
      try {
        // most systems
        trueComponentPath = slash(trueCasePathSync(page.component))
      } catch (e) {
        // systems where user doesn't have access to /
        const commonDir = getCommonDir(rootPath, page.component)

        // using `path.win32` to force case insensitive relative path
        const relativePath = slash(
          path.win32.relative(commonDir, page.component)
        )

        trueComponentPath = slash(trueCasePathSync(relativePath, commonDir))
      }

      if (isWindows) {
        page.component = ensureWindowsDriveIsUppercase(page.component)
      }

      if (trueComponentPath !== page.component) {
        if (!hasWarnedForPageComponentInvalidCasing.has(page.component)) {
          const markers = page.component
            .split(``)
            .map((letter, index) => {
              if (letter !== trueComponentPath[index]) {
                return `^`
              }
              return ` `
            })
            .join(``)

          report.warn(
            stripIndent`
          ${name} created a page with a component path that doesn't match the casing of the actual file. This may work locally, but will break on systems which are case-sensitive, e.g. most CI/CD pipelines.

          page.component:     "${page.component}"
          path in filesystem: "${trueComponentPath}"
                               ${markers}
        `
          )
          hasWarnedForPageComponentInvalidCasing.add(page.component)
        }

        page.component = trueComponentPath
      }

      if (splitPath.length > 1) {
<<<<<<< HEAD
        page.component = `${page.component}?${splitPath[1]}`
=======
        page.component = `${page.component}?__contentFilePath=${splitPath[1]}`
>>>>>>> a264d545
      }

      pageComponentCache.set(originalPageComponent, page.component)
    }
  }

  let internalComponentName
  if (page.path === `/`) {
    internalComponentName = `ComponentIndex`
  } else {
    internalComponentName = `Component${page.path}`
  }

  const invalidPathSegments = tooLongSegmentsInPath(page.path)

  if (invalidPathSegments.length > 0) {
    const truncatedPath = truncatePath(page.path)
    report.warn(
      report.stripIndent(`
        The path to the following page is longer than the supported limit on most
        operating systems and will cause an ENAMETOOLONG error. The path has been
        truncated to prevent this.

        Original Path: ${page.path}

        Truncated Path: ${truncatedPath}
      `)
    )
    page.path = truncatedPath
  }

  page.path = applyTrailingSlashOption(page.path, trailingSlash)

  const internalPage: Page = {
    internalComponentName,
    path: page.path,
    matchPath: page.matchPath,
    component: normalizePath(page.component),
    componentPath: normalizePath(page.component),
    componentChunkName: generateComponentChunkName(page.component),
    isCreatedByStatefulCreatePages:
      actionOptions?.traceId === `initial-createPagesStatefully`,
    // Ensure the page has a context object
    context: page.context || {},
    updatedAt: Date.now(),

    // Link page to its plugin.
    pluginCreator___NODE: plugin.id ?? ``,
    pluginCreatorId: plugin.id ?? ``,
  }

  if (_CFLAGS_.GATSBY_MAJOR === `4`) {
    if (page.defer) {
      internalPage.defer = true
    }
    // Note: mode is updated in the end of the build after we get access to all page components,
    // see materializePageMode in utils/page-mode.ts
    internalPage.mode = getPageMode(internalPage)
  }

  if (page.ownerNodeId) {
    internalPage.ownerNodeId = page.ownerNodeId
  }

  // If the path doesn't have an initial forward slash, add it.
  if (internalPage.path[0] !== `/`) {
    internalPage.path = `/${internalPage.path}`
  }

  const oldPage: Page = store.getState().pages.get(internalPage.path)
  const contextModified =
    !!oldPage && !_.isEqual(oldPage.context, internalPage.context)
  const componentModified =
    !!oldPage && !_.isEqual(oldPage.component, internalPage.component)

  const alternateSlashPath = page.path.endsWith(`/`)
    ? page.path.slice(0, -1)
    : page.path + `/`

  if (store.getState().pages.has(alternateSlashPath)) {
    report.warn(
      chalk.bold.yellow(`Non-deterministic routing danger: `) +
        `Attempting to create page: "${page.path}", but page "${alternateSlashPath}" already exists\n` +
        chalk.bold.yellow(
          `This could lead to non-deterministic routing behavior`
        )
    )
  }

  // just so it's easier to c&p from createPage action creator for now - ideally it's DRYed
  const { updatedAt, ...node } = internalPage
  node.children = []
  node.internal = {
    type: `SitePage`,
    contentDigest: createContentDigest(node),
  }
  node.id = `SitePage ${internalPage.path}`
  const oldNode = getNode(node.id)

  let deleteActions
  let updateNodeAction
  if (oldNode && !hasNodeChanged(node.id, node.internal.contentDigest)) {
    updateNodeAction = {
      ...actionOptions,
      plugin,
      type: `TOUCH_NODE`,
      payload: node.id,
    }
  } else {
    // Remove any previously created descendant nodes as they're all due
    // to be recreated.
    if (oldNode) {
      const createDeleteAction = node => {
        return {
          ...actionOptions,
          type: `DELETE_NODE`,
          plugin,
          payload: node,
        }
      }
      deleteActions = findChildren(oldNode.children)
        .map(getNode)
        .map(createDeleteAction)
    }

    node.internal.counter = getNextNodeCounter()

    updateNodeAction = {
      ...actionOptions,
      type: `CREATE_NODE`,
      plugin,
      oldNode,
      payload: node,
    }
  }

  const actions = [
    {
      ...actionOptions,
      type: `CREATE_PAGE`,
      contextModified,
      componentModified,
      plugin,
      payload: internalPage,
    },
  ]

  if (deleteActions && deleteActions.length) {
    actions.push(...deleteActions)
  }

  actions.push(updateNodeAction)

  return actions
}

const deleteNodeDeprecationWarningDisplayedMessages = new Set()

/**
 * Delete a node
 * @param {object} node A node object. See the "createNode" action for more information about the node object details.
 * @example
 * deleteNode(node)
 */
actions.deleteNode = (node: any, plugin?: Plugin) => {
  const id = node && node.id

  // Always get node from the store, as the node we get as an arg
  // might already have been deleted.
  const internalNode = getNode(id)
  if (plugin) {
    const pluginName = plugin.name

    if (
      internalNode &&
      typeOwners[internalNode.internal.type] &&
      typeOwners[internalNode.internal.type] !== pluginName
    )
      throw new Error(stripIndent`
          The plugin "${pluginName}" deleted a node of a type owned by another plugin.

          The node type "${internalNode.internal.type}" is owned by "${
        typeOwners[internalNode.internal.type]
      }".

          The node object passed to "deleteNode":

          ${JSON.stringify(internalNode, null, 4)}

          The plugin deleting the node:

          ${JSON.stringify(plugin, null, 4)}
        `)
  }

  const createDeleteAction = node => {
    return {
      type: `DELETE_NODE`,
      plugin,
      payload: node,
    }
  }

  const deleteAction = createDeleteAction(internalNode)

  // It's possible the file node was never created as sometimes tools will
  // write and then immediately delete temporary files to the file system.
  const deleteDescendantsActions =
    internalNode &&
    findChildren(internalNode.children).map(getNode).map(createDeleteAction)

  if (deleteDescendantsActions && deleteDescendantsActions.length) {
    return [...deleteDescendantsActions, deleteAction]
  } else {
    return deleteAction
  }
}

// We add a counter to node.internal for fast comparisons/intersections
// of various node slices. The counter must increase even across builds.
function getNextNodeCounter() {
  const lastNodeCounter = store.getState().status.LAST_NODE_COUNTER ?? 0
  if (lastNodeCounter >= Number.MAX_SAFE_INTEGER) {
    throw new Error(
      `Could not create more nodes. Maximum node count is reached: ${lastNodeCounter}`
    )
  }
  return lastNodeCounter + 1
}

const typeOwners = {}

// memberof notation is added so this code can be referenced instead of the wrapper.
/**
 * Create a new node.
 * @memberof actions
 * @param {Object} node a node object
 * @param {string} node.id The node's ID. Must be globally unique.
 * @param {string} node.parent The ID of the parent's node. If the node is
 * derived from another node, set that node as the parent. Otherwise it can
 * just be `null`.
 * @param {Array} node.children An array of children node IDs. If you're
 * creating the children nodes while creating the parent node, add the
 * children node IDs here directly. If you're adding a child node to a
 * parent node created by a plugin, you can't mutate this value directly
 * to add your node id, instead use the action creator `createParentChildLink`.
 * @param {Object} node.internal node fields that aren't generally
 * interesting to consumers of node data but are very useful for plugin writers
 * and Gatsby core. Only fields described below are allowed in `internal` object.
 * Using any type of custom fields will result in validation errors.
 * @param {string} node.internal.mediaType An optional field to indicate to
 * transformer plugins that your node has raw content they can transform.
 * Use either an official media type (we use mime-db as our source
 * (https://www.npmjs.com/package/mime-db) or a made-up one if your data
 * doesn't fit in any existing bucket. Transformer plugins use node media types
 * for deciding if they should transform a node into a new one. E.g.
 * markdown transformers look for media types of
 * `text/markdown`.
 * @param {string} node.internal.type An arbitrary globally unique type
 * chosen by the plugin creating the node. Should be descriptive of the
 * node as the type is used in forming GraphQL types so users will query
 * for nodes based on the type chosen here. Nodes of a given type can
 * only be created by one plugin.
 * @param {string} node.internal.content An optional field. This is rarely
 * used. It is used when a source plugin sources data it doesn't know how
 * to transform e.g. a markdown string pulled from an API. The source plugin
 * can defer the transformation to a specialized transformer plugin like
 * gatsby-transformer-remark. This `content` field holds the raw content
 * (so for the markdown case, the markdown string).
 *
 * Data that's already structured should be added to the top-level of the node
 * object and _not_ added here. You should not `JSON.stringify` your node's
 * data here.
 *
 * If the content is very large and can be lazy-loaded, e.g. a file on disk,
 * you can define a `loadNodeContent` function for this node and the node
 * content will be lazy loaded when it's needed.
 * @param {string} node.internal.contentDigest the digest for the content
 * of this node. Helps Gatsby avoid doing extra work on data that hasn't
 * changed.
 * @param {string} node.internal.description An optional field. Human
 * readable description of what this node represent / its source. It will
 * be displayed when type conflicts are found, making it easier to find
 * and correct type conflicts.
 * @returns {Promise} The returned Promise resolves when all cascading
 * `onCreateNode` API calls triggered by `createNode` have finished.
 * @example
 * createNode({
 *   // Data for the node.
 *   field1: `a string`,
 *   field2: 10,
 *   field3: true,
 *   ...arbitraryOtherData,
 *
 *   // Required fields.
 *   id: `a-node-id`,
 *   parent: `the-id-of-the-parent-node`, // or null if it's a source node without a parent
 *   children: [],
 *   internal: {
 *     type: `CoolServiceMarkdownField`,
 *     contentDigest: crypto
 *       .createHash(`md5`)
 *       .update(JSON.stringify(fieldData))
 *       .digest(`hex`),
 *     mediaType: `text/markdown`, // optional
 *     content: JSON.stringify(fieldData), // optional
 *     description: `Cool Service: "Title of entry"`, // optional
 *   }
 * })
 */
const createNode = (
  node: any,
  plugin?: Plugin,
  actionOptions?: ActionOptions = {}
) => {
  if (!_.isObject(node)) {
    return console.log(
      chalk.bold.red(
        `The node passed to the "createNode" action creator must be an object`
      )
    )
  }

  // Ensure the new node has an internals object.
  if (!node.internal) {
    node.internal = {}
  }

  // Ensure the new node has a children array.
  if (!node.array && !_.isArray(node.children)) {
    node.children = []
  }

  // Ensure the new node has a parent field
  if (!node.parent) {
    node.parent = null
  }

  // Tell user not to set the owner name themself.
  if (node.internal.owner) {
    report.error(JSON.stringify(node, null, 4))
    report.panic(
      chalk.bold.red(
        `The node internal.owner field is set automatically by Gatsby and not by plugins`
      )
    )
  }

  const trackParams = {}
  // Add the plugin name to the internal object.
  if (plugin) {
    node.internal.owner = plugin.name
    trackParams[`pluginName`] = `${plugin.name}@${plugin.version}`
  }

  trackCli(`CREATE_NODE`, trackParams, { debounce: true })

  const result = nodeSchema.validate(node)
  if (result.error) {
    if (!hasErroredBecauseOfNodeValidation.has(result.error.message)) {
      const errorObj = {
        id: `11467`,
        context: {
          validationErrorMessage: result.error.message,
          node,
        },
      }

      const possiblyCodeFrame = getNonGatsbyCodeFrame()
      if (possiblyCodeFrame) {
        errorObj.context.codeFrame = possiblyCodeFrame.codeFrame
        errorObj.filePath = possiblyCodeFrame.fileName
        errorObj.location = {
          start: {
            line: possiblyCodeFrame.line,
            column: possiblyCodeFrame.column,
          },
        }
      }

      report.error(errorObj)
      hasErroredBecauseOfNodeValidation.add(result.error.message)
    }

    return { type: `VALIDATION_ERROR`, error: true }
  }

  // Ensure node isn't directly setting fields.
  if (node.fields) {
    throw new Error(
      stripIndent`
      Plugins creating nodes can not set data on the reserved field "fields"
      as this is reserved for plugins which wish to extend your nodes.

      If your plugin didn't add "fields" you're probably seeing this
      error because you're reusing an old node object.

      Node:

      ${JSON.stringify(node, null, 4)}

      Plugin that created the node:

      ${JSON.stringify(plugin, null, 4)}
    `
    )
  }

  node = sanitizeNode(node)

  const oldNode = getNode(node.id)

  // Ensure the plugin isn't creating a node type owned by another
  // plugin. Type "ownership" is first come first served.
  if (plugin) {
    const pluginName = plugin.name

    if (!typeOwners[node.internal.type])
      typeOwners[node.internal.type] = pluginName
    else if (typeOwners[node.internal.type] !== pluginName)
      throw new Error(stripIndent`
        The plugin "${pluginName}" created a node of a type owned by another plugin.

        The node type "${node.internal.type}" is owned by "${
        typeOwners[node.internal.type]
      }".

        If you copy and pasted code from elsewhere, you'll need to pick a new type name
        for your new node(s).

        The node object passed to "createNode":

        ${JSON.stringify(node, null, 4)}

        The plugin creating the node:

        ${JSON.stringify(plugin, null, 4)}
      `)

    // If the node has been created in the past, check that
    // the current plugin is the same as the previous.
    if (oldNode && oldNode.internal.owner !== pluginName) {
      throw new Error(
        stripIndent`
        Nodes can only be updated by their owner. Node "${node.id}" is
        owned by "${oldNode.internal.owner}" and another plugin "${pluginName}"
        tried to update it.

        `
      )
    }
  }

  if (actionOptions.parentSpan) {
    actionOptions.parentSpan.setTag(`nodeId`, node.id)
    actionOptions.parentSpan.setTag(`nodeType`, node.id)
  }

  let deleteActions
  let updateNodeAction
  // Check if the node has already been processed.
  if (oldNode && !hasNodeChanged(node.id, node.internal.contentDigest)) {
    updateNodeAction = {
      ...actionOptions,
      plugin,
      type: `TOUCH_NODE`,
      payload: node.id,
    }
  } else {
    // Remove any previously created descendant nodes as they're all due
    // to be recreated.
    if (oldNode) {
      const createDeleteAction = node => {
        return {
          ...actionOptions,
          type: `DELETE_NODE`,
          plugin,
          payload: node,
        }
      }
      deleteActions = findChildren(oldNode.children)
        .map(getNode)
        .map(createDeleteAction)
    }

    node.internal.counter = getNextNodeCounter()

    updateNodeAction = {
      ...actionOptions,
      type: `CREATE_NODE`,
      plugin,
      oldNode,
      payload: node,
    }
  }

  if (deleteActions && deleteActions.length) {
    return [...deleteActions, updateNodeAction]
  } else {
    return updateNodeAction
  }
}

actions.createNode =
  (...args) =>
  dispatch => {
    const actions = createNode(...args)

    dispatch(actions)
    const createNodeAction = (
      Array.isArray(actions) ? actions : [actions]
    ).find(action => action.type === `CREATE_NODE`)

    if (!createNodeAction) {
      return Promise.resolve(undefined)
    }

    const { payload: node, traceId, parentSpan } = createNodeAction
    const maybePromise = apiRunnerNode(`onCreateNode`, {
      node: wrapNode(node),
      traceId,
      parentSpan,
      traceTags: { nodeId: node.id, nodeType: node.internal.type },
    })

    if (maybePromise?.then) {
      return maybePromise.then(res =>
        getDataStore()
          .ready()
          .then(() => res)
      )
    } else {
      return getDataStore()
        .ready()
        .then(() => maybePromise)
    }
  }

const touchNodeDeprecationWarningDisplayedMessages = new Set()

/**
 * "Touch" a node. Tells Gatsby a node still exists and shouldn't
 * be garbage collected. Primarily useful for source plugins fetching
 * nodes from a remote system that can return only nodes that have
 * updated. The source plugin then touches all the nodes that haven't
 * updated but still exist so Gatsby knows to keep them.
 * @param {Object} node A node object. See the "createNode" action for more information about the node object details.
 * @example
 * touchNode(node)
 */
actions.touchNode = (node: any, plugin?: Plugin) => {
  if (node && !typeOwners[node.internal.type]) {
    typeOwners[node.internal.type] = node.internal.owner
  }

  const nodeId = node?.id

  if (!nodeId) {
    // if we don't have a node id, we don't want to dispatch this action
    return []
  }

  return {
    type: `TOUCH_NODE`,
    plugin,
    payload: nodeId,
  }
}

type CreateNodeInput = {
  node: Object,
  name?: string,
  value: any,
}
/**
 * Extend another node. The new node field is placed under the `fields`
 * key on the extended node object.
 *
 * Once a plugin has claimed a field name the field name can't be used by
 * other plugins.  Also since nodes are immutable, you can't mutate the node
 * directly. So to extend another node, use this.
 * @param {Object} $0
 * @param {Object} $0.node the target node object
 * @param {string} $0.name the name for the field
 * @param {any} $0.value the value for the field
 * @example
 * createNodeField({
 *   node,
 *   name: `happiness`,
 *   value: `is sweet graphql queries`
 * })
 *
 * // The field value is now accessible at node.fields.happiness
 */
actions.createNodeField = (
  { node, name, value }: CreateNodeInput,
  plugin: Plugin,
  actionOptions?: ActionOptions
) => {
  // Ensure required fields are set.
  if (!node.internal.fieldOwners) {
    node.internal.fieldOwners = {}
  }
  if (!node.fields) {
    node.fields = {}
  }

  // Normalized name of the field that will be used in schema
  const schemaFieldName = _.includes(name, `___NODE`)
    ? name.split(`___`)[0]
    : name

  // Check that this field isn't owned by another plugin.
  const fieldOwner = node.internal.fieldOwners[schemaFieldName]
  if (fieldOwner && fieldOwner !== plugin.name) {
    throw new Error(
      stripIndent`
      A plugin tried to update a node field that it doesn't own:

      Node id: ${node.id}
      Plugin: ${plugin.name}
      name: ${name}
      value: ${value}
      `
    )
  }

  // Update node
  node.fields[name] = value
  node.internal.fieldOwners[schemaFieldName] = plugin.name
  node = sanitizeNode(node)

  return {
    ...actionOptions,
    type: `ADD_FIELD_TO_NODE`,
    plugin,
    payload: node,
    addedField: name,
  }
}

/**
 * Creates a link between a parent and child node. This is used when you
 * transform content from a node creating a new child node. You need to add
 * this new child node to the `children` array of the parent but since you
 * don't have direct access to the immutable parent node, use this action
 * instead.
 * @param {Object} $0
 * @param {Object} $0.parent the parent node object
 * @param {Object} $0.child the child node object
 * @example
 * createParentChildLink({ parent: parentNode, child: childNode })
 */
actions.createParentChildLink = (
  { parent, child }: { parent: any, child: any },
  plugin?: Plugin
) => {
  if (!parent.children.includes(child.id)) {
    parent.children.push(child.id)
  }

  return {
    type: `ADD_CHILD_NODE_TO_PARENT_NODE`,
    plugin,
    payload: parent,
  }
}

/**
 * Merge additional configuration into the current webpack config. A few
 * configurations options will be ignored if set, in order to try prevent accidental breakage.
 * Specifically, any change to `entry`, `output`, `target`, or `resolveLoaders` will be ignored.
 *
 * For full control over the webpack config, use `replaceWebpackConfig()`.
 *
 * @param {Object} config partial webpack config, to be merged into the current one
 */
actions.setWebpackConfig = (config: Object, plugin?: ?Plugin = null) => {
  if (config.node?.fs === `empty`) {
    report.warn(
      `[deprecated${
        plugin ? ` ` + plugin.name : ``
      }] node.fs is deprecated. Please set "resolve.fallback.fs = false".`
    )
    delete config.node.fs
    config.resolve = config.resolve || {}
    config.resolve.fallback = config.resolve.fallback || {}
    config.resolve.fallback.fs = false
  }

  return {
    type: `SET_WEBPACK_CONFIG`,
    plugin,
    payload: config,
  }
}

/**
 * Completely replace the webpack config for the current stage. This can be
 * dangerous and break Gatsby if certain configuration options are changed.
 *
 * Generally only useful for cases where you need to handle config merging logic
 * yourself, in which case consider using `webpack-merge`.
 *
 * @param {Object} config complete webpack config
 */
actions.replaceWebpackConfig = (config: Object, plugin?: ?Plugin = null) => {
  if (config.node?.fs === `empty`) {
    report.warn(
      `[deprecated${
        plugin ? ` ` + plugin.name : ``
      }] node.fs is deprecated. Please set "resolve.fallback.fs = false".`
    )
    delete config.node.fs
    config.resolve = config.resolve || {}
    config.resolve.fallback = config.resolve.fallback || {}
    config.resolve.fallback.fs = false
  }

  return {
    type: `REPLACE_WEBPACK_CONFIG`,
    plugin,
    payload: config,
  }
}

/**
 * Set top-level Babel options. Plugins and presets will be ignored. Use
 * setBabelPlugin and setBabelPreset for this.
 * @param {Object} config An options object in the shape of a normal babelrc JavaScript object
 * @example
 * setBabelOptions({
 *   options: {
 *     sourceMaps: `inline`,
 *   }
 * })
 */
actions.setBabelOptions = (options: Object, plugin?: ?Plugin = null) => {
  // Validate
  let name = `The plugin "${plugin.name}"`
  if (plugin.name === `default-site-plugin`) {
    name = `Your site's "gatsby-node.js"`
  }
  if (!_.isObject(options)) {
    console.log(`${name} must pass an object to "setBabelOptions"`)
    console.log(JSON.stringify(options, null, 4))
    if (isNotTestEnv) {
      process.exit(1)
    }
  }

  if (!_.isObject(options.options)) {
    console.log(`${name} must pass options to "setBabelOptions"`)
    console.log(JSON.stringify(options, null, 4))
    if (isNotTestEnv) {
      process.exit(1)
    }
  }

  return {
    type: `SET_BABEL_OPTIONS`,
    plugin,
    payload: options,
  }
}

/**
 * Add new plugins or merge options into existing Babel plugins.
 * @param {Object} config A config object describing the Babel plugin to be added.
 * @param {string} config.name The name of the Babel plugin
 * @param {Object} config.options Options to pass to the Babel plugin.
 * @example
 * setBabelPlugin({
 *   name:  `@emotion/babel-plugin`,
 *   options: {
 *     sourceMap: true,
 *   },
 * })
 */
actions.setBabelPlugin = (config: Object, plugin?: ?Plugin = null) => {
  // Validate
  let name = `The plugin "${plugin.name}"`
  if (plugin.name === `default-site-plugin`) {
    name = `Your site's "gatsby-node.js"`
  }
  if (!config.name) {
    console.log(`${name} must set the name of the Babel plugin`)
    console.log(JSON.stringify(config, null, 4))
    if (isNotTestEnv) {
      process.exit(1)
    }
  }
  if (!config.options) {
    config.options = {}
  }
  return {
    type: `SET_BABEL_PLUGIN`,
    plugin,
    payload: config,
  }
}

/**
 * Add new presets or merge options into existing Babel presets.
 * @param {Object} config A config object describing the Babel plugin to be added.
 * @param {string} config.name The name of the Babel preset.
 * @param {Object} config.options Options to pass to the Babel preset.
 * @example
 * setBabelPreset({
 *   name: `@babel/preset-react`,
 *   options: {
 *     pragma: `Glamor.createElement`,
 *   },
 * })
 */
actions.setBabelPreset = (config: Object, plugin?: ?Plugin = null) => {
  // Validate
  let name = `The plugin "${plugin.name}"`
  if (plugin.name === `default-site-plugin`) {
    name = `Your site's "gatsby-node.js"`
  }
  if (!config.name) {
    console.log(`${name} must set the name of the Babel preset`)
    console.log(JSON.stringify(config, null, 4))
    if (isNotTestEnv) {
      process.exit(1)
    }
  }
  if (!config.options) {
    config.options = {}
  }
  return {
    type: `SET_BABEL_PRESET`,
    plugin,
    payload: config,
  }
}

/**
 * DEPRECATED. Use createJobV2 instead.
 *
 * Create a "job". This is a long-running process that is generally
 * started as a side-effect to a GraphQL query.
 * [`gatsby-plugin-sharp`](/plugins/gatsby-plugin-sharp/) uses this for
 * example.
 *
 * Gatsby doesn't finish its process until all jobs are ended.
 * @param {Object} job A job object with at least an id set
 * @param {id} job.id The id of the job
 * @deprecated Use "createJobV2" instead
 * @example
 * createJob({ id: `write file id: 123`, fileName: `something.jpeg` })
 */
actions.createJob = (job: Job, plugin?: ?Plugin = null) => {
  let msg = `Action "createJob" is deprecated. Please use "createJobV2" instead`

  if (plugin?.name) {
    msg = msg + ` (called by ${plugin.name})`
  }
  reportOnce(msg)

  return {
    type: `CREATE_JOB`,
    plugin,
    payload: job,
  }
}

/**
 * Create a "job". This is a long-running process that is generally
 * started as a side-effect to a GraphQL query.
 * [`gatsby-plugin-sharp`](/plugins/gatsby-plugin-sharp/) uses this for
 * example.
 *
 * Gatsby doesn't finish its process until all jobs are ended.
 * @param {Object} job A job object with name, inputPaths, outputDir and args
 * @param {string} job.name The name of the job you want to execute
 * @param {string[]} job.inputPaths The inputPaths that are needed to run
 * @param {string} job.outputDir The directory where all files are being saved to
 * @param {Object} job.args The arguments the job needs to execute
 * @returns {Promise<object>} Promise to see if the job is done executing
 * @example
 * createJobV2({ name: `IMAGE_PROCESSING`, inputPaths: [`something.jpeg`], outputDir: `public/static`, args: { width: 100, height: 100 } })
 */
actions.createJobV2 = (job: JobV2, plugin: Plugin) => (dispatch, getState) => {
  const internalJob = createInternalJob(job, plugin)

  const maybeWorkerPromise = maybeSendJobToMainProcess(internalJob)
  if (maybeWorkerPromise) {
    return maybeWorkerPromise
  }

  return createJobV2FromInternalJob(internalJob)(dispatch, getState)
}

actions.addGatsbyImageSourceUrl = (sourceUrl: string) => {
  return {
    type: `PROCESS_GATSBY_IMAGE_SOURCE_URL`,
    payload: { sourceUrl },
  }
}

/**
 * DEPRECATED. Use createJobV2 instead.
 *
 * Set (update) a "job". Sometimes on really long running jobs you want
 * to update the job as it continues.
 *
 * @param {Object} job A job object with at least an id set
 * @param {id} job.id The id of the job
 * @deprecated Use "createJobV2" instead
 * @example
 * setJob({ id: `write file id: 123`, progress: 50 })
 */
actions.setJob = (job: Job, plugin?: ?Plugin = null) => {
  let msg = `Action "setJob" is deprecated. Please use "createJobV2" instead`

  if (plugin?.name) {
    msg = msg + ` (called by ${plugin.name})`
  }
  reportOnce(msg)

  return {
    type: `SET_JOB`,
    plugin,
    payload: job,
  }
}

/**
 * DEPRECATED. Use createJobV2 instead.
 *
 * End a "job".
 *
 * Gatsby doesn't finish its process until all jobs are ended.
 * @param {Object} job  A job object with at least an id set
 * @param {id} job.id The id of the job
 * @deprecated Use "createJobV2" instead
 * @example
 * endJob({ id: `write file id: 123` })
 */
actions.endJob = (job: Job, plugin?: ?Plugin = null) => {
  let msg = `Action "endJob" is deprecated. Please use "createJobV2" instead`

  if (plugin?.name) {
    msg = msg + ` (called by ${plugin.name})`
  }
  reportOnce(msg)

  return {
    type: `END_JOB`,
    plugin,
    payload: job,
  }
}

/**
 * Set plugin status. A plugin can use this to save status keys e.g. the last
 * it fetched something. These values are persisted between runs of Gatsby.
 *
 * @param {Object} status  An object with arbitrary values set
 * @example
 * setPluginStatus({ lastFetched: Date.now() })
 */
actions.setPluginStatus = (
  status: { [key: string]: mixed },
  plugin: Plugin
) => {
  return {
    type: `SET_PLUGIN_STATUS`,
    plugin,
    payload: status,
  }
}

// Check if path is absolute and add pathPrefix in front if it's not
const maybeAddPathPrefix = (path, pathPrefix) => {
  const parsed = url.parse(path)
  const isRelativeProtocol = path.startsWith(`//`)
  return `${
    parsed.protocol != null || isRelativeProtocol ? `` : pathPrefix
  }${path}`
}

/**
 * Create a redirect from one page to another. Redirects work out of the box with Gatsby Cloud. Read more about
 * [working with redirects on Gatsby Cloud](https://support.gatsbyjs.com/hc/en-us/articles/1500003051241-Working-with-Redirects).
 * If you are hosting somewhere other than Gatsby Cloud, you will need a plugin to integrate the redirect data with
 * your hosting technology e.g. the [Netlify
 * plugin](/plugins/gatsby-plugin-netlify/), or the [Amazon S3
 * plugin](/plugins/gatsby-plugin-s3/). Alternatively, you can use
 * [this plugin](/plugins/gatsby-plugin-meta-redirect/) to generate meta redirect
 * html files for redirecting on any static file host.
 *
 * @param {Object} redirect Redirect data
 * @param {string} redirect.fromPath Any valid URL. Must start with a forward slash
 * @param {boolean} redirect.isPermanent This is a permanent redirect; defaults to temporary
 * @param {string} redirect.toPath URL of a created page (see `createPage`)
 * @param {boolean} redirect.redirectInBrowser Redirects are generally for redirecting legacy URLs to their new configuration on the server. If you can't update your UI for some reason, set `redirectInBrowser` to true and Gatsby will handle redirecting in the client as well. You almost never need this so be sure your use case fits before enabling.
 * @param {boolean} redirect.force (Plugin-specific) Will trigger the redirect even if the `fromPath` matches a piece of content. This is not part of the Gatsby API, but implemented by (some) plugins that configure hosting provider redirects
 * @param {number} redirect.statusCode (Plugin-specific) Manually set the HTTP status code. This allows you to create a rewrite (status code 200) or custom error page (status code 404). Note that this will override the `isPermanent` option which also sets the status code. This is not part of the Gatsby API, but implemented by (some) plugins that configure hosting provider redirects
 * @param {boolean} redirect.ignoreCase (Plugin-specific) Ignore case when looking for redirects
 * @param {Object} redirect.conditions Specify a country or language based redirect
 * @param {(string|string[])} redirect.conditions.country A two-letter country code based on the regional indicator symbol
 * @param {(string|string[])} redirect.conditions.language A two-letter identifier defined by ISO 639-1
 * @example
 * // Generally you create redirects while creating pages.
 * exports.createPages = ({ graphql, actions }) => {
 *   const { createRedirect } = actions
 *   createRedirect({ fromPath: '/old-url', toPath: '/new-url', isPermanent: true })
 *   createRedirect({ fromPath: '/url', toPath: '/zn-CH/url', conditions: { language: 'zn' }})
 *   createRedirect({ fromPath: '/url', toPath: '/en/url', conditions: { language: ['ca', 'us'] }})
 *   createRedirect({ fromPath: '/url', toPath: '/ca/url', conditions: { country: 'ca' }})
 *   createRedirect({ fromPath: '/url', toPath: '/en/url', conditions: { country: ['ca', 'us'] }})
 *   createRedirect({ fromPath: '/not_so-pretty_url', toPath: '/pretty/url', statusCode: 200 })
 *   // Create pages here
 * }
 */
actions.createRedirect = ({
  fromPath,
  isPermanent = false,
  redirectInBrowser = false,
  toPath,
  ignoreCase = true,
  ...rest
}) => {
  let pathPrefix = ``
  if (store.getState().program.prefixPaths) {
    pathPrefix = store.getState().config.pathPrefix
  }

  return {
    type: `CREATE_REDIRECT`,
    payload: {
      fromPath: maybeAddPathPrefix(fromPath, pathPrefix),
      isPermanent,
      ignoreCase,
      redirectInBrowser,
      toPath: maybeAddPathPrefix(toPath, pathPrefix),
      ...rest,
    },
  }
}

/**
 * Create a dependency between a page and data.
 *
 * @param {Object} $0
 * @param {string} $0.path the path to the page
 * @param {string} $0.nodeId A node ID
 * @param {string} $0.connection A connection type
 * @private
 */
actions.createPageDependency = (
  {
    path,
    nodeId,
    connection,
  }: { path: string, nodeId: string, connection: string },
  plugin: string = ``
) => {
  console.warn(
    `Calling "createPageDependency" directly from actions in deprecated. Use "createPageDependency" from "gatsby/dist/redux/actions/add-page-dependency".`
  )
  return {
    type: `CREATE_COMPONENT_DEPENDENCY`,
    plugin,
    payload: [
      {
        path,
        nodeId,
        connection,
      },
    ],
  }
}

/**
 * Record that a page was visited on the server..
 *
 * @param {Object} $0
 * @param {string} $0.id the chunkName for the page component.
 */
actions.createServerVisitedPage = (chunkName: string) => {
  if (store.getState().visitedPages.get(`server`)?.has(chunkName)) {
    // we already have given chunk tracked, let's not emit `CREATE_SERVER_VISITED_PAGE`
    // action to not cause any additional work
    return []
  }

  return {
    type: `CREATE_SERVER_VISITED_PAGE`,
    payload: { componentChunkName: chunkName },
  }
}

/**
 * Creates an individual node manifest.
 * This is used to tie the unique revision state within a data source at the current point in time to a page generated from the provided node when it's node manifest is processed.
 *
 * @param {Object} manifest Manifest data
 * @param {string} manifest.manifestId An id which ties the unique revision state of this manifest to the unique revision state of a data source.
 * @param {Object} manifest.node The Gatsby node to tie the manifestId to. See the "createNode" action for more information about the node object details.
 * @param {string} manifest.updatedAtUTC (optional) The time in which the node was last updated. If this parameter is not included, a manifest is created for every node that gets called. By default, node manifests are created for content updated in the last 30 days. To change this, set a `NODE_MANIFEST_MAX_DAYS_OLD` environment variable.
 * @example
 * unstable_createNodeManifest({
 *   manifestId: `post-id-1--updated-53154315`,
 *   updatedAtUTC: `2021-07-08T21:52:28.791+01:00`,
 *   node: {
 *      id: `post-id-1`
 *   },
 * })
 */
actions.unstable_createNodeManifest = (
  { manifestId, node, updatedAtUTC },
  plugin: Plugin
) => {
  return {
    type: `CREATE_NODE_MANIFEST`,
    payload: {
      manifestId,
      node,
      pluginName: plugin.name,
      updatedAtUTC,
    },
  }
}

/**
 * Stores request headers for a given domain to be later used when making requests for Image CDN (and potentially other features).
 *
 * @param {Object} $0
 * @param {string} $0.domain The domain to store the headers for.
 * @param {Object} $0.headers The headers to store.
 */
actions.setRequestHeaders = ({ domain, headers }, plugin: Plugin) => {
  const headersIsObject =
    typeof headers === `object` && headers !== null && !Array.isArray(headers)

  const noHeaders = !headersIsObject
  const noDomain = typeof domain !== `string`

  if (noHeaders) {
    reporter.warn(
      `Plugin ${plugin.name} called actions.setRequestHeaders with a headers property that isn't an object.`
    )
  }

  if (noDomain) {
    reporter.warn(
      `Plugin ${plugin.name} called actions.setRequestHeaders with a domain property that isn't a string.`
    )
  }

  if (noDomain || noHeaders) {
    reporter.panic(
      `Plugin ${plugin.name} attempted to set request headers with invalid arguments. See above warnings for more info.`
    )

    return null
  }

  const baseDomain = url.parse(domain)?.hostname

  if (baseDomain) {
    return {
      type: `SET_REQUEST_HEADERS`,
      payload: {
        domain: baseDomain,
        headers,
      },
    }
  } else {
    reporter.panic(
      `Plugin ${plugin.name} attempted to set request headers for a domain that is not a valid URL. (${domain})`
    )

    return null
  }
}

module.exports = { actions }<|MERGE_RESOLUTION|>--- conflicted
+++ resolved
@@ -310,11 +310,7 @@
       page.component = pageComponentCache.get(page.component)
     } else {
       const originalPageComponent = page.component
-<<<<<<< HEAD
-      const splitPath = page.component.split(`?`)
-=======
       const splitPath = splitComponentPath(page.component)
->>>>>>> a264d545
 
       // normalize component path
       page.component = slash(splitPath[0])
@@ -370,11 +366,7 @@
       }
 
       if (splitPath.length > 1) {
-<<<<<<< HEAD
-        page.component = `${page.component}?${splitPath[1]}`
-=======
         page.component = `${page.component}?__contentFilePath=${splitPath[1]}`
->>>>>>> a264d545
       }
 
       pageComponentCache.set(originalPageComponent, page.component)
