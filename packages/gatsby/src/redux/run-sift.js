--- conflicted
+++ resolved
@@ -236,22 +236,6 @@
     filters[0].type === `elemMatch` ||
     filters[0].query.comparator !== `$eq`
   ) {
-<<<<<<< HEAD
-    // The args have an id.eq which subsumes all other queries
-    // Since the id of every node is unique there can only ever be one node found this way. Find it and return it.
-    const id = args.queryArgs.filter.id.eq
-    let node = undefined
-    nodeTypeNames.some(typeName => {
-      node = getResolvedNode(typeName, id)
-      return !!node
-    })
-    if (node) {
-      return [node]
-    }
-  }
-
-  const nodes = []
-=======
     return undefined
   }
 
@@ -280,7 +264,6 @@
  */
 const filterWithSift = (filter, firstOnly, nodeTypeNames, resolvedFields) => {
   let nodes = []
->>>>>>> 08d63c5e
 
   nodeTypeNames.forEach(typeName => addResolvedNodes(typeName, nodes))
 
@@ -312,16 +295,8 @@
     nodeTypeNames,
   } = args
 
-<<<<<<< HEAD
-  const siftFilter = getFilters(
-    liftResolvedFields(
-      toDottedFields(prepareQueryArgs(queryArgs.filter)),
-      resolvedFields
-    )
-=======
   let siftFilter = getFilters(
     liftResolvedFields(toDottedFields(prepareQueryArgs(filter)), resolvedFields)
->>>>>>> 08d63c5e
   )
 
   return _runSiftOnNodes(
