--- conflicted
+++ resolved
@@ -1,9 +1,4 @@
-<<<<<<< HEAD
-const sift = require(`sift`)
-=======
-// @flow
 const { default: sift } = require(`sift`)
->>>>>>> c8a54329
 const _ = require(`lodash`)
 const prepareRegex = require(`../utils/prepare-regex`)
 const { makeRe } = require(`micromatch`)
@@ -122,13 +117,8 @@
  * @returns Collection of results. Collection will be limited to size
  *   if `firstOnly` is true
  */
-<<<<<<< HEAD
-module.exports = args => {
-  const { getNode, getNodesByType } = require(`../db/nodes`)
-=======
-const runSift = (args: Object) => {
+const runSift = args => {
   const { getNode, getNodesAndResolvedNodes } = require(`./nodes`)
->>>>>>> c8a54329
 
   const { nodeTypeNames } = args
 
