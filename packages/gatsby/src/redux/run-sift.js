--- conflicted
+++ resolved
@@ -241,7 +241,7 @@
 function handleFirst(siftArgs, nodes) {
   const index = _.isEmpty(siftArgs)
     ? 0
-    : sift.indexOf(
+    : siftIndexOf(
         {
           $and: siftArgs,
         },
@@ -322,24 +322,7 @@
     gqlType.getFields()
   ).then(resolvedNodes => {
     if (firstOnly) {
-<<<<<<< HEAD
-      const index = _.isEmpty(siftArgs)
-        ? 0
-        : siftIndexOf(
-            {
-              $and: siftArgs,
-            },
-            myNodes
-          )
-
-      if (index !== -1) {
-        return [myNodes[index]]
-      } else {
-        return []
-      }
-=======
       return handleFirst(siftArgs, resolvedNodes)
->>>>>>> d11cf5fb
     } else {
       return handleMany(siftArgs, resolvedNodes, clonedArgs.sort)
     }
