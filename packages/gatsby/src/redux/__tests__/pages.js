--- conflicted
+++ resolved
@@ -25,19 +25,6 @@
 glob.sync = jest.fn()
 
 describe(`Add pages`, () => {
-<<<<<<< HEAD
-  const MOCK_FILE_INFO = {
-    "/whatever/index.js": `import React from 'react'; export default Page;`,
-    "/whatever2/index.js": `import React from 'react'; export default Page;`,
-  }
-
-  beforeEach(() => {
-    // Set up some mocked out file info before each test
-    require(`fs`).__setMockFiles(MOCK_FILE_INFO)
-  })
-
-=======
->>>>>>> 9a75affd
   it(`allows you to add pages`, () => {
     actions.createPage(
       {
