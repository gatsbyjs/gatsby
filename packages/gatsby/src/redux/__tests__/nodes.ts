import { actions } from "../actions"
<<<<<<< HEAD
import { nodesReducer } from "../reducers/nodes"
import nodeTouchedReducer from "../reducers/nodes-touched"
=======
import { nodeReducer } from "../reducers/nodes"
>>>>>>> 44d4d6be
import { IGatsbyNode } from "../types"
import { nodesTouchedReducer } from "../reducers/nodes-touched"

jest.mock(`../../db/nodes`)
jest.mock(`../nodes`)

const dispatch = jest.fn()

type MapObject = Record<string, IGatsbyNode>

const fromMapToObject = (map: Map<string, any>): MapObject => {
  const obj: MapObject = {}
  Array.from(map.entries()).forEach(([key, value]) => {
    obj[key] = value
  })
  return obj
}

describe(`Create and update nodes`, (): void => {
  beforeEach((): void => {
    dispatch.mockClear()
  })

  it(`allows creating nodes`, (): void => {
    actions.createNode(
      {
        id: `hi`,
        children: [],
        parent: `test`,
        internal: {
          contentDigest: `hasdfljds`,
          type: `Test`,
        },
        pickle: true,
      },
      {
        name: `tests`,
      }
    )(dispatch)
    const action = dispatch.mock.calls[0][0]
    expect(action).toMatchSnapshot({
      payload: { internal: { counter: expect.any(Number) } },
    })
    expect(fromMapToObject(nodesReducer(undefined, action))).toMatchSnapshot({
      hi: { internal: { counter: expect.any(Number) } },
    })
  })

  it(`allows updating nodes`, (): void => {
    actions.createNode(
      {
        id: `hi`,
        children: [],
        parent: `test`,
        internal: {
          contentDigest: `hasdfljds`,
          type: `Test`,
        },
        pickle: true,
        deep: {
          array: [
            0,
            1,
            {
              boom: true,
            },
          ],
        },
      },
      {
        name: `tests`,
      }
    )(dispatch)
    const action = dispatch.mock.calls[0][0]

    actions.createNode(
      {
        id: `hi`,
        children: [],
        parent: `test`,
        internal: {
          contentDigest: `hasdfljds`,
          type: `Test`,
        },
        pickle: false,
        deep: {
          array: [1, 2],
        },
        deep2: {
          boom: `foo`,
        },
      },
      {
        name: `tests`,
      }
    )(dispatch)
    const updateAction = dispatch.mock.calls[1][0]

    let state = nodesReducer(undefined, action)
    state = nodesReducer(state, updateAction)

    expect(state.get(`hi`)!.pickle).toEqual(false)
    expect((state.get(`hi`)!.deep as any).array![0]).toEqual(1)
    expect((state.get(`hi`)!.deep2 as any).boom).toEqual(`foo`)
  })

  it(`nodes that are added are also "touched"`, (): void => {
    actions.createNode(
      {
        id: `hi`,
        children: [],
        parent: `test`,
        internal: {
          contentDigest: `hasdfljds`,
          type: `Test`,
        },
        pickle: true,
      },
      {
        name: `tests`,
      }
    )(dispatch)
    const action = dispatch.mock.calls[0][0]

    const state = nodesTouchedReducer(undefined, action)

    expect(state instanceof Set).toBe(true)

    expect(state.has(`hi`)).toBe(true)
  })

  it(`allows adding fields to nodes`, (): void => {
    actions.createNode(
      {
        id: `hi`,
        children: [],
        parent: `test`,
        internal: {
          contentDigest: `hasdfljds`,
          type: `Test`,
        },
        pickle: true,
      },
      {
        name: `tests`,
      }
    )(dispatch)
    const action = dispatch.mock.calls[0][0]
    let state = nodesReducer(undefined, action)

    const addFieldAction = actions.createNodeField(
      {
        node: state.get(`hi`),
        name: `joy`,
        value: `soul's delight`,
      },
      {
        name: `test`,
      }
    )

    state = nodesReducer(state, addFieldAction)
    expect(fromMapToObject(state)).toMatchSnapshot({
      hi: { internal: { counter: expect.any(Number) } },
    })
  })

  it(`throws error if a field is updated by a plugin not its owner`, (): void => {
    actions.createNode(
      {
        id: `hi`,
        children: [],
        parent: `test`,
        internal: {
          contentDigest: `hasdfljds`,
          type: `Test`,
        },
        pickle: true,
      },
      {
        name: `tests`,
      }
    )(dispatch)
    const action = dispatch.mock.calls[0][0]
    let state = nodesReducer(undefined, action)

    const addFieldAction = actions.createNodeField(
      {
        node: state.get(`hi`),
        name: `joy`,
        value: `soul's delight`,
      },
      {
        name: `test`,
      }
    )
    state = nodesReducer(state, addFieldAction)

    function callActionCreator(): void {
      actions.createNodeField(
        {
          node: state.get(`hi`),
          name: `joy`,
          value: `soul's delight`,
        },
        {
          name: `test2`,
        }
      )
    }
    expect(callActionCreator).toThrowError(
      `A plugin tried to update a node field that it doesn't own`
    )
  })

  it(`throws error if a node is created by a plugin not its owner`, (): void => {
    actions.createNode(
      {
        id: `hi`,
        children: [],
        parent: `test`,
        internal: {
          contentDigest: `hasdfljds`,
          type: `mineOnly`,
        },
        pickle: true,
      },
      {
        name: `pluginA`,
      }
    )(dispatch)

    function callActionCreator(): void {
      actions.createNode(
        {
          id: `hi2`,
          children: [],
          parent: `test`,
          internal: {
            contentDigest: `hasdfljds`,
            type: `mineOnly`,
          },
          pickle: true,
        },
        {
          name: `pluginB`,
        }
      )(dispatch)
    }

    expect(callActionCreator).toThrowError(
      `The plugin "pluginB" created a node of a type owned by another plugin.`
    )
  })

  it(`throws error if a node sets a value on "fields"`, (): void => {
    function callActionCreator(): void {
      actions.createNode(
        {
          id: `hi`,
          children: [],
          parent: `test`,
          fields: {
            test: `I can't do this but I like to test boundaries`,
          },
          internal: {
            contentDigest: `hasdfljds`,
            type: `mineOnly`,
          },
          pickle: true,
        },
        {
          name: `pluginA`,
        }
      )(dispatch)
    }

    expect(callActionCreator).toThrowError(
      `Plugins creating nodes can not set data on the reserved field "fields"
      as this is reserved for plugins which wish to extend your nodes.`
    )
  })
})<|MERGE_RESOLUTION|>--- conflicted
+++ resolved
@@ -1,10 +1,5 @@
 import { actions } from "../actions"
-<<<<<<< HEAD
 import { nodesReducer } from "../reducers/nodes"
-import nodeTouchedReducer from "../reducers/nodes-touched"
-=======
-import { nodeReducer } from "../reducers/nodes"
->>>>>>> 44d4d6be
 import { IGatsbyNode } from "../types"
 import { nodesTouchedReducer } from "../reducers/nodes-touched"
 
