// @flow
const {
  GraphQLObjectType,
  GraphQLBoolean,
  GraphQLString,
  GraphQLFloat,
  GraphQLInt,
  GraphQLList,
<<<<<<< HEAD
} = require(`graphql`)
const _ = require(`lodash`)
const moment = require(`moment`)
const mime = require(`mime`)
const isRelative = require(`is-relative`)
const { store, getNodes } = require(`../redux`)
const { addPageDependency } = require(`../redux/actions/add-page-dependency`)
const { extractFieldExamples } = require(`./data-tree-utils`)
=======
} = require("graphql")
const _ = require("lodash")
const moment = require("moment")
const mime = require("mime")
const isRelative = require("is-relative")
const isRelativeUrl = require("is-relative-url")
const { store, getNodes } = require("../redux")
const { addPageDependency } = require("../redux/actions/add-page-dependency")
const { extractFieldExamples } = require("./data-tree-utils")
>>>>>>> 01a0e486

const inferGraphQLType = ({ value, fieldName, ...otherArgs }) => {
  if (Array.isArray(value)) {
    const headType = inferGraphQLType({ value: value[0], fieldName }).type
    return { type: new GraphQLList(headType) }
  }

  if (value === null) {
    return null
  }

  // Check if this is a date.
  // All the allowed ISO 8601 date-time formats used.
  const ISO_8601_FORMAT = [
    `YYYY`,
    `YYYY-MM`,
    `YYYY-MM-DD`,
    `YYYYMMDD`,
    `YYYY-MM-DDTHHZ`,
    `YYYY-MM-DDTHH:mmZ`,
    `YYYY-MM-DDTHHmmZ`,
    `YYYY-MM-DDTHH:mm:ssZ`,
    `YYYY-MM-DDTHHmmssZ`,
    `YYYY-MM-DDTHH:mm:ss.SSSZ`,
    `YYYY-MM-DDTHHmmss.SSSZ`,
    `YYYY-[W]WW`,
    `YYYY[W]WW`,
    `YYYY-[W]WW-E`,
    `YYYY[W]WWE`,
    `YYYY-DDDD`,
    `YYYYDDDD`,
  ]
  const momentDate = moment.utc(value, ISO_8601_FORMAT, true)
  if (momentDate.isValid()) {
    return {
      type: GraphQLString,
      args: {
        formatString: {
          type: GraphQLString,
        },
        fromNow: {
          type: GraphQLBoolean,
          description: `Returns a string generated with Moment.js' fromNow function`,
        },
        difference: {
          type: GraphQLString,
          description: `Returns the difference between this date and the current time. Defaults to miliseconds but you can also pass in as the measurement years, months, weeks, days, hours, minutes, and seconds.`,
        },
      },
      resolve(object, { fromNow, difference, formatString }) {
        const date = object[fieldName]
        if (formatString) {
          return moment.utc(date, ISO_8601_FORMAT, true).format(formatString)
        } else if (fromNow) {
          return moment.utc(date, ISO_8601_FORMAT, true).fromNow()
        } else if (difference) {
          return moment().diff(
            moment.utc(date, ISO_8601_FORMAT, true),
            difference
          )
        } else {
          return date
        }
      },
    }
  }

  switch (typeof value) {
    case `boolean`:
      return { type: GraphQLBoolean }
    case `string`:
      return { type: GraphQLString }
    case `object`:
      return {
        type: new GraphQLObjectType({
          name: _.camelCase(fieldName),
          fields: inferObjectStructureFromNodes({
            selector: fieldName,
            ...otherArgs,
          }),
        }),
      }
    case `number`:
      return value % 1 === 0 ? { type: GraphQLInt } : { type: GraphQLFloat }
    default:
      return null
  }
}

// Call this for the top level node + recursively for each sub-object.
// E.g. This gets called for Markdown and then for its frontmatter subobject.
const inferObjectStructureFromNodes = (exports.inferObjectStructureFromNodes = ({
  nodes,
  selector,
  types,
  allNodes,
}) => {
  const fieldExamples = extractFieldExamples({ nodes, selector })

  // Remove fields common to the top-level of all nodes.  We add these
  // elsewhere so don't need to infer their type.
  if (!selector) {
    delete fieldExamples.type
    delete fieldExamples.id
    delete fieldExamples.parent
    delete fieldExamples.children
  }

  const config = store.getState().config
  let mapping
  if (config) {
    mapping = config.mapping
  }
  const inferredFields = {}
  _.each(fieldExamples, (v, k) => {
    // Check if field is pointing to custom type.
    // First check field => type mappings in gatsby-config.js
    const fieldSelector = _.remove([nodes[0].type, selector, k]).join(`.`)
    if (mapping && _.includes(Object.keys(mapping), fieldSelector)) {
      const matchedTypes = types.filter(
        type => type.name === mapping[fieldSelector]
      )
      if (_.isEmpty(matchedTypes)) {
        console.log(`Couldn't find a matching node type for "${fieldSelector}"`)
        return
      }
      const findNode = (fieldValue, path) => {
        const linkedType = mapping[fieldSelector]
        const linkedNode = _.find(
          getNodes(),
          n => n.type === linkedType && n.id === fieldValue
        )
        if (linkedNode) {
          addPageDependency({ path, nodeId: linkedNode.id })
          return linkedNode
        }
      }
      if (_.isArray(v)) {
        inferredFields[k] = {
          type: new GraphQLList(matchedTypes[0].nodeObjectType),
          resolve: (node, a, b, { fieldName }) => {
            let fieldValue = node[fieldName]

            if (fieldValue) {
              return fieldValue.map(value => findNode(value, b.path))
            } else {
              return null
            }
          },
        }
      } else {
        inferredFields[k] = {
          type: matchedTypes[0].nodeObjectType,
          resolve: (node, a, b, { fieldName }) => {
            let fieldValue = node[fieldName]

            if (fieldValue) {
              return findNode(fieldValue, b.path)
            } else {
              return null
            }
          },
        }
      }

      // Special case fields that look like they're pointing at a file — if the
      // field has a known extension then assume it should be a file field.
    } else if (
      nodes[0].type !== `File` &&
      _.isString(v) &&
      mime.lookup(v) !== `application/octet-stream` &&
      mime.lookup(v) !== `application/x-msdownload` && // domains ending with .com
      isRelative(v) &&
      isRelativeUrl(v)
    ) {
      console.log(k, v, isRelative(v))
      const fileNodes = types.filter(type => type.name === `File`)
      if (fileNodes && fileNodes.length > 0) {
        inferredFields[k] = fileNodes[0].field
      }
    } else {
      inferredFields[k] = inferGraphQLType({
        value: v,
        fieldName: k,
        nodes,
        types,
        allNodes: getNodes(),
      })
    }
  })

  return inferredFields
})<|MERGE_RESOLUTION|>--- conflicted
+++ resolved
@@ -6,27 +6,16 @@
   GraphQLFloat,
   GraphQLInt,
   GraphQLList,
-<<<<<<< HEAD
 } = require(`graphql`)
 const _ = require(`lodash`)
 const moment = require(`moment`)
 const mime = require(`mime`)
 const isRelative = require(`is-relative`)
+  const isRelativeUrl = require(`is-relative-url`)
 const { store, getNodes } = require(`../redux`)
 const { addPageDependency } = require(`../redux/actions/add-page-dependency`)
 const { extractFieldExamples } = require(`./data-tree-utils`)
-=======
-} = require("graphql")
-const _ = require("lodash")
-const moment = require("moment")
-const mime = require("mime")
-const isRelative = require("is-relative")
-const isRelativeUrl = require("is-relative-url")
-const { store, getNodes } = require("../redux")
-const { addPageDependency } = require("../redux/actions/add-page-dependency")
-const { extractFieldExamples } = require("./data-tree-utils")
->>>>>>> 01a0e486
-
+  
 const inferGraphQLType = ({ value, fieldName, ...otherArgs }) => {
   if (Array.isArray(value)) {
     const headType = inferGraphQLType({ value: value[0], fieldName }).type
