--- conflicted
+++ resolved
@@ -168,14 +168,10 @@
                     // and try to resolve it. Probably a better way is that each typegen
                     // plugin can define a custom resolve function which handles special
                     // logic for alternative ways of adding links between nodes.
-<<<<<<< HEAD
                     let linkedFileNode
                     //linkedFileNode = select(dataTree, `${linkedType}[id="${node[fieldName]}"]`)[0]
                     linkedFileNode = _.find(
                       getNodes(),
-=======
-                    let linkedFileNode = allNodes.find(
->>>>>>> a034e917
                       n => n.type === linkedType && n.id === node[fieldName]
                     )
 
@@ -189,12 +185,8 @@
                       const fileLinkPath = slash(
                         path.resolve(sourceFileNode.dir, node[fieldName])
                       )
-<<<<<<< HEAD
                       linkedFileNode = _.find(
                         getNodes(),
-=======
-                      linkedFileNode = allNodes.find(
->>>>>>> a034e917
                         n => n.type === `File` && n.id === fileLinkPath
                       )
 
