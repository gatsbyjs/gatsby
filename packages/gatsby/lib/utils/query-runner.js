--- conflicted
+++ resolved
@@ -8,13 +8,9 @@
 import glob from "glob"
 import apiRunnerNode from "./api-runner-node"
 import Promise from "bluebird"
-<<<<<<< HEAD
 const { store } = require("../redux")
 const { boundActionCreators } = require("../redux/actions")
-=======
 import slash from "slash"
-import { pagesDB, siteDB, programDB } from "./globals"
->>>>>>> a034e917
 import { layoutComponentChunkName, pathChunkName } from "./js-chunk-names"
 import { graphql as graphqlFunction } from "graphql"
 
@@ -292,7 +288,7 @@
 // Queue for processing files
 const q = queue(
   async ({ file, graphql, directory }, callback) => {
-    const absolutePath = path.resolve(file)
+    const absolutePath = slash(path.resolve(file))
 
     // Get paths for this file.
     let paths = []
@@ -381,7 +377,6 @@
           return
       },
     })
-<<<<<<< HEAD
 
     console.log(`running queries for ${paths.length} paths for ${file}`)
     const pathsInfo = {
@@ -390,17 +385,6 @@
       paths,
       graphql,
     }
-=======
-    const absFile = slash(path.resolve(file))
-    // Get paths for this file.
-    const paths = []
-    pagesDB().forEach((value, key) => {
-      if (value.component === absFile) {
-        paths.push(value)
-      }
-    })
-    console.log(`running queries for ${paths.length} paths for ${file}`)
->>>>>>> a034e917
 
     // Handle the result of the GraphQL query.
     const handleResult = (pathInfo, result = {}) => {
@@ -461,7 +445,6 @@
   1
 )
 
-<<<<<<< HEAD
 module.exports = async () => {
   const schema = store.getState().schema
   const graphql = (query, context) => {
@@ -475,50 +458,30 @@
 
   let outsideResolve
   const returnPromise = new Promise(resolve => outsideResolve = resolve)
-=======
-module.exports = async (program, graphql) => {
-  return await new Promise(resolve => {
-    // Get unique array of component paths and then watch them.
-    // When a component is updated, rerun queries.
-    const components = _.uniq(
-      [...pagesDB().values()].map(page => page.component)
-    )
->>>>>>> a034e917
-
-    // If there's no components yet, call the resolve early.
-    if (components.length === 0) {
+
+  // If there's no components yet, call the resolve early.
+  if (components.length === 0) {
+    resolve()
+  } else {
+    q.drain = () => {
+      // Only call resolve once.
+      q.drain = _.noop
       resolve()
-    } else {
-      q.drain = () => {
-        // Only call resolve once.
-        q.drain = _.noop
-        resolve()
-      }
-    }
-
-    components.forEach(path => {
-      q.push({ file: path, graphql, directory: program.directory })
-    })
-
-    // When not building, also start the watcher to detect when the components
-    // change.
-    if (_.last(program.parent.rawArgs) !== `build`) {
-      const watcher = chokidar.watch(components, {
-        ignored: /[\/\\]\./,
-        persistent: true,
-      })
-
-<<<<<<< HEAD
+    }
+  }
+
+  components.forEach(path => {
+    q.push({ file: path, graphql, directory: program.directory })
+  })
+
+  // When not building, also start the watcher to detect when the components
+  // change.
+  if (_.last(program.parent.rawArgs) !== `build`) {
+    const watcher = chokidar.watch(components, {
+      ignored: /[\/\\]\./,
+      persistent: true,
+    })
+  }
+
   return returnPromise
-=======
-      watcher
-        .on(`add`, path =>
-          q.push({ file: path, graphql, directory: program.directory }))
-        .on(`change`, path =>
-          q.push({ file: path, graphql, directory: program.directory }))
-        .on(`unlink`, path =>
-          q.push({ file: path, graphql, directory: program.directory }))
-    }
-  })
->>>>>>> a034e917
 }