--- conflicted
+++ resolved
@@ -1,8 +1,4 @@
-<<<<<<< HEAD
-import { store, reducer } from "../index.js"
-=======
 import reducer from "../reducers/config"
->>>>>>> 1206e21b
 
 describe(`add site config`, () => {
   it(`allow you to add basic site config`, () => {
