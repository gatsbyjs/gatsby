--- conflicted
+++ resolved
@@ -40,21 +40,13 @@
 
 // Persist state.
 const saveState = _.debounce(state => {
-<<<<<<< HEAD
   console.log(`===============saving redux state`)
   const pickedState = _.pick(state, [
     `nodes`,
+    `status`,
     `pages`,
     `pageDataDependencies`,
     `pageComponents`,
-=======
-  const pickedState = _.pick(state, [
-    "nodes",
-    "status",
-    "pages",
-    "pageDataDependencies",
-    "pageComponents",
->>>>>>> 01a0e486
   ])
   fs.writeFile(
     `${process.cwd()}/.cache/redux-state.json`,
