--- conflicted
+++ resolved
@@ -13,19 +13,11 @@
       // more flexible how to display them.
       if (result.error) {
         console.log(
-<<<<<<< HEAD
-          chalk.blue.bgYellow(`The site's gatsby.config.js failed validation`)
-        )
-        console.log(chalk.bold.red(result.error))
-        console.log(action.payload)
-        throw new Error(`The site's gatsby.config.js failed validation`)
-=======
           chalk.blue.bgYellow(`The site's gatsby-config.js failed validation`)
         )
         console.log(chalk.bold.red(result.error))
         console.log(action.payload)
         throw new Error(`The site's gatsby-config.js failed validation`)
->>>>>>> d26e24f3
         return
       }
       return {
