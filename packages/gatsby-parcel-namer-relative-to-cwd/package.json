--- conflicted
+++ resolved
@@ -1,11 +1,7 @@
 {
   "name": "@gatsbyjs/parcel-namer-relative-to-cwd",
   "main": "lib/index.js",
-<<<<<<< HEAD
-  "version": "1.2.0",
-=======
   "version": "2.4.0-next.0",
->>>>>>> dc3d7412
   "homepage": "https://github.com/gatsbyjs/gatsby/tree/master/packages/gatsby-parcel-namer-relative-to-cwd#readme",
   "description": "Parcel namer that preserve directory structure to stabilize output and keep the hierarchy.",
   "author": "Michal Piechowiak <misiek.piechowiak@gmail.com>",
@@ -21,23 +17,14 @@
   "license": "MIT",
   "dependencies": {
     "@babel/runtime": "^7.18.0",
-<<<<<<< HEAD
-    "@parcel/plugin": "2.6.0",
-    "gatsby-core-utils": "^3.17.0"
-=======
     "@parcel/namer-default": "2.8.1",
     "@parcel/plugin": "2.8.1",
     "gatsby-core-utils": "^4.4.0-next.0"
->>>>>>> dc3d7412
   },
   "devDependencies": {
     "@babel/cli": "^7.17.10",
     "@babel/core": "^7.18.0",
-<<<<<<< HEAD
-    "babel-preset-gatsby-package": "^2.17.0",
-=======
     "babel-preset-gatsby-package": "^3.4.0-next.0",
->>>>>>> dc3d7412
     "cross-env": "^7.0.3"
   },
   "scripts": {
