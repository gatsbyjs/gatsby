{
  "name": "@gatsbyjs/parcel-namer-relative-to-cwd",
  "main": "lib/index.js",
  "version": "1.4.0-next.1",
  "homepage": "https://github.com/gatsbyjs/gatsby/tree/master/packages/gatsby-parcel-namer-relative-to-cwd#readme",
  "description": "Parcel namer that preserve directory structure to stabilize output and keep the hierarchy.",
  "author": "Michal Piechowiak <misiek.piechowiak@gmail.com>",
  "repository": {
    "type": "git",
    "url": "https://github.com/gatsbyjs/gatsby.git",
    "directory": "packages/gatsby-parcel-namer-relative-to-cwd"
  },
  "engines": {
    "node": ">=14.15.0",
    "parcel": "2.x"
  },
  "license": "MIT",
  "dependencies": {
    "@babel/runtime": "^7.18.0",
<<<<<<< HEAD
    "@parcel/plugin": "2.6.2",
    "gatsby-core-utils": "^3.19.0-next.0"
=======
    "@parcel/plugin": "2.6.0",
    "gatsby-core-utils": "^3.19.0-next.1"
>>>>>>> 1ed0c17c
  },
  "devDependencies": {
    "@babel/cli": "^7.17.10",
    "@babel/core": "^7.18.0",
    "babel-preset-gatsby-package": "^2.19.0-next.1",
    "cross-env": "^7.0.3"
  },
  "peerDependencies": {
    "@parcel/namer-default": "2.5.0"
  },
  "scripts": {
    "build": "babel src --out-dir lib/ --ignore \"**/__tests__\" --extensions \".ts\"",
    "prepare": "cross-env NODE_ENV=production npm run build",
    "watch": "babel -w src --out-dir lib/ --ignore \"**/__tests__\" --extensions \".ts\""
  },
  "files": [
    "lib/index.js"
  ]
}<|MERGE_RESOLUTION|>--- conflicted
+++ resolved
@@ -17,13 +17,8 @@
   "license": "MIT",
   "dependencies": {
     "@babel/runtime": "^7.18.0",
-<<<<<<< HEAD
     "@parcel/plugin": "2.6.2",
-    "gatsby-core-utils": "^3.19.0-next.0"
-=======
-    "@parcel/plugin": "2.6.0",
     "gatsby-core-utils": "^3.19.0-next.1"
->>>>>>> 1ed0c17c
   },
   "devDependencies": {
     "@babel/cli": "^7.17.10",
