const _ = require(`lodash`)
const axios = require(`axios`)
const { nodeFromData, downloadFile, isFileNode } = require(`./normalize`)

const backRefsNamesLookup = new WeakMap()
const referencedNodesLookup = new WeakMap()

const fetchLanguageConfig = async ({
  translation,
  baseUrl,
  apiBase,
  basicAuth,
  headers,
  params,
}) => {
  if (!translation) {
    return {
      defaultLanguage: `und`,
      enabledLanguages: [`und`],
      translatableEntities: [],
    }
  }

<<<<<<< HEAD
  let next = `${baseUrl}/${apiBase}/configurable_language/configurable_language`
  let availableLanguagesResponses = []
  let translatableEntitiesResponses = []

  while (next) {
    const response = axios.get(next, {
=======
  const [availableLanguagesResponse, translatableEntitiesResponse] = await Promise.all([
    axios.get(`${baseUrl}/${apiBase}/configurable_language/configurable_language?sort=weight`, {
>>>>>>> e6d93b62
      auth: basicAuth,
      headers,
      params,
    })

    availableLanguagesResponses.concat(response.data.data)
    next = response.data.links.next
  }

  next = `${baseUrl}/${apiBase}/language_content_settings/language_content_settings?filter[language_alterable]=true`
  while (next) {
    const response = axios.get(next, {
      auth: basicAuth,
      headers,
      params,
    })

    translatableEntitiesResponses.concat(response.data.data)
    next = response.data.links.next
  }

  const enabledLanguages = availableLanguagesResponses
    .filter(
      language =>
        [`und`, `zxx`].indexOf(language.attributes.drupal_internal__id) === -1
    )
    .map(language => language.attributes.drupal_internal__id)

  const defaultLanguage = enabledLanguages[0]

  const translatableEntities = translatableEntitiesResponses.map(entity => {
    return {
      type: entity.attributes.target_entity_type_id,
      bundle: entity.attributes.target_bundle,
      id: `${entity.attributes.target_entity_type_id}--${entity.attributes.target_bundle}`,
    }
  })

  return {
    defaultLanguage,
    enabledLanguages,
    translatableEntities,
  }
}

exports.fetchLanguageConfig = fetchLanguageConfig

const handleReferences = (node, languageConfig, { getNode, createNodeId }) => {
  const relationships = node.relationships
  const rootNodeLanguage = node.langcode

  if (node.drupal_relationships) {
    const referencedNodes = []
    _.each(node.drupal_relationships, (v, k) => {
      if (!v.data) return
      const nodeFieldName = `${k}___NODE`
      if (_.isArray(v.data)) {
        relationships[nodeFieldName] = _.compact(
          v.data.map(data => {
            const isTranslatableReferencedNodeType = languageConfig.translatableEntities.some(
              entity => entity.id === data.type
            )
            const referenceLanguagePrefix = isTranslatableReferencedNodeType
              ? rootNodeLanguage
              : languageConfig.defaultLanguage
            const referencedNodeId = createNodeId(
              `${referenceLanguagePrefix}${data.id}`
            )
            if (!getNode(referencedNodeId)) {
              return null
            }

            referencedNodes.push(referencedNodeId)
            return referencedNodeId
          })
        )

        const meta = _.compact(
          v.data.map(data => (!_.isEmpty(data.meta) ? data.meta : null))
        )
        // If there's meta on the field and it's not an existing/internal one
        // create a new node's field with that meta. It can't exist on both
        // @see https://jsonapi.org/format/#document-resource-object-fields
        if (!_.isEmpty(meta) && !(k in node)) {
          node[k] = meta
        }
      } else {
        const isTranslatableReferencedNodeType = languageConfig.translatableEntities.some(
          entity => entity.id === v.data.type
        )
        const referenceLanguagePrefix = isTranslatableReferencedNodeType
          ? rootNodeLanguage
          : languageConfig.defaultLanguage
        const referencedNodeId = createNodeId(
          `${referenceLanguagePrefix}${v.data.id}`
        )
        if (getNode(referencedNodeId)) {
          relationships[nodeFieldName] = referencedNodeId
          referencedNodes.push(referencedNodeId)
        }
        // If there's meta on the field and it's not an existing/internal one
        // create a new node's field with that meta. It can't exist on both
        // @see https://jsonapi.org/format/#document-resource-object-fields
        if (!_.isEmpty(v.data.meta) && !(k in node)) {
          node[k] = v.data.meta
        }
      }
    })

    delete node.drupal_relationships
    referencedNodesLookup.set(node, referencedNodes)
    if (referencedNodes.length) {
      const nodeFieldName = `${node.internal.type}___NODE`
      referencedNodes.forEach(nodeID => {
        const referencedNode = getNode(nodeID)
        if (!referencedNode.relationships[nodeFieldName]) {
          referencedNode.relationships[nodeFieldName] = []
        }

        if (!referencedNode.relationships[nodeFieldName].includes(node.id)) {
          referencedNode.relationships[nodeFieldName].push(node.id)
        }

        let backRefsNames = backRefsNamesLookup.get(referencedNode)
        if (!backRefsNames) {
          backRefsNames = []
          backRefsNamesLookup.set(referencedNode, backRefsNames)
        }

        if (!backRefsNames.includes(nodeFieldName)) {
          backRefsNames.push(nodeFieldName)
        }
      })
    }
  }

  node.relationships = relationships
}

exports.handleReferences = handleReferences

const handleWebhookUpdate = async (
  {
    nodeToUpdate,
    actions,
    cache,
    createNodeId,
    createContentDigest,
    getCache,
    getNode,
    reporter,
    store,
    languageConfig,
  },
  pluginOptions = {}
) => {
  const { createNode } = actions

  const newNode = nodeFromData(nodeToUpdate, createNodeId)

  const nodesToUpdate = [newNode]

  handleReferences(newNode, languageConfig, {
    getNode,
    createNodeId,
  })

  const oldNode = getNode(newNode.id)
  if (oldNode) {
    // copy over back references from old node
    const backRefsNames = backRefsNamesLookup.get(oldNode)
    if (backRefsNames) {
      backRefsNamesLookup.set(newNode, backRefsNames)
      backRefsNames.forEach(backRefFieldName => {
        newNode.relationships[backRefFieldName] =
          oldNode.relationships[backRefFieldName]
      })
    }

    const oldNodeReferencedNodes = referencedNodesLookup.get(oldNode)
    const newNodeReferencedNodes = referencedNodesLookup.get(newNode)

    // see what nodes are no longer referenced and remove backRefs from them
    const removedReferencedNodes = _.difference(
      oldNodeReferencedNodes,
      newNodeReferencedNodes
    ).map(id => getNode(id))

    nodesToUpdate.push(...removedReferencedNodes)

    const nodeFieldName = `${newNode.internal.type}___NODE`
    removedReferencedNodes.forEach(referencedNode => {
      referencedNode.relationships[
        nodeFieldName
      ] = referencedNode.relationships[nodeFieldName].filter(
        id => id !== newNode.id
      )
    })

    // see what nodes are newly referenced, and make sure to call `createNode` on them
    const addedReferencedNodes = _.difference(
      newNodeReferencedNodes,
      oldNodeReferencedNodes
    ).map(id => getNode(id))

    nodesToUpdate.push(...addedReferencedNodes)
  } else {
    // if we are inserting new node, we need to update all referenced nodes
    const newNodes = referencedNodesLookup.get(newNode)
    if (typeof newNodes !== `undefined`) {
      newNodes.forEach(id => nodesToUpdate.push(getNode(id)))
    }
  }

  // download file
  const { skipFileDownloads } = pluginOptions
  if (isFileNode(newNode) && !skipFileDownloads) {
    await downloadFile(
      {
        node: newNode,
        store,
        cache,
        createNode,
        createNodeId,
        getCache,
      },
      pluginOptions
    )
  }

  for (const node of nodesToUpdate) {
    if (node.internal.owner) {
      delete node.internal.owner
    }
    node.internal.contentDigest = createContentDigest(node)
    createNode(node)
    reporter.log(`Updated node: ${node.id}`)
  }
}

exports.handleWebhookUpdate = handleWebhookUpdate<|MERGE_RESOLUTION|>--- conflicted
+++ resolved
@@ -21,17 +21,12 @@
     }
   }
 
-<<<<<<< HEAD
-  let next = `${baseUrl}/${apiBase}/configurable_language/configurable_language`
+  let next = `${baseUrl}/${apiBase}/configurable_language/configurable_language?sort=weight`
   let availableLanguagesResponses = []
   let translatableEntitiesResponses = []
 
   while (next) {
     const response = axios.get(next, {
-=======
-  const [availableLanguagesResponse, translatableEntitiesResponse] = await Promise.all([
-    axios.get(`${baseUrl}/${apiBase}/configurable_language/configurable_language?sort=weight`, {
->>>>>>> e6d93b62
       auth: basicAuth,
       headers,
       params,
