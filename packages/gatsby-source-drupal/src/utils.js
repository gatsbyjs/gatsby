--- conflicted
+++ resolved
@@ -1,23 +1,17 @@
 const _ = require(`lodash`)
-<<<<<<< HEAD
 const axios = require(`axios`)
-=======
->>>>>>> ae2e2de0
+
 const {
   nodeFromData,
   downloadFile,
   isFileNode,
-<<<<<<< HEAD
   getHref,
-=======
   createNodeIdWithVersion,
->>>>>>> ae2e2de0
 } = require(`./normalize`)
 
 const backRefsNamesLookup = new WeakMap()
 const referencedNodesLookup = new WeakMap()
 
-<<<<<<< HEAD
 const fetchLanguageConfig = async ({
   translation,
   baseUrl,
@@ -91,13 +85,10 @@
 
 exports.fetchLanguageConfig = fetchLanguageConfig
 
-const handleReferences = (node, { getNode, createNodeId }) => {
-=======
 const handleReferences = (
   node,
   { getNode, createNodeId, entityReferenceRevisions = [] }
 ) => {
->>>>>>> ae2e2de0
   const relationships = node.relationships
   const rootNodeLanguage = node.langcode
 
@@ -110,16 +101,13 @@
         relationships[nodeFieldName] = _.compact(
           v.data.map(data => {
             const referencedNodeId = createNodeId(
-<<<<<<< HEAD
-              `${rootNodeLanguage}${data.id}`
-=======
               createNodeIdWithVersion(
                 data.id,
                 data.type,
+                rootNodeLanguage,
                 data.meta?.target_version,
                 entityReferenceRevisions
               )
->>>>>>> ae2e2de0
             )
             if (!getNode(referencedNodeId)) {
               return null
@@ -140,18 +128,15 @@
           node[k] = meta
         }
       } else {
-<<<<<<< HEAD
-        const referencedNodeId = createNodeId(`${rootNodeLanguage}${v.data.id}`)
-=======
         const referencedNodeId = createNodeId(
           createNodeIdWithVersion(
             v.data.id,
             v.data.type,
+            rootNodeLanguage,
             v.data.meta?.target_revision_id,
             entityReferenceRevisions
           )
         )
->>>>>>> ae2e2de0
         if (getNode(referencedNodeId)) {
           relationships[nodeFieldName] = referencedNodeId
           referencedNodes.push(referencedNodeId)
