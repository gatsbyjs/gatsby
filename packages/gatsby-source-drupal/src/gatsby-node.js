const axios = require(`axios`)
const _ = require(`lodash`)

const { nodeFromData, downloadFile, isFileNode } = require(`./normalize`)
const asyncPool = require(`tiny-async-pool`)
const bodyParser = require(`body-parser`)

const backRefsNamesLookup = new WeakMap()
const referencedNodesLookup = new WeakMap()

exports.sourceNodes = async (
  { actions, store, cache, createNodeId, createContentDigest, reporter },
  pluginOptions
) => {
  let {
    baseUrl,
    apiBase,
    basicAuth,
    filters,
    headers,
    params,
    concurrentFileRequests,
  } = pluginOptions
  const { createNode } = actions
  const drupalFetchActivity = reporter.activityTimer(`Fetch data from Drupal`)
  const downloadingFilesActivity = reporter.activityTimer(
    `Remote file download`
  )

  // Default apiBase to `jsonapi`
  apiBase = apiBase || `jsonapi`

  // Default concurrentFileRequests to `20`
  concurrentFileRequests = concurrentFileRequests || 20

  // Touch existing Drupal nodes so Gatsby doesn't garbage collect them.
  // _.values(store.getState().nodes)
  // .filter(n => n.internal.type.slice(0, 8) === `drupal__`)
  // .forEach(n => touchNode({ nodeId: n.id }))

  // Fetch articles.
  // console.time(`fetch Drupal data`)
  reporter.info(`Starting to fetch data from Drupal`)

  // TODO restore this
  // let lastFetched
  // if (
  // store.getState().status.plugins &&
  // store.getState().status.plugins[`gatsby-source-drupal`]
  // ) {
  // lastFetched = store.getState().status.plugins[`gatsby-source-drupal`].status
  // .lastFetched
  // }

  drupalFetchActivity.start()

  const data = await axios.get(`${baseUrl}/${apiBase}`, {
    auth: basicAuth,
    headers,
    params,
  })
  const allData = await Promise.all(
    _.map(data.data.links, async (url, type) => {
      if (type === `self`) return
      if (!url) return
      if (!type) return
      const getNext = async (url, data = []) => {
        if (typeof url === `object`) {
          // url can be string or object containing href field
          url = url.href

          // Apply any filters configured in gatsby-config.js. Filters
          // can be any valid JSON API filter query string.
          // See https://www.drupal.org/docs/8/modules/jsonapi/filtering
          if (typeof filters === `object`) {
            if (filters.hasOwnProperty(type)) {
              url = url + `?${filters[type]}`
            }
          }
        }

        let d
        try {
          console.log(`get`, url, params)
          d = await axios.get(url, {
            auth: basicAuth,
            headers,
            params,
          })
        } catch (error) {
          if (error.response && error.response.status == 405) {
            // The endpoint doesn't support the GET method, so just skip it.
            return []
          } else {
            console.error(`Failed to fetch ${url}`, error.message)
            console.log(error.data)
            throw error
          }
        }
        data = data.concat(d.data.data)
        if (d.data.links.next) {
          data = await getNext(d.data.links.next, data)
        }

        return data
      }

      const data = await getNext(url)

      const result = {
        type,
        data,
      }

      // eslint-disable-next-line consistent-return
      return result
    })
  )

  drupalFetchActivity.end()

  const nodes = new Map()

  // first pass - create basic nodes
  _.each(allData, contentType => {
    if (!contentType) return
    _.each(contentType.data, datum => {
      const node = nodeFromData(datum, createNodeId)
      nodes.set(node.id, node)
    })
  })

  // second pass - handle relationships and back references
  nodes.forEach(node => {
    handleReferences(node, {
      getNode: nodes.get.bind(nodes),
      createNodeId,
    })
  })

  reporter.info(`Downloading remote files from Drupal`)
  downloadingFilesActivity.start()

  // Download all files (await for each pool to complete to fix concurrency issues)
  await asyncPool(
    concurrentFileRequests,
    [...nodes.values()].filter(isFileNode),
    async node => {
      await downloadFile(
        { node, store, cache, createNode, createNodeId },
        pluginOptions
      )
    }
  )

  downloadingFilesActivity.end()

  // Create each node
  for (const node of nodes.values()) {
    node.internal.contentDigest = createContentDigest(node)
    createNode(node)
  }
}

exports.onCreateDevServer = (
  { app, createNodeId, getNode, actions, store, cache, createContentDigest },
  pluginOptions
) => {
  app.use(
    `/___updatePreview/`,
    bodyParser.text({
      type: `application/json`,
    }),
    async (req, res) => {
      const { createNode } = actions

      // we are missing handling of node deletion
      const nodeToUpdate = JSON.parse(JSON.parse(req.body)).data

      const newNode = nodeFromData(nodeToUpdate, createNodeId)

      const nodesToUpdate = [newNode]

<<<<<<< HEAD
      handleReferences(newNode, {
        getNode,
        createNodeId,
      })
=======
      node.relationships = {}

      // Add relationships
      if (datum.relationships) {
        _.each(datum.relationships, (v, k) => {
          if (!v.data) return
          if (_.isArray(v.data) && v.data.length > 0) {
            // Create array of all ids that are in our index
            node.relationships[`${k}___NODE`] = _.compact(
              v.data.map(data => (ids[data.id] ? createNodeId(data.id) : null))
            )
            var meta = _.compact(
              v.data.map(data => (!_.isEmpty(data.meta) ? data.meta : null))
            )
            // If there's meta on the field and it's not an existing/internal one
            // create a new node's field with that meta. It can't exist on both
            // @see https://jsonapi.org/format/#document-resource-object-fields
            if (!_.isEmpty(meta) && !(k in node)) {
              node[k] = meta
            }
          } else if (ids[v.data.id]) {
            node.relationships[`${k}___NODE`] = createNodeId(v.data.id)
            // If there's meta on the field and it's not an existing/internal one
            // create a new node's field with that meta. It can't exist on both
            // @see https://jsonapi.org/format/#document-resource-object-fields
            if (!_.isEmpty(v.data.meta) && !(k in node)) {
              node[k] = v.data.meta
            }
          }
        })
      }
>>>>>>> 8dd602d8

      const oldNode = getNode(newNode.id)
      if (oldNode) {
        // copy over back references from old node
        const backRefsNames = backRefsNamesLookup.get(oldNode)
        if (backRefsNames) {
          backRefsNamesLookup.set(newNode, backRefsNames)
          backRefsNames.forEach(backRefFieldName => {
            newNode.relationships[backRefFieldName] =
              oldNode.relationships[backRefFieldName]
          })
        }

        const oldNodeReferencedNodes = referencedNodesLookup.get(oldNode)
        const newNodeReferencedNodes = referencedNodesLookup.get(newNode)

        // see what nodes are no longer referenced and remove backRefs from them
        const removedReferencedNodes = _.difference(
          oldNodeReferencedNodes,
          newNodeReferencedNodes
        ).map(id => getNode(id))

        nodesToUpdate.push(...removedReferencedNodes)

        const nodeFieldName = `${newNode.internal.type}___NODE`
        removedReferencedNodes.forEach(referencedNode => {
          referencedNode.relationships[
            nodeFieldName
          ] = referencedNode.relationships[nodeFieldName].filter(
            id => id !== newNode.id
          )
        })

        // see what nodes are newly referenced, and make sure to call `createNode` on them
        const addedReferencedNodes = _.difference(
          newNodeReferencedNodes,
          oldNodeReferencedNodes
        ).map(id => getNode(id))

        nodesToUpdate.push(...addedReferencedNodes)
      }

<<<<<<< HEAD
      // download file
      if (isFileNode(newNode)) {
        await downloadFile(
          {
            node: newNode,
            store,
            cache,
            createNode,
            createNodeId,
          },
          pluginOptions
        )
=======
      // Resolve w/ baseUrl if node.uri isn't absolute.
      url = new URL(fileUrl, baseUrl)

      // Create the remote file from the given node
      try {
        fileNode = await createRemoteFileNode({
          url: url.href,
          store,
          cache,
          createNode,
          createNodeId,
          parentNodeId: node.id,
          auth,
          reporter,
        })
      } catch (err) {
        reporter.error(err)
>>>>>>> 8dd602d8
      }

      for (const node of nodesToUpdate) {
        if (node.internal.owner) {
          delete node.internal.owner
        }
        node.internal.contentDigest = createContentDigest(node)
        createNode(node)
        console.log(`\x1b[32m`, `Updated node: ${node.id}`)
      }
    }
  )
}

const handleReferences = (node, { getNode, createNodeId }) => {
  const relationships = node.relationships

  if (node.drupal_relationships) {
    const referencedNodes = []
    _.each(node.drupal_relationships, (v, k) => {
      if (!v.data) return
      const nodeFieldName = `${k}___NODE`
      if (_.isArray(v.data)) {
        relationships[nodeFieldName] = _.compact(
          v.data.map(data => {
            const referencedNodeId = createNodeId(data.id)
            if (!getNode(referencedNodeId)) {
              return null
            }

            referencedNodes.push(referencedNodeId)
            return referencedNodeId
          })
        )
      } else {
        const referencedNodeId = createNodeId(v.data.id)
        if (getNode(referencedNodeId)) {
          relationships[nodeFieldName] = referencedNodeId
          referencedNodes.push(referencedNodeId)
        }
      }
    })

    delete node.drupal_relationships
    referencedNodesLookup.set(node, referencedNodes)
    if (referencedNodes.length) {
      const nodeFieldName = `${node.internal.type}___NODE`
      referencedNodes.forEach(nodeID => {
        const referencedNode = getNode(nodeID)
        if (!referencedNode.relationships[nodeFieldName]) {
          referencedNode.relationships[nodeFieldName] = []
        }

        if (!referencedNode.relationships[nodeFieldName].includes(node.id)) {
          referencedNode.relationships[nodeFieldName].push(node.id)
        }

        let backRefsNames = backRefsNamesLookup.get(referencedNode)
        if (!backRefsNames) {
          backRefsNames = []
          backRefsNamesLookup.set(referencedNode, backRefsNames)
        }

        if (!backRefsNames.includes(nodeFieldName)) {
          backRefsNames.push(nodeFieldName)
        }
      })
    }
  }

  node.relationships = relationships
}<|MERGE_RESOLUTION|>--- conflicted
+++ resolved
@@ -181,44 +181,10 @@
 
       const nodesToUpdate = [newNode]
 
-<<<<<<< HEAD
       handleReferences(newNode, {
         getNode,
         createNodeId,
       })
-=======
-      node.relationships = {}
-
-      // Add relationships
-      if (datum.relationships) {
-        _.each(datum.relationships, (v, k) => {
-          if (!v.data) return
-          if (_.isArray(v.data) && v.data.length > 0) {
-            // Create array of all ids that are in our index
-            node.relationships[`${k}___NODE`] = _.compact(
-              v.data.map(data => (ids[data.id] ? createNodeId(data.id) : null))
-            )
-            var meta = _.compact(
-              v.data.map(data => (!_.isEmpty(data.meta) ? data.meta : null))
-            )
-            // If there's meta on the field and it's not an existing/internal one
-            // create a new node's field with that meta. It can't exist on both
-            // @see https://jsonapi.org/format/#document-resource-object-fields
-            if (!_.isEmpty(meta) && !(k in node)) {
-              node[k] = meta
-            }
-          } else if (ids[v.data.id]) {
-            node.relationships[`${k}___NODE`] = createNodeId(v.data.id)
-            // If there's meta on the field and it's not an existing/internal one
-            // create a new node's field with that meta. It can't exist on both
-            // @see https://jsonapi.org/format/#document-resource-object-fields
-            if (!_.isEmpty(v.data.meta) && !(k in node)) {
-              node[k] = v.data.meta
-            }
-          }
-        })
-      }
->>>>>>> 8dd602d8
 
       const oldNode = getNode(newNode.id)
       if (oldNode) {
@@ -261,7 +227,6 @@
         nodesToUpdate.push(...addedReferencedNodes)
       }
 
-<<<<<<< HEAD
       // download file
       if (isFileNode(newNode)) {
         await downloadFile(
@@ -274,25 +239,6 @@
           },
           pluginOptions
         )
-=======
-      // Resolve w/ baseUrl if node.uri isn't absolute.
-      url = new URL(fileUrl, baseUrl)
-
-      // Create the remote file from the given node
-      try {
-        fileNode = await createRemoteFileNode({
-          url: url.href,
-          store,
-          cache,
-          createNode,
-          createNodeId,
-          parentNodeId: node.id,
-          auth,
-          reporter,
-        })
-      } catch (err) {
-        reporter.error(err)
->>>>>>> 8dd602d8
       }
 
       for (const node of nodesToUpdate) {
@@ -327,11 +273,27 @@
             return referencedNodeId
           })
         )
+
+        const meta = _.compact(
+          v.data.map(data => (!_.isEmpty(data.meta) ? data.meta : null))
+        )
+        // If there's meta on the field and it's not an existing/internal one
+        // create a new node's field with that meta. It can't exist on both
+        // @see https://jsonapi.org/format/#document-resource-object-fields
+        if (!_.isEmpty(meta) && !(k in node)) {
+          node[k] = meta
+        }
       } else {
         const referencedNodeId = createNodeId(v.data.id)
         if (getNode(referencedNodeId)) {
           relationships[nodeFieldName] = referencedNodeId
           referencedNodes.push(referencedNodeId)
+        }
+        // If there's meta on the field and it's not an existing/internal one
+        // create a new node's field with that meta. It can't exist on both
+        // @see https://jsonapi.org/format/#document-resource-object-fields
+        if (!_.isEmpty(v.data.meta) && !(k in node)) {
+          node[k] = v.data.meta
         }
       }
     })
