--- conflicted
+++ resolved
@@ -690,7 +690,6 @@
   createNodesSpan.setTag(`sourceNodes.createNodes.count`, nodes.size)
 
   // second pass - handle relationships and back references
-<<<<<<< HEAD
   await Promise.all(
     Array.from(nodes.values()).map(node =>
       handleReferences(node, {
@@ -702,17 +701,6 @@
       })
     )
   )
-=======
-  nodes.forEach(node => {
-    handleReferences(node, {
-      getNode: nodes.get.bind(nodes),
-      mutateNode: true,
-      createNodeId,
-      entityReferenceRevisions,
-      fileNodesExtendedData,
-    })
-  })
->>>>>>> 63828fc1
 
   if (skipFileDownloads) {
     reporter.info(`Skipping remote file download from Drupal`)
@@ -761,11 +749,7 @@
   initialSourcing = false
 
   createNodesSpan.finish()
-<<<<<<< HEAD
   return
-=======
-  await storeRefsLookups({ cache, getNodes })
->>>>>>> 63828fc1
 }
 
 // This is maintained for legacy reasons and will eventually be removed.
