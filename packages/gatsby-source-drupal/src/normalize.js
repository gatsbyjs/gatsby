const { URL } = require(`url`)
const { createRemoteFileNode } = require(`gatsby-source-filesystem`)
const path = require(`path`)

const { getOptions } = require(`./plugin-options`)
const getHref = link => {
  if (typeof link === `object`) {
    return link.href
  }
  return link
}

exports.getHref = getHref

const nodeFromData = (datum, createNodeId, entityReferenceRevisions = []) => {
  const { attributes: { id: attributeId, ...attributes } = {} } = datum
  const preservedId =
    typeof attributeId !== `undefined` ? { _attributes_id: attributeId } : {}
<<<<<<< HEAD
  const langcode = datum.attributes?.langcode || `und`
=======
  const langcode = attributes.langcode || `und`
>>>>>>> d06d6b5a
  return {
    id: createNodeId(
      createNodeIdWithVersion(
        datum.id,
        datum.type,
        langcode,
        attributes.drupal_internal__revision_id,
        entityReferenceRevisions
      )
    ),
    drupal_id: datum.id,
    parent: null,
    drupal_parent_menu_item: attributes.parent,
    children: [],
    ...attributes,
    ...preservedId,
    drupal_relationships: datum.relationships,
    relationships: {},
    internal: {
      type: datum.type.replace(/-|__|:|\.|\s/g, `_`),
    },
  }
}

exports.nodeFromData = nodeFromData

const isEntityReferenceRevision = (type, entityReferenceRevisions = []) =>
  entityReferenceRevisions.findIndex(
    revisionType => type.indexOf(revisionType) === 0
  ) !== -1

const createNodeIdWithVersion = (
  id,
  type,
  langcode,
  revisionId,
  entityReferenceRevisions = []
) => {
  // If the source plugin hasn't enabled `translation` then always just set langcode
  // to "undefined".
  let langcodeNormalized = getOptions().languageConfig ? langcode : `und`

  if (
    getOptions().languageConfig &&
    !getOptions().languageConfig?.enabledLanguages.includes(langcodeNormalized)
  ) {
    langcodeNormalized = getOptions().languageConfig.defaultLanguage
  }

  // The relationship between an entity and another entity also depends on the revision ID if the field is of type
  // entity reference revision such as for paragraphs.
  return isEntityReferenceRevision(type, entityReferenceRevisions)
    ? `${langcodeNormalized}.${id}.${revisionId || 0}`
    : `${langcodeNormalized}.${id}`
}

exports.createNodeIdWithVersion = createNodeIdWithVersion

const isFileNode = node =>
  node.internal.type === `files` || node.internal.type === `file__file`

exports.isFileNode = isFileNode

exports.downloadFile = async (
  { node, store, cache, createNode, createNodeId, getCache, reporter },
  { basicAuth, baseUrl }
) => {
  // handle file downloads
  if (isFileNode(node)) {
    let fileType

    let fileUrl = node.url
    if (typeof node.uri === `object`) {
      // Support JSON API 2.x file URI format https://www.drupal.org/node/2982209
      fileUrl = node.uri.url
      // get file type from uri prefix ("S3:", "public:", etc.)
      const uriPrefix = node.uri.value.match(/^\w*:/)
      fileType = uriPrefix ? uriPrefix[0] : null
    }
    // Resolve w/ baseUrl if node.uri isn't absolute.
    const url = new URL(fileUrl, baseUrl)
    // If we have basicAuth credentials, add them to the request.
    const basicAuthFileSystems = [`public:`, `private:`, `temporary:`]
    const auth =
      typeof basicAuth === `object` && basicAuthFileSystems.includes(fileType)
        ? {
            htaccess_user: basicAuth.username,
            htaccess_pass: basicAuth.password,
          }
        : {}
    const fileNode = await createRemoteFileNode({
      url: url.href,
      name: path.parse(decodeURIComponent(url.pathname)).name,
      store,
      cache,
      createNode,
      createNodeId,
      getCache,
      parentNodeId: node.id,
      auth,
      reporter,
    })
    if (fileNode) {
      node.localFile___NODE = fileNode.id
    }
  }
}<|MERGE_RESOLUTION|>--- conflicted
+++ resolved
@@ -16,11 +16,7 @@
   const { attributes: { id: attributeId, ...attributes } = {} } = datum
   const preservedId =
     typeof attributeId !== `undefined` ? { _attributes_id: attributeId } : {}
-<<<<<<< HEAD
-  const langcode = datum.attributes?.langcode || `und`
-=======
   const langcode = attributes.langcode || `und`
->>>>>>> d06d6b5a
   return {
     id: createNodeId(
       createNodeIdWithVersion(
