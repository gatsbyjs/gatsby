{
  "name": "gatsby-source-drupal",
  "description": "Gatsby source plugin for building websites using the Drupal CMS as a data source",
  "version": "5.19.0-next.1",
  "author": "Kyle Mathews <mathews.kyle@gmail.com>",
  "bugs": {
    "url": "https://github.com/gatsbyjs/gatsby/issues"
  },
  "dependencies": {
    "@babel/runtime": "^7.15.4",
    "@opentelemetry/semantic-conventions": "0.26.0",
    "agentkeepalive": "^4.2.1",
    "bluebird": "^3.7.2",
    "body-parser": "^1.20.0",
    "fastq": "^1.13.0",
<<<<<<< HEAD
    "gatsby-plugin-utils": "^3.11.0-next.1",
    "gatsby-source-filesystem": "^4.17.0-next.1",
    "got": "^11.8.5",
=======
    "gatsby-plugin-utils": "^3.12.0-next.1",
    "gatsby-source-filesystem": "^4.18.0-next.1",
    "got": "^11.8.3",
>>>>>>> b2cd18bf
    "http2-wrapper": "^2.1.11",
    "lodash": "^4.17.21",
    "opentracing": "^0.14.7",
    "probe-image-size": "^7.2.3",
    "tiny-async-pool": "^1.3.0",
    "url-join": "^4.0.1"
  },
  "devDependencies": {
    "@babel/cli": "^7.15.4",
    "@babel/core": "^7.15.5",
    "babel-preset-gatsby-package": "^2.18.0-next.1",
    "cross-env": "^7.0.3"
  },
  "engines": {
    "node": ">=14.15.0"
  },
  "homepage": "https://github.com/gatsbyjs/gatsby/tree/master/packages/gatsby-source-drupal#readme",
  "keywords": [
    "gatsby",
    "gatsby-plugin",
    "gatsby-source-plugin"
  ],
  "license": "MIT",
  "peerDependencies": {
    "gatsby": "^4.0.0-next"
  },
  "repository": {
    "type": "git",
    "url": "https://github.com/gatsbyjs/gatsby.git",
    "directory": "packages/gatsby-source-drupal"
  },
  "scripts": {
    "build": "babel src --out-dir . --ignore \"**/__tests__\"",
    "prepare": "cross-env NODE_ENV=production npm run build",
    "watch": "babel -w src --out-dir . --ignore \"**/__tests__\""
  }
}<|MERGE_RESOLUTION|>--- conflicted
+++ resolved
@@ -13,15 +13,9 @@
     "bluebird": "^3.7.2",
     "body-parser": "^1.20.0",
     "fastq": "^1.13.0",
-<<<<<<< HEAD
-    "gatsby-plugin-utils": "^3.11.0-next.1",
-    "gatsby-source-filesystem": "^4.17.0-next.1",
-    "got": "^11.8.5",
-=======
     "gatsby-plugin-utils": "^3.12.0-next.1",
     "gatsby-source-filesystem": "^4.18.0-next.1",
-    "got": "^11.8.3",
->>>>>>> b2cd18bf
+    "got": "^11.8.5",
     "http2-wrapper": "^2.1.11",
     "lodash": "^4.17.21",
     "opentracing": "^0.14.7",
