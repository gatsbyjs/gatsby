{
  "name": "gatsby-source-drupal",
  "description": "Gatsby source plugin for building websites using the Drupal CMS as a data source",
  "version": "3.2.2",
  "author": "Kyle Mathews <mathews.kyle@gmail.com>",
  "bugs": {
    "url": "https://github.com/gatsbyjs/gatsby/issues"
  },
  "dependencies": {
    "@babel/runtime": "^7.0.0",
    "axios": "^0.19.0",
    "bluebird": "^3.5.0",
<<<<<<< HEAD
    "body-parser": "^1.19.0",
    "gatsby-source-filesystem": "^2.1.1",
=======
    "gatsby-source-filesystem": "^2.1.2",
>>>>>>> 530e8da3
    "lodash": "^4.17.10",
    "tiny-async-pool": "^1.0.4"
  },
  "devDependencies": {
    "@babel/cli": "^7.0.0",
    "@babel/core": "^7.0.0",
    "babel-preset-gatsby-package": "^0.2.0",
    "cross-env": "^5.1.4"
  },
  "homepage": "https://github.com/gatsbyjs/gatsby/tree/master/packages/gatsby-source-drupal#readme",
  "keywords": [
    "gatsby",
    "gatsby-plugin",
    "gatsby-source-plugin"
  ],
  "license": "MIT",
  "peerDependencies": {
    "gatsby": "^2.0.15"
  },
  "repository": "https://github.com/gatsbyjs/gatsby/tree/master/packages/gatsby-source-drupal",
  "scripts": {
    "build": "babel src --out-dir . --ignore **/__tests__",
    "prepare": "cross-env NODE_ENV=production npm run build",
    "watch": "babel -w src --out-dir . --ignore **/__tests__"
  },
  "engines": {
    "node": ">=8.0.0"
  }
}<|MERGE_RESOLUTION|>--- conflicted
+++ resolved
@@ -10,12 +10,8 @@
     "@babel/runtime": "^7.0.0",
     "axios": "^0.19.0",
     "bluebird": "^3.5.0",
-<<<<<<< HEAD
     "body-parser": "^1.19.0",
-    "gatsby-source-filesystem": "^2.1.1",
-=======
     "gatsby-source-filesystem": "^2.1.2",
->>>>>>> 530e8da3
     "lodash": "^4.17.10",
     "tiny-async-pool": "^1.0.4"
   },
