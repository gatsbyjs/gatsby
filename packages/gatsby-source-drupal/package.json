--- conflicted
+++ resolved
@@ -1,11 +1,7 @@
 {
   "name": "gatsby-source-drupal",
   "description": "Gatsby source plugin for building websites using the Drupal CMS as a data source",
-<<<<<<< HEAD
-  "version": "5.18.0",
-=======
   "version": "6.4.0-next.0",
->>>>>>> dc3d7412
   "author": "Kyle Mathews <mathews.kyle@gmail.com>",
   "bugs": {
     "url": "https://github.com/gatsbyjs/gatsby/issues"
@@ -17,15 +13,9 @@
     "bluebird": "^3.7.2",
     "body-parser": "^1.20.1",
     "fastq": "^1.13.0",
-<<<<<<< HEAD
-    "gatsby-plugin-utils": "^3.11.0",
-    "gatsby-source-filesystem": "^4.17.0",
-    "got": "^11.8.3",
-=======
     "gatsby-plugin-utils": "^4.4.0-next.0",
     "gatsby-source-filesystem": "^5.4.0-next.0",
     "got": "^11.8.5",
->>>>>>> dc3d7412
     "http2-wrapper": "^2.1.11",
     "lodash": "^4.17.21",
     "opentracing": "^0.14.7",
@@ -36,11 +26,7 @@
   "devDependencies": {
     "@babel/cli": "^7.15.4",
     "@babel/core": "^7.15.5",
-<<<<<<< HEAD
-    "babel-preset-gatsby-package": "^2.17.0",
-=======
     "babel-preset-gatsby-package": "^3.4.0-next.0",
->>>>>>> dc3d7412
     "cross-env": "^7.0.3"
   },
   "engines": {
