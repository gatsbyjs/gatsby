{
  "name": "gatsby-source-drupal",
<<<<<<< HEAD
  "version": "1.3.3",
=======
  "version": "1.3.5",
>>>>>>> c6cbac8d
  "description": "Gatsby source plugin for building websites using the Drupal CMS as a data source",
  "scripts": {
    "build": "babel src --out-dir . --ignore __tests__",
    "watch": "babel -w src --out-dir . --ignore __tests__",
    "prepublish": "cross-env NODE_ENV=production npm run build"
  },
  "keywords": [
    "gatsby",
    "gatsby-plugin",
    "gatsby-source-plugin"
  ],
  "author": "Kyle Mathews <mathews.kyle@gmail.com>",
  "license": "MIT",
  "dependencies": {
    "axios": "^0.16.1",
    "babel-runtime": "^6.26.0",
    "bluebird": "^3.5.0",
    "lodash": "^4.17.4"
  },
  "devDependencies": {
    "cross-env": "^5.0.5"
  }
}<|MERGE_RESOLUTION|>--- conflicted
+++ resolved
@@ -1,10 +1,6 @@
 {
   "name": "gatsby-source-drupal",
-<<<<<<< HEAD
-  "version": "1.3.3",
-=======
   "version": "1.3.5",
->>>>>>> c6cbac8d
   "description": "Gatsby source plugin for building websites using the Drupal CMS as a data source",
   "scripts": {
     "build": "babel src --out-dir . --ignore __tests__",
