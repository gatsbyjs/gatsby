--- conflicted
+++ resolved
@@ -7,21 +7,13 @@
     "url": "https://github.com/gatsbyjs/gatsby/issues"
   },
   "dependencies": {
-<<<<<<< HEAD
-    "@babel/runtime": "^7.12.5",
+    "@babel/runtime": "^7.14.0",
     "got": "^11.8.2",
     "agentkeepalive": "^4.1.1",
-    "bluebird": "^3.7.2",
-    "body-parser": "^1.19.0",
-    "gatsby-source-filesystem": "^3.6.0-next.0",
     "fastq": "^1.11.0",
-=======
-    "@babel/runtime": "^7.14.0",
-    "axios": "^0.21.1",
     "bluebird": "^3.7.2",
     "body-parser": "^1.19.0",
     "gatsby-source-filesystem": "^3.8.0-next.1",
->>>>>>> d06d6b5a
     "lodash": "^4.17.21",
     "tiny-async-pool": "^1.2.0",
     "url-join": "^4.0.1"
