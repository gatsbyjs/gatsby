{
  "name": "gatsby-source-drupal",
  "description": "Gatsby source plugin for building websites using the Drupal CMS as a data source",
<<<<<<< HEAD
  "version": "3.4.2",
=======
  "version": "3.5.0",
>>>>>>> 852f557a
  "author": "Kyle Mathews <mathews.kyle@gmail.com>",
  "bugs": {
    "url": "https://github.com/gatsbyjs/gatsby/issues"
  },
  "dependencies": {
    "@babel/runtime": "^7.9.2",
    "axios": "^0.19.2",
    "bluebird": "^3.7.2",
    "body-parser": "^1.19.0",
<<<<<<< HEAD
    "gatsby-source-filesystem": "^2.2.2",
=======
    "gatsby-source-filesystem": "^2.3.0",
>>>>>>> 852f557a
    "lodash": "^4.17.15",
    "tiny-async-pool": "^1.1.0"
  },
  "devDependencies": {
    "@babel/cli": "^7.8.4",
<<<<<<< HEAD
    "@babel/core": "^7.8.7",
    "babel-preset-gatsby-package": "^0.3.1",
=======
    "@babel/core": "^7.9.0",
    "babel-preset-gatsby-package": "^0.4.0",
>>>>>>> 852f557a
    "cross-env": "^5.2.1"
  },
  "homepage": "https://github.com/gatsbyjs/gatsby/tree/master/packages/gatsby-source-drupal#readme",
  "keywords": [
    "gatsby",
    "gatsby-plugin",
    "gatsby-source-plugin"
  ],
  "license": "MIT",
  "peerDependencies": {
    "gatsby": "^2.0.15"
  },
  "repository": {
    "type": "git",
    "url": "https://github.com/gatsbyjs/gatsby.git",
    "directory": "packages/gatsby-source-drupal"
  },
  "scripts": {
    "build": "babel src --out-dir . --ignore **/__tests__",
    "prepare": "cross-env NODE_ENV=production npm run build",
    "watch": "babel -w src --out-dir . --ignore **/__tests__"
  },
  "engines": {
    "node": ">=10.13.0"
  }
}<|MERGE_RESOLUTION|>--- conflicted
+++ resolved
@@ -1,11 +1,7 @@
 {
   "name": "gatsby-source-drupal",
   "description": "Gatsby source plugin for building websites using the Drupal CMS as a data source",
-<<<<<<< HEAD
-  "version": "3.4.2",
-=======
   "version": "3.5.0",
->>>>>>> 852f557a
   "author": "Kyle Mathews <mathews.kyle@gmail.com>",
   "bugs": {
     "url": "https://github.com/gatsbyjs/gatsby/issues"
@@ -15,23 +11,14 @@
     "axios": "^0.19.2",
     "bluebird": "^3.7.2",
     "body-parser": "^1.19.0",
-<<<<<<< HEAD
-    "gatsby-source-filesystem": "^2.2.2",
-=======
     "gatsby-source-filesystem": "^2.3.0",
->>>>>>> 852f557a
     "lodash": "^4.17.15",
     "tiny-async-pool": "^1.1.0"
   },
   "devDependencies": {
     "@babel/cli": "^7.8.4",
-<<<<<<< HEAD
-    "@babel/core": "^7.8.7",
-    "babel-preset-gatsby-package": "^0.3.1",
-=======
     "@babel/core": "^7.9.0",
     "babel-preset-gatsby-package": "^0.4.0",
->>>>>>> 852f557a
     "cross-env": "^5.2.1"
   },
   "homepage": "https://github.com/gatsbyjs/gatsby/tree/master/packages/gatsby-source-drupal#readme",
@@ -50,9 +37,9 @@
     "directory": "packages/gatsby-source-drupal"
   },
   "scripts": {
-    "build": "babel src --out-dir . --ignore **/__tests__",
+    "build": "babel src --out-dir . --ignore \"**/__tests__\"",
     "prepare": "cross-env NODE_ENV=production npm run build",
-    "watch": "babel -w src --out-dir . --ignore **/__tests__"
+    "watch": "babel -w src --out-dir . --ignore \"**/__tests__\""
   },
   "engines": {
     "node": ">=10.13.0"
