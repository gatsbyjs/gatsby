--- conflicted
+++ resolved
@@ -1,11 +1,7 @@
 {
   "name": "gatsby-source-drupal",
   "description": "Gatsby source plugin for building websites using the Drupal CMS as a data source",
-<<<<<<< HEAD
-  "version": "2.0.41",
-=======
   "version": "2.2.0-alpha.2",
->>>>>>> beea52d2
   "author": "Kyle Mathews <mathews.kyle@gmail.com>",
   "bugs": {
     "url": "https://github.com/gatsbyjs/gatsby/issues"
@@ -14,11 +10,7 @@
     "@babel/runtime": "7.0.0-beta.51",
     "axios": "^0.18.0",
     "bluebird": "^3.5.0",
-<<<<<<< HEAD
-    "gatsby-source-filesystem": "^1.5.39",
-=======
     "gatsby-source-filesystem": "next",
->>>>>>> beea52d2
     "lodash": "^4.17.4"
   },
   "devDependencies": {
