{
  "name": "gatsby-source-drupal",
  "description": "Gatsby source plugin for building websites using the Drupal CMS as a data source",
  "version": "3.5.28",
  "author": "Kyle Mathews <mathews.kyle@gmail.com>",
  "bugs": {
    "url": "https://github.com/gatsbyjs/gatsby/issues"
  },
  "dependencies": {
    "@babel/runtime": "^7.11.2",
    "axios": "^0.19.2",
    "bluebird": "^3.7.2",
    "body-parser": "^1.19.0",
<<<<<<< HEAD
    "gatsby-source-filesystem": "^2.3.24",
    "lodash": "^4.17.20",
=======
    "gatsby-source-filesystem": "^2.3.25",
    "lodash": "^4.17.15",
>>>>>>> c332f050
    "tiny-async-pool": "^1.1.0"
  },
  "devDependencies": {
    "@babel/cli": "^7.10.5",
    "@babel/core": "^7.11.4",
    "babel-preset-gatsby-package": "^0.5.2",
    "cross-env": "^5.2.1"
  },
  "homepage": "https://github.com/gatsbyjs/gatsby/tree/master/packages/gatsby-source-drupal#readme",
  "keywords": [
    "gatsby",
    "gatsby-plugin",
    "gatsby-source-plugin"
  ],
  "license": "MIT",
  "peerDependencies": {
    "gatsby": "^2.0.15"
  },
  "repository": {
    "type": "git",
    "url": "https://github.com/gatsbyjs/gatsby.git",
    "directory": "packages/gatsby-source-drupal"
  },
  "scripts": {
    "build": "babel src --out-dir . --ignore \"**/__tests__\"",
    "prepare": "cross-env NODE_ENV=production npm run build",
    "watch": "babel -w src --out-dir . --ignore \"**/__tests__\""
  },
  "engines": {
    "node": ">=10.13.0"
  }
}<|MERGE_RESOLUTION|>--- conflicted
+++ resolved
@@ -11,13 +11,8 @@
     "axios": "^0.19.2",
     "bluebird": "^3.7.2",
     "body-parser": "^1.19.0",
-<<<<<<< HEAD
-    "gatsby-source-filesystem": "^2.3.24",
+    "gatsby-source-filesystem": "^2.3.25",
     "lodash": "^4.17.20",
-=======
-    "gatsby-source-filesystem": "^2.3.25",
-    "lodash": "^4.17.15",
->>>>>>> c332f050
     "tiny-async-pool": "^1.1.0"
   },
   "devDependencies": {
