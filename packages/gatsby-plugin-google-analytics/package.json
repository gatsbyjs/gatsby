{
  "name": "gatsby-plugin-google-analytics",
  "description": "Gatsby plugin to add google analytics onto a site",
<<<<<<< HEAD
  "version": "1.0.17",
  "main": "index.js",
  "scripts": {
    "build": "babel src --out-dir . --ignore __tests__",
    "watch": "babel -w src --out-dir . --ignore __tests__",
    "prepublish": "cross-env NODE_ENV=production npm run build"
=======
  "version": "1.0.18",
  "author": "Kyle Mathews <mathews.kyle@gmail.com>",
  "devDependencies": {
    "babel-cli": "^6.26.0",
    "cross-env": "^5.0.5"
>>>>>>> 3739df75
  },
  "keywords": [
    "gatsby",
    "gatsby-plugin",
    "google analytics"
  ],
  "author": "Kyle Mathews <mathews.kyle@gmail.com>",
  "license": "MIT",
  "bugs": {
    "url": "https://github.com/gatsbyjs/gatsby/issues"
  },
  "homepage": "https://github.com/gatsbyjs/gatsby/tree/master/packages/gatsby-plugin-google-analytics#readme",
  "repository": {
    "type": "git",
    "url": "https://github.com/gatsbyjs/gatsby.git"
  },
  "devDependencies": {
    "babel-cli": "^6.26.0",
    "cross-env": "^5.0.5"
  },
  "dependencies": {
    "babel-runtime": "^6.26.0"
  },
  "peerDependencies": {
    "gatsby": "^1.0.0"
  }
}<|MERGE_RESOLUTION|>--- conflicted
+++ resolved
@@ -1,20 +1,17 @@
 {
   "name": "gatsby-plugin-google-analytics",
   "description": "Gatsby plugin to add google analytics onto a site",
-<<<<<<< HEAD
-  "version": "1.0.17",
   "main": "index.js",
+  "version": "1.0.18",
+  "author": "Kyle Mathews <mathews.kyle@gmail.com>",
   "scripts": {
     "build": "babel src --out-dir . --ignore __tests__",
     "watch": "babel -w src --out-dir . --ignore __tests__",
     "prepublish": "cross-env NODE_ENV=production npm run build"
-=======
-  "version": "1.0.18",
-  "author": "Kyle Mathews <mathews.kyle@gmail.com>",
+  },
   "devDependencies": {
     "babel-cli": "^6.26.0",
     "cross-env": "^5.0.5"
->>>>>>> 3739df75
   },
   "keywords": [
     "gatsby",
