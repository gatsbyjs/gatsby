{
  "name": "gatsby-plugin-google-analytics",
  "description": "Gatsby plugin to add google analytics onto a site",
<<<<<<< HEAD
  "version": "4.17.0",
=======
  "version": "5.4.0-next.0",
>>>>>>> dc3d7412
  "author": "Kyle Mathews <mathews.kyle@gmail.com>",
  "bugs": {
    "url": "https://github.com/gatsbyjs/gatsby/issues"
  },
  "dependencies": {
    "@babel/runtime": "^7.15.4",
    "minimatch": "^3.1.2",
    "web-vitals": "^1.1.2"
  },
  "devDependencies": {
    "@babel/cli": "^7.15.4",
    "@babel/core": "^7.15.5",
    "@testing-library/react": "^11.2.7",
<<<<<<< HEAD
    "babel-preset-gatsby-package": "^2.17.0",
=======
    "babel-preset-gatsby-package": "^3.4.0-next.0",
>>>>>>> dc3d7412
    "cross-env": "^7.0.3"
  },
  "homepage": "https://github.com/gatsbyjs/gatsby/tree/master/packages/gatsby-plugin-google-analytics#readme",
  "keywords": [
    "gatsby",
    "gatsby-plugin",
    "google analytics"
  ],
  "license": "MIT",
  "main": "index.js",
  "peerDependencies": {
    "gatsby": "^5.0.0-next",
    "react": "^18.0.0 || ^0.0.0",
    "react-dom": "^18.0.0 || ^0.0.0"
  },
  "repository": {
    "type": "git",
    "url": "https://github.com/gatsbyjs/gatsby.git",
    "directory": "packages/gatsby-plugin-google-analytics"
  },
  "scripts": {
    "build": "babel src --out-dir . --ignore \"**/__tests__\"",
    "prepare": "cross-env NODE_ENV=production npm run build",
    "watch": "babel -w src --out-dir . --ignore \"**/__tests__\""
  },
  "engines": {
    "node": ">=18.0.0"
  },
  "types": "./index.d.ts"
}<|MERGE_RESOLUTION|>--- conflicted
+++ resolved
@@ -1,11 +1,7 @@
 {
   "name": "gatsby-plugin-google-analytics",
   "description": "Gatsby plugin to add google analytics onto a site",
-<<<<<<< HEAD
-  "version": "4.17.0",
-=======
   "version": "5.4.0-next.0",
->>>>>>> dc3d7412
   "author": "Kyle Mathews <mathews.kyle@gmail.com>",
   "bugs": {
     "url": "https://github.com/gatsbyjs/gatsby/issues"
@@ -19,11 +15,7 @@
     "@babel/cli": "^7.15.4",
     "@babel/core": "^7.15.5",
     "@testing-library/react": "^11.2.7",
-<<<<<<< HEAD
-    "babel-preset-gatsby-package": "^2.17.0",
-=======
     "babel-preset-gatsby-package": "^3.4.0-next.0",
->>>>>>> dc3d7412
     "cross-env": "^7.0.3"
   },
   "homepage": "https://github.com/gatsbyjs/gatsby/tree/master/packages/gatsby-plugin-google-analytics#readme",
