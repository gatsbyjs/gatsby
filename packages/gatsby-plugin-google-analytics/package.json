{
  "name": "gatsby-plugin-google-analytics",
  "description": "Gatsby plugin to add google analytics onto a site",
  "version": "1.0.19",
  "author": "Kyle Mathews <mathews.kyle@gmail.com>",
  "bugs": {
    "url": "https://github.com/gatsbyjs/gatsby/issues"
  },
  "dependencies": {
    "babel-runtime": "^6.26.0"
  },
  "devDependencies": {
    "@babel/cli": "^7.0.0-beta.38",
    "@babel/core": "^7.0.0-beta.38",
    "cross-env": "^5.0.5"
  },
  "homepage": "https://github.com/gatsbyjs/gatsby/tree/master/packages/gatsby-plugin-google-analytics#readme",
  "keywords": [
    "gatsby",
    "gatsby-plugin",
    "google analytics"
  ],
  "license": "MIT",
  "main": "index.js",
<<<<<<< HEAD
  "scripts": {
    "build": "babel src --out-dir . --ignore **/__tests__/**",
    "watch": "babel -w src --out-dir . --ignore **/__tests__/**",
    "prepublish": "cross-env NODE_ENV=production npm run build"
  },
  "dependencies": {
    "@babel/runtime": "^7.0.0-beta.38"
  },
  "peerDependencies": {
    "gatsby": ">1.0.0 || >2.0.0-alpha"
=======
  "peerDependencies": {
    "gatsby": "^1.0.0"
  },
  "repository": {
    "type": "git",
    "url": "https://github.com/gatsbyjs/gatsby.git"
  },
  "scripts": {
    "build": "babel src --out-dir . --ignore __tests__",
    "prepublish": "cross-env NODE_ENV=production npm run build",
    "watch": "babel -w src --out-dir . --ignore __tests__"
>>>>>>> 0a6fb373
  }
}<|MERGE_RESOLUTION|>--- conflicted
+++ resolved
@@ -7,7 +7,7 @@
     "url": "https://github.com/gatsbyjs/gatsby/issues"
   },
   "dependencies": {
-    "babel-runtime": "^6.26.0"
+    "@babel/runtime": "^7.0.0-beta.38"
   },
   "devDependencies": {
     "@babel/cli": "^7.0.0-beta.38",
@@ -22,20 +22,8 @@
   ],
   "license": "MIT",
   "main": "index.js",
-<<<<<<< HEAD
-  "scripts": {
-    "build": "babel src --out-dir . --ignore **/__tests__/**",
-    "watch": "babel -w src --out-dir . --ignore **/__tests__/**",
-    "prepublish": "cross-env NODE_ENV=production npm run build"
-  },
-  "dependencies": {
-    "@babel/runtime": "^7.0.0-beta.38"
-  },
   "peerDependencies": {
     "gatsby": ">1.0.0 || >2.0.0-alpha"
-=======
-  "peerDependencies": {
-    "gatsby": "^1.0.0"
   },
   "repository": {
     "type": "git",
@@ -45,6 +33,5 @@
     "build": "babel src --out-dir . --ignore __tests__",
     "prepublish": "cross-env NODE_ENV=production npm run build",
     "watch": "babel -w src --out-dir . --ignore __tests__"
->>>>>>> 0a6fb373
   }
 }