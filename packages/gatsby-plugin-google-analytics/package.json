{
  "name": "gatsby-plugin-google-analytics",
  "description": "Gatsby plugin to add google analytics onto a site",
  "version": "3.7.0-next.1",
  "author": "Kyle Mathews <mathews.kyle@gmail.com>",
  "bugs": {
    "url": "https://github.com/gatsbyjs/gatsby/issues"
  },
  "dependencies": {
<<<<<<< HEAD
    "minimatch": "3.0.4",
    "web-vitals": "^1.1.2"
=======
    "@babel/runtime": "^7.14.0",
    "minimatch": "3.0.4"
>>>>>>> 542628d4
  },
  "devDependencies": {
    "@babel/cli": "^7.14.3",
    "@babel/core": "^7.14.3",
    "@testing-library/react": "^9.5.0",
    "babel-preset-gatsby-package": "^1.7.0-next.1",
    "cross-env": "^7.0.3"
  },
  "homepage": "https://github.com/gatsbyjs/gatsby/tree/master/packages/gatsby-plugin-google-analytics#readme",
  "keywords": [
    "gatsby",
    "gatsby-plugin",
    "google analytics"
  ],
  "license": "MIT",
  "main": "index.js",
  "peerDependencies": {
    "gatsby": "^3.0.0-next.0",
    "react": "^16.9.0 || ^17.0.0",
    "react-dom": "^16.9.0 || ^17.0.0"
  },
  "repository": {
    "type": "git",
    "url": "https://github.com/gatsbyjs/gatsby.git",
    "directory": "packages/gatsby-plugin-google-analytics"
  },
  "scripts": {
    "build": "babel src --out-dir . --ignore \"**/__tests__\"",
    "prepare": "cross-env NODE_ENV=production npm run build",
    "watch": "babel -w src --out-dir . --ignore \"**/__tests__\""
  },
  "engines": {
    "node": ">=12.13.0"
  },
  "types": "./index.d.ts"
}<|MERGE_RESOLUTION|>--- conflicted
+++ resolved
@@ -7,13 +7,9 @@
     "url": "https://github.com/gatsbyjs/gatsby/issues"
   },
   "dependencies": {
-<<<<<<< HEAD
+    "@babel/runtime": "^7.14.0",
     "minimatch": "3.0.4",
     "web-vitals": "^1.1.2"
-=======
-    "@babel/runtime": "^7.14.0",
-    "minimatch": "3.0.4"
->>>>>>> 542628d4
   },
   "devDependencies": {
     "@babel/cli": "^7.14.3",
