{
  "name": "gatsby-source-graphql",
  "description": "Gatsby plugin which adds a third-party GraphQL API to Gatsby GraphQL",
  "version": "2.7.3",
  "author": "Mikhail Novikov <freiksenet@gmail.com>",
  "bugs": {
    "url": "https://github.com/gatsbyjs/gatsby/issues"
  },
  "dependencies": {
    "@babel/runtime": "^7.10.3",
    "@graphql-tools/links": "^6.2.1",
    "@graphql-tools/utils": "^6.2.1",
    "@graphql-tools/wrap": "^6.2.1",
    "apollo-link": "^1.2.14",
    "apollo-link-http": "^1.5.17",
    "dataloader": "^2.0.0",
    "graphql": "^14.6.0",
    "invariant": "^2.2.4",
<<<<<<< HEAD
    "node-fetch": "^2.6.1",
    "uuid": "^8.3.0"
=======
    "node-fetch": "^1.7.3",
    "uuid": "3.4.0"
>>>>>>> df0fe312
  },
  "devDependencies": {
    "@babel/cli": "^7.10.3",
    "@babel/core": "^7.10.3",
    "babel-preset-gatsby-package": "^0.5.2",
    "cross-env": "^5.2.1"
  },
  "homepage": "https://github.com/gatsbyjs/gatsby/tree/master/packages/gatsby-source-graphql#readme",
  "keywords": [
    "gatsby",
    "gatsby-plugin"
  ],
  "license": "MIT",
  "peerDependencies": {
    "gatsby": "^2.0.15"
  },
  "repository": {
    "type": "git",
    "url": "https://github.com/gatsbyjs/gatsby.git",
    "directory": "packages/gatsby-source-graphql"
  },
  "scripts": {
    "build": "babel src --out-dir . --ignore \"**/__tests__\"",
    "prepare": "cross-env NODE_ENV=production npm run build",
    "watch": "babel -w src --out-dir . --ignore \"**/__tests__\""
  },
  "engines": {
    "node": ">=10.13.0"
  }
}<|MERGE_RESOLUTION|>--- conflicted
+++ resolved
@@ -16,13 +16,8 @@
     "dataloader": "^2.0.0",
     "graphql": "^14.6.0",
     "invariant": "^2.2.4",
-<<<<<<< HEAD
     "node-fetch": "^2.6.1",
-    "uuid": "^8.3.0"
-=======
-    "node-fetch": "^1.7.3",
     "uuid": "3.4.0"
->>>>>>> df0fe312
   },
   "devDependencies": {
     "@babel/cli": "^7.10.3",
