--- conflicted
+++ resolved
@@ -478,11 +478,7 @@
   getNode,
   _auth,
   reporter,
-<<<<<<< HEAD
-  keepMediaDetails,
-=======
   keepMediaSizes,
->>>>>>> ecc71161
 }) =>
   Promise.all(
     entities.map(async e => {
@@ -539,11 +535,7 @@
 
       if (fileNodeID) {
         e.localFile___NODE = fileNodeID
-<<<<<<< HEAD
-        if (!keepMediaDetails) {
-=======
         if (!keepMediaSizes) {
->>>>>>> ecc71161
           delete e.media_details.sizes
         }
       }
