--- conflicted
+++ resolved
@@ -203,21 +203,13 @@
     let hasCategories = (e.categories && Array.isArray(e.categories) && e.categories.length)
     let hasTags = (e.tags && Array.isArray(e.tags) && e.tags.length)
       // Replace tags & categories with links to their nodes.
-<<<<<<< HEAD
-      if (tags && e.tags.length) {
-=======
-      if (hasTags) {
->>>>>>> ae8e1ccc
+      if (tags && hasTags) {
         e.tags___NODE = e.tags.map(
           t => tags.find(tObj => t === tObj.wordpress_id).id
         )
         delete e.tags
       }
-<<<<<<< HEAD
-      if (categories && e.categories.length) {
-=======
-      if (hasCategories) {
->>>>>>> ae8e1ccc
+      if (categories && hasCategories) {
         e.categories___NODE = e.categories.map(
           c => categories.find(cObj => c === cObj.wordpress_id).id
         )
