"use strict"

var _interopRequireDefault = require(`@babel/runtime/helpers/interopRequireDefault`)

var _objectWithoutPropertiesLoose2 = _interopRequireDefault(
  require(`@babel/runtime/helpers/objectWithoutPropertiesLoose`)
)

var _asyncToGenerator2 = _interopRequireDefault(
  require(`@babel/runtime/helpers/asyncToGenerator`)
)

const deepMapKeys = require(`deep-map-keys`)

const _ = require(`lodash`)

const _require = require(`gatsby-source-filesystem`),
  createRemoteFileNode = _require.createRemoteFileNode

const _require2 = require(`url`),
  URL = _require2.URL

const colorized = require(`./output-color`)

const conflictFieldPrefix = `wordpress_` // restrictedNodeFields from here https://www.gatsbyjs.org/docs/node-interface/

const restrictedNodeFields = [`id`, `children`, `parent`, `fields`, `internal`]
/**
 * Validate the GraphQL naming convetions & protect specific fields.
 *
 * @param {any} key
 * @returns the valid name
 */

function getValidKey({ key, verbose = false }) {
  let nkey = String(key)
  const NAME_RX = /^[_a-zA-Z][_a-zA-Z0-9]*$/
  let changed = false // Replace invalid characters

  if (!NAME_RX.test(nkey)) {
    changed = true
    nkey = nkey.replace(/-|__|:|\.|\s/g, `_`)
  } // Prefix if first character isn't a letter.

  if (!NAME_RX.test(nkey.slice(0, 1))) {
    changed = true
    nkey = `${conflictFieldPrefix}${nkey}`
  }

  if (restrictedNodeFields.includes(nkey)) {
    changed = true
    nkey = `${conflictFieldPrefix}${nkey}`.replace(/-|__|:|\.|\s/g, `_`)
  }

  if (changed && verbose)
    console.log(
      colorized.out(
        `Object with key "${key}" breaks GraphQL naming convention. Renamed to "${nkey}"`,
        colorized.color.Font.FgRed
      )
    )
  return nkey
}

exports.getValidKey = getValidKey // Remove the ACF key from the response when it's not an object

const normalizeACF = entities =>
  entities.map(e => {
    if (!_.isPlainObject(e[`acf`])) {
      delete e[`acf`]
    }

    return e
  })

exports.normalizeACF = normalizeACF // Combine all ACF Option page data

exports.combineACF = function(entities) {
  let acfOptionData = {} // Map each ACF Options object keys/data to single object

  _.forEach(entities.filter(e => e.__type === `wordpress__acf_options`), e => {
    if (e[`acf`]) {
      acfOptionData[e.__acfOptionPageId || `options`] = {}
      Object.keys(e[`acf`]).map(
        k => (acfOptionData[e.__acfOptionPageId || `options`][k] = e[`acf`][k])
      )
    }
  }) // Remove previous ACF Options objects (if any)

  _.pullAll(
    entities,
    entities.filter(e => e.__type === `wordpress__acf_options`)
  ) // Create single ACF Options object

  entities.push({
    acf: acfOptionData || false,
    __type: `wordpress__acf_options`,
  })
  return entities
} // Create wordpress_id if the entity don't have one

exports.generateFakeWordpressId = entities =>
  entities.map(e => {
    if (e.__type === `wordpress__yoast_redirects`) {
      e.wordpress_id = `${e.origin}-${e.url}-${e.type}`
    }

    return e
  }) // Create entities from the few the WordPress API returns as an object for presumably
// legacy reasons.

const normalizeEntities = entities => {
  const mapType = e =>
    Object.keys(e)
      .filter(key => key !== `__type`)
      .map(key =>
        Object.assign(
          {
            id: key,
          },
          e[key],
          {
            __type: e.__type,
          }
        )
      )

  return entities.reduce((acc, e) => {
    switch (e.__type) {
      case `wordpress__wp_types`:
        return acc.concat(mapType(e))

      case `wordpress__wp_api_menus_menu_locations`:
        return acc.concat(mapType(e))

      case `wordpress__wp_statuses`:
        return acc.concat(mapType(e))

      case `wordpress__wp_taxonomies`:
        return acc.concat(mapType(e))

      case `wordpress__acf_options`:
        return acc.concat(mapType(e))

      default:
        return acc.concat(e)
    }
  }, [])
}

exports.normalizeEntities = normalizeEntities // Standardize ids + make sure keys are valid.

exports.standardizeKeys = entities =>
  entities.map(e =>
    deepMapKeys(e, key =>
      key === `ID`
        ? getValidKey({
            key: `id`,
          })
        : getValidKey({
            key,
          })
    )
  ) // Standardize dates on ISO 8601 version.

exports.standardizeDates = entities =>
  entities.map(e => {
    Object.keys(e).forEach(key => {
      if (e[`${key}_gmt`]) {
        e[key] = new Date(e[`${key}_gmt`] + `z`).toJSON()
        delete e[`${key}_gmt`]
      }
    })
    return e
  }) // Lift "rendered" fields to top-level

exports.liftRenderedField = entities =>
  entities.map(e => {
    Object.keys(e).forEach(key => {
      const value = e[key]

      if (_.isObject(value) && _.isString(value.rendered)) {
        e[key] = value.rendered
      }
    })
    return e
  }) // Exclude entities of unknown shape
// Assume all entities contain a wordpress_id,
// except for whitelisted type wp_settings and the site_metadata

exports.excludeUnknownEntities = entities =>
  entities.filter(
    e =>
      e.wordpress_id ||
      e.__type === `wordpress__wp_settings` ||
      e.__type === `wordpress__site_metadata`
  ) // Excluding entities without ID, or WP Settings
// Create node ID from known entities
// excludeUnknownEntities whitelisted types don't contain a wordpress_id
// we create the node ID based upon type if the wordpress_id doesn't exist

exports.createGatsbyIds = (createNodeId, entities, _siteURL) =>
  entities.map(e => {
    if (e.wordpress_id) {
      e.id = createNodeId(
        `${e.__type}-${e.wordpress_id.toString()}-${_siteURL}`
      )
    } else {
      e.id = createNodeId(`${e.__type}-${_siteURL}`)
    }

    return e
  }) // Build foreign reference map.

exports.mapTypes = entities => {
  const groups = _.groupBy(entities, e => e.__type)

  for (let groupId in groups) {
    groups[groupId] = groups[groupId].map(e => {
      return {
        wordpress_id: e.wordpress_id,
        id: e.id,
      }
    })
  }

  return groups
}

exports.mapAuthorsToUsers = entities => {
  const users = entities.filter(e => e.__type === `wordpress__wp_users`)
  return entities.map(e => {
    if (users.length && e.author) {
      // Find the user
      const user = users.find(u => u.wordpress_id === e.author)

      if (user) {
        e.author___NODE = user.id // Add a link to the user to the entity.

        if (!user.all_authored_entities___NODE) {
          user.all_authored_entities___NODE = []
        }

        user.all_authored_entities___NODE.push(e.id)

        if (!user[`authored_${e.__type}___NODE`]) {
          user[`authored_${e.__type}___NODE`] = []
        }

        user[`authored_${e.__type}___NODE`].push(e.id)
        delete e.author
      }
    }

    return e
  })
}

exports.mapPostsToTagsCategories = entities => {
  const categoryTypes = [`wordpress__wc_categories`, `wordpress__CATEGORY`]
  const tagTypes = [`wordpress__TAG`, `wordpress__wc_tags`]
  const tags = entities.filter(e => tagTypes.includes(e.__type))
  const categories = entities.filter(e => categoryTypes.includes(e.__type))
  return entities.map(e => {
    // Replace tags & categories with links to their nodes.
    let entityHasTags = e.tags && Array.isArray(e.tags) && e.tags.length

    if (tags.length && entityHasTags) {
      e.tags___NODE = e.tags.map(
        t =>
          tags.find(
            tObj =>
              (Number.isInteger(t) ? t : t.wordpress_id) === tObj.wordpress_id
          ).id
      )
      delete e.tags
    }

    let entityHasCategories =
      e.categories && Array.isArray(e.categories) && e.categories.length

    if (categories.length && entityHasCategories) {
      e.categories___NODE = e.categories.map(
        c =>
          categories.find(
            cObj =>
              (Number.isInteger(c) ? c : c.wordpress_id) === cObj.wordpress_id
          ).id
      )
      delete e.categories
    }

    return e
  })
} // TODO generalize this for all taxonomy types.

exports.mapTagsCategoriesToTaxonomies = entities =>
  entities.map(e => {
    // Where should api_menus stuff link to?
    if (e.taxonomy && e.__type !== `wordpress__wp_api_menus_menus`) {
      // Replace taxonomy with a link to the taxonomy node.
      const taxonomyNode = entities.find(t => t.wordpress_id === e.taxonomy)

      if (taxonomyNode) {
        e.taxonomy___NODE = taxonomyNode.id
        delete e.taxonomy
      }
    }

    return e
  })

exports.mapElementsToParent = entities =>
  entities.map(e => {
    if (e.wordpress_parent) {
      // Create parent_element with a link to the parent node of type.
      const parentElement = entities.find(
        t => t.wordpress_id === e.wordpress_parent && t.__type === e.__type
      )

      if (parentElement) {
        e.parent_element___NODE = parentElement.id
      }
    }

    return e
  })

exports.mapPolylangTranslations = entities =>
  entities.map(entity => {
    if (entity.polylang_translations) {
      entity.polylang_translations___NODE = entity.polylang_translations.map(
        translation =>
          entities.find(
            t =>
              t.wordpress_id === translation.wordpress_id &&
              entity.__type === t.__type
          ).id
      )
      delete entity.polylang_translations
    }

    return entity
  })

exports.searchReplaceContentUrls = function({
  entities,
  searchAndReplaceContentUrls,
}) {
  if (
    !_.isPlainObject(searchAndReplaceContentUrls) ||
    !_.has(searchAndReplaceContentUrls, `sourceUrl`) ||
    !_.has(searchAndReplaceContentUrls, `replacementUrl`) ||
    typeof searchAndReplaceContentUrls.sourceUrl !== `string` ||
    typeof searchAndReplaceContentUrls.replacementUrl !== `string`
  ) {
    return entities
  }

  const sourceUrl = searchAndReplaceContentUrls.sourceUrl,
    replacementUrl = searchAndReplaceContentUrls.replacementUrl
  const _blacklist = [`_links`, `__type`]

  const blacklistProperties = function blacklistProperties(
    obj = {},
    blacklist = []
  ) {
    for (var i = 0; i < blacklist.length; i++) {
      delete obj[blacklist[i]]
    }

    return obj
  }

  return entities.map(function(entity) {
    const original = Object.assign({}, entity)

    try {
      var whiteList = blacklistProperties(entity, _blacklist)
      var replaceable = JSON.stringify(whiteList)
      var replaced = replaceable.replace(
        new RegExp(sourceUrl, `g`),
        replacementUrl
      )
      var parsed = JSON.parse(replaced)
    } catch (e) {
      console.log(colorized.out(e.message, colorized.color.Font.FgRed))
      return original
    }

    return _.defaultsDeep(parsed, original)
  })
}

exports.mapEntitiesToMedia = entities => {
  const media = entities.filter(e => e.__type === `wordpress__wp_media`)
  return entities.map(e => {
    // Map featured_media to its media node
    // Check if it's value of ACF Image field, that has 'Return value' set to
    // 'Image Object' ( https://www.advancedcustomfields.com/resources/image/ )
    const isPhotoObject = field =>
      _.isObject(field) &&
      field.wordpress_id &&
      field.url &&
      field.width &&
      field.height
        ? true
        : false

    const isURL = value => _.isString(value) && value.startsWith(`http`)

    const isMediaUrlAlreadyProcessed = key => key == `source_url`

    const isFeaturedMedia = (value, key) =>
      (_.isNumber(value) || _.isBoolean(value)) && key === `featured_media` // ACF Gallery and similarly shaped arrays

    const isArrayOfPhotoObject = field =>
      _.isArray(field) && field.length > 0 && isPhotoObject(field[0])

    const getMediaItemID = mediaItem => (mediaItem ? mediaItem.id : null) // Try to get media node from value:
    //  - special case - check if key is featured_media and value is photo ID
    //  - check if value is media url
    //  - check if value is ACF Image Object
    //  - check if value is ACF Gallery

    const getMediaFromValue = (value, key) => {
      if (isFeaturedMedia(value, key)) {
        return {
          mediaNodeID: _.isNumber(value)
            ? getMediaItemID(media.find(m => m.wordpress_id === value))
            : null,
          deleteField: true,
        }
      } else if (isURL(value) && !isMediaUrlAlreadyProcessed(key)) {
        const mediaNodeID = getMediaItemID(
          media.find(m => m.source_url === value)
        )
        return {
          mediaNodeID,
          deleteField: !!mediaNodeID,
        }
      } else if (isPhotoObject(value)) {
        const mediaNodeID = getMediaItemID(
          media.find(m => m.source_url === value.url)
        )
        return {
          mediaNodeID,
          deleteField: !!mediaNodeID,
        }
      } else if (isArrayOfPhotoObject(value)) {
        return {
          mediaNodeID: value
            .map(item => getMediaFromValue(item, key).mediaNodeID)
            .filter(id => id !== null),
          deleteField: true,
        }
      }

      return {
        mediaNodeID: null,
        deleteField: false,
      }
    }

    const replaceFieldsInObject = object => {
      let deletedAllFields = true

      _.each(object, (value, key) => {
        const _getMediaFromValue = getMediaFromValue(value, key),
          mediaNodeID = _getMediaFromValue.mediaNodeID,
          deleteField = _getMediaFromValue.deleteField

        if (mediaNodeID) {
          object[`${key}___NODE`] = mediaNodeID
        }

        if (deleteField) {
          delete object[key] // We found photo node (even if it has no image),
          // We can end processing this path

          return
        } else {
          deletedAllFields = false
        }

        if (_.isArray(value)) {
          value.forEach(v => replaceFieldsInObject(v))
        } else if (_.isObject(value)) {
          replaceFieldsInObject(value)
        }
<<<<<<< HEAD
      }) // Deleting fields and replacing them with links to different nodes
      // can cause build errors if object will have only linked properites:
=======
      })

      // Deleting fields and replacing them with links to different nodes
      // can cause build errors if object will have only linked properties:
>>>>>>> 8c12c307
      // https://github.com/gatsbyjs/gatsby/blob/master/packages/gatsby/src/schema/infer-graphql-input-fields.js#L205
      // Hacky workaround:
      // Adding dummy field with concrete value (not link) fixes build

      if (deletedAllFields && object && _.isObject(object)) {
        object[`dummy`] = true
      }
    }

    replaceFieldsInObject(e)
    return e
  })
<<<<<<< HEAD
} // Downloads media files and removes "sizes" data as useless in Gatsby context.

exports.downloadMediaFiles =
  /*#__PURE__*/
  (function() {
    var _ref = (0, _asyncToGenerator2.default)(function*({
      entities,
      store,
      cache,
      createNode,
      createNodeId,
      touchNode,
      getNode,
      _auth,
      sourceThumbnails,
    }) {
      return Promise.all(
        entities.map(
          /*#__PURE__*/
          (function() {
            var _ref2 = (0, _asyncToGenerator2.default)(function*(e) {
              let fileNodeID

              if (e.__type === `wordpress__wp_media`) {
                const mediaDataCacheKey = `wordpress-media-${e.wordpress_id}`
                const cacheMediaData = yield cache.get(mediaDataCacheKey) // If we have cached media data and it wasn't modified, reuse
                // previously created file node to not try to redownload

                if (cacheMediaData && e.modified === cacheMediaData.modified) {
                  const fileNode = getNode(cacheMediaData.fileNodeID) // check if node still exists in cache
                  // it could be removed if image was made private

                  if (fileNode) {
                    fileNodeID = cacheMediaData.fileNodeID
                    touchNode({
                      nodeId: fileNodeID,
                    })
                  }
                } // If we don't have cached data, download the file

                if (!fileNodeID) {
                  try {
                    const fileNode = yield createRemoteFileNode({
                      url: e.source_url,
                      store,
                      cache,
                      createNode,
                      createNodeId,
                      parentNodeId: e.id,
                      auth: _auth,
                    })

                    if (fileNode) {
                      fileNodeID = fileNode.id
                      yield cache.set(mediaDataCacheKey, {
                        fileNodeID,
                        modified: e.modified,
                      })
                    }
                  } catch (e) {
                    // Ignore
                  }
                }
              }

              if (fileNodeID) {
                e.localFile___NODE = fileNodeID
                // If the sourceThumbnails is true then we don't want to delete these
                if (!sourceThumbnails) {
                  delete e.media_details.sizes
                }
              }

              return e
=======
}

// Downloads media files and removes "sizes" data as useless in Gatsby context.
exports.downloadMediaFiles = async ({
  entities,
  store,
  cache,
  createNode,
  createNodeId,
  touchNode,
  getNode,
  _auth,
  reporter,
}) =>
  Promise.all(
    entities.map(async e => {
      let fileNodeID
      if (e.__type === `wordpress__wp_media`) {
        const mediaDataCacheKey = `wordpress-media-${e.wordpress_id}`
        const cacheMediaData = await cache.get(mediaDataCacheKey)

        // If we have cached media data and it wasn't modified, reuse
        // previously created file node to not try to redownload
        if (cacheMediaData && e.modified === cacheMediaData.modified) {
          const fileNode = getNode(cacheMediaData.fileNodeID)

          // check if node still exists in cache
          // it could be removed if image was made private
          if (fileNode) {
            fileNodeID = cacheMediaData.fileNodeID
            touchNode({
              nodeId: fileNodeID,
            })
          }
        }

        // If we don't have cached data, download the file
        if (!fileNodeID) {
          // wordpress does not properly encode it's media urls
          const encodedSourceUrl = encodeURI(e.source_url)

          try {
            const fileNode = await createRemoteFileNode({
              url: encodedSourceUrl,
              store,
              cache,
              createNode,
              createNodeId,
              parentNodeId: e.id,
              auth: _auth,
              reporter,
>>>>>>> 8c12c307
            })

            return function(_x2) {
              return _ref2.apply(this, arguments)
            }
          })()
        )
      )
    })

    return function(_x) {
      return _ref.apply(this, arguments)
    }
  })()

const prepareACFChildNodes = (
  obj,
  entityId,
  topLevelIndex,
  type,
  children,
  childrenNodes,
  createContentDigest
) => {
  // Replace any child arrays with pointers to nodes
  _.each(obj, (value, key) => {
    if (_.isArray(value) && value[0] && value[0].acf_fc_layout) {
      obj[`${key}___NODE`] = value.map(
        (v, indexItem) =>
          prepareACFChildNodes(
            v,
            `${entityId}_${indexItem}`,
            topLevelIndex,
            type + key,
            children,
            childrenNodes,
            createContentDigest
          ).id
      )
      delete obj[key]
    }
  })

  const acfChildNode = Object.assign({}, obj, {
    id: entityId + topLevelIndex + type,
    parent: entityId,
    children: [],
    internal: {
      type,
      contentDigest: createContentDigest(obj),
    },
  })
  children.push(acfChildNode.id) // We recursively handle children nodes first, so we need
  // to make sure parent nodes will be before their children.
  // So let's use unshift to put nodes in the beginning.

  childrenNodes.unshift(acfChildNode)
  return acfChildNode
}

exports.createNodesFromEntities = ({
  entities,
  createNode,
  createContentDigest,
}) => {
  entities.forEach(e => {
    // Create subnodes for ACF Flexible layouts
    let __type = e.__type,
      entity = (0, _objectWithoutPropertiesLoose2.default)(e, [`__type`]) // eslint-disable-line no-unused-vars

    let children = []
    let childrenNodes = []

    if (entity.acf) {
      _.each(entity.acf, (value, key) => {
        if (_.isArray(value) && value[0] && value[0].acf_fc_layout) {
          entity.acf[`${key}_${entity.type}___NODE`] = entity.acf[key].map(
            (f, i) => {
              const type = `WordPressAcf_${f.acf_fc_layout}`
              delete f.acf_fc_layout
              const acfChildNode = prepareACFChildNodes(
                f,
                entity.id + i,
                key,
                type,
                children,
                childrenNodes,
                createContentDigest
              )
              return acfChildNode.id
            }
          )
          delete entity.acf[key]
        }
      })
    }

    let node = Object.assign({}, entity, {
      children,
      parent: null,
      internal: {
        type: e.__type,
        contentDigest: createContentDigest(entity),
      },
    })
    createNode(node)
    childrenNodes.forEach(node => {
      createNode(node)
    })
  })
}

exports.createUrlPathsFromLinks = entities =>
  entities.map(e => {
    if (e.link && !e.path) {
      try {
        const link = new URL(e.link)
        e.path = link.pathname
      } catch (error) {
        e.path = e.link
      }
    }

    return e
  })

exports.normalizeMenuItems = entities =>
  entities.map(e => {
    if (e.__type === `wordpress__menus_menus_items`) {
      // in case of nested menus items might be object
      // this converts it into array so it's consistent
      // and queried in simple manner
      e.items = _.values(e.items)
    }
    return e
  })<|MERGE_RESOLUTION|>--- conflicted
+++ resolved
@@ -488,15 +488,8 @@
         } else if (_.isObject(value)) {
           replaceFieldsInObject(value)
         }
-<<<<<<< HEAD
       }) // Deleting fields and replacing them with links to different nodes
       // can cause build errors if object will have only linked properites:
-=======
-      })
-
-      // Deleting fields and replacing them with links to different nodes
-      // can cause build errors if object will have only linked properties:
->>>>>>> 8c12c307
       // https://github.com/gatsbyjs/gatsby/blob/master/packages/gatsby/src/schema/infer-graphql-input-fields.js#L205
       // Hacky workaround:
       // Adding dummy field with concrete value (not link) fixes build
@@ -509,7 +502,6 @@
     replaceFieldsInObject(e)
     return e
   })
-<<<<<<< HEAD
 } // Downloads media files and removes "sizes" data as useless in Gatsby context.
 
 exports.downloadMediaFiles =
@@ -584,59 +576,6 @@
               }
 
               return e
-=======
-}
-
-// Downloads media files and removes "sizes" data as useless in Gatsby context.
-exports.downloadMediaFiles = async ({
-  entities,
-  store,
-  cache,
-  createNode,
-  createNodeId,
-  touchNode,
-  getNode,
-  _auth,
-  reporter,
-}) =>
-  Promise.all(
-    entities.map(async e => {
-      let fileNodeID
-      if (e.__type === `wordpress__wp_media`) {
-        const mediaDataCacheKey = `wordpress-media-${e.wordpress_id}`
-        const cacheMediaData = await cache.get(mediaDataCacheKey)
-
-        // If we have cached media data and it wasn't modified, reuse
-        // previously created file node to not try to redownload
-        if (cacheMediaData && e.modified === cacheMediaData.modified) {
-          const fileNode = getNode(cacheMediaData.fileNodeID)
-
-          // check if node still exists in cache
-          // it could be removed if image was made private
-          if (fileNode) {
-            fileNodeID = cacheMediaData.fileNodeID
-            touchNode({
-              nodeId: fileNodeID,
-            })
-          }
-        }
-
-        // If we don't have cached data, download the file
-        if (!fileNodeID) {
-          // wordpress does not properly encode it's media urls
-          const encodedSourceUrl = encodeURI(e.source_url)
-
-          try {
-            const fileNode = await createRemoteFileNode({
-              url: encodedSourceUrl,
-              store,
-              cache,
-              createNode,
-              createNodeId,
-              parentNodeId: e.id,
-              auth: _auth,
-              reporter,
->>>>>>> 8c12c307
             })
 
             return function(_x2) {
@@ -761,15 +700,4 @@
     }
 
     return e
-  })
-
-exports.normalizeMenuItems = entities =>
-  entities.map(e => {
-    if (e.__type === `wordpress__menus_menus_items`) {
-      // in case of nested menus items might be object
-      // this converts it into array so it's consistent
-      // and queried in simple manner
-      e.items = _.values(e.items)
-    }
-    return e
   })