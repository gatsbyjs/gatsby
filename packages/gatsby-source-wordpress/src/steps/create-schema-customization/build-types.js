--- conflicted
+++ resolved
@@ -132,16 +132,11 @@
   })
 
   // if all child fields are excluded, this type shouldn't exist.
-<<<<<<< HEAD
-  if (!Object.keys(transformedFields).length) {
-    return false
-=======
   // check null first, otherwise cause:
   // TypeError: Cannot convert undefined or null to object at Function.keys (<anonymous>)
   // Also cause wordpress blog site build failure in createSchemaCustomization step
   if (!transformedFields || !Object.keys(transformedFields).length) {
     return
->>>>>>> d3dd3e15
   }
 
   let objectType = {
