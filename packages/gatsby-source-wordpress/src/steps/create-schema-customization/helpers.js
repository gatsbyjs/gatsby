import store from "~/store"
import { typeDefinitionFilters } from "./type-filters"
import { getPluginOptions } from "~/utils/get-gatsby-api"
import { cloneDeep, merge } from "lodash"
import { getGatsbyNodeTypeNames } from "../source-nodes/fetch-nodes/fetch-nodes"

export const buildInterfacesListForType = type => {
  let shouldAddNodeType = false

  const list = (type?.interfaces || [])
    .filter(interfaceType => {
      const interfaceTypeSettings = getTypeSettingsByType(interfaceType)

      return (
        !interfaceTypeSettings.exclude && fieldOfTypeWasFetched(interfaceType)
      )
    })
    .map(({ name }) => {
      if (name === `Node`) {
        shouldAddNodeType = true
      }
      return buildTypeName(name)
    })

  if (shouldAddNodeType) {
    list.push(`Node`)
  }

  return list
}

let ceIntCache = null
const isWpgqlOneThirteenZeroPlus = () => {
  if (ceIntCache !== null) {
    return ceIntCache
  }

  const { typeMap } = store.getState().remoteSchema

  const connectionInterface = !!typeMap.get(`Connection`)
  const edgeInterface = !!typeMap.get(`Edge`)

  const isWpgqlOneThirteenZeroPlus = connectionInterface || edgeInterface

  ceIntCache = isWpgqlOneThirteenZeroPlus

  return isWpgqlOneThirteenZeroPlus
}

export const buildInterfacesListForType = type => {
  let shouldAddNodeType = false

  const list = (type?.interfaces || [])
    .filter(interfaceType => {
      const interfaceTypeSettings = getTypeSettingsByType(interfaceType)

      return (
        !interfaceTypeSettings.exclude && fieldOfTypeWasFetched(interfaceType)
      )
    })
    .map(({ name }) => {
      if (name === `Node`) {
        shouldAddNodeType = true
      }
      return buildTypeName(name)
    })

  if (shouldAddNodeType) {
    list.push(`Node`)
  }

  return list
}

let ceIntCache = null
const isWpgqlOneThirteenZeroPlus = () => {
  if (ceIntCache !== null) {
    return ceIntCache
  }

  const { typeMap } = store.getState().remoteSchema

  const connectionInterface = !!typeMap.get(`Connection`)
  const edgeInterface = !!typeMap.get(`Edge`)

  const isWpgqlOneThirteenZeroPlus = connectionInterface || edgeInterface

  ceIntCache = isWpgqlOneThirteenZeroPlus

  return isWpgqlOneThirteenZeroPlus
}

/**
 * This function namespaces typenames with a prefix
 */
export const buildTypeName = name => {
  if (!name || typeof name !== `string`) {
    return null
  }

  const {
    schema: { typePrefix: prefix },
  } = getPluginOptions()

  // this is for our namespace type on the root { wp { ...fields } }
  if (name === prefix) {
    return name
  }

  // Gatsby makes the same type, so we need to rename it to prevent conflicts
  if (name === `Filter`) {
    name = `FilterType`
  }

  if (
    // Starting in WPGraphQL 1.13.0, Gatsby and WPGraphQL both generate types ending in these strings for every node type in the schema, so we need to rename types to prevent conflicts.
    // for users on older versions of WPGraphQL we should try to keep the schema how it was before
    isWpgqlOneThirteenZeroPlus() &&
    (name.endsWith(`Connection`) ||
      name.endsWith(`Edge`) ||
      name.endsWith(`PageInfo`))
  ) {
    name += `Type`
  }

  if (name.startsWith(prefix)) {
    return name
  }

  return prefix + name
}

/**
 * Find the first type kind of a Type definition pulled via introspection
 * @param {object} type
 */
export const findTypeKind = type => {
  if (type?.kind) {
    return type.kind
  }

  if (type?.ofType) {
    return findTypeKind(type.ofType)
  }

  return null
}

export const findNamedType = type => {
  if (!type) {
    return null
  }

  if (type.ofType) {
    return findNamedType(type.ofType)
  }

  return type
}

export const findNamedTypeName = type => {
  const namedType = findNamedType(type)

  return namedType?.name
}

export const fieldOfTypeWasFetched = type => {
  const { fetchedTypes } = store.getState().remoteSchema
  const typeName = findNamedTypeName(type)
  const typeWasFetched = !!fetchedTypes.get(typeName)

  return typeWasFetched
}

const implementingTypeCache = new Map()

export const getTypesThatImplementInterfaceType = type => {
  if (implementingTypeCache.has(type.name)) {
    return implementingTypeCache.get(type.name)
  }

  const state = store.getState()
  const { typeMap } = state.remoteSchema

  const allTypes = typeMap.values()

  const implementingTypes = Array.from(allTypes)
    .filter(
      ({ interfaces }) =>
        interfaces &&
        // find types that implement this interface type
        interfaces.find(singleInterface => singleInterface.name === type.name)
    )
    .map(type => typeMap.get(type.name))
    .filter(
      type =>
        type.kind !== `UNION` ||
        // if this is a union type, make sure the union type has one or more member types, otherwise schema customization will throw an error
        (!!type.possibleTypes && !!type.possibleTypes.length)
    )

  implementingTypeCache.set(type.name, implementingTypes)

  return implementingTypes
}

const supportedScalars = [
  `Int`,
  `Float`,
  `String`,
  `Boolean`,
  `ID`,
  `Date`,
  `JSON`,
]

export const typeIsABuiltInScalar = type =>
  // @todo the next function and this one are redundant.
  // see the next todo on how to fix the issue. If that todo is resolved, these functions will be identical. :(
  supportedScalars.includes(findNamedTypeName(type))

export const typeIsASupportedScalar = type => {
  if (findTypeKind(type) !== `SCALAR`) {
    // @todo returning true here seems wrong since a type that is not a scalar can't be a supported scalar... so there is some other logic elsewhere that is wrong
    // making this return false causes errors in the schema
    return true
  }

  return supportedScalars.includes(findNamedTypeName(type))
}

const typeSettingCache = new Map()

// retrieves plugin settings for the provided type
export const getTypeSettingsByType = type => {
  if (!type) {
    return {}
  }

  const typeName = findNamedTypeName(type)

  if (!typeName) {
    return {}
  }

  const cachedTypeSettings = typeSettingCache.get(typeName)

  if (cachedTypeSettings) {
    return cachedTypeSettings
  }

  // the plugin options object containing every type setting
  const allTypeSettings = store.getState().gatsbyApi.pluginOptions.type

  const typeSettings = cloneDeep(allTypeSettings[typeName] || {})

  // the type.__all plugin option which is applied to every type setting
  const __allTypeSetting = cloneDeep(allTypeSettings.__all || {})

  if (typeName === `MediaItem`) {
    delete __allTypeSetting.limit
    delete typeSettings.limit
  }

  if (typeSettings) {
    const mergedSettings = merge(__allTypeSetting, typeSettings)

    typeSettingCache.set(typeName, mergedSettings)

    return mergedSettings
  }

  typeSettingCache.set(typeName, __allTypeSetting)

  return __allTypeSetting
}

/**
 * This is used to filter the automatically generated type definitions before they're added to the schema customization api.
 */
export const filterTypeDefinition = (
  typeDefinition,
  typeBuilderApi,
  typeKind
) => {
  const filters = typeDefinitionFilters.filter(filter =>
    [typeBuilderApi.type.name, `__all`].includes(filter.typeName)
  )

  if (filters?.length) {
    filters.forEach(filter => {
      if (filter && typeof filter.typeDef === `function`) {
        typeDefinition = filter.typeDef(
          typeDefinition,
          typeBuilderApi,
          typeKind
        )
      }
    })
  }

  return typeDefinition
}

// we should be using graphql-js for this kind of thing, but unfortunately this project didn't use it from the beginning so it would be a huge lift to refactor to use it now. In the future we will be rewriting this plugin using a new Gatsby source plugin toolkit, and at that time we'll use graphql-js.
<<<<<<< HEAD
=======
// from introspection field types this will return a value like:
// `String` or `[String]` or `[String!]!` or `[String]!` or `[[String]]` or `[[String]!]!` or `[[String]!]`, etc
>>>>>>> dd52a14f
export const introspectionFieldTypeToSDL = fieldType => {
  const openingTagsList = []
  const closingTagsList = []

  let reference = fieldType

  while (reference) {
    switch (reference.kind) {
      case `SCALAR`: {
        const normalizedTypeName = supportedScalars.includes(reference.name)
          ? reference.name
          : `JSON`

        openingTagsList.push(normalizedTypeName)
        break
      }
      case `OBJECT`:
      case `INTERFACE`:
      case `UNION`:
        openingTagsList.push(buildTypeName(reference.name))
        break
      case `NON_NULL`:
        closingTagsList.push(`!`)
        break
      case `LIST`:
        openingTagsList.push(`[`)
        closingTagsList.push(`]`)
        break
      default:
        break
    }

    reference = reference.ofType
  }

  return openingTagsList.join(``) + closingTagsList.reverse().join(``)
}<|MERGE_RESOLUTION|>--- conflicted
+++ resolved
@@ -2,50 +2,6 @@
 import { typeDefinitionFilters } from "./type-filters"
 import { getPluginOptions } from "~/utils/get-gatsby-api"
 import { cloneDeep, merge } from "lodash"
-import { getGatsbyNodeTypeNames } from "../source-nodes/fetch-nodes/fetch-nodes"
-
-export const buildInterfacesListForType = type => {
-  let shouldAddNodeType = false
-
-  const list = (type?.interfaces || [])
-    .filter(interfaceType => {
-      const interfaceTypeSettings = getTypeSettingsByType(interfaceType)
-
-      return (
-        !interfaceTypeSettings.exclude && fieldOfTypeWasFetched(interfaceType)
-      )
-    })
-    .map(({ name }) => {
-      if (name === `Node`) {
-        shouldAddNodeType = true
-      }
-      return buildTypeName(name)
-    })
-
-  if (shouldAddNodeType) {
-    list.push(`Node`)
-  }
-
-  return list
-}
-
-let ceIntCache = null
-const isWpgqlOneThirteenZeroPlus = () => {
-  if (ceIntCache !== null) {
-    return ceIntCache
-  }
-
-  const { typeMap } = store.getState().remoteSchema
-
-  const connectionInterface = !!typeMap.get(`Connection`)
-  const edgeInterface = !!typeMap.get(`Edge`)
-
-  const isWpgqlOneThirteenZeroPlus = connectionInterface || edgeInterface
-
-  ceIntCache = isWpgqlOneThirteenZeroPlus
-
-  return isWpgqlOneThirteenZeroPlus
-}
 
 export const buildInterfacesListForType = type => {
   let shouldAddNodeType = false
@@ -303,11 +259,8 @@
 }
 
 // we should be using graphql-js for this kind of thing, but unfortunately this project didn't use it from the beginning so it would be a huge lift to refactor to use it now. In the future we will be rewriting this plugin using a new Gatsby source plugin toolkit, and at that time we'll use graphql-js.
-<<<<<<< HEAD
-=======
 // from introspection field types this will return a value like:
 // `String` or `[String]` or `[String!]!` or `[String]!` or `[[String]]` or `[[String]!]!` or `[[String]!]`, etc
->>>>>>> dd52a14f
 export const introspectionFieldTypeToSDL = fieldType => {
   const openingTagsList = []
   const closingTagsList = []
