--- conflicted
+++ resolved
@@ -18,11 +18,7 @@
 let _perPage
 
 exports.sourceNodes = async (
-<<<<<<< HEAD
-  { actions, getNode, store, cache },
-=======
-  { boundActionCreators, getNode, store, cache, createNodeId },
->>>>>>> 6b07045e
+  { actions, getNode, store, cache, createNodeId },
   {
     baseUrl,
     protocol,
