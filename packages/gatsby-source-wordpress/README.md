--- conflicted
+++ resolved
@@ -9,12 +9,8 @@
 - [x] gatsby source plugin for WordPress
 - [x] pull data from self-hosted WordPress even behind HTAccess
 - [x] pull data from site hosted on wordpress.com, wordpress.org
-<<<<<<< HEAD
-- [x] authentify to wordpress.com API so medias can be queried.
-=======
 - [x] retrive any number of article and posts (tested on 900 posts)
 - [ ] authentify to wordpress.com API using OAuth 2 so medias can be queried. [[WIP](https://github.com/gatsbyjs/gatsby/pull/1657)]
->>>>>>> 2dbca23b
 - [ ] pull images to local file system [WIP]
 - [ ] responsive images using sharp [WIP]
 - [ ] add testing for `npm run test`
