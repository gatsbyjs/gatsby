# gatsby-source-wordpress

Source plugin for pulling data into [Gatsby](https://github.com/gatsbyjs) from
WordPress sites using the
[WordPress REST API](https://developer.wordpress.org/rest-api/reference/).

An example site for this plugin is available.

- [Demo](https://using-wordpress.gatsbyjs.org/)
- [Example site source code](https://github.com/gatsbyjs/gatsby/tree/master/examples/using-wordpress)

## Features

- Pulls data from self-hosted WordPress sites, hosted on wordpress.com or
  wordpress.org
- Should work with any number of article and post (tested on a site with 900
  posts)
- Can authenticate to wordpress.com's API using OAuth 2 so media can be queried
- Easily create responsive images in Gatsby from WordPress images. See [image
  processing](#image-processing) section.

## WordPress and custom entities

This module currently pulls from WordPress the following entities:

- [x] All entities are supported (posts, pages, tags, categories, media, types,
      users, statuses, taxonomies, ...)
- [x] Any new entity should be pulled as long the IDs are correct.
- [x] [ACF Entities (Advanced Custom Fields)](https://www.advancedcustomfields.com/)
- [x] Custom post types (any type you could have declared using WordPress'
      `functions.php`)

We welcome PRs adding support for data from other plugins.

## Install

`npm install --save gatsby-source-wordpress`

## How to use

```javascript
// In your gatsby-config.js
plugins: [
  /*
   * Gatsby's data processing layer begins with “source”
   * plugins. Here the site sources its data from Wordpress.
   */
  {
    resolve: "gatsby-source-wordpress",
    options: {
      /*
       * The base URL of the Wordpress site without the trailingslash and the protocol. This is required.
       * Example : 'gatsbyjsexamplewordpress.wordpress.com' or 'www.example-site.com'
       */
      baseUrl: "gatsbyjsexamplewordpress.wordpress.com",
      // The protocol. This can be http or https.
      protocol: "http",
      // Indicates whether the site is hosted on wordpress.com.
      // If false, then the assumption is made that the site is self hosted.
      // If true, then the plugin will source its content on wordpress.com using the JSON REST API V2.
      // If your site is hosted on wordpress.org, then set this to false.
      hostingWPCOM: false,
      // If useACF is true, then the source plugin will try to import the Wordpress ACF Plugin contents.
      // This feature is untested for sites hosted on Wordpress.com.
      // Defaults to true.
      useACF: true,
      auth: {
        // If auth.user and auth.pass are filled, then the source plugin will be allowed
        // to access endpoints that are protected with .htaccess.
        htaccess_user: "your-htaccess-username",
        htaccess_pass: "your-htaccess-password",
        htaccess_sendImmediately: false,

        // If hostingWPCOM is true then you will need to communicate with wordpress.com API
        // in order to do that you need to create an app (of type Web) at https://developer.wordpress.com/apps/
        // then add your clientId, clientSecret, username, and password here
        wpcom_app_clientSecret:
          "NMPnXYFtj2gKas7V1kZyMxr7oLry9V5ZxIyBQGu2txjVHg0GhFz6RYcKopkHICYg",
        wpcom_app_clientId: "54793",
        wpcom_user: "gatsbyjswpexample@gmail.com",
        wpcom_pass: "very-secured-password",
      },
      // Set verboseOutput to true to display a verbose output on `npm run develop` or `npm run build`
      // It can help you debug specific API Endpoints problems.
      verboseOutput: false,
      // Set how many pages are retrieved per API request.
      perPage: 100,
      // Search and Replace Urls across WordPress content.
      searchAndReplaceContentUrls: {
        sourceUrl: "https://source-url.com",
        replacementUrl: "https://replacement-url.com",
      },
      // Set how many simultaneous requests are sent at once.
      concurrentRequests: 10,
      // Exclude specific routes using glob parameters
      // See: https://github.com/isaacs/minimatch
      // Example:  `["/*/*/comments", "/yoast/**"]` will exclude routes ending in `comments` and
      // all routes that begin with `yoast` from fetch.
      excludedRoutes: ["/*/*/comments", "/yoast/**"],
      // use a custom normalizer which is applied after the built-in ones.
      normalizer: function({ entities }) {
        return entities
      },
    },
  },
]
```

## WordPress Plugins

These plugins were tested. We welcome PRs adding support for data from other
plugins.

- [x] Custom Post Types : it will work seamlessly, no further option needs to be
      activated. ("Show in REST API" setting needs to be set to true on the
      custom post in the plugin settings for this to work. It's set to "false"
      by default.)

- [x] [ACF](https://www.advancedcustomfields.com/) The option `useACF: true`
      must be activated in your site's `gatsby-config.js`.

  - You must have the plugin
    [acf-to-rest-api](https://github.com/airesvsg/acf-to-rest-api) installed in
    WordPress.
  - Will pull the `acf: { ... }` fields's contents from any entity which has it
    attached (pages, posts, medias, ... you choose from in WordPress back-end
    while creating a Group of Fields).
  - [ACF Pro](https://www.advancedcustomfields.com/pro/) same as ACF :
  - Will work with
    [Flexible content](https://www.advancedcustomfields.com/resources/flexible-content/)
    and premium stuff like that (repeater, gallery, ...).
  - Will pull the content attached to the
    [options page](https://www.advancedcustomfields.com/add-ons/options-page/).

- [x] [WP-API-MENUS](https://wordpress.org/plugins/wp-api-menus/) which gives
      you the menus and menu locations endpoint.

- [x] [WPML-REST-API](https://github.com/shawnhooper/wpml-rest-api) which adds
      the current locale and available translations to all post types.

## How to use Gatsby with Wordpress.com hosting

Set `hostingWPCOM: true`.

You will need to provide an [API
Key](https://en.support.wordpress.com/api-keys/).

Note : you don't need this for Wordpress.org hosting in which your WordPress
will behave like a self-hosted instance.

## Test your WordPress API

Before you run your first query, ensure the WordPress JSON API is working correctly by visiting /wp-json at your WordPress install. The result should be similar to the [WordPress demo API](https://demo.wp-api.org/wp-json/).

If you see a page on your site, rather than the JSON output, check if your permalink settings are set to “Plain”. After changing this to any of the other settings, the JSON API should be accessible.

## How to query

You can query nodes created from Wordpress using GraphQL like the following:
Note : Learn to use the GraphQL tool and Ctrl+Spacebar at
<http://localhost:3000/___graphiql> to discover the types and properties of your
GraphQL model.

### Query posts

```graphql
{
  allWordpressPost {
    edges {
      node {
        id
        slug
        title
        content
        excerpt
        date
        modified
      }
    }
  }
}
```

### Query pages

```graphql
{
  allWordpressPage {
    edges {
      node {
        id
        title
        content
        excerpt
        date
        modified
        slug
        status
      }
    }
  }
}
```

Same thing for other type of entity (tag, media, categories, ...).

### Query any other entity

In the following example, `${Manufacturer}` will be replaced by the endpoint
prefix and `${Endpoint}` by the name of the endpoint.

To know what's what, check the URL of the endpoint. You can set `verboseOutput: true` in order to get more information of what's executed by the source plugin
behind the scene.

For example the following URL:
`http://my-blog.wordpress.com/wp-json/acf/v2/options`

- Manufacturer : `acf`
- Endpoint : `options`
- Final GraphQL Type : AllWordpressAcfOptions

For example the following URL:
`http://my-blog.wordpress.com/wp-api-menus/v2/menu-locations`

- Manufacturer : `wpapimenus`
- Endpoint : `menulocations`
- Final GraphQL Type : AllWordpressWpApiMenusMenuLocations

```graphql
{
  allWordpress${Manufacturer}${Endpoint} {
    edges {
      node {
        id
       type
        // Put your fields here
      }
    }
  }
}
```

### Query posts with the child ACF Fields Node

Mention the apparition of `childWordpressAcfField` in the query below :

```graphql
{
  allWordpressPost {
    edges {
      node {
        id
        slug
        title
        content
        excerpt
        date
        modified
        author
        featured_media
        template
        categories
        tags
        acf {
         // use ___GraphiQL debugger and Ctrl+Spacebar to describe your model.
        }
      }
    }
  }
}
```

### Query pages with the child ACF Fields Node

Mention the apparition of `childWordpressAcfField` in the query below :

```graphql
{
  allWordpressPage {
    edges {
      node {
        id
        title
        content
        excerpt
        date
        modified
        slug
        author
        featured_media
        template
        acf {
         // use ___GraphiQL debugger and Ctrl+Spacebar to describe your model.
        }
      }
    }
  }
}
```

### Query with ACF Flexible Content

ACF Flexible Content returns an array of objects with different types and are
handled differently than other fields.

To access those fields, instead of using their field name, you need to use
`[field_name]_[post_type]` (if you have field named `page_builder` in
your WordPress pages you would need to use `page_builder_page`).

To access data stored in these fields, you need to use GraphQL
[inline fragments](http://graphql.org/learn/queries/#inline-fragments). This
require you to know types of nodes. The easiest way to get the types of nodes is to use
`___GraphiQL` debugger and run the below query (adjust post type and field name):

```graphQL
{
  allWordpressPage {
    edges {
      node {
        title
        acf {
          page_builder_page {
            __typename
          }
        }
      }
    }
  }
}
```

When you have node type names, you can use them to create inline fragments.

Full example:

```graphQL
{
  allWordpressPage {
    edges {
      node {
        title
        acf {
          page_builder_page {
            __typename
            ... on WordPressAcf_hero {
              title
              subtitle
            }
            ... on WordpressAcf_text {
              text
            }
            ... on WordpressAcf_image {
              image {
                localFile {
                  childImageSharp {
                    fluid(maxWidth: 800) {
                      ...GatsbyImageSharpFluid_withWebp
                    }
                  }
                }
              }
            }
          }
        }
      }
    }
  }
}
```

### Query posts with the WPML Fields Node

```graphql
{
  allWordpressPost {
    edges {
      node {
        id
        slug
        title
        content
        excerpt
        date
        modified
        author
        featured_media
        template
        categories
        tags
        wpml_current_locale
        wpml_translations {
          locale
          wordpress_id
          post_title
          href
        }
      }
    }
  }
}
```

### Query pages with the WPML Fields Node

```graphql
{
  allWordpressPage {
    edges {
      node {
        id
        title
        content
        excerpt
        date
        modified
        slug
        author
        featured_media
        template
        wpml_current_locale
        wpml_translations {
          locale
          wordpress_id
          post_title
          href
        }
      }
    }
  }
}
```

## Image processing

To use image processing you need `gatsby-transformer-sharp`, `gatsby-plugin-sharp` and their
dependencies `gatsby-image` and `gatsby-source-filesystem` in your `gatsby-config.js`.

You can apply image processing to:

- featured images (also known as post thumbnails),
- ACF fields:
  - Image field type (return value must be set to `Image Object` or `Image URL` or field name must be `featured_media`),
  - Gallery field type.

Image processing of inline images added in wordpress WYSIWIG editor is
currently not supported.

To access image processing in your queries you need to use this pattern:

```
{
  imageFieldName {
    localFile {
      childImageSharp {
        ...ImageFragment
      }
    }
  }
}
```

Full example:

```graphql
{
  allWordpressPost {
    edges {
      node {
        title
        featured_media {
          localFile {
            childImageSharp {
              fixed(width: 500, height: 300) {
                ...GatsbyImageSharpFixed_withWebp
              }
            }
          }
        }
        acf {
          image {
            localFile {
              childImageSharp {
                fluid(maxWidth: 500) {
                  ...GatsbyImageSharpFluid_withWebp
                }
              }
            }
          }
          gallery {
            localFile {
              childImageSharp {
                resize(width: 180, height: 180) {
                  src
                }
              }
            }
          }
        }
      }
    }
  }
}
```

To learn more about image processing check

- documentation of [gatsby-plugin-sharp](/packages/gatsby-plugin-sharp/),
- source code of [image processing example
  site](https://github.com/gatsbyjs/gatsby/tree/master/examples/image-processing).

## Using a custom normalizer

The plugin uses the concept of normalizers to transform the json data from WordPress into
GraphQL nodes. You can extend the normalizers by passing a custom function to your `gatsby-config.js`.

### Example:

You have a custom post type `movie` and a related custom taxonomy `genre` in your WordPress site. Since
`gatsby-source-wordpress` doesn't know about the relation of the two, we can build an additional normalizer function to map the movie GraphQL nodes to the genre nodes:

```javascript
function mapMoviesToGenres({ entities }) {
  const genres = entities.filter(e => e.__type === `wordpress__wp_genre`)

  return entities.map(e => {
    if (e.__type === `wordpress__wp_movie`) {
<<<<<<< HEAD
      let hasGenres =
        e.genres && Array.isArray(e.genres) && e.categories.length;
=======
      let hasGenres = e.genres && Array.isArray(e.genres) && e.categories.length
>>>>>>> beea52d2
      // Replace genres with links to their nodes.
      if (hasGenres) {
        e.genres___NODE = e.genres.map(
          c => genres.find(gObj => c === gObj.wordpress_id).id
<<<<<<< HEAD
        );
        delete e.genres;
      }
    }
    return e;
  });

  return entities;
=======
        )
        delete e.genres
      }
    }
    return e
  })

  return entities
>>>>>>> beea52d2
}
```

In your `gatsby-config.js` you can then pass the function to the plugin options:

```javascript
module.exports = {
  plugins: [
    {
      resolve: "gatsby-source-wordpress",
      options: {
        // ...
        normalizer: mapMoviesToGenres,
      },
    },
  ],
}
```

Next to the entities, the object passed to the custom normalizer function also contains other helpful Gatsby functions
and also your `wordpress-source-plugin` options from `gatsby-config.js`. To learn more about the passed object see the [source code](https://github.com/gatsbyjs/gatsby/tree/master/packages/gatsby-source-wordpress/src/gatsby-node.js).

## Site's `gatsby-node.js` example

```javascript
const _ = require(`lodash`)
const Promise = require(`bluebird`)
const path = require(`path`)
const slash = require(`slash`)

// Implement the Gatsby API “createPages”. This is
// called after the Gatsby bootstrap is finished so you have
// access to any information necessary to programmatically
// create pages.
// Will create pages for WordPress pages (route : /{slug})
// Will create pages for WordPress posts (route : /post/{slug})
exports.createPages = ({ graphql, boundActionCreators }) => {
  const { createPage } = boundActionCreators
  return new Promise((resolve, reject) => {
    // The “graphql” function allows us to run arbitrary
    // queries against the local WordPress graphql schema. Think of
    // it like the site has a built-in database constructed
    // from the fetched data that you can run queries against.

    // ==== PAGES (WORDPRESS NATIVE) ====
    graphql(
      `
        {
          allWordpressPage {
            edges {
              node {
                id
                slug
                status
                template
              }
            }
          }
        }
      `
    )
      .then(result => {
        if (result.errors) {
          console.log(result.errors)
          reject(result.errors)
        }

        // Create Page pages.
        const pageTemplate = path.resolve("./src/templates/page.js")
        // We want to create a detailed page for each
        // page node. We'll just use the WordPress Slug for the slug.
        // The Page ID is prefixed with 'PAGE_'
        _.each(result.data.allWordpressPage.edges, edge => {
          // Gatsby uses Redux to manage its internal state.
          // Plugins and sites can use functions like "createPage"
          // to interact with Gatsby.
          createPage({
            // Each page is required to have a `path` as well
            // as a template component. The `context` is
            // optional but is often necessary so the template
            // can query data specific to each page.
            path: `/${edge.node.slug}/`,
            component: slash(pageTemplate),
            context: {
              id: edge.node.id,
            },
          })
        })
      })
      // ==== END PAGES ====

      // ==== POSTS (WORDPRESS NATIVE AND ACF) ====
      .then(() => {
        graphql(
          `
            {
              allWordpressPost {
                edges {
                  node {
                    id
                    slug
                    status
                    template
                    format
                  }
                }
              }
            }
          `
        ).then(result => {
          if (result.errors) {
            console.log(result.errors)
            reject(result.errors)
          }
          const postTemplate = path.resolve("./src/templates/post.js")
          // We want to create a detailed page for each
          // post node. We'll just use the WordPress Slug for the slug.
          // The Post ID is prefixed with 'POST_'
          _.each(result.data.allWordpressPost.edges, edge => {
            createPage({
              path: `/${edge.node.slug}/`,
              component: slash(postTemplate),
              context: {
                id: edge.node.id,
              },
            })
          })
          resolve()
        })
      })
    // ==== END POSTS ====
  })
}
```

## Troubleshooting

### GraphQL Error - Unknown Field on ACF

ACF returns `false` in cases where there is no data to be returned. This can cause conflicting data types in GraphQL and often leads to the error: `GraphQL Error Unknown field {field} on type {type}`.

To solve this, you can use the [acf/format_value filter](https://www.advancedcustomfields.com/resources/acf-format_value/). There are 2 possible ways to use this:

- `acf/format_value` – filter for every field
- `acf/format_value/type={$field_type}` – filter for a specific field based on it’s type

Using the following function, you can check for an empty field and if it's empty return `null`.

```
if (!function_exists('acf_nullify_empty')) {
    /**
     * Return `null` if an empty value is returned from ACF.
     *
     * @param mixed $value
     * @param mixed $post_id
     * @param array $field
     *
     * @return mixed
     */
    function acf_nullify_empty($value, $post_id, $field) {
        if (empty($value)) {
            return null;
        }
        return $value;
    }
}
```

You can then apply this function to all ACF fields using the following code snippet:

```
add_filter('acf/format_value', 'acf_nullify_empty', 100, 3);
```

Or if you would prefer to target specific fields, you can use the `acf/format_value/type={$field_type}` filter. Here are some examples:

```
add_filter('acf/format_value/type=image', 'acf_nullify_empty', 100, 3);
add_filter('acf/format_value/type=gallery', 'acf_nullify_empty', 100, 3);
add_filter('acf/format_value/type=repeater', 'acf_nullify_empty', 100, 3);
```

This code should be added as a plugin (recommended), or within the `functions.php` of a theme.<|MERGE_RESOLUTION|>--- conflicted
+++ resolved
@@ -524,26 +524,11 @@
 
   return entities.map(e => {
     if (e.__type === `wordpress__wp_movie`) {
-<<<<<<< HEAD
-      let hasGenres =
-        e.genres && Array.isArray(e.genres) && e.categories.length;
-=======
       let hasGenres = e.genres && Array.isArray(e.genres) && e.categories.length
->>>>>>> beea52d2
       // Replace genres with links to their nodes.
       if (hasGenres) {
         e.genres___NODE = e.genres.map(
           c => genres.find(gObj => c === gObj.wordpress_id).id
-<<<<<<< HEAD
-        );
-        delete e.genres;
-      }
-    }
-    return e;
-  });
-
-  return entities;
-=======
         )
         delete e.genres
       }
@@ -552,7 +537,6 @@
   })
 
   return entities
->>>>>>> beea52d2
 }
 ```
 
