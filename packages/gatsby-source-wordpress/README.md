--- conflicted
+++ resolved
@@ -752,10 +752,9 @@
         edges {
           node {
             id
-            slug
+            link
             status
             template
-            slug
           }
         }
       }
@@ -763,87 +762,16 @@
         edges {
           node {
             id
-            slug
+            link
             status
             template
             format
-            slug
           }
         }
       }
     }
   `)
 
-<<<<<<< HEAD
-        // Create Page pages.
-        const pageTemplate = path.resolve("./src/templates/page.js")
-        // We want to create a detailed page for each
-        // page node. We'll use the WordPress link for the slug to preserve url structure.
-        // The Page ID is prefixed with 'PAGE_'
-        _.each(result.data.allWordpressPage.edges, edge => {
-          const link = new URL(edge.node.link)
-        
-          // Gatsby uses Redux to manage its internal state.
-          // Plugins and sites can use functions like "createPage"
-          // to interact with Gatsby.
-          createPage({
-            // Each page is required to have a `path` as well
-            // as a template component. The `context` is
-            // optional but is often necessary so the template
-            // can query data specific to each page.
-            path: link.pathname,
-            component: slash(pageTemplate),
-            context: {
-              id: edge.node.id,
-            },
-          })
-        })
-      })
-      // ==== END PAGES ====
-
-      // ==== POSTS (WORDPRESS NATIVE AND ACF) ====
-      .then(() => {
-        graphql(
-          `
-            {
-              allWordpressPost {
-                edges {
-                  node {
-                    id
-                    slug
-                    status
-                    template
-                    format
-                  }
-                }
-              }
-            }
-          `
-        ).then(result => {
-          if (result.errors) {
-            console.log(result.errors)
-            reject(result.errors)
-          }
-          const postTemplate = path.resolve("./src/templates/post.js")
-          // We want to create a detailed page for each
-          // post node. We'll use the WordPress link for the slug to preserve url structure.
-          // The Post ID is prefixed with 'POST_'
-          _.each(result.data.allWordpressPost.edges, edge => {
-            const link = new URL(edge.node.link)
-
-            createPage({
-              path: link.pathname,
-              component: slash(postTemplate),
-              context: {
-                id: edge.node.id,
-              },
-            })
-          })
-          resolve()
-        })
-      })
-    // ==== END POSTS ====
-=======
   // Check for any errors
   if (result.errors) {
     throw new Error(result.errors)
@@ -855,9 +783,11 @@
   // Create Page pages.
   const pageTemplate = path.resolve(`./src/templates/page.js`)
   // We want to create a detailed page for each
-  // page node. We'll just use the WordPress Slug for the slug.
+  // page node. We'll use the WordPress link for the slug to preserve url structure.
   // The Page ID is prefixed with 'PAGE_'
   allWordpressPage.edges.forEach(edge => {
+    const link = new URL(edge.node.link)
+
     // Gatsby uses Redux to manage its internal state.
     // Plugins and sites can use functions like "createPage"
     // to interact with Gatsby.
@@ -866,7 +796,7 @@
       // as a template component. The `context` is
       // optional but is often necessary so the template
       // can query data specific to each page.
-      path: `/${edge.node.slug}/`,
+      path: link.pathname,
       component: slash(pageTemplate),
       context: {
         id: edge.node.id,
@@ -876,17 +806,18 @@
 
   const postTemplate = path.resolve(`./src/templates/post.js`)
   // We want to create a detailed page for each
-  // post node. We'll just use the WordPress Slug for the slug.
+  // post node. We'll use the WordPress link for the slug to preserve url structure.
   // The Post ID is prefixed with 'POST_'
   allWordpressPost.edges.forEach(edge => {
+    const link = new URL(edge.node.link)
+
     createPage({
-      path: `/${edge.node.slug}/`,
+      path: link.pathname,
       component: slash(postTemplate),
       context: {
         id: edge.node.id,
       },
     })
->>>>>>> 952338aa
   })
 }
 ```
