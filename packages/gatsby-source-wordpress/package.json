--- conflicted
+++ resolved
@@ -15,12 +15,7 @@
     "axios": "^0.21.1",
     "axios-rate-limit": "^1.3.0",
     "better-queue": "^3.8.10",
-<<<<<<< HEAD
-    "btoa": "^1.2.1",
     "cache-manager": "^3.6.3",
-=======
-    "cache-manager": "^3.6.1",
->>>>>>> cd406d15
     "cache-manager-fs-hash": "^0.0.9",
     "chalk": "^4.1.2",
     "cheerio": "^1.0.0-rc.10",
