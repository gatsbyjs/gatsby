{
  "name": "gatsby-source-wordpress",
<<<<<<< HEAD
  "description":
    "Gatsby source plugin for building websites using the Wordpress CMS as a data source.",
  "version": "2.0.33",
=======
  "description": "Gatsby source plugin for building websites using the Wordpress CMS as a data source.",
  "version": "2.0.36",
>>>>>>> 6ff3bc38
  "author": "Sebastien Fichot <fichot.sebastien@gmail.com>",
  "bundleDependencies": false,
  "dependencies": {
    "axios": "^0.16.1",
    "babel-runtime": "^6.26.0",
    "bluebird": "^3.5.0",
    "deep-map": "^1.5.0",
    "deep-map-keys": "^1.2.0",
    "gatsby-source-filesystem": "^1.5.8",
    "json-stringify-safe": "^5.0.1",
    "lodash": "^4.17.4",
    "qs": "^6.4.0",
    "uuid": "^3.1.0"
  },
  "deprecated": false,
  "devDependencies": {
    "babel-cli": "^6.26.0",
    "cross-env": "^5.0.5"
  },
  "keywords": ["gatsby", "gatsby-plugin", "gatsby-source-plugin"],
  "license": "MIT",
  "scripts": {
    "build": "babel src --out-dir . --ignore __tests__",
    "prepublish": "cross-env NODE_ENV=production npm run build",
    "watch": "babel -w src --out-dir . --ignore __tests__"
  }
}<|MERGE_RESOLUTION|>--- conflicted
+++ resolved
@@ -1,13 +1,7 @@
 {
   "name": "gatsby-source-wordpress",
-<<<<<<< HEAD
-  "description":
-    "Gatsby source plugin for building websites using the Wordpress CMS as a data source.",
-  "version": "2.0.33",
-=======
   "description": "Gatsby source plugin for building websites using the Wordpress CMS as a data source.",
   "version": "2.0.36",
->>>>>>> 6ff3bc38
   "author": "Sebastien Fichot <fichot.sebastien@gmail.com>",
   "bundleDependencies": false,
   "dependencies": {
