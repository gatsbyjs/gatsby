--- conflicted
+++ resolved
@@ -31,10 +31,6 @@
     "gatsby-core-utils": "^2.0.0-next.0",
     "gatsby-image": "^3.0.0-next.0",
     "gatsby-plugin-catch-links": "^3.0.0-next.0",
-<<<<<<< HEAD
-=======
-    "gatsby-source-filesystem": "^3.0.0-next.2",
->>>>>>> aa6da978
     "glob": "^7.1.6",
     "got": "^11.7.0",
     "graphql-query-compress": "^1.2.2",
