{
  "name": "gatsby-source-wordpress",
  "description": "Source data from WordPress in an efficient and scalable way.",
  "author": "Tyler Barnes <tylerdbarnes@gmail.com>",
  "version": "5.14.0-next.0",
  "bugs": {
    "url": "https://github.com/gatsbyjs/gatsby/issues"
  },
  "dependencies": {
    "@babel/runtime": "^7.14.8",
    "@rematch/core": "^1.3.0",
    "@rematch/immer": "^1.2.0",
    "async-retry": "^1.3.1",
    "atob": "^2.1.2",
    "axios": "^0.21.1",
    "axios-rate-limit": "^1.3.0",
    "better-queue": "^3.8.10",
    "btoa": "^1.2.1",
    "cache-manager": "^3.4.0",
    "cache-manager-fs-hash": "^0.0.9",
    "chalk": "^4.1.2",
    "cheerio": "^1.0.0-rc.9",
    "clipboardy": "^2.1.0",
    "diff": "^5.0.0",
    "dumper.js": "^1.3.1",
    "execall": "^2.0.0",
    "fast-json-stable-stringify": "^2.1.0",
    "file-type": "^15.0.1",
    "filesize": "^6.1.0",
<<<<<<< HEAD
    "fs-extra": "^10.0.0",
    "gatsby-core-utils": "^2.13.0-next.2",
=======
    "fs-extra": "^9.1.0",
    "gatsby-core-utils": "^2.14.0-next.0",
>>>>>>> d7d08508
    "gatsby-image": "^3.10.0",
    "gatsby-plugin-catch-links": "^3.14.0-next.0",
    "gatsby-source-filesystem": "^3.14.0-next.0",
    "glob": "^7.1.6",
    "got": "^11.7.0",
    "graphql-query-compress": "^1.2.2",
    "lodash": "^4.17.21",
    "node-fetch": "^2.6.0",
    "p-queue": "^6.3.0",
    "read-chunk": "^3.2.0",
    "replaceall": "^0.1.6",
    "semver": "^7.3.2",
    "valid-url": "^1.0.9"
  },
  "devDependencies": {
    "@babel/cli": "^7.14.8",
    "@babel/core": "^7.14.8",
    "@babel/plugin-proposal-class-properties": "^7.14.0",
    "@babel/plugin-proposal-private-methods": "^7.14.0",
    "@types/cache-manager": "^2.10.3",
    "@types/ink": "^2.0.3",
    "@types/semver": "^7.3.8",
    "babel-plugin-import-globals": "^2.0.0",
    "babel-plugin-module-resolver": "4.1.0",
    "babel-preset-gatsby": "^1.14.0-next.0",
    "babel-preset-gatsby-package": "^1.14.0-next.0",
    "cross-env": "^7.0.3",
    "identity-obj-proxy": "^3.0.0",
    "react-test-renderer": "^16.14.0",
    "rimraf": "^3.0.2",
    "tree-kill": "^1.2.2",
    "wait-on": "^4.0.2"
  },
  "homepage": "https://github.com/gatsbyjs/gatsby/tree/master/packages/gatsby-source-wordpress#readme",
  "keywords": [
    "gatsby",
    "gatsby-plugin",
    "gatsby-plugin-wordpress",
    "gatsby-source-wordpress",
    "wordpress"
  ],
  "license": "MIT",
  "peerDependencies": {
    "gatsby": "^3.0.0-next.0",
    "gatsby-plugin-sharp": "^3.0.0-next.0",
    "gatsby-transformer-sharp": "^3.0.0-next.0"
  },
  "repository": {
    "type": "git",
    "url": "https://github.com/gatsbyjs/gatsby.git",
    "directory": "packages/gatsby-source-wordpress"
  },
  "scripts": {
    "prepare": "npm run build",
    "build": "rimraf dist && babel src --out-dir dist --ignore **/__tests__ --extensions \".ts,.js\" --source-maps && npm run generate-plugin-options-docs",
    "watch": "npm run build && babel -w src --out-dir dist --ignore **/__tests__ --verbose --extensions \".ts,.js\" --source-maps",
    "generate-plugin-options-docs": "node ./generate-plugin-options-docs.js"
  },
  "engines": {
    "node": ">=12.13.0"
  }
}<|MERGE_RESOLUTION|>--- conflicted
+++ resolved
@@ -27,13 +27,8 @@
     "fast-json-stable-stringify": "^2.1.0",
     "file-type": "^15.0.1",
     "filesize": "^6.1.0",
-<<<<<<< HEAD
     "fs-extra": "^10.0.0",
-    "gatsby-core-utils": "^2.13.0-next.2",
-=======
-    "fs-extra": "^9.1.0",
     "gatsby-core-utils": "^2.14.0-next.0",
->>>>>>> d7d08508
     "gatsby-image": "^3.10.0",
     "gatsby-plugin-catch-links": "^3.14.0-next.0",
     "gatsby-source-filesystem": "^3.14.0-next.0",
