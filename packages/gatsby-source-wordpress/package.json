--- conflicted
+++ resolved
@@ -40,13 +40,8 @@
     "prettier": "^2.8.8",
     "read-chunk": "^3.2.0",
     "replaceall": "^0.1.6",
-<<<<<<< HEAD
-    "semver": "^7.3.8",
+    "semver": "^7.5.0",
     "sharp": "^0.32.1",
-=======
-    "semver": "^7.5.0",
-    "sharp": "^0.31.3",
->>>>>>> 2564f6b2
     "valid-url": "^1.0.9"
   },
   "devDependencies": {
