--- conflicted
+++ resolved
@@ -12,14 +12,8 @@
     "axios": "^0.20.0",
     "better-queue": "^3.8.10",
     "bluebird": "^3.7.2",
-<<<<<<< HEAD
     "deep-map-keys": "^2.0.1",
-    "gatsby-source-filesystem": "^2.3.27",
-=======
-    "deep-map": "^1.5.0",
-    "deep-map-keys": "^1.2.0",
     "gatsby-source-filesystem": "^2.3.28",
->>>>>>> dccb5d78
     "json-stringify-safe": "^5.0.1",
     "lodash": "^4.17.20",
     "minimatch": "^3.0.4",
