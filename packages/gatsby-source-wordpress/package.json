--- conflicted
+++ resolved
@@ -26,19 +26,11 @@
     "fast-json-stable-stringify": "^2.1.0",
     "file-type": "^15.0.1",
     "filesize": "^6.4.0",
-<<<<<<< HEAD
     "fs-extra": "^11.1.0",
-    "gatsby-core-utils": "^4.4.0-next.2",
-    "gatsby-plugin-catch-links": "^5.4.0-next.1",
-    "gatsby-plugin-utils": "^4.4.0-next.2",
-    "gatsby-source-filesystem": "^5.4.0-next.2",
-=======
-    "fs-extra": "^10.1.0",
     "gatsby-core-utils": "^4.5.0-next.0",
     "gatsby-plugin-catch-links": "^5.5.0-next.0",
     "gatsby-plugin-utils": "^4.5.0-next.0",
     "gatsby-source-filesystem": "^5.5.0-next.0",
->>>>>>> 24c393e1
     "glob": "^7.2.3",
     "got": "^11.8.6",
     "lodash": "^4.17.21",
