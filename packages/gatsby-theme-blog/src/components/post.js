import React from "react"

import { MDXRenderer } from "gatsby-plugin-mdx"

import Layout from "./layout"
import SEO from "./seo"
import PostTitle from "./post-title"
import PostDate from "./post-date"
import PostFooter from "./post-footer"

const Post = ({
  data: {
    post,
    site: {
      siteMetadata: { title },
    },
  },
  location,
  previous,
  next,
}) => (
  <Layout location={location} title={title}>
    <SEO
      title={post.title}
      description={post.excerpt}
<<<<<<< HEAD
      imageSource={post.image?.childImageSharp?.fluid.src}
=======
      keywords={post.keywords}
>>>>>>> 22e10733
    />
    <main>
      <PostTitle>{post.title}</PostTitle>
      <PostDate>{post.date}</PostDate>
      <MDXRenderer>{post.body}</MDXRenderer>
    </main>
    <PostFooter {...{ previous, next }} />
  </Layout>
)

export default Post<|MERGE_RESOLUTION|>--- conflicted
+++ resolved
@@ -23,11 +23,8 @@
     <SEO
       title={post.title}
       description={post.excerpt}
-<<<<<<< HEAD
       imageSource={post.image?.childImageSharp?.fluid.src}
-=======
       keywords={post.keywords}
->>>>>>> 22e10733
     />
     <main>
       <PostTitle>{post.title}</PostTitle>
