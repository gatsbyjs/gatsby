{
  "name": "gatsby-theme-blog",
<<<<<<< HEAD
  "version": "1.4.15",
=======
  "version": "1.5.1",
>>>>>>> 852f557a
  "description": "A Gatsby theme for miscellaneous blogging with a dark/light mode",
  "main": "index.js",
  "keywords": [
    "gatsby",
    "gatsby-theme",
    "gatsby-plugin",
    "react",
    "blog"
  ],
  "license": "MIT",
  "repository": {
    "type": "git",
    "url": "https://github.com/gatsbyjs/gatsby.git",
    "directory": "packages/gatsby-theme-blog"
  },
  "homepage": "https://github.com/gatsbyjs/gatsby/tree/master/packages/gatsby-theme-blog#readme",
  "dependencies": {
    "@emotion/core": "^10.0.28",
    "@mdx-js/react": "^1.6.0",
    "@theme-ui/prism": "^0.2.50",
    "@theme-ui/typography": "^0.2.46",
    "deepmerge": "^4.2.2",
<<<<<<< HEAD
    "gatsby-image": "^2.3.2",
    "gatsby-plugin-emotion": "^4.2.1",
    "gatsby-plugin-feed": "^2.4.1",
    "gatsby-plugin-react-helmet": "^3.2.1",
    "gatsby-plugin-theme-ui": "^0.2.53",
    "gatsby-plugin-twitter": "^2.2.2",
    "gatsby-theme-blog-core": "^1.3.15",
=======
    "gatsby-image": "^2.4.0",
    "gatsby-plugin-emotion": "^4.3.0",
    "gatsby-plugin-feed": "^2.5.0",
    "gatsby-plugin-react-helmet": "^3.3.0",
    "gatsby-plugin-theme-ui": "^0.2.53",
    "gatsby-plugin-twitter": "^2.3.0",
    "gatsby-theme-blog-core": "^1.4.1",
>>>>>>> 852f557a
    "mdx-utils": "0.2.0",
    "react-helmet": "^5.2.1",
    "react-switch": "^5.0.1",
    "theme-ui": "^0.2.52",
    "typeface-merriweather": "0.0.72",
    "typeface-montserrat": "0.0.75",
    "typography-theme-wordpress-2016": "^0.16.19"
  },
  "devDependencies": {
<<<<<<< HEAD
    "gatsby": "^2.20.13",
    "prettier": "^1.19.1",
=======
    "gatsby": "^2.21.1",
    "prettier": "2.0.5",
>>>>>>> 852f557a
    "react": "^16.12.0",
    "react-dom": "^16.12.0"
  },
  "peerDependencies": {
    "gatsby": "^2.13.13",
    "react": "^16.8.6",
    "react-dom": "^16.8.6"
  },
  "engines": {
    "node": ">=10.13.0"
  }
}<|MERGE_RESOLUTION|>--- conflicted
+++ resolved
@@ -1,10 +1,6 @@
 {
   "name": "gatsby-theme-blog",
-<<<<<<< HEAD
-  "version": "1.4.15",
-=======
   "version": "1.5.1",
->>>>>>> 852f557a
   "description": "A Gatsby theme for miscellaneous blogging with a dark/light mode",
   "main": "index.js",
   "keywords": [
@@ -27,15 +23,6 @@
     "@theme-ui/prism": "^0.2.50",
     "@theme-ui/typography": "^0.2.46",
     "deepmerge": "^4.2.2",
-<<<<<<< HEAD
-    "gatsby-image": "^2.3.2",
-    "gatsby-plugin-emotion": "^4.2.1",
-    "gatsby-plugin-feed": "^2.4.1",
-    "gatsby-plugin-react-helmet": "^3.2.1",
-    "gatsby-plugin-theme-ui": "^0.2.53",
-    "gatsby-plugin-twitter": "^2.2.2",
-    "gatsby-theme-blog-core": "^1.3.15",
-=======
     "gatsby-image": "^2.4.0",
     "gatsby-plugin-emotion": "^4.3.0",
     "gatsby-plugin-feed": "^2.5.0",
@@ -43,7 +30,6 @@
     "gatsby-plugin-theme-ui": "^0.2.53",
     "gatsby-plugin-twitter": "^2.3.0",
     "gatsby-theme-blog-core": "^1.4.1",
->>>>>>> 852f557a
     "mdx-utils": "0.2.0",
     "react-helmet": "^5.2.1",
     "react-switch": "^5.0.1",
@@ -53,13 +39,8 @@
     "typography-theme-wordpress-2016": "^0.16.19"
   },
   "devDependencies": {
-<<<<<<< HEAD
-    "gatsby": "^2.20.13",
-    "prettier": "^1.19.1",
-=======
     "gatsby": "^2.21.1",
     "prettier": "2.0.5",
->>>>>>> 852f557a
     "react": "^16.12.0",
     "react-dom": "^16.12.0"
   },
