--- conflicted
+++ resolved
@@ -42,34 +42,20 @@
     module: {
       ...prevConfig.module,
 
-<<<<<<< HEAD
-      rules: prevConfig.module.rules.map((rule) => {
-=======
       rules: prevConfig.module.rules.map(rule => {
->>>>>>> 93bc53cb
         const { test: cssRuleTest } = rules.css()
 
         const cssRuleTestAsString = String(cssRuleTest)
 
-<<<<<<< HEAD
-        const isCssRule = rule.oneOf && (
-          rule.oneOf.some(({ test }) => String(test) === cssRuleTestAsString)
-        )
-=======
         const isCssRule =
           rule.oneOf &&
           rule.oneOf.some(({ test }) => String(test) === cssRuleTestAsString)
->>>>>>> 93bc53cb
 
         if (isCssRule) {
           const newRule = {
             ...rule,
 
-<<<<<<< HEAD
-            oneOf: rule.oneOf.map((rule) => {
-=======
             oneOf: rule.oneOf.map(rule => {
->>>>>>> 93bc53cb
               const { exclude: prevExclude } = rule
 
               if (!prevExclude) {
@@ -80,24 +66,13 @@
               } else if (Array.isArray(prevExclude)) {
                 return {
                   ...rule,
-<<<<<<< HEAD
-                  exclude: [
-                    ...prevExclude,
-                    regex,
-                  ],
-=======
                   exclude: [...prevExclude, regex],
->>>>>>> 93bc53cb
                 }
               }
 
               return {
                 ...rule,
-<<<<<<< HEAD
-                exclude: [ prevExclude, regex ],
-=======
                 exclude: [prevExclude, regex],
->>>>>>> 93bc53cb
               }
             }),
           }
@@ -136,14 +111,7 @@
           {
             test: /\.css$/,
             include: [/\/node_modules\/netlify-cms\//],
-<<<<<<< HEAD
-            use: [
-              MiniCssExtractPlugin.loader,
-              loaders.css(),
-            ],
-=======
             use: [MiniCssExtractPlugin.loader, loaders.css()],
->>>>>>> 93bc53cb
           },
         ],
       },
@@ -165,15 +133,7 @@
 
         cms: [`${__dirname}/cms.js`, modulePath].filter(p => p),
       },
-<<<<<<< HEAD
-      plugins: [
-        ...prevConfig.plugins,
-
-        ...plugins(stage),
-      ],
-=======
       plugins: [...prevConfig.plugins, ...plugins(stage)],
->>>>>>> 93bc53cb
     })
   }
 
