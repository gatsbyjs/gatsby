--- conflicted
+++ resolved
@@ -3,15 +3,8 @@
   "description": "A Gatsby plugin which generates the Netlify CMS single page app",
   "version": "1.0.7",
   "author": "Shawn Erquhart <shawn@erquh.art>",
-<<<<<<< HEAD
-  "scripts": {
-    "build": "babel src --out-dir . --ignore **/__tests__/**",
-    "watch": "babel -w src --out-dir . --ignore **/__tests__/**",
-    "prepublish": "cross-env NODE_ENV=production npm run build"
-=======
   "bugs": {
     "url": "https://github.com/gatsbyjs/gatsby/issues"
->>>>>>> 0a6fb373
   },
   "dependencies": {
     "html-webpack-include-assets-plugin": "^1.0.2",
