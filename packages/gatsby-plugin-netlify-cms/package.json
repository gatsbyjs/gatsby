{
  "name": "gatsby-plugin-netlify-cms",
  "description": "A Gatsby plugin which generates the Netlify CMS single page app",
  "version": "2.0.0-beta.6",
  "author": "Shawn Erquhart <shawn@erquh.art>",
  "bugs": {
    "url": "https://github.com/gatsbyjs/gatsby/issues"
  },
  "dependencies": {
<<<<<<< HEAD
    "@babel/runtime": "7.0.0-beta.52",
    "html-webpack-include-assets-plugin": "^1.0.4",
=======
    "friendly-errors-webpack-plugin": "^1.7.0",
>>>>>>> a8124b07
    "html-webpack-plugin": "^3.2.0",
    "lodash": "^4.17.10",
    "mini-css-extract-plugin": "^0.4.1",
    "netlify-identity-widget": "^1.4.11",
    "webpack": "^4.16.0"
  },
  "devDependencies": {
<<<<<<< HEAD
    "@babel/cli": "7.0.0-beta.52",
    "@babel/core": "7.0.0-beta.52",
    "cross-env": "^5.1.4"
=======
    "@babel/cli": "^7.0.0-beta.53",
    "@babel/core": "^7.0.0-beta.53",
    "cross-env": "^5.1.3",
    "react": "^16.4.1",
    "react-dom": "^16.4.1"
>>>>>>> a8124b07
  },
  "homepage": "https://github.com/gatsbyjs/gatsby/tree/master/packages/gatsby-plugin-netlify-cms#readme",
  "keywords": [
    "gatsby",
    "gatsby-plugin",
    "netlify",
    "netlify-cms",
    "cms"
  ],
  "license": "MIT",
  "main": "index.js",
  "peerDependencies": {
    "gatsby": "^2.0.0-beta.29",
    "netlify-cms": "^1.9.3"
  },
  "repository": "https://github.com/gatsbyjs/gatsby/tree/master/packages/gatsby-plugin-netlify-cms",
  "scripts": {
    "build": "babel src --out-dir . --ignore **/__tests__",
    "prepare": "cross-env NODE_ENV=production npm run build",
    "watch": "babel -w src --out-dir . --ignore **/__tests__"
  }
}<|MERGE_RESOLUTION|>--- conflicted
+++ resolved
@@ -7,12 +7,7 @@
     "url": "https://github.com/gatsbyjs/gatsby/issues"
   },
   "dependencies": {
-<<<<<<< HEAD
-    "@babel/runtime": "7.0.0-beta.52",
-    "html-webpack-include-assets-plugin": "^1.0.4",
-=======
     "friendly-errors-webpack-plugin": "^1.7.0",
->>>>>>> a8124b07
     "html-webpack-plugin": "^3.2.0",
     "lodash": "^4.17.10",
     "mini-css-extract-plugin": "^0.4.1",
@@ -20,17 +15,11 @@
     "webpack": "^4.16.0"
   },
   "devDependencies": {
-<<<<<<< HEAD
-    "@babel/cli": "7.0.0-beta.52",
-    "@babel/core": "7.0.0-beta.52",
-    "cross-env": "^5.1.4"
-=======
-    "@babel/cli": "^7.0.0-beta.53",
-    "@babel/core": "^7.0.0-beta.53",
-    "cross-env": "^5.1.3",
+    "@babel/cli": "^7.0.0-beta.52",
+    "@babel/core": "^7.0.0-beta.52",
+    "cross-env": "^5.1.4",
     "react": "^16.4.1",
     "react-dom": "^16.4.1"
->>>>>>> a8124b07
   },
   "homepage": "https://github.com/gatsbyjs/gatsby/tree/master/packages/gatsby-plugin-netlify-cms#readme",
   "keywords": [
