{
  "name": "gatsby-plugin-netlify-cms",
  "description": "A Gatsby plugin which generates the Netlify CMS single page app",
  "version": "2.0.0-beta.4",
  "author": "Shawn Erquhart <shawn@erquh.art>",
  "bugs": {
    "url": "https://github.com/gatsbyjs/gatsby/issues"
  },
  "dependencies": {
    "@babel/runtime": "7.0.0-beta.51",
    "mini-css-extract-plugin": "^0.4.1",
    "html-webpack-include-assets-plugin": "^1.0.4",
    "html-webpack-plugin": "^3.2.0",
<<<<<<< HEAD
=======
    "mini-css-extract-plugin": "^0.4.1",
>>>>>>> 93bc53cb
    "netlify-cms": "^1.3.5",
    "netlify-identity-widget": "^1.4.11"
  },
  "devDependencies": {
    "@babel/cli": "7.0.0-beta.51",
    "@babel/core": "7.0.0-beta.51",
    "cross-env": "^5.1.4"
  },
  "homepage": "https://github.com/gatsbyjs/gatsby/tree/master/packages/gatsby-plugin-netlify-cms#readme",
  "keywords": [
    "gatsby",
    "gatsby-plugin",
    "netlify",
    "netlify-cms",
    "cms"
  ],
  "license": "MIT",
  "main": "index.js",
  "peerDependencies": {
    "gatsby": ">2.0.0-alpha",
    "netlify-cms": "^1.0.0"
  },
  "repository": "https://github.com/gatsbyjs/gatsby/tree/master/packages/gatsby-plugin-netlify-cms",
  "scripts": {
    "build": "babel src --out-dir . --ignore **/__tests__",
    "prepare": "cross-env NODE_ENV=production npm run build",
    "watch": "babel -w src --out-dir . --ignore **/__tests__"
  }
}<|MERGE_RESOLUTION|>--- conflicted
+++ resolved
@@ -8,13 +8,9 @@
   },
   "dependencies": {
     "@babel/runtime": "7.0.0-beta.51",
-    "mini-css-extract-plugin": "^0.4.1",
     "html-webpack-include-assets-plugin": "^1.0.4",
     "html-webpack-plugin": "^3.2.0",
-<<<<<<< HEAD
-=======
     "mini-css-extract-plugin": "^0.4.1",
->>>>>>> 93bc53cb
     "netlify-cms": "^1.3.5",
     "netlify-identity-widget": "^1.4.11"
   },
