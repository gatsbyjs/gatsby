--- conflicted
+++ resolved
@@ -7,17 +7,10 @@
     "url": "https://github.com/gatsbyjs/gatsby/issues"
   },
   "dependencies": {
-<<<<<<< HEAD
-    "@babel/runtime": "^7.0.0",
-    "bluebird": "^3.5.0",
-    "lodash": "^4.17.14",
-    "xml-js": "^1.6.11"
-=======
     "@babel/runtime": "^7.6.2",
     "bluebird": "^3.7.0",
     "lodash": "^4.17.15",
-    "xml-parser": "^1.2.1"
->>>>>>> 983a1f7a
+    "xml-js": "^1.6.11"
   },
   "devDependencies": {
     "@babel/cli": "^7.6.2",
