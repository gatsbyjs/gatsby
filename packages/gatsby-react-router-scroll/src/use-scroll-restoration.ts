import { ScrollContext } from "./scroll-handler"
import { useRef, useContext, useLayoutEffect, MutableRefObject } from "react"
import { useLocation } from "@gatsbyjs/reach-router"

<<<<<<< HEAD
interface IScrollRestorationProps<T extends HTMLElement> {
  ref: React.MutableRefObject<T | null>
=======
interface IScrollRestorationProps {
  ref: MutableRefObject<HTMLElement | undefined>
>>>>>>> 08dfb375
  onScroll(): void
}

export function useScrollRestoration<T extends HTMLElement>(
  identifier: string
): IScrollRestorationProps<T> {
  const location = useLocation()
  const state = useContext(ScrollContext)
  const ref = useRef<T>(null)

  useLayoutEffect((): void => {
    if (ref.current) {
      const position = state.read(location, identifier)
      ref.current.scrollTo(0, position || 0)
    }
  }, [location.key])

  return {
    ref,
    onScroll(): void {
      if (ref.current) {
        state.save(location, identifier, ref.current.scrollTop)
      }
    },
  }
}<|MERGE_RESOLUTION|>--- conflicted
+++ resolved
@@ -2,13 +2,8 @@
 import { useRef, useContext, useLayoutEffect, MutableRefObject } from "react"
 import { useLocation } from "@gatsbyjs/reach-router"
 
-<<<<<<< HEAD
 interface IScrollRestorationProps<T extends HTMLElement> {
-  ref: React.MutableRefObject<T | null>
-=======
-interface IScrollRestorationProps {
-  ref: MutableRefObject<HTMLElement | undefined>
->>>>>>> 08dfb375
+  ref: MutableRefObject<T | null>
   onScroll(): void
 }
 
