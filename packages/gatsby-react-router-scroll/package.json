{
  "name": "gatsby-react-router-scroll",
  "description": "React Router scroll management forked from https://github.com/ytase/react-router-scroll for Gatsby",
  "version": "5.2.0-next.0",
  "author": "Jimmy Jia",
  "bugs": {
    "url": "https://github.com/gatsbyjs/gatsby/issues"
  },
  "dependencies": {
    "@babel/runtime": "^7.15.4"
  },
  "devDependencies": {
    "@babel/cli": "^7.15.4",
    "@babel/core": "^7.15.5",
<<<<<<< HEAD
    "babel-plugin-dev-expression": "^0.2.3",
    "babel-preset-gatsby-package": "^2.1.0-next.0",
=======
    "babel-plugin-dev-expression": "^0.2.2",
    "babel-preset-gatsby-package": "^2.2.0-next.0",
>>>>>>> dc6bee22
    "cross-env": "^7.0.3",
    "history": "^5.0.1"
  },
  "homepage": "https://github.com/gatsbyjs/gatsby/tree/master/packages/gatsby-react-router-scroll#readme",
  "keywords": [
    "gatsby"
  ],
  "license": "MIT",
  "main": "index.js",
  "peerDependencies": {
    "@gatsbyjs/reach-router": "^1.3.5",
    "react": "^16.9.0 || ^17.0.0",
    "react-dom": "^16.9.0 || ^17.0.0"
  },
  "repository": {
    "type": "git",
    "url": "https://github.com/gatsbyjs/gatsby.git",
    "directory": "packages/gatsby-react-router-scroll"
  },
  "scripts": {
    "build": "babel src --out-dir . --ignore \"**/__tests__\" --extensions \".ts,.tsx\"",
    "prepare": "cross-env NODE_ENV=production npm run build",
    "watch": "babel -w src --out-dir . --ignore \"**/__tests__\" --extensions \".ts,.tsx\""
  },
  "engines": {
    "node": ">=14.15.0"
  }
}<|MERGE_RESOLUTION|>--- conflicted
+++ resolved
@@ -12,13 +12,8 @@
   "devDependencies": {
     "@babel/cli": "^7.15.4",
     "@babel/core": "^7.15.5",
-<<<<<<< HEAD
     "babel-plugin-dev-expression": "^0.2.3",
-    "babel-preset-gatsby-package": "^2.1.0-next.0",
-=======
-    "babel-plugin-dev-expression": "^0.2.2",
     "babel-preset-gatsby-package": "^2.2.0-next.0",
->>>>>>> dc6bee22
     "cross-env": "^7.0.3",
     "history": "^5.0.1"
   },
