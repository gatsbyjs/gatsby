--- conflicted
+++ resolved
@@ -1,11 +1,7 @@
 {
   "name": "gatsby-react-router-scroll",
   "description": "React Router scroll management forked from https://github.com/ytase/react-router-scroll for Gatsby",
-<<<<<<< HEAD
-  "version": "2.2.1",
-=======
   "version": "2.3.0",
->>>>>>> 852f557a
   "author": "Jimmy Jia",
   "bugs": {
     "url": "https://github.com/gatsbyjs/gatsby/issues"
@@ -19,11 +15,7 @@
     "@babel/cli": "^7.8.4",
     "@babel/core": "^7.9.0",
     "babel-plugin-dev-expression": "^0.2.2",
-<<<<<<< HEAD
-    "babel-preset-gatsby-package": "^0.3.1",
-=======
     "babel-preset-gatsby-package": "^0.4.0",
->>>>>>> 852f557a
     "cross-env": "^5.2.1"
   },
   "homepage": "https://github.com/gatsbyjs/gatsby/tree/master/packages/gatsby-react-router-scroll#readme",
@@ -44,9 +36,9 @@
     "directory": "packages/gatsby-react-router-scroll"
   },
   "scripts": {
-    "build": "babel src --out-dir . --ignore **/__tests__",
+    "build": "babel src --out-dir . --ignore \"**/__tests__\"",
     "prepare": "cross-env NODE_ENV=production npm run build",
-    "watch": "babel -w src --out-dir . --ignore **/__tests__"
+    "watch": "babel -w src --out-dir . --ignore \"**/__tests__\""
   },
   "engines": {
     "node": ">=10.13.0"
