{
  "name": "gatsby-react-router-scroll",
  "description": "React Router scroll management forked from https://github.com/ytase/react-router-scroll for Gatsby",
  "version": "1.0.11",
  "author": "Jimmy Jia",
  "bugs": {
    "url": "https://github.com/gatsbyjs/gatsby/issues"
  },
  "dependencies": {
<<<<<<< HEAD
    "@babel/runtime": "^7.0.0-beta.38",
    "scroll-behavior": "^0.9.1",
=======
    "babel-runtime": "^6.26.0",
    "scroll-behavior": "^0.9.9",
>>>>>>> 0a6fb373
    "warning": "^3.0.0"
  },
  "devDependencies": {
    "@babel/cli": "^7.0.0-beta.38",
    "@babel/core": "^7.0.0-beta.38",
    "babel-plugin-dev-expression": "^0.2.1",
    "@babel/preset-stage-1": "^7.0.0-beta.38",
    "cross-env": "^5.0.5"
  },
  "homepage": "https://github.com/gatsbyjs/gatsby/tree/master/packages/gatsby-react-router-scroll#readme",
  "keywords": [
    "gatsby"
  ],
  "license": "MIT",
  "main": "index.js",
  "peerDependencies": {
    "react": "^0.14.0 || ^15.0.0 || ^16.0.0",
    "react-dom": "^0.14.0 || ^15.0.0 || ^16.0.0",
    "react-router-dom": "^4.0"
  },
  "repository": {
    "type": "git",
    "url": "https://github.com/gatsbyjs/gatsby.git"
  },
  "scripts": {
    "build": "babel src --out-dir . --ignore **/__tests__/**",
    "prepublish": "cross-env NODE_ENV=production npm run build",
    "watch": "babel -w src --out-dir . --ignore **/__tests__/**"
  }
}<|MERGE_RESOLUTION|>--- conflicted
+++ resolved
@@ -7,20 +7,15 @@
     "url": "https://github.com/gatsbyjs/gatsby/issues"
   },
   "dependencies": {
-<<<<<<< HEAD
     "@babel/runtime": "^7.0.0-beta.38",
-    "scroll-behavior": "^0.9.1",
-=======
-    "babel-runtime": "^6.26.0",
     "scroll-behavior": "^0.9.9",
->>>>>>> 0a6fb373
     "warning": "^3.0.0"
   },
   "devDependencies": {
     "@babel/cli": "^7.0.0-beta.38",
     "@babel/core": "^7.0.0-beta.38",
+    "@babel/preset-stage-1": "^7.0.0-beta.38",
     "babel-plugin-dev-expression": "^0.2.1",
-    "@babel/preset-stage-1": "^7.0.0-beta.38",
     "cross-env": "^5.0.5"
   },
   "homepage": "https://github.com/gatsbyjs/gatsby/tree/master/packages/gatsby-react-router-scroll#readme",
