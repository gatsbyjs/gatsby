{
  "name": "gatsby-core-utils",
  "version": "3.7.0-next.0",
  "description": "A collection of gatsby utils used in different gatsby packages",
  "keywords": [
    "gatsby",
    "gatsby-core-utils"
  ],
  "author": "Ward Peeters <ward@coding-tech.com>",
  "homepage": "https://github.com/gatsbyjs/gatsby/tree/master/packages/gatsby-core-utils#readme",
  "license": "MIT",
  "main": "dist/index.js",
  "types": "dist/index.d.ts",
  "repository": {
    "type": "git",
    "url": "https://github.com/gatsbyjs/gatsby.git",
    "directory": "packages/gatsby-core-utils"
  },
  "scripts": {
    "build": "babel src --out-dir dist/ --ignore \"**/__tests__\" --ignore \"**/__mocks__\" --extensions \".ts\"",
    "typegen": "tsc --emitDeclarationOnly --declaration --declarationDir dist/",
    "prepare": "cross-env NODE_ENV=production npm run build && npm run typegen",
    "watch": "babel -w src --out-dir dist/ --ignore \"**/__tests__\" --extensions \".ts\""
  },
  "bugs": {
    "url": "https://github.com/gatsbyjs/gatsby/issues"
  },
  "files": [
    "dist/"
  ],
  "dependencies": {
    "@babel/runtime": "^7.15.4",
    "ci-info": "2.0.0",
    "configstore": "^5.0.1",
    "fastq": "^1.13.0",
    "file-type": "^16.5.3",
    "fs-extra": "^10.0.0",
    "got": "^11.8.3",
    "lock": "^1.1.0",
    "node-object-hash": "^2.3.10",
    "proper-lockfile": "^4.1.2",
    "tmp": "^0.2.1",
    "xdg-basedir": "^4.0.0"
  },
  "devDependencies": {
    "@babel/cli": "^7.15.4",
    "@babel/core": "^7.15.5",
    "@types/ci-info": "2.0.0",
    "babel-preset-gatsby-package": "^2.7.0-next.0",
    "cross-env": "^7.0.3",
    "is-uuid": "^1.0.2",
<<<<<<< HEAD
    "msw": "^0.36.8",
    "typescript": "^4.5.4"
=======
    "msw": "^0.36.3",
    "typescript": "^4.5.5"
>>>>>>> 564824cc
  },
  "engines": {
    "node": ">=14.15.0"
  }
}<|MERGE_RESOLUTION|>--- conflicted
+++ resolved
@@ -49,13 +49,8 @@
     "babel-preset-gatsby-package": "^2.7.0-next.0",
     "cross-env": "^7.0.3",
     "is-uuid": "^1.0.2",
-<<<<<<< HEAD
     "msw": "^0.36.8",
-    "typescript": "^4.5.4"
-=======
-    "msw": "^0.36.3",
     "typescript": "^4.5.5"
->>>>>>> 564824cc
   },
   "engines": {
     "node": ">=14.15.0"
