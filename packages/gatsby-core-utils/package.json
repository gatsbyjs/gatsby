{
  "name": "gatsby-core-utils",
  "version": "3.20.0-next.0",
  "description": "A collection of gatsby utils used in different gatsby packages",
  "keywords": [
    "gatsby",
    "gatsby-core-utils"
  ],
  "exports": {
    ".": {
      "types": "./dist/index.d.ts",
      "import": "./dist/index.mjs",
      "require": "./dist/index.js"
    },
    "./*": {
      "types": "./dist/*.d.ts",
      "import": "./dist/*.mjs",
      "require": "./dist/*.js"
    },
    "./dist/*": {
      "types": "./dist/*.d.ts",
      "import": "./dist/*.mjs",
      "require": "./dist/*.js"
    }
  },
  "typesVersions": {
    "*": {
      "*": [
        "dist/*.d.ts",
        "dist/index.d.ts"
      ]
    }
  },
  "author": "Ward Peeters <ward@coding-tech.com>",
  "homepage": "https://github.com/gatsbyjs/gatsby/tree/master/packages/gatsby-core-utils#readme",
  "license": "MIT",
  "main": "dist/index.js",
  "module": "dist/index.mjs",
  "types": "dist/index.d.ts",
  "repository": {
    "type": "git",
    "url": "https://github.com/gatsbyjs/gatsby.git",
    "directory": "packages/gatsby-core-utils"
  },
  "scripts": {
    "prebuild": "npm-run-all --npm-path npm clean",
    "build": "npm-run-all --npm-path npm -s build:*",
    "build:cjs": "babel src --out-dir dist/ --ignore \"**/__tests__\" --ignore \"**/__mocks__\" --extensions \".ts\"",
    "build:mjs": "cross-env BABEL_ENV=modern babel src --out-dir dist/ --ignore \"**/__tests__\" --ignore \"**/__mocks__\" --extensions \".ts\" --out-file-extension .mjs",
    "typegen": "tsc --emitDeclarationOnly --declaration --declarationDir dist/",
    "prepare": "cross-env NODE_ENV=production npm run build && npm run typegen",
    "watch": "npm-run-all --npm-path npm -p watch:*",
    "watch:cjs": "babel -w src --out-dir dist/ --ignore \"**/__tests__\" --ignore \"**/__mocks__\" --extensions \".ts\"",
    "watch:mjs": "cross-env BABEL_ENV=modern babel -w src --out-dir dist/ --ignore \"**/__tests__\" --ignore \"**/__mocks__\" --extensions \".ts\" --out-file-extension .mjs",
    "clean": "del-cli dist/*"
  },
  "bugs": {
    "url": "https://github.com/gatsbyjs/gatsby/issues"
  },
  "files": [
    "dist/"
  ],
  "dependencies": {
    "@babel/runtime": "^7.15.4",
    "ci-info": "2.0.0",
    "configstore": "^5.0.1",
    "fastq": "^1.13.0",
    "file-type": "^16.5.3",
    "fs-extra": "^10.1.0",
    "got": "^11.8.5",
    "import-from": "^4.0.0",
    "lmdb": "2.5.3",
    "lock": "^1.1.0",
    "node-object-hash": "^2.3.10",
    "proper-lockfile": "^4.1.2",
    "resolve-from": "^5.0.0",
    "tmp": "^0.2.1",
    "xdg-basedir": "^4.0.0"
  },
  "devDependencies": {
    "@babel/cli": "^7.15.4",
    "@babel/core": "^7.15.5",
    "@types/ci-info": "2.0.0",
    "babel-preset-gatsby-package": "^2.20.0-next.0",
    "cross-env": "^7.0.3",
    "del-cli": "^3.0.1",
    "is-uuid": "^1.0.2",
    "msw": "^0.38.2",
<<<<<<< HEAD
    "typescript": "^4.7.4"
=======
    "npm-run-all": "^4.1.5",
    "typescript": "^4.7.2"
>>>>>>> 483d18e5
  },
  "engines": {
    "node": ">=14.15.0"
  }
}<|MERGE_RESOLUTION|>--- conflicted
+++ resolved
@@ -86,12 +86,8 @@
     "del-cli": "^3.0.1",
     "is-uuid": "^1.0.2",
     "msw": "^0.38.2",
-<<<<<<< HEAD
+    "npm-run-all": "^4.1.5",
     "typescript": "^4.7.4"
-=======
-    "npm-run-all": "^4.1.5",
-    "typescript": "^4.7.2"
->>>>>>> 483d18e5
   },
   "engines": {
     "node": ">=14.15.0"
