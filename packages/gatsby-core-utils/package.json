--- conflicted
+++ resolved
@@ -1,10 +1,6 @@
 {
   "name": "gatsby-core-utils",
-<<<<<<< HEAD
-  "version": "1.1.1",
-=======
   "version": "1.2.0",
->>>>>>> 852f557a
   "description": "A collection of gatsby utils used in different gatsby packages",
   "keywords": [
     "gatsby",
@@ -20,10 +16,10 @@
     "directory": "packages/gatsby-core-utils"
   },
   "scripts": {
-    "build": "babel src --out-dir dist/ --ignore **/__tests__ --ignore **/__mocks__ --extensions \".ts\"",
+    "build": "babel src --out-dir dist/ --ignore \"**/__tests__\" --ignore \"**/__mocks__\" --extensions \".ts\"",
     "typegen": "tsc --emitDeclarationOnly --declaration --declarationDir dist/",
     "prepare": "cross-env NODE_ENV=production npm run build && npm run typegen",
-    "watch": "babel -w src --out-dir dist/ --ignore **/__tests__ --extensions \".ts\""
+    "watch": "babel -w src --out-dir dist/ --ignore \"**/__tests__\" --extensions \".ts\""
   },
   "bugs": {
     "url": "https://github.com/gatsbyjs/gatsby/issues"
@@ -41,11 +37,7 @@
     "@babel/cli": "^7.8.4",
     "@babel/core": "^7.9.0",
     "@types/ci-info": "2.0.0",
-<<<<<<< HEAD
-    "babel-preset-gatsby-package": "^0.3.1",
-=======
     "babel-preset-gatsby-package": "^0.4.0",
->>>>>>> 852f557a
     "cross-env": "^5.2.1",
     "typescript": "^3.8.3"
   },
