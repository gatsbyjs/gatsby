--- conflicted
+++ resolved
@@ -73,15 +73,11 @@
   const siteDir = getSiteDir(programPath)
 
   try {
-<<<<<<< HEAD
-    return fs
-      .readFile(getDataFilePath(lockfileDir, name), `utf8`)
-      .catch(() => null)
-=======
     return JSON.parse(
-      await fs.readFile(getDataFilePath(siteDir, serviceName), `utf8`)
+      await fs
+        .readFile(getDataFilePath(siteDir, serviceName), `utf8`)
+        .catch(() => "null")
     )
->>>>>>> 78271c31
   } catch (err) {
     return null
   }
