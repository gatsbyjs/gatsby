--- conflicted
+++ resolved
@@ -1,11 +1,7 @@
 {
   "name": "gatsby-legacy-polyfills",
   "description": "Polyfills for legacy browsers",
-<<<<<<< HEAD
-  "version": "2.17.0",
-=======
   "version": "3.4.0-next.0",
->>>>>>> dc3d7412
   "main": "dist/polyfills.js",
   "author": "Ward Peeters <ward@gatsbyjs.com>",
   "homepage": "https://github.com/gatsbyjs/gatsby/tree/master/packages/gatsby-legacy-polyfills#readme",
