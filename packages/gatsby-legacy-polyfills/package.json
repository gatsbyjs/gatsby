{
  "name": "gatsby-legacy-polyfills",
  "description": "Polyfills for legacy browsers",
  "version": "3.9.0-next.1",
  "main": "dist/polyfills.js",
  "author": "Ward Peeters <ward@gatsbyjs.com>",
  "homepage": "https://github.com/gatsbyjs/gatsby/tree/master/packages/gatsby-legacy-polyfills#readme",
  "repository": {
    "type": "git",
    "url": "https://github.com/gatsbyjs/gatsby.git",
    "directory": "packages/gatsby-legacy-polyfills"
  },
  "bugs": {
    "url": "https://github.com/gatsbyjs/gatsby/issues"
  },
  "license": "MIT",
  "scripts": {
    "build": "npm-run-all --npm-path npm -p build:*",
    "build:exclude": "cpy 'exclude.js' '../dist' --cwd=./src",
    "build:polyfills": "microbundle -f iife -i src/polyfills.js --no-sourcemap --external=none",
    "prepare": "cross-env NODE_ENV=production npm run build",
    "watch": "npm-run-all --npm-path npm -p watch:*",
    "watch:exclude": "npm run build:exclude && chokidar \"src/exclude.js\" -c \"npm run build:exclude\"",
    "watch:polyfills": "microbundle -f iife -i src/polyfills.js --no-sourcemap --external=none --watch"
  },
  "dependencies": {
    "@babel/runtime": "^7.20.13",
    "core-js-compat": "3.9.0"
  },
  "files": [
    "dist/"
  ],
  "devDependencies": {
    "@jridgewell/trace-mapping": "^0.3.17",
    "chokidar-cli": "^3.0.0",
    "codegen.macro": "^4.1.0",
    "core-js": "3.9.0",
    "cpy-cli": "^4.2.0",
    "cross-env": "^7.0.3",
    "event-target-polyfill": "^0.0.3",
<<<<<<< HEAD
    "execa": "^7.1.1",
    "fs-extra": "^11.1.0",
=======
    "execa": "^5.1.1",
    "fs-extra": "^11.1.1",
>>>>>>> 85d2aed9
    "microbundle": "^0.15.1",
    "npm-run-all": "^4.1.5",
    "object-assign": "^4.1.1",
    "url-polyfill": "^1.1.12",
    "whatwg-fetch": "^3.6.2",
    "yet-another-abortcontroller-polyfill": "0.0.4"
  }
}<|MERGE_RESOLUTION|>--- conflicted
+++ resolved
@@ -38,13 +38,8 @@
     "cpy-cli": "^4.2.0",
     "cross-env": "^7.0.3",
     "event-target-polyfill": "^0.0.3",
-<<<<<<< HEAD
     "execa": "^7.1.1",
-    "fs-extra": "^11.1.0",
-=======
-    "execa": "^5.1.1",
     "fs-extra": "^11.1.1",
->>>>>>> 85d2aed9
     "microbundle": "^0.15.1",
     "npm-run-all": "^4.1.5",
     "object-assign": "^4.1.1",
