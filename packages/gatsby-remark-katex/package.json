--- conflicted
+++ resolved
@@ -1,11 +1,7 @@
 {
   "name": "gatsby-remark-katex",
   "description": "Transform math nodes to html markup",
-<<<<<<< HEAD
-  "version": "1.0.4",
-=======
   "version": "1.0.6",
->>>>>>> c6cbac8d
   "author": "Jeffrey Xiao <jeffrey.xiao1998@gmail.com>",
   "dependencies": {
     "babel-runtime": "^6.26.0",
