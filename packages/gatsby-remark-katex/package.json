--- conflicted
+++ resolved
@@ -1,11 +1,7 @@
 {
   "name": "gatsby-remark-katex",
   "description": "Transform math nodes to html markup",
-<<<<<<< HEAD
-  "version": "6.17.0",
-=======
   "version": "7.4.0-next.0",
->>>>>>> dc3d7412
   "author": "Jeffrey Xiao <jeffrey.xiao1998@gmail.com>",
   "bugs": {
     "url": "https://github.com/gatsbyjs/gatsby/issues"
@@ -20,11 +16,7 @@
   "devDependencies": {
     "@babel/cli": "^7.15.4",
     "@babel/core": "^7.15.5",
-<<<<<<< HEAD
-    "babel-preset-gatsby-package": "^2.17.0",
-=======
     "babel-preset-gatsby-package": "^3.4.0-next.0",
->>>>>>> dc3d7412
     "cross-env": "^7.0.3",
     "katex": "^0.13.18",
     "remark": "^13.0.0"
