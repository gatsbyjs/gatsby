# gatsby-image

Speedy, optimized images without the work.

`gatsby-image` is a React component specially designed to work seamlessly with
Gatsby's GraphQL queries. It combines
[Gatsby's native image processing](https://image-processing.gatsbyjs.org/)
capabilities with advanced image loading techniques to easily and completely
optimize image loading for your sites. `gatsby-image` uses
[gatsby-plugin-sharp](/packages/gatsby-plugin-sharp/)
to power its image transformations.

_Warning: gatsby-image is **not** a drop-in replacement for `<img />`. It's
optimized for fixed width/height images and images that stretch the full-width
of a container. Some ways you can use `<img />` won't work with gatsby-image._

**[Demo](https://using-gatsby-image.gatsbyjs.org)**

## Problem

Large, unoptimized images dramatically slow down your site.

But creating optimized images for websites has long been a thorny problem.
Ideally you would:

- Resize large images to the size needed by your design
- Generate multiple smaller images so smartphones and tablets don't download
  desktop-sized images
- Strip all unnecessary metadata and optimize JPEG and PNG compression
- Efficiently lazy load images to speed initial page load and save bandwidth
- Use the "blur-up" technique or a
  "[traced placeholder](https://github.com/gatsbyjs/gatsby/issues/2435)" SVG to
  show a preview of the image while it loads
- Hold the image position so your page doesn't jump while images load

Doing this consistently across a site feels like sisyphean labor. You manually
optimize your images and then… several images are swapped in at the last minute
or a design-tweak shaves 100px of width off your images.

Most solutions involve a lot of manual labor and bookkeeping to ensure every
image is optimized.

This isn't ideal. Optimized images should be easy and the default.

## Solution

With Gatsby, we can make images way _way_ better.

`gatsby-image` is designed to work seamlessly with Gatsby's native image
processing capabilities powered by GraphQL and Sharp. To produce perfect images,
you need only:

1. Import `gatsby-image` and use it in place of the built-in `img`
2. Write a GraphQL query using one of the included GraphQL "fragments"
   which specify the fields needed by `gatsby-image`.

The GraphQL query creates multiple thumbnails with optimized JPEG and PNG
compression. The `gatsby-image` component automatically sets up the "blur-up"
effect as well as lazy loading of images further down the screen.

## Install

`npm install --save gatsby-image`

Depending on the gatsby starter you used, you may need to include [gatsby-transformer-sharp](/packages/gatsby-transformer-sharp/) and [gatsby-plugin-sharp](/packages/gatsby-plugin-sharp/) as well, and make sure they are installed and included in your gatsby-config.

```bash
npm install --save gatsby-transformer-sharp gatsby-plugin-sharp
```

Then in your `gatsby-config.js`:

```js
plugins: [`gatsby-transformer-sharp`, `gatsby-plugin-sharp`]
```

Also, make sure you have set up a source plugin, so your images are available in `graphql` queries. For example, if your images live in a project folder on the local filesystem, you would set up `gatsby-source-filesystem` in `gatsby-config.js` like so:

```js
const path = require(`path`)

module.exports = {
  plugins: [
    {
      resolve: `gatsby-source-filesystem`,
      options: {
        name: `images`,
        path: path.join(__dirname, `src`, `images`),
      },
    },
    `gatsby-plugin-sharp`,
    `gatsby-transformer-sharp`,
  ],
}
```

## How to use

This is what a component using `gatsby-image` looks like:

```jsx
import React from "react"
import { graphql } from "gatsby"
import Img from "gatsby-image"

export default ({ data }) => (
  <div>
    <h1>Hello gatsby-image</h1>
    <Img fixed={data.file.childImageSharp.fixed} />
  </div>
)

export const query = graphql`
  query {
    file(relativePath: { eq: "blog/avatars/kyle-mathews.jpeg" }) {
      childImageSharp {
        # Specify the image processing specifications right in the query.
        # Makes it trivial to update as your page's design changes.
        fixed(width: 125, height: 125) {
          ...GatsbyImageSharpFixed
        }
      }
    }
  }
`
```

For other explanations of how to get started with gatsby-image, see this blog post by community member Kyle Gill [Image Optimization Made Easy with Gatsby.js](https://medium.com/@kyle.robert.gill/ridiculously-easy-image-optimization-with-gatsby-js-59d48e15db6e) or this one by Hunter Chang (which also includes some details about changes to gatsby-image for Gatsby v2): [An Intro To Gatsby Image V2](https://codebushi.com/using-gatsby-image/)

## Two types of responsive images

There are two types of responsive images supported by gatsby-image.

1. Images that have a _fixed_ width and height
2. Images that stretch across a _fluid_ container

In the first scenario, you want to vary the image's size for different screen
resolutions -- in other words, create retina images.

For the second scenario, you want to create multiple sizes of thumbnails for
devices with widths stretching from smartphone to wide desktop monitors.

To decide between the two, ask yourself: "do I know the exact size this image
will be?" If yes, it's the first type. If no and its width and/or height need to
vary depending on the size of the screen, then it's the second type.

In Gatsby's GraphQL implementation, you query for the first type by querying a
child object of an image called `fixed` — which you can see in the sample
component above. For the second type, you do a similar query but for a child
object called `fluid`.

## Fragments

GraphQL includes a concept called "query fragments". Which, as the name
suggests, are a part of a query that can be used in multiple queries. To ease
building with `gatsby-image`, Gatsby image processing plugins which support
`gatsby-image` ship with fragments which you can easily include in your queries.

Note,
[due to a limitation of GraphiQL](https://github.com/graphql/graphiql/issues/612),
you can not currently use these fragments in the GraphiQL IDE.

Plugins supporting `gatsby-image` currently include
[gatsby-transformer-sharp](/packages/gatsby-transformer-sharp/),
[gatsby-source-contentful](/packages/gatsby-source-contentful/) and [gatsby-source-datocms](https://github.com/datocms/gatsby-source-datocms).

Their fragments are:

### gatsby-transformer-sharp

- `GatsbyImageSharpFixed`
- `GatsbyImageSharpFixed_noBase64`
- `GatsbyImageSharpFixed_tracedSVG`
- `GatsbyImageSharpFixed_withWebp`
- `GatsbyImageSharpFixed_withWebp_noBase64`
- `GatsbyImageSharpFixed_withWebp_tracedSVG`
- `GatsbyImageSharpFluid`
- `GatsbyImageSharpFluid_noBase64`
- `GatsbyImageSharpFluid_tracedSVG`
- `GatsbyImageSharpFluid_withWebp`
- `GatsbyImageSharpFluid_withWebp_noBase64`
- `GatsbyImageSharpFluid_withWebp_tracedSVG`

### gatsby-source-contentful

- `GatsbyContentfulFixed`
- `GatsbyContentfulFixed_noBase64`
- `GatsbyContentfulFixed_tracedSVG`
- `GatsbyContentfulFixed_withWebp`
- `GatsbyContentfulFixed_withWebp_noBase64`
- `GatsbyContentfulFluid`
- `GatsbyContentfulFluid_noBase64`
- `GatsbyContentfulFluid_tracedSVG`
- `GatsbyContentfulFluid_withWebp`
- `GatsbyContentfulFluid_withWebp_noBase64`

### gatsby-source-datocms

- `GatsbyDatoCmsFixed`
- `GatsbyDatoCmsFixed_noBase64`
- `GatsbyDatoCmsFluid`
- `GatsbyDatoCmsFluid_noBase64`

If you don't want to use the blur-up effect, choose the fragment with `noBase64`
at the end. If you want to use the traced placeholder SVGs, choose the fragment
with `tracedSVG` at the end.

If you want to automatically use WebP images when the browser supports the file
format, use the `withWebp` fragments. If the browser doesn't support WebP,
`gatsby-image` will fall back to the default image format.

_Please see the
[gatsby-plugin-sharp](/packages/gatsby-plugin-sharp/#tracedsvg)
documentation for more information on `tracedSVG` and its configuration
options._

## "Fixed" queries

### Component

Pass in the data returned from the `fixed` object in your query via the
`fixed` prop. e.g. `<Img fixed={fixed} />`

### Query

```graphql
{
  imageSharp {
    # Other options include height (set both width and height to crop),
    # grayscale, duotone, rotate, etc.
    fixed(width: 400) {
      # Choose either the fragment including a small base64ed image, a traced placeholder SVG, or one without.
      ...GatsbyImageSharpFixed
    }
  }
}
```

## "Fluid" queries

### Component

Pass in the data returned from the `fluid` object in your query via the `fluid`
prop. e.g. `<Img fluid={fluid} />`

### Query

```graphql
{
  imageSharp {
    # i.e. the max width of your container is 700 pixels.
    #
    # Other options include maxHeight (set both maxWidth and maxHeight to crop),
    # grayscale, duotone, rotate, etc.
    fluid(maxWidth: 700) {
      # Choose either the fragment including a small base64ed image, a traced placeholder SVG, or one without.
      ...GatsbyImageSharpFluid_noBase64
    }
  }
}
```

## `gatsby-image` props

<<<<<<< HEAD
| Name               | Type                | Description                                                                                                                 |
| ------------------ | ------------------- | --------------------------------------------------------------------------------------------------------------------------- |
| `fixed`            | `object`            | Data returned from the `fixed` query                                                                                        |
| `fluid`            | `object`            | Data returned from the `fluid` query                                                                                        |
| `fadeIn`           | `bool`              | Defaults to fading in the image on load                                                                                     |
| `title`            | `string`            | Passed to the `img` element                                                                                                 |
| `alt`              | `string`            | Passed to the `img` element                                                                                                 |
| `className`        | `string` / `object` | Passed to the wrapper element. Object is needed to support Glamor's css prop                                                |
| `style`            | `object`            | Spread into the default styles of the wrapper element                                                                       |
| `imgStyle`         | `object`            | Spread into the default styles of the actual `img` element                                                                  |
| `placeholderStyle` | `object`            | Spread into the default styles of the placeholder `img` element                                                             |
| `backgroundColor`  | `string` / `bool`   | Set a colored background placeholder. If true, uses "lightgray" for the color. You can also pass in any valid color string. |
| `onLoad`           | `func`              | A callback that is called when the full-size image has loaded.                                                              |
| `onStartLoad`      | `func`              | A callback that is called when the full-size image starts loading, it gets the parameter { wasCached: boolean } provided.   |
| `onError`          | `func`              | A callback that is called when the image fails to load.                                                                     |
| `Tag`              | `string`            | Which HTML tag to use for wrapping elements. Defaults to `div`.                                                             |
| `critical`         | `bool`              | Opt-out of lazy-loading behavior. Defaults to `false`.                                                                      |
=======
| Name                   | Type                | Description                                                                                                                 |
| ---------------------- | ------------------- | --------------------------------------------------------------------------------------------------------------------------- |
| `fixed`                | `object`            | Data returned from the `fixed` query                                                                                        |
| `fluid`                | `object`            | Data returned from the `fluid` query                                                                                        |
| `fadeIn`               | `bool`              | Defaults to fading in the image on load                                                                                     |
| `title`                | `string`            | Passed to the `img` element                                                                                                 |
| `alt`                  | `string`            | Passed to the `img` element                                                                                                 |
| `className`            | `string` / `object` | Passed to the wrapper element. Object is needed to support Glamor's css prop                                                |
| `style`                | `object`            | Spread into the default styles of the wrapper element                                                                       |
| `imgStyle`             | `object`            | Spread into the default styles of the actual `img` element                                                                  |
| `placeholderStyle`     | `object`            | Spread into the default styles of the placeholder `img` element                                                             |
| `placeholderClassName` | `string`            | A class that is passed to the placeholder `img` element                                                                     |
| `backgroundColor`      | `string` / `bool`   | Set a colored background placeholder. If true, uses "lightgray" for the color. You can also pass in any valid color string. |
| `onLoad`               | `func`              | A callback that is called when the full-size image has loaded.                                                              |
| `onError`              | `func`              | A callback that is called when the image fails to load.                                                                     |
| `Tag`                  | `string`            | Which HTML tag to use for wrapping elements. Defaults to `div`.                                                             |
| `critical`             | `bool`              | Opt-out of lazy-loading behavior. Defaults to `false`.                                                                      |
>>>>>>> b62159a1

## Image processing arguments

[gatsby-plugin-sharp](/packages/gatsby-plugin-sharp) supports many additional arguments for transforming your images like
`quality`, `sizeByPixelDensity`, `pngCompressionLevel`, `cropFocus`, `greyscale` and many more. See its documentation for more.

## Some other stuff to be aware of

- If you want to set `display: none;` on a component using a `fixed` prop,
  you need to also pass in to the style prop `{ display: 'inherit' }`.
- By default, images don't load until JavaScript is loaded. Gatsby's automatic code
  splitting generally makes this fine but if images seem slow coming in on a
  page, check how much JavaScript is being loaded there.
- Images marked as `critical` will start loading immediately as the DOM is
  parsed, but unless `fadeIn` is set to `false`, the transition from placeholder
  to final image will not occur until after the component is mounted.
- gatsby-image is now backed by the newer `<picture>` tag. This newer standard allows for
  media types to be chosen by the browser without using JavaScript. It also is
  backward compatible to older browsers (IE 11, etc)
- Gifs can't be resized the same way as pngs and jpegs, unfortunately—if you try
  to use a gif with `gatsby-image`, it won't work. For now, the best workaround is
  to [import the gif directly](/docs/adding-images-fonts-files).<|MERGE_RESOLUTION|>--- conflicted
+++ resolved
@@ -262,25 +262,6 @@
 
 ## `gatsby-image` props
 
-<<<<<<< HEAD
-| Name               | Type                | Description                                                                                                                 |
-| ------------------ | ------------------- | --------------------------------------------------------------------------------------------------------------------------- |
-| `fixed`            | `object`            | Data returned from the `fixed` query                                                                                        |
-| `fluid`            | `object`            | Data returned from the `fluid` query                                                                                        |
-| `fadeIn`           | `bool`              | Defaults to fading in the image on load                                                                                     |
-| `title`            | `string`            | Passed to the `img` element                                                                                                 |
-| `alt`              | `string`            | Passed to the `img` element                                                                                                 |
-| `className`        | `string` / `object` | Passed to the wrapper element. Object is needed to support Glamor's css prop                                                |
-| `style`            | `object`            | Spread into the default styles of the wrapper element                                                                       |
-| `imgStyle`         | `object`            | Spread into the default styles of the actual `img` element                                                                  |
-| `placeholderStyle` | `object`            | Spread into the default styles of the placeholder `img` element                                                             |
-| `backgroundColor`  | `string` / `bool`   | Set a colored background placeholder. If true, uses "lightgray" for the color. You can also pass in any valid color string. |
-| `onLoad`           | `func`              | A callback that is called when the full-size image has loaded.                                                              |
-| `onStartLoad`      | `func`              | A callback that is called when the full-size image starts loading, it gets the parameter { wasCached: boolean } provided.   |
-| `onError`          | `func`              | A callback that is called when the image fails to load.                                                                     |
-| `Tag`              | `string`            | Which HTML tag to use for wrapping elements. Defaults to `div`.                                                             |
-| `critical`         | `bool`              | Opt-out of lazy-loading behavior. Defaults to `false`.                                                                      |
-=======
 | Name                   | Type                | Description                                                                                                                 |
 | ---------------------- | ------------------- | --------------------------------------------------------------------------------------------------------------------------- |
 | `fixed`                | `object`            | Data returned from the `fixed` query                                                                                        |
@@ -295,10 +276,10 @@
 | `placeholderClassName` | `string`            | A class that is passed to the placeholder `img` element                                                                     |
 | `backgroundColor`      | `string` / `bool`   | Set a colored background placeholder. If true, uses "lightgray" for the color. You can also pass in any valid color string. |
 | `onLoad`               | `func`              | A callback that is called when the full-size image has loaded.                                                              |
+| `onStartLoad`          | `func`              | A callback that is called when the full-size image starts loading, it gets the parameter { wasCached: boolean } provided.   |
 | `onError`              | `func`              | A callback that is called when the image fails to load.                                                                     |
 | `Tag`                  | `string`            | Which HTML tag to use for wrapping elements. Defaults to `div`.                                                             |
 | `critical`             | `bool`              | Opt-out of lazy-loading behavior. Defaults to `false`.                                                                      |
->>>>>>> b62159a1
 
 ## Image processing arguments
 
