--- conflicted
+++ resolved
@@ -385,32 +385,6 @@
 
 ## `gatsby-image` props
 
-<<<<<<< HEAD
-| Name                   | Type                | Description                                                                                                                 |
-| ---------------------- | ------------------- | --------------------------------------------------------------------------------------------------------------------------- |
-| `fixed`                | `object`            | Data returned from the `fixed` query                                                                                        |
-| `fluid`                | `object`            | Data returned from the `fluid` query                                                                                        |
-| `fadeIn`               | `bool`              | Defaults to fading in the image on load                                                                                     |
-| `durationFadeIn`       | `number`            | fading duration is set up to 500ms by default                                                                               |
-| `title`                | `string`            | Passed to the `img` element                                                                                                 |
-| `alt`                  | `string`            | Passed to the `img` element                                                                                                 |
-| `crossOrigin`          | `string`            | Passed to the `img` element                                                                                                 |
-| `className`            | `string` / `object` | Passed to the wrapper element. Object is needed to support Glamor's css prop                                                |
-| `style`                | `object`            | Spread into the default styles of the wrapper element                                                                       |
-| `imgStyle`             | `object`            | Spread into the default styles of the actual `img` element                                                                  |
-| `placeholderStyle`     | `object`            | Spread into the default styles of the placeholder `img` element                                                             |
-| `placeholderClassName` | `string`            | A class that is passed to the placeholder `img` element                                                                     |
-| `backgroundColor`      | `string` / `bool`   | Set a colored background placeholder. If true, uses "lightgray" for the color. You can also pass in any valid color string. |
-| `onLoad`               | `func`              | A callback that is called when the full-size image has loaded.                                                              |
-| `onStartLoad`          | `func`              | A callback that is called when the full-size image starts loading, it gets the parameter { wasCached: boolean } provided.   |
-| `onError`              | `func`              | A callback that is called when the image fails to load.                                                                     |
-| `Tag`                  | `string`            | Which HTML tag to use for wrapping elements. Defaults to `div`.                                                             |
-| `objectFit`            | `string`            | Passed to the `object-fit-images` polyfill when importing from `gatsby-image/withIEPolyfill`. Defaults to `cover`.          |
-| `objectPosition`       | `string`            | Passed to the `object-fit-images` polyfill when importing from `gatsby-image/withIEPolyfill`. Defaults to `50% 50%`.        |
-| `loading`              | `string`            | Set the browser's native lazy loading attribute. One of `lazy`, `eager` or `auto`. Defaults to `lazy`.                      |
-| `critical`             | `bool`              | Opt-out of lazy-loading behavior. Defaults to `false`. Deprecated, use `loading` instead.
-| `draggable`            | `string`            | Set the img tag draggable to either `false`, `true`|
-=======
 | Name                   | Type                | Description                                                                                                                                   |
 | ---------------------- | ------------------- | --------------------------------------------------------------------------------------------------------------------------------------------- |
 | `fixed`                | `object` / `array`  | Data returned from the `fixed` query. When prop is an array it has to be combined with `media` keys, allows for art directing `fixed` images. |
@@ -436,7 +410,7 @@
 | `critical`             | `bool`              | Opt-out of lazy-loading behavior. Defaults to `false`. Deprecated, use `loading` instead.                                                     |
 | `fixedImages`          | `array`             | An array of objects returned from `fixed` queries. When combined with `media` keys, allows for art directing `fixed` images.                  |
 | `fluidImages`          | `array`             | An array of objects returned from `fluid` queries. When combined with `media` keys, allows for art directing `fluid` images.                  |
->>>>>>> 68d9d6f9
+| `draggable`            | `bool`              | Set the img tag draggable to either `false`, `true`                                                                                           |
 
 ## Image processing arguments
 
