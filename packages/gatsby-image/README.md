--- conflicted
+++ resolved
@@ -352,22 +352,18 @@
 | `onStartLoad`          | `func`              | A callback that is called when the full-size image starts loading, it gets the parameter { wasCached: boolean } provided.   |
 | `onError`              | `func`              | A callback that is called when the image fails to load.                                                                     |
 | `Tag`                  | `string`            | Which HTML tag to use for wrapping elements. Defaults to `div`.                                                             |
-<<<<<<< HEAD
 | `objectFit`            | `string`            | Passed to the `object-fit-images` polyfill when importing from `gatsby-image/withIEPolyfill`. \                             |
 |                        |
 | `loading`              | `string`            | Set the browser's native lazy loading attribute. One of `lazy`, `eager` or `auto`. Defaults to `lazy`.                      |
 |                        |
 | `critical`             | `bool`              | Opt-out of lazy-loading behavior. Defaults to `false`. Deprecated, use `loading` instead.                                   |
 | Defaults to `cover`.   |
-
 |
 | `objectPosition` | `string` | Passed to the `object-fit-images` polyfill when importing from `gatsby-image/withIEPolyfill`. Defaults to `50% 50%`.
 |
-=======
 | `critical`             | `bool`              | Opt-out of lazy-loading behavior. Defaults to `false`.                                                                      |
 | `objectFit`            | `string`            | Passed to the `object-fit-images` polyfill when importing from `gatsby-image/withIEPolyfill`. Defaults to `cover`.          |
 | `objectPosition`       | `string`            | Passed to the `object-fit-images` polyfill when importing from `gatsby-image/withIEPolyfill`. Defaults to `50% 50%`.        |
->>>>>>> c903fed0
 
 ## Image processing arguments
 
