# gatsby-image

Speedy, optimized images without the work.

`gatsby-image` is a React component specially designed to work seamlessly with
Gatsby's GraphQL queries. It combines
[Gatsby's native image processing](https://image-processing.gatsbyjs.org/)
capabilities with advanced image loading techniques to easily and completely
optimize image loading for your sites. `gatsby-image` uses
[gatsby-plugin-sharp](/packages/gatsby-plugin-sharp/)
to power its image transformations.

_Warning: gatsby-image is **not** a drop-in replacement for `<img/>`. It's
optimized for fixed width/height images and images that stretch the full-width
of a container. Some ways you can use `<img/>` won't work with gatsby-image._

**[Demo](https://using-gatsby-image.gatsbyjs.org)**

## Problem

Large, unoptimized images dramatically slow down your site.

But creating optimized images for websites has long been a thorny problem.
Ideally you would:

- Resize large images to the size needed by your design
- Generate multiple smaller images so smartphones and tablets don't download
  desktop-sized images
- Strip all unnecessary metadata and optimize JPEG and PNG compression
- Efficiently lazy load images to speed initial page load and save bandwidth
- Use the "blur-up" technique or a
  "[traced placeholder](https://github.com/gatsbyjs/gatsby/issues/2435)" SVG to
  show a preview of the image while it loads
- Hold the image position so your page doesn't jump while images load

Doing this consistently across a site feels like sisyphean labor. You manually
optimize your images and then… several images are swapped in at the last minute
or a design-tweak shaves 100px of width off your images.

Most solutions involve a lot of manual labor and bookkeeping to ensure every
image is optimized.

This isn't ideal. Optimized images should be easy and the default.

## Solution

With Gatsby, we can make images way _way_ better.

`gatsby-image` is designed to work seamlessly with Gatsby's native image
processing capabilities powered by GraphQL and Sharp. To produce perfect images,
you need only:

1.  Import `gatsby-image` and use it in place of the built-in `img`
2.  Write a GraphQL query using one of the included GraphQL "fragments"
    which specify the fields needed by `gatsby-image`.

The GraphQL query creates multiple thumbnails with optimized JPEG and PNG
compression. The `gatsby-image` component automatically sets up the "blur-up"
effect as well as lazy loading of images further down the screen.

## Install

`npm install --save gatsby-image`

Depending on the gatsby starter you used, you may need to include [gatsby-transformer-sharp](/packages/gatsby-transformer-sharp/) and [gatsby-plugin-sharp](/packages/gatsby-plugin-sharp/) as well, and make sure they are installed and included in your gatsby-config.

```
npm install --save gatsby-transformer-sharp
npm install --save gatsby-plugin-sharp
```

Then in your `gatsby-config.js`:

```
plugins: [
  `gatsby-transformer-sharp`,
  `gatsby-plugin-sharp`
];
```

Also, make sure you have set up a source plugin, so your images are available in `graphql` queries. For example, if your images live in a project folder on the local filesystem, you would set up `gatsby-source-filesystem` in `gatsby-config.js` like so:
```js
const path = require(`path`);

module.exports = {
  plugins: [
    {
      resolve: `gatsby-source-filesystem`,
      options: {
        name: `images`,
        path: path.join(__dirname, `src`, `images`)
      }
    },
    `gatsby-plugin-sharp`,
    `gatsby-transformer-sharp`
  ]
};
```

## How to use

This is what a component using `gatsby-image` looks like:

```jsx
import React from "react"
import Img from "gatsby-image"

export default ({ data }) => (
  <div>
    <h1>Hello gatsby-image</h1>
    <Img fixed={data.file.childImageSharp.fixed} />
  </div>
)

export const query = graphql`
  query {
    file(relativePath: { eq: "blog/avatars/kyle-mathews.jpeg" }) {
      childImageSharp {
        # Specify the image processing specifications right in the query.
        # Makes it trivial to update as your page's design changes.
        fixed(width: 125, height: 125) {
          ...GatsbyImageSharpFixed
        }
      }
    }
  }
`
```

For another explanation of how to get started with gatsby-image, see this blog post by community member Kyle Gill [Image Optimization Made Easy with Gatsby.js](https://medium.com/@kyle.robert.gill/ridiculously-easy-image-optimization-with-gatsby-js-59d48e15db6e)

## Two types of responsive images

There are two types of responsive images supported by gatsby-image.

1.  Images that have a _fixed_ width and height
2.  Images that stretch across a _fluid_ container

In the first scenario, you want to vary the image's size for different screen
resolutions -- in other words, create retina images.

For the second scenario, you want to create multiple sizes of thumbnails for
devices with widths stretching from smartphone to wide desktop monitors.

To decide between the two, ask yourself: "do I know the exact size this image
will be?" If yes, it's the first type. If no and its width and/or height need to
vary depending on the size of the screen, then it's the second type.

In Gatsby's GraphQL implementation, you query for the first type by querying a
child object of an image called `fixed` — which you can see in the sample
component above. For the second type, you do a similar query but for a child
object called `fluid`.

## Fragments

GraphQL includes a concept called "query fragments". Which, as the name
suggests, are a part of a query that can be used in multiple queries. To ease
building with `gatsby-image`, Gatsby image processing plugins which support
`gatsby-image` ship with fragments which you can easily include in your queries.

Note,
[due to a limitation of GraphiQL](https://github.com/graphql/graphiql/issues/612),
you can not currently use these fragments in the GraphiQL IDE.

Plugins supporting `gatsby-image` currently include
[gatsby-transformer-sharp](/packages/gatsby-transformer-sharp/),
[gatsby-source-contentful](/packages/gatsby-source-contentful/) and [gatsby-source-datocms](https://github.com/datocms/gatsby-source-datocms).

Their fragments are:

### gatsby-transformer-sharp

- `GatsbyImageSharpFixed`
- `GatsbyImageSharpFixed_noBase64`
- `GatsbyImageSharpFixed_tracedSVG`
- `GatsbyImageSharpFixed_withWebp`
- `GatsbyImageSharpFixed_withWebp_noBase64`
- `GatsbyImageSharpFixed_withWebp_tracedSVG`
- `GatsbyImageSharpFluid`
- `GatsbyImageSharpFluid_noBase64`
- `GatsbyImageSharpFluid_tracedSVG`
- `GatsbyImageSharpFluid_withWebp`
- `GatsbyImageSharpFluid_withWebp_noBase64`
- `GatsbyImageSharpFluid_withWebp_tracedSVG`

### gatsby-source-contentful

- `GatsbyContentfulFixed`
- `GatsbyContentfulFixed_noBase64`
- `GatsbyContentfulFixed_tracedSVG`
- `GatsbyContentfulFixed_withWebp`
- `GatsbyContentfulFixed_withWebp_noBase64`
- `GatsbyContentfulFluid`
- `GatsbyContentfulFluid_noBase64`
- `GatsbyContentfulFluid_tracedSVG`
- `GatsbyContentfulFluid_withWebp`
- `GatsbyContentfulFluid_withWebp_noBase64`

### gatsby-source-datocms

- `GatsbyDatoCmsFixed`
- `GatsbyDatoCmsFixed_noBase64`
- `GatsbyDatoCmsFluid`
- `GatsbyDatoCmsFluid_noBase64`

If you don't want to use the blur-up effect, choose the fragment with `noBase64`
at the end. If you want to use the traced placeholder SVGs, choose the fragment
with `tracedSVG` at the end.

If you want to automatically use WebP images when the browser supports the file
format, use the `withWebp` fragments. If the browser doesn't support WebP,
`gatsby-image` will fall back to the default image format.

_Please see the
[gatsby-plugin-sharp](/packages/gatsby-plugin-sharp/#tracedsvg)
documentation for more information on `tracedSVG` and its configuration
options._

## "Fixed" queries

### Component

Pass in the data returned from the `fixed` object in your query via the
`fixed` prop. e.g. `<Img fixed={fixed} />`

### Query

```graphql
{
  imageSharp {
    # Other options include height (set both width and height to crop),
    # grayscale, duotone, rotate, etc.
    fixed(width: 400) {
      # Choose either the fragment including a small base64ed image, a traced placeholder SVG, or one without.
      ...GatsbyImageSharpFixed
    }
  }
}
```

## "Fluid" queries

### Component

Pass in the data returned from the `fluid` object in your query via the `fluid`
prop. e.g. `<Img fluid={fluid} />`

### Query

```graphql
{
  imageSharp {
    # i.e. the max width of your container is 700 pixels.
    #
    # Other options include maxHeight (set both maxWidth and maxHeight to crop),
    # grayscale, duotone, rotate, etc.
    fluid(maxWidth: 700) {
      # Choose either the fragment including a small base64ed image, a traced placeholder SVG, or one without.
      ...GatsbyImageSharpFluid_noBase64
    }
  }
}
```

## `gatsby-image` props

<<<<<<< HEAD
| Name              | Type                | Description                                                                                                                 |
| ----------------- | ------------------- | --------------------------------------------------------------------------------------------------------------------------- |
| `fixed`           | `object`            | Data returned from the `fixed` query                                                                                        |
| `fluid`           | `object`            | Data returned from the `fluid` query                                                                                        |
| `fadeIn`          | `bool`              | Defaults to fading in the image on load                                                                                     |
| `title`           | `string`            | Passed to the `img` element                                                                                                 |
| `alt`             | `string`            | Passed to the `img` element                                                                                                 |
| `className`       | `string` / `object` | Passed to the wrapper element. Object is needed to support Glamor's css prop                                                |
| `style`           | `object`            | Spread into the default styles in the wrapper element                                                                       |
| `imgStyle`        | `object`            | Spread into the default styles for the actual `img` element                                                                 |
| `backgroundColor` | `string` / `bool`   | Set a colored background placeholder. If true, uses "lightgray" for the color. You can also pass in any valid color string. |
| `onLoad`          | `func`              | A callback that is called when the full-size image has loaded.                                                              |
| `Tag`             | `string`            | Which HTML tag to use for wrapping elements. Defaults to `div`.                                                             |
=======
| Name                    | Type                | Description                                                                                                                 |
| ----------------------- | ------------------- | --------------------------------------------------------------------------------------------------------------------------- |
| `fixed`                 | `object`            | Data returned from the `fixed` query                                                                                        |
| `fluid`                 | `object`            | Data returned from the `fluid` query                                                                                        |
| `fadeIn`                | `bool`              | Defaults to fading in the image on load                                                                                     |
| `title`                 | `string`            | Passed to the `img` element                                                                                                 |
| `alt`                   | `string`            | Passed to the `img` element                                                                                                 |
| `className`             | `string` / `object` | Passed to the wrapper element. Object is needed to support Glamor's css prop                                                |
| `outerWrapperClassName` | `string` / `object` | Passed to the outer wrapper element. Object is needed to support Glamor's css prop                                          |
| `style`                 | `object`            | Spread into the default styles in the wrapper element                                                                       |
| `imgStyle`              | `object`            | Spread into the default styles for the actual `img` element                                                                 |
| `position`              | `string`            | Defaults to `relative`. Pass in `absolute` to make the component `absolute` positioned                                      |
| `backgroundColor`       | `string` / `bool`   | Set a colored background placeholder. If true, uses "lightgray" for the color. You can also pass in any valid color string. |
| `onLoad`                | `func`              | A callback that is called when the full-size image has loaded.                                                              |
| `Tag`                   | `string`            | Which HTML tag to use for wrapping elements. Defaults to `div`.                                                             |
| `critical`              | `bool`              | Opt-out of lazy-loading behavior. Defaults to `false`.                                                                      |
>>>>>>> e759d210

## Image processing arguments

[gatsby-plugin-sharp](/packages/gatsby-plugin-sharp) supports many additional arguments for transforming your images like
`quality`, `sizeByPixelDensity`, `pngCompressionLevel`, `cropFocus`, `greyscale` and many more. See its documentation for more.

## Some other stuff to be aware of

- If you want to set `display: none;` on a component using a `fixed` prop,
  you need to also pass in to the style prop `{ display: 'inherit' }`.
- By default, images don't load until JavaScript is loaded. Gatsby's automatic code
  splitting generally makes this fine but if images seem slow coming in on a
  page, check how much JavaScript is being loaded there.
- Images marked as `critical` will start loading immediately as the DOM is 
  parsed, but unless `fadeIn` is set to `false`, the transition from placeholder
  to final image will not occur until after the component is mounted.
- Gatsby-Image now is backed by newer `<picture>` tag. This newer standard allows for
  media types to be chosen by the browser without using javascript. It also is
  backward compatible to older browsers (IE 11, etc)<|MERGE_RESOLUTION|>--- conflicted
+++ resolved
@@ -264,21 +264,6 @@
 
 ## `gatsby-image` props
 
-<<<<<<< HEAD
-| Name              | Type                | Description                                                                                                                 |
-| ----------------- | ------------------- | --------------------------------------------------------------------------------------------------------------------------- |
-| `fixed`           | `object`            | Data returned from the `fixed` query                                                                                        |
-| `fluid`           | `object`            | Data returned from the `fluid` query                                                                                        |
-| `fadeIn`          | `bool`              | Defaults to fading in the image on load                                                                                     |
-| `title`           | `string`            | Passed to the `img` element                                                                                                 |
-| `alt`             | `string`            | Passed to the `img` element                                                                                                 |
-| `className`       | `string` / `object` | Passed to the wrapper element. Object is needed to support Glamor's css prop                                                |
-| `style`           | `object`            | Spread into the default styles in the wrapper element                                                                       |
-| `imgStyle`        | `object`            | Spread into the default styles for the actual `img` element                                                                 |
-| `backgroundColor` | `string` / `bool`   | Set a colored background placeholder. If true, uses "lightgray" for the color. You can also pass in any valid color string. |
-| `onLoad`          | `func`              | A callback that is called when the full-size image has loaded.                                                              |
-| `Tag`             | `string`            | Which HTML tag to use for wrapping elements. Defaults to `div`.                                                             |
-=======
 | Name                    | Type                | Description                                                                                                                 |
 | ----------------------- | ------------------- | --------------------------------------------------------------------------------------------------------------------------- |
 | `fixed`                 | `object`            | Data returned from the `fixed` query                                                                                        |
@@ -287,15 +272,12 @@
 | `title`                 | `string`            | Passed to the `img` element                                                                                                 |
 | `alt`                   | `string`            | Passed to the `img` element                                                                                                 |
 | `className`             | `string` / `object` | Passed to the wrapper element. Object is needed to support Glamor's css prop                                                |
-| `outerWrapperClassName` | `string` / `object` | Passed to the outer wrapper element. Object is needed to support Glamor's css prop                                          |
 | `style`                 | `object`            | Spread into the default styles in the wrapper element                                                                       |
 | `imgStyle`              | `object`            | Spread into the default styles for the actual `img` element                                                                 |
-| `position`              | `string`            | Defaults to `relative`. Pass in `absolute` to make the component `absolute` positioned                                      |
 | `backgroundColor`       | `string` / `bool`   | Set a colored background placeholder. If true, uses "lightgray" for the color. You can also pass in any valid color string. |
 | `onLoad`                | `func`              | A callback that is called when the full-size image has loaded.                                                              |
 | `Tag`                   | `string`            | Which HTML tag to use for wrapping elements. Defaults to `div`.                                                             |
 | `critical`              | `bool`              | Opt-out of lazy-loading behavior. Defaults to `false`.                                                                      |
->>>>>>> e759d210
 
 ## Image processing arguments
 
