--- conflicted
+++ resolved
@@ -23,25 +23,6 @@
 }
 
 interface GatsbyImageProps {
-<<<<<<< HEAD
-  resolutions?: object;
-  sizes?: object;
-  fixed?: object;
-  fluid?: object;
-  fadeIn?: boolean;
-  title?: string;
-  alt?: string;
-  className?: string | object;
-  critical?: boolean;
-  crossOrigin?: string | boolean;
-  style?: object;
-  imgStyle?: object;
-  placeholderStyle?: object;
-  backgroundColor?: string | boolean;
-  onLoad?: (event: any) => void;
-  onError?: (event: any) => void;
-  Tag?: string;
-=======
   resolutions?: FixedObject
   sizes?: FluidObject
   fixed?: FixedObject
@@ -51,6 +32,7 @@
   alt?: string
   className?: string | object
   critical?: boolean
+  crossOrigin?: string | boolean;
   style?: object
   imgStyle?: object
   placeholderStyle?: object
@@ -60,7 +42,6 @@
   onError?: (event: any) => void
   Tag?: string
   itemProp?: string
->>>>>>> 6d7bd761
 }
 
 export default class GatsbyImage extends React.Component<
