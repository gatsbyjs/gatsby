import * as React from "react"

interface FixedObject {
  width: number
  height: number
  src: string
  srcSet: string
  base64?: string
  tracedSVG?: string
  srcWebp?: string
  srcSetWebp?: string
}

interface FluidObject {
  aspectRatio: number
  src: string
  srcSet: string
  sizes: string
  base64: string
  tracedSVG: string
  srcWebp: string
  srcSetWebp: string
}

interface GatsbyImageProps {
<<<<<<< HEAD
  resolutions?: FixedObject
  sizes?: FluidObject
  fixed?: FixedObject
  fluid?: FluidObject
  fadeIn?: boolean
  title?: string
  alt?: string
  className?: string | object
  outerWrapperClassName?: string | object
  style?: object
  imgStyle?: object
  placeholderStyle: object
  position?: string
  backgroundColor?: string | boolean
  onLoad?: () => void
  onStartLoad?: (param: { wasCached: boolean }) => void
  Tag?: string
=======
  resolutions?: object;
  sizes?: object;
  fixed?: object;
  fluid?: object;
  fadeIn?: boolean;
  title?: string;
  alt?: string;
  className?: string | object;
  critical?: boolean;
  style?: object;
  imgStyle?: object;
  placeholderStyle?: object;
  backgroundColor?: string | boolean;
  onLoad?: (event: any) => void;
  onError?: (event: any) => void;
  Tag?: string;
>>>>>>> 1ae7568b
}

export default class GatsbyImage extends React.Component<
  GatsbyImageProps,
  any
> {}<|MERGE_RESOLUTION|>--- conflicted
+++ resolved
@@ -23,7 +23,6 @@
 }
 
 interface GatsbyImageProps {
-<<<<<<< HEAD
   resolutions?: FixedObject
   sizes?: FluidObject
   fixed?: FixedObject
@@ -32,33 +31,15 @@
   title?: string
   alt?: string
   className?: string | object
-  outerWrapperClassName?: string | object
+  critical?: boolean
   style?: object
   imgStyle?: object
   placeholderStyle: object
-  position?: string
   backgroundColor?: string | boolean
   onLoad?: () => void
   onStartLoad?: (param: { wasCached: boolean }) => void
+  onError?: (event: any) => void
   Tag?: string
-=======
-  resolutions?: object;
-  sizes?: object;
-  fixed?: object;
-  fluid?: object;
-  fadeIn?: boolean;
-  title?: string;
-  alt?: string;
-  className?: string | object;
-  critical?: boolean;
-  style?: object;
-  imgStyle?: object;
-  placeholderStyle?: object;
-  backgroundColor?: string | boolean;
-  onLoad?: (event: any) => void;
-  onError?: (event: any) => void;
-  Tag?: string;
->>>>>>> 1ae7568b
 }
 
 export default class GatsbyImage extends React.Component<
