import "@babel/polyfill"
import React from "react"
import { render, cleanup, fireEvent } from "react-testing-library"
import Image from "../"

afterAll(cleanup)

const fixedShapeMock = {
  width: 100,
  height: 100,
  src: `test_image.jpg`,
  srcSet: `some srcSet`,
  srcSetWebp: `some srcSetWebp`,
  base64: `string_of_base64`,
}

const fluidShapeMock = {
  aspectRatio: 1.5,
  src: `test_image.jpg`,
  srcSet: `some srcSet`,
  srcSetWebp: `some srcSetWebp`,
  sizes: `(max-width: 600px) 100vw, 600px`,
  base64: `string_of_base64`,
}

const setup = (
  fluid = false,
  props = {},
  onLoad = () => {},
  onError = () => {}
) => {
  const { container } = render(
    <Image
      backgroundColor
      className={`fixedImage`}
      style={{ display: `inline` }}
      title={`Title for the image`}
      alt={`Alt text for the image`}
      crossOrigin={`anonymous`}
      {...fluid && { fluid: fluidShapeMock }}
      {...!fluid && { fixed: fixedShapeMock }}
      onLoad={onLoad}
      onError={onError}
      itemProp={`item-prop-for-the-image`}
      placeholderStyle={{ color: `red` }}
      placeholderClassName={`placeholder`}
      {...props}
    />
  )

  return container
}

describe(`<Image />`, () => {
  it(`should render fixed size images`, () => {
    const component = setup()
    expect(component).toMatchSnapshot()
  })

  it(`should render fluid images`, () => {
    const component = setup(true)
    expect(component).toMatchSnapshot()
  })

  it(`should have correct src, title, alt, and crossOrigin attributes`, () => {
    const imageTag = setup().querySelector(`picture img`)
    expect(imageTag.getAttribute(`src`)).toEqual(`test_image.jpg`)
    expect(imageTag.getAttribute(`srcSet`)).toEqual(`some srcSet`)
    expect(imageTag.getAttribute(`title`)).toEqual(`Title for the image`)
    expect(imageTag.getAttribute(`alt`)).toEqual(`Alt text for the image`)
    expect(imageTag.getAttribute(`crossOrigin`)).toEqual(`anonymous`)
    expect(imageTag.getAttribute(`loading`)).toEqual(`lazy`)
  })

  it(`should have correct placeholder src, title, style and class attributes`, () => {
    const placeholderImageTag = setup().querySelector(`img`)
    expect(placeholderImageTag.getAttribute(`src`)).toEqual(`string_of_base64`)
    expect(placeholderImageTag.getAttribute(`title`)).toEqual(
      `Title for the image`
    )
    // No Intersection Observer in JSDOM, so placeholder img will be visible (opacity 1) by default
    expect(placeholderImageTag.getAttribute(`style`)).toEqual(
<<<<<<< HEAD
      `position: absolute; top: 0px; left: 0px; width: 100%; height: 100%; object-fit: contain; object-position: center; opacity: 1; transition-delay: 0.5s; color: red;`
=======
      `position: absolute; top: 0px; left: 0px; width: 100%; height: 100%; object-fit: cover; object-position: center; opacity: 1; transition-delay: 500ms; color: red;`
>>>>>>> 735932f8
    )
    expect(placeholderImageTag.getAttribute(`class`)).toEqual(`placeholder`)
  })

  it(`should have a transition-delay of 1sec`, () => {
    const component = setup(false, { durationFadeIn: 1000 })
    expect(component).toMatchSnapshot()
  })

  it(`should have the the "critical" prop set "loading='eager'"`, () => {
    const props = { critical: true }
    const imageTag = setup(false, props).querySelector(`picture img`)
    expect(imageTag.getAttribute(`loading`)).toEqual(`eager`)
  })

  it(`should call onLoad and onError image events`, () => {
    const onLoadMock = jest.fn()
    const onErrorMock = jest.fn()
    const imageTag = setup(true, {}, onLoadMock, onErrorMock).querySelector(
      `picture img`
    )
    fireEvent.load(imageTag)
    fireEvent.error(imageTag)

    expect(onLoadMock).toHaveBeenCalledTimes(1)
    expect(onErrorMock).toHaveBeenCalledTimes(1)
  })
})<|MERGE_RESOLUTION|>--- conflicted
+++ resolved
@@ -80,11 +80,7 @@
     )
     // No Intersection Observer in JSDOM, so placeholder img will be visible (opacity 1) by default
     expect(placeholderImageTag.getAttribute(`style`)).toEqual(
-<<<<<<< HEAD
-      `position: absolute; top: 0px; left: 0px; width: 100%; height: 100%; object-fit: contain; object-position: center; opacity: 1; transition-delay: 0.5s; color: red;`
-=======
-      `position: absolute; top: 0px; left: 0px; width: 100%; height: 100%; object-fit: cover; object-position: center; opacity: 1; transition-delay: 500ms; color: red;`
->>>>>>> 735932f8
+      `position: absolute; top: 0px; left: 0px; width: 100%; height: 100%; object-fit: contain; object-position: center; opacity: 1; transition-delay: 500ms; color: red;`
     )
     expect(placeholderImageTag.getAttribute(`class`)).toEqual(`placeholder`)
   })
