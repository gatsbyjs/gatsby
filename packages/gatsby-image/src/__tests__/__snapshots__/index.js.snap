--- conflicted
+++ resolved
@@ -10,17 +10,25 @@
       style="background-color: lightgray; width: 100px; opacity: 1; height: 100px; transition-delay: 1000ms;"
       title="Title for the image"
     />
-    <img
-      alt=""
-      class="placeholder"
-      src="string_of_base64"
-      style="position: absolute; top: 0px; left: 0px; width: 100%; height: 100%; object-fit: cover; object-position: center; opacity: 1; transition-delay: 1000ms; color: red;"
-      title="Title for the image"
-    />
-    <picture>
-      <source
-        srcset="some srcSetWebp"
-        type="image/webp"
+    <picture>
+      <source
+        srcset="string_of_base64"
+      />
+      <img
+        alt=""
+        class="placeholder"
+        src="string_of_base64"
+        style="position: absolute; top: 0px; left: 0px; width: 100%; height: 100%; object-fit: cover; object-position: center; opacity: 1; transition-delay: 1000ms; color: red;"
+        title="Title for the image"
+      />
+    </picture>
+    <picture>
+      <source
+        srcset="some srcSetWebp"
+        type="image/webp"
+      />
+      <source
+        srcset="some srcSet"
       />
       <img
         alt="Alt text for the image"
@@ -51,28 +59,18 @@
       style="background-color: lightgray; width: 100px; opacity: 1; height: 100px; transition-delay: 500ms;"
       title="Title for the image"
     />
-<<<<<<< HEAD
-    <picture>
-      <source
-        srcset="string_of_base64"
-      />
-      <img
-        alt=""
-        class="placeholder"
-        src="string_of_base64"
-        style="position: absolute; top: 0px; left: 0px; width: 100%; height: 100%; object-fit: cover; object-position: center; opacity: 1; transition-delay: 0.5s; color: red;"
-        title="Title for the image"
-      />
-    </picture>
-=======
-    <img
-      alt=""
-      class="placeholder"
-      src="string_of_base64"
-      style="position: absolute; top: 0px; left: 0px; width: 100%; height: 100%; object-fit: cover; object-position: center; opacity: 1; transition-delay: 500ms; color: red;"
-      title="Title for the image"
-    />
->>>>>>> deebdc78
+    <picture>
+      <source
+        srcset="string_of_base64"
+      />
+      <img
+        alt=""
+        class="placeholder"
+        src="string_of_base64"
+        style="position: absolute; top: 0px; left: 0px; width: 100%; height: 100%; object-fit: cover; object-position: center; opacity: 1; transition-delay: 500ms; color: red;"
+        title="Title for the image"
+      />
+    </picture>
     <picture>
       <source
         srcset="some srcSetWebp"
@@ -113,37 +111,36 @@
       style="background-color: lightgray; position: absolute; top: 0px; bottom: 0px; opacity: 1; right: 0px; left: 0px; transition-delay: 500ms;"
       title="Title for the image"
     />
-<<<<<<< HEAD
-    <picture>
-      <source
-        srcset="string_of_base64"
-      />
-      <img
-        alt=""
-        class="placeholder"
-        src="string_of_base64"
-        style="position: absolute; top: 0px; left: 0px; width: 100%; height: 100%; object-fit: cover; object-position: center; opacity: 1; transition-delay: 0.5s; color: red;"
-        title="Title for the image"
-      />
-    </picture>
-    <picture>
-      <source
-        sizes="(max-width: 600px) 100vw, 600px"
-        srcset="some srcSetWebp"
-        type="image/webp"
-      />
-      <source
-        sizes="(max-width: 600px) 100vw, 600px"
-        srcset="some srcSet"
-      />
-      <img
-        alt="Alt text for the image"
-        crossorigin="anonymous"
-        itemprop="item-prop-for-the-image"
-        sizes="(max-width: 600px) 100vw, 600px"
-        src="test_image.jpg"
-        srcset="some srcSet"
-        style="position: absolute; top: 0px; left: 0px; width: 100%; height: 100%; object-fit: cover; object-position: center; opacity: 0; transition: opacity 0.5s;"
+    <picture>
+      <source
+        srcset="string_of_base64"
+      />
+      <img
+        alt=""
+        class="placeholder"
+        src="string_of_base64"
+        style="position: absolute; top: 0px; left: 0px; width: 100%; height: 100%; object-fit: cover; object-position: center; opacity: 1; transition-delay: 500ms; color: red;"
+        title="Title for the image"
+      />
+    </picture>
+    <picture>
+      <source
+        sizes="(max-width: 600px) 100vw, 600px"
+        srcset="some srcSetWebp"
+        type="image/webp"
+      />
+      <source
+        sizes="(max-width: 600px) 100vw, 600px"
+        srcset="some srcSet"
+      />
+      <img
+        alt="Alt text for the image"
+        crossorigin="anonymous"
+        itemprop="item-prop-for-the-image"
+        sizes="(max-width: 600px) 100vw, 600px"
+        src="test_image.jpg"
+        srcset="some srcSet"
+        style="position: absolute; top: 0px; left: 0px; width: 100%; height: 100%; object-fit: cover; object-position: center; opacity: 0; transition: opacity 500ms;"
         title="Title for the image"
       />
     </picture>
@@ -161,14 +158,7 @@
     style="position: relative; overflow: hidden; display: inline; width: 100px; height: 100px;"
   >
     <div
-      style="background-color: lightgray; width: 100px; opacity: 1; height: 100px; transition-delay: 0.5s;"
-=======
-    <img
-      alt=""
-      class="placeholder"
-      src="string_of_base64"
-      style="position: absolute; top: 0px; left: 0px; width: 100%; height: 100%; object-fit: cover; object-position: center; opacity: 1; transition-delay: 500ms; color: red;"
->>>>>>> deebdc78
+      style="background-color: lightgray; width: 100px; opacity: 1; height: 100px; transition-delay: 500ms;"
       title="Title for the image"
     />
     <picture>
@@ -184,7 +174,7 @@
         alt=""
         class="placeholder"
         src="string_of_base64"
-        style="position: absolute; top: 0px; left: 0px; width: 100%; height: 100%; object-fit: cover; object-position: center; opacity: 1; transition-delay: 0.5s; color: red;"
+        style="position: absolute; top: 0px; left: 0px; width: 100%; height: 100%; object-fit: cover; object-position: center; opacity: 1; transition-delay: 500ms; color: red;"
         title="Title for the image"
       />
     </picture>
@@ -214,7 +204,7 @@
         itemprop="item-prop-for-the-image"
         src="test_image.jpg"
         srcset="some srcSet"
-        style="position: absolute; top: 0px; left: 0px; width: 100%; height: 100%; object-fit: cover; object-position: center; opacity: 0; transition: opacity 0.5s;"
+        style="position: absolute; top: 0px; left: 0px; width: 100%; height: 100%; object-fit: cover; object-position: center; opacity: 0; transition: opacity 500ms;"
         title="Title for the image"
         width="100"
       />
@@ -236,23 +226,23 @@
       style="width: 100%; padding-bottom: 66.66666666666667%;"
     />
     <div
-      style="background-color: lightgray; position: absolute; top: 0px; bottom: 0px; opacity: 1; right: 0px; left: 0px; transition-delay: 0.5s;"
-      title="Title for the image"
-    />
-    <picture>
-      <source
-        media="only screen and (max-width: 767px)"
-        srcset="string_of_base64"
-      />
-      <source
-        media="only screen and (min-width: 768px)"
-        srcset="string_of_base64"
-      />
-      <img
-        alt=""
-        class="placeholder"
-        src="string_of_base64"
-        style="position: absolute; top: 0px; left: 0px; width: 100%; height: 100%; object-fit: cover; object-position: center; opacity: 1; transition-delay: 0.5s; color: red;"
+      style="background-color: lightgray; position: absolute; top: 0px; bottom: 0px; opacity: 1; right: 0px; left: 0px; transition-delay: 500ms;"
+      title="Title for the image"
+    />
+    <picture>
+      <source
+        media="only screen and (max-width: 767px)"
+        srcset="string_of_base64"
+      />
+      <source
+        media="only screen and (min-width: 768px)"
+        srcset="string_of_base64"
+      />
+      <img
+        alt=""
+        class="placeholder"
+        src="string_of_base64"
+        style="position: absolute; top: 0px; left: 0px; width: 100%; height: 100%; object-fit: cover; object-position: center; opacity: 1; transition-delay: 500ms; color: red;"
         title="Title for the image"
       />
     </picture>
