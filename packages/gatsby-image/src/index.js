--- conflicted
+++ resolved
@@ -127,19 +127,6 @@
   constructor(props) {
     super(props)
 
-    this.tagRef = React.createRef()
-
-    // The initial state needs to be the same on the client and on the server,
-    // otherwise rehydratation might fail in unexpected ways.
-    // See https://github.com/gatsbyjs/gatsby/issues/2330
-    this.state = {
-      isVisible: false,
-      imgLoaded: false,
-      IOSupported: false,
-    }
-  }
-
-  componentDidMount() {
     // If this browser doesn't support the IntersectionObserver API
     // we default to start downloading the image right away.
     let isVisible = true
@@ -149,7 +136,7 @@
 
     // If this image has already been loaded before then we can assume it's
     // already in the browser cache so it's cheap to just show directly.
-    const seenBefore = inImageCache(this.props)
+    const seenBefore = inImageCache(props)
 
     if (
       !seenBefore &&
@@ -167,21 +154,6 @@
       imgLoaded = false
     }
 
-<<<<<<< HEAD
-    this.setState(() => {
-      return {
-        isVisible,
-        imgLoaded,
-        IOSupported,
-      }
-    })
-
-    if (IOSupported && this.tagRef.current) {
-      listenToIntersections(this.tagRef.current, () => {
-        this.setState(() => {
-          return { isVisible: true, imgLoaded: false }
-        })
-=======
     if (props.critical) {
       isVisible = true
       imgLoaded = false
@@ -227,7 +199,6 @@
         }
 
         this.setState({ isVisible: true, imgLoaded: false })
->>>>>>> 02a2e223
       })
     }
   }
@@ -301,11 +272,6 @@
               width: `100%`,
               paddingBottom: `${100 / image.aspectRatio}%`,
             }}
-<<<<<<< HEAD
-            ref={this.tagRef}
-          >
-            {/* Preserve the aspect ratio. */}
-=======
           />
 
           {/* Show the blurry base64 image. */}
@@ -320,7 +286,6 @@
 
           {/* Show a solid background color. */}
           {bgColor && (
->>>>>>> 02a2e223
             <Tag
               title={title}
               style={{
@@ -395,22 +360,6 @@
           ref={this.handleRef}
           key={`fixed-${JSON.stringify(image.srcSet)}`}
         >
-<<<<<<< HEAD
-          <Tag
-            className={`${className ? className : ``} gatsby-image-wrapper`}
-            style={divStyle}
-            ref={this.tagRef}
-          >
-            {/* Show the blury base64 image. */}
-            {image.base64 && (
-              <Img
-                alt={alt}
-                title={title}
-                src={image.base64}
-                style={imagePlaceholderStyle}
-              />
-            )}
-=======
           {/* Show the blurry base64 image. */}
           {image.base64 && (
             <Img src={image.base64} {...placeholderImageProps} />
@@ -434,7 +383,6 @@
               }}
             />
           )}
->>>>>>> 02a2e223
 
           {/* Once the image is visible, start downloading the image */}
           {this.state.isVisible && (
