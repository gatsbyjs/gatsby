import React from "react"
import PropTypes from "prop-types"

// Handle legacy names for image queries.
const convertProps = props => {
  let convertedProps = { ...props }
  if (convertedProps.resolutions) {
    convertedProps.fixed = convertedProps.resolutions
    delete convertedProps.resolutions
  }
  if (convertedProps.sizes) {
    convertedProps.fluid = convertedProps.sizes
    delete convertedProps.sizes
  }

  return convertedProps
}

// Cache if we've seen an image before so we don't both with
// lazy-loading & fading in on subsequent mounts.
const imageCache = {}
const inImageCache = props => {
  const convertedProps = convertProps(props)
  // Find src
  const src = convertedProps.fluid
    ? convertedProps.fluid.src
    : convertedProps.fixed.src

  return imageCache[src] || false
}

let io
const listeners = []

function getIO() {
  if (
    typeof io === `undefined` &&
    typeof window !== `undefined` &&
    window.IntersectionObserver
  ) {
    io = new window.IntersectionObserver(
      entries => {
        entries.forEach(entry => {
          listeners.forEach(l => {
            if (l[0] === entry.target) {
              // Edge doesn't currently support isIntersecting, so also test for an intersectionRatio > 0
              if (entry.isIntersecting || entry.intersectionRatio > 0) {
                io.unobserve(l[0])
                l[1]()
              }
            }
          })
        })
      },
      { rootMargin: `200px` }
    )
  }

  return io
}

const listenToIntersections = (el, cb) => {
  getIO().observe(el)
  listeners.push([el, cb])
}

const noscriptImg = props => {
  // Check if prop exists before adding each attribute to the string output below to prevent
  // HTML validation issues caused by empty values like width="" and height=""
  const src = props.src ? `src="${props.src}" ` : `src="" ` // required attribute
  const sizes = props.sizes ? `sizes="${props.sizes}" ` : ``
  const srcSetWebp = props.srcSetWebp ? `<source type='image/webp' srcSet="${props.srcSetWebp}" ${sizes}/>` : ``
  const srcSet = props.srcSet ? `<source srcSet="${props.srcSet}" ${sizes}/>` : ``
  const title = props.title ? `title="${props.title}" ` : ``
  const alt = props.alt ? `alt="${props.alt}" ` : `alt="" ` // required attribute
  const width = props.width ? `width="${props.width}" ` : ``
  const height = props.height ? `height="${props.height}" ` : ``
  const opacity = props.opacity ? props.opacity : `1`
  const transitionDelay = props.transitionDelay ? props.transitionDelay : `0.5s`
  return (`<picture>${srcSetWebp}${srcSet}<img ${width}${height}${src}${alt}${title}style="position:absolute;top:0;left:0;transition:opacity 0.5s;transition-delay:${transitionDelay};opacity:${opacity};width:100%;height:100%;object-fit:cover;object-position:center"/></picture>`)
}

const Img = React.forwardRef((props, ref) => {
  const { style, onLoad, onError, ...otherProps } = props

  return <img
      {...otherProps}
      onLoad={onLoad}
      onError={onError}
      ref={ref}
      style={{
        position: `absolute`,
        top: 0,
        left: 0,
        width: `100%`,
        height: `100%`,
        objectFit: `cover`,
        objectPosition: `center`,
        ...style,
      }}
    />
})

Img.propTypes = {
  style: PropTypes.object,
  onError: PropTypes.func,
  onLoad: PropTypes.func,
}

class Image extends React.Component {
  constructor(props) {
    super(props)

    // If this browser doesn't support the IntersectionObserver API
    // we default to start downloading the image right away.
    let isVisible = true
    let imgLoaded = true
    let IOSupported = false
    let fadeIn = props.fadeIn

    // If this image has already been loaded before then we can assume it's
    // already in the browser cache so it's cheap to just show directly.
    const seenBefore = inImageCache(props)

    if (
      !seenBefore &&
      typeof window !== `undefined` &&
      window.IntersectionObserver
    ) {
      isVisible = false
      imgLoaded = false
      IOSupported = true
    }

    // Always don't render image while server rendering
    if (typeof window === `undefined`) {
      isVisible = false
      imgLoaded = false
    }

    if (props.critical) {
      isVisible = true
      imgLoaded = false
      IOSupported = false
    }

    const hasNoScript =  !(this.props.critical && !this.props.fadeIn)

    this.state = {
      isVisible,
      imgLoaded,
      IOSupported,
      fadeIn,
      hasNoScript,
      seenBefore,
    }

    this.imageRef = React.createRef()
    this.handleImageLoaded = this.handleImageLoaded.bind(this)
    this.handleRef = this.handleRef.bind(this)
  }

  componentDidMount() {
<<<<<<< HEAD
    if (this.state.isVisible && typeof this.props.onStartLoad === `function`) {
      this.props.onStartLoad({ wasCached: inImageCache(this.props) })
=======
    if (this.props.critical) {
      const img = this.imageRef.current
      if (img && img.complete) {
        this.handleImageLoaded()
      }
>>>>>>> 6cecbb54
    }
  }

  handleRef(ref) {
    if (this.state.IOSupported && ref) {
      listenToIntersections(ref, () => {
<<<<<<< HEAD
        if (
          !this.state.isVisible &&
          typeof this.props.onStartLoad === `function`
        ) {
          this.props.onStartLoad({ wasCached: inImageCache(this.props) })
        }

        this.setState({ isVisible: true, imgLoaded: false })
=======
        this.setState({ isVisible: true })
>>>>>>> 6cecbb54
      })
    }
  }

  handleImageLoaded() {
    this.setState({ imgLoaded: true })
    if (this.state.seenBefore) {
      this.setState({ fadeIn: false })
    }
    this.props.onLoad && this.props.onLoad()
  }

  render() {
    const {
      title,
      alt,
      className,
      style = {},
      imgStyle = {},
      placeholderStyle = {},
      fluid,
      fixed,
      backgroundColor,
      Tag,
    } = convertProps(this.props)

    let bgColor
    if (typeof backgroundColor === `boolean`) {
      bgColor = `lightgray`
    } else {
      bgColor = backgroundColor
    }

    const imagePlaceholderStyle = {
      opacity: this.state.imgLoaded ? 0 : 1,
      transitionDelay: this.state.imgLoaded ? `0.5s` : `0.25s`,
      ...imgStyle,
      ...placeholderStyle,
    }

    const imageStyle = {
      opacity: this.state.imgLoaded || this.state.fadeIn === false ? 1 : 0,
      transition: this.state.fadeIn === true ? `opacity 0.5s` : `none`,
      ...imgStyle,
    }

    if (fluid) {
      const image = fluid

      return (
        <Tag
          className={`${className ? className : ``} gatsby-image-wrapper`}
          style={{
            position: `relative`,
            overflow: `hidden`,
            ...style,
          }}
          ref={this.handleRef}
        >
          {/* Preserve the aspect ratio. */}
          <Tag
            style={{
              width: `100%`,
              paddingBottom: `${100 / image.aspectRatio}%`,
            }}
          />

            {/* Show the blurry base64 image. */}
            {image.base64 && (
              <Img
                alt={alt}
                title={title}
                src={image.base64}
                style={imagePlaceholderStyle}
              />
            )}

            {/* Show the traced SVG image. */}
            {image.tracedSVG && (
              <Img
                alt={alt}
                title={title}
                src={image.tracedSVG}
                style={imagePlaceholderStyle}
              />
            )}

            {/* Show a solid background color. */}
            {bgColor && (
              <Tag
                title={title}
                style={{
                  backgroundColor: bgColor,
                  position: `absolute`,
                  top: 0,
                  bottom: 0,
                  opacity: !this.state.imgLoaded ? 1 : 0,
                  transitionDelay: `0.35s`,
                  right: 0,
                  left: 0,
                }}
              />
            )}

            {/* Once the image is visible (or the browser doesn't support IntersectionObserver), start downloading the image */}
            {this.state.isVisible && (
<<<<<<< HEAD
              <Img
                alt={alt}
                title={title}
                srcSet={image.srcSet}
                src={image.src}
                sizes={image.sizes}
                style={imageStyle}
                onLoad={() => {
                  imageCache[image.src] = true
                  this.state.IOSupported && this.setState({ imgLoaded: true })
                  this.props.onLoad && this.props.onLoad()
                }}
                onError={this.props.onError}
              />
=======
              <picture>
                {image.srcSetWebp && (<source
                  type={`image/webp`}
                  srcSet={image.srcSetWebp}
                  sizes={image.sizes}
                />)}

                <source
                  srcSet={image.srcSet}
                  sizes={image.sizes}
                />

                <Img
                  alt={alt}
                  title={title}
                  src={image.src}
                  style={imageStyle}
                  ref={this.imageRef}
                  onLoad={this.handleImageLoaded}
                  onError={this.props.onError}
                />
              </picture>
>>>>>>> 6cecbb54
            )}

            {/* Show the original image during server-side rendering if JavaScript is disabled */}
            {this.state.hasNoScript && (
              <noscript
                dangerouslySetInnerHTML={{
                  __html: noscriptImg({ alt, title, ...image }),
                }}
              />
            )}
        </Tag>
      )
    }

    if (fixed) {
      const image = fixed
      const divStyle = {
        position: `relative`,
        overflow: `hidden`,
        display: `inline-block`,
        width: image.width,
        height: image.height,
        ...style,
      }

      if (style.display === `inherit`) {
        delete divStyle.display
      }

      return (
        <Tag
          className={`${className ? className : ``} gatsby-image-wrapper`}
          style={divStyle}
          ref={this.handleRef}
        >
          {/* Show the blurry base64 image. */}
          {image.base64 && (
            <Img
              alt={alt}
              title={title}
              src={image.base64}
              style={imagePlaceholderStyle}
            />
          )}

          {/* Show the traced SVG image. */}
          {image.tracedSVG && (
            <Img
              alt={alt}
              title={title}
              src={image.tracedSVG}
              style={imagePlaceholderStyle}
            />
          )}

          {/* Show a solid background color. */}
          {bgColor && (
            <Tag
              title={title}
              style={{
                backgroundColor: bgColor,
                width: image.width,
                opacity: !this.state.imgLoaded ? 1 : 0,
                transitionDelay: `0.25s`,
                height: image.height,
              }}
            />
          )}

          {/* Once the image is visible, start downloading the image */}
          {this.state.isVisible && (
            <picture>
              {image.srcSetWebp && (<source
                type={`image/webp`}
                srcSet={image.srcSetWebp}
                sizes={image.sizes}
              />)}

              <source
                srcSet={image.srcSet}
                sizes={image.sizes}
              />

              <Img
                alt={alt}
                title={title}
                width={image.width}
                height={image.height}
                src={image.src}
                style={imageStyle}
<<<<<<< HEAD
                onLoad={() => {
                  this.setState({ imgLoaded: true })
                  imageCache[image.src] = true
                  this.props.onLoad && this.props.onLoad()
                }}
=======
                ref={this.imageRef}
                onLoad={this.handleImageLoaded}
>>>>>>> 6cecbb54
                onError={this.props.onError}
              />
            </picture>
          )}

          {/* Show the original image during server-side rendering if JavaScript is disabled */}
          {this.state.hasNoScript && (
            <noscript
              dangerouslySetInnerHTML={{
                __html: noscriptImg({
                  alt,
                  title,
                  width: image.width,
                  height: image.height,
                  ...image,
                }),
              }}
            />
          )}
        </Tag>
      )
    }

    return null
  }
}

Image.defaultProps = {
  critical: false,
  fadeIn: true,
  alt: ``,
  Tag: `div`,
}

const fixedObject = PropTypes.shape({
  width: PropTypes.number.isRequired,
  height: PropTypes.number.isRequired,
  src: PropTypes.string.isRequired,
  srcSet: PropTypes.string.isRequired,
  base64: PropTypes.string,
  tracedSVG: PropTypes.string,
  srcWebp: PropTypes.string,
  srcSetWebp: PropTypes.string,
})

const fluidObject = PropTypes.shape({
  aspectRatio: PropTypes.number.isRequired,
  src: PropTypes.string.isRequired,
  srcSet: PropTypes.string.isRequired,
  sizes: PropTypes.string.isRequired,
  base64: PropTypes.string,
  tracedSVG: PropTypes.string,
  srcWebp: PropTypes.string,
  srcSetWebp: PropTypes.string,
})

Image.propTypes = {
  resolutions: fixedObject,
  sizes: fluidObject,
  fixed: fixedObject,
  fluid: fluidObject,
  fadeIn: PropTypes.bool,
  title: PropTypes.string,
  alt: PropTypes.string,
  className: PropTypes.oneOfType([PropTypes.string, PropTypes.object]), // Support Glamor's css prop.
  critical: PropTypes.bool,
  style: PropTypes.object,
  imgStyle: PropTypes.object,
  placeholderStyle: PropTypes.object,
  backgroundColor: PropTypes.oneOfType([PropTypes.string, PropTypes.bool]),
  onLoad: PropTypes.func,
  onError: PropTypes.func,
  onStartLoad: PropTypes.func,
  Tag: PropTypes.string,
}

export default Image<|MERGE_RESOLUTION|>--- conflicted
+++ resolved
@@ -27,6 +27,16 @@
     : convertedProps.fixed.src
 
   return imageCache[src] || false
+}
+
+const activateImageCache = props => {
+  const convertedProps = convertProps(props)
+  // Find src
+  const src = convertedProps.fluid
+    ? convertedProps.fluid.src
+    : convertedProps.fixed.src
+
+  imageCache[src] = true;
 }
 
 let io
@@ -161,23 +171,20 @@
   }
 
   componentDidMount() {
-<<<<<<< HEAD
     if (this.state.isVisible && typeof this.props.onStartLoad === `function`) {
       this.props.onStartLoad({ wasCached: inImageCache(this.props) })
-=======
+    }
     if (this.props.critical) {
       const img = this.imageRef.current
       if (img && img.complete) {
         this.handleImageLoaded()
       }
->>>>>>> 6cecbb54
     }
   }
 
   handleRef(ref) {
     if (this.state.IOSupported && ref) {
       listenToIntersections(ref, () => {
-<<<<<<< HEAD
         if (
           !this.state.isVisible &&
           typeof this.props.onStartLoad === `function`
@@ -186,14 +193,13 @@
         }
 
         this.setState({ isVisible: true, imgLoaded: false })
-=======
-        this.setState({ isVisible: true })
->>>>>>> 6cecbb54
       })
     }
   }
 
   handleImageLoaded() {
+    activateImageCache(this.props)
+    
     this.setState({ imgLoaded: true })
     if (this.state.seenBefore) {
       this.setState({ fadeIn: false })
@@ -295,22 +301,6 @@
 
             {/* Once the image is visible (or the browser doesn't support IntersectionObserver), start downloading the image */}
             {this.state.isVisible && (
-<<<<<<< HEAD
-              <Img
-                alt={alt}
-                title={title}
-                srcSet={image.srcSet}
-                src={image.src}
-                sizes={image.sizes}
-                style={imageStyle}
-                onLoad={() => {
-                  imageCache[image.src] = true
-                  this.state.IOSupported && this.setState({ imgLoaded: true })
-                  this.props.onLoad && this.props.onLoad()
-                }}
-                onError={this.props.onError}
-              />
-=======
               <picture>
                 {image.srcSetWebp && (<source
                   type={`image/webp`}
@@ -333,7 +323,6 @@
                   onError={this.props.onError}
                 />
               </picture>
->>>>>>> 6cecbb54
             )}
 
             {/* Show the original image during server-side rendering if JavaScript is disabled */}
@@ -424,16 +413,8 @@
                 height={image.height}
                 src={image.src}
                 style={imageStyle}
-<<<<<<< HEAD
-                onLoad={() => {
-                  this.setState({ imgLoaded: true })
-                  imageCache[image.src] = true
-                  this.props.onLoad && this.props.onLoad()
-                }}
-=======
                 ref={this.imageRef}
                 onLoad={this.handleImageLoaded}
->>>>>>> 6cecbb54
                 onError={this.props.onError}
               />
             </picture>
