--- conflicted
+++ resolved
@@ -190,15 +190,9 @@
       this.handleImageLoaded()
     }
 
-<<<<<<< HEAD
     if (this.state.IOSupported && wrapper) {
       listenToIntersections(wrapper, () => {
-=======
-  handleRef(ref) {
-    if (this.state.IOSupported && ref) {
-      listenToIntersections(ref, () => {
         const imageInCache = inImageCache(this.props)
->>>>>>> 76d2ca3c
         if (
           !this.state.isVisible &&
           typeof this.props.onStartLoad === `function`
