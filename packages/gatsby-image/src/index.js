import React from "react"
import PropTypes from "prop-types"

// Handle legacy names for image queries.
const convertProps = props => {
  let convertedProps = { ...props }
  if (convertedProps.resolutions) {
    convertedProps.fixed = convertedProps.resolutions
    delete convertedProps.resolutions
  }
  if (convertedProps.sizes) {
    convertedProps.fluid = convertedProps.sizes
    delete convertedProps.sizes
  }

  return convertedProps
}

// Cache if we've seen an image before so we don't both with
// lazy-loading & fading in on subsequent mounts.
const imageCache = new Set()
const inImageCache = props => {
  const convertedProps = convertProps(props)
  // Find src
  const src = convertedProps.fluid
    ? convertedProps.fluid.src
    : convertedProps.fixed.src

<<<<<<< HEAD
  if (imageCache.has(src)) {
    return true
  } else {
    imageCache.add(src)
    return false
  }
=======
  return imageCache[src] || false
}

const activateCacheForImage = props => {
  const convertedProps = convertProps(props)
  // Find src
  const src = convertedProps.fluid
    ? convertedProps.fluid.src
    : convertedProps.fixed.src

  imageCache[src] = true
>>>>>>> 6c8f8f86
}

let io
const listeners = new Map()

function getIO() {
  if (
    typeof io === `undefined` &&
    typeof window !== `undefined` &&
    window.IntersectionObserver
  ) {
    io = new window.IntersectionObserver(
      entries => {
        entries.forEach(entry => {
          listeners.forEach((cb, element) => {
            if (element === entry.target) {
              // Edge doesn't currently support isIntersecting, so also test for an intersectionRatio > 0
              if (entry.isIntersecting || entry.intersectionRatio > 0) {
                io.unobserve(element)
                listeners.delete(element)
                cb()
              }
            }
          })
        })
      },
      { rootMargin: `200px` }
    )
  }

  return io
}

const listenToIntersections = (el, cb) => {
  const observer = getIO()

  if (observer) {
    observer.observe(el)
    listeners.set(el, cb)
  }
}

const noscriptImg = props => {
  // Check if prop exists before adding each attribute to the string output below to prevent
  // HTML validation issues caused by empty values like width="" and height=""
  const src = props.src ? `src="${props.src}" ` : `src="" ` // required attribute
  const sizes = props.sizes ? `sizes="${props.sizes}" ` : ``
  const srcSetWebp = props.srcSetWebp
    ? `<source type='image/webp' srcSet="${props.srcSetWebp}" ${sizes}/>`
    : ``
  const srcSet = props.srcSet
    ? `<source srcSet="${props.srcSet}" ${sizes}/>`
    : ``
  const title = props.title ? `title="${props.title}" ` : ``
  const alt = props.alt ? `alt="${props.alt}" ` : `alt="" ` // required attribute
  const width = props.width ? `width="${props.width}" ` : ``
  const height = props.height ? `height="${props.height}" ` : ``
  const opacity = props.opacity ? props.opacity : `1`
  const transitionDelay = props.transitionDelay ? props.transitionDelay : `0.5s`
  return `<picture>${srcSetWebp}${srcSet}<img ${width}${height}${src}${alt}${title}style="position:absolute;top:0;left:0;transition:opacity 0.5s;transition-delay:${transitionDelay};opacity:${opacity};width:100%;height:100%;object-fit:cover;object-position:center"/></picture>`
}

const Img = React.forwardRef((props, ref) => {
  const { style, onLoad, onError, ...otherProps } = props

  return (
    <img
      {...otherProps}
      onLoad={onLoad}
      onError={onError}
      ref={ref}
      style={{
        position: `absolute`,
        top: 0,
        left: 0,
        width: `100%`,
        height: `100%`,
        objectFit: `cover`,
        objectPosition: `center`,
        ...style,
      }}
    />
  )
})

Img.propTypes = {
  style: PropTypes.object,
  onError: PropTypes.func,
  onLoad: PropTypes.func,
}

const fixedObject = PropTypes.shape({
  width: PropTypes.number.isRequired,
  height: PropTypes.number.isRequired,
  src: PropTypes.string.isRequired,
  srcSet: PropTypes.string.isRequired,
  base64: PropTypes.string,
  tracedSVG: PropTypes.string,
  srcWebp: PropTypes.string,
  srcSetWebp: PropTypes.string,
})

const fluidObject = PropTypes.shape({
  aspectRatio: PropTypes.number.isRequired,
  src: PropTypes.string.isRequired,
  srcSet: PropTypes.string.isRequired,
  sizes: PropTypes.string.isRequired,
  base64: PropTypes.string,
  tracedSVG: PropTypes.string,
  srcWebp: PropTypes.string,
  srcSetWebp: PropTypes.string,
})

class Image extends React.Component {
  static propTypes = {
    resolutions: fixedObject,
    sizes: fluidObject,
    fixed: fixedObject,
    fluid: fluidObject,
    fadeIn: PropTypes.bool,
    title: PropTypes.string,
    alt: PropTypes.string,
    className: PropTypes.oneOfType([PropTypes.string, PropTypes.object]), // Support Glamor's css prop.
    critical: PropTypes.bool,
    style: PropTypes.object,
    imgStyle: PropTypes.object,
    placeholderStyle: PropTypes.object,
    placeholderClassName: PropTypes.string,
    backgroundColor: PropTypes.oneOfType([PropTypes.string, PropTypes.bool]),
    onLoad: PropTypes.func,
    onError: PropTypes.func,
    Tag: PropTypes.string,
  }

  static defaultProps = {
    critical: false,
    fadeIn: true,
    alt: ``,
    Tag: `div`,
  }

  constructor(props) {
    super(props)

    // default settings for browser without Intersection Observer available
    let isVisible = true
    let imgLoaded = false
    let IOSupported = false
    let fadeIn = props.fadeIn

    // If this image has already been loaded before then we can assume it's
    // already in the browser cache so it's cheap to just show directly.
    const seenBefore = inImageCache(props)

    // browser with Intersection Observer available
    if (
      !seenBefore &&
      typeof window !== `undefined` &&
      window.IntersectionObserver
    ) {
      isVisible = false
      IOSupported = true
    }

    // Never render image during SSR
    if (typeof window === `undefined`) {
      isVisible = false
    }

    // Force render for critical images
    if (props.critical) {
      isVisible = true
      IOSupported = false
    }

    const hasNoScript = !(this.props.critical && !this.props.fadeIn)

    this.state = {
      isVisible,
      imgLoaded,
      IOSupported,
      fadeIn,
      hasNoScript,
      seenBefore,
    }
  }

  imageRef = React.createRef()

  wrapperRef = React.createRef()

  componentDidMount() {
<<<<<<< HEAD
    const { critical } = this.props
    const { IOSupported } = this.state
    const img = this.imageRef.current
    const wrapper = this.wrapperRef.current

    if (critical) {
=======
    if (this.state.isVisible && typeof this.props.onStartLoad === `function`) {
      this.props.onStartLoad({ wasCached: inImageCache(this.props) })
    }
    if (this.props.critical) {
      const img = this.imageRef.current
>>>>>>> 6c8f8f86
      if (img && img.complete) {
        this.handleImageLoaded()
      }
    }

<<<<<<< HEAD
    if (IOSupported && wrapper) {
      listenToIntersections(wrapper, () => {
        this.setState({ isVisible: true })
      })
    }
  }

  componentWillUnmount() {
    listeners.delete(this.imageRef.current)
  }

  handleImageLoaded = () => {
=======
  handleRef(ref) {
    if (this.state.IOSupported && ref) {
      listenToIntersections(ref, () => {
        if (
          !this.state.isVisible &&
          typeof this.props.onStartLoad === `function`
        ) {
          this.props.onStartLoad({ wasCached: inImageCache(this.props) })
        }

        this.setState({ isVisible: true, imgLoaded: false })
      })
    }
  }

  handleImageLoaded() {
    activateCacheForImage(this.props)

>>>>>>> 6c8f8f86
    this.setState({ imgLoaded: true })
    if (this.state.seenBefore) {
      this.setState({ fadeIn: false })
    }
    this.props.onLoad && this.props.onLoad()
  }

  render() {
    const {
      title,
      alt,
      className,
      style = {},
      imgStyle = {},
      placeholderStyle = {},
      placeholderClassName,
      fluid,
      fixed,
      backgroundColor,
      Tag,
    } = convertProps(this.props)

    const bgColor =
      typeof backgroundColor === `boolean` ? `lightgray` : backgroundColor

    const imagePlaceholderStyle = {
      opacity: this.state.imgLoaded ? 0 : 1,
      transition: `opacity 0.5s`,
      transitionDelay: this.state.imgLoaded ? `0.5s` : `0.25s`,
      ...imgStyle,
      ...placeholderStyle,
    }

    const imageStyle = {
      opacity: this.state.imgLoaded || this.state.fadeIn === false ? 1 : 0,
      transition: this.state.fadeIn === true ? `opacity 0.5s` : `none`,
      ...imgStyle,
    }

    const placeholderImageProps = {
      title,
      alt: !this.state.isVisible ? alt : ``,
      style: imagePlaceholderStyle,
      className: placeholderClassName,
    }

    if (fluid) {
      const image = fluid

      return (
        <Tag
          className={`${className ? className : ``} gatsby-image-wrapper`}
          style={{
            position: `relative`,
            overflow: `hidden`,
            ...style,
          }}
          ref={this.wrapperRef}
          key={`fluid-${JSON.stringify(image.srcSet)}`}
        >
          {/* Preserve the aspect ratio. */}
          <Tag
            style={{
              width: `100%`,
              paddingBottom: `${100 / image.aspectRatio}%`,
            }}
          />

          {/* Show the blurry base64 image. */}
          {image.base64 && (
            <Img src={image.base64} {...placeholderImageProps} />
          )}

          {/* Show the traced SVG image. */}
          {image.tracedSVG && (
            <Img src={image.tracedSVG} {...placeholderImageProps} />
          )}

          {/* Show a solid background color. */}
          {bgColor && (
            <Tag
              title={title}
              style={{
                backgroundColor: bgColor,
                position: `absolute`,
                top: 0,
                bottom: 0,
                opacity: !this.state.imgLoaded ? 1 : 0,
                transitionDelay: `0.35s`,
                right: 0,
                left: 0,
              }}
            />
          )}

          {/* Once the image is visible (or the browser doesn't support IntersectionObserver), start downloading the image */}
          {this.state.isVisible && (
            <picture>
              {image.srcSetWebp && (
                <source
                  type={`image/webp`}
                  srcSet={image.srcSetWebp}
                  sizes={image.sizes}
                />
              )}

              <source srcSet={image.srcSet} sizes={image.sizes} />

              <Img
                alt={alt}
                title={title}
                src={image.src}
                style={imageStyle}
                ref={this.imageRef}
                onLoad={this.handleImageLoaded}
                onError={this.props.onError}
              />
            </picture>
          )}

          {/* Show the original image during server-side rendering if JavaScript is disabled */}
          {this.state.hasNoScript && (
            <noscript
              dangerouslySetInnerHTML={{
                __html: noscriptImg({ alt, title, ...image }),
              }}
            />
          )}
        </Tag>
      )
    }

    if (fixed) {
      const image = fixed
      const divStyle = {
        position: `relative`,
        overflow: `hidden`,
        display: `inline-block`,
        width: image.width,
        height: image.height,
        ...style,
      }

      if (style.display === `inherit`) {
        delete divStyle.display
      }

      return (
        <Tag
          className={`${className ? className : ``} gatsby-image-wrapper`}
          style={divStyle}
          ref={this.wrapperRef}
          key={`fixed-${JSON.stringify(image.srcSet)}`}
        >
          {/* Show the blurry base64 image. */}
          {image.base64 && (
            <Img src={image.base64} {...placeholderImageProps} />
          )}

          {/* Show the traced SVG image. */}
          {image.tracedSVG && (
            <Img src={image.tracedSVG} {...placeholderImageProps} />
          )}

          {/* Show a solid background color. */}
          {bgColor && (
            <Tag
              title={title}
              style={{
                backgroundColor: bgColor,
                width: image.width,
                opacity: !this.state.imgLoaded ? 1 : 0,
                transitionDelay: `0.25s`,
                height: image.height,
              }}
            />
          )}

          {/* Once the image is visible, start downloading the image */}
          {this.state.isVisible && (
            <picture>
              {image.srcSetWebp && (
                <source
                  type={`image/webp`}
                  srcSet={image.srcSetWebp}
                  sizes={image.sizes}
                />
              )}

              <source srcSet={image.srcSet} sizes={image.sizes} />

              <Img
                alt={alt}
                title={title}
                width={image.width}
                height={image.height}
                src={image.src}
                style={imageStyle}
                ref={this.imageRef}
                onLoad={this.handleImageLoaded}
                onError={this.props.onError}
              />
            </picture>
          )}

          {/* Show the original image during server-side rendering if JavaScript is disabled */}
          {this.state.hasNoScript && (
            <noscript
              dangerouslySetInnerHTML={{
                __html: noscriptImg({
                  alt,
                  title,
                  width: image.width,
                  height: image.height,
                  ...image,
                }),
              }}
            />
          )}
        </Tag>
      )
    }

    return null
  }
}

<<<<<<< HEAD
=======
Image.defaultProps = {
  critical: false,
  fadeIn: true,
  alt: ``,
  Tag: `div`,
}

const fixedObject = PropTypes.shape({
  width: PropTypes.number.isRequired,
  height: PropTypes.number.isRequired,
  src: PropTypes.string.isRequired,
  srcSet: PropTypes.string.isRequired,
  base64: PropTypes.string,
  tracedSVG: PropTypes.string,
  srcWebp: PropTypes.string,
  srcSetWebp: PropTypes.string,
})

const fluidObject = PropTypes.shape({
  aspectRatio: PropTypes.number.isRequired,
  src: PropTypes.string.isRequired,
  srcSet: PropTypes.string.isRequired,
  sizes: PropTypes.string.isRequired,
  base64: PropTypes.string,
  tracedSVG: PropTypes.string,
  srcWebp: PropTypes.string,
  srcSetWebp: PropTypes.string,
})

Image.propTypes = {
  resolutions: fixedObject,
  sizes: fluidObject,
  fixed: fixedObject,
  fluid: fluidObject,
  fadeIn: PropTypes.bool,
  title: PropTypes.string,
  alt: PropTypes.string,
  className: PropTypes.oneOfType([PropTypes.string, PropTypes.object]), // Support Glamor's css prop.
  critical: PropTypes.bool,
  style: PropTypes.object,
  imgStyle: PropTypes.object,
  placeholderStyle: PropTypes.object,
  placeholderClassName: PropTypes.string,
  backgroundColor: PropTypes.oneOfType([PropTypes.string, PropTypes.bool]),
  onLoad: PropTypes.func,
  onError: PropTypes.func,
  onStartLoad: PropTypes.func,
  Tag: PropTypes.string,
}

>>>>>>> 6c8f8f86
export default Image<|MERGE_RESOLUTION|>--- conflicted
+++ resolved
@@ -26,14 +26,6 @@
     ? convertedProps.fluid.src
     : convertedProps.fixed.src
 
-<<<<<<< HEAD
-  if (imageCache.has(src)) {
-    return true
-  } else {
-    imageCache.add(src)
-    return false
-  }
-=======
   return imageCache[src] || false
 }
 
@@ -45,7 +37,6 @@
     : convertedProps.fixed.src
 
   imageCache[src] = true
->>>>>>> 6c8f8f86
 }
 
 let io
@@ -238,42 +229,20 @@
   wrapperRef = React.createRef()
 
   componentDidMount() {
-<<<<<<< HEAD
-    const { critical } = this.props
-    const { IOSupported } = this.state
+    if (this.state.isVisible && typeof this.props.onStartLoad === `function`) {
+      this.props.onStartLoad({ wasCached: inImageCache(this.props) })
+    }
     const img = this.imageRef.current
     const wrapper = this.wrapperRef.current
 
     if (critical) {
-=======
-    if (this.state.isVisible && typeof this.props.onStartLoad === `function`) {
-      this.props.onStartLoad({ wasCached: inImageCache(this.props) })
-    }
-    if (this.props.critical) {
-      const img = this.imageRef.current
->>>>>>> 6c8f8f86
       if (img && img.complete) {
         this.handleImageLoaded()
       }
     }
 
-<<<<<<< HEAD
     if (IOSupported && wrapper) {
       listenToIntersections(wrapper, () => {
-        this.setState({ isVisible: true })
-      })
-    }
-  }
-
-  componentWillUnmount() {
-    listeners.delete(this.imageRef.current)
-  }
-
-  handleImageLoaded = () => {
-=======
-  handleRef(ref) {
-    if (this.state.IOSupported && ref) {
-      listenToIntersections(ref, () => {
         if (
           !this.state.isVisible &&
           typeof this.props.onStartLoad === `function`
@@ -286,10 +255,11 @@
     }
   }
 
-  handleImageLoaded() {
+  componentWillUnmount() {
     activateCacheForImage(this.props)
 
->>>>>>> 6c8f8f86
+
+  handleImageLoaded = () => {
     this.setState({ imgLoaded: true })
     if (this.state.seenBefore) {
       this.setState({ fadeIn: false })
@@ -517,57 +487,5 @@
   }
 }
 
-<<<<<<< HEAD
-=======
-Image.defaultProps = {
-  critical: false,
-  fadeIn: true,
-  alt: ``,
-  Tag: `div`,
-}
-
-const fixedObject = PropTypes.shape({
-  width: PropTypes.number.isRequired,
-  height: PropTypes.number.isRequired,
-  src: PropTypes.string.isRequired,
-  srcSet: PropTypes.string.isRequired,
-  base64: PropTypes.string,
-  tracedSVG: PropTypes.string,
-  srcWebp: PropTypes.string,
-  srcSetWebp: PropTypes.string,
-})
-
-const fluidObject = PropTypes.shape({
-  aspectRatio: PropTypes.number.isRequired,
-  src: PropTypes.string.isRequired,
-  srcSet: PropTypes.string.isRequired,
-  sizes: PropTypes.string.isRequired,
-  base64: PropTypes.string,
-  tracedSVG: PropTypes.string,
-  srcWebp: PropTypes.string,
-  srcSetWebp: PropTypes.string,
-})
-
-Image.propTypes = {
-  resolutions: fixedObject,
-  sizes: fluidObject,
-  fixed: fixedObject,
-  fluid: fluidObject,
-  fadeIn: PropTypes.bool,
-  title: PropTypes.string,
-  alt: PropTypes.string,
-  className: PropTypes.oneOfType([PropTypes.string, PropTypes.object]), // Support Glamor's css prop.
-  critical: PropTypes.bool,
-  style: PropTypes.object,
-  imgStyle: PropTypes.object,
-  placeholderStyle: PropTypes.object,
-  placeholderClassName: PropTypes.string,
-  backgroundColor: PropTypes.oneOfType([PropTypes.string, PropTypes.bool]),
-  onLoad: PropTypes.func,
-  onError: PropTypes.func,
   onStartLoad: PropTypes.func,
-  Tag: PropTypes.string,
-}
-
->>>>>>> 6c8f8f86
 export default Image