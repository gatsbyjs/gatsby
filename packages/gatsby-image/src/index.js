import React from "react"
import PropTypes from "prop-types"

// Handle legacy names for image queries.
const convertProps = props => {
  let convertedProps = { ...props }
  if (convertedProps.resolutions) {
    convertedProps.fixed = convertedProps.resolutions
    delete convertedProps.resolutions
  }
  if (convertedProps.sizes) {
    convertedProps.fluid = convertedProps.sizes
    delete convertedProps.sizes
  }

  return convertedProps
}

// Cache if we've seen an image before so we don't both with
// lazy-loading & fading in on subsequent mounts.
const imageCache = {}
const inImageCache = props => {
  const convertedProps = convertProps(props)
  // Find src
  const src = convertedProps.fluid
    ? convertedProps.fluid.src
    : convertedProps.fixed.src

  if (imageCache[src]) {
    return true
  } else {
    imageCache[src] = true
    return false
  }
}

let io
const listeners = []

function getIO() {
  if (
    typeof io === `undefined` &&
    typeof window !== `undefined` &&
    window.IntersectionObserver
  ) {
    io = new window.IntersectionObserver(
      entries => {
        entries.forEach(entry => {
          listeners.forEach(l => {
            if (l[0] === entry.target) {
              // Edge doesn't currently support isIntersecting, so also test for an intersectionRatio > 0
              if (entry.isIntersecting || entry.intersectionRatio > 0) {
                io.unobserve(l[0])
                l[1]()
              }
            }
          })
        })
      },
      { rootMargin: `200px` }
    )
  }

  return io
}

const listenToIntersections = (el, cb) => {
  getIO().observe(el)
  listeners.push([el, cb])
}

const noscriptImg = props => {
  // Check if prop exists before adding each attribute to the string output below to prevent
  // HTML validation issues caused by empty values like width="" and height=""
  const src = props.src ? `src="${props.src}" ` : `src="" ` // required attribute
  const sizes = props.sizes ? `sizes="${props.sizes}" ` : ``
  const srcSetWebp = props.srcSetWebp
    ? `<source type='image/webp' srcSet="${props.srcSetWebp}" ${sizes}/>`
    : ``
  const srcSet = props.srcSet
    ? `<source srcSet="${props.srcSet}" ${sizes}/>`
    : ``
  const title = props.title ? `title="${props.title}" ` : ``
  const alt = props.alt ? `alt="${props.alt}" ` : `alt="" ` // required attribute
  const width = props.width ? `width="${props.width}" ` : ``
  const height = props.height ? `height="${props.height}" ` : ``
  const opacity = props.opacity ? props.opacity : `1`
  const transitionDelay = props.transitionDelay ? props.transitionDelay : `0.5s`
<<<<<<< HEAD
  const crossOrigin = props.crossOrigin ? `crossorigin="${props.crossOrigin}" ` : ``
  return (`<picture>${srcSetWebp}${srcSet}<img ${width}${height}${src}${alt}${title}${crossOrigin}style="position:absolute;top:0;left:0;transition:opacity 0.5s;transition-delay:${transitionDelay};opacity:${opacity};width:100%;height:100%;object-fit:cover;object-position:center"/></picture>`)
=======
  return `<picture>${srcSetWebp}${srcSet}<img ${width}${height}${src}${alt}${title}style="position:absolute;top:0;left:0;transition:opacity 0.5s;transition-delay:${transitionDelay};opacity:${opacity};width:100%;height:100%;object-fit:cover;object-position:center"/></picture>`
>>>>>>> 92593af7
}

const Img = React.forwardRef((props, ref) => {
  const { style, onLoad, onError, ...otherProps } = props

  return (
    <img
      {...otherProps}
      onLoad={onLoad}
      onError={onError}
      ref={ref}
      style={{
        position: `absolute`,
        top: 0,
        left: 0,
        width: `100%`,
        height: `100%`,
        objectFit: `cover`,
        objectPosition: `center`,
        ...style,
      }}
    />
  )
})

Img.propTypes = {
  style: PropTypes.object,
  onError: PropTypes.func,
  onLoad: PropTypes.func,
}

class Image extends React.Component {
  constructor(props) {
    super(props)

    // If this browser doesn't support the IntersectionObserver API
    // we default to start downloading the image right away.
    let isVisible = true
    let imgLoaded = true
    let IOSupported = false
    let fadeIn = props.fadeIn

    // If this image has already been loaded before then we can assume it's
    // already in the browser cache so it's cheap to just show directly.
    const seenBefore = inImageCache(props)

    if (
      !seenBefore &&
      typeof window !== `undefined` &&
      window.IntersectionObserver
    ) {
      isVisible = false
      imgLoaded = false
      IOSupported = true
    }

    // Always don't render image while server rendering
    if (typeof window === `undefined`) {
      isVisible = false
      imgLoaded = false
    }

    if (props.critical) {
      isVisible = true
      imgLoaded = false
      IOSupported = false
    }

    const hasNoScript = !(this.props.critical && !this.props.fadeIn)

    this.state = {
      isVisible,
      imgLoaded,
      IOSupported,
      fadeIn,
      hasNoScript,
      seenBefore,
    }

    this.imageRef = React.createRef()
    this.handleImageLoaded = this.handleImageLoaded.bind(this)
    this.handleRef = this.handleRef.bind(this)
  }

  componentDidMount() {
    if (this.props.critical) {
      const img = this.imageRef.current
      if (img && img.complete) {
        this.handleImageLoaded()
      }
    }
  }

  handleRef(ref) {
    if (this.state.IOSupported && ref) {
      listenToIntersections(ref, () => {
        this.setState({ isVisible: true })
      })
    }
  }

  handleImageLoaded() {
    this.setState({ imgLoaded: true })
    if (this.state.seenBefore) {
      this.setState({ fadeIn: false })
    }
    this.props.onLoad && this.props.onLoad()
  }

  render() {
    const {
      title,
      alt,
      className,
      style = {},
      imgStyle = {},
      placeholderStyle = {},
      placeholderClassName,
      fluid,
      fixed,
      backgroundColor,
      Tag,
    } = convertProps(this.props)

    const bgColor =
      typeof backgroundColor === `boolean` ? `lightgray` : backgroundColor

    const imagePlaceholderStyle = {
      opacity: this.state.imgLoaded ? 0 : 1,
      transition: `opacity 0.5s`,
      transitionDelay: this.state.imgLoaded ? `0.5s` : `0.25s`,
      ...imgStyle,
      ...placeholderStyle,
    }

    const imageStyle = {
      opacity: this.state.imgLoaded || this.state.fadeIn === false ? 1 : 0,
      transition: this.state.fadeIn === true ? `opacity 0.5s` : `none`,
      ...imgStyle,
    }

    const placeholderImageProps = {
      title,
      alt: !this.state.isVisible ? alt : ``,
      style: imagePlaceholderStyle,
      className: placeholderClassName,
    }

    if (fluid) {
      const image = fluid

      return (
        <Tag
          className={`${className ? className : ``} gatsby-image-wrapper`}
          style={{
            position: `relative`,
            overflow: `hidden`,
            ...style,
          }}
          ref={this.handleRef}
          key={`fluid-${JSON.stringify(image.srcSet)}`}
        >
          {/* Preserve the aspect ratio. */}
          <Tag
            style={{
              width: `100%`,
              paddingBottom: `${100 / image.aspectRatio}%`,
            }}
          />

          {/* Show the blurry base64 image. */}
          {image.base64 && (
            <Img src={image.base64} {...placeholderImageProps} />
          )}

          {/* Show the traced SVG image. */}
          {image.tracedSVG && (
            <Img src={image.tracedSVG} {...placeholderImageProps} />
          )}

          {/* Show a solid background color. */}
          {bgColor && (
            <Tag
              title={title}
              style={{
                backgroundColor: bgColor,
                position: `absolute`,
                top: 0,
                bottom: 0,
                opacity: !this.state.imgLoaded ? 1 : 0,
                transitionDelay: `0.35s`,
                right: 0,
                left: 0,
              }}
            />
          )}

          {/* Once the image is visible (or the browser doesn't support IntersectionObserver), start downloading the image */}
          {this.state.isVisible && (
            <picture>
              {image.srcSetWebp && (
                <source
                  type={`image/webp`}
                  srcSet={image.srcSetWebp}
                  sizes={image.sizes}
                />
              )}

<<<<<<< HEAD
                <Img
                  alt={alt}
                  title={title}
                  src={image.src}
                  crossOrigin={this.props.crossOrigin}
                  style={imageStyle}
                  ref={this.imageRef}
                  onLoad={this.handleImageLoaded}
                  onError={this.props.onError}
                />
              </picture>
            )}

            {/* Show the original image during server-side rendering if JavaScript is disabled */}
            {this.state.hasNoScript && (
              <noscript
                dangerouslySetInnerHTML={{
                  __html: noscriptImg({ alt, title, ...image }),
                }}
=======
              <source srcSet={image.srcSet} sizes={image.sizes} />

              <Img
                alt={alt}
                title={title}
                src={image.src}
                style={imageStyle}
                ref={this.imageRef}
                onLoad={this.handleImageLoaded}
                onError={this.props.onError}
>>>>>>> 92593af7
              />
            </picture>
          )}

          {/* Show the original image during server-side rendering if JavaScript is disabled */}
          {this.state.hasNoScript && (
            <noscript
              dangerouslySetInnerHTML={{
                __html: noscriptImg({ alt, title, ...image }),
              }}
            />
          )}
        </Tag>
      )
    }

    if (fixed) {
      const image = fixed
      const divStyle = {
        position: `relative`,
        overflow: `hidden`,
        display: `inline-block`,
        width: image.width,
        height: image.height,
        ...style,
      }

      if (style.display === `inherit`) {
        delete divStyle.display
      }

      return (
        <Tag
          className={`${className ? className : ``} gatsby-image-wrapper`}
          style={divStyle}
          ref={this.handleRef}
          key={`fixed-${JSON.stringify(image.srcSet)}`}
        >
          {/* Show the blurry base64 image. */}
          {image.base64 && (
            <Img src={image.base64} {...placeholderImageProps} />
          )}

          {/* Show the traced SVG image. */}
          {image.tracedSVG && (
            <Img src={image.tracedSVG} {...placeholderImageProps} />
          )}

          {/* Show a solid background color. */}
          {bgColor && (
            <Tag
              title={title}
              style={{
                backgroundColor: bgColor,
                width: image.width,
                opacity: !this.state.imgLoaded ? 1 : 0,
                transitionDelay: `0.25s`,
                height: image.height,
              }}
            />
          )}

          {/* Once the image is visible, start downloading the image */}
          {this.state.isVisible && (
            <picture>
              {image.srcSetWebp && (
                <source
                  type={`image/webp`}
                  srcSet={image.srcSetWebp}
                  sizes={image.sizes}
                />
              )}

              <source srcSet={image.srcSet} sizes={image.sizes} />

              <Img
                alt={alt}
                title={title}
                width={image.width}
                height={image.height}
                src={image.src}
                crossOrigin={this.props.crossOrigin}
                style={imageStyle}
                ref={this.imageRef}
                onLoad={this.handleImageLoaded}
                onError={this.props.onError}
              />
            </picture>
          )}

          {/* Show the original image during server-side rendering if JavaScript is disabled */}
          {this.state.hasNoScript && (
            <noscript
              dangerouslySetInnerHTML={{
                __html: noscriptImg({
                  alt,
                  title,
                  width: image.width,
                  height: image.height,
                  ...image,
                }),
              }}
            />
          )}
        </Tag>
      )
    }

    return null
  }
}

Image.defaultProps = {
  critical: false,
  fadeIn: true,
  alt: ``,
  Tag: `div`,
}

const fixedObject = PropTypes.shape({
  width: PropTypes.number.isRequired,
  height: PropTypes.number.isRequired,
  src: PropTypes.string.isRequired,
  srcSet: PropTypes.string.isRequired,
  base64: PropTypes.string,
  tracedSVG: PropTypes.string,
  srcWebp: PropTypes.string,
  srcSetWebp: PropTypes.string,
})

const fluidObject = PropTypes.shape({
  aspectRatio: PropTypes.number.isRequired,
  src: PropTypes.string.isRequired,
  srcSet: PropTypes.string.isRequired,
  sizes: PropTypes.string.isRequired,
  base64: PropTypes.string,
  tracedSVG: PropTypes.string,
  srcWebp: PropTypes.string,
  srcSetWebp: PropTypes.string,
})

Image.propTypes = {
  resolutions: fixedObject,
  sizes: fluidObject,
  fixed: fixedObject,
  fluid: fluidObject,
  fadeIn: PropTypes.bool,
  title: PropTypes.string,
  alt: PropTypes.string,
  className: PropTypes.oneOfType([PropTypes.string, PropTypes.object]), // Support Glamor's css prop.
  critical: PropTypes.bool,
  crossOrigin: PropTypes.string,
  style: PropTypes.object,
  imgStyle: PropTypes.object,
  placeholderStyle: PropTypes.object,
  placeholderClassName: PropTypes.string,
  backgroundColor: PropTypes.oneOfType([PropTypes.string, PropTypes.bool]),
  onLoad: PropTypes.func,
  onError: PropTypes.func,
  Tag: PropTypes.string,
}

export default Image<|MERGE_RESOLUTION|>--- conflicted
+++ resolved
@@ -86,12 +86,8 @@
   const height = props.height ? `height="${props.height}" ` : ``
   const opacity = props.opacity ? props.opacity : `1`
   const transitionDelay = props.transitionDelay ? props.transitionDelay : `0.5s`
-<<<<<<< HEAD
   const crossOrigin = props.crossOrigin ? `crossorigin="${props.crossOrigin}" ` : ``
-  return (`<picture>${srcSetWebp}${srcSet}<img ${width}${height}${src}${alt}${title}${crossOrigin}style="position:absolute;top:0;left:0;transition:opacity 0.5s;transition-delay:${transitionDelay};opacity:${opacity};width:100%;height:100%;object-fit:cover;object-position:center"/></picture>`)
-=======
-  return `<picture>${srcSetWebp}${srcSet}<img ${width}${height}${src}${alt}${title}style="position:absolute;top:0;left:0;transition:opacity 0.5s;transition-delay:${transitionDelay};opacity:${opacity};width:100%;height:100%;object-fit:cover;object-position:center"/></picture>`
->>>>>>> 92593af7
+  return `<picture>${srcSetWebp}${srcSet}<img ${width}${height}${src}${alt}${title}${crossOrigin}style="position:absolute;top:0;left:0;transition:opacity 0.5s;transition-delay:${transitionDelay};opacity:${opacity};width:100%;height:100%;object-fit:cover;object-position:center"/></picture>`
 }
 
 const Img = React.forwardRef((props, ref) => {
@@ -300,38 +296,17 @@
                 />
               )}
 
-<<<<<<< HEAD
-                <Img
-                  alt={alt}
-                  title={title}
-                  src={image.src}
-                  crossOrigin={this.props.crossOrigin}
-                  style={imageStyle}
-                  ref={this.imageRef}
-                  onLoad={this.handleImageLoaded}
-                  onError={this.props.onError}
-                />
-              </picture>
-            )}
-
-            {/* Show the original image during server-side rendering if JavaScript is disabled */}
-            {this.state.hasNoScript && (
-              <noscript
-                dangerouslySetInnerHTML={{
-                  __html: noscriptImg({ alt, title, ...image }),
-                }}
-=======
               <source srcSet={image.srcSet} sizes={image.sizes} />
 
               <Img
                 alt={alt}
                 title={title}
                 src={image.src}
+                crossOrigin={this.props.crossOrigin}
                 style={imageStyle}
                 ref={this.imageRef}
                 onLoad={this.handleImageLoaded}
                 onError={this.props.onError}
->>>>>>> 92593af7
               />
             </picture>
           )}
