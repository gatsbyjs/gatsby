{
  "name": "gatsby-image",
  "description": "Lazy-loading React image component with optional support for the blur-up effect.",
  "version": "2.3.1",
  "author": "Kyle Mathews <mathews.kyle@gmail.com>",
  "bugs": {
    "url": "https://github.com/gatsbyjs/gatsby/issues"
  },
  "dependencies": {
    "@babel/runtime": "^7.8.7",
    "object-fit-images": "^3.2.4",
    "prop-types": "^15.7.2"
  },
  "devDependencies": {
    "@babel/cli": "^7.8.4",
    "@babel/core": "^7.8.7",
    "@testing-library/react": "^9.5.0",
<<<<<<< HEAD
    "@types/react": "^16.9.23",
    "babel-preset-gatsby-package": "^0.3.0",
=======
    "babel-preset-gatsby-package": "^0.3.1",
>>>>>>> 1cfa511a
    "cross-env": "^5.2.1"
  },
  "homepage": "https://github.com/gatsbyjs/gatsby/tree/master/packages/gatsby-image#readme",
  "keywords": [
    "gatsby",
    "gatsby-component",
    "react-component"
  ],
  "license": "MIT",
  "main": "index.js",
  "repository": {
    "type": "git",
    "url": "https://github.com/gatsbyjs/gatsby.git",
    "directory": "packages/gatsby-image"
  },
  "scripts": {
    "build": "babel src --out-dir . --ignore **/__tests__",
    "prepare": "cross-env NODE_ENV=production npm run build",
    "watch": "babel -w src --out-dir . --ignore **/__tests__"
  },
  "engines": {
    "node": ">=10.13.0"
  }
}<|MERGE_RESOLUTION|>--- conflicted
+++ resolved
@@ -15,12 +15,8 @@
     "@babel/cli": "^7.8.4",
     "@babel/core": "^7.8.7",
     "@testing-library/react": "^9.5.0",
-<<<<<<< HEAD
     "@types/react": "^16.9.23",
-    "babel-preset-gatsby-package": "^0.3.0",
-=======
     "babel-preset-gatsby-package": "^0.3.1",
->>>>>>> 1cfa511a
     "cross-env": "^5.2.1"
   },
   "homepage": "https://github.com/gatsbyjs/gatsby/tree/master/packages/gatsby-image#readme",
