--- conflicted
+++ resolved
@@ -15,12 +15,8 @@
     "@babel/cli": "^7.10.3",
     "@babel/core": "^7.10.3",
     "@testing-library/react": "^9.5.0",
-<<<<<<< HEAD
     "@types/react": "^16.9.31",
-    "babel-preset-gatsby-package": "^0.4.2",
-=======
     "babel-preset-gatsby-package": "^0.5.2",
->>>>>>> 24621bde
     "cross-env": "^5.2.1"
   },
   "homepage": "https://github.com/gatsbyjs/gatsby/tree/master/packages/gatsby-image#readme",
