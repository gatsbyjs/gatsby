--- conflicted
+++ resolved
@@ -1,11 +1,7 @@
 {
   "name": "gatsby-image",
   "description": "Lazy-loading React image component with optional support for the blur-up effect.",
-<<<<<<< HEAD
-  "version": "1.0.54",
-=======
   "version": "2.0.0-alpha.9",
->>>>>>> beea52d2
   "author": "Kyle Mathews <mathews.kyle@gmail.com>",
   "bugs": {
     "url": "https://github.com/gatsbyjs/gatsby/issues"
