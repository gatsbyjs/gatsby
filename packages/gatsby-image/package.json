{
  "name": "gatsby-image",
  "description": "Lazy-loading React image component with optional support for the blur-up effect.",
  "version": "2.3.0",
  "author": "Kyle Mathews <mathews.kyle@gmail.com>",
  "bugs": {
    "url": "https://github.com/gatsbyjs/gatsby/issues"
  },
  "dependencies": {
    "@babel/runtime": "^7.8.7",
    "object-fit-images": "^3.2.4",
    "prop-types": "^15.7.2"
  },
  "devDependencies": {
<<<<<<< HEAD
    "@babel/cli": "^7.7.5",
    "@babel/core": "^7.7.5",
    "@testing-library/react": "^9.3.2",
    "@types/react": "^16.9.23",
    "babel-preset-gatsby-package": "^0.2.17",
=======
    "@babel/cli": "^7.8.4",
    "@babel/core": "^7.8.7",
    "@testing-library/react": "^9.5.0",
    "babel-preset-gatsby-package": "^0.3.0",
>>>>>>> 15789514
    "cross-env": "^5.2.1"
  },
  "homepage": "https://github.com/gatsbyjs/gatsby/tree/master/packages/gatsby-image#readme",
  "keywords": [
    "gatsby",
    "gatsby-component",
    "react-component"
  ],
  "license": "MIT",
  "main": "index.js",
  "repository": {
    "type": "git",
    "url": "https://github.com/gatsbyjs/gatsby.git",
    "directory": "packages/gatsby-image"
  },
  "scripts": {
    "build": "babel src --out-dir . --ignore **/__tests__",
    "prepare": "cross-env NODE_ENV=production npm run build",
    "watch": "babel -w src --out-dir . --ignore **/__tests__"
  },
  "engines": {
    "node": ">=10.13.0"
  }
}<|MERGE_RESOLUTION|>--- conflicted
+++ resolved
@@ -12,18 +12,11 @@
     "prop-types": "^15.7.2"
   },
   "devDependencies": {
-<<<<<<< HEAD
-    "@babel/cli": "^7.7.5",
-    "@babel/core": "^7.7.5",
-    "@testing-library/react": "^9.3.2",
-    "@types/react": "^16.9.23",
-    "babel-preset-gatsby-package": "^0.2.17",
-=======
     "@babel/cli": "^7.8.4",
     "@babel/core": "^7.8.7",
     "@testing-library/react": "^9.5.0",
+    "@types/react": "^16.9.23",
     "babel-preset-gatsby-package": "^0.3.0",
->>>>>>> 15789514
     "cross-env": "^5.2.1"
   },
   "homepage": "https://github.com/gatsbyjs/gatsby/tree/master/packages/gatsby-image#readme",
