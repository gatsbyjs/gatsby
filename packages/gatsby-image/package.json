--- conflicted
+++ resolved
@@ -1,21 +1,7 @@
 {
   "name": "gatsby-image",
   "description": "Lazy-loading React image component with optional support for the blur-up effect.",
-<<<<<<< HEAD
-  "main": "index.js",
-  "scripts": {
-    "build": "babel src --out-dir . --ignore **/__tests__/**",
-    "watch": "babel -w src --out-dir . --ignore **/__tests__/**",
-    "prepublish": "cross-env NODE_ENV=production npm run build"
-  },
-  "keywords": [
-    "gatsby",
-    "gatsby-component",
-    "react-component"
-  ],
-=======
   "version": "1.0.37",
->>>>>>> 0a6fb373
   "author": "Kyle Mathews <mathews.kyle@gmail.com>",
   "bugs": {
     "url": "https://github.com/gatsbyjs/gatsby/issues"
