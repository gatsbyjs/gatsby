--- conflicted
+++ resolved
@@ -1,19 +1,7 @@
 {
   "name": "gatsby-plugin-remove-trailing-slashes",
   "description": "Stub description for gatsby-plugin-remove-trailing-slashes",
-<<<<<<< HEAD
-  "main": "index.js",
-  "scripts": {
-    "build": "babel src --out-dir . --ignore **/__tests__/**",
-    "watch": "babel -w src --out-dir . --ignore **/__tests__/**",
-    "prepublish": "cross-env NODE_ENV=production npm run build"
-  },
-  "keywords": [
-    "gatsby"
-  ],
-=======
   "version": "1.0.5",
->>>>>>> 0a6fb373
   "author": "scott.eckenthal@gmail.com",
   "bugs": {
     "url": "https://github.com/gatsbyjs/gatsby/issues"
