--- conflicted
+++ resolved
@@ -140,610 +140,4 @@
     })
     .external(validateContentfulAccess)
 
-<<<<<<< HEAD
-exports.pluginOptionsSchema = pluginOptionsSchema
-
-/***
- * Localization algorithm
- *
- * 1. Make list of all resolvable IDs worrying just about the default ids not
- * localized ids
- * 2. Make mapping between ids, again not worrying about localization.
- * 3. When creating entries and assets, make the most localized version
- * possible for each localized node i.e. get the localized field if it exists
- * or the fallback field or the default field.
- */
-
-exports.sourceNodes = async (
-  {
-    actions,
-    getNode,
-    getNodes,
-    getNodesByType,
-    createNodeId,
-    store,
-    cache,
-    getCache,
-    reporter,
-    schema,
-    parentSpan,
-  },
-  pluginOptions
-) => {
-  const {
-    createNode,
-    deleteNode,
-    touchNode,
-    createTypes,
-    unstable_createNodeManifest,
-  } = actions
-
-  let currentSyncData
-  let contentTypeItems
-  let tagItems
-  let defaultLocale
-  let locales
-  let space
-  if (process.env.GATSBY_CONTENTFUL_EXPERIMENTAL_FORCE_CACHE) {
-    reporter.info(
-      `GATSBY_CONTENTFUL_EXPERIMENTAL_FORCE_CACHE: Storing/loading remote data through \`` +
-        process.env.GATSBY_CONTENTFUL_EXPERIMENTAL_FORCE_CACHE +
-        `\` so Remote changes CAN NOT be detected!`
-    )
-  }
-  const forceCache = await fs.exists(
-    process.env.GATSBY_CONTENTFUL_EXPERIMENTAL_FORCE_CACHE
-  )
-
-  const pluginConfig = createPluginConfig(pluginOptions)
-  const sourceId = `${pluginConfig.get(`spaceId`)}-${pluginConfig.get(
-    `environment`
-  )}`
-
-  const CACHE_SYNC_TOKEN = `contentful-sync-token-${sourceId}`
-  const CACHE_SYNC_DATA = `contentful-sync-data-${sourceId}`
-
-  /*
-   * Subsequent calls of Contentfuls sync API return only changed data.
-   *
-   * In some cases, especially when using rich-text fields, there can be data
-   * missing from referenced entries. This breaks the reference matching.
-   *
-   * To workround this, we cache the initial sync data and merge it
-   * with all data from subsequent syncs. Afterwards the references get
-   * resolved via the Contentful JS SDK.
-   */
-  const syncToken = await cache.get(CACHE_SYNC_TOKEN)
-  let previousSyncData = {
-    assets: [],
-    entries: [],
-  }
-  const cachedData = await cache.get(CACHE_SYNC_DATA)
-
-  if (cachedData) {
-    previousSyncData = cachedData
-  }
-
-  const fetchActivity = reporter.activityTimer(
-    `Contentful: Fetch data (${sourceId})`,
-    {
-      parentSpan,
-    }
-  )
-
-  if (forceCache) {
-    // If the cache has data, use it. Otherwise do a remote fetch anyways and prime the cache now.
-    // If present, do NOT contact contentful, skip the round trips entirely
-    reporter.info(
-      `GATSBY_CONTENTFUL_EXPERIMENTAL_FORCE_CACHE was set. Skipping remote fetch, using data stored in \`${process.env.GATSBY_CONTENTFUL_EXPERIMENTAL_FORCE_CACHE}\``
-    )
-    ;({
-      currentSyncData,
-      contentTypeItems,
-      tagItems,
-      defaultLocale,
-      locales,
-      space,
-    } = v8.deserialize(
-      fs.readFileSync(process.env.GATSBY_CONTENTFUL_EXPERIMENTAL_FORCE_CACHE)
-    ))
-  } else {
-    const online = await isOnline()
-
-    // If the user knows they are offline, serve them cached result
-    // For prod builds though always fail if we can't get the latest data
-    if (
-      !online &&
-      process.env.GATSBY_CONTENTFUL_OFFLINE === `true` &&
-      process.env.NODE_ENV !== `production`
-    ) {
-      getNodes().forEach(node => {
-        if (node.internal.owner !== `gatsby-source-contentful`) {
-          return
-        }
-        touchNode(node)
-        if (node.localFile___NODE) {
-          // Prevent GraphQL type inference from crashing on this property
-          touchNode(getNode(node.localFile___NODE))
-        }
-      })
-
-      reporter.info(`Using Contentful Offline cache ⚠️`)
-      reporter.info(
-        `Cache may be invalidated if you edit package.json, gatsby-node.js or gatsby-config.js files`
-      )
-
-      return
-    }
-    if (process.env.GATSBY_CONTENTFUL_OFFLINE) {
-      reporter.info(
-        `Note: \`GATSBY_CONTENTFUL_OFFLINE\` was set but it either was not \`true\`, we _are_ online, or we are in production mode, so the flag is ignored.`
-      )
-    }
-
-    fetchActivity.start()
-    ;({
-      currentSyncData,
-      contentTypeItems,
-      tagItems,
-      defaultLocale,
-      locales,
-      space,
-    } = await fetchData({
-      syncToken,
-      reporter,
-      pluginConfig,
-      parentSpan,
-    }))
-
-    if (process.env.GATSBY_CONTENTFUL_EXPERIMENTAL_FORCE_CACHE) {
-      reporter.info(
-        `GATSBY_CONTENTFUL_EXPERIMENTAL_FORCE_CACHE was set. Writing v8 serialized glob of remote data to: ` +
-          process.env.GATSBY_CONTENTFUL_EXPERIMENTAL_FORCE_CACHE
-      )
-      fs.writeFileSync(
-        process.env.GATSBY_CONTENTFUL_EXPERIMENTAL_FORCE_CACHE,
-        v8.serialize({
-          currentSyncData,
-          contentTypeItems,
-          defaultLocale,
-          locales,
-          space,
-        })
-      )
-    }
-  }
-
-  // Check for restricted content type names
-  const useNameForId = pluginConfig.get(`useNameForId`)
-  const restrictedContentTypes = [`entity`, `reference`, `asset`]
-
-  if (pluginConfig.get(`enableTags`)) {
-    restrictedContentTypes.push(`tags`)
-  }
-
-  contentTypeItems.forEach(contentTypeItem => {
-    // Establish identifier for content type
-    //  Use `name` if specified, otherwise, use internal id (usually a natural-language constant,
-    //  but sometimes a base62 uuid generated by Contentful, hence the option)
-    let contentTypeItemId
-    if (useNameForId) {
-      contentTypeItemId = contentTypeItem.name.toLowerCase()
-    } else {
-      contentTypeItemId = contentTypeItem.sys.id.toLowerCase()
-    }
-
-    if (restrictedContentTypes.includes(contentTypeItemId)) {
-      reporter.panic({
-        id: CODES.FetchContentTypes,
-        context: {
-          sourceMessage: `Restricted ContentType name found. The name "${contentTypeItemId}" is not allowed.`,
-        },
-      })
-    }
-  })
-
-  const allLocales = locales
-  locales = locales.filter(pluginConfig.get(`localeFilter`))
-  reporter.verbose(
-    `Default locale: ${defaultLocale}.   All locales: ${allLocales
-      .map(({ code }) => code)
-      .join(`, `)}`
-  )
-  if (allLocales.length !== locales.length) {
-    reporter.verbose(
-      `After plugin.options.localeFilter: ${locales
-        .map(({ code }) => code)
-        .join(`, `)}`
-    )
-  }
-  if (locales.length === 0) {
-    reporter.panic({
-      id: CODES.LocalesMissing,
-      context: {
-        sourceMessage: `Please check if your localeFilter is configured properly. Locales '${allLocales
-          .map(item => item.code)
-          .join(`,`)}' were found but were filtered down to none.`,
-      },
-    })
-  }
-
-  if (pluginConfig.get(`enableTags`)) {
-    createTypes(
-      schema.buildObjectType({
-        name: `ContentfulTag`,
-        fields: {
-          name: { type: `String!` },
-          contentful_id: { type: `String!` },
-          id: { type: `ID!` },
-        },
-        interfaces: [`Node`],
-        extensions: { dontInfer: {} },
-      })
-    )
-  }
-
-  createTypes(`
-  interface ContentfulEntry implements Node {
-    contentful_id: String!
-    id: ID!
-    node_locale: String!
-  }
-`)
-
-  createTypes(`
-  interface ContentfulReference {
-    contentful_id: String!
-    id: ID!
-  }
-`)
-
-  createTypes(
-    schema.buildObjectType({
-      name: `ContentfulAsset`,
-      fields: {
-        contentful_id: { type: `String!` },
-        id: { type: `ID!` },
-      },
-      interfaces: [`ContentfulReference`, `Node`],
-    })
-  )
-
-  const gqlTypes = contentTypeItems.map(contentTypeItem =>
-    schema.buildObjectType({
-      name: _.upperFirst(
-        _.camelCase(
-          `Contentful ${
-            pluginConfig.get(`useNameForId`)
-              ? contentTypeItem.name
-              : contentTypeItem.sys.id
-          }`
-        )
-      ),
-      fields: {
-        contentful_id: { type: `String!` },
-        id: { type: `ID!` },
-        node_locale: { type: `String!` },
-      },
-      interfaces: [`ContentfulReference`, `ContentfulEntry`, `Node`],
-    })
-  )
-
-  createTypes(gqlTypes)
-
-  fetchActivity.end()
-
-  const processingActivity = reporter.activityTimer(
-    `Contentful: Process data (${sourceId})`,
-    {
-      parentSpan,
-    }
-  )
-  processingActivity.start()
-
-  // Create a map of up to date entries and assets
-  function mergeSyncData(previous, current, deleted) {
-    const entryMap = new Map()
-    previous.forEach(e => !deleted.has(e.sys.id) && entryMap.set(e.sys.id, e))
-    current.forEach(e => !deleted.has(e.sys.id) && entryMap.set(e.sys.id, e))
-    return [...entryMap.values()]
-  }
-
-  const deletedSet = new Set(currentSyncData.deletedEntries.map(e => e.sys.id))
-
-  const mergedSyncData = {
-    entries: mergeSyncData(
-      previousSyncData.entries,
-      currentSyncData.entries,
-      deletedSet
-    ),
-    assets: mergeSyncData(
-      previousSyncData.assets,
-      currentSyncData.assets,
-      deletedSet
-    ),
-  }
-
-  // Store a raw and unresolved copy of the data for caching
-  const mergedSyncDataRaw = _.cloneDeep(mergedSyncData)
-
-  // Use the JS-SDK to resolve the entries and assets
-  const res = createClient({
-    space: `none`,
-    accessToken: `fake-access-token`,
-  }).parseEntries({
-    items: mergedSyncData.entries,
-    includes: {
-      assets: mergedSyncData.assets,
-      entries: mergedSyncData.entries,
-    },
-  })
-
-  mergedSyncData.entries = res.items
-
-  // Inject raw API output to rich text fields
-  const richTextFieldMap = new Map()
-  contentTypeItems.forEach(contentType => {
-    richTextFieldMap.set(
-      contentType.sys.id,
-      contentType.fields
-        .filter(field => field.type === `RichText`)
-        .map(field => field.id)
-    )
-  })
-
-  const rawEntries = new Map()
-  mergedSyncDataRaw.entries.forEach(rawEntry =>
-    rawEntries.set(rawEntry.sys.id, rawEntry)
-  )
-
-  mergedSyncData.entries.forEach(entry => {
-    const contentTypeId = entry.sys.contentType.sys.id
-    const richTextFieldIds = richTextFieldMap.get(contentTypeId)
-    if (richTextFieldIds) {
-      richTextFieldIds.forEach(richTextFieldId => {
-        if (!entry.fields[richTextFieldId]) {
-          return
-        }
-        entry.fields[richTextFieldId] = rawEntries.get(entry.sys.id).fields[
-          richTextFieldId
-        ]
-      })
-    }
-  })
-
-  const entryList = normalize.buildEntryList({
-    mergedSyncData,
-    contentTypeItems,
-  })
-
-  // Remove deleted entries & assets.
-  // TODO figure out if entries referencing now deleted entries/assets
-  // are "updated" so will get the now deleted reference removed.
-
-  function deleteContentfulNode(node) {
-    const normalizedType = node.sys.type.startsWith(`Deleted`)
-      ? node.sys.type.substring(`Deleted`.length)
-      : node.sys.type
-
-    const localizedNodes = locales
-      .map(locale => {
-        const nodeId = createNodeId(
-          normalize.makeId({
-            spaceId: space.sys.id,
-            id: node.sys.id,
-            type: normalizedType,
-            currentLocale: locale.code,
-            defaultLocale,
-          })
-        )
-        return getNode(nodeId)
-      })
-      .filter(node => node)
-
-    localizedNodes.forEach(node => {
-      // touchNode first, to populate typeOwners & avoid erroring
-      touchNode(node)
-      deleteNode(node)
-    })
-  }
-
-  currentSyncData.deletedEntries.forEach(deleteContentfulNode)
-  currentSyncData.deletedAssets.forEach(deleteContentfulNode)
-
-  const existingNodes = getNodes().filter(
-    n =>
-      n.internal.owner === `gatsby-source-contentful` &&
-      (n?.sys?.type === `Asset` || n?.sys?.type === `Entry`)
-  )
-  existingNodes.forEach(n => touchNode(n))
-
-  const assets = mergedSyncData.assets
-
-  reporter.info(`Updated entries ${currentSyncData.entries.length}`)
-  reporter.info(`Deleted entries ${currentSyncData.deletedEntries.length}`)
-  reporter.info(`Updated assets ${currentSyncData.assets.length}`)
-  reporter.info(`Deleted assets ${currentSyncData.deletedAssets.length}`)
-
-  // Update syncToken
-  const nextSyncToken = currentSyncData.nextSyncToken
-
-  await Promise.all([
-    cache.set(CACHE_SYNC_DATA, mergedSyncDataRaw),
-    cache.set(CACHE_SYNC_TOKEN, nextSyncToken),
-  ])
-
-  reporter.verbose(`Building Contentful reference map`)
-
-  // Create map of resolvable ids so we can check links against them while creating
-  // links.
-  const resolvable = normalize.buildResolvableSet({
-    existingNodes,
-    entryList,
-    assets,
-    defaultLocale,
-    locales,
-    space,
-  })
-
-  // Build foreign reference map before starting to insert any nodes
-  const foreignReferenceMap = normalize.buildForeignReferenceMap({
-    contentTypeItems,
-    entryList,
-    resolvable,
-    defaultLocale,
-    locales,
-    space,
-    useNameForId: pluginConfig.get(`useNameForId`),
-  })
-
-  reporter.verbose(`Resolving Contentful references`)
-
-  const newOrUpdatedEntries = new Set()
-  entryList.forEach(entries => {
-    entries.forEach(entry => {
-      newOrUpdatedEntries.add(`${entry.sys.id}___${entry.sys.type}`)
-    })
-  })
-
-  // Update existing entry nodes that weren't updated but that need reverse
-  // links added.
-  existingNodes
-    .filter(n => newOrUpdatedEntries.has(`${n.id}___${n.sys.type}`))
-    .forEach(n => {
-      if (foreignReferenceMap[`${n.id}___${n.sys.type}`]) {
-        foreignReferenceMap[`${n.id}___${n.sys.type}`].forEach(
-          foreignReference => {
-            // Add reverse links
-            if (n[foreignReference.name]) {
-              n[foreignReference.name].push(foreignReference.id)
-              // It might already be there so we'll uniquify after pushing.
-              n[foreignReference.name] = _.uniq(n[foreignReference.name])
-            } else {
-              // If is one foreign reference, there can always be many.
-              // Best to be safe and put it in an array to start with.
-              n[foreignReference.name] = [foreignReference.id]
-            }
-          }
-        )
-      }
-    })
-
-  processingActivity.end()
-
-  const creationActivity = reporter.activityTimer(
-    `Contentful: Create nodes (${sourceId})`,
-    {
-      parentSpan,
-    }
-  )
-  creationActivity.start()
-
-  for (let i = 0; i < contentTypeItems.length; i++) {
-    const contentTypeItem = contentTypeItems[i]
-
-    if (entryList[i].length) {
-      reporter.info(
-        `Creating ${entryList[i].length} Contentful ${
-          pluginConfig.get(`useNameForId`)
-            ? contentTypeItem.name
-            : contentTypeItem.sys.id
-        } nodes`
-      )
-    }
-
-    // A contentType can hold lots of entries which create nodes
-    // We wait until all nodes are created and processed until we handle the next one
-    // TODO add batching in gatsby-core
-    await Promise.all(
-      normalize.createNodesForContentType({
-        contentTypeItem,
-        restrictedNodeFields,
-        conflictFieldPrefix,
-        entries: entryList[i],
-        createNode,
-        createNodeId,
-        unstable_createNodeManifest,
-        getNode,
-        resolvable,
-        foreignReferenceMap,
-        defaultLocale,
-        locales,
-        space,
-        useNameForId: pluginConfig.get(`useNameForId`),
-        pluginConfig,
-        syncToken,
-      })
-    )
-  }
-
-  if (assets.length) {
-    reporter.info(`Creating ${assets.length} Contentful Asset nodes`)
-  }
-
-  for (let i = 0; i < assets.length; i++) {
-    // We wait for each asset to be process until handling the next one.
-    await Promise.all(
-      normalize.createAssetNodes({
-        assetItem: assets[i],
-        createNode,
-        createNodeId,
-        defaultLocale,
-        locales,
-        space,
-      })
-    )
-  }
-
-  // Create tags entities
-  if (tagItems.length) {
-    reporter.info(`Creating ${tagItems.length} Contentful Tag nodes`)
-
-    for (const tag of tagItems) {
-      await createNode({
-        id: createNodeId(`ContentfulTag__${space.sys.id}__${tag.sys.id}`),
-        name: tag.name,
-        contentful_id: tag.sys.id,
-        internal: {
-          type: `ContentfulTag`,
-          contentDigest: tag.sys.updatedAt,
-        },
-      })
-    }
-  }
-
-  creationActivity.end()
-
-  if (pluginConfig.get(`downloadLocal`)) {
-    reporter.info(`Download Contentful asset files`)
-
-    await downloadContentfulAssets({
-      actions,
-      createNodeId,
-      store,
-      cache,
-      getCache,
-      getNode,
-      getNodesByType,
-      reporter,
-      assetDownloadWorkers: pluginConfig.get(`assetDownloadWorkers`),
-    })
-  }
-
-  return
-}
-
-// Check if there are any ContentfulAsset nodes and if gatsby-image is installed. If so,
-// add fragments for ContentfulAsset and gatsby-image. The fragment will cause an error
-// if there's not ContentfulAsset nodes and without gatsby-image, the fragment is useless.
-exports.onPreExtractQueries = async ({ store }) => {
-  const program = store.getState().program
-
-  const CACHE_DIR = path.resolve(
-    `${program.directory}/.cache/contentful/assets/`
-  )
-  await fs.ensureDir(CACHE_DIR)
-}
-=======
-exports.pluginOptionsSchema = pluginOptionsSchema
->>>>>>> 3f2d581e
+exports.pluginOptionsSchema = pluginOptionsSchema