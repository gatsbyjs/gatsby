const _ = require(`lodash`)
const fs = require(`fs-extra`)

const normalize = require(`./normalize`)
const fetchData = require(`./fetch`)

const conflictFieldPrefix = `contentful`

// restrictedNodeFields from here https://www.gatsbyjs.org/docs/node-interface/
const restrictedNodeFields = [
  `children`,
  `contentful_id`,
  `fields`,
  `id`,
  `internal`,
  `parent`,
]

exports.setFieldsOnGraphQLNodeType = require(`./extend-node-type`).extendNodeType

/***
 * Localization algorithm
 *
 * 1. Make list of all resolvable IDs worrying just about the default ids not
 * localized ids
 * 2. Make mapping between ids, again not worrying about localization.
 * 3. When creating entries and assets, make the most localized version
 * possible for each localized node i.e. get the localized field if it exists
 * or the fallback field or the default field.
 */

exports.sourceNodes = async (
<<<<<<< HEAD
  { actions, getNodes, createNodeId, hasNodeChanged, store },
  { spaceId, accessToken, host }
=======
  { boundActionCreators, getNode, getNodes, hasNodeChanged, store },
  { spaceId, accessToken, host, environment }
>>>>>>> 5550bc89
) => {
  const { createNode, deleteNode, touchNode, setPluginStatus } = actions

  host = host || `cdn.contentful.com`
  environment = environment || `master` // default is always master
  // Get sync token if it exists.
  let syncToken
  if (
    store.getState().status.plugins &&
    store.getState().status.plugins[`gatsby-source-contentful`] &&
    store.getState().status.plugins[`gatsby-source-contentful`][`${spaceId}-${environment}`]
  ) {
    syncToken = store.getState().status.plugins[`gatsby-source-contentful`][
      `${spaceId}-${environment}`
    ]
  }

  const {
    currentSyncData,
    contentTypeItems,
    defaultLocale,
    locales,
  } = await fetchData({
    syncToken,
    spaceId,
    accessToken,
    environment,
    host,
  })

  const entryList = normalize.buildEntryList({
    currentSyncData,
    contentTypeItems,
  })

  // Remove deleted entries & assets.
  // TODO figure out if entries referencing now deleted entries/assets
  // are "updated" so will get the now deleted reference removed.
  currentSyncData.deletedEntries.forEach(e => deleteNode({ node: e.sys }))
  currentSyncData.deletedAssets.forEach(e => deleteNode({ node: e.sys }))

  const existingNodes = getNodes().filter(
    n => n.internal.owner === `gatsby-source-contentful`
  )
  existingNodes.forEach(n => touchNode({ nodeId: n.id }))

  const assets = currentSyncData.assets

  console.log(`Updated entries `, currentSyncData.entries.length)
  console.log(`Deleted entries `, currentSyncData.deletedEntries.length)
  console.log(`Updated assets `, currentSyncData.assets.length)
  console.log(`Deleted assets `, currentSyncData.deletedAssets.length)
  console.timeEnd(`Fetch Contentful data`)

  // Update syncToken
  const nextSyncToken = currentSyncData.nextSyncToken

  // Store our sync state for the next sync.
  // TODO: we do not store the token if we are using preview, since only initial sync is possible there
  // This might change though
  if (host !== `preview.contentful.com`) {
    const newState = {}
    newState[`${spaceId}-${environment}`] = nextSyncToken
    setPluginStatus(newState)
  }

  // Create map of resolvable ids so we can check links against them while creating
  // links.
  const resolvable = normalize.buildResolvableSet({
    existingNodes,
    entryList,
    assets,
    defaultLocale,
    locales,
  })

  // Build foreign reference map before starting to insert any nodes
  const foreignReferenceMap = normalize.buildForeignReferenceMap({
    contentTypeItems,
    entryList,
    resolvable,
    defaultLocale,
    locales,
  })

  const newOrUpdatedEntries = []
  entryList.forEach(entries => {
    entries.forEach(entry => {
      newOrUpdatedEntries.push(entry.sys.id)
    })
  })

  // Update existing entry nodes that weren't updated but that need reverse
  // links added.
  Object.keys(foreignReferenceMap)
  existingNodes
    .filter(n => _.includes(newOrUpdatedEntries, n.id))
    .forEach(n => {
      if (foreignReferenceMap[n.id]) {
        foreignReferenceMap[n.id].forEach(foreignReference => {
          // Add reverse links
          if (n[foreignReference.name]) {
            n[foreignReference.name].push(foreignReference.id)
            // It might already be there so we'll uniquify after pushing.
            n[foreignReference.name] = _.uniq(n[foreignReference.name])
          } else {
            // If is one foreign reference, there can always be many.
            // Best to be safe and put it in an array to start with.
            n[foreignReference.name] = [foreignReference.id]
          }
        })
      }
    })

  contentTypeItems.forEach((contentTypeItem, i) => {
    normalize.createContentTypeNodes({
      contentTypeItem,
      restrictedNodeFields,
      conflictFieldPrefix,
      entries: entryList[i],
      createNode,
      createNodeId,
      resolvable,
      foreignReferenceMap,
      defaultLocale,
      locales,
    })
  })

  assets.forEach(assetItem => {
    normalize.createAssetNodes({
      assetItem,
      createNode,
      createNodeId,
      defaultLocale,
      locales,
    })
  })

  return
}

// Check if there are any ContentfulAsset nodes and if gatsby-image is installed. If so,
// add fragments for ContentfulAsset and gatsby-image. The fragment will cause an error
// if there's not ContentfulAsset nodes and without gatsby-image, the fragment is useless.
exports.onPreExtractQueries = async ({ store, getNodes }) => {
  const program = store.getState().program

  const nodes = getNodes()

  if (!nodes.some(n => n.internal.type === `ContentfulAsset`)) {
    return
  }

  let gatsbyImageDoesNotExist = true
  try {
    require.resolve(`gatsby-image`)
    gatsbyImageDoesNotExist = false
  } catch (e) {
    // Ignore
  }

  if (gatsbyImageDoesNotExist) {
    return
  }

  // We have both gatsby-image installed as well as ImageSharp nodes so let's
  // add our fragments to .cache/fragments.
  await fs.copy(
    require.resolve(`gatsby-source-contentful/src/fragments.js`),
    `${program.directory}/.cache/fragments/contentful-asset-fragments.js`
  )
}<|MERGE_RESOLUTION|>--- conflicted
+++ resolved
@@ -30,13 +30,8 @@
  */
 
 exports.sourceNodes = async (
-<<<<<<< HEAD
   { actions, getNodes, createNodeId, hasNodeChanged, store },
-  { spaceId, accessToken, host }
-=======
-  { boundActionCreators, getNode, getNodes, hasNodeChanged, store },
   { spaceId, accessToken, host, environment }
->>>>>>> 5550bc89
 ) => {
   const { createNode, deleteNode, touchNode, setPluginStatus } = actions
 
