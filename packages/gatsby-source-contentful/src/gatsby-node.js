--- conflicted
+++ resolved
@@ -76,13 +76,6 @@
   // are "updated" so will get the now deleted reference removed.
 
   function deleteContentfulNode(node) {
-<<<<<<< HEAD
-    const id = node.sys.id
-    const localizedIds = locales.map(locale =>
-      normalize.makeId({ id, currentLocale: locale.code, defaultLocale })
-    )
-    localizedIds.forEach(id => deleteNode(id, getNode(id)))
-=======
     const localizedNodes = locales
       .map(locale => {
         const nodeId = createNodeId(
@@ -97,7 +90,6 @@
       .filter(node => node)
 
     localizedNodes.forEach(node => deleteNode({ node }))
->>>>>>> beea52d2
   }
 
   currentSyncData.deletedEntries.forEach(deleteContentfulNode)
