--- conflicted
+++ resolved
@@ -37,10 +37,6 @@
 ) => {
   const { createNode, deleteNode, touchNode, setPluginStatus } = actions
 
-<<<<<<< HEAD
-  options.host = options.host || `cdn.contentful.com`
-  options.environment = options.environment || `master` // default is always master
-=======
   const online = await isOnline()
 
   // If the user knows they are offline, serve them cached result
@@ -62,9 +58,8 @@
     return
   }
 
-  host = host || `cdn.contentful.com`
-  environment = environment || `master` // default is always master
->>>>>>> bd5d76eb
+  options.host = options.host || `cdn.contentful.com`
+  options.environment = options.environment || `master` // default is always master
   // Get sync token if it exists.
   let syncToken
   if (
@@ -86,14 +81,7 @@
     locales,
   } = await fetchData({
     syncToken,
-<<<<<<< HEAD
     ...options,
-=======
-    spaceId,
-    accessToken,
-    host,
-    environment,
->>>>>>> bd5d76eb
   })
 
   const entryList = normalize.buildEntryList({
