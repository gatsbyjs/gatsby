--- conflicted
+++ resolved
@@ -1747,13 +1747,7 @@
         "jsonTest": Object {
           "en-US": Object {
             "devDependencies": Object {
-              "@babel/cli": "7.0.0-beta.47",
-              "@babel/core": "7.0.0-beta.47",
-              "@babel/preset-env": "7.0.0-beta.47",
-              "@babel/preset-flow": "7.0.0-beta.47",
-              "@babel/preset-react": "7.0.0-beta.47",
-              "@babel/register": "7.0.0-beta.47",
-              "@babel/runtime": "7.0.0-beta.47",
+              "babel-cli": "^6.26.0",
               "babel-eslint": "^7.2.3",
               "babel-jest": "^20.0.3",
               "babel-plugin-add-module-exports": "^0.2.1",
@@ -1761,7 +1755,12 @@
               "babel-plugin-transform-async-to-generator": "^6.24.1",
               "babel-plugin-transform-flow-strip-types": "^6.22.0",
               "babel-plugin-transform-runtime": "^6.23.0",
+              "babel-preset-env": "^1.6.0",
+              "babel-preset-flow": "^6.23.0",
+              "babel-preset-react": "^6.24.1",
               "babel-preset-stage-0": "^6.24.1",
+              "babel-register": "^6.26.0",
+              "babel-runtime": "^6.26.0",
               "chokidar": "^1.7.0",
               "cross-env": "^5.0.5",
               "eslint": "^4.5.0",
@@ -1840,7 +1839,7 @@
           },
         },
         "id": "c71mfnH4QKsSsQmgoaQuq6O",
-        "revision": 1,
+        "revision": 3,
         "space": Object {
           "sys": Object {
             "id": "rocybtov1ozk",
@@ -1849,7 +1848,7 @@
           },
         },
         "type": "Entry",
-        "updatedAt": "2017-11-28T02:16:10.604Z",
+        "updatedAt": "2018-06-11T14:18:54.392Z",
       },
     },
   ],
@@ -2067,11 +2066,7 @@
       },
       "id": "uuid-from-gatsby",
       "internal": Object {
-<<<<<<< HEAD
-        "contentDigest": "75139d025020af40d19af84d66b251df",
-=======
-        "contentDigest": "13c3f70b92d3632b094ab228772cac9b",
->>>>>>> f62d87f8
+        "contentDigest": "2024479d728f9130f5a6eefb28d89f65",
         "type": "ContentfulAsset",
       },
       "node_locale": "en-US",
@@ -2097,11 +2092,7 @@
       },
       "id": "uuid-from-gatsby",
       "internal": Object {
-<<<<<<< HEAD
-        "contentDigest": "ad7cfc82ac78847086bd811528bb01a7",
-=======
-        "contentDigest": "455da91d7af57e5791ef88ab5dcfa862",
->>>>>>> f62d87f8
+        "contentDigest": "3392b4440d3c91cb486b5b6c68e3bb1e",
         "type": "ContentfulAsset",
       },
       "node_locale": "de",
@@ -2127,11 +2118,7 @@
       },
       "id": "uuid-from-gatsby",
       "internal": Object {
-<<<<<<< HEAD
-        "contentDigest": "7b92549e5c428ba0e140da1144afc73c",
-=======
-        "contentDigest": "fc570bfbecf061e91c73721a0b9b5f50",
->>>>>>> f62d87f8
+        "contentDigest": "3a7957ae63ae0cda1078d5fca401faae",
         "type": "ContentfulAsset",
       },
       "node_locale": "en-US",
@@ -2157,11 +2144,7 @@
       },
       "id": "uuid-from-gatsby",
       "internal": Object {
-<<<<<<< HEAD
-        "contentDigest": "40379f0a5dd13b974ce13e5e498b30c0",
-=======
-        "contentDigest": "16741d7351836eaad031e6a897bede0e",
->>>>>>> f62d87f8
+        "contentDigest": "f1229d259f36861c2b7d8b81366492e8",
         "type": "ContentfulAsset",
       },
       "node_locale": "de",
@@ -2187,11 +2170,7 @@
       },
       "id": "uuid-from-gatsby",
       "internal": Object {
-<<<<<<< HEAD
-        "contentDigest": "ea45014163a1d7fe2644947b1d067967",
-=======
-        "contentDigest": "e5cc4575eb6689d168d7cb2c77cea3d9",
->>>>>>> f62d87f8
+        "contentDigest": "8c5ffd7925d4fdb24a1631f04541fd13",
         "type": "ContentfulAsset",
       },
       "node_locale": "en-US",
@@ -2217,11 +2196,7 @@
       },
       "id": "uuid-from-gatsby",
       "internal": Object {
-<<<<<<< HEAD
-        "contentDigest": "b9d79764ae4839cebfe3077630f59a5e",
-=======
-        "contentDigest": "fa718aff63dc1bcc4452570bd450b53c",
->>>>>>> f62d87f8
+        "contentDigest": "5502bbb6461c9a31fb238b8e8546e47a",
         "type": "ContentfulAsset",
       },
       "node_locale": "de",
@@ -2247,11 +2222,7 @@
       },
       "id": "uuid-from-gatsby",
       "internal": Object {
-<<<<<<< HEAD
-        "contentDigest": "ab47d0c9e7c6c24b3ad1301097a5fc58",
-=======
-        "contentDigest": "974e1b487ce3672ca74828d2ed7f31a8",
->>>>>>> f62d87f8
+        "contentDigest": "19d49c506794012b826a0a2a9b0f3b0b",
         "type": "ContentfulAsset",
       },
       "node_locale": "en-US",
@@ -2277,11 +2248,7 @@
       },
       "id": "uuid-from-gatsby",
       "internal": Object {
-<<<<<<< HEAD
-        "contentDigest": "de5f69c2ad1b766ea55089811a23b1cc",
-=======
-        "contentDigest": "f524370d5d1b4431e508b7b5430d6d5e",
->>>>>>> f62d87f8
+        "contentDigest": "c4456421bdc406b0f283e79aa88a5eb1",
         "type": "ContentfulAsset",
       },
       "node_locale": "de",
@@ -2307,11 +2274,7 @@
       },
       "id": "uuid-from-gatsby",
       "internal": Object {
-<<<<<<< HEAD
-        "contentDigest": "537daa7608a39e3e32fdfa2246525470",
-=======
-        "contentDigest": "9279fd3a92e01fa3c29166de5845c94e",
->>>>>>> f62d87f8
+        "contentDigest": "1972b8886a590294f24aeec43567b48c",
         "type": "ContentfulAsset",
       },
       "node_locale": "en-US",
@@ -2337,11 +2300,7 @@
       },
       "id": "uuid-from-gatsby",
       "internal": Object {
-<<<<<<< HEAD
-        "contentDigest": "098fae2420a940db905931a246ad604b",
-=======
-        "contentDigest": "d7b647a51a46728af9a81429c5bd332b",
->>>>>>> f62d87f8
+        "contentDigest": "e1acc294b5b1d1c60a1d83ece78161c5",
         "type": "ContentfulAsset",
       },
       "node_locale": "de",
@@ -2367,11 +2326,7 @@
       },
       "id": "uuid-from-gatsby",
       "internal": Object {
-<<<<<<< HEAD
-        "contentDigest": "02c1358b7488cc54050b075fb232deb6",
-=======
-        "contentDigest": "34d0efc28aaa58a52a909eea62db65e7",
->>>>>>> f62d87f8
+        "contentDigest": "5059d353be1bac4c06a753c7b42d71c5",
         "type": "ContentfulAsset",
       },
       "node_locale": "en-US",
@@ -2397,11 +2352,7 @@
       },
       "id": "uuid-from-gatsby",
       "internal": Object {
-<<<<<<< HEAD
-        "contentDigest": "1216bbfd8bc4352e38e19d9020cf2dec",
-=======
-        "contentDigest": "dda61df027ca51bb0ed4b22b7c0ac51e",
->>>>>>> f62d87f8
+        "contentDigest": "f439bcacaaec96ae09c43edf4d42d498",
         "type": "ContentfulAsset",
       },
       "node_locale": "de",
@@ -2427,11 +2378,7 @@
       },
       "id": "uuid-from-gatsby",
       "internal": Object {
-<<<<<<< HEAD
-        "contentDigest": "770b70ecb7aa0448e53a57486e936759",
-=======
-        "contentDigest": "6f62e0161cdcd6f2cfc664ec37acecb2",
->>>>>>> f62d87f8
+        "contentDigest": "160c60023250c0e35f6f0a757989a9ac",
         "type": "ContentfulAsset",
       },
       "node_locale": "en-US",
@@ -2457,11 +2404,7 @@
       },
       "id": "uuid-from-gatsby",
       "internal": Object {
-<<<<<<< HEAD
-        "contentDigest": "113034424b490a8af220af7ad1df35bf",
-=======
-        "contentDigest": "1e02a4de7ca04ab775914f84fbb9c488",
->>>>>>> f62d87f8
+        "contentDigest": "626faa183d1c209b3705c35efd449a7b",
         "type": "ContentfulAsset",
       },
       "node_locale": "de",
@@ -2487,11 +2430,7 @@
       },
       "id": "uuid-from-gatsby",
       "internal": Object {
-<<<<<<< HEAD
-        "contentDigest": "1595f607390fd44c988e4c32641cee57",
-=======
-        "contentDigest": "3316d4c8fc88e2c2e050f587b9de7398",
->>>>>>> f62d87f8
+        "contentDigest": "b5e748b808c2e914f95f22b85698ee69",
         "type": "ContentfulAsset",
       },
       "node_locale": "en-US",
@@ -2517,11 +2456,7 @@
       },
       "id": "uuid-from-gatsby",
       "internal": Object {
-<<<<<<< HEAD
-        "contentDigest": "f97d87fcfd9430b4b10f3adf77d4b032",
-=======
-        "contentDigest": "755af78a1791ab41fdb40d4f0a72560e",
->>>>>>> f62d87f8
+        "contentDigest": "59a0fa2823b13dfd61ba168af0d64d9f",
         "type": "ContentfulAsset",
       },
       "node_locale": "de",
@@ -2547,11 +2482,7 @@
       },
       "id": "uuid-from-gatsby",
       "internal": Object {
-<<<<<<< HEAD
-        "contentDigest": "7e06912a351f19870f091f4f08265f32",
-=======
-        "contentDigest": "4d9a7dddc2790ecc6b6a1450b61f5ff0",
->>>>>>> f62d87f8
+        "contentDigest": "7a128b72c470086f65127423e06d2c1c",
         "type": "ContentfulAsset",
       },
       "node_locale": "en-US",
@@ -2577,11 +2508,7 @@
       },
       "id": "uuid-from-gatsby",
       "internal": Object {
-<<<<<<< HEAD
-        "contentDigest": "358e66348792674fc9a783148bb1a767",
-=======
-        "contentDigest": "3cf926554af23808f1537a1cb6ca6a34",
->>>>>>> f62d87f8
+        "contentDigest": "c9f99cac382777dbdd0f200ec6df2cdd",
         "type": "ContentfulAsset",
       },
       "node_locale": "de",
@@ -2607,11 +2534,7 @@
       },
       "id": "uuid-from-gatsby",
       "internal": Object {
-<<<<<<< HEAD
-        "contentDigest": "747af7ae5947fe584f2d78156536f479",
-=======
-        "contentDigest": "f9bb95dc31bd1948d9d41cc891bd55c5",
->>>>>>> f62d87f8
+        "contentDigest": "c9c930bacc6d354ed7c6626b52bf1c23",
         "type": "ContentfulAsset",
       },
       "node_locale": "en-US",
@@ -2637,11 +2560,7 @@
       },
       "id": "uuid-from-gatsby",
       "internal": Object {
-<<<<<<< HEAD
-        "contentDigest": "392d3a389d00439e190d0e0355e300d8",
-=======
-        "contentDigest": "3db7a55c0544a67ab8ebe79633c1c4bf",
->>>>>>> f62d87f8
+        "contentDigest": "1ce83ba45d499820e9e5b7e03ebc9bc0",
         "type": "ContentfulAsset",
       },
       "node_locale": "de",
@@ -2667,11 +2586,7 @@
       },
       "id": "uuid-from-gatsby",
       "internal": Object {
-<<<<<<< HEAD
-        "contentDigest": "5a095aac57b7b1993aff95da49dbdc01",
-=======
-        "contentDigest": "92f9d89fe107cd6f0e5417d613b253ef",
->>>>>>> f62d87f8
+        "contentDigest": "e8cf0751f0fd103bc88049a11aebeaa8",
         "type": "ContentfulAsset",
       },
       "node_locale": "en-US",
@@ -2697,11 +2612,7 @@
       },
       "id": "uuid-from-gatsby",
       "internal": Object {
-<<<<<<< HEAD
-        "contentDigest": "d9799d32b91186e135d961caf1a49843",
-=======
-        "contentDigest": "77bdba7d5c7cee272b45ad4b6e4a264b",
->>>>>>> f62d87f8
+        "contentDigest": "81e0040ddb8b946c56f2cab7a449e345",
         "type": "ContentfulAsset",
       },
       "node_locale": "de",
@@ -3951,26 +3862,20 @@
       "createdAt": "2017-11-28T02:16:10.604Z",
       "id": "uuid-from-gatsby",
       "internal": Object {
-        "contentDigest": "4da6aaab54ff1a4961bc6c03cd0f59f5",
+        "contentDigest": "daa3cbf338cd5864d9703b6e42f0a5e8",
         "type": "ContentfulJsonTest",
       },
       "jsonTest___NODE": "uuid-from-gatsby",
       "node_locale": "en-US",
       "parent": "JSON-test",
-      "updatedAt": "2017-11-28T02:16:10.604Z",
+      "updatedAt": "2018-06-11T14:18:54.392Z",
     },
   ],
   Array [
     Object {
       "children": Array [],
       "devDependencies": Object {
-        "@babel/cli": "7.0.0-beta.47",
-        "@babel/core": "7.0.0-beta.47",
-        "@babel/preset-env": "7.0.0-beta.47",
-        "@babel/preset-flow": "7.0.0-beta.47",
-        "@babel/preset-react": "7.0.0-beta.47",
-        "@babel/register": "7.0.0-beta.47",
-        "@babel/runtime": "7.0.0-beta.47",
+        "babel-cli": "^6.26.0",
         "babel-eslint": "^7.2.3",
         "babel-jest": "^20.0.3",
         "babel-plugin-add-module-exports": "^0.2.1",
@@ -3978,7 +3883,12 @@
         "babel-plugin-transform-async-to-generator": "^6.24.1",
         "babel-plugin-transform-flow-strip-types": "^6.22.0",
         "babel-plugin-transform-runtime": "^6.23.0",
+        "babel-preset-env": "^1.6.0",
+        "babel-preset-flow": "^6.23.0",
+        "babel-preset-react": "^6.24.1",
         "babel-preset-stage-0": "^6.24.1",
+        "babel-register": "^6.26.0",
+        "babel-runtime": "^6.26.0",
         "chokidar": "^1.7.0",
         "cross-env": "^5.0.5",
         "eslint": "^4.5.0",
@@ -4010,8 +3920,8 @@
       ],
       "id": "uuid-from-gatsby",
       "internal": Object {
-        "content": "{\\"engines\\":{\\"yarn\\":\\"^1.2.1\\"},\\"private\\":true,\\"scripts\\":{\\"jest\\":\\"jest\\",\\"lint\\":\\"eslint --ext .js,.jsx packages/**/src\\",\\"plop\\":\\"plop\\",\\"test\\":\\"yarn lint && yarn jest\\",\\"lerna\\":\\"lerna\\",\\"watch\\":\\"lerna run watch --no-sort --stream --concurrency 999\\",\\"format\\":\\"npm run format-packages && npm run format-cache-dir && npm run format-www && npm run format-examples && npm run format-scripts\\",\\"publish\\":\\"lerna publish\\",\\"bootstrap\\":\\"yarn && npm run check-versions && lerna run prepublish\\",\\"lint:flow\\":\\"babel-node scripts/flow-check.js\\",\\"remotedev\\":\\"remotedev --hostname=localhost --port=19999\\",\\"test_bkup\\":\\"npm run lint && npm run test-node && npm run test-integration\\",\\"format-www\\":\\"prettier-eslint --write \\\\\\"www/*.js\\\\\\" \\\\\\"www/src/**/*.js\\\\\\"\\",\\"test:watch\\":\\"jest --watch\\",\\"test:update\\":\\"jest --updateSnapshot\\",\\"publish-next\\":\\"lerna publish --npm-tag=next\\",\\"check-versions\\":\\"babel-node scripts/check-versions.js\\",\\"format-scripts\\":\\"prettier-eslint --write \\\\\\"scripts/**/*.js\\\\\\"\\",\\"publish-canary\\":\\"lerna publish --canary --yes\\",\\"format-examples\\":\\"prettier-eslint --write \\\\\\"examples/**/gatsby-node.js\\\\\\" \\\\\\"examples/**/gatsby-config.js\\\\\\" \\\\\\"examples/**/src/**/*.js\\\\\\"\\",\\"format-packages\\":\\"prettier-eslint --write \\\\\\"packages/*/src/**/*.js\\\\\\"\\",\\"format-cache-dir\\":\\"prettier-eslint --write \\\\\\"packages/gatsby/cache-dir/*.js\\\\\\"\\"},\\"workspaces\\":[\\"packages/*\\"],\\"eslintIgnore\\":[\\"interfaces\\",\\"**/__tests__/fixtures/\\"],\\"devDependencies\\":{\\"glob\\":\\"^7.1.1\\",\\"jest\\":\\"^20.0.4\\",\\"plop\\":\\"^1.8.1\\",\\"lerna\\":\\"^2.1.1\\",\\"eslint\\":\\"^4.5.0\\",\\"rimraf\\":\\"^2.6.1\\",\\"chokidar\\":\\"^1.7.0\\",\\"flow-bin\\":\\"^0.42.0\\",\\"jest-cli\\":\\"^20.0.4\\",\\"prettier\\":\\"^1.7.0\\",\\"@babel/cli\\":\\"7.0.0-beta.47\\",\\"@babel/core\\":\\"7.0.0-beta.47\\",\\"cross-env\\":\\"^5.0.5\\",\\"babel-jest\\":\\"^20.0.3\\",\\"babel-eslint\\":\\"^7.2.3\\",\\"@babel/runtime\\":\\"7.0.0-beta.47\\",\\"@babel/register\\":\\"7.0.0-beta.47\\",\\"@babel/preset-env\\":\\"7.0.0-beta.47\\",\\"remotedev-server\\":\\"^0.2.3\\",\\"@babel/preset-flow\\":\\"7.0.0-beta.47\\",\\"@babel/preset-react\\":\\"7.0.0-beta.47\\",\\"babel-plugin-lodash\\":\\"^3.2.11\\",\\"eslint-plugin-react\\":\\"^7.3.0\\",\\"prettier-eslint-cli\\":\\"4.2.x\\",\\"babel-preset-stage-0\\":\\"^6.24.1\\",\\"eslint-config-google\\":\\"^0.9.1\\",\\"eslint-plugin-import\\":\\"^2.7.0\\",\\"eslint-config-prettier\\":\\"^2.5.0\\",\\"eslint-plugin-flowtype\\":\\"^2.35.0\\",\\"eslint-plugin-jsx-a11y\\":\\"^6.0.2\\",\\"eslint-plugin-prettier\\":\\"^2.2.0\\",\\"eslint-plugin-flow-vars\\":\\"^0.5.0\\",\\"babel-plugin-transform-runtime\\":\\"^6.23.0\\",\\"babel-plugin-add-module-exports\\":\\"^0.2.1\\",\\"babel-plugin-transform-flow-strip-types\\":\\"^6.22.0\\",\\"babel-plugin-transform-async-to-generator\\":\\"^6.24.1\\"}}",
-        "contentDigest": "44e380ab90d679a447eb5e1350bf19ed",
+        "content": "{\\"engines\\":{\\"yarn\\":\\"^1.2.1\\"},\\"private\\":true,\\"scripts\\":{\\"jest\\":\\"jest\\",\\"lint\\":\\"eslint --ext .js,.jsx packages/**/src\\",\\"plop\\":\\"plop\\",\\"test\\":\\"yarn lint && yarn jest\\",\\"lerna\\":\\"lerna\\",\\"watch\\":\\"lerna run watch --no-sort --stream --concurrency 999\\",\\"format\\":\\"npm run format-packages && npm run format-cache-dir && npm run format-www && npm run format-examples && npm run format-scripts\\",\\"publish\\":\\"lerna publish\\",\\"bootstrap\\":\\"yarn && npm run check-versions && lerna run prepublish\\",\\"lint:flow\\":\\"babel-node scripts/flow-check.js\\",\\"remotedev\\":\\"remotedev --hostname=localhost --port=19999\\",\\"test_bkup\\":\\"npm run lint && npm run test-node && npm run test-integration\\",\\"format-www\\":\\"prettier-eslint --write \\\\\\"www/*.js\\\\\\" \\\\\\"www/src/**/*.js\\\\\\"\\",\\"test:watch\\":\\"jest --watch\\",\\"test:update\\":\\"jest --updateSnapshot\\",\\"publish-next\\":\\"lerna publish --npm-tag=next\\",\\"check-versions\\":\\"babel-node scripts/check-versions.js\\",\\"format-scripts\\":\\"prettier-eslint --write \\\\\\"scripts/**/*.js\\\\\\"\\",\\"publish-canary\\":\\"lerna publish --canary --yes\\",\\"format-examples\\":\\"prettier-eslint --write \\\\\\"examples/**/gatsby-node.js\\\\\\" \\\\\\"examples/**/gatsby-config.js\\\\\\" \\\\\\"examples/**/src/**/*.js\\\\\\"\\",\\"format-packages\\":\\"prettier-eslint --write \\\\\\"packages/*/src/**/*.js\\\\\\"\\",\\"format-cache-dir\\":\\"prettier-eslint --write \\\\\\"packages/gatsby/cache-dir/*.js\\\\\\"\\"},\\"workspaces\\":[\\"packages/*\\"],\\"eslintIgnore\\":[\\"interfaces\\",\\"**/__tests__/fixtures/\\"],\\"devDependencies\\":{\\"glob\\":\\"^7.1.1\\",\\"jest\\":\\"^20.0.4\\",\\"plop\\":\\"^1.8.1\\",\\"lerna\\":\\"^2.1.1\\",\\"eslint\\":\\"^4.5.0\\",\\"rimraf\\":\\"^2.6.1\\",\\"chokidar\\":\\"^1.7.0\\",\\"flow-bin\\":\\"^0.42.0\\",\\"jest-cli\\":\\"^20.0.4\\",\\"prettier\\":\\"^1.7.0\\",\\"babel-cli\\":\\"^6.26.0\\",\\"cross-env\\":\\"^5.0.5\\",\\"babel-jest\\":\\"^20.0.3\\",\\"babel-eslint\\":\\"^7.2.3\\",\\"babel-runtime\\":\\"^6.26.0\\",\\"babel-register\\":\\"^6.26.0\\",\\"babel-preset-env\\":\\"^1.6.0\\",\\"remotedev-server\\":\\"^0.2.3\\",\\"babel-preset-flow\\":\\"^6.23.0\\",\\"babel-preset-react\\":\\"^6.24.1\\",\\"babel-plugin-lodash\\":\\"^3.2.11\\",\\"eslint-plugin-react\\":\\"^7.3.0\\",\\"prettier-eslint-cli\\":\\"4.2.x\\",\\"babel-preset-stage-0\\":\\"^6.24.1\\",\\"eslint-config-google\\":\\"^0.9.1\\",\\"eslint-plugin-import\\":\\"^2.7.0\\",\\"eslint-config-prettier\\":\\"^2.5.0\\",\\"eslint-plugin-flowtype\\":\\"^2.35.0\\",\\"eslint-plugin-jsx-a11y\\":\\"^6.0.2\\",\\"eslint-plugin-prettier\\":\\"^2.2.0\\",\\"eslint-plugin-flow-vars\\":\\"^0.5.0\\",\\"babel-plugin-transform-runtime\\":\\"^6.23.0\\",\\"babel-plugin-add-module-exports\\":\\"^0.2.1\\",\\"babel-plugin-transform-flow-strip-types\\":\\"^6.22.0\\",\\"babel-plugin-transform-async-to-generator\\":\\"^6.24.1\\"}}",
+        "contentDigest": "2555b7857c70c4293f9c6f3258dff561",
         "mediaType": "application/json",
         "type": "contentfulJsonTestJsonTestJsonNode",
       },
@@ -4069,26 +3979,20 @@
       "createdAt": "2017-11-28T02:16:10.604Z",
       "id": "uuid-from-gatsby",
       "internal": Object {
-        "contentDigest": "8945ca8e1a18a7d6c6b644157ef41d41",
+        "contentDigest": "62a962f097c57cf89c7795c6dc0bf8a1",
         "type": "ContentfulJsonTest",
       },
       "jsonTest___NODE": "uuid-from-gatsby",
       "node_locale": "de",
       "parent": "JSON-test",
-      "updatedAt": "2017-11-28T02:16:10.604Z",
+      "updatedAt": "2018-06-11T14:18:54.392Z",
     },
   ],
   Array [
     Object {
       "children": Array [],
       "devDependencies": Object {
-        "@babel/cli": "7.0.0-beta.47",
-        "@babel/core": "7.0.0-beta.47",
-        "@babel/preset-env": "7.0.0-beta.47",
-        "@babel/preset-flow": "7.0.0-beta.47",
-        "@babel/preset-react": "7.0.0-beta.47",
-        "@babel/register": "7.0.0-beta.47",
-        "@babel/runtime": "7.0.0-beta.47",
+        "babel-cli": "^6.26.0",
         "babel-eslint": "^7.2.3",
         "babel-jest": "^20.0.3",
         "babel-plugin-add-module-exports": "^0.2.1",
@@ -4096,7 +4000,12 @@
         "babel-plugin-transform-async-to-generator": "^6.24.1",
         "babel-plugin-transform-flow-strip-types": "^6.22.0",
         "babel-plugin-transform-runtime": "^6.23.0",
+        "babel-preset-env": "^1.6.0",
+        "babel-preset-flow": "^6.23.0",
+        "babel-preset-react": "^6.24.1",
         "babel-preset-stage-0": "^6.24.1",
+        "babel-register": "^6.26.0",
+        "babel-runtime": "^6.26.0",
         "chokidar": "^1.7.0",
         "cross-env": "^5.0.5",
         "eslint": "^4.5.0",
@@ -4128,8 +4037,8 @@
       ],
       "id": "uuid-from-gatsby",
       "internal": Object {
-        "content": "{\\"engines\\":{\\"yarn\\":\\"^1.2.1\\"},\\"private\\":true,\\"scripts\\":{\\"jest\\":\\"jest\\",\\"lint\\":\\"eslint --ext .js,.jsx packages/**/src\\",\\"plop\\":\\"plop\\",\\"test\\":\\"yarn lint && yarn jest\\",\\"lerna\\":\\"lerna\\",\\"watch\\":\\"lerna run watch --no-sort --stream --concurrency 999\\",\\"format\\":\\"npm run format-packages && npm run format-cache-dir && npm run format-www && npm run format-examples && npm run format-scripts\\",\\"publish\\":\\"lerna publish\\",\\"bootstrap\\":\\"yarn && npm run check-versions && lerna run prepublish\\",\\"lint:flow\\":\\"babel-node scripts/flow-check.js\\",\\"remotedev\\":\\"remotedev --hostname=localhost --port=19999\\",\\"test_bkup\\":\\"npm run lint && npm run test-node && npm run test-integration\\",\\"format-www\\":\\"prettier-eslint --write \\\\\\"www/*.js\\\\\\" \\\\\\"www/src/**/*.js\\\\\\"\\",\\"test:watch\\":\\"jest --watch\\",\\"test:update\\":\\"jest --updateSnapshot\\",\\"publish-next\\":\\"lerna publish --npm-tag=next\\",\\"check-versions\\":\\"babel-node scripts/check-versions.js\\",\\"format-scripts\\":\\"prettier-eslint --write \\\\\\"scripts/**/*.js\\\\\\"\\",\\"publish-canary\\":\\"lerna publish --canary --yes\\",\\"format-examples\\":\\"prettier-eslint --write \\\\\\"examples/**/gatsby-node.js\\\\\\" \\\\\\"examples/**/gatsby-config.js\\\\\\" \\\\\\"examples/**/src/**/*.js\\\\\\"\\",\\"format-packages\\":\\"prettier-eslint --write \\\\\\"packages/*/src/**/*.js\\\\\\"\\",\\"format-cache-dir\\":\\"prettier-eslint --write \\\\\\"packages/gatsby/cache-dir/*.js\\\\\\"\\"},\\"workspaces\\":[\\"packages/*\\"],\\"eslintIgnore\\":[\\"interfaces\\",\\"**/__tests__/fixtures/\\"],\\"devDependencies\\":{\\"glob\\":\\"^7.1.1\\",\\"jest\\":\\"^20.0.4\\",\\"plop\\":\\"^1.8.1\\",\\"lerna\\":\\"^2.1.1\\",\\"eslint\\":\\"^4.5.0\\",\\"rimraf\\":\\"^2.6.1\\",\\"chokidar\\":\\"^1.7.0\\",\\"flow-bin\\":\\"^0.42.0\\",\\"jest-cli\\":\\"^20.0.4\\",\\"prettier\\":\\"^1.7.0\\",\\"@babel/cli\\":\\"7.0.0-beta.47\\",\\"@babel/core\\":\\"7.0.0-beta.47\\",\\"cross-env\\":\\"^5.0.5\\",\\"babel-jest\\":\\"^20.0.3\\",\\"babel-eslint\\":\\"^7.2.3\\",\\"@babel/runtime\\":\\"7.0.0-beta.47\\",\\"@babel/register\\":\\"7.0.0-beta.47\\",\\"@babel/preset-env\\":\\"7.0.0-beta.47\\",\\"remotedev-server\\":\\"^0.2.3\\",\\"@babel/preset-flow\\":\\"7.0.0-beta.47\\",\\"@babel/preset-react\\":\\"7.0.0-beta.47\\",\\"babel-plugin-lodash\\":\\"^3.2.11\\",\\"eslint-plugin-react\\":\\"^7.3.0\\",\\"prettier-eslint-cli\\":\\"4.2.x\\",\\"babel-preset-stage-0\\":\\"^6.24.1\\",\\"eslint-config-google\\":\\"^0.9.1\\",\\"eslint-plugin-import\\":\\"^2.7.0\\",\\"eslint-config-prettier\\":\\"^2.5.0\\",\\"eslint-plugin-flowtype\\":\\"^2.35.0\\",\\"eslint-plugin-jsx-a11y\\":\\"^6.0.2\\",\\"eslint-plugin-prettier\\":\\"^2.2.0\\",\\"eslint-plugin-flow-vars\\":\\"^0.5.0\\",\\"babel-plugin-transform-runtime\\":\\"^6.23.0\\",\\"babel-plugin-add-module-exports\\":\\"^0.2.1\\",\\"babel-plugin-transform-flow-strip-types\\":\\"^6.22.0\\",\\"babel-plugin-transform-async-to-generator\\":\\"^6.24.1\\"}}",
-        "contentDigest": "44e380ab90d679a447eb5e1350bf19ed",
+        "content": "{\\"engines\\":{\\"yarn\\":\\"^1.2.1\\"},\\"private\\":true,\\"scripts\\":{\\"jest\\":\\"jest\\",\\"lint\\":\\"eslint --ext .js,.jsx packages/**/src\\",\\"plop\\":\\"plop\\",\\"test\\":\\"yarn lint && yarn jest\\",\\"lerna\\":\\"lerna\\",\\"watch\\":\\"lerna run watch --no-sort --stream --concurrency 999\\",\\"format\\":\\"npm run format-packages && npm run format-cache-dir && npm run format-www && npm run format-examples && npm run format-scripts\\",\\"publish\\":\\"lerna publish\\",\\"bootstrap\\":\\"yarn && npm run check-versions && lerna run prepublish\\",\\"lint:flow\\":\\"babel-node scripts/flow-check.js\\",\\"remotedev\\":\\"remotedev --hostname=localhost --port=19999\\",\\"test_bkup\\":\\"npm run lint && npm run test-node && npm run test-integration\\",\\"format-www\\":\\"prettier-eslint --write \\\\\\"www/*.js\\\\\\" \\\\\\"www/src/**/*.js\\\\\\"\\",\\"test:watch\\":\\"jest --watch\\",\\"test:update\\":\\"jest --updateSnapshot\\",\\"publish-next\\":\\"lerna publish --npm-tag=next\\",\\"check-versions\\":\\"babel-node scripts/check-versions.js\\",\\"format-scripts\\":\\"prettier-eslint --write \\\\\\"scripts/**/*.js\\\\\\"\\",\\"publish-canary\\":\\"lerna publish --canary --yes\\",\\"format-examples\\":\\"prettier-eslint --write \\\\\\"examples/**/gatsby-node.js\\\\\\" \\\\\\"examples/**/gatsby-config.js\\\\\\" \\\\\\"examples/**/src/**/*.js\\\\\\"\\",\\"format-packages\\":\\"prettier-eslint --write \\\\\\"packages/*/src/**/*.js\\\\\\"\\",\\"format-cache-dir\\":\\"prettier-eslint --write \\\\\\"packages/gatsby/cache-dir/*.js\\\\\\"\\"},\\"workspaces\\":[\\"packages/*\\"],\\"eslintIgnore\\":[\\"interfaces\\",\\"**/__tests__/fixtures/\\"],\\"devDependencies\\":{\\"glob\\":\\"^7.1.1\\",\\"jest\\":\\"^20.0.4\\",\\"plop\\":\\"^1.8.1\\",\\"lerna\\":\\"^2.1.1\\",\\"eslint\\":\\"^4.5.0\\",\\"rimraf\\":\\"^2.6.1\\",\\"chokidar\\":\\"^1.7.0\\",\\"flow-bin\\":\\"^0.42.0\\",\\"jest-cli\\":\\"^20.0.4\\",\\"prettier\\":\\"^1.7.0\\",\\"babel-cli\\":\\"^6.26.0\\",\\"cross-env\\":\\"^5.0.5\\",\\"babel-jest\\":\\"^20.0.3\\",\\"babel-eslint\\":\\"^7.2.3\\",\\"babel-runtime\\":\\"^6.26.0\\",\\"babel-register\\":\\"^6.26.0\\",\\"babel-preset-env\\":\\"^1.6.0\\",\\"remotedev-server\\":\\"^0.2.3\\",\\"babel-preset-flow\\":\\"^6.23.0\\",\\"babel-preset-react\\":\\"^6.24.1\\",\\"babel-plugin-lodash\\":\\"^3.2.11\\",\\"eslint-plugin-react\\":\\"^7.3.0\\",\\"prettier-eslint-cli\\":\\"4.2.x\\",\\"babel-preset-stage-0\\":\\"^6.24.1\\",\\"eslint-config-google\\":\\"^0.9.1\\",\\"eslint-plugin-import\\":\\"^2.7.0\\",\\"eslint-config-prettier\\":\\"^2.5.0\\",\\"eslint-plugin-flowtype\\":\\"^2.35.0\\",\\"eslint-plugin-jsx-a11y\\":\\"^6.0.2\\",\\"eslint-plugin-prettier\\":\\"^2.2.0\\",\\"eslint-plugin-flow-vars\\":\\"^0.5.0\\",\\"babel-plugin-transform-runtime\\":\\"^6.23.0\\",\\"babel-plugin-add-module-exports\\":\\"^0.2.1\\",\\"babel-plugin-transform-flow-strip-types\\":\\"^6.22.0\\",\\"babel-plugin-transform-async-to-generator\\":\\"^6.24.1\\"}}",
+        "contentDigest": "2555b7857c70c4293f9c6f3258dff561",
         "mediaType": "application/json",
         "type": "contentfulJsonTestJsonTestJsonNode",
       },
@@ -4169,9 +4078,9 @@
       "children": Array [],
       "description": "",
       "displayField": "title",
-      "id": "Remark Test",
-      "internal": Object {
-        "contentDigest": "0b7cb47a10483b2a6e17dc669e3a7a83",
+      "id": "uuid-from-gatsby",
+      "internal": Object {
+        "contentDigest": "2a9e145ee8bb6530af09e010f31a397c",
         "type": "ContentfulContentType",
       },
       "name": "Remark Test",
@@ -4181,14 +4090,14 @@
   Array [
     Object {
       "children": Array [
-        "c4L2GhTsJtCseMYM8Wia64icontentTextNode",
-      ],
-      "content___NODE": "c4L2GhTsJtCseMYM8Wia64icontentTextNode",
+        "uuid-from-gatsby",
+      ],
+      "content___NODE": "uuid-from-gatsby",
       "contentful_id": "c4L2GhTsJtCseMYM8Wia64i",
       "createdAt": "2018-05-28T08:49:06.230Z",
-      "id": "c4L2GhTsJtCseMYM8Wia64i",
-      "internal": Object {
-        "contentDigest": "e995f436dd9ef19f443a4df51c402a63",
+      "id": "uuid-from-gatsby",
+      "internal": Object {
+        "contentDigest": "b3c92d41abbfa4e83bd0d2856f6eab56",
         "type": "ContentfulRemarkTest",
       },
       "node_locale": "en-US",
@@ -4223,7 +4132,7 @@
 ## Hudson Wall Cup
 
 ![Hudson Wall Cup ](//images.ctfassets.net/rocybtov1ozk/Xc0ny7GWsMEMCeASWO2um/af8e29320c04af689798afe96e2345c7/jqvtazcyfwseah9fmysz.jpg)",
-      "id": "c4L2GhTsJtCseMYM8Wia64icontentTextNode",
+      "id": "uuid-from-gatsby",
       "internal": Object {
         "content": "## Toys
 
@@ -4252,7 +4161,7 @@
         "mediaType": "text/markdown",
         "type": "contentfulRemarkTestContentTextNode",
       },
-      "parent": "c4L2GhTsJtCseMYM8Wia64i",
+      "parent": "uuid-from-gatsby",
     },
   ],
   Array [
@@ -4260,9 +4169,9 @@
       "children": Array [],
       "description": "",
       "displayField": "title",
-      "id": "Remark Test",
-      "internal": Object {
-        "contentDigest": "0b7cb47a10483b2a6e17dc669e3a7a83",
+      "id": "uuid-from-gatsby",
+      "internal": Object {
+        "contentDigest": "2a9e145ee8bb6530af09e010f31a397c",
         "type": "ContentfulContentType",
       },
       "name": "Remark Test",
@@ -4272,14 +4181,14 @@
   Array [
     Object {
       "children": Array [
-        "c4L2GhTsJtCseMYM8Wia64i___decontentTextNode",
-      ],
-      "content___NODE": "c4L2GhTsJtCseMYM8Wia64i___decontentTextNode",
+        "uuid-from-gatsby",
+      ],
+      "content___NODE": "uuid-from-gatsby",
       "contentful_id": "c4L2GhTsJtCseMYM8Wia64i",
       "createdAt": "2018-05-28T08:49:06.230Z",
-      "id": "c4L2GhTsJtCseMYM8Wia64i___de",
-      "internal": Object {
-        "contentDigest": "712782c8a512298c9ab42812c1504d61",
+      "id": "uuid-from-gatsby",
+      "internal": Object {
+        "contentDigest": "33bfe0ebcae9be73b61c2e929b8d6f1b",
         "type": "ContentfulRemarkTest",
       },
       "node_locale": "de",
@@ -4314,7 +4223,7 @@
 ## Hudson Wall Cup
 
 ![Hudson Wall Cup ](//images.ctfassets.net/rocybtov1ozk/Xc0ny7GWsMEMCeASWO2um/af8e29320c04af689798afe96e2345c7/jqvtazcyfwseah9fmysz.jpg)",
-      "id": "c4L2GhTsJtCseMYM8Wia64i___decontentTextNode",
+      "id": "uuid-from-gatsby",
       "internal": Object {
         "content": "## Toys
 
@@ -4343,7 +4252,7 @@
         "mediaType": "text/markdown",
         "type": "contentfulRemarkTestContentTextNode",
       },
-      "parent": "c4L2GhTsJtCseMYM8Wia64i___de",
+      "parent": "uuid-from-gatsby",
     },
   ],
 ]
