// @ts-check
// This is more an integration test than it is a unit test. We try to mock as little as we can
import _ from "lodash"
import {
  createSchemaCustomization,
  sourceNodes,
  onPreInit,
} from "../gatsby-node"
import { fetchContent, fetchContentTypes } from "../fetch"
import { makeId } from "../normalize"

import startersBlogFixture from "../__fixtures__/starter-blog-data"
import richTextFixture from "../__fixtures__/rich-text-data"
import unpublishedFieldDelivery from "../__fixtures__/unpublished-fields-delivery"
import unpublishedFieldPreview from "../__fixtures__/unpublished-fields-preview"
import preserveBackLinks from "../__fixtures__/preserve-back-links"

jest.mock(`../fetch`)
jest.mock(`gatsby-core-utils`, () => {
  const originalModule = jest.requireActual(`gatsby-core-utils`)
  return {
    ...originalModule,
    createContentDigest: () => `contentDigest`,
  }
})

const defaultPluginOptions = { spaceId: `testSpaceId` }

// @ts-ignore
fetchContentTypes.mockImplementation(() =>
  startersBlogFixture.contentTypeItems()
)

const createMockCache = () => {
  const actualCacheMap = new Map()
  return {
    get: jest.fn(key => _.cloneDeep(actualCacheMap.get(key))),
    set: jest.fn((key, value) => actualCacheMap.set(key, value)),
    directory: __dirname,
    actualMap: actualCacheMap,
  }
}

describe(`gatsby-node`, () => {
  function deleteDescendants(node) {
    if (!node) {
      return
    }

    for (const childId of node.children ?? []) {
      const child = currentNodeMap.get(childId)
      if (child) {
        deleteDescendants(child)
        currentNodeMap.delete(child.id)
      }
    }
  }

  const actions = {
    createTypes: jest.fn(),
    setPluginStatus: jest.fn(),
    createNode: jest.fn(async node => {
      // similar checks as gatsby does
      if (!_.isPlainObject(node)) {
        throw new Error(
          `The node passed to the "createNode" action creator must be an object`
        )
      }

      if (node.internal.owner) {
        throw new Error(
          `The node internal.owner field is set automatically by Gatsby and not by plugins`
        )
      }

      // recursively delete children of node if it existed already
      deleteDescendants(currentNodeMap.get(node.id))

      node.internal.owner = `gatsby-source-contentful`
      currentNodeMap.set(node.id, node)
    }),
    deleteNode: jest.fn(node => {
      // recursively delete children of deleted node same as gatsby
      deleteDescendants(node)

      currentNodeMap.delete(node.id)
    }),
    touchNode: jest.fn(),
  }

  const schemaCustomizationTypes = []
  const schema = {
    buildObjectType: jest.fn(config => {
      schemaCustomizationTypes.push({
        typeOrTypeDef: { config },
        plugin: { name: `gatsby-source-contentful` },
      })
      return { config }
    }),
    buildInterfaceType: jest.fn(config => {
      schemaCustomizationTypes.push({
        typeOrTypeDef: { config },
        plugin: { name: `gatsby-source-contentful` },
      })
    }),
  }

  const store = {
    getState: jest.fn(() => {
      return {
        program: { directory: process.cwd() },
        status: {},
        schemaCustomization: { types: schemaCustomizationTypes },
      }
    }),
  }

  const cache = createMockCache()
  const getCache = jest.fn(() => cache)
  const reporter = {
    info: jest.fn(),
    verbose: jest.fn(),
    panic: jest.fn(),
    activityTimer: () => {
      return { start: jest.fn(), end: jest.fn() }
    },
  }
  const parentSpan = {}
  const createNodeId = jest.fn(value => value)
  let currentNodeMap

  // returning clones of nodes to test if we are updating nodes correctly
  // as it's not enough to mutate a node, we need to call an update function
  // to actually update datastore
  const getNodes = () => Array.from(currentNodeMap.values()).map(_.cloneDeep)
  const getNode = id => _.cloneDeep(currentNodeMap.get(id))

  const getFieldValue = (
    value,
    locale,
    defaultLocale,
    localized = false,
    noLocaleFallback = false
  ) => {
    if (!value) {
      return null
    }
    if (!localized) {
      return value[defaultLocale]
    }
    if (noLocaleFallback) {
      return value[locale] ?? null
    }
    return value[locale] ?? value[defaultLocale]
  }

  const simulateGatsbyBuild = async function (
    pluginOptions = defaultPluginOptions
  ) {
    await createSchemaCustomization(
      { schema, actions, reporter, cache },
      pluginOptions
    )

    await sourceNodes(
      {
        actions,
        getNode,
        getNodes,
        createNodeId,
        store,
        cache,
        getCache,
        reporter,
        parentSpan,
        schema,
      },
      pluginOptions
    )
  }

  const testIfContentTypesExists = contentTypeItems => {
    contentTypeItems.forEach(contentType => {
      const contentTypeId = createNodeId(contentType.name)
      expect(getNode(contentTypeId)).toMatchObject({
        name: contentType.name,
        displayField: contentType.displayField,
        description: contentType.description,
      })
    })
  }

  const testIfEntriesExists = (
    entries,
    contentTypes,
    locales,
    noLocaleFallback = false
  ) => {
    const defaultLocale = locales[0]

    const nodeMap = new Map()
    const references = new Map()
    locales.forEach(locale => {
      entries.forEach(entry => {
        const currentContentType = contentTypes.find(
          contentType => contentType.sys.id === entry.sys.contentType.sys.id
        )

        const nodeId = createNodeId(
          makeId({
            spaceId: entry.sys.space.sys.id,
            defaultLocale: defaultLocale,
            currentLocale: locale,
            id: entry.sys.id,
            type: entry.sys.type,
          })
        )

        const matchedObject = {}
        Object.keys(entry.fields).forEach(field => {
          const fieldDefinition = currentContentType.fields.find(
            cField => cField.id === field
          )

          const value = getFieldValue(
            entry.fields[field],
            locale,
            defaultLocale,
            fieldDefinition.localized,
            noLocaleFallback
          )

          switch (fieldDefinition.type) {
            case `Link`: {
              const linkId = createNodeId(
                makeId({
                  spaceId: entry.sys.space.sys.id,
                  defaultLocale: defaultLocale,
                  currentLocale: locale,
                  id: value.sys.id,
                  type: value.sys.linkType || value.sys.type,
                })
              )
              matchedObject[field] = linkId

              if (
                value.sys.type !== `Asset` &&
                value.sys.linkType !== `Asset`
              ) {
                if (!references.has(linkId)) {
                  references.set(linkId, {})
                }

                const referenceKey = currentContentType.name.toLowerCase()
                const reference = references.get(linkId)
                const linkedNode = getNode(linkId)
                reference[referenceKey] =
                  reference[referenceKey] || linkedNode[referenceKey] || []
                if (!reference[referenceKey].includes(nodeId)) {
                  reference[referenceKey].push(nodeId)
                }
                references.set(linkId, reference)
              }
              break
            }
            case `Text`: {
              const linkId = createNodeId(`${nodeId}${field}TextNode`)
              matchedObject[field] = linkId
              break
            }
            default:
              matchedObject[field] = value ?? null
          }
        })

        nodeMap.set(nodeId, matchedObject)
      })

      // update all matchedObjets with our backreferences
      for (const [nodeId, value] of references) {
        const matchedObject = {
          ...nodeMap.get(nodeId),
          ...value,
        }

        nodeMap.set(nodeId, matchedObject)
      }

      // match all entry nodes
      for (const [nodeId, matchedObject] of nodeMap) {
        expect(getNode(nodeId)).toMatchObject(matchedObject)
      }
    })
  }

  const testIfEntriesDeleted = (deletedEntries, locales) => {
    const defaultLocale = locales[0]

    locales.forEach(locale => {
      deletedEntries.forEach(entry => {
        const nodeId = createNodeId(
          makeId({
            spaceId: entry.sys.space.sys.id,
            defaultLocale: defaultLocale,
            currentLocale: locale,
            id: entry.sys.id,
            type: entry.sys.type,
          })
        )

        // check if all deleted nodes are gone
        expect(getNode(nodeId)).toBeUndefined()

        // check if all references got removed references should be removed
        for (const value of currentNodeMap.values()) {
          Object.keys(value).forEach(field => {
            if (![`id`, `parent`].includes(field)) {
              expect([].concat(value[field])).not.toContain(nodeId)
            }
          })
        }
      })
    })
  }

  const testIfAssetsExists = (assets, locales) => {
    const defaultLocale = locales[0]
    locales.forEach(locale => {
      assets.forEach(asset => {
        const assetId = createNodeId(
          makeId({
            spaceId: asset.sys.space.sys.id,
            defaultLocale: defaultLocale,
            currentLocale: locale,
            id: asset.sys.id,
            type: asset.sys.type,
          })
        )

        // check if asset exists
        expect(getNode(assetId)).toBeDefined()
      })
    })
  }

  const testIfAssetsExistsAndMatch = (
    assets,
    locales,
    noLocaleFallback = false
  ) => {
    const defaultLocale = locales[0]
    locales.forEach(locale => {
      assets.forEach(asset => {
        const assetId = createNodeId(
          makeId({
            spaceId: asset.sys.space.sys.id,
            defaultLocale: defaultLocale,
            currentLocale: locale,
            id: asset.sys.id,
            type: asset.sys.type,
          })
        )

        const file = getFieldValue(
          asset.fields.file,
          locale,
          defaultLocale,
          true,
          noLocaleFallback
        )
        if (!file) {
          return
        }

        // check if asset exists
        expect(getNode(assetId)).toMatchObject({
          title: getFieldValue(
            asset.fields.title,
            locale,
            defaultLocale,
            true,
            noLocaleFallback
          ),
          description:
            getFieldValue(
              asset.fields.description,
              locale,
              defaultLocale,
              true,
              noLocaleFallback
            ) || ``,
          mimeType: file.contentType,
          filename: file.fileName,
          url: `https:` + file.url,
          size: file.details.size,
          width: file.details?.image?.width || null,
          height: file.details?.image?.height || null,
        })
      })
    })
  }

  const testIfAssetsDeleted = (deletedAssets, locales) => {
    const defaultLocale = locales[0]

    locales.forEach(locale => {
      deletedAssets.forEach(asset => {
        const assetId = createNodeId(
          makeId({
            spaceId: asset.sys.space.sys.id,
            defaultLocale: defaultLocale,
            currentLocale: locale,
            id: asset.sys.id,
            type: asset.sys.type,
          })
        )

        // check if asset got removed
        expect(getNode(assetId)).toBeUndefined()
      })
    })
  }

  beforeEach(() => {
    // @ts-ignore
    fetchContent.mockClear()
    // @ts-ignore
    fetchContentTypes.mockClear()
    currentNodeMap = new Map()
    actions.createTypes.mockClear()
    actions.setPluginStatus.mockClear()
    actions.createNode.mockClear()
    actions.deleteNode.mockClear()
    actions.touchNode.mockClear()
    store.getState.mockClear()
    cache.actualMap.clear()
    cache.get.mockClear()
    cache.set.mockClear()
    reporter.info.mockClear()
    reporter.panic.mockClear()
    schemaCustomizationTypes.length = 0
  })

  let hasImported = false
  describe(`onPreInit`, () => {
    it(`should pass when gatsby-plugin-image is installed and configured`, async () => {
      const reporter = {
        panic: jest.fn(err => {
          throw err
        }),
      }

      await onPreInit({
        store: {
          getState: () => {
            return {
              flattenedPlugins: [
                {
                  name: `gatsby-plugin-image`,
                },
              ],
            }
          },
        },
        reporter,
      })
    })

    it(`should throw when gatsby-plugin-image is not installed`, async () => {
      const reporter = {
        panic: jest.fn(err => {
          throw err
        }),
      }

      jest.doMock(`gatsby-plugin-image/graphql-utils`, () => {
        if (hasImported) {
          return jest.requireActual(`gatsby-plugin-image/graphql-utils`)
        }

        // only throw once
        hasImported = true
        throw new Error(`not installed`)
      })

      expect.assertions(2)
      try {
        await onPreInit({ store: {}, reporter })
      } catch (err) {
        console.log(err)
        expect(err.id).toBe(`111005`)
        expect(err.context).toMatchInlineSnapshot(`
          Object {
            "sourceMessage": "gatsby-plugin-image is missing from your project.
          Please install \\"gatsby-plugin-image\\".",
          }
        `)
      }
    })
    it(`should throw when gatsby-plugin-image is not configured`, async () => {
      const reporter = {
        panic: jest.fn(err => {
          throw err
        }),
      }

      expect.assertions(2)
      try {
        await onPreInit({
          store: {
            getState: () => {
              return {
                flattenedPlugins: [],
              }
            },
          },
          reporter,
        })
      } catch (err) {
        console.log(err)
        expect(err.id).toBe(`111005`)
        expect(err.context).toMatchInlineSnapshot(`
          Object {
            "sourceMessage": "gatsby-plugin-image is missing from your gatsby-config file.
          Please add \\"gatsby-plugin-image\\" to your plugins array.",
          }
        `)
      }
    })
  })

  it(`should create nodes from initial payload`, async () => {
    // @ts-ignore
    fetchContent.mockImplementationOnce(startersBlogFixture.initialSync)
    const locales = [`en-US`, `nl`]

    await simulateGatsbyBuild()

    testIfContentTypesExists(startersBlogFixture.contentTypeItems())
    testIfEntriesExists(
      startersBlogFixture.initialSync().currentSyncData.entries,
      startersBlogFixture.contentTypeItems(),
      locales
    )
    testIfAssetsExistsAndMatch(
      startersBlogFixture.initialSync().currentSyncData.assets,
      locales
    )

    expect(store.getState).toHaveBeenCalled()

    expect(cache.get.mock.calls).toMatchInlineSnapshot(`
      Array [
        Array [
          "contentful-content-types-testSpaceId-master",
        ],
        Array [
          "contentful-foreign-reference-map-state-testSpaceId-master",
        ],
      ]
    `)

    // Stores sync token and raw/unparsed data to the cache
    expect(actions.setPluginStatus).toHaveBeenCalledWith({
      [`contentful-sync-token-testSpaceId-master`]:
        startersBlogFixture.initialSync().currentSyncData.nextSyncToken,
    })

    expect(cache.set.mock.calls.map(v => v[0])).toMatchInlineSnapshot(`
      Array [
        "contentful-content-types-testSpaceId-master",
        "contentful-foreign-reference-map-state-testSpaceId-master",
      ]
    `)
    expect(actions.createNode).toHaveBeenCalledTimes(32)
    expect(actions.deleteNode).toHaveBeenCalledTimes(0)
    expect(actions.touchNode).toHaveBeenCalledTimes(0)
    expect(reporter.info.mock.calls).toMatchInlineSnapshot(`
      Array [
        Array [
          "Contentful: 4 new entries",
        ],
        Array [
          "Contentful: 0 updated entries",
        ],
        Array [
          "Contentful: 0 deleted entries",
        ],
        Array [
          "Contentful: 0 cached entries",
        ],
        Array [
          "Contentful: 4 new assets",
        ],
        Array [
          "Contentful: 0 updated assets",
        ],
        Array [
          "Contentful: 0 cached assets",
        ],
        Array [
          "Contentful: 0 deleted assets",
        ],
        Array [
          "Creating 1 Contentful Person nodes",
        ],
        Array [
          "Creating 3 Contentful Blog Post nodes",
        ],
        Array [
          "Creating 4 Contentful asset nodes",
        ],
      ]
    `)
  })

  it(`should add a new blogpost and update linkedNodes`, async () => {
    const locales = [`en-US`, `nl`]

    fetchContent
      // @ts-ignore
      .mockImplementationOnce(startersBlogFixture.initialSync)
      .mockImplementationOnce(startersBlogFixture.createBlogPost)

    const createdBlogEntry =
      startersBlogFixture.createBlogPost().currentSyncData.entries[0]
    const createdBlogEntryIds = locales.map(locale =>
      makeId({
        spaceId: createdBlogEntry.sys.space.sys.id,
        currentLocale: locale,
        defaultLocale: locales[0],
        id: createdBlogEntry.sys.id,
        type: createdBlogEntry.sys.type,
      })
    )

    // initial sync
    await simulateGatsbyBuild()

    // check if blog posts do not exists
    createdBlogEntryIds.forEach(entryId => {
      expect(getNode(entryId)).toBeUndefined()
    })

    // add new blog post
    reporter.info.mockClear()
    await simulateGatsbyBuild()

    testIfContentTypesExists(startersBlogFixture.contentTypeItems())
    testIfEntriesExists(
      startersBlogFixture.createBlogPost().currentSyncData.entries,
      startersBlogFixture.contentTypeItems(),
      locales
    )
    testIfAssetsExistsAndMatch(
      startersBlogFixture.createBlogPost().currentSyncData.assets,
      locales
    )

    createdBlogEntryIds.forEach(blogEntryId => {
      const blogEntry = getNode(blogEntryId)
      expect(getNode(blogEntry[`author`])).toBeTruthy()
    })

    expect(actions.createNode).toHaveBeenCalledTimes(44)
    expect(actions.deleteNode).toHaveBeenCalledTimes(0)
    expect(actions.touchNode).toHaveBeenCalledTimes(0)
    expect(reporter.info.mock.calls).toMatchInlineSnapshot(`
      Array [
        Array [
          "Contentful: 1 new entries",
        ],
        Array [
          "Contentful: 0 updated entries",
        ],
        Array [
          "Contentful: 0 deleted entries",
        ],
        Array [
          "Contentful: 4 cached entries",
        ],
        Array [
          "Contentful: 1 new assets",
        ],
        Array [
          "Contentful: 0 updated assets",
        ],
        Array [
          "Contentful: 4 cached assets",
        ],
        Array [
          "Contentful: 0 deleted assets",
        ],
        Array [
          "Creating 1 Contentful Blog Post nodes",
        ],
        Array [
          "Creating 1 Contentful asset nodes",
        ],
      ]
    `)
  })

  it(`should update a blogpost`, async () => {
    const locales = [`en-US`, `nl`]
    fetchContent
      // @ts-ignore
      .mockImplementationOnce(startersBlogFixture.initialSync)
      .mockImplementationOnce(startersBlogFixture.createBlogPost)
      .mockImplementationOnce(startersBlogFixture.updateBlogPost)

    const updatedBlogEntry =
      startersBlogFixture.updateBlogPost().currentSyncData.entries[0]
    const updatedBlogEntryIds = locales.map(locale =>
      makeId({
        spaceId: updatedBlogEntry.sys.space.sys.id,
        currentLocale: locale,
        defaultLocale: locales[0],
        id: updatedBlogEntry.sys.id,
        type: updatedBlogEntry.sys.type,
      })
    )

    // initial sync
    await simulateGatsbyBuild()

    // create blog post
    await simulateGatsbyBuild()

    updatedBlogEntryIds.forEach(blogEntryId => {
      expect(getNode(blogEntryId).title).toBe(`Integration tests`)
    })

    // updated blog post
    reporter.info.mockClear()
    await simulateGatsbyBuild()

    testIfContentTypesExists(startersBlogFixture.contentTypeItems())
    testIfEntriesExists(
      startersBlogFixture.updateBlogPost().currentSyncData.entries,
      startersBlogFixture.contentTypeItems(),
      locales
    )
    testIfAssetsExistsAndMatch(
      startersBlogFixture.updateBlogPost().currentSyncData.assets,
      locales
    )

    updatedBlogEntryIds.forEach(blogEntryId => {
      const blogEntry = getNode(blogEntryId)
      expect(blogEntry.title).toBe(`Hello world 1234`)
      expect(getNode(blogEntry[`author`])).toBeTruthy()
    })

    expect(actions.createNode).toHaveBeenCalledTimes(52)
    expect(actions.deleteNode).toHaveBeenCalledTimes(0)
    expect(actions.touchNode).toHaveBeenCalledTimes(0)
    expect(reporter.info.mock.calls).toMatchInlineSnapshot(`
      Array [
        Array [
          "Contentful: 0 new entries",
        ],
        Array [
          "Contentful: 1 updated entries",
        ],
        Array [
          "Contentful: 0 deleted entries",
        ],
        Array [
          "Contentful: 5 cached entries",
        ],
        Array [
          "Contentful: 0 new assets",
        ],
        Array [
          "Contentful: 0 updated assets",
        ],
        Array [
          "Contentful: 5 cached assets",
        ],
        Array [
          "Contentful: 0 deleted assets",
        ],
        Array [
          "Creating 1 Contentful Blog Post nodes",
        ],
      ]
    `)
  })

  it(`should remove a blogpost and update linkedNodes`, async () => {
    const locales = [`en-US`, `nl`]
    fetchContent
      // @ts-ignore
      .mockImplementationOnce(startersBlogFixture.initialSync)
      .mockImplementationOnce(startersBlogFixture.createBlogPost)
      .mockImplementationOnce(startersBlogFixture.removeBlogPost)

    const removedBlogEntry =
      startersBlogFixture.removeBlogPost().currentSyncData.deletedEntries[0]
    const normalizedType = removedBlogEntry.sys.type.startsWith(`Deleted`)
      ? removedBlogEntry.sys.type.substring(`Deleted`.length)
      : removedBlogEntry.sys.type
    const removedBlogEntryIds = locales.map(locale =>
      makeId({
        spaceId: removedBlogEntry.sys.space.sys.id,
        currentLocale: locale,
        defaultLocale: locales[0],
        id: removedBlogEntry.sys.id,
        type: normalizedType,
      })
    )

    // initial sync
    await simulateGatsbyBuild()

    for (const author of getNodes().filter(
      n => n.internal.type === `ContentfulPerson`
    )) {
      expect(author[`blog post`].length).toEqual(3)
      expect(author[`blog post`]).toEqual(
        expect.not.arrayContaining([
          makeId({
            spaceId: removedBlogEntry.sys.space.sys.id,
            currentLocale: author.node_locale,
            defaultLocale: locales[0],
            id: removedBlogEntry.sys.id,
            type: normalizedType,
          }),
        ])
      )
    }

    // create blog post
    await simulateGatsbyBuild()

    const authorIds = []
    // check if blog post exists
    removedBlogEntryIds.forEach(entryId => {
      const blogEntry = getNode(entryId)
      authorIds.push(blogEntry[`author`])
      expect(blogEntry).not.toBeUndefined()
    })

    for (const author of getNodes().filter(
      n => n.internal.type === `ContentfulPerson`
    )) {
      expect(author[`blog post`].length).toEqual(4)
      expect(author[`blog post`]).toEqual(
        expect.arrayContaining([
          makeId({
            spaceId: removedBlogEntry.sys.space.sys.id,
            currentLocale: author.node_locale,
            defaultLocale: locales[0],
            id: removedBlogEntry.sys.id,
            type: normalizedType,
          }),
        ])
      )
    }

    // remove blog post
    reporter.info.mockClear()
    await simulateGatsbyBuild()

    const { deletedEntries } =
      startersBlogFixture.removeBlogPost().currentSyncData

    testIfContentTypesExists(startersBlogFixture.contentTypeItems())
    testIfEntriesDeleted(deletedEntries, locales)

    const deletedEntryIds = deletedEntries.map(entry =>
      createNodeId(
        makeId({
          spaceId: entry.sys.space.sys.id,
          currentLocale: entry.sys.locale,
          defaultLocale: locales[0],
          id: entry.sys.id,
          type: entry.sys.type,
        })
      )
    )

    for (const author of getNodes().filter(
      n => n.internal.type === `ContentfulPerson`
    )) {
      expect(author[`blog post`].length).toEqual(3)
      expect(author[`blog post`]).toEqual(
        expect.not.arrayContaining([
          makeId({
            spaceId: removedBlogEntry.sys.space.sys.id,
            currentLocale: author.node_locale,
            defaultLocale: locales[0],
            id: removedBlogEntry.sys.id,
            type: normalizedType,
          }),
        ])
      )
    }

    // check if references are gone
    authorIds.forEach(authorId => {
      expect(getNode(authorId)[`blog post`]).toEqual(
        expect.not.arrayContaining(deletedEntryIds)
      )
    })

    expect(actions.createNode).toHaveBeenCalledTimes(48)
    expect(actions.deleteNode).toHaveBeenCalledTimes(2)
    expect(actions.touchNode).toHaveBeenCalledTimes(0)
    expect(reporter.info.mock.calls).toMatchInlineSnapshot(`
      Array [
        Array [
          "Contentful: 0 new entries",
        ],
        Array [
          "Contentful: 0 updated entries",
        ],
        Array [
          "Contentful: 1 deleted entries",
        ],
        Array [
          "Contentful: 5 cached entries",
        ],
        Array [
          "Contentful: 0 new assets",
        ],
        Array [
          "Contentful: 0 updated assets",
        ],
        Array [
          "Contentful: 5 cached assets",
        ],
        Array [
          "Contentful: 0 deleted assets",
        ],
      ]
    `)
  })

  it(`should remove an asset`, async () => {
    const locales = [`en-US`, `nl`]

    fetchContent
      // @ts-ignore
      .mockImplementationOnce(startersBlogFixture.initialSync)
      .mockImplementationOnce(startersBlogFixture.createBlogPost)
      .mockImplementationOnce(startersBlogFixture.removeAsset)

    const removedAssetEntry =
      startersBlogFixture.createBlogPost().currentSyncData.entries[0]
    const removedAssetEntryIds = locales.map(locale =>
      makeId({
        spaceId: removedAssetEntry.sys.space.sys.id,
        currentLocale: locale,
        defaultLocale: locales[0],
        id: removedAssetEntry.sys.id,
        type: removedAssetEntry.sys.type,
      })
    )

    // initial sync
    await simulateGatsbyBuild()

    // create blog post
    await simulateGatsbyBuild()

    // check if blog post exists
    removedAssetEntryIds.forEach(assetId => {
      expect(getNode(assetId)).not.toBeUndefined()
    })

    // check if assets exists
    testIfAssetsExists(
      startersBlogFixture.removeAsset().currentSyncData.deletedAssets,
      locales
    )

    // remove asset
    reporter.info.mockClear()
    await simulateGatsbyBuild()

    testIfContentTypesExists(startersBlogFixture.contentTypeItems())
    testIfEntriesExists(
      startersBlogFixture.removeAsset().currentSyncData.entries,
      startersBlogFixture.removeAsset().contentTypeItems,
      locales
    )
    testIfAssetsDeleted(
      startersBlogFixture.removeAsset().currentSyncData.deletedAssets,
      locales
    )

    expect(actions.createNode).toHaveBeenCalledTimes(48)
    expect(actions.deleteNode).toHaveBeenCalledTimes(2)
    expect(actions.touchNode).toHaveBeenCalledTimes(0)
    expect(reporter.info.mock.calls).toMatchInlineSnapshot(`
      Array [
        Array [
          "Contentful: 0 new entries",
        ],
        Array [
          "Contentful: 0 updated entries",
        ],
        Array [
          "Contentful: 0 deleted entries",
        ],
        Array [
          "Contentful: 5 cached entries",
        ],
        Array [
          "Contentful: 0 new assets",
        ],
        Array [
          "Contentful: 0 updated assets",
        ],
        Array [
          "Contentful: 5 cached assets",
        ],
        Array [
          "Contentful: 1 deleted assets",
        ],
      ]
    `)
  })

  it(`stores rich text as JSON`, async () => {
    // @ts-ignore
    fetchContent.mockImplementationOnce(richTextFixture.initialSync)
    // @ts-ignore
    fetchContentTypes.mockImplementationOnce(richTextFixture.contentTypeItems)

    // initial sync
    await simulateGatsbyBuild()

    const initNodes = getNodes()

    const homeNodes = initNodes.filter(
      ({ sys: { id } }) => id === `6KpLS2NZyB3KAvDzWf4Ukh`
    )
    expect(homeNodes).toHaveLength(2)
    homeNodes.forEach(homeNode => {
      expect(homeNode.content).toMatchSnapshot()
    })
  })

  it(`is able to render unpublished fields in Delivery API`, async () => {
    const locales = [`en-US`, `nl`]

    // @ts-ignore
    fetchContent.mockImplementationOnce(unpublishedFieldDelivery.initialSync)
    // @ts-ignore
    fetchContentTypes.mockImplementationOnce(
      unpublishedFieldDelivery.contentTypeItems
    )

    // initial sync
    await simulateGatsbyBuild()

    testIfContentTypesExists(unpublishedFieldDelivery.contentTypeItems())
    testIfEntriesExists(
      unpublishedFieldDelivery.initialSync().currentSyncData.entries,
      unpublishedFieldDelivery.contentTypeItems(),
      locales,
      true
    )

    testIfAssetsExistsAndMatch(
      unpublishedFieldDelivery.initialSync().currentSyncData.assets,
      locales,
      true
    )

    expect(actions.createNode).toHaveBeenCalledTimes(10)
    expect(actions.deleteNode).toHaveBeenCalledTimes(0)
    expect(actions.touchNode).toHaveBeenCalledTimes(0)
    expect(reporter.info.mock.calls).toMatchInlineSnapshot(`
      Array [
        Array [
          "Contentful: 0 new entries",
        ],
        Array [
          "Contentful: 3 updated entries",
        ],
        Array [
          "Contentful: 0 deleted entries",
        ],
        Array [
          "Contentful: 0 cached entries",
        ],
        Array [
          "Contentful: 3 new assets",
        ],
        Array [
          "Contentful: 0 updated assets",
        ],
        Array [
          "Contentful: 0 cached assets",
        ],
        Array [
          "Contentful: 0 deleted assets",
        ],
        Array [
          "Creating 3 Contentful Type With Text Field nodes",
        ],
        Array [
          "Creating 3 Contentful asset nodes",
        ],
      ]
    `)
  })

  it(`is able to render unpublished fields in Preview API`, async () => {
    const locales = [`en-US`, `nl`]

    // @ts-ignore
    fetchContent.mockImplementationOnce(unpublishedFieldPreview.initialSync)
    // @ts-ignore
    fetchContentTypes.mockImplementationOnce(
      unpublishedFieldPreview.contentTypeItems
    )

    // initial sync
    await simulateGatsbyBuild()

    testIfContentTypesExists(unpublishedFieldPreview.contentTypeItems())
    testIfEntriesExists(
      unpublishedFieldPreview.initialSync().currentSyncData.entries,
      unpublishedFieldPreview.contentTypeItems(),
      locales,
      true
    )

    testIfAssetsExistsAndMatch(
      unpublishedFieldPreview.initialSync().currentSyncData.assets,
      locales,
      true
    )

    expect(actions.createNode).toHaveBeenCalledTimes(16)
    expect(actions.deleteNode).toHaveBeenCalledTimes(0)
    expect(actions.touchNode).toHaveBeenCalledTimes(0)
    expect(reporter.info.mock.calls).toMatchInlineSnapshot(`
      Array [
        Array [
          "Contentful: 0 new entries",
        ],
        Array [
          "Contentful: 5 updated entries",
        ],
        Array [
          "Contentful: 0 deleted entries",
        ],
        Array [
          "Contentful: 0 cached entries",
        ],
        Array [
          "Contentful: 3 new assets",
        ],
        Array [
          "Contentful: 2 updated assets",
        ],
        Array [
          "Contentful: 0 cached assets",
        ],
        Array [
          "Contentful: 0 deleted assets",
        ],
        Array [
          "Creating 5 Contentful Type With Text Field nodes",
        ],
        Array [
          "Creating 5 Contentful asset nodes",
        ],
      ]
    `)
  })

  it(`panics when localeFilter reduces locale list to 0`, async () => {
    // @ts-ignore
    fetchContent.mockImplementationOnce(startersBlogFixture.initialSync)
    const locales = [`en-US`, `nl`]

    await simulateGatsbyBuild({
      ...defaultPluginOptions,
      localeFilter: () => false,
    })

    expect(reporter.panic).toBeCalledWith(
      expect.objectContaining({
        context: {
          sourceMessage: `Please check if your localeFilter is configured properly. Locales '${locales.join(
            `,`
          )}' were found but were filtered down to none.`,
        },
      })
    )
  })

  it(`filters content type with contentTypeFilter`, async () => {
    // @ts-ignore
    fetchContent.mockImplementationOnce(startersBlogFixture.initialSync)

    await simulateGatsbyBuild({
      ...defaultPluginOptions,
      contentTypeFilter: contentTypeItem => contentTypeItem.sys.id !== `person`,
    })

    expect(actions.createNode).toHaveBeenCalledTimes(27)
    expect(actions.deleteNode).toHaveBeenCalledTimes(0)
    expect(actions.touchNode).toHaveBeenCalledTimes(0)
    expect(reporter.info.mock.calls).toMatchInlineSnapshot(`
      Array [
        Array [
          "Contentful: 4 new entries",
        ],
        Array [
          "Contentful: 0 updated entries",
        ],
        Array [
          "Contentful: 0 deleted entries",
        ],
        Array [
          "Contentful: 0 cached entries",
        ],
        Array [
          "Contentful: 4 new assets",
        ],
        Array [
          "Contentful: 0 updated assets",
        ],
        Array [
          "Contentful: 0 cached assets",
        ],
        Array [
          "Contentful: 0 deleted assets",
        ],
        Array [
          "Creating 3 Contentful Blog Post nodes",
        ],
        Array [
          "Creating 4 Contentful asset nodes",
        ],
      ]
    `)
    expect(getNode(createNodeId(`Person`))).toBeUndefined()
    expect(getNode(createNodeId(`Blog Post`))).not.toBeUndefined()
    const fixtureData = startersBlogFixture.initialSync()
    const personEntry = fixtureData.currentSyncData.entries.find(
      entry => entry.sys.contentType.sys.id === `person`
    )
    const personId = createNodeId(
      makeId({
        spaceId: personEntry.sys.space.sys.id,
        currentLocale: fixtureData.locales[0].code,
        defaultLocale: fixtureData.locales[0].code,
        id: personEntry.sys.id,
        type: personEntry.sys.type,
      })
    )
    expect(getNode(personId)).toBeUndefined()
  })

  it(`panics when contentTypeFilter reduces content type list to none`, async () => {
    // @ts-ignore
    fetchContent.mockImplementationOnce(startersBlogFixture.initialSync)

    await simulateGatsbyBuild({
      ...defaultPluginOptions,
      contentTypeFilter: () => false,
    })

    expect(reporter.panic).toBeCalledWith(
      expect.objectContaining({
        context: {
          sourceMessage: `Please check if your contentTypeFilter is configured properly. Content types were filtered down to none.`,
        },
      })
    )
  })
<<<<<<< HEAD
=======

  it(`panics when response contains restricted content types`, async () => {
    // @ts-ignore
    fetchContent.mockImplementationOnce(
      restrictedContentTypeFixture.initialSync
    )
    // @ts-ignore
    fetchContentTypes.mockImplementationOnce(
      restrictedContentTypeFixture.contentTypeItems
    )

    await simulateGatsbyBuild()

    expect(reporter.panic).toBeCalledWith(
      expect.objectContaining({
        context: {
          sourceMessage: `Restricted ContentType name found. The name "reference" is not allowed.`,
        },
      })
    )
  })

  it(`panics when response contains content type Tag while enableTags is true`, async () => {
    // @ts-ignore
    fetchContent.mockImplementationOnce(
      restrictedContentTypeFixture.initialSync
    )
    const contentTypesWithTag = () => {
      const manipulatedContentTypeItems =
        restrictedContentTypeFixture.contentTypeItems()
      manipulatedContentTypeItems[0].name = `Tag`
      return manipulatedContentTypeItems
    }
    // @ts-ignore
    fetchContentTypes.mockImplementationOnce(contentTypesWithTag)

    await simulateGatsbyBuild({
      spaceId: `mocked`,
      enableTags: true,
      useNameForId: true,
    })

    expect(reporter.panic).toBeCalledWith(
      expect.objectContaining({
        context: {
          sourceMessage: `Restricted ContentType name found. The name "tag" is not allowed.`,
        },
      })
    )
  })

  it(`should preserve back reference when referencing entry wasn't touched`, async () => {
    // @ts-ignore
    fetchContentTypes.mockImplementation(preserveBackLinks.contentTypeItems)
    fetchContent
      // @ts-ignore
      .mockImplementationOnce(preserveBackLinks.initialSync)
      .mockImplementationOnce(preserveBackLinks.editJustEntryWithBackLinks)

    let blogPostNodes
    let blogCategoryNodes
    await simulateGatsbyBuild()

    blogPostNodes = getNodes().filter(
      node => node.internal.type === `ContentfulBlogPost`
    )
    blogCategoryNodes = getNodes().filter(
      node => node.internal.type === `ContentfulBlogCategory`
    )

    expect(blogPostNodes.length).toEqual(1)
    expect(blogCategoryNodes.length).toEqual(1)
    expect(blogCategoryNodes[0][`blog post___NODE`]).toEqual([
      blogPostNodes[0].id,
    ])
    expect(blogCategoryNodes[0][`title`]).toEqual(`CMS`)

    await simulateGatsbyBuild()

    blogPostNodes = getNodes().filter(
      node => node.internal.type === `ContentfulBlogPost`
    )
    blogCategoryNodes = getNodes().filter(
      node => node.internal.type === `ContentfulBlogCategory`
    )

    expect(blogPostNodes.length).toEqual(1)
    expect(blogCategoryNodes.length).toEqual(1)
    expect(blogCategoryNodes[0][`blog post___NODE`]).toEqual([
      blogPostNodes[0].id,
    ])
    expect(blogCategoryNodes[0][`title`]).toEqual(`CMS edit #1`)
  })
>>>>>>> c6c89eae
})<|MERGE_RESOLUTION|>--- conflicted
+++ resolved
@@ -1278,58 +1278,6 @@
       })
     )
   })
-<<<<<<< HEAD
-=======
-
-  it(`panics when response contains restricted content types`, async () => {
-    // @ts-ignore
-    fetchContent.mockImplementationOnce(
-      restrictedContentTypeFixture.initialSync
-    )
-    // @ts-ignore
-    fetchContentTypes.mockImplementationOnce(
-      restrictedContentTypeFixture.contentTypeItems
-    )
-
-    await simulateGatsbyBuild()
-
-    expect(reporter.panic).toBeCalledWith(
-      expect.objectContaining({
-        context: {
-          sourceMessage: `Restricted ContentType name found. The name "reference" is not allowed.`,
-        },
-      })
-    )
-  })
-
-  it(`panics when response contains content type Tag while enableTags is true`, async () => {
-    // @ts-ignore
-    fetchContent.mockImplementationOnce(
-      restrictedContentTypeFixture.initialSync
-    )
-    const contentTypesWithTag = () => {
-      const manipulatedContentTypeItems =
-        restrictedContentTypeFixture.contentTypeItems()
-      manipulatedContentTypeItems[0].name = `Tag`
-      return manipulatedContentTypeItems
-    }
-    // @ts-ignore
-    fetchContentTypes.mockImplementationOnce(contentTypesWithTag)
-
-    await simulateGatsbyBuild({
-      spaceId: `mocked`,
-      enableTags: true,
-      useNameForId: true,
-    })
-
-    expect(reporter.panic).toBeCalledWith(
-      expect.objectContaining({
-        context: {
-          sourceMessage: `Restricted ContentType name found. The name "tag" is not allowed.`,
-        },
-      })
-    )
-  })
 
   it(`should preserve back reference when referencing entry wasn't touched`, async () => {
     // @ts-ignore
@@ -1344,34 +1292,29 @@
     await simulateGatsbyBuild()
 
     blogPostNodes = getNodes().filter(
-      node => node.internal.type === `ContentfulBlogPost`
+      node => node.internal.type === `ContentfulContentTypeBlogPost`
     )
     blogCategoryNodes = getNodes().filter(
-      node => node.internal.type === `ContentfulBlogCategory`
+      node => node.internal.type === `ContentfulContentTypeBlogCategory`
     )
 
     expect(blogPostNodes.length).toEqual(1)
     expect(blogCategoryNodes.length).toEqual(1)
-    expect(blogCategoryNodes[0][`blog post___NODE`]).toEqual([
-      blogPostNodes[0].id,
-    ])
+    expect(blogCategoryNodes[0][`blog post`]).toEqual([blogPostNodes[0].id])
     expect(blogCategoryNodes[0][`title`]).toEqual(`CMS`)
 
     await simulateGatsbyBuild()
 
     blogPostNodes = getNodes().filter(
-      node => node.internal.type === `ContentfulBlogPost`
+      node => node.internal.type === `ContentfulContentTypeBlogPost`
     )
     blogCategoryNodes = getNodes().filter(
-      node => node.internal.type === `ContentfulBlogCategory`
+      node => node.internal.type === `ContentfulContentTypeBlogCategory`
     )
 
     expect(blogPostNodes.length).toEqual(1)
     expect(blogCategoryNodes.length).toEqual(1)
-    expect(blogCategoryNodes[0][`blog post___NODE`]).toEqual([
-      blogPostNodes[0].id,
-    ])
+    expect(blogCategoryNodes[0][`blog post`]).toEqual([blogPostNodes[0].id])
     expect(blogCategoryNodes[0][`title`]).toEqual(`CMS edit #1`)
   })
->>>>>>> c6c89eae
 })