--- conflicted
+++ resolved
@@ -83,18 +83,6 @@
     const assetNodes = []
     for (const assetItem of fixtures) {
       assetNodes.push(
-<<<<<<< HEAD
-        ...(await Promise.all(
-          createAssetNodes({
-            assetItem,
-            createNode,
-            createNodeId,
-            defaultLocale,
-            locales,
-            space,
-          })
-        ))
-=======
         ...(await createAssetNodes({
           assetItem,
           createNode,
@@ -102,9 +90,7 @@
           defaultLocale,
           locales,
           space,
-          pluginConfig,
         }))
->>>>>>> a8820d26
       )
     }
 
