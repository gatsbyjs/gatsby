--- conflicted
+++ resolved
@@ -2,9 +2,7 @@
 const _ = require(`lodash`)
 const normalize = require(`./normalize`)
 
-<<<<<<< HEAD
-module.exports = async ({ spaceId, accessToken, host, syncToken, cacheDir, environment }) => {
-=======
+
 module.exports = async ({
   spaceId,
   accessToken,
@@ -12,8 +10,7 @@
   syncToken,
   environment,
 }) => {
->>>>>>> 5504d8bc
-  // Fetch articles.
+  // Fetch entries.
   console.time(`Fetch Contentful data`)
 
 
