--- conflicted
+++ resolved
@@ -10,6 +10,7 @@
 
   console.log(`Starting to fetch data from Contentful`)
 
+  const pageLimit = pluginConfig.get(`pageLimit`)
   const contentfulClientOptions = {
     space: pluginConfig.get(`spaceId`),
     accessToken: pluginConfig.get(`accessToken`),
@@ -77,11 +78,7 @@
   try {
     let query = syncToken
       ? { nextSyncToken: syncToken }
-<<<<<<< HEAD
       : { initial: true, limit: pageLimit }
-=======
-      : { initial: true, limit: pluginConfig.get("limit") }
->>>>>>> c5147a25
     currentSyncData = await client.sync(query)
   } catch (e) {
     reporter.panic(`Fetching contentful data failed`, e)
@@ -91,8 +88,6 @@
   // doesn't support this.
   let contentTypes
   try {
-    const pageLimit = pluginConfig.get(`pageLimit`)
-
     contentTypes = await pagedGet(client, `getContentTypes`, pageLimit)
   } catch (e) {
     console.log(`error fetching content types`, e)
