const Promise = require(`bluebird`)
const {
  GraphQLObjectType,
  GraphQLBoolean,
  GraphQLString,
  GraphQLInt,
  GraphQLFloat,
} = require(`gatsby/graphql`)
const qs = require(`qs`)
const base64Img = require(`base64-img`)
const _ = require(`lodash`)
const path = require(`path`)

const cacheImage = require(`./cache-image`)

const {
  ImageFormatType,
  ImageResizingBehavior,
  ImageCropFocusType,
} = require(`./schemes`)

const isImage = image =>
  _.includes(
    [`image/jpeg`, `image/jpg`, `image/png`, `image/webp`, `image/gif`],
    _.get(image, `file.contentType`)
  )

const getBase64Image = imageProps => {
  if (!imageProps) return null

  const requestUrl = `https:${imageProps.baseUrl}?w=20`
  // TODO add caching.
  return new Promise(resolve => {
    base64Img.requestBase64(requestUrl, (a, b, body) => {
      resolve(body)
    })
  })
}

const getBasicImageProps = (image, args) => {
  let aspectRatio
  if (args.width && args.height) {
    aspectRatio = args.width / args.height
  } else {
    aspectRatio =
      image.file.details.image.width / image.file.details.image.height
  }

  return {
    baseUrl: image.file.url,
    contentType: image.file.contentType,
    aspectRatio,
    width: image.file.details.image.width,
    height: image.file.details.image.height,
  }
}

const createUrl = (imgUrl, options = {}) => {
  // Convert to Contentful names and filter out undefined/null values.
  const args = _.pickBy(
    {
      w: options.width,
      h: options.height,
      fl: options.jpegProgressive ? `progressive` : null,
      q: options.quality,
      fm: options.toFormat || ``,
      fit: options.resizingBehavior || ``,
      f: options.cropFocus || ``,
      bg: options.background || ``,
    },
    _.identity
  )
  return `${imgUrl}?${qs.stringify(args)}`
}
exports.createUrl = createUrl

const resolveFixed = (image, options) => {
  if (!isImage(image)) return null

  const { baseUrl, width, aspectRatio } = getBasicImageProps(image, options)

  let desiredAspectRatio = aspectRatio

  // If we're cropping, calculate the specified aspect ratio.
  if (options.height) {
    desiredAspectRatio = options.width / options.height
  }

  // If the user selected a height (so cropping) and fit option
  // is not set, we'll set our defaults
  if (options.height) {
    if (!options.resizingBehavior) {
      options.resizingBehavior = `fill`
    }
  }

  // Create sizes (in width) for the image. If the width of the
  // image is 800px, the sizes would then be: 800, 1200, 1600,
  // 2400.
  //
  // This is enough sizes to provide close to the optimal image size for every
  // device size / screen resolution
  let fixedSizes = []
  fixedSizes.push(options.width)
  fixedSizes.push(options.width * 1.5)
  fixedSizes.push(options.width * 2)
  fixedSizes.push(options.width * 3)
  fixedSizes = fixedSizes.map(Math.round)

  // Filter out sizes larger than the image's width.
  const filteredSizes = fixedSizes.filter(size => size < width)

  // Sort sizes for prettiness.
  const sortedSizes = _.sortBy(filteredSizes)

  // Create the srcSet.
  const srcSet = sortedSizes
    .map((size, i) => {
      let resolution
      switch (i) {
        case 0:
          resolution = `1x`
          break
        case 1:
          resolution = `1.5x`
          break
        case 2:
          resolution = `2x`
          break
        case 3:
          resolution = `3x`
          break
        default:
      }
      const h = Math.round(size / desiredAspectRatio)
      return `${createUrl(baseUrl, {
        ...options,
        width: size,
        height: h,
      })} ${resolution}`
    })
    .join(`,\n`)

  let pickedHeight
  if (options.height) {
    pickedHeight = options.height
  } else {
    pickedHeight = options.width / desiredAspectRatio
  }

  return {
    aspectRatio: desiredAspectRatio,
    baseUrl,
    width: Math.round(options.width),
    height: Math.round(pickedHeight),
    src: createUrl(baseUrl, {
      ...options,
      width: options.width,
    }),
    srcSet,
  }
}
exports.resolveFixed = resolveFixed

const resolveFluid = (image, options) => {
  if (!isImage(image)) return null

  const { baseUrl, width, aspectRatio } = getBasicImageProps(image, options)

  let desiredAspectRatio = aspectRatio

  // If we're cropping, calculate the specified aspect ratio.
  if (options.maxHeight) {
    desiredAspectRatio = options.maxWidth / options.maxHeight
  }

  // If the users didn't set a default sizes, we'll make one.
  if (!options.sizes) {
    options.sizes = `(max-width: ${options.maxWidth}px) 100vw, ${
      options.maxWidth
    }px`
  }

  // Create sizes (in width) for the image. If the max width of the container
  // for the rendered markdown file is 800px, the sizes would then be: 200,
  // 400, 800, 1200, 1600, 2400.
  //
  // This is enough sizes to provide close to the optimal image size for every
  // device size / screen resolution
  let fluidSizes = []
  fluidSizes.push(options.maxWidth / 4)
  fluidSizes.push(options.maxWidth / 2)
  fluidSizes.push(options.maxWidth)
  fluidSizes.push(options.maxWidth * 1.5)
  fluidSizes.push(options.maxWidth * 2)
  fluidSizes.push(options.maxWidth * 3)
  fluidSizes = fluidSizes.map(Math.round)

  // Filter out sizes larger than the image's maxWidth.
  const filteredSizes = fluidSizes.filter(size => size < width)

  // Add the original image to ensure the largest image possible
  // is available for small images.
  filteredSizes.push(width)

  // Sort sizes for prettiness.
  const sortedSizes = _.sortBy(filteredSizes)

  // Create the srcSet.
  const srcSet = sortedSizes
    .map(width => {
      const h = Math.round(width / desiredAspectRatio)
      return `${createUrl(image.file.url, {
        ...options,
        width,
        height: h,
      })} ${Math.round(width)}w`
    })
    .join(`,\n`)

  return {
    aspectRatio: desiredAspectRatio,
    baseUrl,
    src: createUrl(baseUrl, {
      ...options,
      width: options.maxWidth,
      height: options.maxHeight,
    }),
    srcSet,
    sizes: options.sizes,
  }
}
exports.resolveFluid = resolveFluid

const resolveResize = (image, options) => {
  if (!isImage(image)) return null

  const { baseUrl, aspectRatio } = getBasicImageProps(image, options)

  // If the user selected a height (so cropping) and fit option
  // is not set, we'll set our defaults
  if (options.height) {
    if (!options.resizingBehavior) {
      options.resizingBehavior = `fill`
    }
  }

  const pickedWidth = options.width
  let pickedHeight
  if (options.height) {
    pickedHeight = options.height
  } else {
    pickedHeight = pickedWidth / aspectRatio
  }
  return {
    src: createUrl(image.file.url, options),
    width: Math.round(pickedWidth),
    height: Math.round(pickedHeight),
    aspectRatio,
    baseUrl,
  }
}

exports.resolveResize = resolveResize

const fixedNodeType = ({ name, getTracedSVG }) => {
  return {
    type: new GraphQLObjectType({
      name: name,
      fields: {
        base64: {
          type: GraphQLString,
          resolve(imageProps) {
            return getBase64Image(imageProps)
          },
        },
        tracedSVG: {
          type: GraphQLString,
          resolve: getTracedSVG,
        },
        aspectRatio: { type: GraphQLFloat },
        width: { type: GraphQLFloat },
        height: { type: GraphQLFloat },
        src: { type: GraphQLString },
        srcSet: { type: GraphQLString },
        srcWebp: {
          type: GraphQLString,
          resolve({ image, options, context }) {
            if (
              _.get(image, `file.contentType`) === `image/webp` ||
              options.toFormat === `webp`
            ) {
              return null
            }

            const fixed = resolveFixed(image, {
              ...options,
              toFormat: `webp`,
            })
            return _.get(fixed, `src`)
          },
        },
        srcSetWebp: {
          type: GraphQLString,
          resolve({ image, options, context }) {
            if (
              _.get(image, `file.contentType`) === `image/webp` ||
              options.toFormat === `webp`
            ) {
              return null
            }

            const fixed = resolveFixed(image, {
              ...options,
              toFormat: `webp`,
            })
            return _.get(fixed, `srcSet`)
          },
        },
      },
    }),
    args: {
      width: {
        type: GraphQLInt,
        defaultValue: 400,
      },
      height: {
        type: GraphQLInt,
      },
      quality: {
        type: GraphQLInt,
        defaultValue: 50,
      },
      toFormat: {
        type: ImageFormatType,
        defaultValue: ``,
      },
      resizingBehavior: {
        type: ImageResizingBehavior,
      },
      cropFocus: {
        type: ImageCropFocusType,
        defaultValue: null,
      },
      background: {
        type: GraphQLString,
        defaultValue: null,
      },
    },
    resolve: (image, options, context) =>
      Promise.resolve(resolveFixed(image, options)).then(node => {
        return {
          ...node,
          image,
          options,
          context,
        }
      }),
  }
}

const fluidNodeType = ({ name, getTracedSVG }) => {
  return {
    type: new GraphQLObjectType({
      name: name,
      fields: {
        base64: {
          type: GraphQLString,
          resolve(imageProps) {
            return getBase64Image(imageProps)
          },
        },
        tracedSVG: {
          type: GraphQLString,
          resolve: getTracedSVG,
        },
        aspectRatio: { type: GraphQLFloat },
        src: { type: GraphQLString },
        srcSet: { type: GraphQLString },
        srcWebp: {
          type: GraphQLString,
          resolve({ image, options, context }) {
            if (
              _.get(image, `file.contentType`) === `image/webp` ||
              options.toFormat === `webp`
            ) {
              return null
            }

            const fluid = resolveFluid(image, {
              ...options,
              toFormat: `webp`,
            })
            return _.get(fluid, `src`)
          },
        },
        srcSetWebp: {
          type: GraphQLString,
          resolve({ image, options, context }) {
            if (
              _.get(image, `file.contentType`) === `image/webp` ||
              options.toFormat === `webp`
            ) {
              return null
            }

            const fluid = resolveFluid(image, {
              ...options,
              toFormat: `webp`,
            })
            return _.get(fluid, `srcSet`)
          },
        },
        sizes: { type: GraphQLString },
      },
    }),
    args: {
      maxWidth: {
        type: GraphQLInt,
        defaultValue: 800,
      },
      maxHeight: {
        type: GraphQLInt,
      },
      quality: {
        type: GraphQLInt,
        defaultValue: 50,
      },
      toFormat: {
        type: ImageFormatType,
        defaultValue: ``,
      },
      resizingBehavior: {
        type: ImageResizingBehavior,
      },
      cropFocus: {
        type: ImageCropFocusType,
        defaultValue: null,
      },
      background: {
        type: GraphQLString,
        defaultValue: null,
      },
      sizes: {
        type: GraphQLString,
      },
    },
    resolve: (image, options, context) =>
      Promise.resolve(resolveFluid(image, options)).then(node => {
        return {
          ...node,
          image,
          options,
          context,
        }
      }),
  }
}

exports.extendNodeType = ({ type, store }) => {
  if (type.name !== `ContentfulAsset`) {
    return {}
  }

  const getTracedSVG = async args => {
    const { traceSVG } = require(`gatsby-plugin-sharp`)

    const { image, options } = args
    const {
      file: { contentType },
    } = image

    if (contentType.indexOf(`image/`) !== 0) {
      return null
    }

    const absolutePath = await cacheImage(store, image, options)
    const extension = path.extname(absolutePath)

    return traceSVG({
      file: {
        internal: image.internal,
        name: image.file.fileName,
        extension,
        absolutePath,
      },
      args: { toFormat: `` },
      fileArgs: options,
    })
  }
<<<<<<< HEAD
=======

  // TODO: Remove resolutionsNode and sizesNode for Gatsby v3
  const fixedNode = fixedNodeType({ name: `ContentfulFixed`, getTracedSVG })
  const resolutionsNode = fixedNodeType({
    name: `ContentfulResolutions`,
    getTracedSVG,
  })
  resolutionsNode.deprecationReason = `Resolutions was deprecated in Gatsby v2. It's been renamed to "fixed" https://example.com/write-docs-and-fix-this-example-link`

  const fluidNode = fluidNodeType({ name: `ContentfulFluid`, getTracedSVG })
  const sizesNode = fluidNodeType({ name: `ContentfulSizes`, getTracedSVG })
  sizesNode.deprecationReason = `Sizes was deprecated in Gatsby v2. It's been renamed to "fluid" https://example.com/write-docs-and-fix-this-example-link`
>>>>>>> beea52d2

  return {
    fixed: fixedNode,
    resolutions: resolutionsNode,
    fluid: fluidNode,
    sizes: sizesNode,
    resize: {
      type: new GraphQLObjectType({
        name: `ContentfulResize`,
        fields: {
          base64: {
            type: GraphQLString,
            resolve(imageProps) {
              return getBase64Image(imageProps)
            },
          },
          tracedSVG: {
            type: GraphQLString,
            resolve: getTracedSVG,
          },
          src: { type: GraphQLString },
          width: { type: GraphQLInt },
          height: { type: GraphQLInt },
          aspectRatio: { type: GraphQLFloat },
        },
      }),
      args: {
        width: {
          type: GraphQLInt,
          defaultValue: 400,
        },
        height: {
          type: GraphQLInt,
        },
        quality: {
          type: GraphQLInt,
          defaultValue: 50,
        },
        jpegProgressive: {
          type: GraphQLBoolean,
          defaultValue: true,
        },
        resizingBehavior: {
          type: ImageResizingBehavior,
        },
        toFormat: {
          type: ImageFormatType,
          defaultValue: ``,
        },
        cropFocus: {
          type: ImageCropFocusType,
          defaultValue: null,
        },
        background: {
          type: GraphQLString,
          defaultValue: null,
        },
      },
      resolve(image, options, context) {
        return resolveResize(image, options)
      },
    },
  }
}<|MERGE_RESOLUTION|>--- conflicted
+++ resolved
@@ -488,8 +488,6 @@
       fileArgs: options,
     })
   }
-<<<<<<< HEAD
-=======
 
   // TODO: Remove resolutionsNode and sizesNode for Gatsby v3
   const fixedNode = fixedNodeType({ name: `ContentfulFixed`, getTracedSVG })
@@ -502,7 +500,6 @@
   const fluidNode = fluidNodeType({ name: `ContentfulFluid`, getTracedSVG })
   const sizesNode = fluidNodeType({ name: `ContentfulSizes`, getTracedSVG })
   sizesNode.deprecationReason = `Sizes was deprecated in Gatsby v2. It's been renamed to "fluid" https://example.com/write-docs-and-fix-this-example-link`
->>>>>>> beea52d2
 
   return {
     fixed: fixedNode,
