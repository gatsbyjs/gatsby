--- conflicted
+++ resolved
@@ -187,17 +187,7 @@
   return textNode
 }
 
-<<<<<<< HEAD
-function prepareStructuredTextNode(
-  node,
-  key,
-  content,
-  createNodeId,
-  createContentDigest
-) {
-=======
 function prepareRichTextNode(node, key, content, createNodeId) {
->>>>>>> 888c124d
   const str = stringify(content)
   const richTextNode = {
     ...content,
