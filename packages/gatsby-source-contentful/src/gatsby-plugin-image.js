// @ts-check
import fs from "fs-extra"
import { fetchRemoteFile } from "gatsby-core-utils/fetch-remote-file"
import path from "path"
import {
  createUrl,
  isImage,
  mimeTypeExtensions,
  validImageFormats,
  CONTENTFUL_IMAGE_MAX_SIZE,
} from "./image-helpers"

// Promises that rejected should stay in this map. Otherwise remove promise and put their data in resolvedBase64Cache
const inFlightBase64Cache = new Map()
// This cache contains the resolved base64 fetches. This prevents async calls for promises that have resolved.
// The images are based on urls with w=20 and should be relatively small (<2kb) but it does stick around in memory
const resolvedBase64Cache = new Map()

// Note: this may return a Promise<body>, body (sync), or null
const getBase64Image = (imageProps, cache) => {
  if (!imageProps) {
    return null
  }

  // We only support images that are delivered through Contentful's Image API
  if (imageProps.baseUrl.indexOf(`images.ctfassets.net`) === -1) {
    return null
  }

  // Keep aspect ratio, image format and other transform options
  const { aspectRatio } = imageProps
  const originalFormat = imageProps.image.mimeType.split(`/`)[1]
  const toFormat = imageProps.options.toFormat
  const imageOptions = {
    ...imageProps.options,
    toFormat,
    width: 20,
    height: Math.floor(20 / aspectRatio),
  }

  const requestUrl = createUrl(imageProps.baseUrl, imageOptions)

  // Prefer to return data sync if we already have it
  const alreadyFetched = resolvedBase64Cache.get(requestUrl)
  if (alreadyFetched) {
    return alreadyFetched
  }

  // If already in flight for this url return the same promise as the first call
  const inFlight = inFlightBase64Cache.get(requestUrl)
  if (inFlight) {
    return inFlight
  }

  const loadImage = async () => {
    const { mimeType } = imageProps.image

    const extension = mimeTypeExtensions.get(mimeType)

    const absolutePath = await fetchRemoteFile({
      url: requestUrl,
      directory: cache.directory,
      ext: extension,
      cacheKey: imageProps.image.internal.contentDigest,
    })

    const base64 = (await fs.readFile(absolutePath)).toString(`base64`)
    return `data:image/${toFormat || originalFormat};base64,${base64}`
  }

  const promise = loadImage()
  inFlightBase64Cache.set(requestUrl, promise)

  return promise.then(body => {
    inFlightBase64Cache.delete(requestUrl)
    resolvedBase64Cache.set(requestUrl, body)
    return body
  })
}

const getTracedSVG = async ({ image, options, cache }) => {
  const { traceSVG } = await import(`gatsby-plugin-sharp`)
  const { url: imgUrl, filename, mimeType } = image

  if (mimeType.indexOf(`image/`) !== 0) {
    return null
  }

  const extension = mimeTypeExtensions.get(mimeType)
  const url = createUrl(imgUrl, options)
  const name = path.basename(filename, extension)

  const absolutePath = await fetchRemoteFile({
    url,
    name,
    directory: cache.directory,
    ext: extension,
    cacheKey: image.internal.contentDigest,
  })

  return traceSVG({
    file: {
      internal: image.internal,
      name: filename,
      extension,
      absolutePath,
    },
    args: { toFormat: ``, ...options.tracedSVGOptions },
    fileArgs: options,
  })
}

const getDominantColor = async ({ image, options, cache }) => {
  let pluginSharp

  try {
    pluginSharp = await import(`gatsby-plugin-sharp`)
  } catch (e) {
    console.error(
      `[gatsby-source-contentful] Please install gatsby-plugin-sharp`,
      e
    )
    return `rgba(0,0,0,0.5)`
  }

  try {
    const { mimeType, url: imgUrl, filename } = image

    if (mimeType.indexOf(`image/`) !== 0) {
      return null
    }

    // 256px should be enough to properly detect the dominant color
    if (!options.width) {
      options.width = 256
    }

    const extension = mimeTypeExtensions.get(mimeType)
    const url = createUrl(imgUrl, options)
    const name = path.basename(filename, extension)

    const absolutePath = await fetchRemoteFile({
      url,
      name,
      directory: cache.directory,
      ext: extension,
      cacheKey: image.internal.contentDigest,
    })

    if (!(`getDominantColor` in pluginSharp)) {
      console.error(
        `[gatsby-source-contentful] Please upgrade gatsby-plugin-sharp`
      )
      return `rgba(0,0,0,0.5)`
    }

    return pluginSharp.getDominantColor(absolutePath)
  } catch (e) {
    console.error(
      `[gatsby-source-contentful] Could not getDominantColor from image`,
      e
    )
    console.error(e)
    return `rgba(0,0,0,0.5)`
  }
}

function getBasicImageProps(image, args) {
  let { width, height } = image
  if (args.width && args.height) {
    width = args.width
    height = args.height
  }

  return {
    baseUrl: image.url,
    mimeType: image.mimeType,
    aspectRatio: width / height,
    width,
    height,
  }
}

// Generate image source data for gatsby-plugin-image
export function generateImageSource(
  filename,
  width,
  height,
  toFormat,
  _fit, // We use resizingBehavior instead
  imageTransformOptions
) {
  const imageFormatDefaults = imageTransformOptions[`${toFormat}Options`]

  if (
    imageFormatDefaults &&
    Object.keys(imageFormatDefaults).length !== 0 &&
    imageFormatDefaults.constructor === Object
  ) {
    imageTransformOptions = {
      ...imageTransformOptions,
      ...imageFormatDefaults,
    }
  }

  const {
    jpegProgressive,
    quality,
    cropFocus,
    backgroundColor,
    resizingBehavior,
    cornerRadius,
  } = imageTransformOptions
  // Ensure we stay within Contentfuls Image API limits
  if (width > CONTENTFUL_IMAGE_MAX_SIZE) {
    height = Math.floor((height / width) * CONTENTFUL_IMAGE_MAX_SIZE)
    width = CONTENTFUL_IMAGE_MAX_SIZE
  }

  if (height > CONTENTFUL_IMAGE_MAX_SIZE) {
    width = Math.floor((width / height) * CONTENTFUL_IMAGE_MAX_SIZE)
    height = CONTENTFUL_IMAGE_MAX_SIZE
  }

  if (!validImageFormats.has(toFormat)) {
    console.warn(
      `[gatsby-source-contentful] Invalid image format "${toFormat}". Supported types are jpg, png, webp and avif"`
    )
    return undefined
  }

  const src = createUrl(filename, {
    width,
    height,
    toFormat,
    resizingBehavior,
    background: backgroundColor?.replace(`#`, `rgb:`),
    quality,
    jpegProgressive,
    cropFocus,
    cornerRadius,
  })
  return { width, height, format: toFormat, src }
}

let didShowTraceSVGRemovalWarning = false
export async function resolveGatsbyImageData(
  image,
  options,
  context,
  info,
  { cache }
) {
  if (!isImage(image)) return null

  const { generateImageData } = await import(`gatsby-plugin-image`)

  const { getPluginOptions, doMergeDefaults } = await import(
    `gatsby-plugin-sharp/plugin-options`
  )

  const sharpOptions = getPluginOptions()

  const userDefaults = sharpOptions.defaults

  const defaults = {
    tracedSVGOptions: {},
    blurredOptions: {},
    jpgOptions: {},
    pngOptions: {},
    webpOptions: {},
    gifOptions: {},
    avifOptions: {},
    quality: 50,
    placeholder: `dominantColor`,
    ...userDefaults,
  }

  options = doMergeDefaults(options, defaults)

<<<<<<< HEAD
  const { baseUrl, mimeType, width, height } = getBasicImageProps(
=======
  if (options.placeholder === `tracedSVG`) {
    if (!didShowTraceSVGRemovalWarning) {
      console.warn(
        `"TRACED_SVG" placeholder argument value is no longer supported (used in ContentfulAsset.gatsbyImageData processing), falling back to "DOMINANT_COLOR". See https://gatsby.dev/tracesvg-removal/`
      )
      didShowTraceSVGRemovalWarning = true
    }
    options.placeholder = `dominantColor`
  }

  const { baseUrl, contentType, width, height } = getBasicImageProps(
>>>>>>> c6c89eae
    image,
    options
  )
  let [, format] = mimeType.split(`/`)
  if (format === `jpeg`) {
    format = `jpg`
  }

  // Translate Contentful resize parameter to gatsby-plugin-image css object fit
  const fitMap = new Map([
    [`pad`, `contain`],
    [`fill`, `cover`],
    [`scale`, `fill`],
    [`crop`, `cover`],
    [`thumb`, `cover`],
  ])

  const imageProps = generateImageData({
    ...options,
    pluginName: `gatsby-source-contentful`,
    sourceMetadata: { width, height, format },
    filename: baseUrl,
    generateImageSource,
    fit: fitMap.get(options.resizingBehavior),
    options,
  })

  let placeholderDataURI = null

  if (options.placeholder === `dominantColor`) {
    imageProps.backgroundColor = await getDominantColor({
      image,
      options,
      cache,
    })
  }

  if (options.placeholder === `blurred`) {
    placeholderDataURI = await getBase64Image(
      {
        baseUrl,
        image,
        options,
      },
      cache
    )
  }

  if (options.placeholder === `tracedSVG`) {
    console.error(`this shouldn't happen`)
  }

  if (placeholderDataURI) {
    imageProps.placeholder = { fallback: placeholderDataURI }
  }

  return imageProps
}<|MERGE_RESOLUTION|>--- conflicted
+++ resolved
@@ -278,9 +278,6 @@
 
   options = doMergeDefaults(options, defaults)
 
-<<<<<<< HEAD
-  const { baseUrl, mimeType, width, height } = getBasicImageProps(
-=======
   if (options.placeholder === `tracedSVG`) {
     if (!didShowTraceSVGRemovalWarning) {
       console.warn(
@@ -291,8 +288,7 @@
     options.placeholder = `dominantColor`
   }
 
-  const { baseUrl, contentType, width, height } = getBasicImageProps(
->>>>>>> c6c89eae
+  const { baseUrl, mimeType, width, height } = getBasicImageProps(
     image,
     options
   )
