{
  "name": "gatsby-source-contentful",
  "description": "Gatsby source plugin for building websites using the Contentful CMS as a data source",
<<<<<<< HEAD
  "version": "8.99.0-next.0",
  "author": "Marcus Ericsson <mericsson@gmail.com> (mericsson.com), Benedikt Rötsch <benedikt@hashbite.net> (hashbite.net)",
  "main": "index.js",
  "types": "dist/index.d.ts",
=======
  "version": "8.14.0-next.2",
  "author": "Marcus Ericsson <mericsson@gmail.com> (mericsson.com)",
>>>>>>> 7661bb92
  "bugs": {
    "url": "https://github.com/gatsbyjs/gatsby/issues"
  },
  "dependencies": {
    "@babel/runtime": "^7.20.13",
    "@contentful/rich-text-react-renderer": "^15.17.0",
    "@contentful/rich-text-links": "^16.1.1",
    "@contentful/rich-text-types": "^16.2.0",
    "@vercel/fetch-retry": "^5.1.3",
    "chalk": "^4.1.2",
    "common-tags": "^1.8.2",
<<<<<<< HEAD
    "contentful": "^10.2.3",
    "fs-extra": "^11.1.1",
    "gatsby-core-utils": "^4.14.0-next.0",
    "gatsby-plugin-utils": "^4.14.0-next.0",
    "gatsby-source-filesystem": "^5.14.0-next.0",
=======
    "contentful": "^9.3.5",
    "fs-extra": "^11.2.0",
    "gatsby-core-utils": "^4.14.0-next.2",
    "gatsby-plugin-utils": "^4.14.0-next.2",
    "gatsby-source-filesystem": "^5.14.0-next.2",
>>>>>>> 7661bb92
    "is-online": "^9.0.1",
    "joi": "^17.9.2",
    "json-stringify-safe": "^5.0.1",
    "lodash": "^4.17.21",
    "node-fetch": "^2.6.12",
    "semver": "^7.5.3",
    "url": "^0.11.1"
  },
  "devDependencies": {
    "@babel/cli": "^7.20.7",
    "@babel/core": "^7.20.12",
    "babel-preset-gatsby-package": "^3.14.0-next.2",
    "cross-env": "^7.0.3",
    "del-cli": "^5.0.0",
    "gatsby-plugin-sharp": "^5.14.0-next.0",
    "nock": "^13.3.1",
    "typescript": "^5.0.4"
  },
  "homepage": "https://github.com/gatsbyjs/gatsby/tree/master/packages/gatsby-source-contentful#readme",
  "keywords": [
    "gatsby",
    "gatsby-plugin",
    "gatsby-source-plugin"
  ],
  "license": "MIT",
  "peerDependencies": {
    "gatsby": "^5.0.0-next",
    "gatsby-plugin-image": "^3.0.0-next"
  },
  "repository": {
    "type": "git",
    "url": "https://github.com/gatsbyjs/gatsby.git",
    "directory": "packages/gatsby-source-contentful"
  },
  "scripts": {
    "build": "babel src --out-dir dist/ --ignore \"**/__tests__\" --ignore \"**/__mocks__\" --extensions \".ts\"",
    "typegen": "tsc --emitDeclarationOnly --declaration --declarationDir dist/",
    "prepare": "cross-env NODE_ENV=production npm run clean && npm run build && npm run typegen",
    "watch": "babel -w src --out-dir dist/ --ignore \"**/__tests__\" --extensions \".ts\"",
    "test": "jest",
    "clean": "del-cli dist/*"
  },
  "engines": {
    "node": ">=18.0.0"
  }
}<|MERGE_RESOLUTION|>--- conflicted
+++ resolved
@@ -1,15 +1,10 @@
 {
   "name": "gatsby-source-contentful",
   "description": "Gatsby source plugin for building websites using the Contentful CMS as a data source",
-<<<<<<< HEAD
   "version": "8.99.0-next.0",
   "author": "Marcus Ericsson <mericsson@gmail.com> (mericsson.com), Benedikt Rötsch <benedikt@hashbite.net> (hashbite.net)",
   "main": "index.js",
   "types": "dist/index.d.ts",
-=======
-  "version": "8.14.0-next.2",
-  "author": "Marcus Ericsson <mericsson@gmail.com> (mericsson.com)",
->>>>>>> 7661bb92
   "bugs": {
     "url": "https://github.com/gatsbyjs/gatsby/issues"
   },
@@ -21,19 +16,11 @@
     "@vercel/fetch-retry": "^5.1.3",
     "chalk": "^4.1.2",
     "common-tags": "^1.8.2",
-<<<<<<< HEAD
     "contentful": "^10.2.3",
     "fs-extra": "^11.1.1",
     "gatsby-core-utils": "^4.14.0-next.0",
     "gatsby-plugin-utils": "^4.14.0-next.0",
     "gatsby-source-filesystem": "^5.14.0-next.0",
-=======
-    "contentful": "^9.3.5",
-    "fs-extra": "^11.2.0",
-    "gatsby-core-utils": "^4.14.0-next.2",
-    "gatsby-plugin-utils": "^4.14.0-next.2",
-    "gatsby-source-filesystem": "^5.14.0-next.2",
->>>>>>> 7661bb92
     "is-online": "^9.0.1",
     "joi": "^17.9.2",
     "json-stringify-safe": "^5.0.1",
