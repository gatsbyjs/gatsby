{
  "name": "gatsby-source-contentful",
  "description": "Gatsby source plugin for building websites using the Contentful CMS as a data source",
  "version": "2.1.6",
  "author": "Marcus Ericsson <mericsson@gmail.com> (mericsson.com)",
  "bugs": {
    "url": "https://github.com/gatsbyjs/gatsby/issues"
  },
  "dependencies": {
    "@babel/runtime": "^7.0.0",
<<<<<<< HEAD
    "@contentful/rich-text-types": "^13.1.0",
    "@hapi/joi": "^14.0.0",
=======
    "@hapi/joi": "^15.0.0",
>>>>>>> e498e632
    "axios": "^0.19.0",
    "base64-img": "^1.0.3",
    "bluebird": "^3.5.0",
    "chalk": "^2.3.2",
    "contentful": "^6.1.0",
    "deep-map": "^1.5.0",
    "fs-extra": "^4.0.2",
    "gatsby-plugin-sharp": "^2.2.2",
    "gatsby-source-filesystem": "^2.1.2",
    "is-online": "^7.0.0",
    "json-stringify-safe": "^5.0.1",
    "lodash": "^4.17.10",
    "qs": "^6.4.0"
  },
  "devDependencies": {
    "@babel/cli": "^7.0.0",
    "@babel/core": "^7.0.0",
    "babel-preset-gatsby-package": "^0.2.0",
    "cross-env": "^5.1.4"
  },
  "homepage": "https://github.com/gatsbyjs/gatsby/tree/master/packages/gatsby-source-contentful#readme",
  "keywords": [
    "gatsby",
    "gatsby-plugin",
    "gatsby-source-plugin"
  ],
  "license": "MIT",
  "peerDependencies": {
    "gatsby": "^2.0.33"
  },
  "repository": "https://github.com/gatsbyjs/gatsby/tree/master/packages/gatsby-source-contentful",
  "scripts": {
    "build": "babel src --out-dir . --ignore **/__tests__",
    "prepare": "cross-env NODE_ENV=production npm run build",
    "watch": "babel -w src --out-dir . --ignore **/__tests__"
  },
  "engines": {
    "node": ">=8.0.0"
  }
}<|MERGE_RESOLUTION|>--- conflicted
+++ resolved
@@ -8,12 +8,8 @@
   },
   "dependencies": {
     "@babel/runtime": "^7.0.0",
-<<<<<<< HEAD
     "@contentful/rich-text-types": "^13.1.0",
-    "@hapi/joi": "^14.0.0",
-=======
     "@hapi/joi": "^15.0.0",
->>>>>>> e498e632
     "axios": "^0.19.0",
     "base64-img": "^1.0.3",
     "bluebird": "^3.5.0",
