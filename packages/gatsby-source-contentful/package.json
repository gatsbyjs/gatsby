{
  "name": "gatsby-source-contentful",
  "description": "Gatsby source plugin for building websites using the Contentful CMS as a data source",
  "version": "2.0.20",
  "author": "Marcus Ericsson <mericsson@gmail.com> (mericsson.com)",
  "bugs": {
    "url": "https://github.com/gatsbyjs/gatsby/issues"
  },
  "dependencies": {
    "@babel/runtime": "^7.0.0",
    "axios": "^0.18.0",
    "base64-img": "^1.0.3",
    "bluebird": "^3.5.0",
    "contentful": "^6.1.0",
    "deep-map": "^1.5.0",
    "fs-extra": "^4.0.2",
    "gatsby-plugin-sharp": "^2.0.15",
    "is-online": "^7.0.0",
    "json-stringify-safe": "^5.0.1",
    "lodash": "^4.17.10",
    "qs": "^6.4.0"
  },
  "devDependencies": {
    "@babel/cli": "^7.0.0",
    "@babel/core": "^7.0.0",
    "babel-preset-gatsby-package": "^0.1.3",
    "cross-env": "^5.1.4"
  },
  "homepage": "https://github.com/gatsbyjs/gatsby/tree/master/packages/gatsby-source-contentful#readme",
  "keywords": [
    "gatsby",
    "gatsby-plugin",
    "gatsby-source-plugin"
  ],
  "license": "MIT",
  "peerDependencies": {
<<<<<<< HEAD
    "gatsby": ">2.0.15"
=======
    "gatsby": "^2.0.33"
>>>>>>> 2eb2a173
  },
  "repository": "https://github.com/gatsbyjs/gatsby/tree/master/packages/gatsby-source-contentful",
  "scripts": {
    "build": "babel src --out-dir . --ignore **/__tests__",
    "prepare": "cross-env NODE_ENV=production npm run build",
    "watch": "babel -w src --out-dir . --ignore **/__tests__"
  },
  "gitHead": "5bd5aebe066b9875354a81a4b9ed98722731c465"
}<|MERGE_RESOLUTION|>--- conflicted
+++ resolved
@@ -34,11 +34,7 @@
   ],
   "license": "MIT",
   "peerDependencies": {
-<<<<<<< HEAD
-    "gatsby": ">2.0.15"
-=======
     "gatsby": "^2.0.33"
->>>>>>> 2eb2a173
   },
   "repository": "https://github.com/gatsbyjs/gatsby/tree/master/packages/gatsby-source-contentful",
   "scripts": {
