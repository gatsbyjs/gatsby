--- conflicted
+++ resolved
@@ -1,15 +1,10 @@
 {
   "name": "gatsby-source-contentful",
   "description": "Gatsby source plugin for building websites using the Contentful CMS as a data source",
-<<<<<<< HEAD
-  "version": "8.11.0-next.1",
+  "version": "8.12.0-next.0",
   "author": "Marcus Ericsson <mericsson@gmail.com> (mericsson.com), Benedikt Rötsch <benedikt@hashbite.net> (hashbite.net)",
   "main": "index.js",
   "types": "dist/index.d.ts",
-=======
-  "version": "8.12.0-next.0",
-  "author": "Marcus Ericsson <mericsson@gmail.com> (mericsson.com)",
->>>>>>> fd4d702b
   "bugs": {
     "url": "https://github.com/gatsbyjs/gatsby/issues"
   },
@@ -40,7 +35,7 @@
     "babel-preset-gatsby-package": "^3.12.0-next.0",
     "cross-env": "^7.0.3",
     "del-cli": "^5.0.0",
-    "gatsby-plugin-sharp": "^5.11.0-next.0",
+    "gatsby-plugin-sharp": "^5.12.0-next.0",
     "nock": "^13.3.1",
     "typescript": "^5.0.4"
   },
