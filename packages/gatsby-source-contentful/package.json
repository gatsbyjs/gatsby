{
  "name": "gatsby-source-contentful",
  "description": "Gatsby source plugin for building websites using the Contentful CMS as a data source",
<<<<<<< HEAD
  "version": "8.9.0-next.0",
  "author": "Marcus Ericsson <mericsson@gmail.com> (mericsson.com), Benedikt Rötsch <benedikt@hashbite.net> (hashbite.net)",
  "main": "index.js",
  "types": "dist/index.d.ts",
=======
  "version": "8.9.0-next.1",
  "author": "Marcus Ericsson <mericsson@gmail.com> (mericsson.com)",
>>>>>>> 579fe1e2
  "bugs": {
    "url": "https://github.com/gatsbyjs/gatsby/issues"
  },
  "dependencies": {
    "@babel/runtime": "^7.20.13",
<<<<<<< HEAD
    "@contentful/rich-text-react-renderer": "^15.16.2",
    "@contentful/rich-text-links": "^15.15.1",
=======
    "@contentful/rich-text-react-renderer": "^15.16.3",
>>>>>>> 579fe1e2
    "@contentful/rich-text-types": "^15.15.1",
    "@hapi/joi": "^15.1.1",
    "@vercel/fetch-retry": "^5.1.3",
    "chalk": "^4.1.2",
    "common-tags": "^1.8.2",
    "contentful": "^9.3.5",
    "fs-extra": "^11.1.1",
    "gatsby-core-utils": "^4.9.0-next.1",
    "gatsby-plugin-utils": "^4.9.0-next.1",
    "gatsby-source-filesystem": "^5.9.0-next.1",
    "is-online": "^9.0.1",
    "json-stringify-safe": "^5.0.1",
    "lodash": "^4.17.21",
    "node-fetch": "^2.6.9",
    "semver": "^7.3.8",
    "url": "^0.11.0"
  },
  "devDependencies": {
    "@babel/cli": "^7.20.7",
    "@babel/core": "^7.20.12",
    "babel-preset-gatsby-package": "^3.9.0-next.0",
    "cross-env": "^7.0.3",
    "del-cli": "^5.0.0",
    "gatsby-plugin-sharp": "^5.9.0-next.0",
    "nock": "^13.3.0",
    "typescript": "^4.9.4"
  },
  "homepage": "https://github.com/gatsbyjs/gatsby/tree/master/packages/gatsby-source-contentful#readme",
  "keywords": [
    "gatsby",
    "gatsby-plugin",
    "gatsby-source-plugin"
  ],
  "license": "MIT",
  "peerDependencies": {
    "gatsby": "^5.0.0-next",
    "gatsby-plugin-image": "^3.0.0-next",
    "sharp": "^0.30.1"
  },
  "repository": {
    "type": "git",
    "url": "https://github.com/gatsbyjs/gatsby.git",
    "directory": "packages/gatsby-source-contentful"
  },
  "scripts": {
    "build": "babel src --out-dir dist/ --ignore \"**/__tests__\" --ignore \"**/__mocks__\" --extensions \".ts\"",
    "typegen": "tsc --emitDeclarationOnly --declaration --declarationDir dist/",
    "prepare": "cross-env NODE_ENV=production npm run clean && npm run build && npm run typegen",
    "watch": "babel -w src --out-dir dist/ --ignore \"**/__tests__\" --extensions \".ts\"",
    "test": "jest",
    "clean": "del-cli dist/*"
  },
  "engines": {
    "node": ">=18.0.0"
  }
}<|MERGE_RESOLUTION|>--- conflicted
+++ resolved
@@ -1,26 +1,17 @@
 {
   "name": "gatsby-source-contentful",
   "description": "Gatsby source plugin for building websites using the Contentful CMS as a data source",
-<<<<<<< HEAD
-  "version": "8.9.0-next.0",
+  "version": "8.9.0-next.1",
   "author": "Marcus Ericsson <mericsson@gmail.com> (mericsson.com), Benedikt Rötsch <benedikt@hashbite.net> (hashbite.net)",
   "main": "index.js",
   "types": "dist/index.d.ts",
-=======
-  "version": "8.9.0-next.1",
-  "author": "Marcus Ericsson <mericsson@gmail.com> (mericsson.com)",
->>>>>>> 579fe1e2
   "bugs": {
     "url": "https://github.com/gatsbyjs/gatsby/issues"
   },
   "dependencies": {
     "@babel/runtime": "^7.20.13",
-<<<<<<< HEAD
-    "@contentful/rich-text-react-renderer": "^15.16.2",
+    "@contentful/rich-text-react-renderer": "^15.16.3",
     "@contentful/rich-text-links": "^15.15.1",
-=======
-    "@contentful/rich-text-react-renderer": "^15.16.3",
->>>>>>> 579fe1e2
     "@contentful/rich-text-types": "^15.15.1",
     "@hapi/joi": "^15.1.1",
     "@vercel/fetch-retry": "^5.1.3",
