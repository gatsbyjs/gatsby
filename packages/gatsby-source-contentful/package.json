--- conflicted
+++ resolved
@@ -1,29 +1,14 @@
 {
   "name": "gatsby-source-contentful",
-<<<<<<< HEAD
+  "description": "Gatsby source plugin for building websites using the Contentful CMS as a data source",
   "version": "2.0.0-alpha.f20ac0ed",
-  "description": "Gatsby source plugin for building websites using the Contentful CMS as a data source",
-  "scripts": {
-    "build": "babel src --out-dir . --ignore **/__tests__/**",
-    "watch": "babel -w src --out-dir . --ignore **/__tests__/**",
-    "prepublish": "cross-env NODE_ENV=production npm run build"
-  },
-  "keywords": [
-    "gatsby",
-    "gatsby-plugin",
-    "gatsby-source-plugin"
-  ],
-=======
-  "description": "Gatsby source plugin for building websites using the Contentful CMS as a data source",
-  "version": "1.3.38",
->>>>>>> 0a6fb373
   "author": "Marcus Ericsson <mericsson@gmail.com> (mericsson.com)",
   "bugs": {
     "url": "https://github.com/gatsbyjs/gatsby/issues"
   },
   "dependencies": {
+    "@babel/runtime": "^7.0.0-beta.38",
     "axios": "^0.16.1",
-    "@babel/runtime": "^7.0.0-beta.38",
     "base64-img": "^1.0.3",
     "bluebird": "^3.5.0",
     "contentful": "^4.3.0",
