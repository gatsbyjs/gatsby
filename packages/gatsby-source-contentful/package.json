{
  "name": "gatsby-source-contentful",
  "description": "Gatsby source plugin for building websites using the Contentful CMS as a data source",
  "version": "7.18.0-next.1",
  "author": "Marcus Ericsson <mericsson@gmail.com> (mericsson.com)",
  "bugs": {
    "url": "https://github.com/gatsbyjs/gatsby/issues"
  },
  "dependencies": {
    "@babel/runtime": "^7.15.4",
    "@contentful/rich-text-react-renderer": "^15.12.1",
    "@contentful/rich-text-types": "^15.12.1",
    "@hapi/joi": "^15.1.1",
    "@vercel/fetch-retry": "^5.1.3",
    "axios": "^0.21.1",
    "chalk": "^4.1.2",
    "common-tags": "^1.8.2",
    "contentful": "^9.1.26",
    "fs-extra": "^10.1.0",
    "gatsby-core-utils": "^3.20.0-next.0",
    "gatsby-plugin-utils": "^3.14.0-next.0",
    "gatsby-source-filesystem": "^4.20.0-next.0",
    "is-online": "^8.5.1",
    "json-stringify-safe": "^5.0.1",
    "lodash": "^4.17.21",
    "node-fetch": "^2.6.7",
    "p-queue": "^6.6.2",
<<<<<<< HEAD
    "semver": "^7.3.7"
=======
    "retry-axios": "^2.6.0",
    "semver": "^7.3.7",
    "url": "^0.11.0"
>>>>>>> 6d6f0348
  },
  "devDependencies": {
    "@babel/cli": "^7.15.4",
    "@babel/core": "^7.15.5",
    "babel-preset-gatsby-package": "^2.20.0-next.0",
    "cross-env": "^7.0.3",
    "nock": "^13.2.4"
  },
  "homepage": "https://github.com/gatsbyjs/gatsby/tree/master/packages/gatsby-source-contentful#readme",
  "keywords": [
    "gatsby",
    "gatsby-plugin",
    "gatsby-source-plugin"
  ],
  "license": "MIT",
  "peerDependencies": {
    "gatsby": "^4.0.0-next",
    "gatsby-plugin-image": "^2.0.0-next",
    "gatsby-plugin-sharp": "^4.0.0-next",
    "sharp": "^0.30.1"
  },
  "repository": {
    "type": "git",
    "url": "https://github.com/gatsbyjs/gatsby.git",
    "directory": "packages/gatsby-source-contentful"
  },
  "scripts": {
    "build": "babel src --out-dir . --ignore **/__tests__ --ignore **/__fixtures__",
    "prepare": "cross-env NODE_ENV=production npm run build",
    "watch": "babel -w src --out-dir . --ignore **/__tests__ --ignore **/__fixtures__"
  },
  "engines": {
    "node": ">=14.15.0"
  },
  "types": "index.d.ts"
}<|MERGE_RESOLUTION|>--- conflicted
+++ resolved
@@ -25,13 +25,9 @@
     "lodash": "^4.17.21",
     "node-fetch": "^2.6.7",
     "p-queue": "^6.6.2",
-<<<<<<< HEAD
-    "semver": "^7.3.7"
-=======
     "retry-axios": "^2.6.0",
     "semver": "^7.3.7",
     "url": "^0.11.0"
->>>>>>> 6d6f0348
   },
   "devDependencies": {
     "@babel/cli": "^7.15.4",
