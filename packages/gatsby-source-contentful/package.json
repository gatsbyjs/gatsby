{
  "name": "gatsby-source-contentful",
  "description": "Gatsby source plugin for building websites using the Contentful CMS as a data source",
  "version": "2.0.1-beta.2",
  "author": "Marcus Ericsson <mericsson@gmail.com> (mericsson.com)",
  "bugs": {
    "url": "https://github.com/gatsbyjs/gatsby/issues"
  },
  "dependencies": {
    "@babel/runtime": "7.0.0-beta.51",
    "axios": "^0.18.0",
    "base64-img": "^1.0.3",
    "bluebird": "^3.5.0",
    "contentful": "^6.1.0",
    "deep-map": "^1.5.0",
    "fs-extra": "^4.0.2",
<<<<<<< HEAD
    "is-online": "^7.0.0",
    "gatsby-plugin-sharp": "next",
=======
    "gatsby-plugin-sharp": "^2.0.0-beta.1",
>>>>>>> 93ed6571
    "json-stringify-safe": "^5.0.1",
    "lodash": "^4.17.4",
    "qs": "^6.4.0"
  },
  "devDependencies": {
    "@babel/cli": "7.0.0-beta.51",
    "@babel/core": "7.0.0-beta.51",
    "cross-env": "^5.1.4"
  },
  "homepage": "https://github.com/gatsbyjs/gatsby/tree/master/packages/gatsby-source-contentful#readme",
  "keywords": [
    "gatsby",
    "gatsby-plugin",
    "gatsby-source-plugin"
  ],
  "license": "MIT",
  "peerDependencies": {
    "gatsby": ">2.0.0-alpha"
  },
  "repository": "https://github.com/gatsbyjs/gatsby/tree/master/packages/gatsby-source-contentful",
  "scripts": {
    "build": "babel src --out-dir . --ignore **/__tests__",
    "prepare": "cross-env NODE_ENV=production npm run build",
    "watch": "babel -w src --out-dir . --ignore **/__tests__"
  }
}<|MERGE_RESOLUTION|>--- conflicted
+++ resolved
@@ -14,12 +14,8 @@
     "contentful": "^6.1.0",
     "deep-map": "^1.5.0",
     "fs-extra": "^4.0.2",
-<<<<<<< HEAD
     "is-online": "^7.0.0",
-    "gatsby-plugin-sharp": "next",
-=======
     "gatsby-plugin-sharp": "^2.0.0-beta.1",
->>>>>>> 93ed6571
     "json-stringify-safe": "^5.0.1",
     "lodash": "^4.17.4",
     "qs": "^6.4.0"
