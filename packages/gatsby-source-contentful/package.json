--- conflicted
+++ resolved
@@ -1,15 +1,10 @@
 {
   "name": "gatsby-source-contentful",
   "description": "Gatsby source plugin for building websites using the Contentful CMS as a data source",
-<<<<<<< HEAD
-  "version": "8.10.0-next.1",
+  "version": "8.11.0-next.0",
   "author": "Marcus Ericsson <mericsson@gmail.com> (mericsson.com), Benedikt Rötsch <benedikt@hashbite.net> (hashbite.net)",
   "main": "index.js",
   "types": "dist/index.d.ts",
-=======
-  "version": "8.11.0-next.0",
-  "author": "Marcus Ericsson <mericsson@gmail.com> (mericsson.com)",
->>>>>>> 2a7d93c1
   "bugs": {
     "url": "https://github.com/gatsbyjs/gatsby/issues"
   },
@@ -39,14 +34,10 @@
     "@babel/core": "^7.20.12",
     "babel-preset-gatsby-package": "^3.11.0-next.0",
     "cross-env": "^7.0.3",
-<<<<<<< HEAD
     "del-cli": "^5.0.0",
-    "gatsby-plugin-sharp": "^5.10.0-next.0",
-    "nock": "^13.3.0",
+    "gatsby-plugin-sharp": "^5.11.0-next.0",
+    "nock": "^13.3.1",
     "typescript": "^4.9.4"
-=======
-    "nock": "^13.3.1"
->>>>>>> 2a7d93c1
   },
   "homepage": "https://github.com/gatsbyjs/gatsby/tree/master/packages/gatsby-source-contentful#readme",
   "keywords": [
