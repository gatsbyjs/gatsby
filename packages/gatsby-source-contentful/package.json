--- conflicted
+++ resolved
@@ -25,12 +25,7 @@
     "lodash": "^4.17.21",
     "node-fetch": "^2.6.1",
     "p-queue": "^6.6.2",
-<<<<<<< HEAD
-    "qs": "^6.10.1",
     "retry-axios": "^2.6.0"
-=======
-    "retry-axios": "^2.4.0"
->>>>>>> 6cd70f62
   },
   "devDependencies": {
     "@babel/cli": "^7.15.4",
