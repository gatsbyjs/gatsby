# gatsby-source-contentful

Source plugin for pulling content types, entries, and assets into Gatsby from
Contentful spaces. It creates links between entry types and asset so they can be
queried in Gatsby using GraphQL.

An example site for using this plugin is at
https://using-contentful.gatsbyjs.org/

## Install

`npm install --save gatsby-source-contentful`

<<<<<<< HEAD
## How to use with Contentful's Delivery API
=======
## How to use

First, you need a way to pass environment variables to the build process, so secrets and other secured data aren't committed to source control. We recommend using [`dotenv`][dotenv] which will then expose environment variables. [Read more about dotenv and using environment variables here][envvars]. Then we can _use_ these environment variables and configure our plugin.

### Using Delivery API
>>>>>>> 1d25a95a

```javascript
// In your gatsby-config.js
module.exports = {
  plugins: [
    {
      resolve: `gatsby-source-contentful`,
      options: {
        spaceId: `your_space_id`,
        // Learn about environment variables: https://gatsby.app/env-vars
        accessToken: process.env.CONTENTFUL_ACCESS_TOKEN,
      },
    },
  ],
}
```

## How to use with Contentful's Preview API

```javascript
// In your gatsby-config.js
module.exports = {
  plugins: [
    {
      resolve: `gatsby-source-contentful`,
      options: {
        spaceId: `your_space_id`,
        // Learn about environment variables: https://gatsby.app/env-vars
        accessToken: process.env.CONTENTFUL_ACCESS_TOKEN,
        host: `preview.contentful.com`,
      },
    },
  ],
}
```

## Offline

If you don't have internet connection you can add `export GATSBY_CONTENTFUL_OFFLINE=true` to tell the plugin to fallback to the cached data, if there is any.

## Configuration options

**`spaceId`** [string][required]

Contentful spaceId

**`accessToken`** [string][required]

Contentful delivery api key, when using the Preview API use your Preview API key

**`host`** [string][optional] [default: `'cdn.contentful.com'`]

The base host for all the API requests, by default it's 'cdn.contentful.com', if you want to use the Preview API set it to `'preview.contentful.com'`. You can use your own host for debugging/testing purposes as long as you respect the same Contentful JSON structure.

**`environment`** [string][optional] [default: 'master']

The environment to pull the content from, for more info on environments check out this [Guide](https://www.contentful.com/developers/docs/concepts/multiple-environments/).

You can pass in any other options available in the [contentful.js SDK](https://github.com/contentful/contentful.js#configuration).

## Notes on Contentful Content Models

There are currently some things to keep in mind when building your content models at Contentful.

1.  At the moment, fields that do not have at least 1 populated instance will not be created in the graphql schema.

2.  When using reference fields, be aware that this source plugin will automatically create the reverse reference. You do not need to create references on both content types. For simplicity, it is easier to put the reference field on the child in child/parent relationships.

## How to query Asset nodes

Two standard nodes are available from Contentful: `Asset` and `ContentType`. 

`Asset` nodes will be created in your site's GraphQL schema under `contentfulAsset` and `allContentfulAsset`, where `contentfulAsset` returns a single instance of the `Asset` and `allContentfulAsset` returns all instances of the `Asset`. 

#### Query for all Asset nodes

Querying for **all** `Asset` nodes typically takes place in `gatsby-node.js` using Gatsby's [`createPages`](https://next.gatsbyjs.org/docs/node-apis/#createPages) Node API:

```graphql
{
  allContentfulAsset {
    edges {
      node {
        id
        file {
          url
        }
      }
    }
  }
}
```

#### Query for one Asset node

Querying for a **single** `Asset` node typically takes place in the same JS file as a custom component in the `src/components` folder. By including the query inside of a name component, you give the query context automatically. For querying a single `image` asset with a width of 1600px (note the use of [GraphQL arguments](https://graphql.org/learn/queries/#arguments) on the `resolutions` object):

```
export const assetQuery = graphql`
  query myAssetQuery {
    contentfulAsset {
      image {
        resolutions(width: 1600) {
          width
          height
          src
          srcSet
        }                  
      }
    }
  }
`
```

## How to query ContentType nodes

Querying `ContentType` nodes depends on what you called them in your Contentful data models. The nodes will be created in your site's GraphQL schema under `contentful${entryTypeName}` and `allContentful${entryTypeName}`, where `contentful${entryTypeName}` returns a single instance of the `ContentType` and `allContentful${entryTypeName}` returns all instances of that `ContentType`. 

#### Query for all ContentType nodes

Similar to `Asset` nodes, querying for **all** `ContentType` nodes typically takes place in `gatsby-node.js` using Gatsby's [`createPages`](https://next.gatsbyjs.org/docs/node-apis/#createPages) Node API. If we named our `ContentType` as `Product`, and included the text field `productName`:


```graphql
{
  allContentfulProduct {
    edges {
      node {
        productName
      }
    }
  }
}
```

#### Query for one ContentType node

Querying for a **single** `ContentType` node also typically takes place in the same JS file as a custom component in the `src/components` folder. By including the query inside of a named component, you give the query context automatically. For querying a single `CaseStudy` node with the short text properties `title` and `subtitle`, we construct a simple query:

```
export const pageQuery = graphql`
  query caseStudyQuery {
    contentfulCaseStudy {
      title
      subtitle
    }
  }
`
```

Note that if you include long text fields in your Contentful `ContentType`, they are **queried as objects not strings**. This is because Contentful long text fields are markdown by default. To be able to easily compile markdown properly, this field type is created as a child node so Gatsby can compile it to HTML. 

Querying a **single** `CaseStudy` node with the short text properties `title` and `subtitle` and long text property `body` requires formating the long-text fields as an object with the *child node containing the exact same field name as the parent*:

```
export const pageQuery = graphql`
  query caseStudyQuery {
    contentfulCaseStudy {
      title
      subtitle
      body {
        body
      }
    }
  }
`
```

## How to query Assets in ContentType nodes

More typically, your `Asset` nodes will be mixed inside of your `ContentType` nodes, so you'll query them together. All the same formatting rules for `Asset` and `ContentType` nodes apply. 

Querying for all `ContentType` + `Asset` nodes will typically take place in `gatsby-node.js` using Gatsby's [`createPages`](https://next.gatsbyjs.org/docs/node-apis/#createPages) Node API. 

To get **all** the `CaseStudy` nodes with short-text fields `id`, `slug`, `title`, `subtitle`, long-text field `body` and image `Asset` field, we use `allContentful${entryTypeName}` to return all instances of that `ContentType`:

```
{
  allContentfulCaseStudy {
    edges {
      node { 
        id
        slug
        title
        subtitle
        body {
          body
        }
        heroImage {
          resolutions(width: 1600) {
            width
            height
            src
            srcSet
          }                  
        }
      }
    }
  }
}
```

<<<<<<< HEAD
Querying for a **single** `ContentType` + `Asset` node will take place in the same JS file as a custom component in the `src/components` folder. By including the query inside of a named component, you give the query context automatically. 

For querying a single `CaseStudy` node with short-text fields `id`, `slug`, `title`, `subtitle`, long-text field `body` and image `Asset` field, we use `contentful${entryTypeName}` to return a single instance of that `ContentType`: 

```
export const pageQuery = graphql`
  query caseStudyQuery {
    contentfulCaseStudy {
      id
      slug
      title
      subtitle
      body {
        body
      }
      heroImage {
        resolutions(width: 1600) {
          width
          height
          src
          srcSet
        }                  
      }
    }
  }
`
```


## More on Queries with Contentful + Gatsby

It is strongly recommended that you take a look at how real data flows in a real Contentful + Gatsby application to fully understand how the queries, Node.js functions and React components all come together:
[https://using-contentful.gatsbyjs.org/](https://using-contentful.gatsbyjs.org/)
=======
## **Beta** [Contentful Rich Text](https://www.contentful.com/developers/docs/concepts/rich-text/)

Rich text feature is supported in this source plugin, if you want to serialize the field content to html you can add the plugin `@contentful/gatsby-transformer-contentful-richtext`.

After adding the transformer plugin you can use the following query to get the html output:

```
{
  allContentfulBlogPost {
    bodyRichText {
      childContentfulRichText {
        html
      }
    }
  }
}
```

[dotenv]: https://github.com/motdotla/dotenv
[envvars]: https://gatsby.app/env-vars
>>>>>>> 1d25a95a
<|MERGE_RESOLUTION|>--- conflicted
+++ resolved
@@ -11,15 +11,11 @@
 
 `npm install --save gatsby-source-contentful`
 
-<<<<<<< HEAD
-## How to use with Contentful's Delivery API
-=======
 ## How to use
 
 First, you need a way to pass environment variables to the build process, so secrets and other secured data aren't committed to source control. We recommend using [`dotenv`][dotenv] which will then expose environment variables. [Read more about dotenv and using environment variables here][envvars]. Then we can _use_ these environment variables and configure our plugin.
 
 ### Using Delivery API
->>>>>>> 1d25a95a
 
 ```javascript
 // In your gatsby-config.js
@@ -37,7 +33,7 @@
 }
 ```
 
-## How to use with Contentful's Preview API
+### Using Preview API
 
 ```javascript
 // In your gatsby-config.js
@@ -56,11 +52,11 @@
 }
 ```
 
-## Offline
+### Offline
 
 If you don't have internet connection you can add `export GATSBY_CONTENTFUL_OFFLINE=true` to tell the plugin to fallback to the cached data, if there is any.
 
-## Configuration options
+### Configuration options
 
 **`spaceId`** [string][required]
 
@@ -82,21 +78,18 @@
 
 ## Notes on Contentful Content Models
 
-There are currently some things to keep in mind when building your content models at Contentful.
+There are currently some things to keep in mind when building your content models at contentful.
 
-1.  At the moment, fields that do not have at least 1 populated instance will not be created in the graphql schema.
+1.  At the moment, Fields that do not have at least 1 populated instance will not be created in the graphql schema.
 
 2.  When using reference fields, be aware that this source plugin will automatically create the reverse reference. You do not need to create references on both content types. For simplicity, it is easier to put the reference field on the child in child/parent relationships.
 
-## How to query Asset nodes
+## How to query
 
-Two standard nodes are available from Contentful: `Asset` and `ContentType`. 
+Two standard data types will be available from Contentful: `ContentType` and
+`Asset`.
 
-`Asset` nodes will be created in your site's GraphQL schema under `contentfulAsset` and `allContentfulAsset`, where `contentfulAsset` returns a single instance of the `Asset` and `allContentfulAsset` returns all instances of the `Asset`. 
-
-#### Query for all Asset nodes
-
-Querying for **all** `Asset` nodes typically takes place in `gatsby-node.js` using Gatsby's [`createPages`](https://next.gatsbyjs.org/docs/node-apis/#createPages) Node API:
+You can query Asset nodes created from Contentful like the following:
 
 ```graphql
 {
@@ -113,108 +106,26 @@
 }
 ```
 
-#### Query for one Asset node
-
-Querying for a **single** `Asset` node typically takes place in the same JS file as a custom component in the `src/components` folder. By including the query inside of a name component, you give the query context automatically. For querying a single `image` asset with a width of 1600px (note the use of [GraphQL arguments](https://graphql.org/learn/queries/#arguments) on the `resolutions` object):
-
-```
-export const assetQuery = graphql`
-  query myAssetQuery {
-    contentfulAsset {
-      image {
-        resolutions(width: 1600) {
-          width
-          height
-          src
-          srcSet
-        }                  
-      }
-    }
-  }
-`
-```
-
-## How to query ContentType nodes
-
-Querying `ContentType` nodes depends on what you called them in your Contentful data models. The nodes will be created in your site's GraphQL schema under `contentful${entryTypeName}` and `allContentful${entryTypeName}`, where `contentful${entryTypeName}` returns a single instance of the `ContentType` and `allContentful${entryTypeName}` returns all instances of that `ContentType`. 
-
-#### Query for all ContentType nodes
-
-Similar to `Asset` nodes, querying for **all** `ContentType` nodes typically takes place in `gatsby-node.js` using Gatsby's [`createPages`](https://next.gatsbyjs.org/docs/node-apis/#createPages) Node API. If we named our `ContentType` as `Product`, and included the text field `productName`:
-
+Non-standard data types, i.e. entry types you define in Contentful, will also be
+available in Gatsby. They'll be created in your site's GraphQL schema under
+`contentful${entryTypeName}` and `allContentful${entryTypeName}`. For example,
+if you have `Product` as one of your content types, you will be able to query it
+like the following:
 
 ```graphql
 {
   allContentfulProduct {
     edges {
       node {
+        id
         productName
-      }
-    }
-  }
-}
-```
-
-#### Query for one ContentType node
-
-Querying for a **single** `ContentType` node also typically takes place in the same JS file as a custom component in the `src/components` folder. By including the query inside of a named component, you give the query context automatically. For querying a single `CaseStudy` node with the short text properties `title` and `subtitle`, we construct a simple query:
-
-```
-export const pageQuery = graphql`
-  query caseStudyQuery {
-    contentfulCaseStudy {
-      title
-      subtitle
-    }
-  }
-`
-```
-
-Note that if you include long text fields in your Contentful `ContentType`, they are **queried as objects not strings**. This is because Contentful long text fields are markdown by default. To be able to easily compile markdown properly, this field type is created as a child node so Gatsby can compile it to HTML. 
-
-Querying a **single** `CaseStudy` node with the short text properties `title` and `subtitle` and long text property `body` requires formating the long-text fields as an object with the *child node containing the exact same field name as the parent*:
-
-```
-export const pageQuery = graphql`
-  query caseStudyQuery {
-    contentfulCaseStudy {
-      title
-      subtitle
-      body {
-        body
-      }
-    }
-  }
-`
-```
-
-## How to query Assets in ContentType nodes
-
-More typically, your `Asset` nodes will be mixed inside of your `ContentType` nodes, so you'll query them together. All the same formatting rules for `Asset` and `ContentType` nodes apply. 
-
-Querying for all `ContentType` + `Asset` nodes will typically take place in `gatsby-node.js` using Gatsby's [`createPages`](https://next.gatsbyjs.org/docs/node-apis/#createPages) Node API. 
-
-To get **all** the `CaseStudy` nodes with short-text fields `id`, `slug`, `title`, `subtitle`, long-text field `body` and image `Asset` field, we use `allContentful${entryTypeName}` to return all instances of that `ContentType`:
-
-```
-{
-  allContentfulCaseStudy {
-    edges {
-      node { 
-        id
-        slug
-        title
-        subtitle
-        body {
-          body
-        }
-        heroImage {
-          resolutions(width: 1600) {
+        image {
+          fixed(width: 100) {
             width
             height
             src
             srcSet
-          }                  
+          }
         }
       }
     }
@@ -222,41 +133,6 @@
 }
 ```
 
-<<<<<<< HEAD
-Querying for a **single** `ContentType` + `Asset` node will take place in the same JS file as a custom component in the `src/components` folder. By including the query inside of a named component, you give the query context automatically. 
-
-For querying a single `CaseStudy` node with short-text fields `id`, `slug`, `title`, `subtitle`, long-text field `body` and image `Asset` field, we use `contentful${entryTypeName}` to return a single instance of that `ContentType`: 
-
-```
-export const pageQuery = graphql`
-  query caseStudyQuery {
-    contentfulCaseStudy {
-      id
-      slug
-      title
-      subtitle
-      body {
-        body
-      }
-      heroImage {
-        resolutions(width: 1600) {
-          width
-          height
-          src
-          srcSet
-        }                  
-      }
-    }
-  }
-`
-```
-
-
-## More on Queries with Contentful + Gatsby
-
-It is strongly recommended that you take a look at how real data flows in a real Contentful + Gatsby application to fully understand how the queries, Node.js functions and React components all come together:
-[https://using-contentful.gatsbyjs.org/](https://using-contentful.gatsbyjs.org/)
-=======
 ## **Beta** [Contentful Rich Text](https://www.contentful.com/developers/docs/concepts/rich-text/)
 
 Rich text feature is supported in this source plugin, if you want to serialize the field content to html you can add the plugin `@contentful/gatsby-transformer-contentful-richtext`.
@@ -276,5 +152,4 @@
 ```
 
 [dotenv]: https://github.com/motdotla/dotenv
-[envvars]: https://gatsby.app/env-vars
->>>>>>> 1d25a95a
+[envvars]: https://gatsby.app/env-vars