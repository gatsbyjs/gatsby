--- conflicted
+++ resolved
@@ -43,12 +43,11 @@
   },
 ]
 ```
-<<<<<<< HEAD
+
 ### Offline
 
 If you don't have internet connection you can add `export GATSBY_CONTENTFUL_OFFLINE=true` to tell the plugin to fallback to the cached data, if there is any.
-=======
->>>>>>> 5504d8bc
+
 
 ### Configuration options
 
