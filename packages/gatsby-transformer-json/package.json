{
  "name": "gatsby-transformer-json",
<<<<<<< HEAD
  "version": "2.0.0",
  "description": "Gatsby transformer plugin for JSON files",
  "scripts": {
    "build": "babel src --out-dir . --ignore **/__tests__/**",
    "watch": "babel -w src --out-dir . --ignore **/__tests__/**",
    "prepublish": "cross-env NODE_ENV=production npm run build"
  },
  "keywords": [
    "gatsby",
    "gatsby-plugin",
    "json"
  ],
=======
  "description": "Gatsby transformer plugin for JSON files",
  "version": "1.0.15",
>>>>>>> 0a6fb373
  "author": "Kyle Mathews <mathews.kyle@gmail.com>",
  "bugs": {
    "url": "https://github.com/gatsbyjs/gatsby/issues"
  },
  "dependencies": {
    "@babel/runtime": "^7.0.0-beta.38",
    "bluebird": "^3.5.0"
  },
  "devDependencies": {
    "@babel/cli": "^7.0.0-beta.38",
    "@babel/core": "^7.0.0-beta.38",
    "cross-env": "^5.0.5"
  },
  "homepage": "https://github.com/gatsbyjs/gatsby/tree/master/packages/gatsby-transformer-json#readme",
  "keywords": [
    "gatsby",
    "gatsby-plugin",
    "json"
  ],
  "license": "MIT",
  "repository": {
    "type": "git",
    "url": "https://github.com/gatsbyjs/gatsby.git"
  },
  "scripts": {
    "build": "babel src --out-dir . --ignore __tests__",
    "prepublish": "cross-env NODE_ENV=production npm run build",
    "watch": "babel -w src --out-dir . --ignore __tests__"
  }
}<|MERGE_RESOLUTION|>--- conflicted
+++ resolved
@@ -1,22 +1,7 @@
 {
   "name": "gatsby-transformer-json",
-<<<<<<< HEAD
+  "description": "Gatsby transformer plugin for JSON files",
   "version": "2.0.0",
-  "description": "Gatsby transformer plugin for JSON files",
-  "scripts": {
-    "build": "babel src --out-dir . --ignore **/__tests__/**",
-    "watch": "babel -w src --out-dir . --ignore **/__tests__/**",
-    "prepublish": "cross-env NODE_ENV=production npm run build"
-  },
-  "keywords": [
-    "gatsby",
-    "gatsby-plugin",
-    "json"
-  ],
-=======
-  "description": "Gatsby transformer plugin for JSON files",
-  "version": "1.0.15",
->>>>>>> 0a6fb373
   "author": "Kyle Mathews <mathews.kyle@gmail.com>",
   "bugs": {
     "url": "https://github.com/gatsbyjs/gatsby/issues"
