# gatsby-transformer-json

Parses raw JSON strings into JavaScript objects e.g. from JSON files. Supports
arrays of objects and single objects.

## Install

`npm install --save gatsby-transformer-json`

You also need to have `gatsby-source-filesystem` installed and configured so it
points to your files.

## How to use

In your `gatsby-config.js`:

```javascript
module.exports = {
  plugins: [
    `gatsby-transformer-json`,
    {
      resolve: `gatsby-source-filesystem`,
      options: {
        path: `./src/data/`,
      },
    },
  ],
}
```

## Parsing algorithm

You can choose to structure your data as arrays of objects in individual files
or as single objects spread across multiple files.

### Array of Objects

The algorithm for arrays is to convert each item in the array into a node.

So if your project has a `letters.json` with `[{ "value": "a" }, { "value": "b" }, { "value": "c" }]` then the following three nodes would be created:

```javascript
<<<<<<< HEAD
[{ value: "a" }, { value: "b" }, { value: "c" }];
=======
;[{ value: "a" }, { value: "b" }, { value: "c" }]
>>>>>>> beea52d2
```

### Single Object

The algorithm for single JSON objects is to convert the object defined at the
root of the file into a node. The type of the node is based on the name of the
parent directory.

For example, lets say your project has a data layout like:

```
data/
    letters/
        a.json
        b.json
        c.json
```

Where each of `a.json`, `b.json` and `c.json` look like:

```javascript
{ 'value': 'a' }
```

```javascript
{ 'value': 'b' }
```

```javascript
{ 'value': 'c' }
```

Then the following three nodes would be created:

```javascript
;[
  {
    value: "a",
  },
  {
    value: "b",
  },
  {
    value: "c",
  },
]
```

## How to query

Regardless of whether you choose to structure your data in arrays of objects or
single objects, you'd be able to query your letters like:

```graphql
{
  allLettersJson {
    edges {
      node {
        value
      }
    }
  }
}
```

Which would return:

```javascript
{
  allLettersJson: {
    edges: [
      {
        node: {
          value: "a",
        },
      },
      {
        node: {
          value: "b",
        },
      },
      {
        node: {
          value: "c",
        },
      },
    ]
  }
}
```

## Examples

The [gatsbygram example site](https://github.com/gatsbyjs/gatsby/blob/master/examples/gatsbygram/gatsby-node.js) uses this plugin.<|MERGE_RESOLUTION|>--- conflicted
+++ resolved
@@ -40,11 +40,7 @@
 So if your project has a `letters.json` with `[{ "value": "a" }, { "value": "b" }, { "value": "c" }]` then the following three nodes would be created:
 
 ```javascript
-<<<<<<< HEAD
-[{ value: "a" }, { value: "b" }, { value: "c" }];
-=======
 ;[{ value: "a" }, { value: "b" }, { value: "c" }]
->>>>>>> beea52d2
 ```
 
 ### Single Object
