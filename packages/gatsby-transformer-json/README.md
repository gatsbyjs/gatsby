# gatsby-transformer-json

Parses raw JSON strings into JavaScript objects e.g. from JSON files. Supports
arrays of objects and single objects.

## Install

`npm install --save gatsby-transformer-json`

You also need to have `gatsby-source-filesystem` installed and configured so it
points to your files.

## How to use

```javascript
// In your gatsby-config.js
plugins: [`gatsby-transformer-json`]
```

## Parsing algorithm

You can choose to structure your data as arrays of objects in individual files
or as single objects spread across multiple files.

### Array of Objects

The algorithm for arrays is to convert each item in the array into a node.

So if your project has a `letters.json` with `[{ "value": "a" }, { "value": "b" }, { "value": "c" }]` then the following three nodes would be created.

```javascript
<<<<<<< HEAD
;[
  { value: "a", type: "Letters" },
  { value: "b", type: "Letters" },
  { value: "c", type: "Letters" },
]
=======
[
  { value: "a" },
  { value: "b" },
  { value: "c" },
];
>>>>>>> 5550bc89
```

### Single Object

The algorithm for single JSON objects is to convert the object defined at the
root of the file into a node. The type of the node is based on the name of the
parent directory.

For example, lets say your project has a data layout like:

```
data/
    letters/
        a.json
        b.json
        c.json
```

Where each of `a.json`, `b.json` and `c.json` look like:

```javascript
{ 'value': 'a' }
```

```javascript
{ 'value': 'b' }
```

```javascript
{ 'value': 'c' }
```

Then the following three nodes would be created.

```javascript
;[
  {
    value: "a",
  },
  {
    value: "b",
  },
  {
    value: "c",
  },
]
```

## How to query

Regardless of whether you choose to structure your data in arrays of objects or
single objects, you'd be able to query your letters like:

```graphql
{
  allLettersJson {
    edges {
      node {
        value
      }
    }
  }
}
```

Which would return:

```javascript
{
  allLettersJson: {
    edges: [
      {
        node: {
          value: "a",
        },
      },
      {
        node: {
          value: "b",
        },
      },
      {
        node: {
          value: "c",
        },
      },
    ]
  }
}
```

## Examples

The [gatsbygram example site](https://github.com/gatsbyjs/gatsby/blob/master/examples/gatsbygram/gatsby-node.js) uses this plugin.<|MERGE_RESOLUTION|>--- conflicted
+++ resolved
@@ -29,19 +29,11 @@
 So if your project has a `letters.json` with `[{ "value": "a" }, { "value": "b" }, { "value": "c" }]` then the following three nodes would be created.
 
 ```javascript
-<<<<<<< HEAD
-;[
-  { value: "a", type: "Letters" },
-  { value: "b", type: "Letters" },
-  { value: "c", type: "Letters" },
-]
-=======
 [
   { value: "a" },
   { value: "b" },
   { value: "c" },
 ];
->>>>>>> 5550bc89
 ```
 
 ### Single Object
