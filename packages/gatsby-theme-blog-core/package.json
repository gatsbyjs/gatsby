{
  "name": "gatsby-theme-blog-core",
  "version": "1.4.11",
  "main": "index.js",
  "author": "christopherbiscardi <chris@christopherbiscardi.com> (@chrisbiscardi)",
  "license": "MIT",
  "repository": {
    "type": "git",
    "url": "https://github.com/gatsbyjs/gatsby.git",
    "directory": "packages/gatsby-theme-blog-core"
  },
  "homepage": "https://github.com/gatsbyjs/gatsby/tree/master/packages/gatsby-theme-blog-core#readme",
  "peerDependencies": {
    "@mdx-js/react": "^1.0.27",
    "gatsby": "^2.13.13",
    "react": "^16.8.6",
    "react-dom": "^16.8.6"
  },
  "dependencies": {
    "@mdx-js/mdx": "^1.6.1",
    "gatsby-core-utils": "^1.2.0",
    "gatsby-plugin-mdx": "^1.2.5",
    "gatsby-plugin-sharp": "^2.6.0",
    "gatsby-remark-copy-linked-files": "^2.3.1",
    "gatsby-remark-images": "^3.3.0",
    "gatsby-remark-smartypants": "^2.3.0",
    "gatsby-source-filesystem": "^2.3.0",
    "gatsby-transformer-sharp": "^2.5.0",
    "remark-slug": "^5.1.2"
  },
  "devDependencies": {
<<<<<<< HEAD
    "@mdx-js/react": "^1.6.1",
    "gatsby": "^2.21.9",
=======
    "@mdx-js/react": "^1.6.0",
    "gatsby": "^2.21.11",
>>>>>>> 098074f7
    "prettier": "2.0.5",
    "react": "^16.12.0",
    "react-dom": "^16.12.0"
  },
  "engines": {
    "node": ">=10.13.0"
  }
}<|MERGE_RESOLUTION|>--- conflicted
+++ resolved
@@ -29,13 +29,8 @@
     "remark-slug": "^5.1.2"
   },
   "devDependencies": {
-<<<<<<< HEAD
     "@mdx-js/react": "^1.6.1",
-    "gatsby": "^2.21.9",
-=======
-    "@mdx-js/react": "^1.6.0",
     "gatsby": "^2.21.11",
->>>>>>> 098074f7
     "prettier": "2.0.5",
     "react": "^16.12.0",
     "react-dom": "^16.12.0"
