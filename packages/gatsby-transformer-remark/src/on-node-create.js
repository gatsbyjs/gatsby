--- conflicted
+++ resolved
@@ -25,13 +25,7 @@
   const content = await loadNodeContent(node)
 
   try {
-<<<<<<< HEAD
-    const data = grayMatter(content, grayMatterOptions)
-
-    const markdownNode = {
-      id: createNodeId(`${node.id} >>> ${type}`),
-=======
-    let data = grayMatter(content, pluginOptions)
+    let data = grayMatter(content, grayMatterOptions)
 
     if (data.data) {
       data.data = _.mapValues(data.data, value => {
@@ -43,8 +37,7 @@
     }
 
     let markdownNode = {
-      id: createNodeId(`${node.id} >>> MarkdownRemark`),
->>>>>>> 44491ef3
+      id: createNodeId(`${node.id} >>> ${type}`),
       children: [],
       parent: node.id,
       internal: {
