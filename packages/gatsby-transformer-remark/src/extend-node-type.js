--- conflicted
+++ resolved
@@ -21,12 +21,8 @@
   findLastTextNode,
 } = require(`./hast-processing`)
 const codeHandler = require(`./code-handler`)
-<<<<<<< HEAD
-const { timeToRead } = require(`./utils/time-to-read`)
+const { calculateTimeToRead } = require(`./utils/time-to-read`)
 const { getHeadingID } = require(`./utils/get-heading-id`)
-=======
-const { calculateTimeToRead } = require(`./utils/time-to-read`)
->>>>>>> 075e2da3
 
 let fileNodes
 let pluginsCacheStr = ``
