--- conflicted
+++ resolved
@@ -78,7 +78,13 @@
 
   return new Promise((resolve, reject) => {
     // Setup Remark.
-    const { commonmark = true, footnotes = true, pedantic = true, gfm = true, blocks } = pluginOptions
+    const {
+      commonmark = true,
+      footnotes = true,
+      pedantic = true,
+      gfm = true,
+      blocks,
+    } = pluginOptions
     const remarkOptions = {
       gfm,
       commonmark,
@@ -116,84 +122,11 @@
         return await ASTPromiseMap.get(cacheKey)
       } else {
         const ASTGenerationPromise = new Promise(async resolve => {
-<<<<<<< HEAD
-          const files = _.values(store.getState().nodes).filter(
-            n => n.internal.type === `File`
-          )
+          if (process.env.NODE_ENV !== `production` || !fileNodes) {
+            fileNodes = getNodes().filter(n => n.internal.type === `File`)
+          }
           function processMarkdown(markdownSource) {
             return new Promise((resolve, reject) => {
-=======
-          if (process.env.NODE_ENV !== `production` || !fileNodes) {
-            fileNodes = getNodes().filter(n => n.internal.type === `File`)
-          }
-          const ast = await new Promise((resolve, reject) => {
-            // Use Bluebird's Promise function "each" to run remark plugins serially.
-            Promise.each(pluginOptions.plugins, plugin => {
-              const requiredPlugin = require(plugin.resolve)
-              if (_.isFunction(requiredPlugin.mutateSource)) {
-                return requiredPlugin.mutateSource(
-                  {
-                    markdownNode,
-                    files: fileNodes,
-                    getNode,
-                    reporter,
-                    cache,
-                  },
-                  plugin.pluginOptions
-                )
-              } else {
-                return Promise.resolve()
-              }
-            }).then(() => {
-              const markdownAST = remark.parse(markdownNode.internal.content)
-
-              if (pathPrefix) {
-                // Ensure relative links include `pathPrefix`
-                visit(markdownAST, `link`, node => {
-                  if (
-                    node.url &&
-                    node.url.startsWith(`/`) &&
-                    !node.url.startsWith(`//`)
-                  ) {
-                    node.url = withPathPrefix(node.url, pathPrefix)
-                  }
-                })
-              }
-
-              // source => parse (can order parsing for dependencies) => typegen
-              //
-              // source plugins identify nodes, provide id, initial parse, know
-              // when nodes are created/removed/deleted
-              // get passed cached DataTree and return list of clean and dirty nodes.
-              // Also get passed `dirtyNodes` function which they can call with an array
-              // of node ids which will then get re-parsed and the inferred schema
-              // recreated (if inferring schema gets too expensive, can also
-              // cache the schema until a query fails at which point recreate the
-              // schema).
-              //
-              // parse plugins take data from source nodes and extend it, never mutate
-              // it. Freeze all nodes once done so typegen plugins can't change it
-              // this lets us save off the DataTree at that point as well as create
-              // indexes.
-              //
-              // typegen plugins identify further types of data that should be lazily
-              // computed due to their expense, or are hard to infer graphql type
-              // (markdown ast), or are need user input in order to derive e.g.
-              // markdown headers or date fields.
-              //
-              // wrap all resolve functions to (a) auto-memoize and (b) cache to disk any
-              // resolve function that takes longer than ~10ms (do research on this
-              // e.g. how long reading/writing to cache takes), and (c) track which
-              // queries are based on which source nodes. Also if connection of what
-              // which are always rerun if their underlying nodes change..
-              //
-              // every node type in DataTree gets a schema type automatically.
-              // typegen plugins just modify the auto-generated types to add derived fields
-              // as well as computationally expensive fields.
-              if (process.env.NODE_ENV !== `production` || !fileNodes) {
-                fileNodes = getNodes().filter(n => n.internal.type === `File`)
-              }
->>>>>>> b52c51f6
               // Use Bluebird's Promise function "each" to run remark plugins serially.
               Promise.each(pluginOptions.plugins, plugin => {
                 const requiredPlugin = require(plugin.resolve)
@@ -201,14 +134,8 @@
                   return requiredPlugin.mutateSource(
                     {
                       markdownNode,
-<<<<<<< HEAD
-                      files,
+                      files: fileNodes,
                       getNode,
-=======
-                      getNode,
-                      files: fileNodes,
-                      pathPrefix,
->>>>>>> b52c51f6
                       reporter,
                       cache,
                     },
@@ -263,9 +190,9 @@
                 // every node type in DataTree gets a schema type automatically.
                 // typegen plugins just modify the auto-generated types to add derived fields
                 // as well as computationally expensive fields.
-                const files = _.values(store.getState().nodes).filter(
-                  n => n.internal.type === `File`
-                )
+                if (process.env.NODE_ENV !== `production` || !fileNodes) {
+                  fileNodes = getNodes().filter(n => n.internal.type === `File`)
+                }
                 // Use Bluebird's Promise function "each" to run remark plugins serially.
                 Promise.each(pluginOptions.plugins, plugin => {
                   const requiredPlugin = require(plugin.resolve)
@@ -275,9 +202,10 @@
                         markdownAST,
                         markdownNode,
                         getNode,
-                        files,
+                        files: fileNodes,
                         pathPrefix,
                         reporter,
+                        cache,
                       },
                       plugin.pluginOptions
                     )
@@ -354,10 +282,16 @@
           const addSlugToUrl = function(node) {
             if (node.url) {
               if (_.get(markdownNode, pathToSlugField) === undefined) {
-                console.warn(`Skipping TableOfContents. Field '${pathToSlugField}' missing from markdown node`)
+                console.warn(
+                  `Skipping TableOfContents. Field '${pathToSlugField}' missing from markdown node`
+                )
                 return null
               }
-              node.url = [pathPrefix, _.get(markdownNode, pathToSlugField), node.url]
+              node.url = [
+                pathPrefix,
+                _.get(markdownNode, pathToSlugField),
+                node.url,
+              ]
                 .join(`/`)
                 .replace(/\/\//g, `/`)
             }
