const Remark = require(`remark`)
const select = require(`unist-util-select`)
const _ = require(`lodash`)
const visit = require(`unist-util-visit`)
const toHAST = require(`mdast-util-to-hast`)
const hastToHTML = require(`hast-util-to-html`)
const mdastToToc = require(`mdast-util-toc`)
const mdastToString = require(`mdast-util-to-string`)
const Promise = require(`bluebird`)
const unified = require(`unified`)
const parse = require(`remark-parse`)
const stringify = require(`remark-stringify`)
const english = require(`retext-english`)
const remark2retext = require(`remark-retext`)
const stripPosition = require(`unist-util-remove-position`)
const hastReparseRaw = require(`hast-util-raw`)
const prune = require(`underscore.string/prune`)
const {
  getConcatenatedValue,
  cloneTreeUntil,
  findLastTextNode
} = require(`./hast-processing`)
const codeHandler = require(`./code-handler`)
const { timeToRead } = require(`./utils/time-to-read`)

let fileNodes
let pluginsCacheStr = ``
let pathPrefixCacheStr = ``
const astCacheKey = node =>
  `transformer-remark-markdown-ast-${node.internal.contentDigest}-${pluginsCacheStr}-${pathPrefixCacheStr}`
const htmlCacheKey = node =>
  `transformer-remark-markdown-html-${node.internal.contentDigest}-${pluginsCacheStr}-${pathPrefixCacheStr}`
const htmlAstCacheKey = node =>
  `transformer-remark-markdown-html-ast-${node.internal.contentDigest}-${pluginsCacheStr}-${pathPrefixCacheStr}`
const headingsCacheKey = node =>
  `transformer-remark-markdown-headings-${node.internal.contentDigest}-${pluginsCacheStr}-${pathPrefixCacheStr}`
const tableOfContentsCacheKey = (node, appliedTocOptions) =>
  `transformer-remark-markdown-toc-${
    node.internal.contentDigest
  }-${pluginsCacheStr}-${JSON.stringify(
    appliedTocOptions
  )}-${pathPrefixCacheStr}`

// ensure only one `/` in new url
const withPathPrefix = (url, pathPrefix) =>
  (pathPrefix + url).replace(/\/\//, `/`)

// TODO: remove this check with next major release
const safeGetCache = ({ getCache, cache }) => id => {
  if (!getCache) {
    return cache
  }
  return getCache(id)
}

/**
 * Map that keeps track of generation of AST to not generate it multiple
 * times in parallel.
 *
 * @type {Map<string,Promise>}
 */
const ASTPromiseMap = new Map()

/**
 * Set of all Markdown node types which, when encountered, generate an extra to
 * separate text.
 *
 * @type {Set<string>}
 */
const SpaceMarkdownNodeTypesSet = new Set([
  `paragraph`,
  `heading`,
  `tableCell`,
  `break`
])

const headingLevels = [...Array(6).keys()].reduce((acc, i) => {
  acc[`h${i}`] = i
  return acc
}, {})

module.exports = (
  {
    type,
    basePath,
    getNode,
    getNodesByType,
    cache,
    getCache: possibleGetCache,
    reporter,
    ...rest
  },
  pluginOptions
) => {
  if (type.name !== `MarkdownRemark`) {
    return {}
  }
  pluginsCacheStr = pluginOptions.plugins.map(p => p.name).join(``)
  pathPrefixCacheStr = basePath || ``

  const getCache = safeGetCache({ cache, getCache: possibleGetCache })

  return new Promise((resolve, reject) => {
    // Setup Remark.
    const {
      blocks,
      commonmark = true,
      footnotes = true,
      gfm = true,
      pedantic = true,
      tableOfContents = {
        heading: null,
        maxDepth: 6
      }
    } = pluginOptions
    const tocOptions = tableOfContents
    const remarkOptions = {
      commonmark,
      footnotes,
      gfm,
      pedantic
    }
    if (_.isArray(blocks)) {
      remarkOptions.blocks = blocks
    }
    let remark = new Remark().data(`settings`, remarkOptions)

    for (let plugin of pluginOptions.plugins) {
      const requiredPlugin = require(plugin.resolve)
      if (_.isFunction(requiredPlugin.setParserPlugins)) {
        for (let parserPlugin of requiredPlugin.setParserPlugins(
          plugin.pluginOptions
        )) {
          if (_.isArray(parserPlugin)) {
            const [parser, options] = parserPlugin
            remark = remark.use(parser, options)
          } else {
            remark = remark.use(parserPlugin)
          }
        }
      }
    }

    async function getAST(markdownNode) {
      const cacheKey = astCacheKey(markdownNode)
      const cachedAST = await cache.get(cacheKey)
      if (cachedAST) {
        return cachedAST
      } else if (ASTPromiseMap.has(cacheKey)) {
        // We are already generating AST, so let's wait for it
        return await ASTPromiseMap.get(cacheKey)
      } else {
        const ASTGenerationPromise = getMarkdownAST(markdownNode)
        ASTGenerationPromise.then(markdownAST => {
          ASTPromiseMap.delete(cacheKey)
          return cache.set(cacheKey, markdownAST)
        }).catch(err => {
          ASTPromiseMap.delete(cacheKey)
          return err
        })
        // Save new AST to cache and return
        // We can now release promise, as we cached result
        ASTPromiseMap.set(cacheKey, ASTGenerationPromise)
        return ASTGenerationPromise
      }
    }

    // Parse a markdown string and its AST representation,
    // applying the remark plugins if necesserary
    async function parseString(string, markdownNode) {
      // compiler to inject in the remark plugins
      // so that they can use our parser/generator
      // with all the options and plugins from the user
      const compiler = {
        parseString: string => parseString(string, markdownNode),
        generateHTML: ast =>
          hastToHTML(markdownASTToHTMLAst(ast), {
            allowDangerousHTML: true,
          }),
      }
<<<<<<< HEAD
      // Use Bluebird's Promise function "each" to run remark plugins serially.
      await Promise.each(pluginOptions.plugins, plugin => {
        const requiredPlugin = require(plugin.resolve)
        if (_.isFunction(requiredPlugin.mutateSource)) {
          return requiredPlugin.mutateSource(
            {
              markdownNode,
              files: fileNodes,
              getNode,
              reporter,
              cache: getCache(plugin.name),
              getCache,
              compiler: {
                parseString: remark.parse.bind(remark),
                generateHTML: getHTML
              },
              ...rest
            },
            plugin.pluginOptions
          )
        } else {
          return Promise.resolve()
        }
      })
      const markdownAST = remark.parse(markdownNode.internal.content)
=======

      const markdownAST = remark.parse(string)
>>>>>>> 3c7d6ee0

      if (basePath) {
        // Ensure relative links include `pathPrefix`
        visit(markdownAST, [`link`, `definition`], node => {
          if (
            node.url &&
            node.url.startsWith(`/`) &&
            !node.url.startsWith(`//`)
          ) {
            node.url = withPathPrefix(node.url, basePath)
          }
        })
      }

      if (process.env.NODE_ENV !== `production` || !fileNodes) {
        fileNodes = getNodesByType(`File`)
      }
      // Use Bluebird's Promise function "each" to run remark plugins serially.
      await Promise.each(pluginOptions.plugins, plugin => {
        const requiredPlugin = require(plugin.resolve)
        // Allow both exports = function(), and exports.default = function()
        const defaultFunction = _.isFunction(requiredPlugin)
          ? requiredPlugin
          : _.isFunction(requiredPlugin.default)
          ? requiredPlugin.default
          : undefined

        if (defaultFunction) {
          return defaultFunction(
            {
              markdownAST,
              markdownNode,
              getNode,
              files: fileNodes,
              basePath,
              reporter,
              cache: getCache(plugin.name),
              getCache,
<<<<<<< HEAD
              compiler: {
                parseString: remark.parse.bind(remark),
                generateHTML: getHTML
              },
              ...rest
=======
              compiler,
              ...rest,
>>>>>>> 3c7d6ee0
            },
            plugin.pluginOptions
          )
        } else {
          return Promise.resolve()
        }
      })

      return markdownAST
    }

    async function getMarkdownAST(markdownNode) {
      if (process.env.NODE_ENV !== `production` || !fileNodes) {
        fileNodes = getNodesByType(`File`)
      }

      // Execute the remark plugins that can mutate the node
      // before parsing its content
      //
      // Use Bluebird's Promise function "each" to run remark plugins serially.
      await Promise.each(pluginOptions.plugins, plugin => {
        const requiredPlugin = require(plugin.resolve)
        if (_.isFunction(requiredPlugin.mutateSource)) {
          return requiredPlugin.mutateSource(
            {
              markdownNode,
              files: fileNodes,
              getNode,
              reporter,
              cache: getCache(plugin.name),
              getCache,
              ...rest,
            },
            plugin.pluginOptions
          )
        } else {
          return Promise.resolve()
        }
      })

      return parseString(markdownNode.internal.content, markdownNode)
    }

    async function getHeadings(markdownNode) {
      const cachedHeadings = await cache.get(headingsCacheKey(markdownNode))
      if (cachedHeadings) {
        return cachedHeadings
      } else {
        const ast = await getAST(markdownNode)
        const headings = select(ast, `heading`).map(heading => {
          return {
            value: mdastToString(heading),
            depth: heading.depth
          }
        })

        cache.set(headingsCacheKey(markdownNode), headings)
        return headings
      }
    }

    async function getTableOfContents(markdownNode, gqlTocOptions) {
      // fetch defaults
      let appliedTocOptions = { ...tocOptions, ...gqlTocOptions }
      // get cached toc
      const cachedToc = await cache.get(
        tableOfContentsCacheKey(markdownNode, appliedTocOptions)
      )
      if (cachedToc) {
        return cachedToc
      } else {
        const ast = await getAST(markdownNode)
        const tocAst = mdastToToc(ast, appliedTocOptions)

        let toc
        if (tocAst.map) {
          const addSlugToUrl = function(node) {
            if (node.url) {
              if (
                _.get(markdownNode, appliedTocOptions.pathToSlugField) ===
                undefined
              ) {
                console.warn(
                  `Skipping TableOfContents. Field '${appliedTocOptions.pathToSlugField}' missing from markdown node`
                )
                return null
              }
              node.url = [
                basePath,
                _.get(markdownNode, appliedTocOptions.pathToSlugField),
                node.url
              ]
                .join(`/`)
                .replace(/\/\//g, `/`)
            }
            if (node.children) {
              node.children = node.children
                .map(node => addSlugToUrl(node))
                .filter(Boolean)
            }

            return node
          }
          if (appliedTocOptions.absolute) {
            tocAst.map = addSlugToUrl(tocAst.map)
          }

          toc = hastToHTML(toHAST(tocAst.map, { allowDangerousHTML: true }), {
            allowDangerousHTML: true
          })
        } else {
          toc = ``
        }
        cache.set(tableOfContentsCacheKey(markdownNode, appliedTocOptions), toc)
        return toc
      }
    }

    async function markdownASTToHTMLAst(ast) {
      return toHAST(ast, {
        allowDangerousHTML: true,
        handlers: { code: codeHandler },
      })
    }

    async function getHTMLAst(markdownNode) {
      const cachedAst = await cache.get(htmlAstCacheKey(markdownNode))
      if (cachedAst) {
        return cachedAst
      } else {
        const ast = await getAST(markdownNode)
<<<<<<< HEAD
        const htmlAst = toHAST(ast, {
          allowDangerousHTML: true,
          handlers: { code: codeHandler }
        })
=======
        const htmlAst = markdownASTToHTMLAst(ast)
>>>>>>> 3c7d6ee0

        // Save new HTML AST to cache and return
        cache.set(htmlAstCacheKey(markdownNode), htmlAst)
        return htmlAst
      }
    }

    async function getHTML(markdownNode) {
      const cachedHTML = await cache.get(htmlCacheKey(markdownNode))
      if (cachedHTML) {
        return cachedHTML
      } else {
        const ast = await getHTMLAst(markdownNode)
        // Save new HTML to cache and return
        const html = hastToHTML(ast, {
          allowDangerousHTML: true
        })

        // Save new HTML to cache
        cache.set(htmlCacheKey(markdownNode), html)

        return html
      }
    }

    async function getExcerptAst(
      fullAST,
      markdownNode,
      { pruneLength, truncate, excerptSeparator }
    ) {
      if (excerptSeparator && markdownNode.excerpt !== ``) {
        return cloneTreeUntil(
          fullAST,
          ({ nextNode }) =>
            nextNode.type === `raw` && nextNode.value === excerptSeparator
        )
      }
      if (!fullAST.children.length) {
        return fullAST
      }

      const excerptAST = cloneTreeUntil(fullAST, ({ root }) => {
        const totalExcerptSoFar = getConcatenatedValue(root)
        return totalExcerptSoFar && totalExcerptSoFar.length > pruneLength
      })
      const unprunedExcerpt = getConcatenatedValue(excerptAST)
      if (
        !unprunedExcerpt ||
        (pruneLength && unprunedExcerpt.length < pruneLength)
      ) {
        return excerptAST
      }

      const lastTextNode = findLastTextNode(excerptAST)
      const amountToPruneBy = unprunedExcerpt.length - pruneLength
      const desiredLengthOfLastNode =
        lastTextNode.value.length - amountToPruneBy
      if (!truncate) {
        lastTextNode.value = prune(
          lastTextNode.value,
          desiredLengthOfLastNode,
          `…`
        )
      } else {
        lastTextNode.value = _.truncate(lastTextNode.value, {
          length: pruneLength,
          omission: `…`
        })
      }
      return excerptAST
    }

    async function getExcerptHtml(
      markdownNode,
      pruneLength,
      truncate,
      excerptSeparator
    ) {
      const fullAST = await getHTMLAst(markdownNode)
      const excerptAST = await getExcerptAst(fullAST, markdownNode, {
        pruneLength,
        truncate,
        excerptSeparator
      })
      const html = hastToHTML(excerptAST, {
        allowDangerousHTML: true
      })
      return html
    }

    async function getExcerptMarkdown(
      markdownNode,
      pruneLength,
      truncate,
      excerptSeparator
    ) {
      // if excerptSeparator in options and excerptSeparator in content then we will get an excerpt from grayMatter that we can use
      if (excerptSeparator && markdownNode.excerpt !== ``) {
        return markdownNode.excerpt
      }
      const ast = await getMarkdownAST(markdownNode)
      const excerptAST = await getExcerptAst(ast, markdownNode, {
        pruneLength,
        truncate,
        excerptSeparator
      })
      var excerptMarkdown = unified()
        .use(stringify)
        .stringify(excerptAST)
      return excerptMarkdown
    }

    async function getExcerptPlain(
      markdownNode,
      pruneLength,
      truncate,
      excerptSeparator
    ) {
      const text = await getAST(markdownNode).then(ast => {
        let excerptNodes = []
        let isBeforeSeparator = true
        visit(
          ast,
          node => isBeforeSeparator,
          node => {
            if (excerptSeparator && node.value === excerptSeparator) {
              isBeforeSeparator = false
            } else if (node.type === `text` || node.type === `inlineCode`) {
              excerptNodes.push(node.value)
            } else if (node.type === `image`) {
              excerptNodes.push(node.alt)
            } else if (SpaceMarkdownNodeTypesSet.has(node.type)) {
              // Add a space when encountering one of these node types.
              excerptNodes.push(` `)
            }
          }
        )

        const excerptText = excerptNodes.join(``).trim()

        if (excerptSeparator && !isBeforeSeparator) {
          return excerptText
        }
        if (!truncate) {
          return prune(excerptText, pruneLength, `…`)
        }
        return _.truncate(excerptText, {
          length: pruneLength,
          omission: `…`
        })
      })
      return text
    }

    async function getExcerpt(
      markdownNode,
      { format, pruneLength, truncate, excerptSeparator }
    ) {
      if (format === `HTML`) {
        return getExcerptHtml(
          markdownNode,
          pruneLength,
          truncate,
          excerptSeparator
        )
      } else if (format === `MARKDOWN`) {
        return getExcerptMarkdown(
          markdownNode,
          pruneLength,
          truncate,
          excerptSeparator
        )
      }
      return getExcerptPlain(
        markdownNode,
        pruneLength,
        truncate,
        excerptSeparator
      )
    }

    return resolve({
      html: {
        type: `String`,
        resolve(markdownNode) {
          return getHTML(markdownNode)
        }
      },
      htmlAst: {
        type: `JSON`,
        resolve(markdownNode) {
          return getHTMLAst(markdownNode).then(ast => {
            const strippedAst = stripPosition(_.clone(ast), true)
            return hastReparseRaw(strippedAst)
          })
        }
      },
      excerpt: {
        type: `String`,
        args: {
          pruneLength: {
            type: `Int`,
            defaultValue: 140
          },
          truncate: {
            type: `Boolean`,
            defaultValue: false
          },
          format: {
            type: `MarkdownExcerptFormats`,
            defaultValue: `PLAIN`
          }
        },
        resolve(markdownNode, { format, pruneLength, truncate }) {
          return getExcerpt(markdownNode, {
            format,
            pruneLength,
            truncate,
            excerptSeparator: pluginOptions.excerpt_separator
          })
        }
      },
      excerptAst: {
        type: `JSON`,
        args: {
          pruneLength: {
            type: `Int`,
            defaultValue: 140
          },
          truncate: {
            type: `Boolean`,
            defaultValue: false
          }
        },
        resolve(markdownNode, { pruneLength, truncate }) {
          return getHTMLAst(markdownNode)
            .then(fullAST =>
              getExcerptAst(fullAST, markdownNode, {
                pruneLength,
                truncate,
                excerptSeparator: pluginOptions.excerpt_separator
              })
            )
            .then(ast => {
              const strippedAst = stripPosition(_.clone(ast), true)
              return hastReparseRaw(strippedAst)
            })
        }
      },
      headings: {
        type: [`MarkdownHeading`],
        args: {
          depth: `MarkdownHeadingLevels`
        },
        resolve(markdownNode, { depth }) {
          return getHeadings(markdownNode).then(headings => {
            const level = depth && headingLevels[depth]
            if (typeof level === `number`) {
              headings = headings.filter(heading => heading.depth === level)
            }
            return headings
          })
        }
      },
      timeToRead: {
        type: `Int`,
        resolve(markdownNode) {
          return getHTML(markdownNode).then(timeToRead)
        }
      },
      tableOfContents: {
        type: `String`,
        args: {
          // TODO:(v3) set default value to false
          absolute: {
            type: `Boolean`,
            defaultValue: true
          },
          // TODO:(v3) set default value to empty string
          pathToSlugField: {
            type: `String`,
            defaultValue: `fields.slug`
          },
          maxDepth: `Int`,
          heading: `String`
        },
        resolve(markdownNode, args) {
          return getTableOfContents(markdownNode, args)
        }
      },
      // TODO add support for non-latin languages https://github.com/wooorm/remark/issues/251#issuecomment-296731071
      wordCount: {
        type: `MarkdownWordCount`,
        resolve(markdownNode) {
          let counts = {}

          unified()
            .use(parse)
            .use(
              remark2retext,
              unified()
                .use(english)
                .use(count)
            )
            .use(stringify)
            .processSync(markdownNode.internal.content)

          return {
            paragraphs: counts.ParagraphNode,
            sentences: counts.SentenceNode,
            words: counts.WordNode
          }

          function count() {
            return counter
            function counter(tree) {
              visit(tree, visitor)
              function visitor(node) {
                counts[node.type] = (counts[node.type] || 0) + 1
              }
            }
          }
        }
      }
    })
  })
}<|MERGE_RESOLUTION|>--- conflicted
+++ resolved
@@ -178,36 +178,8 @@
             allowDangerousHTML: true,
           }),
       }
-<<<<<<< HEAD
-      // Use Bluebird's Promise function "each" to run remark plugins serially.
-      await Promise.each(pluginOptions.plugins, plugin => {
-        const requiredPlugin = require(plugin.resolve)
-        if (_.isFunction(requiredPlugin.mutateSource)) {
-          return requiredPlugin.mutateSource(
-            {
-              markdownNode,
-              files: fileNodes,
-              getNode,
-              reporter,
-              cache: getCache(plugin.name),
-              getCache,
-              compiler: {
-                parseString: remark.parse.bind(remark),
-                generateHTML: getHTML
-              },
-              ...rest
-            },
-            plugin.pluginOptions
-          )
-        } else {
-          return Promise.resolve()
-        }
-      })
-      const markdownAST = remark.parse(markdownNode.internal.content)
-=======
 
       const markdownAST = remark.parse(string)
->>>>>>> 3c7d6ee0
 
       if (basePath) {
         // Ensure relative links include `pathPrefix`
@@ -246,16 +218,8 @@
               reporter,
               cache: getCache(plugin.name),
               getCache,
-<<<<<<< HEAD
-              compiler: {
-                parseString: remark.parse.bind(remark),
-                generateHTML: getHTML
-              },
-              ...rest
-=======
               compiler,
               ...rest,
->>>>>>> 3c7d6ee0
             },
             plugin.pluginOptions
           )
@@ -387,14 +351,7 @@
         return cachedAst
       } else {
         const ast = await getAST(markdownNode)
-<<<<<<< HEAD
-        const htmlAst = toHAST(ast, {
-          allowDangerousHTML: true,
-          handlers: { code: codeHandler }
-        })
-=======
         const htmlAst = markdownASTToHTMLAst(ast)
->>>>>>> 3c7d6ee0
 
         // Save new HTML AST to cache and return
         cache.set(htmlAstCacheKey(markdownNode), htmlAst)
