const {
  GraphQLObjectType,
  GraphQLList,
  GraphQLString,
  GraphQLInt,
  GraphQLEnumType,
  GraphQLJSON,
  GraphQLBoolean,
} = require(`gatsby/graphql`)
const Remark = require(`remark`)
const select = require(`unist-util-select`)
const sanitizeHTML = require(`sanitize-html`)
const _ = require(`lodash`)
const visit = require(`unist-util-visit`)
const toHAST = require(`mdast-util-to-hast`)
const hastToHTML = require(`hast-util-to-html`)
const mdastToToc = require(`mdast-util-toc`)
const Promise = require(`bluebird`)
const unified = require(`unified`)
const parse = require(`remark-parse`)
const stringify = require(`remark-stringify`)
const english = require(`retext-english`)
const remark2retext = require(`remark-retext`)
const stripPosition = require(`unist-util-remove-position`)
const hastReparseRaw = require(`hast-util-raw`)
const prune = require(`underscore.string/prune`)

const {
  getConcatenatedValue,
  cloneTreeUntil,
  findLastTextNode,
} = require(`./hast-processing`)

let fileNodes
let pluginsCacheStr = ``
let pathPrefixCacheStr = ``
const astCacheKey = node =>
  `transformer-remark-markdown-ast-${
    node.internal.contentDigest
  }-${pluginsCacheStr}-${pathPrefixCacheStr}`
const htmlCacheKey = node =>
  `transformer-remark-markdown-html-${
    node.internal.contentDigest
  }-${pluginsCacheStr}-${pathPrefixCacheStr}`
const htmlAstCacheKey = node =>
  `transformer-remark-markdown-html-ast-${
    node.internal.contentDigest
  }-${pluginsCacheStr}-${pathPrefixCacheStr}`
const headingsCacheKey = node =>
  `transformer-remark-markdown-headings-${
    node.internal.contentDigest
  }-${pluginsCacheStr}-${pathPrefixCacheStr}`
const tableOfContentsCacheKey = node =>
  `transformer-remark-markdown-toc-${
    node.internal.contentDigest
  }-${pluginsCacheStr}-${pathPrefixCacheStr}`

// ensure only one `/` in new url
const withPathPrefix = (url, pathPrefix) =>
  (pathPrefix + url).replace(/\/\//, `/`)

/**
 * Map that keeps track of generation of AST to not generate it multiple
 * times in parallel.
 *
 * @type {Map<string,Promise>}
 */
const ASTPromiseMap = new Map()

module.exports = (
  { type, store, pathPrefix, getNode, getNodesByType, cache, reporter },
  pluginOptions
) => {
  if (type.name !== `MarkdownRemark`) {
    return {}
  }
  pluginsCacheStr = pluginOptions.plugins.map(p => p.name).join(``)
  pathPrefixCacheStr = pathPrefix || ``

  return new Promise((resolve, reject) => {
    // Setup Remark.
    const {
      commonmark = true,
      footnotes = true,
      pedantic = true,
      gfm = true,
      blocks,
    } = pluginOptions
    const remarkOptions = {
      gfm,
      commonmark,
      footnotes,
      pedantic,
    }
    if (_.isArray(blocks)) {
      remarkOptions.blocks = blocks
    }
    let remark = new Remark().data(`settings`, remarkOptions)

    for (let plugin of pluginOptions.plugins) {
      const requiredPlugin = require(plugin.resolve)
      if (_.isFunction(requiredPlugin.setParserPlugins)) {
        for (let parserPlugin of requiredPlugin.setParserPlugins(
          plugin.pluginOptions
        )) {
          if (_.isArray(parserPlugin)) {
            const [parser, options] = parserPlugin
            remark = remark.use(parser, options)
          } else {
            remark = remark.use(parserPlugin)
          }
        }
      }
    }

    async function getAST(markdownNode) {
      const cacheKey = astCacheKey(markdownNode)
      const cachedAST = await cache.get(cacheKey)
      if (cachedAST) {
        return cachedAST
      } else if (ASTPromiseMap.has(cacheKey)) {
        // We are already generating AST, so let's wait for it
        return await ASTPromiseMap.get(cacheKey)
      } else {
<<<<<<< HEAD
        const ASTGenerationPromise = new Promise(async (resolve, reject) => {
          if (process.env.NODE_ENV !== `production` || !fileNodes) {
            fileNodes = getNodesByType(`File`)
          }
          const ast = await new Promise(resolve => {
            // Use Bluebird's Promise function "each" to run remark plugins serially.
            Promise.each(pluginOptions.plugins, plugin => {
              const requiredPlugin = require(plugin.resolve)
              if (_.isFunction(requiredPlugin.mutateSource)) {
                return requiredPlugin.mutateSource(
                  {
                    markdownNode,
                    files: fileNodes,
                    getNode,
                    reporter,
                    cache,
                  },
                  plugin.pluginOptions
                )
              } else {
                return Promise.resolve()
              }
            }).then(() => {
              const markdownAST = remark.parse(markdownNode.internal.content)
=======
        const ASTGenerationPromise = getMarkdownAST(markdownNode)
        ASTGenerationPromise.then(markdownAST => {
          cache.set(cacheKey, markdownAST)
          ASTPromiseMap.delete(cacheKey)
        }).catch(err => {
          ASTPromiseMap.delete(cacheKey)
          throw err
        })
        // Save new AST to cache and return
        // We can now release promise, as we cached result
        ASTPromiseMap.set(cacheKey, ASTGenerationPromise)
        return ASTGenerationPromise
      }
    }
>>>>>>> 90ed6491

    function getMarkdownAST(markdownNode) {
      return new Promise(async (resolve, reject) => {
        if (process.env.NODE_ENV !== `production` || !fileNodes) {
          fileNodes = getNodesByType(`File`)
        }
        // Use Bluebird's Promise function "each" to run remark plugins serially.
        await Promise.each(pluginOptions.plugins, plugin => {
          const requiredPlugin = require(plugin.resolve)
          if (_.isFunction(requiredPlugin.mutateSource)) {
            return requiredPlugin.mutateSource(
              {
                markdownNode,
                files: fileNodes,
                getNode,
                reporter,
                cache,
              },
              plugin.pluginOptions
            )
          } else {
            return Promise.resolve()
          }
        })
        const markdownAST = remark.parse(markdownNode.internal.content)

<<<<<<< HEAD
              // source => parse (can order parsing for dependencies) => typegen
              //
              // source plugins identify nodes, provide id, initial parse, know
              // when nodes are created/removed/deleted
              // get passed cached DataTree and return list of clean and dirty nodes.
              // Also get passed `dirtyNodes` function which they can call with an array
              // of node ids which will then get re-parsed and the inferred schema
              // recreated (if inferring schema gets too expensive, can also
              // cache the schema until a query fails at which point recreate the
              // schema).
              //
              // parse plugins take data from source nodes and extend it, never mutate
              // it. Freeze all nodes once done so typegen plugins can't change it
              // this lets us save off the DataTree at that point as well as create
              // indexes.
              //
              // typegen plugins identify further types of data that should be lazily
              // computed due to their expense, or are hard to infer graphql type
              // (markdown ast), or are need user input in order to derive e.g.
              // markdown headers or date fields.
              //
              // wrap all resolve functions to (a) auto-memoize and (b) cache to disk any
              // resolve function that takes longer than ~10ms (do research on this
              // e.g. how long reading/writing to cache takes), and (c) track which
              // queries are based on which source nodes. Also if connection of what
              // which are always rerun if their underlying nodes change..
              //
              // every node type in DataTree gets a schema type automatically.
              // typegen plugins just modify the auto-generated types to add derived fields
              // as well as computationally expensive fields.
              if (process.env.NODE_ENV !== `production` || !fileNodes) {
                fileNodes = getNodesByType(`File`)
              }
              // Use Bluebird's Promise function "each" to run remark plugins serially.
              Promise.each(pluginOptions.plugins, plugin => {
                const requiredPlugin = require(plugin.resolve)
                if (_.isFunction(requiredPlugin)) {
                  return requiredPlugin(
                    {
                      markdownAST,
                      markdownNode,
                      getNode,
                      files: fileNodes,
                      pathPrefix,
                      reporter,
                      cache,
                    },
                    plugin.pluginOptions
                  )
                } else {
                  return Promise.resolve()
                }
              })
                .then(() => {
                  resolve(markdownAST)
                })
                .catch(e => {
                  reject(e)
                })
            })
          })
          // Save new AST to cache and return
          cache.set(cacheKey, ast)
          // We can now release promise, as we cached result
          ASTPromiseMap.delete(cacheKey)
          return resolve(ast)
=======
        if (pathPrefix) {
          // Ensure relative links include `pathPrefix`
          visit(markdownAST, [`link`, `definition`], node => {
            if (
              node.url &&
              node.url.startsWith(`/`) &&
              !node.url.startsWith(`//`)
            ) {
              node.url = withPathPrefix(node.url, pathPrefix)
            }
          })
        }

        // source => parse (can order parsing for dependencies) => typegen
        //
        // source plugins identify nodes, provide id, initial parse, know
        // when nodes are created/removed/deleted
        // get passed cached DataTree and return list of clean and dirty nodes.
        // Also get passed `dirtyNodes` function which they can call with an array
        // of node ids which will then get re-parsed and the inferred schema
        // recreated (if inferring schema gets too expensive, can also
        // cache the schema until a query fails at which point recreate the
        // schema).
        //
        // parse plugins take data from source nodes and extend it, never mutate
        // it. Freeze all nodes once done so typegen plugins can't change it
        // this lets us save off the DataTree at that point as well as create
        // indexes.
        //
        // typegen plugins identify further types of data that should be lazily
        // computed due to their expense, or are hard to infer graphql type
        // (markdown ast), or are need user input in order to derive e.g.
        // markdown headers or date fields.
        //
        // wrap all resolve functions to (a) auto-memoize and (b) cache to disk any
        // resolve function that takes longer than ~10ms (do research on this
        // e.g. how long reading/writing to cache takes), and (c) track which
        // queries are based on which source nodes. Also if connection of what
        // which are always rerun if their underlying nodes change..
        //
        // every node type in DataTree gets a schema type automatically.
        // typegen plugins just modify the auto-generated types to add derived fields
        // as well as computationally expensive fields.
        if (process.env.NODE_ENV !== `production` || !fileNodes) {
          fileNodes = getNodesByType(`File`)
        }
        // Use Bluebird's Promise function "each" to run remark plugins serially.
        await Promise.each(pluginOptions.plugins, plugin => {
          const requiredPlugin = require(plugin.resolve)
          if (_.isFunction(requiredPlugin)) {
            return requiredPlugin(
              {
                markdownAST,
                markdownNode,
                getNode,
                files: fileNodes,
                pathPrefix,
                reporter,
                cache,
              },
              plugin.pluginOptions
            )
          } else {
            return Promise.resolve()
          }
>>>>>>> 90ed6491
        })
        resolve(markdownAST)
      })
    }

    async function getHeadings(markdownNode) {
      const cachedHeadings = await cache.get(headingsCacheKey(markdownNode))
      if (cachedHeadings) {
        return cachedHeadings
      } else {
        const ast = await getAST(markdownNode)
        const headings = select(ast, `heading`).map(heading => {
          return {
            value: _.first(select(heading, `text`).map(text => text.value)),
            depth: heading.depth,
          }
        })

        cache.set(headingsCacheKey(markdownNode), headings)
        return headings
      }
    }

    async function getTableOfContents(markdownNode, pathToSlugField) {
      const cachedToc = await cache.get(tableOfContentsCacheKey(markdownNode))
      if (cachedToc) {
        return cachedToc
      } else {
        const ast = await getAST(markdownNode)
        const tocAst = mdastToToc(ast)

        let toc
        if (tocAst.map) {
          const addSlugToUrl = function(node) {
            if (node.url) {
              if (_.get(markdownNode, pathToSlugField) === undefined) {
                console.warn(
                  `Skipping TableOfContents. Field '${pathToSlugField}' missing from markdown node`
                )
                return null
              }
              node.url = [
                pathPrefix,
                _.get(markdownNode, pathToSlugField),
                node.url,
              ]
                .join(`/`)
                .replace(/\/\//g, `/`)
            }
            if (node.children) {
              node.children = node.children.map(node => addSlugToUrl(node))
            }

            return node
          }
          tocAst.map = addSlugToUrl(tocAst.map)

          toc = hastToHTML(toHAST(tocAst.map))
        } else {
          toc = ``
        }
        cache.set(tableOfContentsCacheKey(markdownNode), toc)
        return toc
      }
    }

    async function getHTMLAst(markdownNode) {
      const cachedAst = await cache.get(htmlAstCacheKey(markdownNode))
      if (cachedAst) {
        return cachedAst
      } else {
        const ast = await getAST(markdownNode)
        const htmlAst = toHAST(ast, { allowDangerousHTML: true })

        // Save new HTML AST to cache and return
        cache.set(htmlAstCacheKey(markdownNode), htmlAst)
        return htmlAst
      }
    }

    async function getHTML(markdownNode) {
      const cachedHTML = await cache.get(htmlCacheKey(markdownNode))
      if (cachedHTML) {
        return cachedHTML
      } else {
        const ast = await getHTMLAst(markdownNode)
        // Save new HTML to cache and return
        const html = hastToHTML(ast, {
          allowDangerousHTML: true,
        })

        // Save new HTML to cache and return
        cache.set(htmlCacheKey(markdownNode), html)
        return html
      }
    }

    const HeadingType = new GraphQLObjectType({
      name: `MarkdownHeading`,
      fields: {
        value: {
          type: GraphQLString,
          resolve(heading) {
            return heading.value
          },
        },
        depth: {
          type: GraphQLInt,
          resolve(heading) {
            return heading.depth
          },
        },
      },
    })

    const HeadingLevels = new GraphQLEnumType({
      name: `HeadingLevels`,
      values: {
        h1: { value: 1 },
        h2: { value: 2 },
        h3: { value: 3 },
        h4: { value: 4 },
        h5: { value: 5 },
        h6: { value: 6 },
      },
    })

    const ExcerptFormats = new GraphQLEnumType({
      name: `ExcerptFormats`,
      values: {
        PLAIN: { value: `plain` },
        HTML: { value: `html` },
      },
    })

    return resolve({
      html: {
        type: GraphQLString,
        resolve(markdownNode) {
          return getHTML(markdownNode)
        },
      },
      htmlAst: {
        type: GraphQLJSON,
        resolve(markdownNode) {
          return getHTMLAst(markdownNode).then(ast => {
            const strippedAst = stripPosition(_.clone(ast), true)
            return hastReparseRaw(strippedAst)
          })
        },
      },
      excerpt: {
        type: GraphQLString,
        args: {
          pruneLength: {
            type: GraphQLInt,
            defaultValue: 140,
          },
          truncate: {
            type: GraphQLBoolean,
            defaultValue: false,
          },
          format: {
            type: ExcerptFormats,
            defaultValue: `plain`,
          },
        },
        async resolve(markdownNode, { format, pruneLength, truncate }) {
          if (format === `html`) {
            if (pluginOptions.excerpt_separator) {
              const fullAST = await getHTMLAst(markdownNode)
              const excerptAST = cloneTreeUntil(
                fullAST,
                ({ nextNode }) =>
                  nextNode.type === `raw` &&
                  nextNode.value === pluginOptions.excerpt_separator
              )
              return hastToHTML(excerptAST)
            }
            const fullAST = await getHTMLAst(markdownNode)
            if (!fullAST.children.length) {
              return ``
            }

            const excerptAST = cloneTreeUntil(fullAST, ({ root }) => {
              const totalExcerptSoFar = getConcatenatedValue(root)
              return totalExcerptSoFar && totalExcerptSoFar.length > pruneLength
            })
            const unprunedExcerpt = getConcatenatedValue(excerptAST)
            if (!unprunedExcerpt) {
              return ``
            }

            if (pruneLength && unprunedExcerpt.length < pruneLength) {
              return hastToHTML(excerptAST)
            }

            const lastTextNode = findLastTextNode(excerptAST)
            const amountToPruneLastNode =
              pruneLength - (unprunedExcerpt.length - lastTextNode.value.length)
            if (!truncate) {
              lastTextNode.value = prune(
                lastTextNode.value,
                amountToPruneLastNode,
                `…`
              )
            } else {
              lastTextNode.value = _.truncate(lastTextNode.value, {
                length: pruneLength,
                omission: `…`,
              })
            }
            return hastToHTML(excerptAST)
          }
          if (markdownNode.excerpt) {
            return Promise.resolve(markdownNode.excerpt)
          }
          return getAST(markdownNode).then(ast => {
            const excerptNodes = []
            visit(ast, node => {
              if (node.type === `text` || node.type === `inlineCode`) {
                excerptNodes.push(node.value)
              }
              return
            })
            if (!truncate) {
              return prune(excerptNodes.join(` `), pruneLength, `…`)
            }
            return _.truncate(excerptNodes.join(` `), {
              length: pruneLength,
              omission: `…`,
            })
          })
        },
      },
      headings: {
        type: new GraphQLList(HeadingType),
        args: {
          depth: {
            type: HeadingLevels,
          },
        },
        resolve(markdownNode, { depth }) {
          return getHeadings(markdownNode).then(headings => {
            if (typeof depth === `number`) {
              headings = headings.filter(heading => heading.depth === depth)
            }
            return headings
          })
        },
      },
      timeToRead: {
        type: GraphQLInt,
        resolve(markdownNode) {
          return getHTML(markdownNode).then(html => {
            let timeToRead = 0
            const pureText = sanitizeHTML(html, { allowTags: [] })
            const avgWPM = 265
            const wordCount = _.words(pureText).length
            timeToRead = Math.round(wordCount / avgWPM)
            if (timeToRead === 0) {
              timeToRead = 1
            }
            return timeToRead
          })
        },
      },
      tableOfContents: {
        type: GraphQLString,
        args: {
          pathToSlugField: {
            type: GraphQLString,
            defaultValue: `fields.slug`,
          },
        },
        resolve(markdownNode, { pathToSlugField }) {
          return getTableOfContents(markdownNode, pathToSlugField)
        },
      },
      // TODO add support for non-latin languages https://github.com/wooorm/remark/issues/251#issuecomment-296731071
      wordCount: {
        type: new GraphQLObjectType({
          name: `wordCount`,
          fields: {
            paragraphs: {
              type: GraphQLInt,
            },
            sentences: {
              type: GraphQLInt,
            },
            words: {
              type: GraphQLInt,
            },
          },
        }),
        resolve(markdownNode) {
          let counts = {}

          unified()
            .use(parse)
            .use(
              remark2retext,
              unified()
                .use(english)
                .use(count)
            )
            .use(stringify)
            .processSync(markdownNode.internal.content)

          return {
            paragraphs: counts.ParagraphNode,
            sentences: counts.SentenceNode,
            words: counts.WordNode,
          }

          function count() {
            return counter
            function counter(tree) {
              visit(tree, visitor)
              function visitor(node) {
                counts[node.type] = (counts[node.type] || 0) + 1
              }
            }
          }
        },
      },
    })
  })
}<|MERGE_RESOLUTION|>--- conflicted
+++ resolved
@@ -122,32 +122,6 @@
         // We are already generating AST, so let's wait for it
         return await ASTPromiseMap.get(cacheKey)
       } else {
-<<<<<<< HEAD
-        const ASTGenerationPromise = new Promise(async (resolve, reject) => {
-          if (process.env.NODE_ENV !== `production` || !fileNodes) {
-            fileNodes = getNodesByType(`File`)
-          }
-          const ast = await new Promise(resolve => {
-            // Use Bluebird's Promise function "each" to run remark plugins serially.
-            Promise.each(pluginOptions.plugins, plugin => {
-              const requiredPlugin = require(plugin.resolve)
-              if (_.isFunction(requiredPlugin.mutateSource)) {
-                return requiredPlugin.mutateSource(
-                  {
-                    markdownNode,
-                    files: fileNodes,
-                    getNode,
-                    reporter,
-                    cache,
-                  },
-                  plugin.pluginOptions
-                )
-              } else {
-                return Promise.resolve()
-              }
-            }).then(() => {
-              const markdownAST = remark.parse(markdownNode.internal.content)
-=======
         const ASTGenerationPromise = getMarkdownAST(markdownNode)
         ASTGenerationPromise.then(markdownAST => {
           cache.set(cacheKey, markdownAST)
@@ -162,7 +136,6 @@
         return ASTGenerationPromise
       }
     }
->>>>>>> 90ed6491
 
     function getMarkdownAST(markdownNode) {
       return new Promise(async (resolve, reject) => {
@@ -189,74 +162,6 @@
         })
         const markdownAST = remark.parse(markdownNode.internal.content)
 
-<<<<<<< HEAD
-              // source => parse (can order parsing for dependencies) => typegen
-              //
-              // source plugins identify nodes, provide id, initial parse, know
-              // when nodes are created/removed/deleted
-              // get passed cached DataTree and return list of clean and dirty nodes.
-              // Also get passed `dirtyNodes` function which they can call with an array
-              // of node ids which will then get re-parsed and the inferred schema
-              // recreated (if inferring schema gets too expensive, can also
-              // cache the schema until a query fails at which point recreate the
-              // schema).
-              //
-              // parse plugins take data from source nodes and extend it, never mutate
-              // it. Freeze all nodes once done so typegen plugins can't change it
-              // this lets us save off the DataTree at that point as well as create
-              // indexes.
-              //
-              // typegen plugins identify further types of data that should be lazily
-              // computed due to their expense, or are hard to infer graphql type
-              // (markdown ast), or are need user input in order to derive e.g.
-              // markdown headers or date fields.
-              //
-              // wrap all resolve functions to (a) auto-memoize and (b) cache to disk any
-              // resolve function that takes longer than ~10ms (do research on this
-              // e.g. how long reading/writing to cache takes), and (c) track which
-              // queries are based on which source nodes. Also if connection of what
-              // which are always rerun if their underlying nodes change..
-              //
-              // every node type in DataTree gets a schema type automatically.
-              // typegen plugins just modify the auto-generated types to add derived fields
-              // as well as computationally expensive fields.
-              if (process.env.NODE_ENV !== `production` || !fileNodes) {
-                fileNodes = getNodesByType(`File`)
-              }
-              // Use Bluebird's Promise function "each" to run remark plugins serially.
-              Promise.each(pluginOptions.plugins, plugin => {
-                const requiredPlugin = require(plugin.resolve)
-                if (_.isFunction(requiredPlugin)) {
-                  return requiredPlugin(
-                    {
-                      markdownAST,
-                      markdownNode,
-                      getNode,
-                      files: fileNodes,
-                      pathPrefix,
-                      reporter,
-                      cache,
-                    },
-                    plugin.pluginOptions
-                  )
-                } else {
-                  return Promise.resolve()
-                }
-              })
-                .then(() => {
-                  resolve(markdownAST)
-                })
-                .catch(e => {
-                  reject(e)
-                })
-            })
-          })
-          // Save new AST to cache and return
-          cache.set(cacheKey, ast)
-          // We can now release promise, as we cached result
-          ASTPromiseMap.delete(cacheKey)
-          return resolve(ast)
-=======
         if (pathPrefix) {
           // Ensure relative links include `pathPrefix`
           visit(markdownAST, [`link`, `definition`], node => {
@@ -322,7 +227,6 @@
           } else {
             return Promise.resolve()
           }
->>>>>>> 90ed6491
         })
         resolve(markdownAST)
       })
