{
  "name": "gatsby-transformer-remark",
  "description": "Gatsby transformer plugin for Markdown using the Remark library and ecosystem",
  "version": "3.0.0-next.3",
  "author": "Kyle Mathews <mathews.kyle@gmail.com>",
  "bugs": {
    "url": "https://github.com/gatsbyjs/gatsby/issues"
  },
  "dependencies": {
    "@babel/runtime": "^7.12.5",
<<<<<<< HEAD
    "gatsby-core-utils": "^2.0.0-next.0",
=======
    "bluebird": "^3.7.2",
    "gatsby-core-utils": "^2.0.0-next.2",
>>>>>>> f72ff774
    "gray-matter": "^4.0.2",
    "hast-util-raw": "^4.0.0",
    "hast-util-to-html": "^4.0.1",
    "lodash": "^4.17.20",
    "mdast-util-to-hast": "^3.0.4",
    "mdast-util-to-string": "^1.1.0",
    "mdast-util-toc": "^5.0",
    "remark": "^10.0.1",
    "remark-parse": "^6.0.3",
    "remark-retext": "^3.1.3",
    "remark-stringify": "6.0.4",
    "retext-english": "^3.0.4",
    "sanitize-html": "^1.27.5",
    "underscore.string": "^3.3.5",
    "unified": "^6.2.0",
    "unist-util-remove-position": "^1.1.4",
    "unist-util-select": "^1.5.0",
    "unist-util-visit": "^1.4.1"
  },
  "devDependencies": {
    "@babel/cli": "^7.12.1",
    "@babel/core": "^7.12.3",
    "babel-preset-gatsby-package": "^1.0.0-next.0",
    "cross-env": "^7.0.3",
    "gatsby-plugin-utils": "^1.0.0-next.1"
  },
  "homepage": "https://github.com/gatsbyjs/gatsby/tree/master/packages/gatsby-transformer-remark#readme",
  "keywords": [
    "gatsby",
    "gatsby-plugin",
    "markdown",
    "remark"
  ],
  "license": "MIT",
  "peerDependencies": {
    "gatsby": "^3.0.0-next.0"
  },
  "repository": {
    "type": "git",
    "url": "https://github.com/gatsbyjs/gatsby.git",
    "directory": "packages/gatsby-transformer-remark"
  },
  "scripts": {
    "build": "babel src --out-dir . --ignore \"**/__tests__\"",
    "prepare": "cross-env NODE_ENV=production npm run build",
    "watch": "babel -w src --out-dir . --ignore \"**/__tests__\""
  },
  "engines": {
    "node": ">=12.13.0"
  }
}<|MERGE_RESOLUTION|>--- conflicted
+++ resolved
@@ -8,12 +8,7 @@
   },
   "dependencies": {
     "@babel/runtime": "^7.12.5",
-<<<<<<< HEAD
-    "gatsby-core-utils": "^2.0.0-next.0",
-=======
-    "bluebird": "^3.7.2",
     "gatsby-core-utils": "^2.0.0-next.2",
->>>>>>> f72ff774
     "gray-matter": "^4.0.2",
     "hast-util-raw": "^4.0.0",
     "hast-util-to-html": "^4.0.1",
