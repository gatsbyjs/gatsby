--- conflicted
+++ resolved
@@ -8,13 +8,8 @@
   },
   "dependencies": {
     "@babel/runtime": "^7.15.4",
-<<<<<<< HEAD
-    "gatsby-core-utils": "^3.0.0-zz-next.2",
+    "gatsby-core-utils": "^3.1.0-next.0",
     "gray-matter": "^4.0.3",
-=======
-    "gatsby-core-utils": "^3.1.0-next.0",
-    "gray-matter": "^4.0.2",
->>>>>>> 8cfcc260
     "hast-util-raw": "^6.0.2",
     "hast-util-to-html": "^7.1.3",
     "lodash": "^4.17.21",
