--- conflicted
+++ resolved
@@ -1,22 +1,7 @@
 {
   "name": "gatsby-transformer-javascript-static-exports",
-<<<<<<< HEAD
+  "description": "Gatsby transformer plugin for JavaScript to extract exports.data statically.",
   "version": "2.0.0",
-  "description": "Gatsby transformer plugin for JavaScript to extract exports.data statically.",
-  "scripts": {
-    "build": "babel src --out-dir . --ignore **/__tests__/**",
-    "watch": "babel -w src --out-dir . --ignore **/__tests__/**",
-    "prepublish": "cross-env NODE_ENV=production npm run build"
-  },
-  "keywords": [
-    "gatsby",
-    "gatsby-plugin",
-    "js"
-  ],
-=======
-  "description": "Gatsby transformer plugin for JavaScript to extract exports.data statically.",
-  "version": "1.3.10",
->>>>>>> 0a6fb373
   "author": "Jacob Bolda <me@jacobbolda.com>",
   "bugs": {
     "url": "https://github.com/gatsbyjs/gatsby/issues"
