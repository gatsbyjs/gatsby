--- conflicted
+++ resolved
@@ -1,10 +1,6 @@
 {
   "name": "gatsby-transformer-javascript-static-exports",
-<<<<<<< HEAD
-  "version": "1.3.2",
-=======
   "version": "1.3.5",
->>>>>>> c6cbac8d
   "description": "Gatsby transformer plugin for JavaScript to extract exports.data statically.",
   "scripts": {
     "build": "babel src --out-dir . --ignore __tests__",
