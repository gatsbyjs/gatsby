--- conflicted
+++ resolved
@@ -1,13 +1,7 @@
 {
   "name": "gatsby-transformer-javascript-static-exports",
-<<<<<<< HEAD
-  "version": "1.3.6",
-  "description":
-    "Gatsby transformer plugin for JavaScript to extract exports.data statically.",
-=======
   "version": "1.3.7",
   "description": "Gatsby transformer plugin for JavaScript to extract exports.data statically.",
->>>>>>> dc4c9a4a
   "scripts": {
     "build": "babel src --out-dir . --ignore __tests__",
     "watch": "babel -w src --out-dir . --ignore __tests__",
