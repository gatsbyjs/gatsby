--- conflicted
+++ resolved
@@ -140,15 +140,13 @@
       value: `storybook-js.mdx`,
     },
     {
-<<<<<<< HEAD
+      label: `Add Storybook - TypeScript`,
+      value: `storybook-ts.mdx`,
+    },
+    {
       label: `Add Ava`,
       value: `ava.mdx`,
-=======
-      label: `Add Storybook - TypeScript`,
-      value: `storybook-ts.mdx`,
->>>>>>> 5fd09235
-    },
-    // TODO remaining recipes
+    },
   ]
 
   return (
