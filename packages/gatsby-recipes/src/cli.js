const fs = require(`fs`)
const lodash = require(`lodash`)
const Boxen = require(`ink-box`)
const React = require(`react`)
const { useState } = require(`react`)
const { render, Box, Text, Color, useInput, useApp, Static } = require(`ink`)
const Spinner = require(`ink-spinner`).default
const Link = require(`ink-link`)
const MDX = require(`@mdx-js/runtime`)
const {
  createClient,
  useMutation,
  useSubscription,
  Provider,
  defaultExchanges,
  subscriptionExchange,
} = require(`urql`)
const { SubscriptionClient } = require(`subscriptions-transport-ws`)
const fetch = require(`node-fetch`)
const ws = require(`ws`)
const SelectInput = require(`ink-select-input`).default
const semver = require(`semver`)

const MAX_UI_WIDTH = 67

// TODO try this and write out success stuff & last message?
// const enterAltScreenCommand = "\x1b[?1049h"
// const leaveAltScreenCommand = "\x1b[?1049l"
// process.stdout.write(enterAltScreenCommand)
// process.on("exit", () => {
// process.stdout.write(leaveAltScreenCommand)
// })

// Check for what version of React is loaded & warn if it's too low.
if (semver.lt(React.version, `16.8.0`)) {
  console.log(
    `Recipes works best with newer versions of React. Please file a bug report if you see this warning.`
  )
}

const WelcomeMessage = () => (
  <>
    <Boxen
      borderStyle="double"
      borderColor="magentaBright"
      float="left"
      padding={1}
      margin={{ bottom: 1, left: 2 }}
    >
      Thank you for trying the experimental version of Gatsby Recipes!
    </Boxen>
    <Div marginBottom={2} alignItems="center">
      Please ask questions, share your recipes, report bugs, and subscribe for
      updates in our umbrella issue at
      https://github.com/gatsbyjs/gatsby/issues/22991
    </Div>
  </>
)

const RecipesList = ({ setRecipe }) => {
  const items = [
    {
      label: `Add a custom ESLint config`,
      value: `eslint.mdx`,
    },
    {
      label: `Add Jest`,
      value: `jest.mdx`,
    },
    // Waiting on joi2graphql support for Joi.object().unknown()
    // with a JSON type.
    // {
    // label: "Automatically run Prettier on commits",
    // value: "prettier-git-hook.mdx",
    // },
    {
      label: `Add Gatsby Theme Blog`,
      value: `gatsby-theme-blog`,
    },
    {
      label: `Add persistent layout component with gatsby-plugin-layout`,
      value: `gatsby-plugin-layout`,
    },
    {
      label: `Add Theme UI`,
      value: `theme-ui.mdx`,
    },
    {
      label: `Add Emotion`,
      value: `emotion.mdx`,
    },
    {
      label: `Add support for MDX Pages`,
      value: `mdx-pages.mdx`,
    },
    {
      label: `Add support for MDX Pages with images`,
      value: `mdx-images.mdx`,
    },
    {
      label: `Add Styled Components`,
      value: `styled-components.mdx`,
    },
    {
      label: `Add Tailwind`,
      value: `tailwindcss.mdx`,
    },
    {
      label: `Add Sass`,
      value: `sass.mdx`,
    },
    {
      label: `Add Typescript`,
      value: `typescript.mdx`,
    },
    {
      label: `Add Cypress testing`,
      value: `cypress.mdx`,
    },
    {
      label: `Add animated page transition support`,
      value: `animated-page-transitions.mdx`,
    },
    {
      label: `Add plugins to make site a PWA`,
      value: `pwa.mdx`,
    },
    {
      label: `Add React Helmet`,
      value: `gatsby-plugin-react-helmet.mdx`,
    },
    {
<<<<<<< HEAD
      label: `Add Github Pages deployment with Travis`,
      value: `travis-deploy-github-pages.mdx`,
=======
      label: `Add Storybook - JavaScript`,
      value: `storybook-js.mdx`,
>>>>>>> 2bb86a79
    },
    // TODO remaining recipes
  ]

  return (
    <SelectInput
      items={items}
      onSelect={setRecipe}
      indicatorComponent={item => (
        <Color magentaBright>
          {item.isSelected ? `>>` : `  `}
          {item.label}
        </Color>
      )}
      itemComponent={props => (
        <Color magentaBright={props.isSelected}>{props.label}</Color>
      )}
    />
  )
}

let renderCount = 1

const Div = props => {
  const width = Math.min(process.stdout.columns, MAX_UI_WIDTH)
  return (
    <Box
      width={width}
      textWrap="wrap"
      flexShrink={0}
      flexDirection="column"
      {...props}
    />
  )
}

// Markdown ignores new lines and so do we.
function eliminateNewLines(children) {
  return React.Children.map(children, child => {
    if (!React.isValidElement(child)) {
      return child.replace(/(\r\n|\n|\r)/gm, ` `)
    }

    if (child.props.children) {
      child = React.cloneElement(child, {
        children: eliminateNewLines(child.props.children),
      })
    }

    return child
  })
}

const components = {
  inlineCode: props => <Text {...props} />,
  h1: props => (
    <Div marginBottom={1}>
      <Text bold underline {...props} />
    </Div>
  ),
  h2: props => (
    <Div>
      <Text bold {...props} />
    </Div>
  ),
  h3: props => (
    <Div>
      <Text bold italic {...props} />
    </Div>
  ),
  h4: props => (
    <Div>
      <Text bold {...props} />
    </Div>
  ),
  h5: props => (
    <Div>
      <Text bold {...props} />
    </Div>
  ),
  h6: props => (
    <Div>
      <Text bold {...props} />
    </Div>
  ),
  a: ({ href, children }) => <Link url={href}>{children}</Link>,
  strong: props => <Text bold {...props} />,
  em: props => <Text italic {...props} />,
  p: props => {
    const children = eliminateNewLines(props.children)
    return (
      <Div marginBottom={1}>
        <Text>{children}</Text>
      </Div>
    )
  },
  ul: props => <Div marginBottom={1}>{props.children}</Div>,
  li: props => <Text>* {props.children}</Text>,
  Config: () => null,
  GatsbyPlugin: () => null,
  NPMPackageJson: () => null,
  NPMPackage: () => null,
  File: () => null,
  GatsbyShadowFile: () => null,
  NPMScript: () => null,
}

let logStream
const log = (label, textOrObj) => {
  if (process.env.DEBUG) {
    logStream =
      logStream ?? fs.createWriteStream(`recipe-client.log`, { flags: `a` })
    logStream.write(`[${label}]:\n`)
    logStream.write(require(`util`).inspect(textOrObj))
    logStream.write(`\n`)
  }
}

log(
  `started client`,
  `======================================= ${new Date().toJSON()}`
)

const PlanContext = React.createContext({})

module.exports = ({ recipe, graphqlPort, projectRoot }) => {
  try {
    const GRAPHQL_ENDPOINT = `http://localhost:${graphqlPort}/graphql`

    const subscriptionClient = new SubscriptionClient(
      `ws://localhost:${graphqlPort}/graphql`,
      {
        reconnect: true,
      },
      ws
    )

    let showRecipesList = false

    if (!recipe) {
      showRecipesList = true
    }

    const client = createClient({
      fetch,
      url: GRAPHQL_ENDPOINT,
      exchanges: [
        ...defaultExchanges,
        subscriptionExchange({
          forwardSubscription(operation) {
            return subscriptionClient.request(operation)
          },
        }),
      ],
    })

    const RecipeInterpreter = () => {
      // eslint-disable-next-line
      const [localRecipe, setRecipe] = useState(recipe)
      const { exit } = useApp()

      const [subscriptionResponse] = useSubscription(
        {
          query: `
          subscription {
            operation {
              state
            }
          }
        `,
        },
        (_prev, now) => now
      )

      // eslint-disable-next-line
      const [_, createOperation] = useMutation(`
        mutation ($recipePath: String!, $projectRoot: String!) {
          createOperation(recipePath: $recipePath, projectRoot: $projectRoot)
        }
      `)
      // eslint-disable-next-line
      const [__, sendEvent] = useMutation(`
        mutation($event: String!) {
          sendEvent(event: $event)
        }
      `)

      subscriptionClient.connectionCallback = async () => {
        if (!showRecipesList) {
          log(`createOperation`)
          try {
            await createOperation({ recipePath: localRecipe, projectRoot })
          } catch (e) {
            log(`error creating operation`, e)
          }
        }
      }

      log(`state`, subscriptionResponse)
      const state =
        subscriptionResponse.data &&
        JSON.parse(subscriptionResponse.data.operation.state)

      useInput((_, key) => {
        if (showRecipesList) {
          return
        }
        if (key.return && state && state.value === `SUCCESS`) {
          subscriptionClient.close()
          exit()
          process.exit()
        } else if (key.return) {
          sendEvent({ event: `CONTINUE` })
        }
      })

      log(`subscriptionResponse.data`, subscriptionResponse.data)

      if (showRecipesList) {
        return (
          <>
            <WelcomeMessage />
            <Text bold underline>
              Select a recipe to run
            </Text>
            <RecipesList
              setRecipe={async recipeItem => {
                showRecipesList = false
                try {
                  await createOperation({
                    recipePath: recipeItem.value,
                    projectRoot,
                  })
                } catch (e) {
                  log(`error creating operation`, e)
                }
              }}
            />
          </>
        )
      }

      if (!state) {
        return (
          <Text>
            <Spinner /> Loading recipe
          </Text>
        )
      }
      /*
       * TODOs
       * Listen to "y" to continue (in addition to enter)
       */

      log(`render`, `${renderCount} ${new Date().toJSON()}`)
      renderCount += 1

      // If we're done, exit.
      if (state.value === `done`) {
        process.nextTick(() => process.exit())
      }
      if (state.value === `doneError`) {
        process.nextTick(() => process.exit())
      }

      if (process.env.DEBUG) {
        log(`state`, state)
        log(`plan`, state.context.plan)
        log(`stepResources`, state.context.stepResources)
      }

      const PresentStep = ({ state }) => {
        const isPlan = state.context.plan && state.context.plan.length > 0
        const isPresetPlanState = state.value === `present plan`
        const isRunningStep = state.value === `applyingPlan`
        const isDone = state.value === `done`
        const isLastStep =
          state.context.steps &&
          state.context.steps.length - 1 === state.context.currentStep

        if (isRunningStep) {
          return null
        }

        if (isDone) {
          return null
        }

        // If there's no plan on the last step, just return.
        if (!isPlan && isLastStep) {
          process.nextTick(() => process.exit())
          return null
        }

        if (!isPlan || !isPresetPlanState) {
          return (
            <Div marginTop={1}>
              <Color magentaBright>>> Press enter to continue</Color>
            </Div>
          )
        }

        return (
          <Div>
            <Div>
              <Text bold underline marginBottom={2}>
                Proposed changes
              </Text>
            </Div>
            {state.context.plan.map((p, i) => (
              <Div marginTop={1} key={`${p.resourceName} plan ${i}`}>
                <Text italic>{p.resourceName}:</Text>
                <Text> * {p.describe}</Text>
                {p.diff && p.diff !== `` && (
                  <>
                    <Text>---</Text>
                    <Text>{p.diff}</Text>
                    <Text>---</Text>
                  </>
                )}
              </Div>
            ))}
            <Div marginTop={1}>
              <Color magentaBright>>> Press enter to run this step</Color>
            </Div>
          </Div>
        )
      }

      const RunningStep = ({ state }) => {
        const isPlan = state.context.plan && state.context.plan.length > 0
        const isRunningStep = state.value === `applyingPlan`

        if (!isPlan || !isRunningStep) {
          return null
        }

        return (
          <Div>
            {state.context.plan.map((p, i) => (
              <Div key={`${p.resourceName}-${i}`}>
                <Text italic>{p.resourceName}:</Text>
                <Text>
                  {` `}
                  <Spinner /> {p.describe}
                  {` `}
                  {state.context.elapsed > 0 && (
                    <Text>({state.context.elapsed / 1000}s elapsed)</Text>
                  )}
                </Text>
              </Div>
            ))}
          </Div>
        )
      }

      const Error = ({ state }) => {
        log(`errors`, state)
        if (state && state.context && state.context.error) {
          // if (false) {
          // return (
          // <Div>
          // <Color marginBottom={1} red>
          // The following resources failed validation
          // </Color>
          // {state.context.error.map((err, i) => {
          // log(`recipe er`, { err })
          // return (
          // <Div key={`error-box-${i}`}>
          // <Text>Type: {err.resource}</Text>
          // <Text>
          // Resource:{` `}
          // {JSON.stringify(err.resourceDeclaration, null, 4)}
          // </Text>
          // <Text>Recipe step: {err.step}</Text>
          // <Text>
          // Error{err.validationError.details.length > 1 && `s`}:
          // </Text>
          // {err.validationError.details.map((d, v) => (
          // <Text key={`validation-error-${v}`}>
          // {` `}‣ {d.message}
          // </Text>
          // ))}
          // </Div>
          // )
          // })}
          // </Div>
          // )
          // } else {
          return (
            <Color red>{JSON.stringify(state.context.error, null, 2)}</Color>
          )
          // }
        }

        return null
      }

      if (state.value === `doneError`) {
        return <Error width="100%" state={state} />
      }

      return (
        <>
          <Div>
            <Static>
              {lodash.flattenDeep(state.context.stepResources).map((r, i) => (
                <Text key={`finished-stuff-${i}`}>✅ {r._message}</Text>
              ))}
            </Static>
          </Div>
          {state.context.currentStep === 0 && <WelcomeMessage />}
          {state.context.currentStep > 0 && state.value !== `done` && (
            <Div>
              <Text underline bold>
                Step {state.context.currentStep} /{` `}
                {state.context.steps.length - 1}
              </Text>
            </Div>
          )}
          <PlanContext.Provider value={{ planForNextStep: state.plan }}>
            <MDX components={components}>
              {state.context.stepsAsMdx[state.context.currentStep]}
            </MDX>
            <PresentStep state={state} />
            <RunningStep state={state} />
          </PlanContext.Provider>
        </>
      )
    }

    const Wrapper = () => (
      <>
        <Provider value={client}>
          <Text>{` `}</Text>
          <RecipeInterpreter />
        </Provider>
      </>
    )

    const Recipe = () => <Wrapper />

    // Enable experimental mode for more efficient reconciler and renderer
    render(<Recipe />, { experimental: true })
  } catch (e) {
    log(e)
  }
}<|MERGE_RESOLUTION|>--- conflicted
+++ resolved
@@ -130,13 +130,12 @@
       value: `gatsby-plugin-react-helmet.mdx`,
     },
     {
-<<<<<<< HEAD
       label: `Add Github Pages deployment with Travis`,
       value: `travis-deploy-github-pages.mdx`,
-=======
+    },
+    {
       label: `Add Storybook - JavaScript`,
       value: `storybook-js.mdx`,
->>>>>>> 2bb86a79
     },
     // TODO remaining recipes
   ]
