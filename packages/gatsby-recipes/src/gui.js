/** @jsx jsx */
import { jsx, ThemeProvider as ThemeUIProvider, Styled } from "theme-ui"
const lodash = require(`lodash`)
const React = require(`react`)
const { useState } = require(`react`)
const ansi2HTML = require(`ansi-html`)
const remove = require(`unist-util-remove`)
const { Global } = require(`@emotion/core`)
import { MdRefresh, MdBrightness1 } from "react-icons/md"
import { keyframes } from "@emotion/core"
import MDX from "./components/mdx"

const {
  Button,
  ThemeProvider,
  InputField,
  TextAreaField,
  TextAreaFieldControl,
  InputFieldControl,
  InputFieldLabel,
  getTheme,
  BaseAnchor,
  Heading,
  SuccessIcon,
  InputField,
  InputFieldControlProps,
  InputFieldLabel,
  InputFieldControl,
  InputFieldHint,
  InputFieldError,
  WithFormFieldBlock,
  FormFieldContainer,
} = require(`gatsby-interface`)
const {
  createClient,
  useMutation,
  useSubscription,
  Provider,
  defaultExchanges,
  subscriptionExchange,
} = require(`urql`)
const UrqlProvider = Provider
const { SubscriptionClient } = require(`subscriptions-transport-ws`)
const slugify = require(`slugify`)
require(`normalize.css`)

import { useInputByKey, InputProvider } from "./renderer/input-provider"
import { useResource, ResourceProvider } from "./renderer/resource-provider"

const theme = getTheme()
console.log({ GatsbyComponents, theme })

ansi2HTML.setColors({
  red: theme.tones.DANGER.medium.slice(1),
  green: theme.tones.SUCCESS.medium.slice(1),
  yellow: theme.tones.WARNING.medium.slice(1),
})

const InputFieldBlock = React.forwardRef((props, ref) => {
  const {
    id,
    key,
    label,
    labelSize,
    error,
    hint,
    className,
    validationMode,
    layout,
    ...rest
  } = props

  const hasError = false

  return (
    <FormFieldContainer
      layout={layout}
      className={className}
      sx={{ fontFamily: theme.fonts.body }}
    >
      <InputField id={id} hasError={!!error} hasHint={!!hint}>
        <InputFieldLabel size={labelSize} isRequired={!!rest.required}>
          {label}
        </InputFieldLabel>
        <input
          type="text"
          ref={ref}
          {...rest}
          sx={{
            border: hasError
              ? `1px solid ${theme.colors.red[60]}`
              : `2px solid ${theme.tones.BRAND.dark}`,
            background: theme.colors.white,
            borderRadius: theme.radii[2],
            color: theme.colors.grey[90],
            fontFamily: theme.fonts.system,
            fontSize: theme.fontSizes[2],
            height: `2.25rem`,
            padding: `0 ${theme.space[3]}`,
            position: `relative`,
            width: `66%`,
            zIndex: 1,
            WebkitAppearance: `none`,

            ":focus": {
              outline: `0`,
              transition: `box-shadow 0.15s ease-in-out`,
              boxShadow: `0 0 0 3px ${
                hasError ? theme.colors.red[10] : theme.colors.purple[20]
              }`,
              borderColor: hasError
                ? theme.colors.red[30]
                : theme.colors.purple[60],
            },

            ":disabled": {
              background: theme.colors.grey[10],
              cursor: `not-allowed`,
            },

            "&:disabled::placeholder": {
              color: theme.colors.grey[40],
            },

            "&::placeholder": {
              color: theme.colors.grey[50],
            },
          }}
        />
        <InputFieldHint>{hint}</InputFieldHint>
        <InputFieldError validationMode={validationMode}>
          {error}
        </InputFieldError>
      </InputField>
    </FormFieldContainer>
  )
})

const makeResourceId = res => {
  if (!res.describe) {
    res.describe = ``
  }
  const id = encodeURIComponent(`${res.resourceName}-${slugify(res.describe)}`)
  return id
}

let sendEvent

const PROJECT_ROOT =
  `/Users/kylemathews/programs/gatsby-contentful-blog` &&
  `/Users/johno-mini/c/gatsby/starters/blog`

const Color = `span`
const Spinner = () => <span>Loading...</span>

const DiffPre = ({ resourcePlan, ...props }) => (
  <Styled.pre
    {...props}
    sx={{
      background: theme => theme.tones.BRAND.superLight,
      borderRadius: 2,
      padding: 4,
    }}
    dangerouslySetInnerHTML={{
      __html: ansi2HTML(resourcePlan.diff),
    }}
  />
)

const Diff = ({ resourcePlan, ...props }) => {
  if (!resourcePlan.diff) {
    return null
  }

  if (resourcePlan.resourceName === `File`) {
    return (
      <div
        sx={{
          background: theme => theme.tones.BRAND.superLight,
          border: theme => `1px solid ${theme.tones.BRAND.lighter}`,
          borderRadius: 2,
        }}
      >
        <Heading
          as="h6"
          sx={{
            px: 4,
            py: 3,
            fontWeight: `normal`,
            borderBottom: theme => `1px solid ${theme.tones.BRAND.lighter}`,
          }}
        >
          {resourcePlan.resourceDefinitions.path}
        </Heading>
        <DiffPre
          resourcePlan={resourcePlan}
          sx={{
            borderTopLeftRadius: 0,
            borderTopRightRadius: 0,
          }}
        />
      </div>
    )
  }

  return (
    <DiffPre
      {...props}
      resourcePlan={resourcePlan}
      sx={{
        border: theme => `1px solid ${theme.tones.BRAND.lighter}`,
      }}
    />
  )
}

const WelcomeMessage = () => (
  <div
    sx={{
      marginTop: 8,
      marginBottom: 8,
      background: theme => theme.tones.BRAND.superLight,
      border: theme => `1px solid ${theme.tones.BRAND.light}`,
      padding: 4,
    }}
  >
    <Styled.p>
      Thank you for trying the experimental version of Gatsby Recipes! 🤗
    </Styled.p>
    <Styled.p sx={{ margin: 0 }}>
      Please ask questions, share your recipes, report bugs, and subscribe for
      updates in our umbrella issue at{` `}
      <BaseAnchor href="https://github.com/gatsbyjs/gatsby/issues/22991">
        https://github.com/gatsbyjs/gatsby/issues/22991
      </BaseAnchor>
    </Styled.p>
  </div>
)

const RecipesList = ({ setRecipe }) => {
  const items = [
    {
      label: `Add a custom ESLint config`,
      value: `eslint.mdx`,
    },
    {
      label: `Add Jest`,
      value: `jest.mdx`,
    },
    {
      label: `Add Gatsby Theme Blog`,
      value: `gatsby-theme-blog`,
    },
    {
      label: `Add persistent layout component with gatsby-plugin-layout`,
      value: `gatsby-plugin-layout`,
    },
    {
      label: `Add Theme UI`,
      value: `theme-ui.mdx`,
    },
    {
      label: `Add Emotion`,
      value: `emotion.mdx`,
    },
    {
      label: `Add support for MDX Pages`,
      value: `mdx-pages.mdx`,
    },
    {
      label: `Add support for MDX Pages with images`,
      value: `mdx-images.mdx`,
    },
    {
      label: `Add Styled Components`,
      value: `styled-components.mdx`,
    },
    {
      label: `Add Tailwind`,
      value: `tailwindcss.mdx`,
    },
    {
      label: `Add Sass`,
      value: `sass.mdx`,
    },
    {
      label: `Add Typescript`,
      value: `typescript.mdx`,
    },
    {
      label: `Add Cypress testing`,
      value: `cypress.mdx`,
    },
    {
      label: `Add animated page transition support`,
      value: `animated-page-transitions.mdx`,
    },
    {
      label: `Add plugins to make site a PWA`,
      value: `pwa.mdx`,
    },
    {
      label: `Add React Helmet`,
      value: `gatsby-plugin-react-helmet.mdx`,
    },
    {
      label: `Add Storybook - JavaScript`,
      value: `storybook-js.mdx`,
    },
    {
      label: `Add Storybook - TypeScript`,
      value: `storybook-ts.mdx`,
    },
    // TODO remaining recipes
  ]

  return (
    <select onChange={e => setRecipe(e.target.value)}>
      {items.map(item => (
        <option key={item.value} value={item.value}>
          {item.label}
        </option>
      ))}
    </select>
  )
}

const components = {
  Config: () => null,
  GatsbyPlugin: () => null,
  NPMPackageJson: () => null,
  NPMPackage: () => null,
  File: () => null,
<<<<<<< HEAD
=======
  Input: () => null,
>>>>>>> 9f84fc94
  Directory: () => null,
  GatsbyShadowFile: () => null,
  NPMScript: () => null,
  RecipeIntroduction: props => <div>{props.children}</div>,
  RecipeStep: props => <div>{props.children}</div>,
  ContentfulSpace: () => null,
  ContentfulEnvironment: () => null,
  ContentfulType: () => null,
}

const log = (label, textOrObj) => {
  console.log(label, textOrObj)
}

log(
  `started client`,
  `======================================= ${new Date().toJSON()}`
)

<<<<<<< HEAD
const RecipeGui = ({
  // recipe = `./test.mdx`,
  recipe = `jest.mdx`,
  // recipe,
  graphqlPort = 4000,
  projectRoot = PROJECT_ROOT,
}) => {
  try {
    const GRAPHQL_ENDPOINT = `http://localhost:${graphqlPort}/graphql`

    const subscriptionClient = new SubscriptionClient(
      `ws://localhost:${graphqlPort}/graphql`,
      {
        reconnect: true,
      }
    )
=======
const removeJsx = () => tree => {
  remove(tree, `export`, () => true)
  return tree
}
>>>>>>> 9f84fc94

const recipe = `./test.mdx`
// recipe = `jest.mdx`,
// recipe,
const graphqlPort = 4000
const projectRoot = PROJECT_ROOT

const GRAPHQL_ENDPOINT = `http://localhost:${graphqlPort}/graphql`

const subscriptionClient = new SubscriptionClient(
  `ws://localhost:${graphqlPort}/graphql`,
  {
    reconnect: true,
  }
)

let showRecipesList = false

if (!recipe) {
  showRecipesList = true
}

const client = createClient({
  fetch,
  url: GRAPHQL_ENDPOINT,
  exchanges: [
    ...defaultExchanges,
    subscriptionExchange({
      forwardSubscription(operation) {
        return subscriptionClient.request(operation)
      },
    }),
  ],
})

const ResourcePlan = ({ resourcePlan, isLastPlan }) => (
  <div id={makeResourceId(resourcePlan)} sx={{}}>
    <div>
      <Styled.p sx={{ mb: resourcePlan.diff ? 6 : 0 }}>
        <Styled.em>{resourcePlan.resourceName}</Styled.em>
        {` `}—{` `}
        {resourcePlan.describe}
      </Styled.p>
    </div>
    <Diff resourcePlan={resourcePlan} />
    {resourcePlan.resourceChildren
      ? resourcePlan.resourceChildren.map(resource => (
          <ResourcePlan key={resource._uuid} resourcePlan={resource} />
        ))
      : null}
  </div>
)

const Step = ({ state, step, i }) => {
  const [output, setOutput] = useState({
    title: ``,
    body: ``,
    date: new Date(),
  })

  const stepResources = state.context?.plan?.filter(
    p => parseInt(p._stepMetadata.step, 10) === i + 1
  )

  const [complete, setComplete] = useState(false)
  if (output.title !== `` && output.body !== ``) {
    setTimeout(() => {
      setComplete(true)
    }, 0)
  } else {
    setTimeout(() => {
      setComplete(false)
    }, 0)
  }

  return (
    <div
      key={`step-${i}`}
      sx={{
        position: `relative`,
        borderRadius: 2,
        border: theme => `1px solid ${theme.tones.BRAND.light}`,
        marginBottom: 7,
      }}
    >
      <div
        sx={{
          position: `absolute`,
          backgroundColor: `white`,
          color: theme => theme.tones.BRAND.dark,
          right: `6px`,
          top: `6px`,
          border: theme => `1px solid ${theme.tones.BRAND.light}`,
          borderRadius: 9999,
          height: 30,
          width: 30,
          display: `flex`,
          alignContent: `center`,
          justifyContent: `center`,
          lineHeight: `28px`,
        }}
      >
        {i + 1}
      </div>
      <div
        sx={{
          display: `flex`,
          "& > *": {
            marginY: 0,
          },
          borderTopLeftRadius: 2,
          borderTopRightRadius: 2,
          borderBottom: theme => `1px solid ${theme.tones.BRAND.light}`,
          background: theme => theme.tones.BRAND.lighter,
          padding: 4,
        }}
      >
        <div
          sx={{
            // marginTop: 2,
            "p:last-child": {
              margin: 0,
            },
          }}
        >
          <MDX
            key="DOC"
            components={components}
            scope={{ sendEvent }}
            remarkPlugins={[removeJsx]}
          >
            {state.context.exports.join(`\n`) + `\n\n` + step}
          </MDX>
        </div>
      </div>
      {stepResources?.length > 0 && (
        <div>
          <div sx={{ px: 6, pt: 3 }}>
            {stepResources?.map((res, i) => {
              if (res.resourceName === `Input`) {
                if (res.type === `textarea`) {
                  return (
                    <div sx={{ pt: 3, width: `30%`, maxWidth: `100%` }}>
                      <TextAreaField>
                        <div>
                          <InputFieldLabel>{res.label}</InputFieldLabel>
                        </div>
                        <TextAreaFieldControl
                          onInput={e => {
                            sendInputEvent({
                              uuid: res._uuid,
                              key: res._key,
                              value: e.target.value,
                            })
                          }}
                        />
                      </TextAreaField>
                    </div>
                  )
                }
<<<<<<< HEAD
              }}
            />
          </Wrapper>
        )
      }

      if (!state) {
        return (
          <Wrapper>
            <Spinner /> Loading recipe
          </Wrapper>
        )
      }

      console.log(state)

      const isDone = state.value === `done`

      if (state.value === `doneError`) {
        console.error(state)
      }

      log(`state`, state)
      log(`plan`, state.context.plan)
      log(`stepResources`, state.context.stepResources)

      const ResourcePlan = ({ resourcePlan, isLastPlan }) => (
        <div id={makeResourceId(resourcePlan)} sx={{}}>
          <div>
            <Styled.p sx={{ fontSize: 1, mb: resourcePlan.diff ? 6 : 0 }}>
              <Styled.em>{resourcePlan.resourceName}</Styled.em>
              {` `}—{` `}
              {resourcePlan.describe}
            </Styled.p>
=======
                return (
                  <div sx={{ pt: 3, width: `30%`, maxWidth: `100%` }}>
                    <InputField sx={{ pt: 3 }}>
                      <div>
                        <InputFieldLabel>{res.label}</InputFieldLabel>
                      </div>
                      <InputFieldControl
                        type={res.type}
                        onInput={e => {
                          sendInputEvent({
                            uuid: res._uuid,
                            key: res._key,
                            value: e.target.value,
                          })
                        }}
                      />
                    </InputField>
                  </div>
                )
              }
            })}
>>>>>>> 9f84fc94
          </div>
          <div sx={{ padding: 6 }}>
            <Heading
              sx={{
<<<<<<< HEAD
                // background: `white`,
                // border: theme => `1px solid ${theme.tones.NEUTRAL.lighter}`,
                padding: 4,
                mb: isLastPlan ? 0 : 6,
              }}
              dangerouslySetInnerHTML={{
                __html: ansi2HTML(resourcePlan.diff),
              }}
            />
          )}
          {resourcePlan.resourceChildren
            ? resourcePlan.resourceChildren.map(resource => (
                <ResourcePlan key={resource._uuid} resourcePlan={resource} />
              ))
            : null}
        </div>
      )

      const Step = ({ state, step, i }) => {
        const [output, setOutput] = useState({
          title: ``,
          body: ``,
          date: new Date(),
        })

        const stepResources = state.context?.plan?.filter(
          p => parseInt(p._stepMetadata.step, 10) === i + 1
        )

        const [complete, setComplete] = useState(false)
        if (output.title !== `` && output.body !== ``) {
          setTimeout(() => {
            setComplete(true)
          }, 0)
        } else {
          setTimeout(() => {
            setComplete(false)
          }, 0)
        }

        return (
          <div
            key={`step-${i}`}
            sx={{
              border: theme => `1px solid ${theme.tones.BRAND.light}`,
              marginBottom: 7,
            }}
          >
            <div
              sx={{
                display: `flex`,
                // justifyContent: `space-between`,
                "& > *": {
                  marginY: 0,
                },
                background: theme => theme.tones.BRAND.lighter,
                padding: 4,
=======
                mb: 4,
                mt: 0,
                color: theme => theme.tones.NEUTRAL.darker,
                fontWeight: 500,
>>>>>>> 9f84fc94
              }}
              as={`h3`}
            >
<<<<<<< HEAD
              <div
                sx={{
                  // marginTop: 2,
                  "p:last-child": {
                    margin: 0,
                  },
                }}
              >
                <MDX key="DOC" components={components} scope={{ sendEvent }}>
                  {step}
                </MDX>
              </div>
            </div>
            <div
              sx={{
                // background: theme => theme.tones.BRAND.lighter,
                padding: 6,
              }}
            >
              <Heading
                sx={{
                  marginBottom: 4,
                  color: theme => theme.tones.NEUTRAL.darker,
                  fontWeight: 500,
                }}
                as={`h3`}
              >
                Inputs
              </Heading>
              <InputFieldBlock
                id={`wooo-${i}`}
                label="Wooo"
                hint="Do the right thing and follow your heart"
                sx={{ borderColor: `purple` }}
              />
            </div>
            {stepResources?.length > 0 && (
              <div
                sx={{
                  padding: 6,
                  background: theme => theme.tones.BRAND.superLight,
                }}
              >
                <Heading
                  sx={{
                    marginBottom: 4,
                    color: theme => theme.tones.NEUTRAL.darker,
                    fontWeight: 500,
                  }}
                  as={`h3`}
                >
                  Proposed changes
                </Heading>
                {stepResources?.map((res, i) => (
=======
              Proposed changes
            </Heading>
            {stepResources?.map((res, i) => {
              if (res.resourceName !== `Input`) {
                return (
>>>>>>> 9f84fc94
                  <ResourcePlan
                    key={`res-plan-${i}`}
                    resourcePlan={res}
                    isLastPlan={i === stepResources.length - 1}
                  />
                )
              }
            })}
          </div>
        </div>
      )}
    </div>
  )
}

const sendInputEvent = event => {
  sendEvent({
    event: `INPUT_ADDED`,
    input: event,
  })
}

const ResourceMessage = ({ state, resource }) => {
  let icon = (
    <MdBrightness1
      sx={{ height: `10px`, width: `15px`, display: `inline-block` }}
    />
  )
  let message = resource.describe

  if (state.value === `applyingPlan` && resource.isDone) {
    icon = <SuccessIcon />
  } else if (state.value === `applyingPlan`) {
    const keyframe = keyframes`
  0% {
    transform: rotate(0);
  }
  100% {
    transform: rotate(360deg);
  }
`
    icon = (
      <MdRefresh
        sx={{
          display: `inline-block`,
          animation: `${keyframe} 1s linear infinite`,
          height: `15px`,
          width: `15px`,
          top: `3px`,
          position: `relative`,
        }}
      />
    )
    message = resource.describe
  } else if (state.value === `done`) {
    icon = <SuccessIcon height="15px" width="15px" />
    message = resource._message
  }

  return (
    <>
      {icon}
      {` `}
      <BaseAnchor
        href={`#${makeResourceId(resource)}`}
        onClick={e => {
          e.preventDefault()
          const target = document.getElementById(e.currentTarget.hash.slice(1))
          target.scrollIntoView({
            behavior: `smooth`, // smooth scroll
            block: `start`, // the upper border of the element will be aligned at the top of the visible part of the window of the scrollable area.
          })
        }}
      >
        {message}
      </BaseAnchor>
    </>
  )
}

const ButtonText = state => {
  if (state.value === `done`) {
    return `Refresh State`
  }

  return `Install Recipe`
}

const ResourceChildren = ({ resourceChildren, state }) => {
  if (!resourceChildren || !resourceChildren.length) {
    return null
  }

  return (
    <Styled.ul sx={{ ml: 0, mt: 0, pl: 0 }}>
      {resourceChildren.map(resource => (
        <Styled.li
          sx={{
            listStyleType: `none`,
          }}
          key={resource._uuid}
        >
          <ResourceMessage state={state} resource={resource} />
          <ResourceChildren
            state={state}
            resourceChildren={resource.resourceChildren}
          />
        </Styled.li>
      ))}
    </Styled.ul>
  )
}

function Wrapper({ children }) {
  return <div sx={{ maxWidth: 1000, margin: `0 auto` }}>{children}</div>
}

const RecipeInterpreter = () => {
  // eslint-disable-next-line
  const [localRecipe, setRecipe] = useState(recipe)

  const [subscriptionResponse] = useSubscription(
    {
      query: `
          subscription {
            operation {
              state
            }
          }
        `,
    },
    (_prev, now) => now
  )

  // eslint-disable-next-line
  const [_, createOperation] = useMutation(`
        mutation ($recipePath: String!, $projectRoot: String!) {
          createOperation(recipePath: $recipePath, projectRoot: $projectRoot)
        }
      `)
  // eslint-disable-next-line
  const [__, _sendEvent] = useMutation(`
        mutation($event: String!, $input: String) {
          sendEvent(event: $event, input: $input)
        }
      `)

  sendEvent = ({ event, input }) => {
    if (input) {
      _sendEvent({ event, input: JSON.stringify(input) })
    } else {
      _sendEvent({ event })
    }
  }

  subscriptionClient.connectionCallback = async () => {
    if (!showRecipesList) {
      log(`createOperation`)
      try {
        await createOperation({ recipePath: localRecipe, projectRoot })
      } catch (e) {
        log(`error creating operation`, e)
      }
    }
  }

  const state =
    subscriptionResponse.data &&
    JSON.parse(subscriptionResponse.data.operation.state)

  if (showRecipesList) {
    return (
      <Wrapper>
        <WelcomeMessage />
        <Styled.p>Select a recipe to run</Styled.p>
        <RecipesList
          setRecipe={async recipeItem => {
            showRecipesList = false
            try {
              await createOperation({
                recipePath: recipeItem,
                projectRoot,
              })
            } catch (e) {
              log(`error creating operation`, e)
            }
          }}
        />
      </Wrapper>
    )
  }

  if (!state) {
    return (
      <Wrapper>
        <Spinner /> Loading recipe
      </Wrapper>
    )
  }

  const isDone = state.value === `done`

  if (state.value === `doneError`) {
    console.log(`doneError state`, state)
  }

  log(`state`, state)
  log(`plan`, state.context.plan)
  log(`stepResources`, state.context.stepResources)

  const staticMessages = {}
  for (let step = 0; step < state.context.currentStep; step++) {
    staticMessages[step] = [
      {
        type: `mdx`,
        key: `mdx-${step}`,
        value: state.context.steps[step],
      },
    ]
  }
  lodash.flattenDeep(state.context.stepResources).forEach((res, i) => {
    staticMessages[res._currentStep].push({
      type: `resource`,
      key: `finished-stuff-${i}`,
      value: res._message,
    })
  })

  log(`staticMessages`, staticMessages)
  log(`renderTime`, new Date())

  if (isDone) {
    process.nextTick(() => {
      subscriptionClient.close()
      log(`The recipe finished successfully`)
      lodash.flattenDeep(state.context.stepResources).forEach((res, i) => {
        log(`✅ ${res._message}\n`)
      })
    })
  }

  const plansWithoutInputs = state.context.plan?.filter(
    p => p.resourceName !== `Input`
  )

  const groupedPlans = lodash.groupBy(plansWithoutInputs, p => p.resourceName)

  return (
    <>
      <Styled.p>{` `}</Styled.p>
      <ResourceProvider
        value={
          state.context.plan?.filter(
            p => p.resourceName !== `Input` && p.resourceDefinitions?._key
          ) || []
        }
      >
        <InputProvider value={state.context.inputs || {}}>
          <Wrapper>
            <WelcomeMessage />
            <div
              sx={{
                mb: 8,
                display: `flex`,
                alignItems: `flex-start`,
                justifyContent: `space-between`,
              }}
            >
              <div sx={{ "*:last-child": { mb: 0 } }}>
                <MDX
                  components={components}
                  scope={{ sendEvent }}
                  remarkPlugins={[removeJsx]}
                >
                  {state.context.exports.join(`\n`) +
                    `\n\n` +
                    state.context.steps[0]}
                </MDX>
              </div>
              <Button
                onClick={() => sendEvent({ event: `CONTINUE` })}
                loading={state.value === `applyingPlan` ? true : false}
                loadingLabel={`Installing`}
                sx={{ width: `140px`, ml: 6 }}
              >
                <ButtonText state={state} />
              </Button>
            </div>
            <div sx={{ marginBottom: 14 }}>
              <Heading sx={{ marginBottom: 6 }}>
<<<<<<< HEAD
                {state.context.plan && state.context.plan?.length} Changes
=======
                {plansWithoutInputs?.length}
                {` `}
                Changes
>>>>>>> 9f84fc94
              </Heading>
              {Object.entries(groupedPlans).map(([resourceName, plans]) => (
                <div key={`key-${resourceName}`}>
                  <Heading
                    as="h3"
                    sx={{ mb: 3, fontWeight: 400, fontStyle: `italic` }}
                  >
                    {resourceName}
                  </Heading>
                  <Styled.ul sx={{ pl: 3, marginTop: 0, mb: 5 }}>
                    {plans
                      .filter(p => p.resourceName !== `Input`)
                      .map((p, i) => (
                        <Styled.li
                          sx={{
                            listStyleType: `none`,
                          }}
                          key={`${resourceName}-plan-${i}`}
                        >
                          <ResourceMessage state={state} resource={p} />
                          <ResourceChildren
                            state={state}
                            resourceChildren={p.resourceChildren}
                          />
                        </Styled.li>
                      ))}
                  </Styled.ul>
                </div>
              ))}
            </div>

            <Heading sx={{ mb: 6 }}>
              {state.context.steps.length - 1} Steps
            </Heading>
            {state.context.steps.slice(1).map((step, i) => (
              <Step state={state} step={step} key={`step-${i}`} i={i} />
            ))}
          </Wrapper>
        </InputProvider>
      </ResourceProvider>
    </>
  )
}

const WithProviders = ({ children }) => {
  const baseTheme = getTheme()

  const theme = {
    ...baseTheme,
    colors: {
      ...baseTheme.colors,
      background: `white`,
    },
    fontWeights: {
      ...baseTheme.fontWeights,
    },
    styles: {
      h1: {
        fontSize: 6,
        fontFamily: `heading`,
        fontWeight: `heading`,
        mt: 0,
        mb: 4,
      },
      h2: {
        fontSize: 5,
        fontFamily: `heading`,
        fontWeight: `heading`,
        mt: 0,
        mb: 4,
      },
      p: {
        color: baseTheme.tones.NEUTRAL.dark,
        fontSize: 2,
        fontFamily: `body`,
        fontWeight: `body`,
        mt: 0,
        mb: 4,
        lineHeight: 1.45,
      },
      pre: {
        fontFamily: baseTheme.fonts.monospace,
        fontSize: 0,
        lineHeight: 1.45,
        mt: 0,
        mb: 6,
        whiteSpace: `pre-wrap`,
      },
      inlineCode: {
        backgroundColor: `hsla(0,0%,0%,0.06)`,
        color: baseTheme.tones.NEUTRAL.darker,
        borderRadius: `3px`,
        py: `0.2em`,
        px: `0.2em`,
        fontSize: `90%`,
      },
      ol: {
        color: baseTheme.tones.NEUTRAL.dark,
        paddingLeft: 8,
        mt: 0,
        mb: 6,
        fontFamily: `body`,
        fontWeight: `body`,
      },
      ul: {
        color: baseTheme.tones.NEUTRAL.dark,
        paddingLeft: 8,
        mt: 0,
        mb: 6,
        fontFamily: `body`,
        fontWeight: `body`,
      },
      li: {
        color: baseTheme.tones.NEUTRAL.dark,
        mb: 2,
        fontFamily: `body`,
        fontWeight: `body`,
        lineHeight: 1.6,
      },
    },
  }

  return (
    <UrqlProvider value={client}>
      <ThemeUIProvider theme={theme}>
        <ThemeProvider theme={theme}>
          <main>{children}</main>
        </ThemeProvider>
      </ThemeUIProvider>
    </UrqlProvider>
  )
}

const GlobalStyles = () => (
  <Global
    styles={{
      body: {
        fontFamily: `-apple-system, system-ui, sans-serif`,
      },
      h1: {
        fontWeight: 700,
        fontFamily: `Futura PT,-apple-system,BlinkMacSystemFont,Segoe UI,Roboto,Helvetica Neue,Arial,Noto Sans,sans-serif!`,
      },
    }}
  />
)

export default () => (
  <WithProviders>
    <GlobalStyles />
    <RecipeInterpreter />
  </WithProviders>
)<|MERGE_RESOLUTION|>--- conflicted
+++ resolved
@@ -331,10 +331,7 @@
   NPMPackageJson: () => null,
   NPMPackage: () => null,
   File: () => null,
-<<<<<<< HEAD
-=======
   Input: () => null,
->>>>>>> 9f84fc94
   Directory: () => null,
   GatsbyShadowFile: () => null,
   NPMScript: () => null,
@@ -354,29 +351,10 @@
   `======================================= ${new Date().toJSON()}`
 )
 
-<<<<<<< HEAD
-const RecipeGui = ({
-  // recipe = `./test.mdx`,
-  recipe = `jest.mdx`,
-  // recipe,
-  graphqlPort = 4000,
-  projectRoot = PROJECT_ROOT,
-}) => {
-  try {
-    const GRAPHQL_ENDPOINT = `http://localhost:${graphqlPort}/graphql`
-
-    const subscriptionClient = new SubscriptionClient(
-      `ws://localhost:${graphqlPort}/graphql`,
-      {
-        reconnect: true,
-      }
-    )
-=======
 const removeJsx = () => tree => {
   remove(tree, `export`, () => true)
   return tree
 }
->>>>>>> 9f84fc94
 
 const recipe = `./test.mdx`
 // recipe = `jest.mdx`,
@@ -537,42 +515,6 @@
                     </div>
                   )
                 }
-<<<<<<< HEAD
-              }}
-            />
-          </Wrapper>
-        )
-      }
-
-      if (!state) {
-        return (
-          <Wrapper>
-            <Spinner /> Loading recipe
-          </Wrapper>
-        )
-      }
-
-      console.log(state)
-
-      const isDone = state.value === `done`
-
-      if (state.value === `doneError`) {
-        console.error(state)
-      }
-
-      log(`state`, state)
-      log(`plan`, state.context.plan)
-      log(`stepResources`, state.context.stepResources)
-
-      const ResourcePlan = ({ resourcePlan, isLastPlan }) => (
-        <div id={makeResourceId(resourcePlan)} sx={{}}>
-          <div>
-            <Styled.p sx={{ fontSize: 1, mb: resourcePlan.diff ? 6 : 0 }}>
-              <Styled.em>{resourcePlan.resourceName}</Styled.em>
-              {` `}—{` `}
-              {resourcePlan.describe}
-            </Styled.p>
-=======
                 return (
                   <div sx={{ pt: 3, width: `30%`, maxWidth: `100%` }}>
                     <InputField sx={{ pt: 3 }}>
@@ -594,140 +536,22 @@
                 )
               }
             })}
->>>>>>> 9f84fc94
           </div>
           <div sx={{ padding: 6 }}>
             <Heading
               sx={{
-<<<<<<< HEAD
-                // background: `white`,
-                // border: theme => `1px solid ${theme.tones.NEUTRAL.lighter}`,
-                padding: 4,
-                mb: isLastPlan ? 0 : 6,
-              }}
-              dangerouslySetInnerHTML={{
-                __html: ansi2HTML(resourcePlan.diff),
-              }}
-            />
-          )}
-          {resourcePlan.resourceChildren
-            ? resourcePlan.resourceChildren.map(resource => (
-                <ResourcePlan key={resource._uuid} resourcePlan={resource} />
-              ))
-            : null}
-        </div>
-      )
-
-      const Step = ({ state, step, i }) => {
-        const [output, setOutput] = useState({
-          title: ``,
-          body: ``,
-          date: new Date(),
-        })
-
-        const stepResources = state.context?.plan?.filter(
-          p => parseInt(p._stepMetadata.step, 10) === i + 1
-        )
-
-        const [complete, setComplete] = useState(false)
-        if (output.title !== `` && output.body !== ``) {
-          setTimeout(() => {
-            setComplete(true)
-          }, 0)
-        } else {
-          setTimeout(() => {
-            setComplete(false)
-          }, 0)
-        }
-
-        return (
-          <div
-            key={`step-${i}`}
-            sx={{
-              border: theme => `1px solid ${theme.tones.BRAND.light}`,
-              marginBottom: 7,
-            }}
-          >
-            <div
-              sx={{
-                display: `flex`,
-                // justifyContent: `space-between`,
-                "& > *": {
-                  marginY: 0,
-                },
-                background: theme => theme.tones.BRAND.lighter,
-                padding: 4,
-=======
                 mb: 4,
                 mt: 0,
                 color: theme => theme.tones.NEUTRAL.darker,
                 fontWeight: 500,
->>>>>>> 9f84fc94
               }}
               as={`h3`}
             >
-<<<<<<< HEAD
-              <div
-                sx={{
-                  // marginTop: 2,
-                  "p:last-child": {
-                    margin: 0,
-                  },
-                }}
-              >
-                <MDX key="DOC" components={components} scope={{ sendEvent }}>
-                  {step}
-                </MDX>
-              </div>
-            </div>
-            <div
-              sx={{
-                // background: theme => theme.tones.BRAND.lighter,
-                padding: 6,
-              }}
-            >
-              <Heading
-                sx={{
-                  marginBottom: 4,
-                  color: theme => theme.tones.NEUTRAL.darker,
-                  fontWeight: 500,
-                }}
-                as={`h3`}
-              >
-                Inputs
-              </Heading>
-              <InputFieldBlock
-                id={`wooo-${i}`}
-                label="Wooo"
-                hint="Do the right thing and follow your heart"
-                sx={{ borderColor: `purple` }}
-              />
-            </div>
-            {stepResources?.length > 0 && (
-              <div
-                sx={{
-                  padding: 6,
-                  background: theme => theme.tones.BRAND.superLight,
-                }}
-              >
-                <Heading
-                  sx={{
-                    marginBottom: 4,
-                    color: theme => theme.tones.NEUTRAL.darker,
-                    fontWeight: 500,
-                  }}
-                  as={`h3`}
-                >
-                  Proposed changes
-                </Heading>
-                {stepResources?.map((res, i) => (
-=======
               Proposed changes
             </Heading>
             {stepResources?.map((res, i) => {
               if (res.resourceName !== `Input`) {
                 return (
->>>>>>> 9f84fc94
                   <ResourcePlan
                     key={`res-plan-${i}`}
                     resourcePlan={res}
@@ -1018,13 +842,9 @@
             </div>
             <div sx={{ marginBottom: 14 }}>
               <Heading sx={{ marginBottom: 6 }}>
-<<<<<<< HEAD
-                {state.context.plan && state.context.plan?.length} Changes
-=======
                 {plansWithoutInputs?.length}
                 {` `}
                 Changes
->>>>>>> 9f84fc94
               </Heading>
               {Object.entries(groupedPlans).map(([resourceName, plans]) => (
                 <div key={`key-${resourceName}`}>
