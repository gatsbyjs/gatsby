--- conflicted
+++ resolved
@@ -359,7 +359,6 @@
   `)
   expect(result.queryTypes).toMatchInlineSnapshot(`
     Object {
-<<<<<<< HEAD
       "allContentfulEntry": Object {
         "resolve": [Function],
         "type": "ContentfulEntryConnection",
@@ -375,11 +374,10 @@
       "allContentfulType": Object {
         "resolve": [Function],
         "type": "ContentfulTypeConnection",
-=======
+      },
       "allGatsbyPage": Object {
         "resolve": [Function],
         "type": "GatsbyPageConnection",
->>>>>>> 5f54f763
       },
       "allGatsbyPlugin": Object {
         "resolve": [Function],
