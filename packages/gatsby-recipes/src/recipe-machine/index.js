--- conflicted
+++ resolved
@@ -7,11 +7,8 @@
 const validateSteps = require(`../validate-steps`)
 const parser = require(`../parser`)
 const resolveRecipe = require(`../resolve-recipe`)
-<<<<<<< HEAD
 const transformRecipeFromMdx = require(`../transform-recipe-mdx`)
-=======
 const lodash = require(`lodash`)
->>>>>>> d4dfec8a
 
 const recipeMachine = Machine(
   {
