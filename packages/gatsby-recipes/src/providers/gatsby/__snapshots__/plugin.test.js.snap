--- conflicted
+++ resolved
@@ -1,7 +1,6 @@
 // Jest Snapshot v1, https://goo.gl/fbAQLP
 
 exports[`gatsby-plugin resource all returns plugins as array 1`] = `
-<<<<<<< HEAD
 Array [
   Object {
     "_message": "Installed gatsby-source-filesystem in gatsby-config.js",
@@ -2543,8 +2542,6 @@
 `;
 
 exports[`gatsby-plugin resource creates default gatsby-config.js if there isn't one already 1`] = `
-=======
->>>>>>> df0fe312
 Object {
   "_message": "Installed gatsby-source-filesystem in gatsby-config.js",
   "description": Any<String>,
