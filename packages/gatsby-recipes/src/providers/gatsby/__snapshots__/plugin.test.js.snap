// Jest Snapshot v1, https://goo.gl/fbAQLP

exports[`gatsby-plugin resource all returns plugins as array 1`] = `
<<<<<<< HEAD
Array [
  Object {
    "_message": "Installed gatsby-source-filesystem in gatsby-config.js",
    "description": "Gatsby plugin which parses files within a directory for further parsing by other plugins",
    "id": "gatsby-source-filesystem",
    "name": "gatsby-source-filesystem",
    "options": Object {
      "name": "pages",
      "path": "\${__dirname}/src/pages",
    },
    "readme": "# gatsby-source-filesystem

A Gatsby source plugin for sourcing data into your Gatsby application
from your local filesystem.

The plugin creates \`File\` nodes from files. The various \\"transformer\\"
plugins can transform \`File\` nodes into various other types of data e.g.
\`gatsby-transformer-json\` transforms JSON files into JSON data nodes and
\`gatsby-transformer-remark\` transforms markdown files into \`MarkdownRemark\`
nodes from which you can query an HTML representation of the markdown.

## Install

\`npm install --save gatsby-source-filesystem\`

## How to use

\`\`\`javascript
// In your gatsby-config.js
module.exports = {
  plugins: [
    // You can have multiple instances of this plugin
    // to read source nodes from different locations on your
    // filesystem.
    //
    // The following sets up the Jekyll pattern of having a
    // \\"pages\\" directory for Markdown files and a \\"data\\" directory
    // for \`.json\`, \`.yaml\`, \`.csv\`.
    {
      resolve: \`gatsby-source-filesystem\`,
      options: {
        name: \`pages\`,
        path: \`\${__dirname}/src/pages/\`,
      },
    },
    {
      resolve: \`gatsby-source-filesystem\`,
      options: {
        name: \`data\`,
        path: \`\${__dirname}/src/data/\`,
        ignore: [\`**//.*\`], // ignore files starting with a dot
      },
    },
  ],
}
\`\`\`

## Options

In addition to the name and path parameters you may pass an optional \`ignore\` array of file globs to ignore.

They will be added to the following default list:

\`\`\`text
**/*.un~
**/.DS_Store
**/.gitignore
**/.npmignore
**/.babelrc
**/yarn.lock
**/node_modules
../**/dist/**
\`\`\`

To prevent concurrent requests overload of \`processRemoteNode\`, you can adjust the \`200\` default concurrent downloads, with \`GATSBY_CONCURRENT_DOWNLOAD\` environment variable.

## How to query

You can query file nodes like the following:

\`\`\`graphql
{
  allFile {
    edges {
      node {
        extension
        dir
        modifiedTime
      }
    }
  }
}
\`\`\`

To filter by the \`name\` you specified in the config, use \`sourceInstanceName\`:

\`\`\`graphql
{
  allFile(filter: { sourceInstanceName: { eq: \\"data\\" } }) {
    edges {
      node {
        extension
        dir
        modifiedTime
      }
    }
  }
}
\`\`\`

## Helper functions

\`gatsby-source-filesystem\` exports three helper functions:

- \`createFilePath\`
- \`createRemoteFileNode\`
- \`createFileNodeFromBuffer\`

### createFilePath

When building pages from files, you often want to create a URL from a file's path on the file system. E.g. if you have a markdown file at \`src/content/2018-01-23-an-exploration-of-the-nature-of-reality/index.md\`, you might want to turn that into a page on your site at \`example.com/2018-01-23-an-exploration-of-the-nature-of-reality/\`. \`createFilePath\` is a helper function to make this task easier.

\`\`\`javascript
createFilePath({
  // The node you'd like to convert to a path
  // e.g. from a markdown, JSON, YAML file, etc
  node,
  // Method used to get a node
  // The parameter from \`onCreateNode\` should be passed in here
  getNode,
  // The base path for your files.
  // Defaults to \`src/pages\`. For the example above, you'd use \`src/content\`.
  basePath,
  // Whether you want your file paths to contain a trailing \`/\` slash
  // Defaults to true
  trailingSlash,
})
\`\`\`

#### Example usage

The following is taken from [Gatsby Tutorial, Part Seven](https://www.gatsbyjs.org/tutorial/part-seven/) and is used to create URL slugs for markdown pages.

\`\`\`javascript
const { createFilePath } = require(\`gatsby-source-filesystem\`)

exports.onCreateNode = ({ node, getNode, actions }) => {
  const { createNodeField } = actions
  // Ensures we are processing only markdown files
  if (node.internal.type === \\"MarkdownRemark\\") {
    // Use \`createFilePath\` to turn markdown files in our \`data/faqs\` directory into \`/faqs/slug\`
    const relativeFilePath = createFilePath({
      node,
      getNode,
      basePath: \\"data/faqs/\\",
    })

    // Creates new query'able field with name of 'slug'
    createNodeField({
      node,
      name: \\"slug\\",
      value: \`/faqs\${relativeFilePath}\`,
    })
  }
}
\`\`\`

### createRemoteFileNode

When building source plugins for remote data sources such as headless CMSs, their data will often link to files stored remotely that are often convenient to download so you can work with them locally.

The \`createRemoteFileNode\` helper makes it easy to download remote files and add them to your site's GraphQL schema.

\`\`\`javascript
createRemoteFileNode({
  // The source url of the remote file
  url: \`https://example.com/a-file.jpg\`,

  // The id of the parent node (i.e. the node to which the new remote File node will be linked to.
  parentNodeId,

  // Gatsby's cache which the helper uses to check if the file has been downloaded already. It's passed to all Node APIs.
  getCache,

  // The action used to create nodes
  createNode,

  // A helper function for creating node Ids
  createNodeId,

  // OPTIONAL
  // Adds htaccess authentication to the download request if passed in.
  auth: { htaccess_user: \`USER\`, htaccess_pass: \`PASSWORD\` },

  // OPTIONAL
  // Adds extra http headers to download request if passed in.
  httpHeaders: { Authorization: \`Bearer someAccessToken\` },

  // OPTIONAL
  // Sets the file extension
  ext: \\".jpg\\",
})
\`\`\`

#### Example usage

The following example is pulled from [gatsby-source-wordpress](https://github.com/gatsbyjs/gatsby/tree/master/packages/gatsby-source-wordpress). Downloaded files are created as \`File\` nodes and then linked to the WordPress Media node, so it can be queried both as a regular \`File\` node and from the \`localFile\` field in the Media node.

\`\`\`javascript
const { createRemoteFileNode } = require(\`gatsby-source-filesystem\`)

exports.downloadMediaFiles = ({
  nodes,
  getCache,
  createNode,
  createNodeId,
  _auth,
}) => {
  nodes.map(async node => {
    let fileNode
    // Ensures we are only processing Media Files
    // \`wordpress__wp_media\` is the media file type name for WordPress
    if (node.__type === \`wordpress__wp_media\`) {
      try {
        fileNode = await createRemoteFileNode({
          url: node.source_url,
          parentNodeId: node.id,
          getCache,
          createNode,
          createNodeId,
          auth: _auth,
        })
      } catch (e) {
        // Ignore
      }
    }

    // Adds a field \`localFile\` to the node
    // ___NODE appendix tells Gatsby that this field will link to another node
    if (fileNode) {
      node.localFile___NODE = fileNode.id
    }
  })
}
\`\`\`

The file node can then be queried using GraphQL. See an example of this in the [gatsby-source-wordpress README](/packages/gatsby-source-wordpress/#image-processing) where downloaded images are queried using [gatsby-transformer-sharp](/packages/gatsby-transformer-sharp/) to use in the component [gatsby-image](/packages/gatsby-image/).

#### Retrieving the remote file name and extension

The helper tries first to retrieve the file name and extension by parsing the url and the path provided (e.g. if the url is \`https://example.com/image.jpg\`, the extension will be inferred as \`.jpg\` and the name as \`image\`). If the url does not contain an extension, we use the [\`file-type\`](https://www.npmjs.com/package/file-type) package to infer the file type. Finally, the name and the extension _can_ be explicitly passed, like so:

\`\`\`javascript
createRemoteFileNode({
  // The source url of the remote file
  url: \`https://example.com/a-file-without-an-extension\`,
  parentNodeId: node.id,
  getCache,
  createNode,
  createNodeId,
  // if necessary!
  ext: \\".jpg\\",
  name: \\"image\\",
})
\`\`\`

### createFileNodeFromBuffer

When working with data that isn't already stored in a file, such as when querying binary/blob fields from a database, it's helpful to cache that data to the filesystem in order to use it with other transformers that accept files as input.

The \`createFileNodeFromBuffer\` helper accepts a \`Buffer\`, caches its contents to disk, and creates a file node that points to it.

## Example usage

The following example is adapted from the source of [\`gatsby-source-mysql\`](https://github.com/malcolm-kee/gatsby-source-mysql):

\`\`\`js
// gatsby-node.js
const createMySqlNodes = require(\`./create-nodes\`)

exports.sourceNodes = async ({ actions, createNodeId, getCache }, config) => {
  const { createNode } = actions
  const { conn, queries } = config
  const { db, results } = await query(conn, queries)

  try {
    queries
      .map((query, i) => ({ ...query, ___sql: results[i] }))
      .forEach(result =>
        createMySqlNodes(result, results, createNode, {
          createNode,
          createNodeId,
          getCache,
        })
      )
    db.end()
  } catch (e) {
    console.error(e)
    db.end()
  }
}

// create-nodes.js
const { createFileNodeFromBuffer } = require(\`gatsby-source-filesystem\`)
const createNodeHelpers = require(\`gatsby-node-helpers\`).default

const { createNodeFactory } = createNodeHelpers({ typePrefix: \`mysql\` })

function attach(node, key, value, ctx) {
  if (Buffer.isBuffer(value)) {
    ctx.linkChildren.push(parentNodeId =>
      createFileNodeFromBuffer({
        buffer: value,
        getCache: ctx.getCache,
        createNode: ctx.createNode,
        createNodeId: ctx.createNodeId,
      })
    )
    value = \`Buffer\`
  }

  node[key] = value
}

function createMySqlNodes({ name, __sql, idField, keys }, results, ctx) {
  const MySqlNode = createNodeFactory(name)
  ctx.linkChildren = []

  return __sql.forEach(row => {
    if (!keys) keys = Object.keys(row)

    const node = { id: row[idField] }

    for (const key of keys) {
      attach(node, key, row[key], ctx)
    }

    node = ctx.createNode(node)

    for (const link of ctx.linkChildren) {
      link(node.id)
    }
  })
}

module.exports = createMySqlNodes
\`\`\`

## Troubleshooting

In case that due to spotty network, or slow connection, some remote files fail to download. Even after multiple retries and adjusting concurrent downloads, you can adjust timeout and retry settings with these environment variables:

- \`STALL_RETRY_LIMIT\`, default: \`3\`
- \`STALL_TIMEOUT\`, default: \`30000\`
- \`CONNECTION_TIMEOUT\`, default: \`30000\`
",
    "shadowableFiles": Array [
      "src/gatsby-source-filesystem/__tests__/create-file-node-from-buffer.js",
      "src/gatsby-source-filesystem/__tests__/create-file-node.js",
      "src/gatsby-source-filesystem/__tests__/create-remote-file-node.js",
      "src/gatsby-source-filesystem/__tests__/fixtures/file.json",
      "src/gatsby-source-filesystem/__tests__/gatsby-node.js",
      "src/gatsby-source-filesystem/__tests__/index.js",
      "src/gatsby-source-filesystem/__tests__/utils.js",
      "src/gatsby-source-filesystem/create-file-node-from-buffer.js",
      "src/gatsby-source-filesystem/create-file-node.js",
      "src/gatsby-source-filesystem/create-file-path.js",
      "src/gatsby-source-filesystem/create-remote-file-node.js",
      "src/gatsby-source-filesystem/extend-file-node.js",
      "src/gatsby-source-filesystem/gatsby-node.js",
      "src/gatsby-source-filesystem/index.js",
      "src/gatsby-source-filesystem/utils.js",
    ],
    "shadowedFiles": Array [],
  },
  Object {
    "_message": "Installed gatsby-transformer-sharp in gatsby-config.js",
    "description": "Gatsby transformer plugin for images using Sharp",
    "id": "gatsby-transformer-sharp",
    "name": "gatsby-transformer-sharp",
    "options": undefined,
    "readme": "# gatsby-transformer-sharp

Creates \`ImageSharp\` nodes from image types that are supported by the
[Sharp](https://github.com/lovell/sharp) image processing library and provides
fields in their GraphQL types for processing your images in a variety of ways
including resizing, cropping, and creating responsive images.

[Live demo](https://image-processing.gatsbyjs.org/)
([source](https://github.com/gatsbyjs/gatsby/tree/master/examples/image-processing))

## Install

\`npm install --save gatsby-transformer-sharp gatsby-plugin-sharp\`

## How to use

\`\`\`javascript
// In your gatsby-config.js
module.exports = {
  plugins: [\`gatsby-plugin-sharp\`, \`gatsby-transformer-sharp\`],
}
\`\`\`

Please note that you must have a source plugin (which brings in images) installed in your project. Otherwise, no \`ImageSharp\` nodes can be created for your files. Examples would be [\`gatsby-source-filesystem\`](/packages/gatsby-source-filesystem) or source plugins for (headless) CMSs like [\`gatsby-source-wordpress\`](/packages/gatsby-source-wordpress).

**Note**: An exception to this is when using [\`gatsby-source-contentful\`](/packages/gatsby-source-contentful/), as the source plugin and the assets are not [downloaded to the local filesystem](https://www.gatsbyjs.org/packages/gatsby-source-contentful/#download-assets-for-static-distribution). By default, the \`gatsby-source-contentful\` plugin creates a \`ContentfulAsset\` node for every image with links to Contentful’s CDN, therefore it is not necessary to use \`gatsby-transformer-sharp\` together with \`gatsby-source-contentful\`.

## Parsing algorithm

It recognizes files with the following extensions as images.

- jpeg
- jpg
- png
- webp
- tif
- tiff

Each image file is parsed into a node of type \`ImageSharp\`.

## Configuration options

\`checkSupportedExtensions\` [boolean][optional]

Sharp only supports certain image formats (see the Parsing algorithm section above) and hence throws a warning when you e.g. use a .gif in an \`ImageSharp\` query. You'll need to use \`publicURL\` instead. With this option you can disable the warning behavior.

\`\`\`javascript
// In your gatsby-config.js
module.exports = {
  plugins: [
    \`gatsby-plugin-sharp\`,
    {
      resolve: \`gatsby-transformer-sharp\`,
      options: {
        // The option defaults to true
        checkSupportedExtensions: false,
      },
    },
  ],
}
\`\`\`

## Troubleshooting

### Incompatible library version: sharp.node requires version X or later, but Z provides version Y

This means that there are multiple incompatible versions of the \`sharp\` package installed in \`node_modules\`. The complete error typically looks like this:

\`\`\`text
Something went wrong installing the \\"sharp\\" module

dlopen(/Users/misiek/dev/gatsby-starter-blog/node_modules/sharp/build/Release/sharp.node, 1): Library not loaded: @rpath/libglib-2.0.dylib
  Referenced from: /Users/misiek/dev/gatsby-starter-blog/node_modules/sharp/build/Release/sharp.node
  Reason: Incompatible library version: sharp.node requires version 6001.0.0 or later, but libglib-2.0.dylib provides version 5801.0.0
\`\`\`

To fix this, you'll need to update all Gatsby plugins in the current project that depend on the \`sharp\` package. Here's a list of official plugins that you might need to update in case your projects uses them:

- \`gatsby-plugin-sharp\`
- \`gatsby-plugin-manifest\`
- \`gatsby-remark-images-contentful\`
- \`gatsby-source-contentful\`
- \`gatsby-transformer-sharp\`
- \`gatsby-transformer-sqip\`

To update these packages, run:

\`\`\`shell
npm install gatsby-plugin-sharp gatsby-plugin-manifest gatsby-remark-images-contentful gatsby-source-contentful gatsby-transformer-sharp gatsby-transformer-sqip
\`\`\`

If updating these doesn't fix the issue, your project probably uses other plugins from the community that depend on a different version of \`sharp\`. Try running \`npm list sharp\` or \`yarn why sharp\` to see all packages in the current project that use \`sharp\` and try updating them as well.
",
    "shadowableFiles": Array [
      "src/gatsby-transformer-sharp/__tests__/__snapshots__/gatsby-node.js.snap",
      "src/gatsby-transformer-sharp/__tests__/gatsby-node.js",
      "src/gatsby-transformer-sharp/create-resolvers.js",
      "src/gatsby-transformer-sharp/customize-schema.js",
      "src/gatsby-transformer-sharp/fragments.js",
      "src/gatsby-transformer-sharp/gatsby-node.js",
      "src/gatsby-transformer-sharp/on-node-create.js",
      "src/gatsby-transformer-sharp/safe-sharp.js",
      "src/gatsby-transformer-sharp/supported-extensions.js",
      "src/gatsby-transformer-sharp/types.js",
    ],
    "shadowedFiles": Array [],
  },
  Object {
    "_message": "Installed gatsby-plugin-emotion in gatsby-config.js",
    "description": "Gatsby plugin to add support for Emotion",
    "id": "gatsby-plugin-emotion",
    "name": "gatsby-plugin-emotion",
    "options": undefined,
    "readme": "# gatsby-plugin-emotion

Provide support for using the css-in-js library
[Emotion](https://github.com/emotion-js/emotion) including server side
rendering.

**This plugin supports Emotion v10+**

Older versions should use versions of this plugin which support Emotion 8 and 9. Check out the Emotion 10 [migration
guide](https://emotion.sh/docs/migrating-to-emotion-10#incremental-migration) for more information on how to upgrade.

## Install

\`\`\`shell
npm install --save gatsby-plugin-emotion @emotion/core @emotion/styled
\`\`\`

## How to use

Add the plugin to your \`gatsby-config.js\`.

\`\`\`js
module.exports = {
  plugins: [
    {
      resolve: \`gatsby-plugin-emotion\`,
      options: {
        // Accepts all options defined by \`babel-plugin-emotion\` plugin.
      },
    },
  ],
}
\`\`\`
",
    "shadowableFiles": Array [
      "src/gatsby-plugin-emotion/__tests__/gatsby-node.js",
      "src/gatsby-plugin-emotion/gatsby-node.js",
    ],
    "shadowedFiles": Array [],
  },
  Object {
    "_message": "Installed gatsby-plugin-typography in gatsby-config.js",
    "description": "Gatsby plugin to setup server rendering of Typography.js' CSS",
    "id": "gatsby-plugin-typography",
    "name": "gatsby-plugin-typography",
    "options": Object {
      "pathToConfigModule": "src/utils/typography",
    },
    "readme": "# gatsby-plugin-typography

A Gatsby plugin for utilizing the [Typography](https://kyleamathews.github.io/typography.js/) library with minimal configuration.

See it in action in the [Tutorial](https://www.gatsbyjs.org/tutorial/part-three/)
([source](https://github.com/gatsbyjs/gatsby/tree/master/packages/gatsby-plugin-typography))

## Install

\`npm install --save gatsby-plugin-typography react-typography typography\`

## Why to use

A typical \`typography.js\` file utilizing one of its themes might look like this:

\`\`\`javascript
import Typography from \\"typography\\"
import grandViewTheme from \\"typography-theme-grand-view\\"

const typography = new Typography(grandViewTheme)

// Export helper functions
export const { scale, rhythm, options } = typography
export default typography
\`\`\`

You then have to take the exported stylesheets and inline them in your entry file. Since a theme comes with two fonts, you also have to make sure you have the fonts available somehow.

By using \`gatsby-plugin-typography\` and specifying the path to your \`typography.js\` file via the \`pathToConfigModule\` option (see below), the inclusion of your typography styles _and_ any relevant fonts is taken care of by a pair of helper methods under the hood, keeping your typography-related config in a single location and your entry file sparse.

## How to use

\`\`\`javascript
// In your gatsby-config.js
module.exports = {
  plugins: [
    {
      resolve: \`gatsby-plugin-typography\`,
      options: {
        pathToConfigModule: \`src/utils/typography\`,
      },
    },
  ],
}
\`\`\`

## Options

- \`pathToConfigModule\`: (string) The path to the file in which you export your typography configuration.
- \`omitGoogleFont\`: (boolean, default: \`false\`) Typography includes [a helper](https://github.com/KyleAMathews/typography.js/blob/e7e71c82f63c7a146eb1b5ac7017695359dd9cba/packages/react-typography/src/GoogleFont.js) that makes a request to Google's font CDN for the fonts you need. You might, however, want to inject the fonts into JS or use a CDN of your choosing. Setting this value to \`true\` will make \`gatsby-plugin-typography\` skip the inclusion of this helper. **You will have to include the appropriate fonts yourself.**
",
    "shadowableFiles": Array [
      "src/gatsby-plugin-typography/__tests__/gatsby-browser.js",
      "src/gatsby-plugin-typography/__tests__/gatsby-ssr.js",
      "src/gatsby-plugin-typography/gatsby-browser.js",
      "src/gatsby-plugin-typography/gatsby-node.js",
      "src/gatsby-plugin-typography/gatsby-ssr.js",
    ],
    "shadowedFiles": Array [],
  },
  Object {
    "_message": "Installed gatsby-transformer-remark in gatsby-config.js",
    "description": "Gatsby transformer plugin for Markdown using the Remark library and ecosystem",
    "id": "gatsby-transformer-remark",
    "name": "gatsby-transformer-remark",
    "options": Object {
      "plugins": Array [
        Object {
          "options": Object {
            "maxWidth": 590,
          },
          "resolve": "gatsby-remark-images",
        },
        Object {
          "options": Object {
            "wrapperStyle": "margin-bottom: 1.0725rem",
          },
          "resolve": "gatsby-remark-responsive-iframe",
        },
        "gatsby-remark-prismjs",
        "gatsby-remark-copy-linked-files",
        "gatsby-remark-smartypants",
      ],
    },
    "readme": "# gatsby-transformer-remark

Parses Markdown files using [Remark](http://remark.js.org/).

## Install

\`npm install --save gatsby-transformer-remark\`

## How to use

\`\`\`javascript
// In your gatsby-config.js
plugins: [
  {
    resolve: \`gatsby-transformer-remark\`,
    options: {
      // CommonMark mode (default: true)
      commonmark: true,
      // Footnotes mode (default: true)
      footnotes: true,
      // Pedantic mode (default: true)
      pedantic: true,
      // GitHub Flavored Markdown mode (default: true)
      gfm: true,
      // Plugins configs
      plugins: [],
    },
  },
],
\`\`\`

The following parts of \`options\` are passed down to Remark as options:

- \`options.commonmark\`
- \`options.footnotes\`
- \`options.pedantic\`
- \`options.gfm\`

The details of the Remark options above could be found in [\`remark-parse\`'s documentation](https://github.com/remarkjs/remark/tree/main/packages/remark-parse#processoruseparse-options)

A full explanation of how to use markdown in Gatsby can be found here:
[Creating a Blog with Gatsby](https://www.gatsbyjs.org/blog/2017-07-19-creating-a-blog-with-gatsby/)

There are many Gatsby Remark plugins which you can install to customize how Markdown is processed. Many of them are demoed at https://using-remark.gatsbyjs.org/. See also the [source code for using-remark](https://github.com/gatsbyjs/gatsby/tree/master/examples/using-remark).

## Parsing algorithm

It recognizes files with the following extensions as Markdown:

- md
- markdown

Each Markdown file is parsed into a node of type \`MarkdownRemark\`.

All frontmatter fields are converted into GraphQL fields. TODO link to docs on
auto-inferring types/fields.

This plugin adds additional fields to the \`MarkdownRemark\` GraphQL type
including \`html\`, \`excerpt\`, \`headings\`, etc. Other Gatsby plugins can also add
additional fields.

## How to query

A sample GraphQL query to get MarkdownRemark nodes:

\`\`\`graphql
{
  allMarkdownRemark {
    edges {
      node {
        html
        headings {
          depth
          value
        }
        frontmatter {
          # Assumes you're using title in your frontmatter.
          title
        }
      }
    }
  }
}
\`\`\`

### Getting table of contents

Using the following GraphQL query you'll be able to get the table of contents

\`\`\`graphql
{
  allMarkdownRemark {
    edges {
      node {
        html
        tableOfContents
      }
    }
  }
}
\`\`\`

### Configuring the tableOfContents

By default the tableOfContents is using the field \`slug\` to generate absolute URLs. You can however provide another field using the pathToSlugField parameter. **Note** that providing a non existing field will cause the result to be null. You can also pass \`absolute: false\` to generate relative path. To alter the default values for tableOfContents generation, include values for \`heading\` (string) and/or \`maxDepth\` (number 1 to 6) in GraphQL query. If a value for \`heading\` is given, the first heading that matches will be omitted and the toc is generated from the next heading of the same depth onwards. Value for \`maxDepth\` sets the maximum depth of the toc (i.e. if a maxDepth of 3 is set, only h1 to h3 headings will appear in the toc).

\`\`\`graphql
{
  allMarkdownRemark {
    edges {
      node {
        html
        tableOfContents(
          absolute: true
          pathToSlugField: \\"frontmatter.path\\"
          heading: \\"only show toc from this heading onwards\\"
          maxDepth: 2
        )
        frontmatter {
          # Assumes you're using path in your frontmatter.
          path
        }
      }
    }
  }
}
\`\`\`

To pass default options to the plugin generating the tableOfContents, configure it in gatsby-config.js as shown below. The options shown below are the defaults used by the plugin.

\`\`\`javascript
// In your gatsby-config.js
plugins: [
  {
    resolve: \`gatsby-transformer-remark\`,
    options: {
      tableOfContents: {
        heading: null,
        maxDepth: 6,
      },
    },
  },
]
\`\`\`

### Excerpts

#### Length

By default, excerpts have a maximum length of 140 characters. You can change the default using the \`pruneLength\` argument. For example, if you need 500 characters, you can specify:

\`\`\`graphql
{
  allMarkdownRemark {
    edges {
      node {
        html
        excerpt(pruneLength: 500)
      }
    }
  }
}
\`\`\`

#### Format

By default, Gatsby will return excerpts as plain text. This might be useful for populating [opengraph](https://en.wikipedia.org/wiki/Facebook_Platform#Open_Graph_protocol) HTML tags for SEO reasons. You can also explicitly specify a \`PLAIN\` format like so:

\`\`\`graphql
{
  allMarkdownRemark {
    edges {
      node {
        excerpt(format: PLAIN)
      }
    }
  }
}
\`\`\`

It's also possible to ask Gatsby to return excerpts formatted as HTML. You might use this if you have a blog post whose excerpt contains markdown content--e.g. header, link, etc.--and you want these links to render as HTML.

\`\`\`graphql
{
  allMarkdownRemark {
    edges {
      node {
        excerpt(format: HTML)
      }
    }
  }
}
\`\`\`

You can also get excerpts in Markdown format.

\`\`\`graphql
{
  allMarkdownRemark {
    edges {
      node {
        excerpt(format: MARKDOWN)
      }
    }
  }
}
\`\`\`

## gray-matter options

\`gatsby-transformer-remark\` uses [gray-matter](https://github.com/jonschlinkert/gray-matter) to parse markdown frontmatter, so you can specify any of the options mentioned [here](https://github.com/jonschlinkert/gray-matter#options) in the \`gatsby-config.js\` file.

### Example: Excerpts

If you don't want to use \`pruneLength\` for excerpts but a custom separator, you can specify an \`excerpt_separator\` in the \`gatsby-config.js\` file:

\`\`\`javascript
{
  \\"resolve\\": \`gatsby-transformer-remark\`,
  \\"options\\": {
    \\"excerpt_separator\\": \`<!-- end -->\`
  }
}
\`\`\`

Any file that does not have the given \`excerpt_separator\` will fall back to the default pruning method.

## Troubleshooting

### Excerpts for non-latin languages

By default, \`excerpt\` uses \`underscore.string/prune\` which doesn't handle non-latin characters ([https://github.com/epeli/underscore.string/issues/418](https://github.com/epeli/underscore.string/issues/418)).

If that is the case, you can set \`truncate\` option on \`excerpt\` field, like:

\`\`\`graphql
{
  markdownRemark {
    excerpt(truncate: true)
  }
}
\`\`\`

### Excerpts for HTML embedded in Markdown files

If your Markdown file contains HTML, \`excerpt\` will not return a value.

In that case, you can set an \`excerpt_separator\` in the \`gatsby-config.js\` file:

\`\`\`javascript
{
  \\"resolve\\": \`gatsby-transformer-remark\`,
  \\"options\\": {
    \\"excerpt_separator\\": \`<!-- endexcerpt -->\`
  }
}
\`\`\`

Edit your Markdown files to include that HTML tag after the text you'd like to appear in the excerpt:

\`\`\`markdown
---
title: \\"my little pony\\"
date: \\"2017-09-18T23:19:51.246Z\\"
---

<p>Where oh where is that pony?</p>
<!-- endexcerpt -->
<p>Is he in the stable or down by the stream?</p>
\`\`\`

Then specify \`MARKDOWN\` as the format in your GraphQL query:

\`\`\`graphql
{
  markdownRemark {
    excerpt(format: MARKDOWN)
  }
}
\`\`\`
",
    "shadowableFiles": Array [
      "src/gatsby-transformer-remark/__tests__/__snapshots__/extend-node.js.snap",
      "src/gatsby-transformer-remark/__tests__/__snapshots__/on-node-create.js.snap",
      "src/gatsby-transformer-remark/__tests__/extend-node.js",
      "src/gatsby-transformer-remark/__tests__/on-node-create.js",
      "src/gatsby-transformer-remark/code-handler.js",
      "src/gatsby-transformer-remark/create-schema-customization.js",
      "src/gatsby-transformer-remark/extend-node-type.js",
      "src/gatsby-transformer-remark/gatsby-node.js",
      "src/gatsby-transformer-remark/hast-processing.js",
      "src/gatsby-transformer-remark/on-node-create.js",
      "src/gatsby-transformer-remark/utils/get-heading-id.js",
      "src/gatsby-transformer-remark/utils/time-to-read.js",
    ],
    "shadowedFiles": Array [],
  },
  Object {
    "_message": "Installed gatsby-plugin-sharp in gatsby-config.js",
    "description": "Wrapper of the Sharp image manipulation library for Gatsby plugins",
    "id": "gatsby-plugin-sharp",
    "name": "gatsby-plugin-sharp",
    "options": undefined,
    "readme": "# gatsby-plugin-sharp

Exposes several image processing functions built on the
[Sharp image processing library](https://github.com/lovell/sharp). This is a
low-level helper plugin generally used by other Gatsby plugins. You generally
shouldn't be using this directly but might find it helpful if doing very custom
image processing.

It aims to provide excellent out-of-the box settings for processing common web
image formats.

For JPEGs it generates progressive images with a default quality level of 50.

For PNGs it uses [pngquant](https://github.com/pornel/pngquant) to compress
images. By default it uses a quality setting of [50-75]. The \`pngCompressionSpeed\`
value is a speed/quality trade-off from 1 (brute-force) to 10 (fastest). Speed
10 has 5% lower quality, but is 8 times faster than the default (4). In most
cases you should stick with the default, but if you have very large numbers
of PNGs then it can significantly reduce build times.

## Install

\`npm install --save gatsby-plugin-sharp\`

## How to use

\`\`\`javascript
// In your gatsby-config.js
plugins: [
  {
    resolve: \`gatsby-plugin-sharp\`,
    options: {
      // Available options and their defaults:
      base64Width: 20,
      forceBase64Format: \`\`, // valid formats: png,jpg,webp
      useMozJpeg: process.env.GATSBY_JPEG_ENCODER === \`MOZJPEG\`,
      stripMetadata: true,
      defaultQuality: 50,
    },
  },
]
\`\`\`

## Methods

### resize

#### Parameters

- \`width\` (int, default: 400)
- \`height\` (int)
- \`quality\` (int, default: 50)
- \`jpegQuality\` (int)
- \`pngQuality\` (int)
- \`webpQuality\` (int)
- \`jpegProgressive\` (bool, default: true)
- \`pngCompressionLevel\` (int, default: 9)
- \`base64\`(bool, default: false)

#### Returns

- \`src\` (string)
- \`width\` (int)
- \`height\` (int)
- \`aspectRatio\` (float)

### fixed

Automatically create sizes for different resolutions — we do 1x, 1.5x, and 2x.

#### Parameters

- \`width\` (int, default: 400)
- \`height\` (int)
- \`quality\` (int, default: 50)
- \`jpegQuality\` (int)
- \`pngQuality\` (int)
- \`webpQuality\` (int)

#### Returns

- \`base64\` (string)
- \`aspectRatio\` (float)
- \`width\` (float)
- \`height\` (float)
- \`src\` (string)
- \`srcSet\` (string)

### fluid

Create fluid sizes (in width) for the image. If the max width of the container for the
rendered markdown file is 800px, the sizes would then be: 200px, 400px, 800px, 1200px,
1600px – enough to provide close to the optimal image size for every device
size / screen resolution.

If you want more control over which sizes are output you can use the \`srcSetBreakpoints\`
parameter. For example, if you want images that are 200, 340, 520, and 890 wide you
can add \`srcSetBreakpoints: [ 200, 340, 520, 890 ]\` as a parameter. You will also get
\`maxWidth\` as a breakpoint (which is 800 by default), so you will actually get
\`[ 200, 340, 520, 800, 890 ]\` as breakpoints.

On top of that, \`fluid\` returns everything else (namely aspectRatio and
a base64 image to use as a placeholder) you need to implement the \\"blur up\\"
technique popularized by Medium and Facebook (and also available as a Gatsby
plugin for Markdown content as gatsby-remark-images).

When both a \`maxWidth\` and \`maxHeight\` are provided, sharp will [resize the image][6] using
\`COVER\` as a fit strategy by default. You can choose between \`COVER\`, \`CONTAIN\`, \`FILL\`,
\`INSIDE\`, and \`OUTSIDE\` as a fit strategy. See the [fit parameter below](#fit)
for more details.

#### Parameters

- \`maxWidth\` (int, default: 800)
- \`maxHeight\` (int)
- \`quality\` (int, default: 50)
- \`jpegQuality\` (int)
- \`pngQuality\` (int)
- \`webpQuality\` (int)
- \`srcSetBreakpoints\` (array of int, default: [])
- \`background\` (string, default: 'rgba(0,0,0,1)')
- [deprecated] \`sizeByPixelDensity\` (bool, default: false)
  - Pixel density is only used in vector images, which Gatsby’s implementation of Sharp doesn’t support. This option is currently a no-op and will be removed in the next major version of Gatsby.

#### Returns

- \`base64\` (string)
- \`aspectRatio\` (float)
- \`src\` (string)
- \`srcSet\` (string)
- \`srcSetType\` (string)
- \`sizes\` (string)
- \`originalImg\` (string)

### Shared Options

In addition to their individual parameters, all methods above share the
following:

- \`grayscale\` (bool, default: false)
- \`duotone\` (bool|obj, default: false)
- \`toFormat\` (string, default: '')
- \`toFormatBase64\` (string, default: '')
- \`base64Width\` (int, default: 20)
- \`cropFocus\` (string, default: 'ATTENTION')
- \`fit\` (string, default: 'COVER')
- \`pngCompressionSpeed\` (int, default: 4)
- \`rotate\` (int, default: 0)

#### toFormat

Convert the source image to one of the following available options: \`NO_CHANGE\`,
\`JPG\`, \`PNG\`, \`WEBP\`.

#### toFormatBase64

base64 image uses the image format from the source , or the value of \`toFormat\`. This setting allows a different image format instead, available options are: \`JPG\`, \`PNG\`, \`WEBP\`.

\`WEBP\` allows for a smaller data size, allowing you to reduce your HTML size when transferring over the network, or to use a larger base64 placeholder width default for improved image placeholder quality.

[Not all browsers support \`WEBP\`](https://caniuse.com/#feat=webp). It would be wasteful to include a fallback image format in this case. Consider also adding a \`backgroundColor\` placeholder as a fallback instead.

The plugin config option \`forceBase64Format\` performs the equivalent functionality by default to all your base64 placeholders. \`toFormatBase64\` has a higher priority for base64 images that need to selectively use a different format.

#### base64Width

The width in pixels for your base64 placeholder to use. The height will also be adjusted based on the aspect ratio of the image. Use this to increase the image quality by allowing more pixels to be used at the expense of increasing the file size of the data to be transferred.

The default for Gatsby is \`20\`px. This keeps the data size low enough to embed into the HTML document for immediate display on DOM loaded and avoids an additional network request.

[Facebook](https://engineering.fb.com/android/the-technology-behind-preview-photos/) and [Medium](https://jmperezperez.com/medium-image-progressive-loading-placeholder/) are both known to use \`42\`px width for their image placeholders. However Medium presently uses a solid background color placeholder to load the page as fast as possible, followed by an image placeholder requested over the network instead of embedding it with base64.

The plugin config has an equivalent option, allowing you to change the default for all base64 placeholders. This parameter option has a higher priority over the plugin config option.

#### cropFocus

Change the cropping focus. Available options: \`CENTER\`, \`NORTH\`, \`NORTHEAST\`,
\`EAST\`, \`SOUTHEAST\`, \`SOUTH\`, \`SOUTHWEST\`, \`WEST\`, \`NORTHWEST\`, \`ENTROPY\`,
\`ATTENTION\`. See Sharp's [resize][6].

#### fit

Select the fit strategy for sharp to use when resizing images. Available options
are: \`COVER\`, \`CONTAIN\`, \`FILL\`, \`INSIDE\`, \`OUTSIDE\`. See Sharp's [resize][6].

**Note:** The fit strategies \`CONTAIN\` and \`FILL\` will not work when \`cropFocus\` is
set to \`ENTROPY\` or \`ATTENTION\`.

The following image shows the effects of each fit option. You can see that the
\`INSIDE\` option results in one dimension being smaller than requested, while
the \`OUTSIDE\` option results in one dimension being larger than requested.
![Sharp transform fit options](./sharp-transform-fit-options.png)

#### pngCompressionSpeed

Change the speed/quality tradeoff for PNG compression from 1 (brute-force) to
10 (fastest). See pngquant's [options][19].

#### rotate

Rotate the image (after cropping). See Sharp's [rotate][7].

#### grayscale

Uses Sharp's [greyscale][8] to convert the source image to 8-bit greyscale, 256
shades of grey, e.g.

\`\`\`graphql
allImageSharp {
  edges {
    node {
      ... on ImageSharp {
        resize(width: 150, height: 150, grayscale: true) {
          src
        }
      }
    }
  }
}
\`\`\`

#### duotone

Applys a \\"duotone\\" effect (see [I][1], [II][2], [III][3]) to the source image if
given two hex colors \`shadow\` and \`highlight\` defining start and end color of
the duotone gradient, e.g.

\`\`\`graphql
fixed(
  width: 800,
  duotone: {
    highlight: \\"#f00e2e\\",
    shadow: \\"#192550\\"
  }
) {
  src
  srcSet
  base64
}
\`\`\`

the source image colors will be converted to match a gradient color chosen based
on each pixel's [relative luminance][4].\\\\
Logic is borrowed from [react-duotone][5].

You can pass a third optional parameter, \`opacity\`:

\`\`\`graphql
fluid(
  width: 800,
  duotone: {
    highlight: \\"#f00e2e\\",
    shadow: \\"#192550\\",
    opacity: 50
  }
) {
  src
  srcSet
  base64
}
\`\`\`

If set, a semi-transparent version of duotone'd image will be composited over
the original image, allowing the original image and its colors to partially
\\"shine through\\". _Heads up_: If the original image contains an alpha channel it
will be [flattened][15] before creating the composite.

This works by adding an alpha channel to the duotone'd image - then we let Sharp
do its magic via
[\`overlayWith\`](http://sharp.pixelplumbing.com/en/stable/api-composite/#overlaywith);
quoting the Sharp documentation:

> If the overlay image contains an alpha channel then composition with
> <a href=\\"https://en.wikipedia.org/wiki/Alpha_compositing\\">premultiplication</a>
> will occur.

#### tracedSVG

Generates a traced SVG of the image (see [the original GitHub issue][9]) and
returns the SVG as \\"[optimized URL-encoded][10]\\" \`data:\` URI. It used in
[gatsby-image](/packages/gatsby-image/) to provide an
alternative to the default inline base64 placeholder image.

Uses [node-potrace][11] and [SVGO][12] under the hood. Default settings for
node-potrace:

\`\`\`javascript
  {
    color: \`lightgray\`,
    optTolerance: 0.4,
    turdSize: 100,
    turnPolicy: TURNPOLICY_MAJORITY,
  }
\`\`\`

All [node-potrace \`Potrace\` parameters][13] are exposed and can be set via the
\`traceSVG\` argument:

\`\`\`javascript
fixed(
  traceSVG: {
    color: \\"#f00e2e\\"
    turnPolicy: TURNPOLICY_MINORITY
    blackOnWhite: false
  }
) {
  src
  srcSet
  tracedSVG
}
\`\`\`

### Setting a default quality

You can pass a default image quality to \`sharp\` by setting the \`defaultQuality\` option.

### Using MozJPEG

You can opt-in to use [MozJPEG][16] for jpeg-encoding. MozJPEG provides even
better image compression than the default encoder used in \`gatsby-plugin-sharp\`.
However, when using MozJPEG the build time of your Gatsby project will increase
significantly.

To enable MozJPEG, you can set the \`useMozJpeg\` plugin option to \`true\` in
\`gatsby-config.js\`.

For backwards compatible reasons, if \`useMozJpeg\` is not defined in the plugin
options, the [environment variable](/docs/environment-variables/#environment-variables)
\`GATSBY_JPEG_ENCODER\` acts as a fallback if set to \`MOZJPEG\`:

\`\`\`shell
GATSBY_JPEG_ENCODER=MOZJPEG
\`\`\`

### EXIF and ICC metadata

By default, \`gatsby-plugin-sharp\` strips all EXIF, ICC and other metadata
present in your source file. This is the recommended default as it leads to
smaller file sizes.

However, in situations where you wish to preserve EXIF metadata or ICC profiles
(example: you are building a photography portfolio and wish to conserve
the color profile or the copyright information of the photos you've exported
from Adobe Lightroom or Phase One's Capture One), you can set the \`stripMetadata\`
plugin option to \`false\` in \`gatsby-config.js\`.

It is important to note that if \`stripMetadata\` is set to \`false\`, **all**
metadata information will be preserved from the source image, including but not
limited to the latitude/longitude information of where the picture was taken
(if present). If you wish to strip this information from the source file, you
can either leave \`stripMetadata\` to its default of \`true\`, or manually
pre-process your images with a tool such as [ExifTool][17].

## Troubleshooting

### Incompatible library version: sharp.node requires version X or later, but Z provides version Y

This means that there are multiple incompatible versions of the \`sharp\` package installed in \`node_modules\`. The complete error typically looks like this:

\`\`\`text
Something went wrong installing the \\"sharp\\" module

dlopen(/Users/misiek/dev/gatsby-starter-blog/node_modules/sharp/build/Release/sharp.node, 1): Library not loaded: @rpath/libglib-2.0.dylib
  Referenced from: /Users/misiek/dev/gatsby-starter-blog/node_modules/sharp/build/Release/sharp.node
  Reason: Incompatible library version: sharp.node requires version 6001.0.0 or later, but libglib-2.0.dylib provides version 5801.0.0
\`\`\`

To fix this, you'll need to update all Gatsby plugins in the current project that depend on the \`sharp\` package. Here's a list of official plugins that you might need to update in case your projects uses them:

- \`gatsby-plugin-sharp\`
- \`gatsby-plugin-manifest\`
- \`gatsby-remark-images-contentful\`
- \`gatsby-source-contentful\`
- \`gatsby-transformer-sharp\`
- \`gatsby-transformer-sqip\`

To update these packages, run:

\`\`\`shell
npm install gatsby-plugin-sharp gatsby-plugin-manifest gatsby-remark-images-contentful gatsby-source-contentful gatsby-transformer-sharp gatsby-transformer-sqip
\`\`\`

If updating these doesn't fix the issue, your project probably uses other plugins from the community that depend on a different version of \`sharp\`. Try running \`npm list sharp\` or \`yarn why sharp\` to see all packages in the current project that use \`sharp\` and try updating them as well.

[1]: https://alistapart.com/article/finessing-fecolormatrix
[2]: http://blog.72lions.com/blog/2015/7/7/duotone-in-js
[3]: https://ines.io/blog/dynamic-duotone-svg-jade
[4]: https://en.wikipedia.org/wiki/Relative_luminance
[5]: https://github.com/nagelflorian/react-duotone
[6]: http://sharp.pixelplumbing.com/en/stable/api-resize/#crop
[7]: http://sharp.pixelplumbing.com/en/stable/api-operation/#rotate
[8]: http://sharp.pixelplumbing.com/en/stable/api-colour/#greyscale
[9]: https://github.com/gatsbyjs/gatsby/issues/2435
[10]: https://codepen.io/tigt/post/optimizing-svgs-in-data-uris
[11]: https://github.com/tooolbox/node-potrace
[12]: https://github.com/svg/svgo
[13]: https://github.com/tooolbox/node-potrace#parameters
[14]: https://github.com/oliver-moran/jimp
[15]: http://sharp.pixelplumbing.com/en/stable/api-operation/#flatten
[16]: https://github.com/mozilla/mozjpeg
[17]: https://www.sno.phy.queensu.ca/~phil/exiftool/
[18]: https://www.npmjs.com/package/color
[19]: https://pngquant.org/#options
",
    "shadowableFiles": Array [
      "src/gatsby-plugin-sharp/__tests__/__snapshots__/index.js.snap",
      "src/gatsby-plugin-sharp/__tests__/gatsby-worker.js",
      "src/gatsby-plugin-sharp/__tests__/images/144-density.png",
      "src/gatsby-plugin-sharp/__tests__/images/alphatest.png",
      "src/gatsby-plugin-sharp/__tests__/images/padding-bytes.jpg",
      "src/gatsby-plugin-sharp/__tests__/images/test.png",
      "src/gatsby-plugin-sharp/__tests__/index.js",
      "src/gatsby-plugin-sharp/__tests__/process-file.js",
      "src/gatsby-plugin-sharp/__tests__/scheduler.js",
      "src/gatsby-plugin-sharp/__tests__/trace-svg.js",
      "src/gatsby-plugin-sharp/__tests__/utils.js",
      "src/gatsby-plugin-sharp/duotone.js",
      "src/gatsby-plugin-sharp/gatsby-node.js",
      "src/gatsby-plugin-sharp/gatsby-worker.js",
      "src/gatsby-plugin-sharp/index.js",
      "src/gatsby-plugin-sharp/plugin-options.js",
      "src/gatsby-plugin-sharp/process-file.js",
      "src/gatsby-plugin-sharp/report-error.js",
      "src/gatsby-plugin-sharp/safe-sharp.js",
      "src/gatsby-plugin-sharp/scheduler.js",
      "src/gatsby-plugin-sharp/sharp-error.js",
      "src/gatsby-plugin-sharp/trace-svg.js",
      "src/gatsby-plugin-sharp/utils.js",
    ],
    "shadowedFiles": Array [],
  },
  Object {
    "_message": "Installed gatsby-plugin-google-analytics in gatsby-config.js",
    "description": "Gatsby plugin to add google analytics onto a site",
    "id": "gatsby-plugin-google-analytics",
    "name": "gatsby-plugin-google-analytics",
    "options": Object {
      "trackingId": "UA-774017-3",
    },
    "readme": "# gatsby-plugin-google-analytics

Easily add Google Analytics to your Gatsby site.

## Install

\`npm install --save gatsby-plugin-google-analytics\`

## How to use

\`\`\`javascript
// In your gatsby-config.js
module.exports = {
  plugins: [
    {
      resolve: \`gatsby-plugin-google-analytics\`,
      options: {
        // The property ID; the tracking code won't be generated without it
        trackingId: \\"YOUR_GOOGLE_ANALYTICS_TRACKING_ID\\",
        // Defines where to place the tracking script - \`true\` in the head and \`false\` in the body
        head: false,
        // Setting this parameter is optional
        anonymize: true,
        // Setting this parameter is also optional
        respectDNT: true,
        // Avoids sending pageview hits from custom paths
        exclude: [\\"/preview/**\\", \\"/do-not-track/me/too/\\"],
        // Delays sending pageview hits on route update (in milliseconds)
        pageTransitionDelay: 0,
        // Enables Google Optimize using your container Id
        optimizeId: \\"YOUR_GOOGLE_OPTIMIZE_TRACKING_ID\\",
        // Enables Google Optimize Experiment ID
        experimentId: \\"YOUR_GOOGLE_EXPERIMENT_ID\\",
        // Set Variation ID. 0 for original 1,2,3....
        variationId: \\"YOUR_GOOGLE_OPTIMIZE_VARIATION_ID\\",
        // Defers execution of google analytics script after page load
        defer: false,
        // Any additional optional fields
        sampleRate: 5,
        siteSpeedSampleRate: 10,
        cookieDomain: \\"example.com\\",
      },
    },
  ],
}
\`\`\`

See below for the complete list of [optional fields](#optional-fields).

Note that this plugin is disabled while running \`gatsby develop\`. This way, actions are not tracked while you are still developing your project. Once you run \`gatsby build\` the plugin is enabled. Test it with \`gatsby serve\`.

## \`<OutboundLink>\` component

To make it easy to track clicks on outbound links in Google Analytics,
the plugin provides a component.

To use it, simply import it and use it like you would the \`<a>\` element e.g.

\`\`\`jsx
import React from \\"react\\"
import { OutboundLink } from \\"gatsby-plugin-google-analytics\\"

export default () => (
  <div>
    <OutboundLink href=\\"https://www.gatsbyjs.org/packages/gatsby-plugin-google-analytics/\\">
      Visit the Google Analytics plugin page!
    </OutboundLink>
  </div>
)
\`\`\`

## Options

### \`trackingId\`

Here you place your Google Analytics tracking id.

### \`head\`

Where do you want to place the GA script? By putting \`head\` to \`true\`, it will be placed in the \\"&lt;head&gt;\\" of your website. By setting it to \`false\`, it will be placed in the \\"&lt;body&gt;\\". The default value resolves to \`false\`.

### \`anonymize\`

Some countries (such as Germany) require you to use the
[/_anonymizeIP](https://support.google.com/analytics/answer/2763052) function for
Google Analytics. Otherwise you are not allowed to use it. The option adds two
blocks to the code:

\`\`\`javascript
function gaOptout(){document.cookie=disableStr+'=true; expires=Thu, 31 Dec 2099 23:59:59 UTC;path=/',window[disableStr]=!0}var gaProperty='UA-XXXXXXXX-X',disableStr='ga-disable-'+gaProperty;document.cookie.indexOf(disableStr+'=true')>-1&&(window[disableStr]=!0);

...

ga('set', 'anonymizeIp', 1);
\`\`\`

If your visitors should be able to set an Opt-Out-Cookie (No future tracking)
you can set a link e.g. in your imprint as follows:

\`<a href=\\"javascript:gaOptout();\\">Deactivate Google Analytics</a>\`

### \`respectDNT\`

If you enable this optional option, Google Analytics will not be loaded at all for visitors that have \\"Do Not Track\\" enabled. While using Google Analytics does not necessarily constitute Tracking, you might still want to do this to cater to more privacy oriented users.

If you are testing this, make sure to disable Do Not Track settings in your own browser.
For Chrome, Settings > Privacy and security > More
Then disable \`Send a \\"Do Not Track\\" request with your browsing traffic\`

### \`exclude\`

If you need to exclude any path from the tracking system, you can add it (one or more) to this optional array as glob expressions.

### \`pageTransitionDelay\`

If your site uses any custom transitions on route update (e.g. [\`gatsby-plugin-transition-link\`](https://www.gatsbyjs.org/blog/2018-12-04-per-link-gatsby-page-transitions-with-transitionlink/)), then you can delay processing the page view event until the new page is mounted.

### \`optimizeId\`

If you need to use Google Optimize for A/B testing, you can add this optional Optimize container id to allow Google Optimize to load the correct test parameters for your site.

### \`experimentId\`

If you need to set up SERVER_SIDE Google Optimize experiment, you can add the experiment ID. The experiment ID is shown on the right-hand panel on the experiment details page. [Server-side Experiments](https://developers.google.com/optimize/devguides/experiments)

### \`variationId\`

Besides the experiment ID you also need the variation ID for SERVER_SIDE experiments in Google Optimize. Set 0 for original version.

## Optional Fields

This plugin supports all optional Create Only Fields documented in [Google Analytics](https://developers.google.com/analytics/devguides/collection/analyticsjs/field-reference#create):

- \`name\`: string, tracker name
- \`clientId\`: string
- \`sampleRate\`: number
- \`siteSpeedSampleRate\`: number
- \`alwaysSendReferrer\`: boolean
- \`allowAnchor\`: boolean
- \`cookieName\`: string
- \`cookieFlags\`: string
- \`cookieDomain\`: string, defaults to \`'auto'\` if not given
- \`cookieExpires\`: number
- \`storeGac\`: boolean
- \`legacyCookieDomain\`: string
- \`legacyHistoryImport\`: boolean
- \`allowLinker\`: boolean
- \`storage\`: string

This plugin also supports several optional General fields documented in [Google Analytics](https://developers.google.com/analytics/devguides/collection/analyticsjs/field-reference#general):

- \`allowAdFeatures\`: boolean
- \`dataSource\`: string
- \`queueTime\`: number
- \`forceSSL\`: boolean
- \`transport\`: string

These fields can be specified in the plugin's \`options\` as shown in the [How to use](#how-to-use) section.

## TrackCustomEvent Function

To allow custom events to be tracked, the plugin exposes a function to include in your project.

To use it, import the package and call the event within your components and business logic.

\`\`\`jsx
import React
import { trackCustomEvent } from 'gatsby-plugin-google-analytics'

export default () => {
  <div>
    <button
      onClick={e => {
        // To stop the page reloading
        e.preventDefault()
        // Lets track that custom click
        trackCustomEvent({
          // string - required - The object that was interacted with (e.g.video)
          category: \\"Special Button\\",
          // string - required - Type of interaction (e.g. 'play')
          action: \\"Click\\",
          // string - optional - Useful for categorizing events (e.g. 'Spring Campaign')
          label: \\"Gatsby Plugin Example Campaign\\",
          // number - optional - Numeric value associated with the event. (e.g. A product ID)
          value: 43
        })
        //... Other logic here
      }}
    >
      Tap that!
    </button>
  </div>
}
\`\`\`

### All Fields Options

- \`category\`: string - required
- \`action\`: string - required
- \`label\`: string
- \`value\`: integer
- \`nonInteraction\`: bool
- \`transport\`: string
- \`hitCallback\`: function

For more information see the [Google Analytics](https://developers.google.com/analytics/devguides/collection/analyticsjs/field-reference#events) documentation.

#### hitCallback

A timeout is included by default incase the Analytics library fails to load. For more information see [Google Analytics - Handling Timeouts](https://developers.google.com/analytics/devguides/collection/analyticsjs/sending-hits#handling_timeouts)

## Troubleshooting

### No actions are tracked

#### Check the tracking ID

Make sure you supplied the correct Google Analytics tracking ID. It should look like this: \`trackingId: \\"UA-111111111-1\\"\`

#### Make sure plugin and script are loaded first

The analytics script tag is not properly loaded into the DOM. You can fix this by moving the plugin to the top of your \`gatsby-config.js\` and into the head of the DOM:

\`\`\`javascript
module.exports = {
  siteMetadata: {
    /* your metadata */
  },
  plugins: [
    // Make sure this plugin is first in the array of plugins
    {
      resolve: \`gatsby-plugin-google-analytics\`,
      options: {
        trackingId: \\"UA-111111111-1\\",
        // this option places the tracking script into the head of the DOM
        head: true,
        // other options
      },
    },
  ],
  // other plugins
}
\`\`\`
",
    "shadowableFiles": Array [
      "src/gatsby-plugin-google-analytics/__tests__/__snapshots__/index.js.snap",
      "src/gatsby-plugin-google-analytics/__tests__/gatsby-browser.js",
      "src/gatsby-plugin-google-analytics/__tests__/gatsby-ssr.js",
      "src/gatsby-plugin-google-analytics/__tests__/index.js",
      "src/gatsby-plugin-google-analytics/gatsby-browser.js",
      "src/gatsby-plugin-google-analytics/gatsby-node.js",
      "src/gatsby-plugin-google-analytics/gatsby-ssr.js",
      "src/gatsby-plugin-google-analytics/index.js",
    ],
    "shadowedFiles": Array [],
  },
  Object {
    "_message": "Installed gatsby-plugin-manifest in gatsby-config.js",
    "description": "Gatsby plugin which adds a manifest.webmanifest to make sites progressive web apps",
    "id": "gatsby-plugin-manifest",
    "name": "gatsby-plugin-manifest",
    "options": Object {
      "background_color": null,
      "display": "minimal-ui",
      "icon": "static/logo.png",
      "name": "Bricolage",
      "short_name": "Bricolage",
      "start_url": "/",
      "theme_color": null,
    },
    "readme": "# gatsby-plugin-manifest

The web app manifest (part of the [PWA](https://developer.mozilla.org/en-US/docs/Web/Progressive_web_apps) specification) enabled by this plugin allows users to add your site to their home screen on most mobile browsers —
[see here](http://caniuse.com/#feat=web-app-manifest). The manifest provides configuration and icons to the phone.

This plugin provides several features beyond manifest configuration to make your life easier, they are:

- Auto icon generation - generates multiple icon sizes from a single source
- [Favicon support](https://www.w3.org/2005/10/howto-favicon)
- Legacy icon support (iOS)[^1]
- [Cache busting](https://www.keycdn.com/support/what-is-cache-busting)
- Localization - Provides unique manifests for path-based localization ([Gatsby Example](https://github.com/gatsbyjs/gatsby/tree/master/examples/using-i18n))

Each of these features has extensive configuration available so you are always in control.

## Install

\`\`\`shell
npm install --save gatsby-plugin-manifest
\`\`\`

## How to use

### Add plugin and manifest settings - **Required**

\`\`\`js
// in gatsby-config.js
module.exports = {
  plugins: [
    {
      resolve: \`gatsby-plugin-manifest\`,
      options: {
        name: \`GatsbyJS\`,
        short_name: \`GatsbyJS\`,
        start_url: \`/\`,
        background_color: \`#f7f0eb\`,
        theme_color: \`#a2466c\`,
        display: \`standalone\`,
      },
    },
  ],
}
\`\`\`

If you're using this plugin together with [\`gatsby-plugin-offline\`](https://www.gatsbyjs.org/packages/gatsby-plugin-offline) (recommended),
this plugin should be listed _before_ the offline plugin so that it can cache
the created \`manifest.webmanifest\`.

For more information on configuring your web app [see here](https://developers.google.com/web/fundamentals/web-app-manifest/).

### Configure icons and their generations - **Required**

There are three modes in which icon generation can function: automatic, hybrid, and manual(disabled). These modes can affect other configurations defaults.

- Automatic - Generate a pre-configured set of icons from a single source icon.

  - Favicon - yes
  - Legacy icon support - yes
  - Cache busting - yes
  - Localization - optional

- Hybrid - Generate a manually configured set of icons from a single source icon.

  - Favicon - yes
  - Legacy icon support - yes
  - Cache busting - yes
  - Localization - optional

- Manual - Don't generate or pre-configure any icons.

  - Favicon - never
  - Legacy icon support - yes
  - Cache busting - never
  - Localization - optional

**_IMPORTANT:_** For best results, if you're providing an icon for generation it should be...

- ...at least as big as the largest icon being generated (512x512 by default).
- ...square (if it's not, transparent bars will automatically be added to make it square).
- ...of one of the following formats: JPEG, PNG, WebP, TIFF, GIF or SVG.

#### Automatic mode configuration

Add the following line to the plugin options

\`\`\`js
  icon: \`src/images/icon.png\`, // This path is relative to the root of the site.
\`\`\`

Automatic mode is the easiest option for most people.

#### Hybrid mode configuration

Add the following line to the plugin options

\`\`\`js
  icon: \`src/images/icon.png\`, // This path is relative to the root of the site.
  icons: [
    {
      src: \`/favicons/android-chrome-192x192.png\`,
      sizes: \`192x192\`,
      type: \`image/png\`,
    },
    {
      src: \`/favicons/android-chrome-512x512.png\`,
      sizes: \`512x512\`,
      type: \`image/png\`,
    },
  ], // Add or remove icon sizes as desired
\`\`\`

If you want to include more or fewer sizes, then the hybrid option is for you. Like automatic mode, you include a high-resolution icon from which to generate smaller icons. But unlike automatic mode, you provide the \`icons\` array config and icons are generated based on the sizes defined in your config.

The hybrid option allows the most flexibility while still not requiring you to create all icon sizes manually.

#### Manual mode configuration

Add the following line to the plugin options

\`\`\`js
icons: [
  {
    src: \`/favicons/android-chrome-192x192.png\`,
    sizes: \`192x192\`,
    type: \`image/png\`,
  },
  {
    src: \`/favicons/android-chrome-512x512.png\`,
    sizes: \`512x512\`,
    type: \`image/png\`,
  },
], // Add or remove icon sizes as desired
\`\`\`

In the manual mode, you are responsible for defining the entire web app manifest and providing the defined icons in the [static](https://www.gatsbyjs.org/docs/static-folder/) folder. Only icons you provide will be available. There is no automatic resizing done for you.

### Feature configuration - **Optional**

#### Localization configuration

Localization allows you to create unique manifests for each localized version of your site. You can add as many languages as you want. Localization requires unique paths for each language (e.g. if your default about page is at \`/about\`, the German (\`de\`) version would be \`/de/about\`).

The default site language should be configured in your root plugin options. Any additional languages should be defined in the \`localize\` array. The root settings will be used as defaults if not overridden in a locale. Any configuration option available in the root is also available in the \`localize\` array.

\`lang\` and \`start_url\` are the only _required_ options in the array objects. \`name\`, \`short_name\`, and \`description\` are [recommended](https://www.w3.org/TR/appmanifest/#dfn-directionality-capable-members) to be translated if being used in the default language. All other config options are optional. This is helpful if you want to provide unique icons for each locale.

The [\`lang\` option](https://www.w3.org/TR/appmanifest/#lang-member) is part of the web app manifest specification and thus is required to be a [valid language tag](https://www.iana.org/assignments/language-subtag-registry/language-subtag-registry).

Using localization requires name-based cache busting when using a unique icon in automatic mode for a specific locale. This is automatically enabled if you provide an \`icon\` in a specific locale without uniquely defining \`icons\`. If you're using icon creation in hybrid or manual mode for your locales, remember to provide unique icon paths.

\`\`\`js
// in gatsby-config.js
module.exports = {
  plugins: [
    {
      resolve: \`gatsby-plugin-manifest\`,
      options: {
        name: \`The Cool Application\`,
        short_name: \`Cool App\`,
        description: \`The application does cool things and makes your life better.\`,
        lang: \`en\`,
        display: \`standalone\`,
        icon: \`src/images/icon.png\`,
        start_url: \`/\`,
        background_color: \`#663399\`,
        theme_color: \`#fff\`,
        localize: [
          {
            start_url: \`/de/\`,
            lang: \`de\`,
            name: \`Die coole Anwendung\`,
            short_name: \`Coole Anwendung\`,
            description: \`Die Anwendung macht coole Dinge und macht Ihr Leben besser.\`,
          },
        ],
      },
    },
  ],
}
\`\`\`

#### Iterative icon options

The \`icon_options\` object may be used to iteratively add configuration items to the \`icons\` array. Any options included in this object will be merged with each object of the \`icons\` array (custom or default). Key value pairs already in the \`icons\` array will take precedence over duplicate items in the \`icon_options\` array.

\`icon_options\` may be used as follows:

\`\`\`js
// in gatsby-config.js
module.exports = {
  plugins: [
    {
      resolve: \`gatsby-plugin-manifest\`,
      options: {
        name: \`GatsbyJS\`,
        short_name: \`GatsbyJS\`,
        start_url: \`/\`,
        background_color: \`#f7f0eb\`,
        theme_color: \`#a2466c\`,
        display: \`standalone\`,
        icon: \`src/images/icon.png\`,
        icon_options: {
          // For all the options available, please see:
          // https://developer.mozilla.org/en-US/docs/Web/Manifest
          // https://w3c.github.io/manifest/#purpose-member
          purpose: \`maskable\`,
        },
      },
    },
  ],
}
\`\`\`

#### Disable legacy icons

iOS 11.3 added support for the web app manifest specification. Previous iOS versions won't recognize the icons defined in the webmanifest and the creation of \`apple-touch-icon\` links in \`<head>\` is needed. This plugin creates them by default. If you don't want those icons to be generated you can set the \`legacy\` option to \`false\` in the plugin configuration:

\`\`\`js
// in gatsby-config.js
module.exports = {
  plugins: [
    {
      resolve: \`gatsby-plugin-manifest\`,
      options: {
        name: \`GatsbyJS\`,
        short_name: \`GatsbyJS\`,
        start_url: \`/\`,
        background_color: \`#f7f0eb\`,
        theme_color: \`#a2466c\`,
        display: \`standalone\`,
        icon: \`src/images/icon.png\`,
        legacy: false, // this will not add apple-touch-icon links to <head>
      },
    },
  ],
}
\`\`\`

#### Disable favicon

A favicon is generated by default in automatic and hybrid modes (a 32x32 PNG, included via a \`<link rel=\\"icon\\" />\` tag in the document head). Additionally, if an SVG icon is provided as the source, it will be used in the document head without modification as a favicon. The PNG will still be created and included as a fallback. Including the SVG icon allows creating a responsive icon with CSS Media Queries such as [dark mode](https://catalin.red/svg-favicon-light-dark-theme/#browser-support-and-fallbacks) and [others](https://css-tricks.com/svg-favicons-and-all-the-fun-things-we-can-do-with-them/#other-media-queries).

You can set the \`include_favicon\` plugin option to \`false\` to opt-out of this behavior.

\`\`\`js
// in gatsby-config.js
module.exports = {
  plugins: [
    {
      resolve: \`gatsby-plugin-manifest\`,
      options: {
        name: \`GatsbyJS\`,
        short_name: \`GatsbyJS\`,
        start_url: \`/\`,
        background_color: \`#f7f0eb\`,
        theme_color: \`#a2466c\`,
        display: \`standalone\`,
        icon: \`src/images/icon.png\`, // This path is relative to the root of the site.
        include_favicon: false, // This will exclude favicon link tag
      },
    },
  ],
}
\`\`\`

#### Disable or configure \\"[cache busting](https://www.keycdn.com/support/what-is-cache-busting)\\"

Cache Busting allows your updated icon to be quickly/easily visible to your site's visitors. HTTP caches could otherwise keep an old icon around for days and weeks. Cache busting can only be done in 'automatic' and 'hybrid' modes.

Cache busting works by calculating a unique \\"digest\\" of the provided icon and modifying links or file names of generated images with that unique digest. If you ever update your icon, the digest will change and caches will be busted.

**Options:**

- **\\\\\`query\\\\\`** - This is the default mode. File names are unmodified but a URL query is appended to all links. e.g. \`icons/icon-48x48.png?digest=abc123\`.

- **\\\\\`name\\\\\`** - Changes the cache busting mode to be done by file name. File names and links are modified with the icon digest. e.g. \`icons/icon-48x48-abc123.png\` (only needed if your CDN does not support URL query based cache busting). This mode is required and automatically enabled for a locale's icons if you are providing a unique icon for a specific locale in automatic mode using the localization features.

- **\\\\\`none\\\\\`** - Disables cache busting. File names and links remain unmodified.

\`\`\`js
// in gatsby-config.js
module.exports = {
  plugins: [
    {
      resolve: \`gatsby-plugin-manifest\`,
      options: {
        name: \`GatsbyJS\`,
        short_name: \`GatsbyJS\`,
        start_url: \`/\`,
        background_color: \`#f7f0eb\`,
        theme_color: \`#a2466c\`,
        display: \`standalone\`,
        icon: \`src/images/icon.png\`,
        cache_busting_mode: \`none\`, // \`query\`(default), \`name\`, or \`none\`
      },
    },
  ],
}
\`\`\`

#### Using with gatsby-plugin-offline

If using this plugin with \`gatsby-plugin-offline\` you may find that your icons are not cached.
In order to solve this, update your \`gatsby-config.js\` as follows:

\`\`\`js
// gatsby-config.js
{
   resolve: 'gatsby-plugin-manifest',
   options: {
      icon: 'icon.svg',
      cache_busting_mode: 'none'
   }
},
{
   resolve: 'gatsby-plugin-offline',
   options: {
      workboxConfig: {
         globPatterns: ['**/icon-path*']
      }
   }
}
\`\`\`

Updating \`cache_busting_mode\` is necessary. Otherwise, workbox will break while attempting to find the cached URLs.
Adding the \`globPatterns\` makes sure that the offline plugin will cache everything.
Note that you have to prefix your icon with \`icon-path\` or whatever you may call it

#### Remove \`theme-color\` meta tag

By default a \`<meta content={theme_color} name=\\"theme-color\\" />\` tag is inserted into the html output. This can be problematic if you want to programmatically control that tag (e.g. when implementing light/dark themes in your project). You can set \`theme_color_in_head\` plugin option to \`false\` to opt-out of this behavior.

\`\`\`js
// in gatsby-config.js
module.exports = {
  plugins: [
    {
      resolve: \`gatsby-plugin-manifest\`,
      options: {
        name: \`GatsbyJS\`,
        short_name: \`GatsbyJS\`,
        start_url: \`/\`,
        background_color: \`#f7f0eb\`,
        theme_color: \`#a2466c\`,
        display: \`standalone\`,
        icon: \`src/images/icon.png\`,
        theme_color_in_head: false, // This will avoid adding theme-color meta tag.
      },
    },
  ],
}
\`\`\`

#### Enable CORS using \`crossorigin\` attribute

Add a \`crossorigin\` attribute to the manifest \`<link rel=\\"manifest\\" crossorigin=\\"use-credentials\\" href=\\"/manifest.webmanifest\\" />\` link tag.

You can set \`crossOrigin\` plugin option to \`'use-credentials'\` to enable sharing resources via cookies. Any invalid keyword or empty string will fallback to \`'anonymous'\`.

You can find more information about \`crossorigin\` on [MDN](https://developer.mozilla.org/en-US/docs/Web/HTML/CORS_settings_attributes).

\`\`\`js
// in gatsby-config.js
module.exports = {
  plugins: [
    {
      resolve: \`gatsby-plugin-manifest\`,
      options: {
        name: \`GatsbyJS\`,
        short_name: \`GatsbyJS\`,
        start_url: \`/\`,
        background_color: \`#f7f0eb\`,
        theme_color: \`#a2466c\`,
        display: \`standalone\`,
        icon: \`src/images/icon.png\`,
        crossOrigin: \`use-credentials\`, // \`use-credentials\` or \`anonymous\`
      },
    },
  ],
}
\`\`\`

## Appendices

Additional information that may be interesting or valuable.

### Default icon config

When in automatic mode the following json array is injected into the manifest configuration you provide and the icons are generated from it.

\`\`\`json
[
  {
    \\"src\\": \\"icons/icon-48x48.png\\",
    \\"sizes\\": \\"48x48\\",
    \\"type\\": \\"image/png\\"
  },
  {
    \\"src\\": \\"icons/icon-72x72.png\\",
    \\"sizes\\": \\"72x72\\",
    \\"type\\": \\"image/png\\"
  },
  {
    \\"src\\": \\"icons/icon-96x96.png\\",
    \\"sizes\\": \\"96x96\\",
    \\"type\\": \\"image/png\\"
  },
  {
    \\"src\\": \\"icons/icon-144x144.png\\",
    \\"sizes\\": \\"144x144\\",
    \\"type\\": \\"image/png\\"
  },
  {
    \\"src\\": \\"icons/icon-192x192.png\\",
    \\"sizes\\": \\"192x192\\",
    \\"type\\": \\"image/png\\"
  },
  {
    \\"src\\": \\"icons/icon-256x256.png\\",
    \\"sizes\\": \\"256x256\\",
    \\"type\\": \\"image/png\\"
  },
  {
    \\"src\\": \\"icons/icon-384x384.png\\",
    \\"sizes\\": \\"384x384\\",
    \\"type\\": \\"image/png\\"
  },
  {
    \\"src\\": \\"icons/icon-512x512.png\\",
    \\"sizes\\": \\"512x512\\",
    \\"type\\": \\"image/png\\"
  }
]
\`\`\`

### Legacy icon support coverage

Currently this feature only covers older versions of [iOS Safari](https://developer.apple.com/library/archive/documentation/AppleApplications/Reference/SafariWebContent/ConfiguringWebApplications/ConfiguringWebApplications.html).

Internet Explorer is the only other major browser that doesn't support the web app manifest, and its market share is so small no one has contributed support.

### Additional resources

This article from the Chrome DevRel team is a good intro to the web app
manifest — https://developers.google.com/web/fundamentals/engage-and-retain/web-app-manifest/

For more information see the [W3C specification](https://www.w3.org/TR/appmanifest/) or [Mozilla documentation](https://developer.mozilla.org/en-US/docs/Web/Manifest).

## Troubleshooting

### Incompatible library version: sharp.node requires version X or later, but Z provides version Y

This means that there are multiple incompatible versions of the \`sharp\` package installed in \`node_modules\`. The complete error typically looks like this:

\`\`\`text
Something went wrong installing the \\"sharp\\" module

dlopen(/Users/misiek/dev/gatsby-starter-blog/node_modules/sharp/build/Release/sharp.node, 1): Library not loaded: @rpath/libglib-2.0.dylib
  Referenced from: /Users/misiek/dev/gatsby-starter-blog/node_modules/sharp/build/Release/sharp.node
  Reason: Incompatible library version: sharp.node requires version 6001.0.0 or later, but libglib-2.0.dylib provides version 5801.0.0
\`\`\`

To fix this, you'll need to update all Gatsby plugins in the current project that depend on the \`sharp\` package. Here's a list of official plugins that you might need to update in case your projects use them:

- \`gatsby-plugin-sharp\`
- \`gatsby-plugin-manifest\`
- \`gatsby-remark-images-contentful\`
- \`gatsby-source-contentful\`
- \`gatsby-transformer-sharp\`
- \`gatsby-transformer-sqip\`

To update these packages, run:

\`\`\`shell
npm install gatsby-plugin-sharp gatsby-plugin-manifest gatsby-remark-images-contentful gatsby-source-contentful gatsby-transformer-sharp gatsby-transformer-sqip
\`\`\`

If updating these doesn't fix the issue, your project probably uses other plugins from the community that depend on a different version of \`sharp\`. Try running \`npm list sharp\` or \`yarn why sharp\` to see all packages in the current project that use \`sharp\` and try updating them as well.
",
    "shadowableFiles": Array [
      "src/gatsby-plugin-manifest/__tests__/__snapshots__/common.js.snap",
      "src/gatsby-plugin-manifest/__tests__/__snapshots__/gatsby-node.js.snap",
      "src/gatsby-plugin-manifest/__tests__/__snapshots__/gatsby-ssr.js.snap",
      "src/gatsby-plugin-manifest/__tests__/common.js",
      "src/gatsby-plugin-manifest/__tests__/gatsby-browser.js",
      "src/gatsby-plugin-manifest/__tests__/gatsby-node.js",
      "src/gatsby-plugin-manifest/__tests__/gatsby-ssr.js",
      "src/gatsby-plugin-manifest/__tests__/images/gatsby-logo.png",
      "src/gatsby-plugin-manifest/common.js",
      "src/gatsby-plugin-manifest/gatsby-browser.js",
      "src/gatsby-plugin-manifest/gatsby-node.js",
      "src/gatsby-plugin-manifest/gatsby-ssr.js",
      "src/gatsby-plugin-manifest/get-manifest-pathname.js",
      "src/gatsby-plugin-manifest/safe-sharp.js",
    ],
    "shadowedFiles": Array [],
  },
  Object {
    "_message": "Installed gatsby-plugin-offline in gatsby-config.js",
    "description": "Gatsby plugin which sets up a site to be able to run offline",
    "id": "gatsby-plugin-offline",
    "name": "gatsby-plugin-offline",
    "options": undefined,
    "readme": "# gatsby-plugin-offline

Adds drop-in support for making a Gatsby site work offline and more resistant to
bad network connections. It uses [Workbox Build](https://developers.google.com/web/tools/workbox/modules/workbox-build)
to create a service worker for the site and loads the service worker into the client.

If you're using this plugin with \`gatsby-plugin-manifest\` (recommended) this
plugin should be listed _after_ that plugin so the manifest file can be included
in the service worker.

## Install

\`npm install --save gatsby-plugin-offline\`

## How to use

\`\`\`javascript
// In your gatsby-config.js
plugins: [\`gatsby-plugin-offline\`]
\`\`\`

## Available options

In \`gatsby-plugin-offline\` 3.x, the following options are available:

- \`precachePages\` lets you specify pages whose resources should be precached by the service worker, using an array of globs. For example:

  \`\`\`javascript:title=gatsby-config.js
  plugins: [
    {
      resolve: \`gatsby-plugin-offline\`,
      options: {
        precachePages: [\`/about-us/\`, \`/projects/*\`],
      },
    },
  ]
  \`\`\`

  Note: while essential resources of specified pages will be precached, such as JavaScript and CSS, non-essential resources such as fonts and images will not be included. Instead, these will be cached at runtime when a user visits a given page that includes these resources.

- \`appendScript\` lets you specify a file to be appended at the end of the generated service worker (\`sw.js\`). For example:

  \`\`\`javascript:title=gatsby-config.js
  plugins: [
    {
      resolve: \`gatsby-plugin-offline\`,
      options: {
        appendScript: require.resolve(\`src/custom-sw-code.js\`),
      },
    },
  ]
  \`\`\`

  <br />

  \`\`\`javascript:title=src/custom-sw-code.js
  // show a notification after 15 seconds (the notification
  // permission must be granted first)
  setTimeout(() => {
    self.registration.showNotification(\\"Hello, world!\\")
  }, 15000)

  // register a custom navigation route
  const customRoute = new workbox.routing.NavigationRoute(({ event }) => {
    // ...
  })
  workbox.routing.registerRoute(customRoute)
  \`\`\`

- \`debug\` specifies whether Workbox should show debugging output in the browser console at runtime. When undefined, defaults to showing debug messages on \`localhost\` only.

- \`workboxConfig\` allows you to override the default Workbox options - see [Overriding Workbox configuration](#overriding-workbox-configuration). For example:

  \`\`\`javascript:title=gatsby-config.js
  plugins: [
    {
      resolve: \`gatsby-plugin-offline\`,
      options: {
        workboxConfig: {
          importWorkboxFrom: \`cdn\`,
        },
      },
    },
  ]
  \`\`\`

## Upgrading from 2.x

To upgrade from 2.x to 3.x, move any existing options into the \`workboxConfig\` option. If you haven't specified any options, you have nothing to do.

For example, here is a 2.x config:

\`\`\`javascript
plugins: [
  {
    resolve: \`gatsby-plugin-offline\`,
    options: {
      importWorkboxFrom: \`cdn\`,
    },
  },
]
\`\`\`

Here is the equivalent 3.x config:

\`\`\`javascript
plugins: [
  {
    resolve: \`gatsby-plugin-offline\`,
    options: {
      workboxConfig: {
        importWorkboxFrom: \`cdn\`,
      },
    },
  },
]
\`\`\`

In version 3, Workbox is also upgraded to version 4 so you may need to update your \`workboxConfig\` if any of those changes apply to you. Please see the [docs on Google Developers](https://developers.google.com/web/tools/workbox/guides/migrations/migrate-from-v3) for more information.

## Overriding Workbox configuration

When adding this plugin to your \`gatsby-config.js\`, you can use the option \`workboxConfig\` to override the default Workbox config. To see the full list of options, see [this article on Google Developers](https://developers.google.com/web/tools/workbox/modules/workbox-build#full_generatesw_config).

The default \`workboxConfig\` is as follows. Note that some of these options are configured automatically, e.g. \`globPatterns\`. If you're not sure about what all of these options mean, it's best to leave them as-is - otherwise, you may end up causing errors on your site, causing old files to be remain cached, or even breaking offline support.

\`\`\`javascript
const options = {
  importWorkboxFrom: \`local\`,
  globDirectory: rootDir,
  globPatterns,
  modifyURLPrefix: {
    // If \`pathPrefix\` is configured by user, we should replace
    // the default prefix with \`pathPrefix\`.
    \\"/\\": \`\${pathPrefix}/\`,
  },
  cacheId: \`gatsby-plugin-offline\`,
  // Don't cache-bust JS or CSS files, and anything in the static directory,
  // since these files have unique URLs and their contents will never change
  dontCacheBustURLsMatching: /(/.js$|/.css$|static//)/,
  runtimeCaching: [
    {
      // Use cacheFirst since these don't need to be revalidated (same RegExp
      // and same reason as above)
      urlPattern: /(/.js$|/.css$|static//)/,
      handler: \`CacheFirst\`,
    },
    {
      // page-data.json files, static query results and app-data.json
      // are not content hashed
      urlPattern: /^https?:.*//page-data//.*/.json/,
      handler: \`StaleWhileRevalidate\`,
    },
    {
      // Add runtime caching of various other page resources
      urlPattern: /^https?:.*/.(png|jpg|jpeg|webp|svg|gif|tiff|js|woff|woff2|json|css)$/,
      handler: \`StaleWhileRevalidate\`,
    },
    {
      // Google Fonts CSS (doesn't end in .css so we need to specify it)
      urlPattern: /^https?:////fonts/.googleapis/.com//css/,
      handler: \`StaleWhileRevalidate\`,
    },
  ],
  skipWaiting: true,
  clientsClaim: true,
}
\`\`\`

## Remove

If you want to remove \`gatsby-plugin-offline\` from your site at a later point,
substitute it with [\`gatsby-plugin-remove-serviceworker\`](https://www.npmjs.com/package/gatsby-plugin-remove-serviceworker)
to safely remove the service worker. First, install the new package:

\`\`\`shell
npm install gatsby-plugin-remove-serviceworker
npm uninstall gatsby-plugin-offline
\`\`\`

Then, update your \`gatsby-config.js\`:

\`\`\`diff:title=gatsby-config.js
 plugins: [
-  \`gatsby-plugin-offline\`,
+  \`gatsby-plugin-remove-serviceworker\`,
 ]
\`\`\`

This will ensure that the worker is properly unregistered, instead of leaving an
outdated version registered in users' browsers.

## Notes

### Empty View Source and SEO

Gatsby offers great SEO capabilities and that is no different with \`gatsby-plugin-offline\`. However, you shouldn't think that Gatsby doesn't serve HTML tags anymore when looking at your source code in the browser (with \`Right click\` => \`View source\`). \`View source\` doesn't represent the actual HTML data since \`gatsby-plugin-offline\` registers and loads a service worker that will cache and handle this differently. Your site is loaded from the service worker, not from its actual source (check your \`Network\` tab in the DevTools for that).

To see the HTML data that crawlers will receive, run this in your terminal:

**on Windows (using powershell):**

\`\`\`shell
Invoke-WebRequest https://www.yourdomain.tld | Select -ExpandProperty Content
\`\`\`

**on Mac OS/Linux:**

\`\`\`shell
curl https://www.yourdomain.tld
\`\`\`

Alternatively you can have a look at the \`/public/index.html\` file in your project folder.

### App shell and server logs

Server logs (like from [Netlify analytics](https://www.netlify.com/products/analytics/)) may show a large number of pageviews to a route like \`/offline-plugin-app-shell-fallback/index.html\`, this is a result of \`gatsby-plugin-offline\` adding an [app shell](https://developers.google.com/web/fundamentals/architecture/app-shell) to the page. The app shell is a minimal amount of user interface that can be cached offline for reliable performance loading on repeat visits. The shell can be loaded from the cache, and the content of the site loaded into the shell by the service worker.

### Using with gatsby-plugin-manifest

If using this plugin with \`gatsby-plugin-manifest\` you may find that your icons are not cached.
In order to solve this, update your \`gatsby-config.js\` as follows:

\`\`\`js
// gatsby-config.js
{
   resolve: 'gatsby-plugin-manifest',
   options: {
      icon: 'icon.svg',
      cache_busting_mode: 'none'
   }
},
{
   resolve: 'gatsby-plugin-offline',
   options: {
      workboxConfig: {
         globPatterns: ['**/icon-path*']
      }
   }
}
\`\`\`

Updating \`cache_busting_mode\` is necessary. Otherwise, workbox will break while attempting to find the cached URLs.
Adding the \`globPatterns\` makes sure that the offline plugin will cache everything.
Note that you have to prefix your icon with \`icon-path\` or whatever you may call it
",
    "shadowableFiles": Array [
      "src/gatsby-plugin-offline/__tests__/__snapshots__/gatsby-node.js.snap",
      "src/gatsby-plugin-offline/__tests__/__snapshots__/get-resources-from-html.js.snap",
      "src/gatsby-plugin-offline/__tests__/fixtures/custom-sw-code.js",
      "src/gatsby-plugin-offline/__tests__/fixtures/public/dir1/index.html",
      "src/gatsby-plugin-offline/__tests__/fixtures/public/dir1/page1.html",
      "src/gatsby-plugin-offline/__tests__/fixtures/public/dir1/page2.html",
      "src/gatsby-plugin-offline/__tests__/fixtures/public/dir1/script.js",
      "src/gatsby-plugin-offline/__tests__/fixtures/public/dir1/style.css",
      "src/gatsby-plugin-offline/__tests__/fixtures/public/dir2/index.html",
      "src/gatsby-plugin-offline/__tests__/fixtures/public/dir2/page1.html",
      "src/gatsby-plugin-offline/__tests__/fixtures/public/dir2/page2.html",
      "src/gatsby-plugin-offline/__tests__/fixtures/public/dir2/script.js",
      "src/gatsby-plugin-offline/__tests__/fixtures/public/dir2/style.css",
      "src/gatsby-plugin-offline/__tests__/fixtures/public/index.html",
      "src/gatsby-plugin-offline/__tests__/fixtures/public/no-index-html/style.css",
      "src/gatsby-plugin-offline/__tests__/fixtures/public/script.js",
      "src/gatsby-plugin-offline/__tests__/fixtures/public/style.css",
      "src/gatsby-plugin-offline/__tests__/fixtures/public/test.html",
      "src/gatsby-plugin-offline/__tests__/gatsby-browser.test.js",
      "src/gatsby-plugin-offline/__tests__/gatsby-node.js",
      "src/gatsby-plugin-offline/__tests__/get-resources-from-html.js",
      "src/gatsby-plugin-offline/app-shell.js",
      "src/gatsby-plugin-offline/gatsby-browser.js",
      "src/gatsby-plugin-offline/gatsby-node.js",
      "src/gatsby-plugin-offline/gatsby-ssr.js",
      "src/gatsby-plugin-offline/get-resources-from-html.js",
      "src/gatsby-plugin-offline/sw-append.js",
    ],
    "shadowedFiles": Array [],
  },
  Object {
    "_message": "Installed gatsby-plugin-react-helmet in gatsby-config.js",
    "description": "Manage document head data with react-helmet. Provides drop-in server rendering support for Gatsby.",
    "id": "gatsby-plugin-react-helmet",
    "name": "gatsby-plugin-react-helmet",
    "options": undefined,
    "readme": "# gatsby-plugin-react-helmet

Provides drop-in support for server rendering data added with
[React Helmet](https://github.com/nfl/react-helmet).

React Helmet is a component which lets you control your document head using
their React component.

With this plugin, attributes you add in their component, e.g. title, meta
attributes, etc. will get added to the static HTML pages Gatsby builds.

This is important not just for site viewers, but also for SEO -- title and description metadata stored in the document head is a key component used by Google in determining placement in search results.

## Install

\`npm install --save gatsby-plugin-react-helmet react-helmet\`

## How to use

Just add the plugin to the plugins array in your \`gatsby-config.js\`

\`\`\`javascript
plugins: [\`gatsby-plugin-react-helmet\`]
\`\`\`

## Titles don't appear when opening in the background, while using \`gatsby-plugin-offline\`

If you're using \`gatsby-plugin-offline\`, you might notice that when opening a link in the background, the title doesn't appear in the tab bar until switching to that tab. This is an [upstream issue with React Helmet](https://github.com/nfl/react-helmet/issues/315); however, it can be worked around by passing the \`defer={false}\` prop into your \`Helmet\` component. For example:

\`\`\`jsx
<Helmet title=\\"foo bar\\" defer={false} />
\`\`\`

## Compatibility with React 16.8 useEffect hook

If you are using this plugin with React hooks, you may notice some errors like \`maximum call stack size exceeded\`. To ensure everything is running smoothly when using these technologies together, make sure to validate the following:

- You have updated to the latest version of \`gatsby-plugin-react-helmet\`
- You are using version 6.0.0-beta or later of \`react-helmet\`
- You are importing React Helmet using \`import { Helmet } from 'react-helmet'\` rather than the old \`import Helmet from 'react-helmet'\`

## Examples

- [GatsbyJS.org](https://github.com/gatsbyjs/gatsby/blob/master/www/src/components/site-metadata.js)
- [Jason Lengstorf personal website](https://github.com/jlengstorf/gatsby-theme-jason-blog/blob/master/src/components/SEO/SEO.js)
",
    "shadowableFiles": Array [
      "src/gatsby-plugin-react-helmet/__mocks__/react-helmet.js",
      "src/gatsby-plugin-react-helmet/__tests__/gatsby-ssr.js",
      "src/gatsby-plugin-react-helmet/gatsby-ssr.js",
    ],
    "shadowedFiles": Array [],
  },
]
`;

exports[`gatsby-plugin resource creates default gatsby-config.js if there isn't one already 1`] = `
Object {
  "_message": "Installed gatsby-source-filesystem in gatsby-config.js",
  "description": null,
=======
Object {
  "_message": "Installed gatsby-source-filesystem in gatsby-config.js",
  "description": Any<String>,
>>>>>>> df0fe312
  "id": "gatsby-source-filesystem",
  "name": "gatsby-source-filesystem",
  "options": Object {
    "name": "pages",
    "path": "\${__dirname}/src/pages",
  },
  "readme": Any<String>,
  "shadowableFiles": Any<Array>,
  "shadowedFiles": Array [],
}
`;

exports[`gatsby-plugin resource all returns plugins as array 2`] = `
Object {
  "_message": "Installed gatsby-transformer-sharp in gatsby-config.js",
  "description": Any<String>,
  "id": "gatsby-transformer-sharp",
  "name": "gatsby-transformer-sharp",
  "options": undefined,
  "readme": Any<String>,
  "shadowableFiles": Any<Array>,
  "shadowedFiles": Array [],
}
`;

exports[`gatsby-plugin resource all returns plugins as array 3`] = `
Object {
<<<<<<< HEAD
  "_message": "Installed gatsby-source-filesystem in gatsby-config.js",
  "description": null,
  "id": "gatsby-source-filesystem",
  "name": "gatsby-source-filesystem",
=======
  "_message": "Installed gatsby-plugin-emotion in gatsby-config.js",
  "description": Any<String>,
  "id": "gatsby-plugin-emotion",
  "name": "gatsby-plugin-emotion",
>>>>>>> df0fe312
  "options": undefined,
  "readme": Any<String>,
  "shadowableFiles": Any<Array>,
  "shadowedFiles": Array [],
}
`;

exports[`gatsby-plugin resource all returns plugins as array 4`] = `
Object {
  "_message": "Installed gatsby-plugin-typography in gatsby-config.js",
  "description": Any<String>,
  "id": "gatsby-plugin-typography",
  "name": "gatsby-plugin-typography",
  "options": Object {
    "pathToConfigModule": "src/utils/typography",
  },
  "readme": Any<String>,
  "shadowableFiles": Any<Array>,
  "shadowedFiles": Array [],
}
`;

exports[`gatsby-plugin resource all returns plugins as array 5`] = `
Object {
  "_message": "Installed gatsby-transformer-remark in gatsby-config.js",
  "description": Any<String>,
  "id": "gatsby-transformer-remark",
  "name": "gatsby-transformer-remark",
  "options": Object {
    "plugins": Array [
      Object {
        "options": Object {
          "maxWidth": 590,
        },
        "resolve": "gatsby-remark-images",
      },
      Object {
        "options": Object {
          "wrapperStyle": "margin-bottom: 1.0725rem",
        },
        "resolve": "gatsby-remark-responsive-iframe",
      },
      "gatsby-remark-prismjs",
      "gatsby-remark-copy-linked-files",
      "gatsby-remark-smartypants",
    ],
  },
  "readme": Any<String>,
  "shadowableFiles": Any<Array>,
  "shadowedFiles": Array [],
}
`;

exports[`gatsby-plugin resource all returns plugins as array 6`] = `
Object {
  "_message": "Installed gatsby-plugin-sharp in gatsby-config.js",
  "description": Any<String>,
  "id": "gatsby-plugin-sharp",
  "name": "gatsby-plugin-sharp",
  "options": undefined,
  "readme": Any<String>,
  "shadowableFiles": Any<Array>,
  "shadowedFiles": Array [],
}
`;

exports[`gatsby-plugin resource all returns plugins as array 7`] = `
Object {
  "_message": "Installed gatsby-plugin-google-analytics in gatsby-config.js",
  "description": Any<String>,
  "id": "gatsby-plugin-google-analytics",
  "name": "gatsby-plugin-google-analytics",
  "options": Object {
    "trackingId": "UA-774017-3",
  },
  "readme": Any<String>,
  "shadowableFiles": Any<Array>,
  "shadowedFiles": Array [],
}
`;

exports[`gatsby-plugin resource all returns plugins as array 8`] = `
Object {
  "_message": "Installed gatsby-plugin-manifest in gatsby-config.js",
  "description": Any<String>,
  "id": "gatsby-plugin-manifest",
  "name": "gatsby-plugin-manifest",
  "options": Object {
    "background_color": null,
    "display": "minimal-ui",
    "icon": "static/logo.png",
    "name": "Bricolage",
    "short_name": "Bricolage",
    "start_url": "/",
    "theme_color": null,
  },
  "readme": Any<String>,
  "shadowableFiles": Any<Array>,
  "shadowedFiles": Array [],
}
`;

exports[`gatsby-plugin resource all returns plugins as array 9`] = `
Object {
  "_message": "Installed gatsby-plugin-offline in gatsby-config.js",
  "description": Any<String>,
  "id": "gatsby-plugin-offline",
  "name": "gatsby-plugin-offline",
  "options": undefined,
  "readme": Any<String>,
  "shadowableFiles": Any<Array>,
  "shadowedFiles": Array [],
}
`;

exports[`gatsby-plugin resource all returns plugins as array 10`] = `
Object {
  "_message": "Installed gatsby-plugin-react-helmet in gatsby-config.js",
  "description": Any<String>,
  "id": "gatsby-plugin-react-helmet",
  "name": "gatsby-plugin-react-helmet",
  "options": undefined,
  "readme": Any<String>,
  "shadowableFiles": Any<Array>,
  "shadowedFiles": Array [],
}
`;

exports[`gatsby-plugin resource creates default gatsby-config.js if there isn't one already 1`] = `
Object {
  "_message": "Installed gatsby-source-filesystem in gatsby-config.js",
  "description": Any<String>,
  "id": "gatsby-source-filesystem",
  "name": "gatsby-source-filesystem",
  "options": undefined,
  "readme": Any<String>,
  "shadowableFiles": Any<Array>,
  "shadowedFiles": Array [],
}
`;

exports[`gatsby-plugin resource e2e plugin resource test with hello world starter: GatsbyPlugin create 1`] = `
Object {
  "_message": "Installed gatsby-source-filesystem in gatsby-config.js",
<<<<<<< HEAD
  "description": null,
=======
  "description": Any<String>,
>>>>>>> df0fe312
  "id": "gatsby-source-filesystem",
  "name": "gatsby-source-filesystem",
  "options": undefined,
  "readme": Any<String>,
  "shadowableFiles": Any<Array>,
  "shadowedFiles": Array [],
}
`;

exports[`gatsby-plugin resource e2e plugin resource test with hello world starter: GatsbyPlugin create plan 1`] = `
Object {
  "currentState": "/**
 * Configure your Gatsby site with this file.
 *
 * See: https://www.gatsbyjs.org/docs/gatsby-config/
 */
module.exports = {
  /* Your site config here */
  plugins: [],
};
",
  "dependsOn": Array [
    Object {
      "name": "gatsby-source-filesystem",
      "resourceName": "NPMPackage",
    },
  ],
  "describe": "Install gatsby-source-filesystem in gatsby-config.js",
  "diff": "- Original  - 1
+ Modified  + 7

@@ -5,6 +5,12 @@
   */
  module.exports = {
    /* Your site config here */
-   plugins: [],
+   plugins: [
+     {
+       resolve: \\"gatsby-source-filesystem\\",
+       options: undefined,
+       __key: \\"gatsby-source-filesystem\\",
+     },
+   ],
  };
",
  "id": "gatsby-source-filesystem",
  "name": "gatsby-source-filesystem",
  "newState": "/**
 * Configure your Gatsby site with this file.
 *
 * See: https://www.gatsbyjs.org/docs/gatsby-config/
 */
module.exports = {
  /* Your site config here */
  plugins: [
    {
      resolve: \\"gatsby-source-filesystem\\",
      options: undefined,
      __key: \\"gatsby-source-filesystem\\",
    },
  ],
};
",
}
`;

exports[`gatsby-plugin resource e2e plugin resource test with hello world starter: GatsbyPlugin destroy 1`] = `undefined`;

exports[`gatsby-plugin resource e2e plugin resource test with hello world starter: GatsbyPlugin update 1`] = `
Object {
  "_message": "Installed gatsby-source-filesystem in gatsby-config.js",
  "description": Any<String>,
  "id": "gatsby-source-filesystem",
  "name": "gatsby-source-filesystem",
  "options": undefined,
  "readme": Any<String>,
  "shadowableFiles": Any<Array>,
  "shadowedFiles": Array [],
}
`;

exports[`gatsby-plugin resource e2e plugin resource test with hello world starter: GatsbyPlugin update plan 1`] = `
Object {
  "currentState": "/**
 * Configure your Gatsby site with this file.
 *
 * See: https://www.gatsbyjs.org/docs/gatsby-config/
 */
module.exports = {
  /* Your site config here */
  plugins: [\\"gatsby-source-filesystem\\"],
};
",
  "dependsOn": Array [
    Object {
      "name": "gatsby-source-filesystem",
      "resourceName": "NPMPackage",
    },
  ],
  "describe": "Install gatsby-source-filesystem in gatsby-config.js",
  "diff": "- Original  - 1
+ Modified  + 8

@@ -5,6 +5,13 @@
   */
  module.exports = {
    /* Your site config here */
-   plugins: [\\"gatsby-source-filesystem\\"],
+   plugins: [
+     \\"gatsby-source-filesystem\\",
+     {
+       resolve: \\"gatsby-source-filesystem\\",
+       options: undefined,
+       __key: \\"gatsby-source-filesystem\\",
+     },
+   ],
  };
",
  "id": "gatsby-source-filesystem",
  "name": "gatsby-source-filesystem",
  "newState": "/**
 * Configure your Gatsby site with this file.
 *
 * See: https://www.gatsbyjs.org/docs/gatsby-config/
 */
module.exports = {
  /* Your site config here */
  plugins: [
    \\"gatsby-source-filesystem\\",
    {
      resolve: \\"gatsby-source-filesystem\\",
      options: undefined,
      __key: \\"gatsby-source-filesystem\\",
    },
  ],
};
",
}
`;

exports[`gatsby-plugin resource e2e plugin resource test: GatsbyPlugin create 1`] = `
Object {
  "_message": "Installed gatsby-source-filesystem in gatsby-config.js",
<<<<<<< HEAD
  "description": null,
=======
  "description": Any<String>,
>>>>>>> df0fe312
  "id": "gatsby-source-filesystem",
  "name": "gatsby-source-filesystem",
  "options": undefined,
  "readme": Any<String>,
  "shadowableFiles": Any<Array>,
  "shadowedFiles": Array [],
}
`;

exports[`gatsby-plugin resource e2e plugin resource test: GatsbyPlugin create plan 1`] = `
Object {
  "currentState": "const redish = \`#c5484d\`;
module.exports = {
  siteMetadata: {
    title: \`Bricolage\`,
    author: \`Kyle Mathews\`,
    homeCity: \`San Francisco\`,
  },
  plugins: [
    {
      resolve: \`gatsby-source-filesystem\`,
      options: {
        path: \`\${__dirname}/src/pages\`,
        name: \`pages\`,
      },
    },
    \`gatsby-transformer-sharp\`,
    \`gatsby-plugin-emotion\`,
    {
      resolve: \`gatsby-plugin-typography\`,
      options: {
        pathToConfigModule: \`src/utils/typography\`,
      },
    },
    {
      resolve: \`gatsby-transformer-remark\`,
      options: {
        plugins: [
          {
            resolve: \`gatsby-remark-images\`,
            options: {
              maxWidth: 590,
            },
          },
          {
            resolve: \`gatsby-remark-responsive-iframe\`,
            options: {
              wrapperStyle: \`margin-bottom: 1.0725rem\`,
            },
          },
          \`gatsby-remark-prismjs\`,
          \`gatsby-remark-copy-linked-files\`,
          \`gatsby-remark-smartypants\`,
        ],
      },
    },
    \`gatsby-plugin-sharp\`,
    {
      resolve: \`gatsby-plugin-google-analytics\`,
      options: {
        trackingId: \`UA-774017-3\`,
      },
    },
    {
      resolve: \`gatsby-plugin-manifest\`,
      options: {
        name: \`Bricolage\`,
        short_name: \`Bricolage\`,
        icon: \`static/logo.png\`,
        start_url: \`/\`,
        background_color: redish,
        theme_color: redish,
        display: \`minimal-ui\`,
      },
    },
    \`gatsby-plugin-offline\`,
    \`gatsby-plugin-react-helmet\`,
  ],
};
",
  "dependsOn": Array [
    Object {
      "name": "gatsby-source-filesystem",
      "resourceName": "NPMPackage",
    },
  ],
  "describe": "Install gatsby-source-filesystem in gatsby-config.js",
  "diff": "- Original  - 0
+ Modified  + 5

@@ -64,6 +64,11 @@
      },
      \`gatsby-plugin-offline\`,
      \`gatsby-plugin-react-helmet\`,
+     {
+       resolve: \\"gatsby-source-filesystem\\",
+       options: undefined,
+       __key: \\"gatsby-source-filesystem\\",
+     },
    ],
  };
",
  "id": "gatsby-source-filesystem",
  "name": "gatsby-source-filesystem",
  "newState": "const redish = \`#c5484d\`;
module.exports = {
  siteMetadata: {
    title: \`Bricolage\`,
    author: \`Kyle Mathews\`,
    homeCity: \`San Francisco\`,
  },
  plugins: [
    {
      resolve: \`gatsby-source-filesystem\`,
      options: {
        path: \`\${__dirname}/src/pages\`,
        name: \`pages\`,
      },
    },
    \`gatsby-transformer-sharp\`,
    \`gatsby-plugin-emotion\`,
    {
      resolve: \`gatsby-plugin-typography\`,
      options: {
        pathToConfigModule: \`src/utils/typography\`,
      },
    },
    {
      resolve: \`gatsby-transformer-remark\`,
      options: {
        plugins: [
          {
            resolve: \`gatsby-remark-images\`,
            options: {
              maxWidth: 590,
            },
          },
          {
            resolve: \`gatsby-remark-responsive-iframe\`,
            options: {
              wrapperStyle: \`margin-bottom: 1.0725rem\`,
            },
          },
          \`gatsby-remark-prismjs\`,
          \`gatsby-remark-copy-linked-files\`,
          \`gatsby-remark-smartypants\`,
        ],
      },
    },
    \`gatsby-plugin-sharp\`,
    {
      resolve: \`gatsby-plugin-google-analytics\`,
      options: {
        trackingId: \`UA-774017-3\`,
      },
    },
    {
      resolve: \`gatsby-plugin-manifest\`,
      options: {
        name: \`Bricolage\`,
        short_name: \`Bricolage\`,
        icon: \`static/logo.png\`,
        start_url: \`/\`,
        background_color: redish,
        theme_color: redish,
        display: \`minimal-ui\`,
      },
    },
    \`gatsby-plugin-offline\`,
    \`gatsby-plugin-react-helmet\`,
    {
      resolve: \\"gatsby-source-filesystem\\",
      options: undefined,
      __key: \\"gatsby-source-filesystem\\",
    },
  ],
};
",
}
`;

exports[`gatsby-plugin resource e2e plugin resource test: GatsbyPlugin destroy 1`] = `undefined`;

exports[`gatsby-plugin resource e2e plugin resource test: GatsbyPlugin update 1`] = `
Object {
  "_message": "Installed gatsby-source-filesystem in gatsby-config.js",
<<<<<<< HEAD
  "description": null,
=======
  "description": Any<String>,
>>>>>>> df0fe312
  "id": "gatsby-source-filesystem",
  "name": "gatsby-source-filesystem",
  "options": undefined,
  "readme": Any<String>,
  "shadowableFiles": Any<Array>,
  "shadowedFiles": Array [],
}
`;

exports[`gatsby-plugin resource e2e plugin resource test: GatsbyPlugin update plan 1`] = `
Object {
  "currentState": "const redish = \`#c5484d\`;
module.exports = {
  siteMetadata: {
    title: \`Bricolage\`,
    author: \`Kyle Mathews\`,
    homeCity: \`San Francisco\`,
  },
  plugins: [
    \\"gatsby-source-filesystem\\",
    \`gatsby-transformer-sharp\`,
    \`gatsby-plugin-emotion\`,
    {
      resolve: \`gatsby-plugin-typography\`,
      options: {
        pathToConfigModule: \`src/utils/typography\`,
      },
    },
    {
      resolve: \`gatsby-transformer-remark\`,
      options: {
        plugins: [
          {
            resolve: \`gatsby-remark-images\`,
            options: {
              maxWidth: 590,
            },
          },
          {
            resolve: \`gatsby-remark-responsive-iframe\`,
            options: {
              wrapperStyle: \`margin-bottom: 1.0725rem\`,
            },
          },
          \`gatsby-remark-prismjs\`,
          \`gatsby-remark-copy-linked-files\`,
          \`gatsby-remark-smartypants\`,
        ],
      },
    },
    \`gatsby-plugin-sharp\`,
    {
      resolve: \`gatsby-plugin-google-analytics\`,
      options: {
        trackingId: \`UA-774017-3\`,
      },
    },
    {
      resolve: \`gatsby-plugin-manifest\`,
      options: {
        name: \`Bricolage\`,
        short_name: \`Bricolage\`,
        icon: \`static/logo.png\`,
        start_url: \`/\`,
        background_color: redish,
        theme_color: redish,
        display: \`minimal-ui\`,
      },
    },
    \`gatsby-plugin-offline\`,
    \`gatsby-plugin-react-helmet\`,
  ],
};
",
  "dependsOn": Array [
    Object {
      "name": "gatsby-source-filesystem",
      "resourceName": "NPMPackage",
    },
  ],
  "describe": "Install gatsby-source-filesystem in gatsby-config.js",
  "diff": "- Original  - 0
+ Modified  + 5

@@ -58,6 +58,11 @@
      },
      \`gatsby-plugin-offline\`,
      \`gatsby-plugin-react-helmet\`,
+     {
+       resolve: \\"gatsby-source-filesystem\\",
+       options: undefined,
+       __key: \\"gatsby-source-filesystem\\",
+     },
    ],
  };
",
  "id": "gatsby-source-filesystem",
  "name": "gatsby-source-filesystem",
  "newState": "const redish = \`#c5484d\`;
module.exports = {
  siteMetadata: {
    title: \`Bricolage\`,
    author: \`Kyle Mathews\`,
    homeCity: \`San Francisco\`,
  },
  plugins: [
    \\"gatsby-source-filesystem\\",
    \`gatsby-transformer-sharp\`,
    \`gatsby-plugin-emotion\`,
    {
      resolve: \`gatsby-plugin-typography\`,
      options: {
        pathToConfigModule: \`src/utils/typography\`,
      },
    },
    {
      resolve: \`gatsby-transformer-remark\`,
      options: {
        plugins: [
          {
            resolve: \`gatsby-remark-images\`,
            options: {
              maxWidth: 590,
            },
          },
          {
            resolve: \`gatsby-remark-responsive-iframe\`,
            options: {
              wrapperStyle: \`margin-bottom: 1.0725rem\`,
            },
          },
          \`gatsby-remark-prismjs\`,
          \`gatsby-remark-copy-linked-files\`,
          \`gatsby-remark-smartypants\`,
        ],
      },
    },
    \`gatsby-plugin-sharp\`,
    {
      resolve: \`gatsby-plugin-google-analytics\`,
      options: {
        trackingId: \`UA-774017-3\`,
      },
    },
    {
      resolve: \`gatsby-plugin-manifest\`,
      options: {
        name: \`Bricolage\`,
        short_name: \`Bricolage\`,
        icon: \`static/logo.png\`,
        start_url: \`/\`,
        background_color: redish,
        theme_color: redish,
        display: \`minimal-ui\`,
      },
    },
    \`gatsby-plugin-offline\`,
    \`gatsby-plugin-react-helmet\`,
    {
      resolve: \\"gatsby-source-filesystem\\",
      options: undefined,
      __key: \\"gatsby-source-filesystem\\",
    },
  ],
};
",
}
`;

exports[`gatsby-plugin resource handles config options as an object 1`] = `
Array [
  Object {
    "name": "gatsby-source-filesystem",
    "options": Object {
      "bar": "baz",
      "baz": "qux",
      "foo": 1,
      "otherStuff": Array [
        Object {
          "bar": Array [
            Object {
              "foo": "bar",
            },
          ],
          "foo": "bar2",
        },
      ],
    },
  },
]
`;<|MERGE_RESOLUTION|>--- conflicted
+++ resolved
@@ -1,2496 +1,9 @@
 // Jest Snapshot v1, https://goo.gl/fbAQLP
 
 exports[`gatsby-plugin resource all returns plugins as array 1`] = `
-<<<<<<< HEAD
-Array [
-  Object {
-    "_message": "Installed gatsby-source-filesystem in gatsby-config.js",
-    "description": "Gatsby plugin which parses files within a directory for further parsing by other plugins",
-    "id": "gatsby-source-filesystem",
-    "name": "gatsby-source-filesystem",
-    "options": Object {
-      "name": "pages",
-      "path": "\${__dirname}/src/pages",
-    },
-    "readme": "# gatsby-source-filesystem
-
-A Gatsby source plugin for sourcing data into your Gatsby application
-from your local filesystem.
-
-The plugin creates \`File\` nodes from files. The various \\"transformer\\"
-plugins can transform \`File\` nodes into various other types of data e.g.
-\`gatsby-transformer-json\` transforms JSON files into JSON data nodes and
-\`gatsby-transformer-remark\` transforms markdown files into \`MarkdownRemark\`
-nodes from which you can query an HTML representation of the markdown.
-
-## Install
-
-\`npm install --save gatsby-source-filesystem\`
-
-## How to use
-
-\`\`\`javascript
-// In your gatsby-config.js
-module.exports = {
-  plugins: [
-    // You can have multiple instances of this plugin
-    // to read source nodes from different locations on your
-    // filesystem.
-    //
-    // The following sets up the Jekyll pattern of having a
-    // \\"pages\\" directory for Markdown files and a \\"data\\" directory
-    // for \`.json\`, \`.yaml\`, \`.csv\`.
-    {
-      resolve: \`gatsby-source-filesystem\`,
-      options: {
-        name: \`pages\`,
-        path: \`\${__dirname}/src/pages/\`,
-      },
-    },
-    {
-      resolve: \`gatsby-source-filesystem\`,
-      options: {
-        name: \`data\`,
-        path: \`\${__dirname}/src/data/\`,
-        ignore: [\`**//.*\`], // ignore files starting with a dot
-      },
-    },
-  ],
-}
-\`\`\`
-
-## Options
-
-In addition to the name and path parameters you may pass an optional \`ignore\` array of file globs to ignore.
-
-They will be added to the following default list:
-
-\`\`\`text
-**/*.un~
-**/.DS_Store
-**/.gitignore
-**/.npmignore
-**/.babelrc
-**/yarn.lock
-**/node_modules
-../**/dist/**
-\`\`\`
-
-To prevent concurrent requests overload of \`processRemoteNode\`, you can adjust the \`200\` default concurrent downloads, with \`GATSBY_CONCURRENT_DOWNLOAD\` environment variable.
-
-## How to query
-
-You can query file nodes like the following:
-
-\`\`\`graphql
-{
-  allFile {
-    edges {
-      node {
-        extension
-        dir
-        modifiedTime
-      }
-    }
-  }
-}
-\`\`\`
-
-To filter by the \`name\` you specified in the config, use \`sourceInstanceName\`:
-
-\`\`\`graphql
-{
-  allFile(filter: { sourceInstanceName: { eq: \\"data\\" } }) {
-    edges {
-      node {
-        extension
-        dir
-        modifiedTime
-      }
-    }
-  }
-}
-\`\`\`
-
-## Helper functions
-
-\`gatsby-source-filesystem\` exports three helper functions:
-
-- \`createFilePath\`
-- \`createRemoteFileNode\`
-- \`createFileNodeFromBuffer\`
-
-### createFilePath
-
-When building pages from files, you often want to create a URL from a file's path on the file system. E.g. if you have a markdown file at \`src/content/2018-01-23-an-exploration-of-the-nature-of-reality/index.md\`, you might want to turn that into a page on your site at \`example.com/2018-01-23-an-exploration-of-the-nature-of-reality/\`. \`createFilePath\` is a helper function to make this task easier.
-
-\`\`\`javascript
-createFilePath({
-  // The node you'd like to convert to a path
-  // e.g. from a markdown, JSON, YAML file, etc
-  node,
-  // Method used to get a node
-  // The parameter from \`onCreateNode\` should be passed in here
-  getNode,
-  // The base path for your files.
-  // Defaults to \`src/pages\`. For the example above, you'd use \`src/content\`.
-  basePath,
-  // Whether you want your file paths to contain a trailing \`/\` slash
-  // Defaults to true
-  trailingSlash,
-})
-\`\`\`
-
-#### Example usage
-
-The following is taken from [Gatsby Tutorial, Part Seven](https://www.gatsbyjs.org/tutorial/part-seven/) and is used to create URL slugs for markdown pages.
-
-\`\`\`javascript
-const { createFilePath } = require(\`gatsby-source-filesystem\`)
-
-exports.onCreateNode = ({ node, getNode, actions }) => {
-  const { createNodeField } = actions
-  // Ensures we are processing only markdown files
-  if (node.internal.type === \\"MarkdownRemark\\") {
-    // Use \`createFilePath\` to turn markdown files in our \`data/faqs\` directory into \`/faqs/slug\`
-    const relativeFilePath = createFilePath({
-      node,
-      getNode,
-      basePath: \\"data/faqs/\\",
-    })
-
-    // Creates new query'able field with name of 'slug'
-    createNodeField({
-      node,
-      name: \\"slug\\",
-      value: \`/faqs\${relativeFilePath}\`,
-    })
-  }
-}
-\`\`\`
-
-### createRemoteFileNode
-
-When building source plugins for remote data sources such as headless CMSs, their data will often link to files stored remotely that are often convenient to download so you can work with them locally.
-
-The \`createRemoteFileNode\` helper makes it easy to download remote files and add them to your site's GraphQL schema.
-
-\`\`\`javascript
-createRemoteFileNode({
-  // The source url of the remote file
-  url: \`https://example.com/a-file.jpg\`,
-
-  // The id of the parent node (i.e. the node to which the new remote File node will be linked to.
-  parentNodeId,
-
-  // Gatsby's cache which the helper uses to check if the file has been downloaded already. It's passed to all Node APIs.
-  getCache,
-
-  // The action used to create nodes
-  createNode,
-
-  // A helper function for creating node Ids
-  createNodeId,
-
-  // OPTIONAL
-  // Adds htaccess authentication to the download request if passed in.
-  auth: { htaccess_user: \`USER\`, htaccess_pass: \`PASSWORD\` },
-
-  // OPTIONAL
-  // Adds extra http headers to download request if passed in.
-  httpHeaders: { Authorization: \`Bearer someAccessToken\` },
-
-  // OPTIONAL
-  // Sets the file extension
-  ext: \\".jpg\\",
-})
-\`\`\`
-
-#### Example usage
-
-The following example is pulled from [gatsby-source-wordpress](https://github.com/gatsbyjs/gatsby/tree/master/packages/gatsby-source-wordpress). Downloaded files are created as \`File\` nodes and then linked to the WordPress Media node, so it can be queried both as a regular \`File\` node and from the \`localFile\` field in the Media node.
-
-\`\`\`javascript
-const { createRemoteFileNode } = require(\`gatsby-source-filesystem\`)
-
-exports.downloadMediaFiles = ({
-  nodes,
-  getCache,
-  createNode,
-  createNodeId,
-  _auth,
-}) => {
-  nodes.map(async node => {
-    let fileNode
-    // Ensures we are only processing Media Files
-    // \`wordpress__wp_media\` is the media file type name for WordPress
-    if (node.__type === \`wordpress__wp_media\`) {
-      try {
-        fileNode = await createRemoteFileNode({
-          url: node.source_url,
-          parentNodeId: node.id,
-          getCache,
-          createNode,
-          createNodeId,
-          auth: _auth,
-        })
-      } catch (e) {
-        // Ignore
-      }
-    }
-
-    // Adds a field \`localFile\` to the node
-    // ___NODE appendix tells Gatsby that this field will link to another node
-    if (fileNode) {
-      node.localFile___NODE = fileNode.id
-    }
-  })
-}
-\`\`\`
-
-The file node can then be queried using GraphQL. See an example of this in the [gatsby-source-wordpress README](/packages/gatsby-source-wordpress/#image-processing) where downloaded images are queried using [gatsby-transformer-sharp](/packages/gatsby-transformer-sharp/) to use in the component [gatsby-image](/packages/gatsby-image/).
-
-#### Retrieving the remote file name and extension
-
-The helper tries first to retrieve the file name and extension by parsing the url and the path provided (e.g. if the url is \`https://example.com/image.jpg\`, the extension will be inferred as \`.jpg\` and the name as \`image\`). If the url does not contain an extension, we use the [\`file-type\`](https://www.npmjs.com/package/file-type) package to infer the file type. Finally, the name and the extension _can_ be explicitly passed, like so:
-
-\`\`\`javascript
-createRemoteFileNode({
-  // The source url of the remote file
-  url: \`https://example.com/a-file-without-an-extension\`,
-  parentNodeId: node.id,
-  getCache,
-  createNode,
-  createNodeId,
-  // if necessary!
-  ext: \\".jpg\\",
-  name: \\"image\\",
-})
-\`\`\`
-
-### createFileNodeFromBuffer
-
-When working with data that isn't already stored in a file, such as when querying binary/blob fields from a database, it's helpful to cache that data to the filesystem in order to use it with other transformers that accept files as input.
-
-The \`createFileNodeFromBuffer\` helper accepts a \`Buffer\`, caches its contents to disk, and creates a file node that points to it.
-
-## Example usage
-
-The following example is adapted from the source of [\`gatsby-source-mysql\`](https://github.com/malcolm-kee/gatsby-source-mysql):
-
-\`\`\`js
-// gatsby-node.js
-const createMySqlNodes = require(\`./create-nodes\`)
-
-exports.sourceNodes = async ({ actions, createNodeId, getCache }, config) => {
-  const { createNode } = actions
-  const { conn, queries } = config
-  const { db, results } = await query(conn, queries)
-
-  try {
-    queries
-      .map((query, i) => ({ ...query, ___sql: results[i] }))
-      .forEach(result =>
-        createMySqlNodes(result, results, createNode, {
-          createNode,
-          createNodeId,
-          getCache,
-        })
-      )
-    db.end()
-  } catch (e) {
-    console.error(e)
-    db.end()
-  }
-}
-
-// create-nodes.js
-const { createFileNodeFromBuffer } = require(\`gatsby-source-filesystem\`)
-const createNodeHelpers = require(\`gatsby-node-helpers\`).default
-
-const { createNodeFactory } = createNodeHelpers({ typePrefix: \`mysql\` })
-
-function attach(node, key, value, ctx) {
-  if (Buffer.isBuffer(value)) {
-    ctx.linkChildren.push(parentNodeId =>
-      createFileNodeFromBuffer({
-        buffer: value,
-        getCache: ctx.getCache,
-        createNode: ctx.createNode,
-        createNodeId: ctx.createNodeId,
-      })
-    )
-    value = \`Buffer\`
-  }
-
-  node[key] = value
-}
-
-function createMySqlNodes({ name, __sql, idField, keys }, results, ctx) {
-  const MySqlNode = createNodeFactory(name)
-  ctx.linkChildren = []
-
-  return __sql.forEach(row => {
-    if (!keys) keys = Object.keys(row)
-
-    const node = { id: row[idField] }
-
-    for (const key of keys) {
-      attach(node, key, row[key], ctx)
-    }
-
-    node = ctx.createNode(node)
-
-    for (const link of ctx.linkChildren) {
-      link(node.id)
-    }
-  })
-}
-
-module.exports = createMySqlNodes
-\`\`\`
-
-## Troubleshooting
-
-In case that due to spotty network, or slow connection, some remote files fail to download. Even after multiple retries and adjusting concurrent downloads, you can adjust timeout and retry settings with these environment variables:
-
-- \`STALL_RETRY_LIMIT\`, default: \`3\`
-- \`STALL_TIMEOUT\`, default: \`30000\`
-- \`CONNECTION_TIMEOUT\`, default: \`30000\`
-",
-    "shadowableFiles": Array [
-      "src/gatsby-source-filesystem/__tests__/create-file-node-from-buffer.js",
-      "src/gatsby-source-filesystem/__tests__/create-file-node.js",
-      "src/gatsby-source-filesystem/__tests__/create-remote-file-node.js",
-      "src/gatsby-source-filesystem/__tests__/fixtures/file.json",
-      "src/gatsby-source-filesystem/__tests__/gatsby-node.js",
-      "src/gatsby-source-filesystem/__tests__/index.js",
-      "src/gatsby-source-filesystem/__tests__/utils.js",
-      "src/gatsby-source-filesystem/create-file-node-from-buffer.js",
-      "src/gatsby-source-filesystem/create-file-node.js",
-      "src/gatsby-source-filesystem/create-file-path.js",
-      "src/gatsby-source-filesystem/create-remote-file-node.js",
-      "src/gatsby-source-filesystem/extend-file-node.js",
-      "src/gatsby-source-filesystem/gatsby-node.js",
-      "src/gatsby-source-filesystem/index.js",
-      "src/gatsby-source-filesystem/utils.js",
-    ],
-    "shadowedFiles": Array [],
-  },
-  Object {
-    "_message": "Installed gatsby-transformer-sharp in gatsby-config.js",
-    "description": "Gatsby transformer plugin for images using Sharp",
-    "id": "gatsby-transformer-sharp",
-    "name": "gatsby-transformer-sharp",
-    "options": undefined,
-    "readme": "# gatsby-transformer-sharp
-
-Creates \`ImageSharp\` nodes from image types that are supported by the
-[Sharp](https://github.com/lovell/sharp) image processing library and provides
-fields in their GraphQL types for processing your images in a variety of ways
-including resizing, cropping, and creating responsive images.
-
-[Live demo](https://image-processing.gatsbyjs.org/)
-([source](https://github.com/gatsbyjs/gatsby/tree/master/examples/image-processing))
-
-## Install
-
-\`npm install --save gatsby-transformer-sharp gatsby-plugin-sharp\`
-
-## How to use
-
-\`\`\`javascript
-// In your gatsby-config.js
-module.exports = {
-  plugins: [\`gatsby-plugin-sharp\`, \`gatsby-transformer-sharp\`],
-}
-\`\`\`
-
-Please note that you must have a source plugin (which brings in images) installed in your project. Otherwise, no \`ImageSharp\` nodes can be created for your files. Examples would be [\`gatsby-source-filesystem\`](/packages/gatsby-source-filesystem) or source plugins for (headless) CMSs like [\`gatsby-source-wordpress\`](/packages/gatsby-source-wordpress).
-
-**Note**: An exception to this is when using [\`gatsby-source-contentful\`](/packages/gatsby-source-contentful/), as the source plugin and the assets are not [downloaded to the local filesystem](https://www.gatsbyjs.org/packages/gatsby-source-contentful/#download-assets-for-static-distribution). By default, the \`gatsby-source-contentful\` plugin creates a \`ContentfulAsset\` node for every image with links to Contentful’s CDN, therefore it is not necessary to use \`gatsby-transformer-sharp\` together with \`gatsby-source-contentful\`.
-
-## Parsing algorithm
-
-It recognizes files with the following extensions as images.
-
-- jpeg
-- jpg
-- png
-- webp
-- tif
-- tiff
-
-Each image file is parsed into a node of type \`ImageSharp\`.
-
-## Configuration options
-
-\`checkSupportedExtensions\` [boolean][optional]
-
-Sharp only supports certain image formats (see the Parsing algorithm section above) and hence throws a warning when you e.g. use a .gif in an \`ImageSharp\` query. You'll need to use \`publicURL\` instead. With this option you can disable the warning behavior.
-
-\`\`\`javascript
-// In your gatsby-config.js
-module.exports = {
-  plugins: [
-    \`gatsby-plugin-sharp\`,
-    {
-      resolve: \`gatsby-transformer-sharp\`,
-      options: {
-        // The option defaults to true
-        checkSupportedExtensions: false,
-      },
-    },
-  ],
-}
-\`\`\`
-
-## Troubleshooting
-
-### Incompatible library version: sharp.node requires version X or later, but Z provides version Y
-
-This means that there are multiple incompatible versions of the \`sharp\` package installed in \`node_modules\`. The complete error typically looks like this:
-
-\`\`\`text
-Something went wrong installing the \\"sharp\\" module
-
-dlopen(/Users/misiek/dev/gatsby-starter-blog/node_modules/sharp/build/Release/sharp.node, 1): Library not loaded: @rpath/libglib-2.0.dylib
-  Referenced from: /Users/misiek/dev/gatsby-starter-blog/node_modules/sharp/build/Release/sharp.node
-  Reason: Incompatible library version: sharp.node requires version 6001.0.0 or later, but libglib-2.0.dylib provides version 5801.0.0
-\`\`\`
-
-To fix this, you'll need to update all Gatsby plugins in the current project that depend on the \`sharp\` package. Here's a list of official plugins that you might need to update in case your projects uses them:
-
-- \`gatsby-plugin-sharp\`
-- \`gatsby-plugin-manifest\`
-- \`gatsby-remark-images-contentful\`
-- \`gatsby-source-contentful\`
-- \`gatsby-transformer-sharp\`
-- \`gatsby-transformer-sqip\`
-
-To update these packages, run:
-
-\`\`\`shell
-npm install gatsby-plugin-sharp gatsby-plugin-manifest gatsby-remark-images-contentful gatsby-source-contentful gatsby-transformer-sharp gatsby-transformer-sqip
-\`\`\`
-
-If updating these doesn't fix the issue, your project probably uses other plugins from the community that depend on a different version of \`sharp\`. Try running \`npm list sharp\` or \`yarn why sharp\` to see all packages in the current project that use \`sharp\` and try updating them as well.
-",
-    "shadowableFiles": Array [
-      "src/gatsby-transformer-sharp/__tests__/__snapshots__/gatsby-node.js.snap",
-      "src/gatsby-transformer-sharp/__tests__/gatsby-node.js",
-      "src/gatsby-transformer-sharp/create-resolvers.js",
-      "src/gatsby-transformer-sharp/customize-schema.js",
-      "src/gatsby-transformer-sharp/fragments.js",
-      "src/gatsby-transformer-sharp/gatsby-node.js",
-      "src/gatsby-transformer-sharp/on-node-create.js",
-      "src/gatsby-transformer-sharp/safe-sharp.js",
-      "src/gatsby-transformer-sharp/supported-extensions.js",
-      "src/gatsby-transformer-sharp/types.js",
-    ],
-    "shadowedFiles": Array [],
-  },
-  Object {
-    "_message": "Installed gatsby-plugin-emotion in gatsby-config.js",
-    "description": "Gatsby plugin to add support for Emotion",
-    "id": "gatsby-plugin-emotion",
-    "name": "gatsby-plugin-emotion",
-    "options": undefined,
-    "readme": "# gatsby-plugin-emotion
-
-Provide support for using the css-in-js library
-[Emotion](https://github.com/emotion-js/emotion) including server side
-rendering.
-
-**This plugin supports Emotion v10+**
-
-Older versions should use versions of this plugin which support Emotion 8 and 9. Check out the Emotion 10 [migration
-guide](https://emotion.sh/docs/migrating-to-emotion-10#incremental-migration) for more information on how to upgrade.
-
-## Install
-
-\`\`\`shell
-npm install --save gatsby-plugin-emotion @emotion/core @emotion/styled
-\`\`\`
-
-## How to use
-
-Add the plugin to your \`gatsby-config.js\`.
-
-\`\`\`js
-module.exports = {
-  plugins: [
-    {
-      resolve: \`gatsby-plugin-emotion\`,
-      options: {
-        // Accepts all options defined by \`babel-plugin-emotion\` plugin.
-      },
-    },
-  ],
-}
-\`\`\`
-",
-    "shadowableFiles": Array [
-      "src/gatsby-plugin-emotion/__tests__/gatsby-node.js",
-      "src/gatsby-plugin-emotion/gatsby-node.js",
-    ],
-    "shadowedFiles": Array [],
-  },
-  Object {
-    "_message": "Installed gatsby-plugin-typography in gatsby-config.js",
-    "description": "Gatsby plugin to setup server rendering of Typography.js' CSS",
-    "id": "gatsby-plugin-typography",
-    "name": "gatsby-plugin-typography",
-    "options": Object {
-      "pathToConfigModule": "src/utils/typography",
-    },
-    "readme": "# gatsby-plugin-typography
-
-A Gatsby plugin for utilizing the [Typography](https://kyleamathews.github.io/typography.js/) library with minimal configuration.
-
-See it in action in the [Tutorial](https://www.gatsbyjs.org/tutorial/part-three/)
-([source](https://github.com/gatsbyjs/gatsby/tree/master/packages/gatsby-plugin-typography))
-
-## Install
-
-\`npm install --save gatsby-plugin-typography react-typography typography\`
-
-## Why to use
-
-A typical \`typography.js\` file utilizing one of its themes might look like this:
-
-\`\`\`javascript
-import Typography from \\"typography\\"
-import grandViewTheme from \\"typography-theme-grand-view\\"
-
-const typography = new Typography(grandViewTheme)
-
-// Export helper functions
-export const { scale, rhythm, options } = typography
-export default typography
-\`\`\`
-
-You then have to take the exported stylesheets and inline them in your entry file. Since a theme comes with two fonts, you also have to make sure you have the fonts available somehow.
-
-By using \`gatsby-plugin-typography\` and specifying the path to your \`typography.js\` file via the \`pathToConfigModule\` option (see below), the inclusion of your typography styles _and_ any relevant fonts is taken care of by a pair of helper methods under the hood, keeping your typography-related config in a single location and your entry file sparse.
-
-## How to use
-
-\`\`\`javascript
-// In your gatsby-config.js
-module.exports = {
-  plugins: [
-    {
-      resolve: \`gatsby-plugin-typography\`,
-      options: {
-        pathToConfigModule: \`src/utils/typography\`,
-      },
-    },
-  ],
-}
-\`\`\`
-
-## Options
-
-- \`pathToConfigModule\`: (string) The path to the file in which you export your typography configuration.
-- \`omitGoogleFont\`: (boolean, default: \`false\`) Typography includes [a helper](https://github.com/KyleAMathews/typography.js/blob/e7e71c82f63c7a146eb1b5ac7017695359dd9cba/packages/react-typography/src/GoogleFont.js) that makes a request to Google's font CDN for the fonts you need. You might, however, want to inject the fonts into JS or use a CDN of your choosing. Setting this value to \`true\` will make \`gatsby-plugin-typography\` skip the inclusion of this helper. **You will have to include the appropriate fonts yourself.**
-",
-    "shadowableFiles": Array [
-      "src/gatsby-plugin-typography/__tests__/gatsby-browser.js",
-      "src/gatsby-plugin-typography/__tests__/gatsby-ssr.js",
-      "src/gatsby-plugin-typography/gatsby-browser.js",
-      "src/gatsby-plugin-typography/gatsby-node.js",
-      "src/gatsby-plugin-typography/gatsby-ssr.js",
-    ],
-    "shadowedFiles": Array [],
-  },
-  Object {
-    "_message": "Installed gatsby-transformer-remark in gatsby-config.js",
-    "description": "Gatsby transformer plugin for Markdown using the Remark library and ecosystem",
-    "id": "gatsby-transformer-remark",
-    "name": "gatsby-transformer-remark",
-    "options": Object {
-      "plugins": Array [
-        Object {
-          "options": Object {
-            "maxWidth": 590,
-          },
-          "resolve": "gatsby-remark-images",
-        },
-        Object {
-          "options": Object {
-            "wrapperStyle": "margin-bottom: 1.0725rem",
-          },
-          "resolve": "gatsby-remark-responsive-iframe",
-        },
-        "gatsby-remark-prismjs",
-        "gatsby-remark-copy-linked-files",
-        "gatsby-remark-smartypants",
-      ],
-    },
-    "readme": "# gatsby-transformer-remark
-
-Parses Markdown files using [Remark](http://remark.js.org/).
-
-## Install
-
-\`npm install --save gatsby-transformer-remark\`
-
-## How to use
-
-\`\`\`javascript
-// In your gatsby-config.js
-plugins: [
-  {
-    resolve: \`gatsby-transformer-remark\`,
-    options: {
-      // CommonMark mode (default: true)
-      commonmark: true,
-      // Footnotes mode (default: true)
-      footnotes: true,
-      // Pedantic mode (default: true)
-      pedantic: true,
-      // GitHub Flavored Markdown mode (default: true)
-      gfm: true,
-      // Plugins configs
-      plugins: [],
-    },
-  },
-],
-\`\`\`
-
-The following parts of \`options\` are passed down to Remark as options:
-
-- \`options.commonmark\`
-- \`options.footnotes\`
-- \`options.pedantic\`
-- \`options.gfm\`
-
-The details of the Remark options above could be found in [\`remark-parse\`'s documentation](https://github.com/remarkjs/remark/tree/main/packages/remark-parse#processoruseparse-options)
-
-A full explanation of how to use markdown in Gatsby can be found here:
-[Creating a Blog with Gatsby](https://www.gatsbyjs.org/blog/2017-07-19-creating-a-blog-with-gatsby/)
-
-There are many Gatsby Remark plugins which you can install to customize how Markdown is processed. Many of them are demoed at https://using-remark.gatsbyjs.org/. See also the [source code for using-remark](https://github.com/gatsbyjs/gatsby/tree/master/examples/using-remark).
-
-## Parsing algorithm
-
-It recognizes files with the following extensions as Markdown:
-
-- md
-- markdown
-
-Each Markdown file is parsed into a node of type \`MarkdownRemark\`.
-
-All frontmatter fields are converted into GraphQL fields. TODO link to docs on
-auto-inferring types/fields.
-
-This plugin adds additional fields to the \`MarkdownRemark\` GraphQL type
-including \`html\`, \`excerpt\`, \`headings\`, etc. Other Gatsby plugins can also add
-additional fields.
-
-## How to query
-
-A sample GraphQL query to get MarkdownRemark nodes:
-
-\`\`\`graphql
-{
-  allMarkdownRemark {
-    edges {
-      node {
-        html
-        headings {
-          depth
-          value
-        }
-        frontmatter {
-          # Assumes you're using title in your frontmatter.
-          title
-        }
-      }
-    }
-  }
-}
-\`\`\`
-
-### Getting table of contents
-
-Using the following GraphQL query you'll be able to get the table of contents
-
-\`\`\`graphql
-{
-  allMarkdownRemark {
-    edges {
-      node {
-        html
-        tableOfContents
-      }
-    }
-  }
-}
-\`\`\`
-
-### Configuring the tableOfContents
-
-By default the tableOfContents is using the field \`slug\` to generate absolute URLs. You can however provide another field using the pathToSlugField parameter. **Note** that providing a non existing field will cause the result to be null. You can also pass \`absolute: false\` to generate relative path. To alter the default values for tableOfContents generation, include values for \`heading\` (string) and/or \`maxDepth\` (number 1 to 6) in GraphQL query. If a value for \`heading\` is given, the first heading that matches will be omitted and the toc is generated from the next heading of the same depth onwards. Value for \`maxDepth\` sets the maximum depth of the toc (i.e. if a maxDepth of 3 is set, only h1 to h3 headings will appear in the toc).
-
-\`\`\`graphql
-{
-  allMarkdownRemark {
-    edges {
-      node {
-        html
-        tableOfContents(
-          absolute: true
-          pathToSlugField: \\"frontmatter.path\\"
-          heading: \\"only show toc from this heading onwards\\"
-          maxDepth: 2
-        )
-        frontmatter {
-          # Assumes you're using path in your frontmatter.
-          path
-        }
-      }
-    }
-  }
-}
-\`\`\`
-
-To pass default options to the plugin generating the tableOfContents, configure it in gatsby-config.js as shown below. The options shown below are the defaults used by the plugin.
-
-\`\`\`javascript
-// In your gatsby-config.js
-plugins: [
-  {
-    resolve: \`gatsby-transformer-remark\`,
-    options: {
-      tableOfContents: {
-        heading: null,
-        maxDepth: 6,
-      },
-    },
-  },
-]
-\`\`\`
-
-### Excerpts
-
-#### Length
-
-By default, excerpts have a maximum length of 140 characters. You can change the default using the \`pruneLength\` argument. For example, if you need 500 characters, you can specify:
-
-\`\`\`graphql
-{
-  allMarkdownRemark {
-    edges {
-      node {
-        html
-        excerpt(pruneLength: 500)
-      }
-    }
-  }
-}
-\`\`\`
-
-#### Format
-
-By default, Gatsby will return excerpts as plain text. This might be useful for populating [opengraph](https://en.wikipedia.org/wiki/Facebook_Platform#Open_Graph_protocol) HTML tags for SEO reasons. You can also explicitly specify a \`PLAIN\` format like so:
-
-\`\`\`graphql
-{
-  allMarkdownRemark {
-    edges {
-      node {
-        excerpt(format: PLAIN)
-      }
-    }
-  }
-}
-\`\`\`
-
-It's also possible to ask Gatsby to return excerpts formatted as HTML. You might use this if you have a blog post whose excerpt contains markdown content--e.g. header, link, etc.--and you want these links to render as HTML.
-
-\`\`\`graphql
-{
-  allMarkdownRemark {
-    edges {
-      node {
-        excerpt(format: HTML)
-      }
-    }
-  }
-}
-\`\`\`
-
-You can also get excerpts in Markdown format.
-
-\`\`\`graphql
-{
-  allMarkdownRemark {
-    edges {
-      node {
-        excerpt(format: MARKDOWN)
-      }
-    }
-  }
-}
-\`\`\`
-
-## gray-matter options
-
-\`gatsby-transformer-remark\` uses [gray-matter](https://github.com/jonschlinkert/gray-matter) to parse markdown frontmatter, so you can specify any of the options mentioned [here](https://github.com/jonschlinkert/gray-matter#options) in the \`gatsby-config.js\` file.
-
-### Example: Excerpts
-
-If you don't want to use \`pruneLength\` for excerpts but a custom separator, you can specify an \`excerpt_separator\` in the \`gatsby-config.js\` file:
-
-\`\`\`javascript
-{
-  \\"resolve\\": \`gatsby-transformer-remark\`,
-  \\"options\\": {
-    \\"excerpt_separator\\": \`<!-- end -->\`
-  }
-}
-\`\`\`
-
-Any file that does not have the given \`excerpt_separator\` will fall back to the default pruning method.
-
-## Troubleshooting
-
-### Excerpts for non-latin languages
-
-By default, \`excerpt\` uses \`underscore.string/prune\` which doesn't handle non-latin characters ([https://github.com/epeli/underscore.string/issues/418](https://github.com/epeli/underscore.string/issues/418)).
-
-If that is the case, you can set \`truncate\` option on \`excerpt\` field, like:
-
-\`\`\`graphql
-{
-  markdownRemark {
-    excerpt(truncate: true)
-  }
-}
-\`\`\`
-
-### Excerpts for HTML embedded in Markdown files
-
-If your Markdown file contains HTML, \`excerpt\` will not return a value.
-
-In that case, you can set an \`excerpt_separator\` in the \`gatsby-config.js\` file:
-
-\`\`\`javascript
-{
-  \\"resolve\\": \`gatsby-transformer-remark\`,
-  \\"options\\": {
-    \\"excerpt_separator\\": \`<!-- endexcerpt -->\`
-  }
-}
-\`\`\`
-
-Edit your Markdown files to include that HTML tag after the text you'd like to appear in the excerpt:
-
-\`\`\`markdown
----
-title: \\"my little pony\\"
-date: \\"2017-09-18T23:19:51.246Z\\"
----
-
-<p>Where oh where is that pony?</p>
-<!-- endexcerpt -->
-<p>Is he in the stable or down by the stream?</p>
-\`\`\`
-
-Then specify \`MARKDOWN\` as the format in your GraphQL query:
-
-\`\`\`graphql
-{
-  markdownRemark {
-    excerpt(format: MARKDOWN)
-  }
-}
-\`\`\`
-",
-    "shadowableFiles": Array [
-      "src/gatsby-transformer-remark/__tests__/__snapshots__/extend-node.js.snap",
-      "src/gatsby-transformer-remark/__tests__/__snapshots__/on-node-create.js.snap",
-      "src/gatsby-transformer-remark/__tests__/extend-node.js",
-      "src/gatsby-transformer-remark/__tests__/on-node-create.js",
-      "src/gatsby-transformer-remark/code-handler.js",
-      "src/gatsby-transformer-remark/create-schema-customization.js",
-      "src/gatsby-transformer-remark/extend-node-type.js",
-      "src/gatsby-transformer-remark/gatsby-node.js",
-      "src/gatsby-transformer-remark/hast-processing.js",
-      "src/gatsby-transformer-remark/on-node-create.js",
-      "src/gatsby-transformer-remark/utils/get-heading-id.js",
-      "src/gatsby-transformer-remark/utils/time-to-read.js",
-    ],
-    "shadowedFiles": Array [],
-  },
-  Object {
-    "_message": "Installed gatsby-plugin-sharp in gatsby-config.js",
-    "description": "Wrapper of the Sharp image manipulation library for Gatsby plugins",
-    "id": "gatsby-plugin-sharp",
-    "name": "gatsby-plugin-sharp",
-    "options": undefined,
-    "readme": "# gatsby-plugin-sharp
-
-Exposes several image processing functions built on the
-[Sharp image processing library](https://github.com/lovell/sharp). This is a
-low-level helper plugin generally used by other Gatsby plugins. You generally
-shouldn't be using this directly but might find it helpful if doing very custom
-image processing.
-
-It aims to provide excellent out-of-the box settings for processing common web
-image formats.
-
-For JPEGs it generates progressive images with a default quality level of 50.
-
-For PNGs it uses [pngquant](https://github.com/pornel/pngquant) to compress
-images. By default it uses a quality setting of [50-75]. The \`pngCompressionSpeed\`
-value is a speed/quality trade-off from 1 (brute-force) to 10 (fastest). Speed
-10 has 5% lower quality, but is 8 times faster than the default (4). In most
-cases you should stick with the default, but if you have very large numbers
-of PNGs then it can significantly reduce build times.
-
-## Install
-
-\`npm install --save gatsby-plugin-sharp\`
-
-## How to use
-
-\`\`\`javascript
-// In your gatsby-config.js
-plugins: [
-  {
-    resolve: \`gatsby-plugin-sharp\`,
-    options: {
-      // Available options and their defaults:
-      base64Width: 20,
-      forceBase64Format: \`\`, // valid formats: png,jpg,webp
-      useMozJpeg: process.env.GATSBY_JPEG_ENCODER === \`MOZJPEG\`,
-      stripMetadata: true,
-      defaultQuality: 50,
-    },
-  },
-]
-\`\`\`
-
-## Methods
-
-### resize
-
-#### Parameters
-
-- \`width\` (int, default: 400)
-- \`height\` (int)
-- \`quality\` (int, default: 50)
-- \`jpegQuality\` (int)
-- \`pngQuality\` (int)
-- \`webpQuality\` (int)
-- \`jpegProgressive\` (bool, default: true)
-- \`pngCompressionLevel\` (int, default: 9)
-- \`base64\`(bool, default: false)
-
-#### Returns
-
-- \`src\` (string)
-- \`width\` (int)
-- \`height\` (int)
-- \`aspectRatio\` (float)
-
-### fixed
-
-Automatically create sizes for different resolutions — we do 1x, 1.5x, and 2x.
-
-#### Parameters
-
-- \`width\` (int, default: 400)
-- \`height\` (int)
-- \`quality\` (int, default: 50)
-- \`jpegQuality\` (int)
-- \`pngQuality\` (int)
-- \`webpQuality\` (int)
-
-#### Returns
-
-- \`base64\` (string)
-- \`aspectRatio\` (float)
-- \`width\` (float)
-- \`height\` (float)
-- \`src\` (string)
-- \`srcSet\` (string)
-
-### fluid
-
-Create fluid sizes (in width) for the image. If the max width of the container for the
-rendered markdown file is 800px, the sizes would then be: 200px, 400px, 800px, 1200px,
-1600px – enough to provide close to the optimal image size for every device
-size / screen resolution.
-
-If you want more control over which sizes are output you can use the \`srcSetBreakpoints\`
-parameter. For example, if you want images that are 200, 340, 520, and 890 wide you
-can add \`srcSetBreakpoints: [ 200, 340, 520, 890 ]\` as a parameter. You will also get
-\`maxWidth\` as a breakpoint (which is 800 by default), so you will actually get
-\`[ 200, 340, 520, 800, 890 ]\` as breakpoints.
-
-On top of that, \`fluid\` returns everything else (namely aspectRatio and
-a base64 image to use as a placeholder) you need to implement the \\"blur up\\"
-technique popularized by Medium and Facebook (and also available as a Gatsby
-plugin for Markdown content as gatsby-remark-images).
-
-When both a \`maxWidth\` and \`maxHeight\` are provided, sharp will [resize the image][6] using
-\`COVER\` as a fit strategy by default. You can choose between \`COVER\`, \`CONTAIN\`, \`FILL\`,
-\`INSIDE\`, and \`OUTSIDE\` as a fit strategy. See the [fit parameter below](#fit)
-for more details.
-
-#### Parameters
-
-- \`maxWidth\` (int, default: 800)
-- \`maxHeight\` (int)
-- \`quality\` (int, default: 50)
-- \`jpegQuality\` (int)
-- \`pngQuality\` (int)
-- \`webpQuality\` (int)
-- \`srcSetBreakpoints\` (array of int, default: [])
-- \`background\` (string, default: 'rgba(0,0,0,1)')
-- [deprecated] \`sizeByPixelDensity\` (bool, default: false)
-  - Pixel density is only used in vector images, which Gatsby’s implementation of Sharp doesn’t support. This option is currently a no-op and will be removed in the next major version of Gatsby.
-
-#### Returns
-
-- \`base64\` (string)
-- \`aspectRatio\` (float)
-- \`src\` (string)
-- \`srcSet\` (string)
-- \`srcSetType\` (string)
-- \`sizes\` (string)
-- \`originalImg\` (string)
-
-### Shared Options
-
-In addition to their individual parameters, all methods above share the
-following:
-
-- \`grayscale\` (bool, default: false)
-- \`duotone\` (bool|obj, default: false)
-- \`toFormat\` (string, default: '')
-- \`toFormatBase64\` (string, default: '')
-- \`base64Width\` (int, default: 20)
-- \`cropFocus\` (string, default: 'ATTENTION')
-- \`fit\` (string, default: 'COVER')
-- \`pngCompressionSpeed\` (int, default: 4)
-- \`rotate\` (int, default: 0)
-
-#### toFormat
-
-Convert the source image to one of the following available options: \`NO_CHANGE\`,
-\`JPG\`, \`PNG\`, \`WEBP\`.
-
-#### toFormatBase64
-
-base64 image uses the image format from the source , or the value of \`toFormat\`. This setting allows a different image format instead, available options are: \`JPG\`, \`PNG\`, \`WEBP\`.
-
-\`WEBP\` allows for a smaller data size, allowing you to reduce your HTML size when transferring over the network, or to use a larger base64 placeholder width default for improved image placeholder quality.
-
-[Not all browsers support \`WEBP\`](https://caniuse.com/#feat=webp). It would be wasteful to include a fallback image format in this case. Consider also adding a \`backgroundColor\` placeholder as a fallback instead.
-
-The plugin config option \`forceBase64Format\` performs the equivalent functionality by default to all your base64 placeholders. \`toFormatBase64\` has a higher priority for base64 images that need to selectively use a different format.
-
-#### base64Width
-
-The width in pixels for your base64 placeholder to use. The height will also be adjusted based on the aspect ratio of the image. Use this to increase the image quality by allowing more pixels to be used at the expense of increasing the file size of the data to be transferred.
-
-The default for Gatsby is \`20\`px. This keeps the data size low enough to embed into the HTML document for immediate display on DOM loaded and avoids an additional network request.
-
-[Facebook](https://engineering.fb.com/android/the-technology-behind-preview-photos/) and [Medium](https://jmperezperez.com/medium-image-progressive-loading-placeholder/) are both known to use \`42\`px width for their image placeholders. However Medium presently uses a solid background color placeholder to load the page as fast as possible, followed by an image placeholder requested over the network instead of embedding it with base64.
-
-The plugin config has an equivalent option, allowing you to change the default for all base64 placeholders. This parameter option has a higher priority over the plugin config option.
-
-#### cropFocus
-
-Change the cropping focus. Available options: \`CENTER\`, \`NORTH\`, \`NORTHEAST\`,
-\`EAST\`, \`SOUTHEAST\`, \`SOUTH\`, \`SOUTHWEST\`, \`WEST\`, \`NORTHWEST\`, \`ENTROPY\`,
-\`ATTENTION\`. See Sharp's [resize][6].
-
-#### fit
-
-Select the fit strategy for sharp to use when resizing images. Available options
-are: \`COVER\`, \`CONTAIN\`, \`FILL\`, \`INSIDE\`, \`OUTSIDE\`. See Sharp's [resize][6].
-
-**Note:** The fit strategies \`CONTAIN\` and \`FILL\` will not work when \`cropFocus\` is
-set to \`ENTROPY\` or \`ATTENTION\`.
-
-The following image shows the effects of each fit option. You can see that the
-\`INSIDE\` option results in one dimension being smaller than requested, while
-the \`OUTSIDE\` option results in one dimension being larger than requested.
-![Sharp transform fit options](./sharp-transform-fit-options.png)
-
-#### pngCompressionSpeed
-
-Change the speed/quality tradeoff for PNG compression from 1 (brute-force) to
-10 (fastest). See pngquant's [options][19].
-
-#### rotate
-
-Rotate the image (after cropping). See Sharp's [rotate][7].
-
-#### grayscale
-
-Uses Sharp's [greyscale][8] to convert the source image to 8-bit greyscale, 256
-shades of grey, e.g.
-
-\`\`\`graphql
-allImageSharp {
-  edges {
-    node {
-      ... on ImageSharp {
-        resize(width: 150, height: 150, grayscale: true) {
-          src
-        }
-      }
-    }
-  }
-}
-\`\`\`
-
-#### duotone
-
-Applys a \\"duotone\\" effect (see [I][1], [II][2], [III][3]) to the source image if
-given two hex colors \`shadow\` and \`highlight\` defining start and end color of
-the duotone gradient, e.g.
-
-\`\`\`graphql
-fixed(
-  width: 800,
-  duotone: {
-    highlight: \\"#f00e2e\\",
-    shadow: \\"#192550\\"
-  }
-) {
-  src
-  srcSet
-  base64
-}
-\`\`\`
-
-the source image colors will be converted to match a gradient color chosen based
-on each pixel's [relative luminance][4].\\\\
-Logic is borrowed from [react-duotone][5].
-
-You can pass a third optional parameter, \`opacity\`:
-
-\`\`\`graphql
-fluid(
-  width: 800,
-  duotone: {
-    highlight: \\"#f00e2e\\",
-    shadow: \\"#192550\\",
-    opacity: 50
-  }
-) {
-  src
-  srcSet
-  base64
-}
-\`\`\`
-
-If set, a semi-transparent version of duotone'd image will be composited over
-the original image, allowing the original image and its colors to partially
-\\"shine through\\". _Heads up_: If the original image contains an alpha channel it
-will be [flattened][15] before creating the composite.
-
-This works by adding an alpha channel to the duotone'd image - then we let Sharp
-do its magic via
-[\`overlayWith\`](http://sharp.pixelplumbing.com/en/stable/api-composite/#overlaywith);
-quoting the Sharp documentation:
-
-> If the overlay image contains an alpha channel then composition with
-> <a href=\\"https://en.wikipedia.org/wiki/Alpha_compositing\\">premultiplication</a>
-> will occur.
-
-#### tracedSVG
-
-Generates a traced SVG of the image (see [the original GitHub issue][9]) and
-returns the SVG as \\"[optimized URL-encoded][10]\\" \`data:\` URI. It used in
-[gatsby-image](/packages/gatsby-image/) to provide an
-alternative to the default inline base64 placeholder image.
-
-Uses [node-potrace][11] and [SVGO][12] under the hood. Default settings for
-node-potrace:
-
-\`\`\`javascript
-  {
-    color: \`lightgray\`,
-    optTolerance: 0.4,
-    turdSize: 100,
-    turnPolicy: TURNPOLICY_MAJORITY,
-  }
-\`\`\`
-
-All [node-potrace \`Potrace\` parameters][13] are exposed and can be set via the
-\`traceSVG\` argument:
-
-\`\`\`javascript
-fixed(
-  traceSVG: {
-    color: \\"#f00e2e\\"
-    turnPolicy: TURNPOLICY_MINORITY
-    blackOnWhite: false
-  }
-) {
-  src
-  srcSet
-  tracedSVG
-}
-\`\`\`
-
-### Setting a default quality
-
-You can pass a default image quality to \`sharp\` by setting the \`defaultQuality\` option.
-
-### Using MozJPEG
-
-You can opt-in to use [MozJPEG][16] for jpeg-encoding. MozJPEG provides even
-better image compression than the default encoder used in \`gatsby-plugin-sharp\`.
-However, when using MozJPEG the build time of your Gatsby project will increase
-significantly.
-
-To enable MozJPEG, you can set the \`useMozJpeg\` plugin option to \`true\` in
-\`gatsby-config.js\`.
-
-For backwards compatible reasons, if \`useMozJpeg\` is not defined in the plugin
-options, the [environment variable](/docs/environment-variables/#environment-variables)
-\`GATSBY_JPEG_ENCODER\` acts as a fallback if set to \`MOZJPEG\`:
-
-\`\`\`shell
-GATSBY_JPEG_ENCODER=MOZJPEG
-\`\`\`
-
-### EXIF and ICC metadata
-
-By default, \`gatsby-plugin-sharp\` strips all EXIF, ICC and other metadata
-present in your source file. This is the recommended default as it leads to
-smaller file sizes.
-
-However, in situations where you wish to preserve EXIF metadata or ICC profiles
-(example: you are building a photography portfolio and wish to conserve
-the color profile or the copyright information of the photos you've exported
-from Adobe Lightroom or Phase One's Capture One), you can set the \`stripMetadata\`
-plugin option to \`false\` in \`gatsby-config.js\`.
-
-It is important to note that if \`stripMetadata\` is set to \`false\`, **all**
-metadata information will be preserved from the source image, including but not
-limited to the latitude/longitude information of where the picture was taken
-(if present). If you wish to strip this information from the source file, you
-can either leave \`stripMetadata\` to its default of \`true\`, or manually
-pre-process your images with a tool such as [ExifTool][17].
-
-## Troubleshooting
-
-### Incompatible library version: sharp.node requires version X or later, but Z provides version Y
-
-This means that there are multiple incompatible versions of the \`sharp\` package installed in \`node_modules\`. The complete error typically looks like this:
-
-\`\`\`text
-Something went wrong installing the \\"sharp\\" module
-
-dlopen(/Users/misiek/dev/gatsby-starter-blog/node_modules/sharp/build/Release/sharp.node, 1): Library not loaded: @rpath/libglib-2.0.dylib
-  Referenced from: /Users/misiek/dev/gatsby-starter-blog/node_modules/sharp/build/Release/sharp.node
-  Reason: Incompatible library version: sharp.node requires version 6001.0.0 or later, but libglib-2.0.dylib provides version 5801.0.0
-\`\`\`
-
-To fix this, you'll need to update all Gatsby plugins in the current project that depend on the \`sharp\` package. Here's a list of official plugins that you might need to update in case your projects uses them:
-
-- \`gatsby-plugin-sharp\`
-- \`gatsby-plugin-manifest\`
-- \`gatsby-remark-images-contentful\`
-- \`gatsby-source-contentful\`
-- \`gatsby-transformer-sharp\`
-- \`gatsby-transformer-sqip\`
-
-To update these packages, run:
-
-\`\`\`shell
-npm install gatsby-plugin-sharp gatsby-plugin-manifest gatsby-remark-images-contentful gatsby-source-contentful gatsby-transformer-sharp gatsby-transformer-sqip
-\`\`\`
-
-If updating these doesn't fix the issue, your project probably uses other plugins from the community that depend on a different version of \`sharp\`. Try running \`npm list sharp\` or \`yarn why sharp\` to see all packages in the current project that use \`sharp\` and try updating them as well.
-
-[1]: https://alistapart.com/article/finessing-fecolormatrix
-[2]: http://blog.72lions.com/blog/2015/7/7/duotone-in-js
-[3]: https://ines.io/blog/dynamic-duotone-svg-jade
-[4]: https://en.wikipedia.org/wiki/Relative_luminance
-[5]: https://github.com/nagelflorian/react-duotone
-[6]: http://sharp.pixelplumbing.com/en/stable/api-resize/#crop
-[7]: http://sharp.pixelplumbing.com/en/stable/api-operation/#rotate
-[8]: http://sharp.pixelplumbing.com/en/stable/api-colour/#greyscale
-[9]: https://github.com/gatsbyjs/gatsby/issues/2435
-[10]: https://codepen.io/tigt/post/optimizing-svgs-in-data-uris
-[11]: https://github.com/tooolbox/node-potrace
-[12]: https://github.com/svg/svgo
-[13]: https://github.com/tooolbox/node-potrace#parameters
-[14]: https://github.com/oliver-moran/jimp
-[15]: http://sharp.pixelplumbing.com/en/stable/api-operation/#flatten
-[16]: https://github.com/mozilla/mozjpeg
-[17]: https://www.sno.phy.queensu.ca/~phil/exiftool/
-[18]: https://www.npmjs.com/package/color
-[19]: https://pngquant.org/#options
-",
-    "shadowableFiles": Array [
-      "src/gatsby-plugin-sharp/__tests__/__snapshots__/index.js.snap",
-      "src/gatsby-plugin-sharp/__tests__/gatsby-worker.js",
-      "src/gatsby-plugin-sharp/__tests__/images/144-density.png",
-      "src/gatsby-plugin-sharp/__tests__/images/alphatest.png",
-      "src/gatsby-plugin-sharp/__tests__/images/padding-bytes.jpg",
-      "src/gatsby-plugin-sharp/__tests__/images/test.png",
-      "src/gatsby-plugin-sharp/__tests__/index.js",
-      "src/gatsby-plugin-sharp/__tests__/process-file.js",
-      "src/gatsby-plugin-sharp/__tests__/scheduler.js",
-      "src/gatsby-plugin-sharp/__tests__/trace-svg.js",
-      "src/gatsby-plugin-sharp/__tests__/utils.js",
-      "src/gatsby-plugin-sharp/duotone.js",
-      "src/gatsby-plugin-sharp/gatsby-node.js",
-      "src/gatsby-plugin-sharp/gatsby-worker.js",
-      "src/gatsby-plugin-sharp/index.js",
-      "src/gatsby-plugin-sharp/plugin-options.js",
-      "src/gatsby-plugin-sharp/process-file.js",
-      "src/gatsby-plugin-sharp/report-error.js",
-      "src/gatsby-plugin-sharp/safe-sharp.js",
-      "src/gatsby-plugin-sharp/scheduler.js",
-      "src/gatsby-plugin-sharp/sharp-error.js",
-      "src/gatsby-plugin-sharp/trace-svg.js",
-      "src/gatsby-plugin-sharp/utils.js",
-    ],
-    "shadowedFiles": Array [],
-  },
-  Object {
-    "_message": "Installed gatsby-plugin-google-analytics in gatsby-config.js",
-    "description": "Gatsby plugin to add google analytics onto a site",
-    "id": "gatsby-plugin-google-analytics",
-    "name": "gatsby-plugin-google-analytics",
-    "options": Object {
-      "trackingId": "UA-774017-3",
-    },
-    "readme": "# gatsby-plugin-google-analytics
-
-Easily add Google Analytics to your Gatsby site.
-
-## Install
-
-\`npm install --save gatsby-plugin-google-analytics\`
-
-## How to use
-
-\`\`\`javascript
-// In your gatsby-config.js
-module.exports = {
-  plugins: [
-    {
-      resolve: \`gatsby-plugin-google-analytics\`,
-      options: {
-        // The property ID; the tracking code won't be generated without it
-        trackingId: \\"YOUR_GOOGLE_ANALYTICS_TRACKING_ID\\",
-        // Defines where to place the tracking script - \`true\` in the head and \`false\` in the body
-        head: false,
-        // Setting this parameter is optional
-        anonymize: true,
-        // Setting this parameter is also optional
-        respectDNT: true,
-        // Avoids sending pageview hits from custom paths
-        exclude: [\\"/preview/**\\", \\"/do-not-track/me/too/\\"],
-        // Delays sending pageview hits on route update (in milliseconds)
-        pageTransitionDelay: 0,
-        // Enables Google Optimize using your container Id
-        optimizeId: \\"YOUR_GOOGLE_OPTIMIZE_TRACKING_ID\\",
-        // Enables Google Optimize Experiment ID
-        experimentId: \\"YOUR_GOOGLE_EXPERIMENT_ID\\",
-        // Set Variation ID. 0 for original 1,2,3....
-        variationId: \\"YOUR_GOOGLE_OPTIMIZE_VARIATION_ID\\",
-        // Defers execution of google analytics script after page load
-        defer: false,
-        // Any additional optional fields
-        sampleRate: 5,
-        siteSpeedSampleRate: 10,
-        cookieDomain: \\"example.com\\",
-      },
-    },
-  ],
-}
-\`\`\`
-
-See below for the complete list of [optional fields](#optional-fields).
-
-Note that this plugin is disabled while running \`gatsby develop\`. This way, actions are not tracked while you are still developing your project. Once you run \`gatsby build\` the plugin is enabled. Test it with \`gatsby serve\`.
-
-## \`<OutboundLink>\` component
-
-To make it easy to track clicks on outbound links in Google Analytics,
-the plugin provides a component.
-
-To use it, simply import it and use it like you would the \`<a>\` element e.g.
-
-\`\`\`jsx
-import React from \\"react\\"
-import { OutboundLink } from \\"gatsby-plugin-google-analytics\\"
-
-export default () => (
-  <div>
-    <OutboundLink href=\\"https://www.gatsbyjs.org/packages/gatsby-plugin-google-analytics/\\">
-      Visit the Google Analytics plugin page!
-    </OutboundLink>
-  </div>
-)
-\`\`\`
-
-## Options
-
-### \`trackingId\`
-
-Here you place your Google Analytics tracking id.
-
-### \`head\`
-
-Where do you want to place the GA script? By putting \`head\` to \`true\`, it will be placed in the \\"&lt;head&gt;\\" of your website. By setting it to \`false\`, it will be placed in the \\"&lt;body&gt;\\". The default value resolves to \`false\`.
-
-### \`anonymize\`
-
-Some countries (such as Germany) require you to use the
-[/_anonymizeIP](https://support.google.com/analytics/answer/2763052) function for
-Google Analytics. Otherwise you are not allowed to use it. The option adds two
-blocks to the code:
-
-\`\`\`javascript
-function gaOptout(){document.cookie=disableStr+'=true; expires=Thu, 31 Dec 2099 23:59:59 UTC;path=/',window[disableStr]=!0}var gaProperty='UA-XXXXXXXX-X',disableStr='ga-disable-'+gaProperty;document.cookie.indexOf(disableStr+'=true')>-1&&(window[disableStr]=!0);
-
-...
-
-ga('set', 'anonymizeIp', 1);
-\`\`\`
-
-If your visitors should be able to set an Opt-Out-Cookie (No future tracking)
-you can set a link e.g. in your imprint as follows:
-
-\`<a href=\\"javascript:gaOptout();\\">Deactivate Google Analytics</a>\`
-
-### \`respectDNT\`
-
-If you enable this optional option, Google Analytics will not be loaded at all for visitors that have \\"Do Not Track\\" enabled. While using Google Analytics does not necessarily constitute Tracking, you might still want to do this to cater to more privacy oriented users.
-
-If you are testing this, make sure to disable Do Not Track settings in your own browser.
-For Chrome, Settings > Privacy and security > More
-Then disable \`Send a \\"Do Not Track\\" request with your browsing traffic\`
-
-### \`exclude\`
-
-If you need to exclude any path from the tracking system, you can add it (one or more) to this optional array as glob expressions.
-
-### \`pageTransitionDelay\`
-
-If your site uses any custom transitions on route update (e.g. [\`gatsby-plugin-transition-link\`](https://www.gatsbyjs.org/blog/2018-12-04-per-link-gatsby-page-transitions-with-transitionlink/)), then you can delay processing the page view event until the new page is mounted.
-
-### \`optimizeId\`
-
-If you need to use Google Optimize for A/B testing, you can add this optional Optimize container id to allow Google Optimize to load the correct test parameters for your site.
-
-### \`experimentId\`
-
-If you need to set up SERVER_SIDE Google Optimize experiment, you can add the experiment ID. The experiment ID is shown on the right-hand panel on the experiment details page. [Server-side Experiments](https://developers.google.com/optimize/devguides/experiments)
-
-### \`variationId\`
-
-Besides the experiment ID you also need the variation ID for SERVER_SIDE experiments in Google Optimize. Set 0 for original version.
-
-## Optional Fields
-
-This plugin supports all optional Create Only Fields documented in [Google Analytics](https://developers.google.com/analytics/devguides/collection/analyticsjs/field-reference#create):
-
-- \`name\`: string, tracker name
-- \`clientId\`: string
-- \`sampleRate\`: number
-- \`siteSpeedSampleRate\`: number
-- \`alwaysSendReferrer\`: boolean
-- \`allowAnchor\`: boolean
-- \`cookieName\`: string
-- \`cookieFlags\`: string
-- \`cookieDomain\`: string, defaults to \`'auto'\` if not given
-- \`cookieExpires\`: number
-- \`storeGac\`: boolean
-- \`legacyCookieDomain\`: string
-- \`legacyHistoryImport\`: boolean
-- \`allowLinker\`: boolean
-- \`storage\`: string
-
-This plugin also supports several optional General fields documented in [Google Analytics](https://developers.google.com/analytics/devguides/collection/analyticsjs/field-reference#general):
-
-- \`allowAdFeatures\`: boolean
-- \`dataSource\`: string
-- \`queueTime\`: number
-- \`forceSSL\`: boolean
-- \`transport\`: string
-
-These fields can be specified in the plugin's \`options\` as shown in the [How to use](#how-to-use) section.
-
-## TrackCustomEvent Function
-
-To allow custom events to be tracked, the plugin exposes a function to include in your project.
-
-To use it, import the package and call the event within your components and business logic.
-
-\`\`\`jsx
-import React
-import { trackCustomEvent } from 'gatsby-plugin-google-analytics'
-
-export default () => {
-  <div>
-    <button
-      onClick={e => {
-        // To stop the page reloading
-        e.preventDefault()
-        // Lets track that custom click
-        trackCustomEvent({
-          // string - required - The object that was interacted with (e.g.video)
-          category: \\"Special Button\\",
-          // string - required - Type of interaction (e.g. 'play')
-          action: \\"Click\\",
-          // string - optional - Useful for categorizing events (e.g. 'Spring Campaign')
-          label: \\"Gatsby Plugin Example Campaign\\",
-          // number - optional - Numeric value associated with the event. (e.g. A product ID)
-          value: 43
-        })
-        //... Other logic here
-      }}
-    >
-      Tap that!
-    </button>
-  </div>
-}
-\`\`\`
-
-### All Fields Options
-
-- \`category\`: string - required
-- \`action\`: string - required
-- \`label\`: string
-- \`value\`: integer
-- \`nonInteraction\`: bool
-- \`transport\`: string
-- \`hitCallback\`: function
-
-For more information see the [Google Analytics](https://developers.google.com/analytics/devguides/collection/analyticsjs/field-reference#events) documentation.
-
-#### hitCallback
-
-A timeout is included by default incase the Analytics library fails to load. For more information see [Google Analytics - Handling Timeouts](https://developers.google.com/analytics/devguides/collection/analyticsjs/sending-hits#handling_timeouts)
-
-## Troubleshooting
-
-### No actions are tracked
-
-#### Check the tracking ID
-
-Make sure you supplied the correct Google Analytics tracking ID. It should look like this: \`trackingId: \\"UA-111111111-1\\"\`
-
-#### Make sure plugin and script are loaded first
-
-The analytics script tag is not properly loaded into the DOM. You can fix this by moving the plugin to the top of your \`gatsby-config.js\` and into the head of the DOM:
-
-\`\`\`javascript
-module.exports = {
-  siteMetadata: {
-    /* your metadata */
-  },
-  plugins: [
-    // Make sure this plugin is first in the array of plugins
-    {
-      resolve: \`gatsby-plugin-google-analytics\`,
-      options: {
-        trackingId: \\"UA-111111111-1\\",
-        // this option places the tracking script into the head of the DOM
-        head: true,
-        // other options
-      },
-    },
-  ],
-  // other plugins
-}
-\`\`\`
-",
-    "shadowableFiles": Array [
-      "src/gatsby-plugin-google-analytics/__tests__/__snapshots__/index.js.snap",
-      "src/gatsby-plugin-google-analytics/__tests__/gatsby-browser.js",
-      "src/gatsby-plugin-google-analytics/__tests__/gatsby-ssr.js",
-      "src/gatsby-plugin-google-analytics/__tests__/index.js",
-      "src/gatsby-plugin-google-analytics/gatsby-browser.js",
-      "src/gatsby-plugin-google-analytics/gatsby-node.js",
-      "src/gatsby-plugin-google-analytics/gatsby-ssr.js",
-      "src/gatsby-plugin-google-analytics/index.js",
-    ],
-    "shadowedFiles": Array [],
-  },
-  Object {
-    "_message": "Installed gatsby-plugin-manifest in gatsby-config.js",
-    "description": "Gatsby plugin which adds a manifest.webmanifest to make sites progressive web apps",
-    "id": "gatsby-plugin-manifest",
-    "name": "gatsby-plugin-manifest",
-    "options": Object {
-      "background_color": null,
-      "display": "minimal-ui",
-      "icon": "static/logo.png",
-      "name": "Bricolage",
-      "short_name": "Bricolage",
-      "start_url": "/",
-      "theme_color": null,
-    },
-    "readme": "# gatsby-plugin-manifest
-
-The web app manifest (part of the [PWA](https://developer.mozilla.org/en-US/docs/Web/Progressive_web_apps) specification) enabled by this plugin allows users to add your site to their home screen on most mobile browsers —
-[see here](http://caniuse.com/#feat=web-app-manifest). The manifest provides configuration and icons to the phone.
-
-This plugin provides several features beyond manifest configuration to make your life easier, they are:
-
-- Auto icon generation - generates multiple icon sizes from a single source
-- [Favicon support](https://www.w3.org/2005/10/howto-favicon)
-- Legacy icon support (iOS)[^1]
-- [Cache busting](https://www.keycdn.com/support/what-is-cache-busting)
-- Localization - Provides unique manifests for path-based localization ([Gatsby Example](https://github.com/gatsbyjs/gatsby/tree/master/examples/using-i18n))
-
-Each of these features has extensive configuration available so you are always in control.
-
-## Install
-
-\`\`\`shell
-npm install --save gatsby-plugin-manifest
-\`\`\`
-
-## How to use
-
-### Add plugin and manifest settings - **Required**
-
-\`\`\`js
-// in gatsby-config.js
-module.exports = {
-  plugins: [
-    {
-      resolve: \`gatsby-plugin-manifest\`,
-      options: {
-        name: \`GatsbyJS\`,
-        short_name: \`GatsbyJS\`,
-        start_url: \`/\`,
-        background_color: \`#f7f0eb\`,
-        theme_color: \`#a2466c\`,
-        display: \`standalone\`,
-      },
-    },
-  ],
-}
-\`\`\`
-
-If you're using this plugin together with [\`gatsby-plugin-offline\`](https://www.gatsbyjs.org/packages/gatsby-plugin-offline) (recommended),
-this plugin should be listed _before_ the offline plugin so that it can cache
-the created \`manifest.webmanifest\`.
-
-For more information on configuring your web app [see here](https://developers.google.com/web/fundamentals/web-app-manifest/).
-
-### Configure icons and their generations - **Required**
-
-There are three modes in which icon generation can function: automatic, hybrid, and manual(disabled). These modes can affect other configurations defaults.
-
-- Automatic - Generate a pre-configured set of icons from a single source icon.
-
-  - Favicon - yes
-  - Legacy icon support - yes
-  - Cache busting - yes
-  - Localization - optional
-
-- Hybrid - Generate a manually configured set of icons from a single source icon.
-
-  - Favicon - yes
-  - Legacy icon support - yes
-  - Cache busting - yes
-  - Localization - optional
-
-- Manual - Don't generate or pre-configure any icons.
-
-  - Favicon - never
-  - Legacy icon support - yes
-  - Cache busting - never
-  - Localization - optional
-
-**_IMPORTANT:_** For best results, if you're providing an icon for generation it should be...
-
-- ...at least as big as the largest icon being generated (512x512 by default).
-- ...square (if it's not, transparent bars will automatically be added to make it square).
-- ...of one of the following formats: JPEG, PNG, WebP, TIFF, GIF or SVG.
-
-#### Automatic mode configuration
-
-Add the following line to the plugin options
-
-\`\`\`js
-  icon: \`src/images/icon.png\`, // This path is relative to the root of the site.
-\`\`\`
-
-Automatic mode is the easiest option for most people.
-
-#### Hybrid mode configuration
-
-Add the following line to the plugin options
-
-\`\`\`js
-  icon: \`src/images/icon.png\`, // This path is relative to the root of the site.
-  icons: [
-    {
-      src: \`/favicons/android-chrome-192x192.png\`,
-      sizes: \`192x192\`,
-      type: \`image/png\`,
-    },
-    {
-      src: \`/favicons/android-chrome-512x512.png\`,
-      sizes: \`512x512\`,
-      type: \`image/png\`,
-    },
-  ], // Add or remove icon sizes as desired
-\`\`\`
-
-If you want to include more or fewer sizes, then the hybrid option is for you. Like automatic mode, you include a high-resolution icon from which to generate smaller icons. But unlike automatic mode, you provide the \`icons\` array config and icons are generated based on the sizes defined in your config.
-
-The hybrid option allows the most flexibility while still not requiring you to create all icon sizes manually.
-
-#### Manual mode configuration
-
-Add the following line to the plugin options
-
-\`\`\`js
-icons: [
-  {
-    src: \`/favicons/android-chrome-192x192.png\`,
-    sizes: \`192x192\`,
-    type: \`image/png\`,
-  },
-  {
-    src: \`/favicons/android-chrome-512x512.png\`,
-    sizes: \`512x512\`,
-    type: \`image/png\`,
-  },
-], // Add or remove icon sizes as desired
-\`\`\`
-
-In the manual mode, you are responsible for defining the entire web app manifest and providing the defined icons in the [static](https://www.gatsbyjs.org/docs/static-folder/) folder. Only icons you provide will be available. There is no automatic resizing done for you.
-
-### Feature configuration - **Optional**
-
-#### Localization configuration
-
-Localization allows you to create unique manifests for each localized version of your site. You can add as many languages as you want. Localization requires unique paths for each language (e.g. if your default about page is at \`/about\`, the German (\`de\`) version would be \`/de/about\`).
-
-The default site language should be configured in your root plugin options. Any additional languages should be defined in the \`localize\` array. The root settings will be used as defaults if not overridden in a locale. Any configuration option available in the root is also available in the \`localize\` array.
-
-\`lang\` and \`start_url\` are the only _required_ options in the array objects. \`name\`, \`short_name\`, and \`description\` are [recommended](https://www.w3.org/TR/appmanifest/#dfn-directionality-capable-members) to be translated if being used in the default language. All other config options are optional. This is helpful if you want to provide unique icons for each locale.
-
-The [\`lang\` option](https://www.w3.org/TR/appmanifest/#lang-member) is part of the web app manifest specification and thus is required to be a [valid language tag](https://www.iana.org/assignments/language-subtag-registry/language-subtag-registry).
-
-Using localization requires name-based cache busting when using a unique icon in automatic mode for a specific locale. This is automatically enabled if you provide an \`icon\` in a specific locale without uniquely defining \`icons\`. If you're using icon creation in hybrid or manual mode for your locales, remember to provide unique icon paths.
-
-\`\`\`js
-// in gatsby-config.js
-module.exports = {
-  plugins: [
-    {
-      resolve: \`gatsby-plugin-manifest\`,
-      options: {
-        name: \`The Cool Application\`,
-        short_name: \`Cool App\`,
-        description: \`The application does cool things and makes your life better.\`,
-        lang: \`en\`,
-        display: \`standalone\`,
-        icon: \`src/images/icon.png\`,
-        start_url: \`/\`,
-        background_color: \`#663399\`,
-        theme_color: \`#fff\`,
-        localize: [
-          {
-            start_url: \`/de/\`,
-            lang: \`de\`,
-            name: \`Die coole Anwendung\`,
-            short_name: \`Coole Anwendung\`,
-            description: \`Die Anwendung macht coole Dinge und macht Ihr Leben besser.\`,
-          },
-        ],
-      },
-    },
-  ],
-}
-\`\`\`
-
-#### Iterative icon options
-
-The \`icon_options\` object may be used to iteratively add configuration items to the \`icons\` array. Any options included in this object will be merged with each object of the \`icons\` array (custom or default). Key value pairs already in the \`icons\` array will take precedence over duplicate items in the \`icon_options\` array.
-
-\`icon_options\` may be used as follows:
-
-\`\`\`js
-// in gatsby-config.js
-module.exports = {
-  plugins: [
-    {
-      resolve: \`gatsby-plugin-manifest\`,
-      options: {
-        name: \`GatsbyJS\`,
-        short_name: \`GatsbyJS\`,
-        start_url: \`/\`,
-        background_color: \`#f7f0eb\`,
-        theme_color: \`#a2466c\`,
-        display: \`standalone\`,
-        icon: \`src/images/icon.png\`,
-        icon_options: {
-          // For all the options available, please see:
-          // https://developer.mozilla.org/en-US/docs/Web/Manifest
-          // https://w3c.github.io/manifest/#purpose-member
-          purpose: \`maskable\`,
-        },
-      },
-    },
-  ],
-}
-\`\`\`
-
-#### Disable legacy icons
-
-iOS 11.3 added support for the web app manifest specification. Previous iOS versions won't recognize the icons defined in the webmanifest and the creation of \`apple-touch-icon\` links in \`<head>\` is needed. This plugin creates them by default. If you don't want those icons to be generated you can set the \`legacy\` option to \`false\` in the plugin configuration:
-
-\`\`\`js
-// in gatsby-config.js
-module.exports = {
-  plugins: [
-    {
-      resolve: \`gatsby-plugin-manifest\`,
-      options: {
-        name: \`GatsbyJS\`,
-        short_name: \`GatsbyJS\`,
-        start_url: \`/\`,
-        background_color: \`#f7f0eb\`,
-        theme_color: \`#a2466c\`,
-        display: \`standalone\`,
-        icon: \`src/images/icon.png\`,
-        legacy: false, // this will not add apple-touch-icon links to <head>
-      },
-    },
-  ],
-}
-\`\`\`
-
-#### Disable favicon
-
-A favicon is generated by default in automatic and hybrid modes (a 32x32 PNG, included via a \`<link rel=\\"icon\\" />\` tag in the document head). Additionally, if an SVG icon is provided as the source, it will be used in the document head without modification as a favicon. The PNG will still be created and included as a fallback. Including the SVG icon allows creating a responsive icon with CSS Media Queries such as [dark mode](https://catalin.red/svg-favicon-light-dark-theme/#browser-support-and-fallbacks) and [others](https://css-tricks.com/svg-favicons-and-all-the-fun-things-we-can-do-with-them/#other-media-queries).
-
-You can set the \`include_favicon\` plugin option to \`false\` to opt-out of this behavior.
-
-\`\`\`js
-// in gatsby-config.js
-module.exports = {
-  plugins: [
-    {
-      resolve: \`gatsby-plugin-manifest\`,
-      options: {
-        name: \`GatsbyJS\`,
-        short_name: \`GatsbyJS\`,
-        start_url: \`/\`,
-        background_color: \`#f7f0eb\`,
-        theme_color: \`#a2466c\`,
-        display: \`standalone\`,
-        icon: \`src/images/icon.png\`, // This path is relative to the root of the site.
-        include_favicon: false, // This will exclude favicon link tag
-      },
-    },
-  ],
-}
-\`\`\`
-
-#### Disable or configure \\"[cache busting](https://www.keycdn.com/support/what-is-cache-busting)\\"
-
-Cache Busting allows your updated icon to be quickly/easily visible to your site's visitors. HTTP caches could otherwise keep an old icon around for days and weeks. Cache busting can only be done in 'automatic' and 'hybrid' modes.
-
-Cache busting works by calculating a unique \\"digest\\" of the provided icon and modifying links or file names of generated images with that unique digest. If you ever update your icon, the digest will change and caches will be busted.
-
-**Options:**
-
-- **\\\\\`query\\\\\`** - This is the default mode. File names are unmodified but a URL query is appended to all links. e.g. \`icons/icon-48x48.png?digest=abc123\`.
-
-- **\\\\\`name\\\\\`** - Changes the cache busting mode to be done by file name. File names and links are modified with the icon digest. e.g. \`icons/icon-48x48-abc123.png\` (only needed if your CDN does not support URL query based cache busting). This mode is required and automatically enabled for a locale's icons if you are providing a unique icon for a specific locale in automatic mode using the localization features.
-
-- **\\\\\`none\\\\\`** - Disables cache busting. File names and links remain unmodified.
-
-\`\`\`js
-// in gatsby-config.js
-module.exports = {
-  plugins: [
-    {
-      resolve: \`gatsby-plugin-manifest\`,
-      options: {
-        name: \`GatsbyJS\`,
-        short_name: \`GatsbyJS\`,
-        start_url: \`/\`,
-        background_color: \`#f7f0eb\`,
-        theme_color: \`#a2466c\`,
-        display: \`standalone\`,
-        icon: \`src/images/icon.png\`,
-        cache_busting_mode: \`none\`, // \`query\`(default), \`name\`, or \`none\`
-      },
-    },
-  ],
-}
-\`\`\`
-
-#### Using with gatsby-plugin-offline
-
-If using this plugin with \`gatsby-plugin-offline\` you may find that your icons are not cached.
-In order to solve this, update your \`gatsby-config.js\` as follows:
-
-\`\`\`js
-// gatsby-config.js
-{
-   resolve: 'gatsby-plugin-manifest',
-   options: {
-      icon: 'icon.svg',
-      cache_busting_mode: 'none'
-   }
-},
-{
-   resolve: 'gatsby-plugin-offline',
-   options: {
-      workboxConfig: {
-         globPatterns: ['**/icon-path*']
-      }
-   }
-}
-\`\`\`
-
-Updating \`cache_busting_mode\` is necessary. Otherwise, workbox will break while attempting to find the cached URLs.
-Adding the \`globPatterns\` makes sure that the offline plugin will cache everything.
-Note that you have to prefix your icon with \`icon-path\` or whatever you may call it
-
-#### Remove \`theme-color\` meta tag
-
-By default a \`<meta content={theme_color} name=\\"theme-color\\" />\` tag is inserted into the html output. This can be problematic if you want to programmatically control that tag (e.g. when implementing light/dark themes in your project). You can set \`theme_color_in_head\` plugin option to \`false\` to opt-out of this behavior.
-
-\`\`\`js
-// in gatsby-config.js
-module.exports = {
-  plugins: [
-    {
-      resolve: \`gatsby-plugin-manifest\`,
-      options: {
-        name: \`GatsbyJS\`,
-        short_name: \`GatsbyJS\`,
-        start_url: \`/\`,
-        background_color: \`#f7f0eb\`,
-        theme_color: \`#a2466c\`,
-        display: \`standalone\`,
-        icon: \`src/images/icon.png\`,
-        theme_color_in_head: false, // This will avoid adding theme-color meta tag.
-      },
-    },
-  ],
-}
-\`\`\`
-
-#### Enable CORS using \`crossorigin\` attribute
-
-Add a \`crossorigin\` attribute to the manifest \`<link rel=\\"manifest\\" crossorigin=\\"use-credentials\\" href=\\"/manifest.webmanifest\\" />\` link tag.
-
-You can set \`crossOrigin\` plugin option to \`'use-credentials'\` to enable sharing resources via cookies. Any invalid keyword or empty string will fallback to \`'anonymous'\`.
-
-You can find more information about \`crossorigin\` on [MDN](https://developer.mozilla.org/en-US/docs/Web/HTML/CORS_settings_attributes).
-
-\`\`\`js
-// in gatsby-config.js
-module.exports = {
-  plugins: [
-    {
-      resolve: \`gatsby-plugin-manifest\`,
-      options: {
-        name: \`GatsbyJS\`,
-        short_name: \`GatsbyJS\`,
-        start_url: \`/\`,
-        background_color: \`#f7f0eb\`,
-        theme_color: \`#a2466c\`,
-        display: \`standalone\`,
-        icon: \`src/images/icon.png\`,
-        crossOrigin: \`use-credentials\`, // \`use-credentials\` or \`anonymous\`
-      },
-    },
-  ],
-}
-\`\`\`
-
-## Appendices
-
-Additional information that may be interesting or valuable.
-
-### Default icon config
-
-When in automatic mode the following json array is injected into the manifest configuration you provide and the icons are generated from it.
-
-\`\`\`json
-[
-  {
-    \\"src\\": \\"icons/icon-48x48.png\\",
-    \\"sizes\\": \\"48x48\\",
-    \\"type\\": \\"image/png\\"
-  },
-  {
-    \\"src\\": \\"icons/icon-72x72.png\\",
-    \\"sizes\\": \\"72x72\\",
-    \\"type\\": \\"image/png\\"
-  },
-  {
-    \\"src\\": \\"icons/icon-96x96.png\\",
-    \\"sizes\\": \\"96x96\\",
-    \\"type\\": \\"image/png\\"
-  },
-  {
-    \\"src\\": \\"icons/icon-144x144.png\\",
-    \\"sizes\\": \\"144x144\\",
-    \\"type\\": \\"image/png\\"
-  },
-  {
-    \\"src\\": \\"icons/icon-192x192.png\\",
-    \\"sizes\\": \\"192x192\\",
-    \\"type\\": \\"image/png\\"
-  },
-  {
-    \\"src\\": \\"icons/icon-256x256.png\\",
-    \\"sizes\\": \\"256x256\\",
-    \\"type\\": \\"image/png\\"
-  },
-  {
-    \\"src\\": \\"icons/icon-384x384.png\\",
-    \\"sizes\\": \\"384x384\\",
-    \\"type\\": \\"image/png\\"
-  },
-  {
-    \\"src\\": \\"icons/icon-512x512.png\\",
-    \\"sizes\\": \\"512x512\\",
-    \\"type\\": \\"image/png\\"
-  }
-]
-\`\`\`
-
-### Legacy icon support coverage
-
-Currently this feature only covers older versions of [iOS Safari](https://developer.apple.com/library/archive/documentation/AppleApplications/Reference/SafariWebContent/ConfiguringWebApplications/ConfiguringWebApplications.html).
-
-Internet Explorer is the only other major browser that doesn't support the web app manifest, and its market share is so small no one has contributed support.
-
-### Additional resources
-
-This article from the Chrome DevRel team is a good intro to the web app
-manifest — https://developers.google.com/web/fundamentals/engage-and-retain/web-app-manifest/
-
-For more information see the [W3C specification](https://www.w3.org/TR/appmanifest/) or [Mozilla documentation](https://developer.mozilla.org/en-US/docs/Web/Manifest).
-
-## Troubleshooting
-
-### Incompatible library version: sharp.node requires version X or later, but Z provides version Y
-
-This means that there are multiple incompatible versions of the \`sharp\` package installed in \`node_modules\`. The complete error typically looks like this:
-
-\`\`\`text
-Something went wrong installing the \\"sharp\\" module
-
-dlopen(/Users/misiek/dev/gatsby-starter-blog/node_modules/sharp/build/Release/sharp.node, 1): Library not loaded: @rpath/libglib-2.0.dylib
-  Referenced from: /Users/misiek/dev/gatsby-starter-blog/node_modules/sharp/build/Release/sharp.node
-  Reason: Incompatible library version: sharp.node requires version 6001.0.0 or later, but libglib-2.0.dylib provides version 5801.0.0
-\`\`\`
-
-To fix this, you'll need to update all Gatsby plugins in the current project that depend on the \`sharp\` package. Here's a list of official plugins that you might need to update in case your projects use them:
-
-- \`gatsby-plugin-sharp\`
-- \`gatsby-plugin-manifest\`
-- \`gatsby-remark-images-contentful\`
-- \`gatsby-source-contentful\`
-- \`gatsby-transformer-sharp\`
-- \`gatsby-transformer-sqip\`
-
-To update these packages, run:
-
-\`\`\`shell
-npm install gatsby-plugin-sharp gatsby-plugin-manifest gatsby-remark-images-contentful gatsby-source-contentful gatsby-transformer-sharp gatsby-transformer-sqip
-\`\`\`
-
-If updating these doesn't fix the issue, your project probably uses other plugins from the community that depend on a different version of \`sharp\`. Try running \`npm list sharp\` or \`yarn why sharp\` to see all packages in the current project that use \`sharp\` and try updating them as well.
-",
-    "shadowableFiles": Array [
-      "src/gatsby-plugin-manifest/__tests__/__snapshots__/common.js.snap",
-      "src/gatsby-plugin-manifest/__tests__/__snapshots__/gatsby-node.js.snap",
-      "src/gatsby-plugin-manifest/__tests__/__snapshots__/gatsby-ssr.js.snap",
-      "src/gatsby-plugin-manifest/__tests__/common.js",
-      "src/gatsby-plugin-manifest/__tests__/gatsby-browser.js",
-      "src/gatsby-plugin-manifest/__tests__/gatsby-node.js",
-      "src/gatsby-plugin-manifest/__tests__/gatsby-ssr.js",
-      "src/gatsby-plugin-manifest/__tests__/images/gatsby-logo.png",
-      "src/gatsby-plugin-manifest/common.js",
-      "src/gatsby-plugin-manifest/gatsby-browser.js",
-      "src/gatsby-plugin-manifest/gatsby-node.js",
-      "src/gatsby-plugin-manifest/gatsby-ssr.js",
-      "src/gatsby-plugin-manifest/get-manifest-pathname.js",
-      "src/gatsby-plugin-manifest/safe-sharp.js",
-    ],
-    "shadowedFiles": Array [],
-  },
-  Object {
-    "_message": "Installed gatsby-plugin-offline in gatsby-config.js",
-    "description": "Gatsby plugin which sets up a site to be able to run offline",
-    "id": "gatsby-plugin-offline",
-    "name": "gatsby-plugin-offline",
-    "options": undefined,
-    "readme": "# gatsby-plugin-offline
-
-Adds drop-in support for making a Gatsby site work offline and more resistant to
-bad network connections. It uses [Workbox Build](https://developers.google.com/web/tools/workbox/modules/workbox-build)
-to create a service worker for the site and loads the service worker into the client.
-
-If you're using this plugin with \`gatsby-plugin-manifest\` (recommended) this
-plugin should be listed _after_ that plugin so the manifest file can be included
-in the service worker.
-
-## Install
-
-\`npm install --save gatsby-plugin-offline\`
-
-## How to use
-
-\`\`\`javascript
-// In your gatsby-config.js
-plugins: [\`gatsby-plugin-offline\`]
-\`\`\`
-
-## Available options
-
-In \`gatsby-plugin-offline\` 3.x, the following options are available:
-
-- \`precachePages\` lets you specify pages whose resources should be precached by the service worker, using an array of globs. For example:
-
-  \`\`\`javascript:title=gatsby-config.js
-  plugins: [
-    {
-      resolve: \`gatsby-plugin-offline\`,
-      options: {
-        precachePages: [\`/about-us/\`, \`/projects/*\`],
-      },
-    },
-  ]
-  \`\`\`
-
-  Note: while essential resources of specified pages will be precached, such as JavaScript and CSS, non-essential resources such as fonts and images will not be included. Instead, these will be cached at runtime when a user visits a given page that includes these resources.
-
-- \`appendScript\` lets you specify a file to be appended at the end of the generated service worker (\`sw.js\`). For example:
-
-  \`\`\`javascript:title=gatsby-config.js
-  plugins: [
-    {
-      resolve: \`gatsby-plugin-offline\`,
-      options: {
-        appendScript: require.resolve(\`src/custom-sw-code.js\`),
-      },
-    },
-  ]
-  \`\`\`
-
-  <br />
-
-  \`\`\`javascript:title=src/custom-sw-code.js
-  // show a notification after 15 seconds (the notification
-  // permission must be granted first)
-  setTimeout(() => {
-    self.registration.showNotification(\\"Hello, world!\\")
-  }, 15000)
-
-  // register a custom navigation route
-  const customRoute = new workbox.routing.NavigationRoute(({ event }) => {
-    // ...
-  })
-  workbox.routing.registerRoute(customRoute)
-  \`\`\`
-
-- \`debug\` specifies whether Workbox should show debugging output in the browser console at runtime. When undefined, defaults to showing debug messages on \`localhost\` only.
-
-- \`workboxConfig\` allows you to override the default Workbox options - see [Overriding Workbox configuration](#overriding-workbox-configuration). For example:
-
-  \`\`\`javascript:title=gatsby-config.js
-  plugins: [
-    {
-      resolve: \`gatsby-plugin-offline\`,
-      options: {
-        workboxConfig: {
-          importWorkboxFrom: \`cdn\`,
-        },
-      },
-    },
-  ]
-  \`\`\`
-
-## Upgrading from 2.x
-
-To upgrade from 2.x to 3.x, move any existing options into the \`workboxConfig\` option. If you haven't specified any options, you have nothing to do.
-
-For example, here is a 2.x config:
-
-\`\`\`javascript
-plugins: [
-  {
-    resolve: \`gatsby-plugin-offline\`,
-    options: {
-      importWorkboxFrom: \`cdn\`,
-    },
-  },
-]
-\`\`\`
-
-Here is the equivalent 3.x config:
-
-\`\`\`javascript
-plugins: [
-  {
-    resolve: \`gatsby-plugin-offline\`,
-    options: {
-      workboxConfig: {
-        importWorkboxFrom: \`cdn\`,
-      },
-    },
-  },
-]
-\`\`\`
-
-In version 3, Workbox is also upgraded to version 4 so you may need to update your \`workboxConfig\` if any of those changes apply to you. Please see the [docs on Google Developers](https://developers.google.com/web/tools/workbox/guides/migrations/migrate-from-v3) for more information.
-
-## Overriding Workbox configuration
-
-When adding this plugin to your \`gatsby-config.js\`, you can use the option \`workboxConfig\` to override the default Workbox config. To see the full list of options, see [this article on Google Developers](https://developers.google.com/web/tools/workbox/modules/workbox-build#full_generatesw_config).
-
-The default \`workboxConfig\` is as follows. Note that some of these options are configured automatically, e.g. \`globPatterns\`. If you're not sure about what all of these options mean, it's best to leave them as-is - otherwise, you may end up causing errors on your site, causing old files to be remain cached, or even breaking offline support.
-
-\`\`\`javascript
-const options = {
-  importWorkboxFrom: \`local\`,
-  globDirectory: rootDir,
-  globPatterns,
-  modifyURLPrefix: {
-    // If \`pathPrefix\` is configured by user, we should replace
-    // the default prefix with \`pathPrefix\`.
-    \\"/\\": \`\${pathPrefix}/\`,
-  },
-  cacheId: \`gatsby-plugin-offline\`,
-  // Don't cache-bust JS or CSS files, and anything in the static directory,
-  // since these files have unique URLs and their contents will never change
-  dontCacheBustURLsMatching: /(/.js$|/.css$|static//)/,
-  runtimeCaching: [
-    {
-      // Use cacheFirst since these don't need to be revalidated (same RegExp
-      // and same reason as above)
-      urlPattern: /(/.js$|/.css$|static//)/,
-      handler: \`CacheFirst\`,
-    },
-    {
-      // page-data.json files, static query results and app-data.json
-      // are not content hashed
-      urlPattern: /^https?:.*//page-data//.*/.json/,
-      handler: \`StaleWhileRevalidate\`,
-    },
-    {
-      // Add runtime caching of various other page resources
-      urlPattern: /^https?:.*/.(png|jpg|jpeg|webp|svg|gif|tiff|js|woff|woff2|json|css)$/,
-      handler: \`StaleWhileRevalidate\`,
-    },
-    {
-      // Google Fonts CSS (doesn't end in .css so we need to specify it)
-      urlPattern: /^https?:////fonts/.googleapis/.com//css/,
-      handler: \`StaleWhileRevalidate\`,
-    },
-  ],
-  skipWaiting: true,
-  clientsClaim: true,
-}
-\`\`\`
-
-## Remove
-
-If you want to remove \`gatsby-plugin-offline\` from your site at a later point,
-substitute it with [\`gatsby-plugin-remove-serviceworker\`](https://www.npmjs.com/package/gatsby-plugin-remove-serviceworker)
-to safely remove the service worker. First, install the new package:
-
-\`\`\`shell
-npm install gatsby-plugin-remove-serviceworker
-npm uninstall gatsby-plugin-offline
-\`\`\`
-
-Then, update your \`gatsby-config.js\`:
-
-\`\`\`diff:title=gatsby-config.js
- plugins: [
--  \`gatsby-plugin-offline\`,
-+  \`gatsby-plugin-remove-serviceworker\`,
- ]
-\`\`\`
-
-This will ensure that the worker is properly unregistered, instead of leaving an
-outdated version registered in users' browsers.
-
-## Notes
-
-### Empty View Source and SEO
-
-Gatsby offers great SEO capabilities and that is no different with \`gatsby-plugin-offline\`. However, you shouldn't think that Gatsby doesn't serve HTML tags anymore when looking at your source code in the browser (with \`Right click\` => \`View source\`). \`View source\` doesn't represent the actual HTML data since \`gatsby-plugin-offline\` registers and loads a service worker that will cache and handle this differently. Your site is loaded from the service worker, not from its actual source (check your \`Network\` tab in the DevTools for that).
-
-To see the HTML data that crawlers will receive, run this in your terminal:
-
-**on Windows (using powershell):**
-
-\`\`\`shell
-Invoke-WebRequest https://www.yourdomain.tld | Select -ExpandProperty Content
-\`\`\`
-
-**on Mac OS/Linux:**
-
-\`\`\`shell
-curl https://www.yourdomain.tld
-\`\`\`
-
-Alternatively you can have a look at the \`/public/index.html\` file in your project folder.
-
-### App shell and server logs
-
-Server logs (like from [Netlify analytics](https://www.netlify.com/products/analytics/)) may show a large number of pageviews to a route like \`/offline-plugin-app-shell-fallback/index.html\`, this is a result of \`gatsby-plugin-offline\` adding an [app shell](https://developers.google.com/web/fundamentals/architecture/app-shell) to the page. The app shell is a minimal amount of user interface that can be cached offline for reliable performance loading on repeat visits. The shell can be loaded from the cache, and the content of the site loaded into the shell by the service worker.
-
-### Using with gatsby-plugin-manifest
-
-If using this plugin with \`gatsby-plugin-manifest\` you may find that your icons are not cached.
-In order to solve this, update your \`gatsby-config.js\` as follows:
-
-\`\`\`js
-// gatsby-config.js
-{
-   resolve: 'gatsby-plugin-manifest',
-   options: {
-      icon: 'icon.svg',
-      cache_busting_mode: 'none'
-   }
-},
-{
-   resolve: 'gatsby-plugin-offline',
-   options: {
-      workboxConfig: {
-         globPatterns: ['**/icon-path*']
-      }
-   }
-}
-\`\`\`
-
-Updating \`cache_busting_mode\` is necessary. Otherwise, workbox will break while attempting to find the cached URLs.
-Adding the \`globPatterns\` makes sure that the offline plugin will cache everything.
-Note that you have to prefix your icon with \`icon-path\` or whatever you may call it
-",
-    "shadowableFiles": Array [
-      "src/gatsby-plugin-offline/__tests__/__snapshots__/gatsby-node.js.snap",
-      "src/gatsby-plugin-offline/__tests__/__snapshots__/get-resources-from-html.js.snap",
-      "src/gatsby-plugin-offline/__tests__/fixtures/custom-sw-code.js",
-      "src/gatsby-plugin-offline/__tests__/fixtures/public/dir1/index.html",
-      "src/gatsby-plugin-offline/__tests__/fixtures/public/dir1/page1.html",
-      "src/gatsby-plugin-offline/__tests__/fixtures/public/dir1/page2.html",
-      "src/gatsby-plugin-offline/__tests__/fixtures/public/dir1/script.js",
-      "src/gatsby-plugin-offline/__tests__/fixtures/public/dir1/style.css",
-      "src/gatsby-plugin-offline/__tests__/fixtures/public/dir2/index.html",
-      "src/gatsby-plugin-offline/__tests__/fixtures/public/dir2/page1.html",
-      "src/gatsby-plugin-offline/__tests__/fixtures/public/dir2/page2.html",
-      "src/gatsby-plugin-offline/__tests__/fixtures/public/dir2/script.js",
-      "src/gatsby-plugin-offline/__tests__/fixtures/public/dir2/style.css",
-      "src/gatsby-plugin-offline/__tests__/fixtures/public/index.html",
-      "src/gatsby-plugin-offline/__tests__/fixtures/public/no-index-html/style.css",
-      "src/gatsby-plugin-offline/__tests__/fixtures/public/script.js",
-      "src/gatsby-plugin-offline/__tests__/fixtures/public/style.css",
-      "src/gatsby-plugin-offline/__tests__/fixtures/public/test.html",
-      "src/gatsby-plugin-offline/__tests__/gatsby-browser.test.js",
-      "src/gatsby-plugin-offline/__tests__/gatsby-node.js",
-      "src/gatsby-plugin-offline/__tests__/get-resources-from-html.js",
-      "src/gatsby-plugin-offline/app-shell.js",
-      "src/gatsby-plugin-offline/gatsby-browser.js",
-      "src/gatsby-plugin-offline/gatsby-node.js",
-      "src/gatsby-plugin-offline/gatsby-ssr.js",
-      "src/gatsby-plugin-offline/get-resources-from-html.js",
-      "src/gatsby-plugin-offline/sw-append.js",
-    ],
-    "shadowedFiles": Array [],
-  },
-  Object {
-    "_message": "Installed gatsby-plugin-react-helmet in gatsby-config.js",
-    "description": "Manage document head data with react-helmet. Provides drop-in server rendering support for Gatsby.",
-    "id": "gatsby-plugin-react-helmet",
-    "name": "gatsby-plugin-react-helmet",
-    "options": undefined,
-    "readme": "# gatsby-plugin-react-helmet
-
-Provides drop-in support for server rendering data added with
-[React Helmet](https://github.com/nfl/react-helmet).
-
-React Helmet is a component which lets you control your document head using
-their React component.
-
-With this plugin, attributes you add in their component, e.g. title, meta
-attributes, etc. will get added to the static HTML pages Gatsby builds.
-
-This is important not just for site viewers, but also for SEO -- title and description metadata stored in the document head is a key component used by Google in determining placement in search results.
-
-## Install
-
-\`npm install --save gatsby-plugin-react-helmet react-helmet\`
-
-## How to use
-
-Just add the plugin to the plugins array in your \`gatsby-config.js\`
-
-\`\`\`javascript
-plugins: [\`gatsby-plugin-react-helmet\`]
-\`\`\`
-
-## Titles don't appear when opening in the background, while using \`gatsby-plugin-offline\`
-
-If you're using \`gatsby-plugin-offline\`, you might notice that when opening a link in the background, the title doesn't appear in the tab bar until switching to that tab. This is an [upstream issue with React Helmet](https://github.com/nfl/react-helmet/issues/315); however, it can be worked around by passing the \`defer={false}\` prop into your \`Helmet\` component. For example:
-
-\`\`\`jsx
-<Helmet title=\\"foo bar\\" defer={false} />
-\`\`\`
-
-## Compatibility with React 16.8 useEffect hook
-
-If you are using this plugin with React hooks, you may notice some errors like \`maximum call stack size exceeded\`. To ensure everything is running smoothly when using these technologies together, make sure to validate the following:
-
-- You have updated to the latest version of \`gatsby-plugin-react-helmet\`
-- You are using version 6.0.0-beta or later of \`react-helmet\`
-- You are importing React Helmet using \`import { Helmet } from 'react-helmet'\` rather than the old \`import Helmet from 'react-helmet'\`
-
-## Examples
-
-- [GatsbyJS.org](https://github.com/gatsbyjs/gatsby/blob/master/www/src/components/site-metadata.js)
-- [Jason Lengstorf personal website](https://github.com/jlengstorf/gatsby-theme-jason-blog/blob/master/src/components/SEO/SEO.js)
-",
-    "shadowableFiles": Array [
-      "src/gatsby-plugin-react-helmet/__mocks__/react-helmet.js",
-      "src/gatsby-plugin-react-helmet/__tests__/gatsby-ssr.js",
-      "src/gatsby-plugin-react-helmet/gatsby-ssr.js",
-    ],
-    "shadowedFiles": Array [],
-  },
-]
-`;
-
-exports[`gatsby-plugin resource creates default gatsby-config.js if there isn't one already 1`] = `
 Object {
   "_message": "Installed gatsby-source-filesystem in gatsby-config.js",
-  "description": null,
-=======
-Object {
-  "_message": "Installed gatsby-source-filesystem in gatsby-config.js",
-  "description": Any<String>,
->>>>>>> df0fe312
+  "description": Any<String>,
   "id": "gatsby-source-filesystem",
   "name": "gatsby-source-filesystem",
   "options": Object {
@@ -2518,17 +31,10 @@
 
 exports[`gatsby-plugin resource all returns plugins as array 3`] = `
 Object {
-<<<<<<< HEAD
-  "_message": "Installed gatsby-source-filesystem in gatsby-config.js",
-  "description": null,
-  "id": "gatsby-source-filesystem",
-  "name": "gatsby-source-filesystem",
-=======
   "_message": "Installed gatsby-plugin-emotion in gatsby-config.js",
   "description": Any<String>,
   "id": "gatsby-plugin-emotion",
   "name": "gatsby-plugin-emotion",
->>>>>>> df0fe312
   "options": undefined,
   "readme": Any<String>,
   "shadowableFiles": Any<Array>,
@@ -2673,11 +179,7 @@
 exports[`gatsby-plugin resource e2e plugin resource test with hello world starter: GatsbyPlugin create 1`] = `
 Object {
   "_message": "Installed gatsby-source-filesystem in gatsby-config.js",
-<<<<<<< HEAD
-  "description": null,
-=======
-  "description": Any<String>,
->>>>>>> df0fe312
+  "description": Any<String>,
   "id": "gatsby-source-filesystem",
   "name": "gatsby-source-filesystem",
   "options": undefined,
@@ -2821,11 +323,7 @@
 exports[`gatsby-plugin resource e2e plugin resource test: GatsbyPlugin create 1`] = `
 Object {
   "_message": "Installed gatsby-source-filesystem in gatsby-config.js",
-<<<<<<< HEAD
-  "description": null,
-=======
-  "description": Any<String>,
->>>>>>> df0fe312
+  "description": Any<String>,
   "id": "gatsby-source-filesystem",
   "name": "gatsby-source-filesystem",
   "options": undefined,
@@ -3012,11 +510,7 @@
 exports[`gatsby-plugin resource e2e plugin resource test: GatsbyPlugin update 1`] = `
 Object {
   "_message": "Installed gatsby-source-filesystem in gatsby-config.js",
-<<<<<<< HEAD
-  "description": null,
-=======
-  "description": Any<String>,
->>>>>>> df0fe312
+  "description": Any<String>,
   "id": "gatsby-source-filesystem",
   "name": "gatsby-source-filesystem",
   "options": undefined,
