--- conflicted
+++ resolved
@@ -58,17 +58,12 @@
   value: Joi.string(),
   ...resourceSchema,
 }
-<<<<<<< HEAD
-const validate = resource =>
-  Joi.object(schema).validate(resource, { abortEarly: false })
-=======
 const validate = resource => {
   // value can be both a string or an object. Internally we
   // always just treat it as a string to simplify handling it.
   resource.value = JSON.stringify(resource.value)
   return Joi.validate(resource, schema, { abortEarly: false })
 }
->>>>>>> baa0d6c1
 
 exports.schema = schema
 exports.validate = validate
