import { createClient } from "contentful-management"

<<<<<<< HEAD
let client = {}

// const client = createClient({
// accessToken: process.env.CONTENTFUL_ACCESS_TOKEN,
// })
=======
let client

if (process.env.CONTENTFUL_ACCESS_TOKEN) {
  client = createClient({
    accessToken: process.env.CONTENTFUL_ACCESS_TOKEN,
  })
}
>>>>>>> 9f84fc94

export default client<|MERGE_RESOLUTION|>--- conflicted
+++ resolved
@@ -1,12 +1,5 @@
 import { createClient } from "contentful-management"
 
-<<<<<<< HEAD
-let client = {}
-
-// const client = createClient({
-// accessToken: process.env.CONTENTFUL_ACCESS_TOKEN,
-// })
-=======
 let client
 
 if (process.env.CONTENTFUL_ACCESS_TOKEN) {
@@ -14,6 +7,5 @@
     accessToken: process.env.CONTENTFUL_ACCESS_TOKEN,
   })
 }
->>>>>>> 9f84fc94
 
 export default client