--- conflicted
+++ resolved
@@ -55,21 +55,13 @@
 - [x] print pretty error when there's parsing errors of mdx files
 - [x] Move mdx recipes to its own package `gatsby-recipes` & pull them from unpkg
 - [x] add CODEOWNERS file for recipes
-<<<<<<< HEAD
 - [x] give proper npm permissions to `gatsby-recipes`
 - [x] validate that the first step of recipes don't have any resources. They should just be for the title/description
 - [x] handle not finding a recipe
 - [x] test modifying gatsby-config.js from default starter
-- [ ] get tests passing
+- [x] get tests passing
 - [ ] add emotion screenshot and add to readme
 - [x] make note about using gists for paths and using the "raw" link
-=======
-- [ ] give proper npm permissions to `gatsby-recipes`
-- [x] validate that the first step of recipes don't have any resources. They should just be for the title/description
-- [x] handle not finding a recipe
-- [x] test modifying gatsby-config.js from default starter
-- [ ] getting tests passing
->>>>>>> d7bf2b5a
 
 ## Near-ish future
 
