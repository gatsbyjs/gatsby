--- conflicted
+++ resolved
@@ -7,13 +7,8 @@
     "url": "https://github.com/gatsbyjs/gatsby/issues"
   },
   "dependencies": {
-<<<<<<< HEAD
-    "@babel/runtime": "^7.14.6",
-    "resolve-url-loader": "^3.1.4",
-=======
     "@babel/runtime": "^7.14.8",
     "resolve-url-loader": "^3.1.2",
->>>>>>> a554998b
     "sass-loader": "^10.1.1"
   },
   "devDependencies": {
