--- conflicted
+++ resolved
@@ -1,23 +1,13 @@
 {
   "name": "gatsby-plugin-sass",
   "description": "Gatsby plugin to handle scss/sass files",
-<<<<<<< HEAD
   "version": "2.0.0-alpha.f20ac0ed",
-=======
-  "version": "1.0.17",
->>>>>>> 0a6fb373
   "author": "Daniel Farrell <daniel@mobelux.com>",
   "bugs": {
     "url": "https://github.com/gatsbyjs/gatsby/issues"
   },
   "dependencies": {
-<<<<<<< HEAD
     "@babel/runtime": "^7.0.0-beta.38",
-=======
-    "babel-runtime": "^6.26.0",
-    "extract-text-webpack-plugin": "^1.0.1",
-    "gatsby-1-config-css-modules": "^1.0.9",
->>>>>>> 0a6fb373
     "node-sass": "^4.5.2",
     "sass-loader": "^6.0.6"
   },
@@ -43,14 +33,8 @@
     "url": "https://github.com/gatsbyjs/gatsby.git"
   },
   "scripts": {
-<<<<<<< HEAD
-    "build": "babel src --out-dir . --ignore **/__tests__/**",
-    "watch": "babel -w src --out-dir . --ignore **/__tests__/**",
-    "prepublish": "cross-env NODE_ENV=production npm run build"
-=======
     "build": "babel src --out-dir . --ignore __tests__",
     "prepublish": "cross-env NODE_ENV=production npm run build",
     "watch": "babel -w src --out-dir . --ignore __tests__"
->>>>>>> 0a6fb373
   }
 }