# gatsby-plugin-sass

Provides drop-in support for SASS/SCSS stylesheets

## Install

`npm install --save node-sass gatsby-plugin-sass`

## How to use

1. Include the plugin in your `gatsby-config.js` file.

```javascript:title="gatsby-config.js"
plugins: [`gatsby-plugin-sass`]
```

2. Write your stylesheets in Sass/SCSS and require or import them as normal.

```css:title="src/index.sass"
html {
  background-color: rebeccapurple;
  p {
    color: white;
  }
}
```

```javascript
import("./src/index.sass")
```

## Other options

If you need to pass options to Sass use the plugins options, see [node-sass](https://github.com/sass/node-sass)/[dart-sass](https://github.com/sass/dart-sass) docs
for all available options.

```javascript
// in gatsby-config.js
plugins: [
  {
    resolve: `gatsby-plugin-sass`,
    options: {
      includePaths: ["absolute/path/a", "absolute/path/b"],
      ...
    },
  },
]
```

If you need to override the default options passed into [`css-loader`](https://github.com/webpack-contrib/css-loader):

```javascript
// in gatsby-config.js
plugins: [
  {
    resolve: `gatsby-plugin-sass`,
    options: {
      cssLoaderOptions: {
        camelCase: false,
      },
    },
  },
]
```

### Alternative Sass Implementations

By default the node implementation of Sass (`node-sass`) is used. To use the implementation written in Dart (`dart-sass`), you can install `sass` instead of `node-sass` and pass it into the options as the implementation:

<<<<<<< HEAD
### PostCSS plugins

PostCSS is also included to handle some default optimizations like autoprefixing
and common cross-browser flexbox bugs. Normally you don't need to think about it, but if
you'd prefer to add additional postprocessing to your SASS output you can specify plugins
in the plugin options

## Relative paths & url()

This plugin resolves `url()` paths relative to the entry SCSS/SASS file not – as might be expected – the location relative to the declaration. Under the hood, it makes use of [sass-loader](https://github.com/webpack-contrib/sass-loader/blob/master/README.md#problems-with-url) and this is documented in the [readme](https://github.com/webpack-contrib/sass-loader/blob/master/README.md#problems-with-url).

Using [resolve-url-loader](https://github.com/bholloway/resolve-url-loader) provides a workaround, if you want to use relative url just install the plugin and then add it to your sass plugin options configuration.

First:

```javascript
  npm install resolve-url-loader --save-dev
  or
  yarn add resolve-url-loader --dev
```

And then:

```javascript
plugins: [
  {
    resolve: "gatsby-plugin-sass",
    options: {
      useResolveUrlLoader: true,
    },
  },
]
```

You can also configure resolve-url-plugin providing some options (look on the plugin documentation for all options):

```javascript
plugins: [
  {
    resolve: "gatsby-plugin-sass",
    options: {
      useResolveUrlLoader: {
        options: {
          debug: true,
        },
      },
    },
  },
]
```

NOTE that adding resolve-url-loader will use `sourceMap: true` on sass-loader which is required even in production. You can then configure it then in the resolve-url-loader options then:

```javascript
plugins: [
  {
    resolve: "gatsby-plugin-sass",
    options: {
      useResolveUrlLoader: {
        options: {
          sourceMap: true, //default is false
        },
      },
=======
```bash
npm install --save-dev sass
```

```javascript
// in gatsby-config.js
plugins: [
  {
    resolve: `gatsby-plugin-sass`,
    options: {
      implementation: require("sass"),
>>>>>>> a3288b8e
    },
  },
]
```

### SASS Precision

SASS defaults to [5 digits of precision](https://github.com/sass/sass/issues/1122). If this is too low for you (e.g. [if you use Bootstrap](https://github.com/twbs/bootstrap-sass/blob/master/README.md#sass-number-precision)), you may configure it as follows:

```javascript
// in gatsby-config.js
plugins: [
  {
    resolve: `gatsby-plugin-sass`,
    options: {
      postCssPlugins: [somePostCssPlugin()],
      precision: 8,
    },
  },
]
```

### With CSS Modules

Using CSS Modules requires no additional configuration. Simply prepend `.module` to the extension. For example: `App.scss` -> `App.module.scss`.
Any file with the `module` extension will use CSS Modules.

### PostCSS plugins

PostCSS is also included to handle some default optimizations like autoprefixing
and common cross-browser flexbox bugs. Normally you don't need to think about it, but if
you'd prefer to add additional postprocessing to your Sass output you can specify plugins
in the plugin options.

## Relative paths & url()

This plugin resolves `url()` paths relative to the entry SCSS/Sass file not – as might be expected – the location relative to the declaration. Under the hood, it makes use of [sass-loader](https://github.com/webpack-contrib/sass-loader/blob/master/README.md#problems-with-url) and this is documented in the [readme](https://github.com/webpack-contrib/sass-loader/blob/master/README.md#problems-with-url).

Using [resolve-url-loader](https://github.com/bholloway/resolve-url-loader) may provide a workaround, but at present this is not in the build and implementation would demand customization.

<!-- TODO link to a plugin that adds resolve-url-loader -->

## Breaking changes history

<!-- Please keep the breaking changes list ordered with the newest change at the top -->

### v2.0.0

- `node-sass` is moved to a peer dependency. Installing the package
  alongside `gatsby-plugin-sass` is now required. Use `npm install --save node-sass`

- support Gatsby v2 only<|MERGE_RESOLUTION|>--- conflicted
+++ resolved
@@ -67,71 +67,6 @@
 
 By default the node implementation of Sass (`node-sass`) is used. To use the implementation written in Dart (`dart-sass`), you can install `sass` instead of `node-sass` and pass it into the options as the implementation:
 
-<<<<<<< HEAD
-### PostCSS plugins
-
-PostCSS is also included to handle some default optimizations like autoprefixing
-and common cross-browser flexbox bugs. Normally you don't need to think about it, but if
-you'd prefer to add additional postprocessing to your SASS output you can specify plugins
-in the plugin options
-
-## Relative paths & url()
-
-This plugin resolves `url()` paths relative to the entry SCSS/SASS file not – as might be expected – the location relative to the declaration. Under the hood, it makes use of [sass-loader](https://github.com/webpack-contrib/sass-loader/blob/master/README.md#problems-with-url) and this is documented in the [readme](https://github.com/webpack-contrib/sass-loader/blob/master/README.md#problems-with-url).
-
-Using [resolve-url-loader](https://github.com/bholloway/resolve-url-loader) provides a workaround, if you want to use relative url just install the plugin and then add it to your sass plugin options configuration.
-
-First:
-
-```javascript
-  npm install resolve-url-loader --save-dev
-  or
-  yarn add resolve-url-loader --dev
-```
-
-And then:
-
-```javascript
-plugins: [
-  {
-    resolve: "gatsby-plugin-sass",
-    options: {
-      useResolveUrlLoader: true,
-    },
-  },
-]
-```
-
-You can also configure resolve-url-plugin providing some options (look on the plugin documentation for all options):
-
-```javascript
-plugins: [
-  {
-    resolve: "gatsby-plugin-sass",
-    options: {
-      useResolveUrlLoader: {
-        options: {
-          debug: true,
-        },
-      },
-    },
-  },
-]
-```
-
-NOTE that adding resolve-url-loader will use `sourceMap: true` on sass-loader which is required even in production. You can then configure it then in the resolve-url-loader options then:
-
-```javascript
-plugins: [
-  {
-    resolve: "gatsby-plugin-sass",
-    options: {
-      useResolveUrlLoader: {
-        options: {
-          sourceMap: true, //default is false
-        },
-      },
-=======
 ```bash
 npm install --save-dev sass
 ```
@@ -143,7 +78,6 @@
     resolve: `gatsby-plugin-sass`,
     options: {
       implementation: require("sass"),
->>>>>>> a3288b8e
     },
   },
 ]
@@ -182,9 +116,61 @@
 
 This plugin resolves `url()` paths relative to the entry SCSS/Sass file not – as might be expected – the location relative to the declaration. Under the hood, it makes use of [sass-loader](https://github.com/webpack-contrib/sass-loader/blob/master/README.md#problems-with-url) and this is documented in the [readme](https://github.com/webpack-contrib/sass-loader/blob/master/README.md#problems-with-url).
 
-Using [resolve-url-loader](https://github.com/bholloway/resolve-url-loader) may provide a workaround, but at present this is not in the build and implementation would demand customization.
+Using [resolve-url-loader](https://github.com/bholloway/resolve-url-loader) provides a workaround, if you want to use relative url just install the plugin and then add it to your sass plugin options configuration.
 
-<!-- TODO link to a plugin that adds resolve-url-loader -->
+First:
+
+```javascript
+  npm install resolve-url-loader --save-dev
+  or
+  yarn add resolve-url-loader --dev
+```
+And then:
+
+```javascript
+plugins: [
+  {
+    resolve: "gatsby-plugin-sass",
+    options: {
+      useResolveUrlLoader: true
+    }
+  }
+]
+```
+
+You can also configure resolve-url-plugin providing some options (see plugin documentation for all options https://github.com/bholloway/resolve-url-loader):
+
+```javascript
+plugins: [
+  {
+    resolve: "gatsby-plugin-sass",
+    options: {
+      useResolveUrlLoader: {
+        options: {
+          debug: true
+        }
+      }
+    }
+  }
+]
+```
+
+NOTE that adding resolve-url-loader will use `sourceMap: true` on sass-loader which is required even in production. You can then configure it then in the resolve-url-loader options then:
+
+```javascript
+plugins: [
+  {
+    resolve: "gatsby-plugin-sass",
+    options: {
+      useResolveUrlLoader: {
+        options: {
+          sourceMap: true //default is false
+        }
+      }
+    }
+  }
+]
+```
 
 ## Breaking changes history
 
