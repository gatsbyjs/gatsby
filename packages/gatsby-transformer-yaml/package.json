--- conflicted
+++ resolved
@@ -1,11 +1,7 @@
 {
   "name": "gatsby-transformer-yaml",
   "description": "Gatsby transformer plugin for yaml",
-<<<<<<< HEAD
-  "version": "1.5.18",
-=======
   "version": "2.1.1-alpha.2",
->>>>>>> beea52d2
   "author": "Kyle Mathews <mathews.kyle@gmail.com>",
   "bugs": {
     "url": "https://github.com/gatsbyjs/gatsby/issues"
