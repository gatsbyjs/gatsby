--- conflicted
+++ resolved
@@ -1,31 +1,13 @@
 {
   "name": "gatsby-plugin-less",
-<<<<<<< HEAD
+  "description": "Gatsby plugin to add support for using Less",
   "version": "2.0.0-alpha.f20ac0ed",
-  "description": "Gatsby plugin to add support for using Less",
   "author": "monastic.panic@gmail.com",
-  "keywords": [
-    "gatsby",
-    "less"
-  ],
-  "license": "MIT",
-  "dependencies": {
-    "@babel/runtime": "^7.0.0-beta.38",
-=======
-  "description": "Adds the ability to load and parse less-files to include in project your",
-  "version": "1.1.5",
-  "author": "Ming Aldrich-Gan <mingaldrichgan@gmail.com>",
   "bugs": {
     "url": "https://github.com/gatsbyjs/gatsby/issues"
   },
-  "contributors": [
-    "Ole Martin Ruud <barskern@outlook.com> (barskern.github.io)"
-  ],
   "dependencies": {
-    "babel-runtime": "^6.26.0",
-    "extract-text-webpack-plugin": "^1.0.1",
-    "gatsby-1-config-css-modules": "^1.0.9",
->>>>>>> 0a6fb373
+    "@babel/runtime": "^7.0.0-beta.38",
     "less": "^2.7.2",
     "less-loader": "^4.0.5"
   },
@@ -34,15 +16,6 @@
     "@babel/core": "^7.0.0-beta.38",
     "cross-env": "^5.0.5"
   },
-<<<<<<< HEAD
-  "scripts": {
-    "build": "babel src --out-dir . --ignore **/__tests__/**",
-    "prepublish": "cross-env NODE_ENV=production npm run build",
-    "watch": "babel -w src --out-dir . --ignore **/__tests__/**"
-  },
-  "peerDependencies": {
-    "gatsby": "^1.0.0"
-=======
   "homepage": "https://github.com/gatsbyjs/gatsby/tree/master/packages/gatsby-plugin-less#readme",
   "keywords": [
     "gatsby",
@@ -51,7 +24,7 @@
   "license": "MIT",
   "main": "index.js",
   "peerDependencies": {
-    "gatsby": "^1.0.0"
+    "gatsby": ">1.0.0 || >2.0.0-alpha"
   },
   "repository": {
     "type": "git",
@@ -61,6 +34,5 @@
     "build": "babel src --out-dir . --ignore __tests__,theme-test.js",
     "prepublish": "cross-env NODE_ENV=production npm run build",
     "watch": "babel -w src --out-dir . --ignore __tests__,theme-test.js"
->>>>>>> 0a6fb373
   }
 }