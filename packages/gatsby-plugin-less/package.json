{
  "name": "gatsby-plugin-less",
  "version": "1.0.4",
  "description": "Stub description for gatsby-plugin-less",
  "main": "index.js",
  "scripts": {
    "build": "babel src --out-dir . --ignore __tests__",
    "watch": "babel -w src --out-dir . --ignore __tests__",
    "prepublish": "cross-env NODE_ENV=production npm run build"
  },
  "keywords": [
    "gatsby",
    "less"
  ],
  "author": "Ming Aldrich-Gan <mingaldrichgan@gmail.com>",
  "license": "MIT",
  "devDependencies": {
    "babel-cli": "^6.26.0",
    "cross-env": "^5.0.5"
  },
  "dependencies": {
<<<<<<< HEAD
    "babel-runtime": "6.26.0",
    "extract-text-webpack-plugin": "^1.0.1",
    "gatsby-1-config-css-modules": "^1.0.1",
    "less": "^2.7.2",
    "less-loader": "^3.0.0",
    "webpack": "^1.13.3"
=======
    "babel-runtime": "^6.26.0"
>>>>>>> 160fb02f
  }
}<|MERGE_RESOLUTION|>--- conflicted
+++ resolved
@@ -19,15 +19,11 @@
     "cross-env": "^5.0.5"
   },
   "dependencies": {
-<<<<<<< HEAD
-    "babel-runtime": "6.26.0",
     "extract-text-webpack-plugin": "^1.0.1",
     "gatsby-1-config-css-modules": "^1.0.1",
     "less": "^2.7.2",
     "less-loader": "^3.0.0",
     "webpack": "^1.13.3"
-=======
     "babel-runtime": "^6.26.0"
->>>>>>> 160fb02f
   }
 }