--- conflicted
+++ resolved
@@ -1,9 +1,6 @@
 {
   "name": "gatsby-plugin-less",
-<<<<<<< HEAD
   "version": "1.0.3",
-=======
->>>>>>> c6cbac8d
   "description": "Stub description for gatsby-plugin-less",
   "version": "1.0.5",
   "author": "Ming Aldrich-Gan <mingaldrichgan@gmail.com>",
