import { pluginOptionsSchema } from "../gatsby-node"
import { testPluginOptionsSchema } from "gatsby-plugin-utils"

describe(`pluginOptionsSchema`, () => {
  it(`should validate valid options`, async () => {
<<<<<<< HEAD
    const { isValid, errors } = await testPluginOptionsSchema(
      pluginOptionsSchema,
      {
        id: `YOUR_GOOGLE_TAGMANAGER_ID`,
        includeInDevelopment: false,
        defaultDataLayer: { platform: `gatsby` },
        gtmAuth: `YOUR_GOOGLE_TAGMANAGER_ENVIRONMENT_AUTH_STRING`,
        gtmPreview: `YOUR_GOOGLE_TAGMANAGER_ENVIRONMENT_PREVIEW_NAME`,
        dataLayerName: `YOUR_DATA_LAYER_NAME`,
        routeChangeEventName: `YOUR_ROUTE_CHANGE_EVENT_NAME`,
      }
    )
=======
    const { isValid } = await testPluginOptionsSchema(pluginOptionsSchema, {
      id: `YOUR_GOOGLE_TAGMANAGER_ID`,
      includeInDevelopment: false,
      defaultDataLayer: { platform: `gatsby` },
      gtmAuth: `YOUR_GOOGLE_TAGMANAGER_ENVIRONMENT_AUTH_STRING`,
      gtmPreview: `YOUR_GOOGLE_TAGMANAGER_ENVIRONMENT_PREVIEW_NAME`,
      dataLayerName: `YOUR_DATA_LAYER_NAME`,
      routeChangeEventName: `YOUR_ROUTE_CHANGE_EVENT_NAME`,
      enableWebVitalsTracking: true,
      selfHostedOrigin: `YOUR_SELF_HOSTED_ORIGIN`,
    })
>>>>>>> 63d4e655

    expect(isValid).toEqual(true)
    expect(errors).toEqual([])
  })

  it(`should support defaultDataLayer as a function`, async () => {
    const { isValid, errors } = await testPluginOptionsSchema(
      pluginOptionsSchema,
      {
        defaultDataLayer: () => {
          return {
            originalLocation:
              document.location.protocol +
              `//` +
              document.location.hostname +
              document.location.pathname +
              document.location.search,
          }
        },
      }
    )

    expect(isValid).toEqual(true)
    expect(errors).toEqual([])
  })
})<|MERGE_RESOLUTION|>--- conflicted
+++ resolved
@@ -3,7 +3,6 @@
 
 describe(`pluginOptionsSchema`, () => {
   it(`should validate valid options`, async () => {
-<<<<<<< HEAD
     const { isValid, errors } = await testPluginOptionsSchema(
       pluginOptionsSchema,
       {
@@ -14,21 +13,10 @@
         gtmPreview: `YOUR_GOOGLE_TAGMANAGER_ENVIRONMENT_PREVIEW_NAME`,
         dataLayerName: `YOUR_DATA_LAYER_NAME`,
         routeChangeEventName: `YOUR_ROUTE_CHANGE_EVENT_NAME`,
+        enableWebVitalsTracking: true,
+        selfHostedOrigin: `YOUR_SELF_HOSTED_ORIGIN`,
       }
     )
-=======
-    const { isValid } = await testPluginOptionsSchema(pluginOptionsSchema, {
-      id: `YOUR_GOOGLE_TAGMANAGER_ID`,
-      includeInDevelopment: false,
-      defaultDataLayer: { platform: `gatsby` },
-      gtmAuth: `YOUR_GOOGLE_TAGMANAGER_ENVIRONMENT_AUTH_STRING`,
-      gtmPreview: `YOUR_GOOGLE_TAGMANAGER_ENVIRONMENT_PREVIEW_NAME`,
-      dataLayerName: `YOUR_DATA_LAYER_NAME`,
-      routeChangeEventName: `YOUR_ROUTE_CHANGE_EVENT_NAME`,
-      enableWebVitalsTracking: true,
-      selfHostedOrigin: `YOUR_SELF_HOSTED_ORIGIN`,
-    })
->>>>>>> 63d4e655
 
     expect(isValid).toEqual(true)
     expect(errors).toEqual([])
