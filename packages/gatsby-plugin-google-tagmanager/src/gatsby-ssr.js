--- conflicted
+++ resolved
@@ -30,13 +30,8 @@
 }
 
 exports.onRenderBody = (
-<<<<<<< HEAD
   { setHeadComponents, setPreBodyComponents, reporter },
   { id, includeInDevelopment = false, gtmAuth, gtmPreview, defaultDataLayer }
-=======
-  { setHeadComponents, setPreBodyComponents, setPostBodyComponents },
-  pluginOptions
->>>>>>> bdeb1777
 ) => {
   if (process.env.NODE_ENV === `production` || includeInDevelopment) {
     const environmentParamStr =
@@ -46,7 +41,6 @@
     `
         : ``
 
-<<<<<<< HEAD
     let defaultDataLayerCode
     if (defaultDataLayer) {
       defaultDataLayerCode = generateDefaultDataLayer(
@@ -62,22 +56,6 @@
           __html: oneLine`
             ${defaultDataLayerCode}
             ${generateGTM({ id, environmentParamStr })}`,
-=======
-    const setComponents = pluginOptions.addTagInBody
-      ? setPostBodyComponents
-      : setHeadComponents
-    setComponents([
-      <script
-        key="plugin-google-tagmanager"
-        dangerouslySetInnerHTML={{
-          __html: stripIndent`
-            (function(w,d,s,l,i){w[l]=w[l]||[];w[l].push({'gtm.start':
-            new Date().getTime(),event:'gtm.js'});var f=d.getElementsByTagName(s)[0],
-            j=d.createElement(s),dl=l!='dataLayer'?'&l='+l:'';j.async=true;j.src=
-            'https://www.googletagmanager.com/gtm.js?id='+i+dl+'${environmentParamStr}';f.parentNode.insertBefore(j,f);
-            })(window,document,'script','${pluginOptions.dataLayerName ||
-              `dataLayer`}', '${pluginOptions.id}');`,
->>>>>>> bdeb1777
         }}
       />,
     ])
