{
  "name": "gatsby-plugin-google-tagmanager",
  "description": "Gatsby plugin to add google tagmanager onto a site",
<<<<<<< HEAD
  "version": "1.0.19",
=======
  "version": "2.0.0-alpha.2",
>>>>>>> beea52d2
  "author": "Thijs Koerselman <thijs@vauxlab.com>",
  "bugs": {
    "url": "https://github.com/gatsbyjs/gatsby/issues"
  },
  "dependencies": {
    "@babel/runtime": "7.0.0-beta.51"
  },
  "devDependencies": {
    "@babel/cli": "7.0.0-beta.51",
    "@babel/core": "7.0.0-beta.51",
    "cross-env": "^5.1.4"
  },
  "homepage": "https://github.com/gatsbyjs/gatsby/tree/master/packages/gatsby-plugin-google-tagmanager#readme",
  "keywords": [
    "gatsby",
    "gatsby-plugin",
    "google analytics",
    "google tagmanager"
  ],
  "license": "MIT",
  "main": "index.js",
  "peerDependencies": {
    "gatsby": ">2.0.0-alpha"
  },
  "repository": "https://github.com/gatsbyjs/gatsby/tree/master/packages/gatsby-plugin-google-tagmanager",
  "scripts": {
    "build": "babel src --out-dir . --ignore **/__tests__",
    "prepublish": "cross-env NODE_ENV=production npm run build",
    "watch": "babel -w src --out-dir . --ignore **/__tests__"
  }
}<|MERGE_RESOLUTION|>--- conflicted
+++ resolved
@@ -1,11 +1,7 @@
 {
   "name": "gatsby-plugin-google-tagmanager",
   "description": "Gatsby plugin to add google tagmanager onto a site",
-<<<<<<< HEAD
-  "version": "1.0.19",
-=======
   "version": "2.0.0-alpha.2",
->>>>>>> beea52d2
   "author": "Thijs Koerselman <thijs@vauxlab.com>",
   "bugs": {
     "url": "https://github.com/gatsbyjs/gatsby/issues"
