{
  "name": "gatsby-plugin-google-tagmanager",
  "description": "Gatsby plugin to add google tagmanager onto a site",
  "version": "1.0.14",
  "author": "Thijs Koerselman <thijs@vauxlab.com>",
  "bugs": {
    "url": "https://github.com/gatsbyjs/gatsby/issues"
  },
  "dependencies": {
    "babel-runtime": "^6.26.0"
  },
  "devDependencies": {
    "@babel/cli": "^7.0.0-beta.38",
    "@babel/core": "^7.0.0-beta.38",
    "cross-env": "^5.0.5"
  },
  "homepage": "https://github.com/gatsbyjs/gatsby/tree/master/packages/gatsby-plugin-google-tagmanager#readme",
  "keywords": [
    "gatsby",
    "gatsby-plugin",
    "google analytics",
    "google tagmanager"
  ],
  "license": "MIT",
  "main": "index.js",
<<<<<<< HEAD
  "scripts": {
    "build": "babel src --out-dir . --ignore **/__tests__/**",
    "watch": "babel -w src --out-dir . --ignore **/__tests__/**",
    "prepublish": "cross-env NODE_ENV=production npm run build"
  },
  "dependencies": {
    "@babel/runtime": "^7.0.0-beta.38"
  },
=======
>>>>>>> 0a6fb373
  "peerDependencies": {
    "gatsby": "^1.0.0"
  },
  "repository": {
    "type": "git",
    "url": "https://github.com/gatsbyjs/gatsby.git"
  },
  "scripts": {
    "build": "babel src --out-dir . --ignore __tests__",
    "prepublish": "cross-env NODE_ENV=production npm run build",
    "watch": "babel -w src --out-dir . --ignore __tests__"
  }
}<|MERGE_RESOLUTION|>--- conflicted
+++ resolved
@@ -7,7 +7,7 @@
     "url": "https://github.com/gatsbyjs/gatsby/issues"
   },
   "dependencies": {
-    "babel-runtime": "^6.26.0"
+    "@babel/runtime": "^7.0.0-beta.38"
   },
   "devDependencies": {
     "@babel/cli": "^7.0.0-beta.38",
@@ -23,17 +23,6 @@
   ],
   "license": "MIT",
   "main": "index.js",
-<<<<<<< HEAD
-  "scripts": {
-    "build": "babel src --out-dir . --ignore **/__tests__/**",
-    "watch": "babel -w src --out-dir . --ignore **/__tests__/**",
-    "prepublish": "cross-env NODE_ENV=production npm run build"
-  },
-  "dependencies": {
-    "@babel/runtime": "^7.0.0-beta.38"
-  },
-=======
->>>>>>> 0a6fb373
   "peerDependencies": {
     "gatsby": "^1.0.0"
   },
