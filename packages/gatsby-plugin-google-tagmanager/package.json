{
  "name": "gatsby-plugin-google-tagmanager",
  "description": "Gatsby plugin to add google tagmanager onto a site",
<<<<<<< HEAD
  "version": "1.0.5",
=======
  "version": "1.0.7",
>>>>>>> c6cbac8d
  "author": "Thijs Koerselman <thijs@vauxlab.com>",
  "devDependencies": {
    "babel-cli": "^6.26.0",
    "cross-env": "^5.0.5"
  },
  "keywords": [
    "gatsby",
    "gatsby-plugin",
    "google analytics",
    "google tagmanager"
  ],
  "license": "MIT",
  "main": "index.js",
  "scripts": {
    "build": "babel src --out-dir . --ignore __tests__",
    "watch": "babel -w src --out-dir . --ignore __tests__",
    "prepublish": "cross-env NODE_ENV=production npm run build"
  },
  "dependencies": {
    "babel-runtime": "^6.26.0"
  }
}<|MERGE_RESOLUTION|>--- conflicted
+++ resolved
@@ -1,11 +1,7 @@
 {
   "name": "gatsby-plugin-google-tagmanager",
   "description": "Gatsby plugin to add google tagmanager onto a site",
-<<<<<<< HEAD
-  "version": "1.0.5",
-=======
   "version": "1.0.7",
->>>>>>> c6cbac8d
   "author": "Thijs Koerselman <thijs@vauxlab.com>",
   "devDependencies": {
     "babel-cli": "^6.26.0",
