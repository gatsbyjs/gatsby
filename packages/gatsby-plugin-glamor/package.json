{
  "name": "gatsby-plugin-glamor",
  "description": "Gatsby plugin to add support for Glamor",
  "version": "2.5.0-next.0",
  "author": "Kyle Mathews <mathews.kyle@gmail.com>",
  "bugs": {
    "url": "https://github.com/gatsbyjs/gatsby/issues"
  },
  "dependencies": {
    "@babel/runtime": "^7.11.2"
  },
  "devDependencies": {
    "@babel/cli": "^7.11.6",
    "@babel/core": "^7.11.6",
<<<<<<< HEAD
    "babel-preset-gatsby-package": "^0.6.0-next.0",
    "cross-env": "^7.0.2",
    "gatsby-plugin-utils": "^0.3.0-next.0"
=======
    "babel-preset-gatsby-package": "^0.7.0-next.0",
    "cross-env": "^7.0.2"
>>>>>>> ac375993
  },
  "homepage": "https://github.com/gatsbyjs/gatsby/tree/master/packages/gatsby-plugin-glamor#readme",
  "keywords": [
    "gatsby",
    "gatsby-plugin",
    "glamor"
  ],
  "license": "MIT",
  "main": "index.js",
  "peerDependencies": {
    "gatsby": "^2.0.0",
    "glamor": "^2.20.29"
  },
  "repository": {
    "type": "git",
    "url": "https://github.com/gatsbyjs/gatsby.git",
    "directory": "packages/gatsby-plugin-glamor"
  },
  "scripts": {
    "build": "babel src --out-dir . --ignore \"**/__tests__\"",
    "prepare": "cross-env NODE_ENV=production npm run build",
    "watch": "babel -w src --out-dir . --ignore \"**/__tests__\""
  },
  "engines": {
    "node": ">=10.13.0"
  }
}<|MERGE_RESOLUTION|>--- conflicted
+++ resolved
@@ -12,14 +12,9 @@
   "devDependencies": {
     "@babel/cli": "^7.11.6",
     "@babel/core": "^7.11.6",
-<<<<<<< HEAD
-    "babel-preset-gatsby-package": "^0.6.0-next.0",
+    "babel-preset-gatsby-package": "^0.7.0-next.0",
     "cross-env": "^7.0.2",
     "gatsby-plugin-utils": "^0.3.0-next.0"
-=======
-    "babel-preset-gatsby-package": "^0.7.0-next.0",
-    "cross-env": "^7.0.2"
->>>>>>> ac375993
   },
   "homepage": "https://github.com/gatsbyjs/gatsby/tree/master/packages/gatsby-plugin-glamor#readme",
   "keywords": [
