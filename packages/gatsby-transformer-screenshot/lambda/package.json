{
  "dependencies": {
<<<<<<< HEAD
    "gatsby-core-utils": "^1.0.15",
    "puppeteer": "0.13.0",
    "tar": "^4.4.13"
=======
    "chrome-aws-lambda": "^2.1.1",
    "gatsby-core-utils": "^1.3.23",
    "puppeteer-core": "^3.3.0"
>>>>>>> af973d46
  },
  "devDependencies": {
    "aws-sdk": "^2.772.0"
  },
  "keywords": [],
  "engines": {
    "node": ">=10.13.0"
  }
}<|MERGE_RESOLUTION|>--- conflicted
+++ resolved
@@ -1,19 +1,44 @@
 {
+  "name": "gatsby-transformer-screenshot",
+  "description": "Gatsby transformer plugin that uses AWS Lambda to take screenshots of websites",
+  "version": "2.3.19",
+  "author": "David Beckley <beckl.ds@gmail.com>",
+  "bugs": {
+    "url": "https://github.com/gatsbyjs/gatsby/issues"
+  },
   "dependencies": {
-<<<<<<< HEAD
-    "gatsby-core-utils": "^1.0.15",
-    "puppeteer": "0.13.0",
-    "tar": "^4.4.13"
-=======
-    "chrome-aws-lambda": "^2.1.1",
-    "gatsby-core-utils": "^1.3.23",
-    "puppeteer-core": "^3.3.0"
->>>>>>> af973d46
+    "axios": "^0.20.0",
+    "better-queue": "^3.8.10"
   },
   "devDependencies": {
-    "aws-sdk": "^2.772.0"
+    "@babel/cli": "^7.11.6",
+    "@babel/core": "^7.11.6",
+    "babel-preset-gatsby-package": "^0.5.3",
+    "cross-env": "^7.0.2"
   },
-  "keywords": [],
+  "homepage": "https://github.com/gatsbyjs/gatsby/tree/master/packages/gatsby-transformer-screenshot#readme",
+  "keywords": [
+    "gatsby",
+    "gatsby-plugin",
+    "screenshot"
+  ],
+  "license": "MIT",
+  "main": "index.js",
+  "peerDependencies": {
+    "gatsby": "^2.0.33"
+  },
+  "repository": {
+    "type": "git",
+    "url": "https://github.com/gatsbyjs/gatsby.git",
+    "directory": "packages/gatsby-transformer-screenshot"
+  },
+  "scripts": {
+    "build": "babel src --out-dir . --ignore \"**/__tests__\" --ignore lambda",
+    "build-lambda-package": "npm run prepare-lambda-package && cd lambda-dist && zip -rq ../lambda-package.zip .",
+    "prepare-lambda-package": "rm -rf lambda-dist && mkdir lambda-dist && cp lambda/package.json lambda-dist/package.json && cp lambda/screenshot.js lambda-dist/screenshot.js && cp lambda/index.js lambda-dist/index.js && cd lambda-dist && npm install --production",
+    "prepare": "cross-env NODE_ENV=production npm run build",
+    "watch": "babel -w src --out-dir . --ignore \"**/__tests__\" --ignore lambda"
+  },
   "engines": {
     "node": ">=10.13.0"
   }
