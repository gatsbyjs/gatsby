const chromium = require(`chrome-aws-lambda`)
const getIO = require(`./screenshot.js`)

<<<<<<< HEAD
const { createContentDigest } = require(`gatsby-core-utils`)
=======
exports.handler = async (event, context) => {
  let browser = null
  let image
  const request = event.body ? JSON.parse(event.body) : {}
>>>>>>> af973d46

  if (!request.url) {
    return proxyError(`no url provided`)
  }

  const screenshot = await getIO({
    url: request.url,
    width: request.width || 1024,
    height: request.height || 768,
    fullPage: request.fullPage || false,
  })

  console.log(
    `Invoked: ${screenshot.url} (${screenshot.width}x${screenshot.height})`
  )

  console.log(`SCREENSHOT`, screenshot)

  // is it cached already?
  const maybeFile = await screenshot.getFile()
  if (maybeFile) {
    console.log(`Cache hit. Returning screenshot from cache`)
    return proxyResponse({
      url: screenshot.fileUrl,
      expires: screenshot.expires,
    })
  }

<<<<<<< HEAD
  const contentDigest = createContentDigest({ url, width, height })
  const key = `${contentDigest}.png`

  const screenshotUrl = `https://s3-${region}.amazonaws.com/${
    process.env.S3_BUCKET
    }/${key}`
=======
  try {
    browser = await chromium.puppeteer.launch({
      args: chromium.args,
      defaultViewport: chromium.defaultViewport,
      executablePath: await chromium.executablePath,
      // headless: chromium.headless,
      headless: true,
    })
>>>>>>> af973d46

    console.log(`Opening browser`)
    const page = await browser.newPage()
    await page.setViewport({
      width: screenshot.width,
      height: screenshot.height,
      deviceScaleFactor: 2,
    })

    console.log(`Taking screenshot`)
    await page.goto(screenshot.url, { waitUntil: [`networkidle2`] })
    await page.waitFor(1000) // wait for full-size images to fade in
    image = await page.screenshot({ fullPage: screenshot.fullPage })
    await page.close()
    await browser.close()

    console.log(`Writing file`)
    await screenshot.putFile(image)
    return proxyResponse({
      url: screenshot.fileUrl,
      expires: screenshot.expires,
    })
  } catch (error) {
    return proxyError(error)
  } finally {
    if (browser !== null) {
      await browser.close()
    }
  }
}

const proxyResponse = body => {
  body.success = true

  return {
    statusCode: 200,
    body: JSON.stringify(body),
  }
}

const proxyError = err => {
  let msg = err

  if (err instanceof Error) {
    msg = err.message
  }

  return {
    statusCode: 400,
    body: JSON.stringify({
      success: false,
      error: msg,
    }),
  }
}<|MERGE_RESOLUTION|>--- conflicted
+++ resolved
@@ -1,14 +1,10 @@
 const chromium = require(`chrome-aws-lambda`)
 const getIO = require(`./screenshot.js`)
 
-<<<<<<< HEAD
-const { createContentDigest } = require(`gatsby-core-utils`)
-=======
 exports.handler = async (event, context) => {
   let browser = null
   let image
   const request = event.body ? JSON.parse(event.body) : {}
->>>>>>> af973d46
 
   if (!request.url) {
     return proxyError(`no url provided`)
@@ -37,14 +33,6 @@
     })
   }
 
-<<<<<<< HEAD
-  const contentDigest = createContentDigest({ url, width, height })
-  const key = `${contentDigest}.png`
-
-  const screenshotUrl = `https://s3-${region}.amazonaws.com/${
-    process.env.S3_BUCKET
-    }/${key}`
-=======
   try {
     browser = await chromium.puppeteer.launch({
       args: chromium.args,
@@ -53,7 +41,6 @@
       // headless: chromium.headless,
       headless: true,
     })
->>>>>>> af973d46
 
     console.log(`Opening browser`)
     const page = await browser.newPage()
