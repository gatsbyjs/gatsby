--- conflicted
+++ resolved
@@ -70,7 +70,6 @@
       // Possible values are: 'shop' and 'content'.
       // Defaults to ['shop', 'content'].
       includeCollections: ["shop", "content"],
-<<<<<<< HEAD
       // Download Images Locally
       // set to false if you plan on using shopify's CDN
       downloadImages: true,
@@ -78,7 +77,6 @@
       // if you set downloadImages to false then it will set all localFile of file from this URL this is to make graphQL types unchanged
       defaultImageURL:
         "https://raw.githubusercontent.com/mrhut10/gatsby/Feature/gatsby-source-shopify/downloadImagesOption/packages/gatsby-source-shopify/src/default.png",
-=======
 
       // Allow overriding the default queries
       // This allows you to include/exclude extra fields when sourcing nodes
@@ -104,10 +102,9 @@
           }
         `,
       },
->>>>>>> dccb5d78
     },
   },
-]
+];
 ```
 
 NOTE: By default, all metafields are private. In order to pull metafields,
@@ -475,10 +472,10 @@
 ## Site's `gatsby-node.js` example
 
 ```js
-const path = require("path")
+const path = require("path");
 
 exports.createPages = async ({ graphql, boundActionCreators }) => {
-  const { createPage } = boundActionCreators
+  const { createPage } = boundActionCreators;
 
   const pages = await graphql(`
     {
@@ -491,18 +488,18 @@
         }
       }
     }
-  `)
-
-  pages.data.allShopifyProduct.edges.forEach(edge => {
+  `);
+
+  pages.data.allShopifyProduct.edges.forEach((edge) => {
     createPage({
       path: `/${edge.node.handle}`,
       component: path.resolve("./src/templates/product.js"),
       context: {
         id: edge.node.id,
       },
-    })
-  })
-}
+    });
+  });
+};
 ```
 
 ## shopifyQueries Defaults
