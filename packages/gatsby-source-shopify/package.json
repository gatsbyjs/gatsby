--- conflicted
+++ resolved
@@ -20,19 +20,11 @@
   "homepage": "https://github.com/gatsbyjs/gatsby/tree/master/packages/gatsby-source-shopify#readme",
   "dependencies": {
     "@babel/runtime": "^7.15.4",
-<<<<<<< HEAD
-    "gatsby-core-utils": "^3.1.0-next.0",
-    "gatsby-plugin-utils": "^2.1.0-next.0",
-    "gatsby-source-filesystem": "^4.1.0-next.1",
-    "node-fetch": "^2.6.6",
-    "sharp": "^0.29.1",
-=======
     "gatsby-core-utils": "^3.2.0-next.0",
     "gatsby-plugin-utils": "^2.2.0-next.0",
     "gatsby-source-filesystem": "^4.2.0-next.0",
-    "node-fetch": "^2.6.5",
+    "node-fetch": "^2.6.6",
     "sharp": "^0.29.2",
->>>>>>> 0dfbc487
     "shift-left": "^0.1.5"
   },
   "devDependencies": {
