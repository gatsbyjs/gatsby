{
  "name": "gatsby-source-shopify",
  "version": "8.9.0-next.1",
  "description": "Gatsby source plugin for building websites using Shopify as a data source.",
  "scripts": {
    "watch": "tsc-watch --outDir .",
    "build": "tsc --outDir .",
    "prepare": "cross-env NODE_ENV=production npm run build"
  },
  "repository": {
    "type": "git",
    "url": "https://github.com/gatsbyjs/gatsby.git",
    "directory": "packages/gatsby-source-shopify"
  },
  "author": "Sam Slotsky <sam.slotsky@gatsbyjs.com>",
  "contributors": [
    "Byron Hill <byron@atomicdigital.studio>",
    "Daniel Lew <daniel.lew@gatsbyjs.com>"
  ],
  "license": "MIT",
  "bugs": {
    "url": "https://github.com/gatsbyjs/gatsby/issues"
  },
  "homepage": "https://github.com/gatsbyjs/gatsby/tree/master/packages/gatsby-source-shopify#readme",
  "dependencies": {
    "@babel/runtime": "^7.20.13",
    "gatsby-core-utils": "^4.9.0-next.0",
    "gatsby-plugin-utils": "^4.9.0-next.0",
    "gatsby-source-filesystem": "^5.9.0-next.0",
    "node-fetch": "^2.6.9",
    "sharp": "^0.31.3",
    "shift-left": "^0.1.5"
  },
  "devDependencies": {
<<<<<<< HEAD
    "@types/node": "^18.15.11",
    "@types/node-fetch": "^2.6.2",
    "@types/sharp": "^0.31.1",
    "cross-env": "^7.0.3",
    "gatsby-plugin-image": "^3.9.0-next.0",
    "msw": "^1.2.1",
    "prettier": "^2.8.3",
    "prettier-check": "^2.0.0",
    "tsc-watch": "^6.0.0",
    "typescript": "^4.9.4"
=======
    "@types/node": "^14.18.42",
    "@types/node-fetch": "^2.6.3",
    "@types/sharp": "^0.31.1",
    "cross-env": "^7.0.3",
    "gatsby-plugin-image": "^3.9.0-next.0",
    "msw": "^0.49.3",
    "prettier": "^2.8.7",
    "prettier-check": "^2.0.0",
    "tsc-watch": "^4.6.2",
    "typescript": "^5.0.2"
>>>>>>> c0599dd8
  },
  "peerDependencies": {
    "gatsby-plugin-image": "^3.0.0-next"
  },
  "keywords": [
    "gatsby",
    "gatsby-plugin",
    "gatsby-source-shopify",
    "shopify"
  ]
}<|MERGE_RESOLUTION|>--- conflicted
+++ resolved
@@ -32,29 +32,16 @@
     "shift-left": "^0.1.5"
   },
   "devDependencies": {
-<<<<<<< HEAD
     "@types/node": "^18.15.11",
-    "@types/node-fetch": "^2.6.2",
+    "@types/node-fetch": "^2.6.3",
     "@types/sharp": "^0.31.1",
     "cross-env": "^7.0.3",
     "gatsby-plugin-image": "^3.9.0-next.0",
     "msw": "^1.2.1",
-    "prettier": "^2.8.3",
+    "prettier": "^2.8.7",
     "prettier-check": "^2.0.0",
     "tsc-watch": "^6.0.0",
-    "typescript": "^4.9.4"
-=======
-    "@types/node": "^14.18.42",
-    "@types/node-fetch": "^2.6.3",
-    "@types/sharp": "^0.31.1",
-    "cross-env": "^7.0.3",
-    "gatsby-plugin-image": "^3.9.0-next.0",
-    "msw": "^0.49.3",
-    "prettier": "^2.8.7",
-    "prettier-check": "^2.0.0",
-    "tsc-watch": "^4.6.2",
     "typescript": "^5.0.2"
->>>>>>> c0599dd8
   },
   "peerDependencies": {
     "gatsby-plugin-image": "^3.0.0-next"
