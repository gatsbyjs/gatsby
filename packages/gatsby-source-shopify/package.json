--- conflicted
+++ resolved
@@ -36,21 +36,12 @@
     "@types/node-fetch": "^2.5.12",
     "@types/sharp": "^0.30.0",
     "cross-env": "^7.0.3",
-<<<<<<< HEAD
-    "gatsby-plugin-image": "^2.5.0-next.2",
-    "msw": "^0.36.3",
-    "prettier": "^2.5.1",
-    "prettier-check": "^2.0.0",
-    "tsc-watch": "^4.6.0",
-    "typescript": "^4.5.4"
-=======
     "gatsby-plugin-image": "^2.18.0-next.1",
     "msw": "^0.38.2",
     "prettier": "^2.5.1",
     "prettier-check": "^2.0.0",
-    "tsc-watch": "^4.5.0",
+    "tsc-watch": "^4.6.0",
     "typescript": "^4.7.2"
->>>>>>> cd406d15
   },
   "peerDependencies": {
     "gatsby-plugin-image": "^1.1.0 || ^2.0.0-next"
