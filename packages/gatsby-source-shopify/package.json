{
  "name": "gatsby-source-shopify",
<<<<<<< HEAD
  "version": "3.1.2",
=======
  "version": "3.2.0",
>>>>>>> 852f557a
  "description": "Gatsby source plugin for building websites using Shopfiy as a data source.",
  "scripts": {
    "build": "babel src --out-dir . --ignore **/__tests__",
    "prepare": "cross-env NODE_ENV=production npm run build",
    "watch": "npm run build -- --watch"
  },
  "homepage": "https://github.com/gatsbyjs/gatsby/tree/master/packages/gatsby-source-shopify#readme",
  "repository": {
    "type": "git",
    "url": "https://github.com/gatsbyjs/gatsby.git",
    "directory": "packages/gatsby-source-shopify"
  },
  "bugs": {
    "url": "https://github.com/gatsbyjs/gatsby/issues"
  },
  "keywords": [
    "gatsby",
    "gatsby-plugin",
    "gatsby-source-plugin",
    "shopify"
  ],
  "author": "Angelo Ashmore",
  "license": "MIT",
  "peerDependencies": {
    "gatsby": "^2.0.0"
  },
  "devDependencies": {
    "@babel/cli": "^7.8.4",
    "@babel/core": "^7.9.0",
    "cross-env": "^5.2.1"
  },
  "dependencies": {
<<<<<<< HEAD
    "babel-preset-gatsby-package": "^0.3.1",
    "chalk": "^2.4.2",
    "gatsby-node-helpers": "^0.3.0",
    "gatsby-source-filesystem": "^2.2.2",
=======
    "babel-preset-gatsby-package": "^0.4.0",
    "chalk": "^2.4.2",
    "gatsby-node-helpers": "^0.3.0",
    "gatsby-source-filesystem": "^2.3.0",
>>>>>>> 852f557a
    "graphql-request": "^1.8.2",
    "lodash": "^4.17.15",
    "p-iteration": "^1.1.8",
    "prettyjson": "^1.2.1"
  },
  "engines": {
    "node": ">=10.13.0"
  },
  "main": "index.js"
}<|MERGE_RESOLUTION|>--- conflicted
+++ resolved
@@ -1,13 +1,9 @@
 {
   "name": "gatsby-source-shopify",
-<<<<<<< HEAD
-  "version": "3.1.2",
-=======
   "version": "3.2.0",
->>>>>>> 852f557a
   "description": "Gatsby source plugin for building websites using Shopfiy as a data source.",
   "scripts": {
-    "build": "babel src --out-dir . --ignore **/__tests__",
+    "build": "babel src --out-dir . --ignore \"**/__tests__\"",
     "prepare": "cross-env NODE_ENV=production npm run build",
     "watch": "npm run build -- --watch"
   },
@@ -37,17 +33,10 @@
     "cross-env": "^5.2.1"
   },
   "dependencies": {
-<<<<<<< HEAD
-    "babel-preset-gatsby-package": "^0.3.1",
-    "chalk": "^2.4.2",
-    "gatsby-node-helpers": "^0.3.0",
-    "gatsby-source-filesystem": "^2.2.2",
-=======
     "babel-preset-gatsby-package": "^0.4.0",
     "chalk": "^2.4.2",
     "gatsby-node-helpers": "^0.3.0",
     "gatsby-source-filesystem": "^2.3.0",
->>>>>>> 852f557a
     "graphql-request": "^1.8.2",
     "lodash": "^4.17.15",
     "p-iteration": "^1.1.8",
