{
  "name": "gatsby-source-shopify",
  "version": "8.6.0-next.1",
  "description": "Gatsby source plugin for building websites using Shopify as a data source.",
  "scripts": {
    "watch": "tsc-watch --outDir .",
    "build": "tsc --outDir .",
    "prepare": "cross-env NODE_ENV=production npm run build"
  },
  "repository": {
    "type": "git",
    "url": "https://github.com/gatsbyjs/gatsby.git",
    "directory": "packages/gatsby-source-shopify"
  },
  "author": "Sam Slotsky <sam.slotsky@gatsbyjs.com>",
  "contributors": [
    "Byron Hill <byron@atomicdigital.studio>",
    "Daniel Lew <daniel.lew@gatsbyjs.com>"
  ],
  "license": "MIT",
  "bugs": {
    "url": "https://github.com/gatsbyjs/gatsby/issues"
  },
  "homepage": "https://github.com/gatsbyjs/gatsby/tree/master/packages/gatsby-source-shopify#readme",
  "dependencies": {
    "@babel/runtime": "^7.20.7",
    "gatsby-core-utils": "^4.6.0-next.0",
    "gatsby-plugin-utils": "^4.6.0-next.1",
    "gatsby-source-filesystem": "^5.6.0-next.0",
    "node-fetch": "^2.6.8",
    "sharp": "^0.31.3",
    "shift-left": "^0.1.5"
  },
  "devDependencies": {
    "@types/node": "^14.18.36",
    "@types/node-fetch": "^2.6.2",
    "@types/sharp": "^0.31.1",
    "cross-env": "^7.0.3",
    "gatsby-plugin-image": "^3.6.0-next.1",
<<<<<<< HEAD
    "msw": "^0.49.2",
    "prettier": "^2.8.3",
=======
    "msw": "^0.49.3",
    "prettier": "^2.8.1",
>>>>>>> 89fdb50f
    "prettier-check": "^2.0.0",
    "tsc-watch": "^4.6.2",
    "typescript": "^4.9.4"
  },
  "peerDependencies": {
    "gatsby-plugin-image": "^3.0.0-next"
  },
  "keywords": [
    "gatsby",
    "gatsby-plugin",
    "gatsby-source-shopify",
    "shopify"
  ]
}<|MERGE_RESOLUTION|>--- conflicted
+++ resolved
@@ -37,13 +37,8 @@
     "@types/sharp": "^0.31.1",
     "cross-env": "^7.0.3",
     "gatsby-plugin-image": "^3.6.0-next.1",
-<<<<<<< HEAD
-    "msw": "^0.49.2",
+    "msw": "^0.49.3",
     "prettier": "^2.8.3",
-=======
-    "msw": "^0.49.3",
-    "prettier": "^2.8.1",
->>>>>>> 89fdb50f
     "prettier-check": "^2.0.0",
     "tsc-watch": "^4.6.2",
     "typescript": "^4.9.4"
