{
  "name": "gatsby-source-shopify",
  "version": "8.9.0-next.1",
  "description": "Gatsby source plugin for building websites using Shopify as a data source.",
  "scripts": {
    "watch": "tsc-watch --outDir .",
    "build": "tsc --outDir .",
    "prepare": "cross-env NODE_ENV=production npm run build"
  },
  "repository": {
    "type": "git",
    "url": "https://github.com/gatsbyjs/gatsby.git",
    "directory": "packages/gatsby-source-shopify"
  },
  "author": "Sam Slotsky <sam.slotsky@gatsbyjs.com>",
  "contributors": [
    "Byron Hill <byron@atomicdigital.studio>",
    "Daniel Lew <daniel.lew@gatsbyjs.com>"
  ],
  "license": "MIT",
  "bugs": {
    "url": "https://github.com/gatsbyjs/gatsby/issues"
  },
  "homepage": "https://github.com/gatsbyjs/gatsby/tree/master/packages/gatsby-source-shopify#readme",
  "dependencies": {
    "@babel/runtime": "^7.20.13",
    "gatsby-core-utils": "^4.9.0-next.0",
    "gatsby-plugin-utils": "^4.9.0-next.0",
    "gatsby-source-filesystem": "^5.9.0-next.0",
    "node-fetch": "^2.6.9",
    "sharp": "^0.31.3",
    "shift-left": "^0.1.5"
  },
  "devDependencies": {
    "@types/node": "^18.15.11",
    "@types/node-fetch": "^2.6.3",
    "@types/sharp": "^0.31.1",
    "cross-env": "^7.0.3",
    "gatsby-plugin-image": "^3.9.0-next.0",
    "msw": "^1.2.1",
    "prettier": "^2.8.7",
    "prettier-check": "^2.0.0",
<<<<<<< HEAD
    "tsc-watch": "^6.0.0",
    "typescript": "^5.0.2"
=======
    "tsc-watch": "^4.6.2",
    "typescript": "^5.0.3"
>>>>>>> 0939b340
  },
  "peerDependencies": {
    "gatsby-plugin-image": "^3.0.0-next"
  },
  "keywords": [
    "gatsby",
    "gatsby-plugin",
    "gatsby-source-shopify",
    "shopify"
  ]
}<|MERGE_RESOLUTION|>--- conflicted
+++ resolved
@@ -40,13 +40,8 @@
     "msw": "^1.2.1",
     "prettier": "^2.8.7",
     "prettier-check": "^2.0.0",
-<<<<<<< HEAD
     "tsc-watch": "^6.0.0",
-    "typescript": "^5.0.2"
-=======
-    "tsc-watch": "^4.6.2",
     "typescript": "^5.0.3"
->>>>>>> 0939b340
   },
   "peerDependencies": {
     "gatsby-plugin-image": "^3.0.0-next"
