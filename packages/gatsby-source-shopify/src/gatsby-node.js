import { pipe } from "lodash/fp"
import chalk from "chalk"
import { forEach } from "p-iteration"
import { createClient, printGraphQLError, queryAll, queryOnce } from "./lib"
import {
  ArticleNode,
  BlogNode,
  CollectionNode,
  CommentNode,
  ProductNode,
  ProductOptionNode,
  ProductVariantNode,
  ProductMetafieldNode,
  ShopPolicyNode,
  PageNode,
  SHOP,
  CONTENT,
  NODE_TO_ENDPOINT_MAPPING,
  ARTICLE,
  BLOG,
  COLLECTION,
  PRODUCT,
  SHOP_POLICY,
  PRODUCT_TYPE,
  PAGE,
} from "./nodes"
import {
  ARTICLES_QUERY,
  BLOGS_QUERY,
  COLLECTIONS_QUERY,
  PRODUCTS_QUERY,
  SHOP_POLICIES_QUERY,
  PAGES_QUERY,
} from "./queries"

export const sourceNodes = async (
  { actions: { createNode, touchNode }, createNodeId, store, cache, reporter },
  {
    shopName,
    accessToken,
    verbose = true,
    paginationSize = 250,
    includeCollections = [SHOP, CONTENT],
  }
) => {
  const client = createClient(shopName, accessToken)

  // Convenience function to namespace console messages.
  const formatMsg = msg =>
    chalk`\n{blue gatsby-source-shopify/${shopName}} ${msg}`

  try {
    console.log(formatMsg(`starting to fetch data from Shopify`))

    // Arguments used for file node creation.
    const imageArgs = {
      createNode,
      createNodeId,
      touchNode,
      store,
      cache,
      reporter,
    }

    // Arguments used for node creation.
    const args = {
      client,
      createNode,
      createNodeId,
      formatMsg,
      verbose,
      imageArgs,
      paginationSize,
    }

    // Message printed when fetching is complete.
    const msg = formatMsg(`finished fetching data from Shopify`)

    let promises = []
    if (includeCollections.includes(SHOP)) {
      promises = promises.concat([
        createNodes(COLLECTION, COLLECTIONS_QUERY, CollectionNode, args),
        createNodes(PRODUCT, PRODUCTS_QUERY, ProductNode, args, async x => {
          if (x.variants)
            await forEach(x.variants.edges, async edge =>
              createNode(await ProductVariantNode(imageArgs)(edge.node))
            )

          if (x.metafields)
            await forEach(x.metafields.edges, async edge =>
              createNode(await ProductMetafieldNode(imageArgs)(edge.node))
            )

          if (x.options)
            await forEach(x.options, async option =>
              createNode(await ProductOptionNode(imageArgs)(option))
            )
        }),
        createNodes(PRODUCT_TYPE, PRODUCT_TYPES_QUERY, ProductTypeNode, args),
        createShopPolicies(args),
      ])
    }
    if (includeCollections.includes(CONTENT)) {
      promises = promises.concat([
        createNodes(BLOG, BLOGS_QUERY, BlogNode, args),
        createNodes(ARTICLE, ARTICLES_QUERY, ArticleNode, args, async x => {
          if (x.comments)
            await forEach(x.comments.edges, async edge =>
              createNode(await CommentNode(imageArgs)(edge.node))
            )
        }),
        createPageNodes(PAGE, PAGES_QUERY, PageNode, args),
      ])
    }

    console.time(msg)
<<<<<<< HEAD
    await Promise.all([
      createNodes(`articles`, ARTICLES_QUERY, ArticleNode, args, async x => {
        if (x.comments)
          await forEach(x.comments.edges, async edge =>
            createNode(await CommentNode(imageArgs)(edge.node))
          )
      }),
      createNodes(`blogs`, BLOGS_QUERY, BlogNode, args),
      createNodes(`collections`, COLLECTIONS_QUERY, CollectionNode, args),
      createPageNodes(`pages`, PAGES_QUERY, PageNode, args),
      createNodes(`products`, PRODUCTS_QUERY, ProductNode, args, async x => {
        if (x.variants)
          await forEach(x.variants.edges, async edge =>
            createNode(await ProductVariantNode(imageArgs)(edge.node))
          )

        if (x.metafields)
          await forEach(x.metafields.edges, async edge =>
            createNode(await ProductMetafieldNode(imageArgs)(edge.node))
          )

        if (x.options)
          await forEach(x.options, async option =>
            createNode(await ProductOptionNode(imageArgs)(option))
          )
      }),
      createShopPolicies(args),
    ])
=======
    await Promise.all(promises)
>>>>>>> 1ec4934d
    console.timeEnd(msg)
  } catch (e) {
    console.error(chalk`\n{red error} an error occurred while sourcing data`)

    // If not a GraphQL request error, let Gatsby print the error.
    if (!e.hasOwnProperty(`request`)) throw e

    printGraphQLError(e)
  }
}

/**
 * Fetch and create nodes for the provided endpoint, query, and node factory.
 */
const createNodes = async (
  endpoint,
  query,
  nodeFactory,
  { client, createNode, formatMsg, verbose, imageArgs, paginationSize },
  f = async () => {}
) => {
  // Message printed when fetching is complete.
  const msg = formatMsg(`fetched and processed ${endpoint} nodes`)

  if (verbose) console.time(msg)
  await forEach(
    await queryAll(
      client,
      [`shop`, NODE_TO_ENDPOINT_MAPPING[endpoint]],
      query,
      paginationSize
    ),
    async entity => {
      const node = await nodeFactory(imageArgs)(entity)
      createNode(node)
      await f(entity)
    }
  )
  if (verbose) console.timeEnd(msg)
}

/**
 * Fetch and create nodes for shop policies.
 */
const createShopPolicies = async ({
  client,
  createNode,
  formatMsg,
  verbose,
}) => {
  // Message printed when fetching is complete.
  const msg = formatMsg(`fetched and processed ${SHOP_POLICY} nodes`)

  if (verbose) console.time(msg)
  const { shop: policies } = await queryOnce(client, SHOP_POLICIES_QUERY)
  Object.entries(policies)
    .filter(([_, policy]) => Boolean(policy))
    .forEach(
      pipe(
        ([type, policy]) => ShopPolicyNode(policy, { type }),
        createNode
      )
    )
  if (verbose) console.timeEnd(msg)
}

const createPageNodes = async (
  endpoint,
  query,
  nodeFactory,
  { client, createNode, formatMsg, verbose, paginationSize },
  f = async () => {}
) => {
  // Message printed when fetching is complete.
  const msg = formatMsg(`fetched and processed ${endpoint} nodes`)

  if (verbose) console.time(msg)
  await forEach(
    await queryAll(client, [endpoint], query, paginationSize),
    async entity => {
      const node = await nodeFactory(entity)
      createNode(node)
      await f(entity)
    }
  )
  if (verbose) console.timeEnd(msg)
}<|MERGE_RESOLUTION|>--- conflicted
+++ resolved
@@ -21,7 +21,6 @@
   COLLECTION,
   PRODUCT,
   SHOP_POLICY,
-  PRODUCT_TYPE,
   PAGE,
 } from "./nodes"
 import {
@@ -96,7 +95,6 @@
               createNode(await ProductOptionNode(imageArgs)(option))
             )
         }),
-        createNodes(PRODUCT_TYPE, PRODUCT_TYPES_QUERY, ProductTypeNode, args),
         createShopPolicies(args),
       ])
     }
@@ -114,38 +112,7 @@
     }
 
     console.time(msg)
-<<<<<<< HEAD
-    await Promise.all([
-      createNodes(`articles`, ARTICLES_QUERY, ArticleNode, args, async x => {
-        if (x.comments)
-          await forEach(x.comments.edges, async edge =>
-            createNode(await CommentNode(imageArgs)(edge.node))
-          )
-      }),
-      createNodes(`blogs`, BLOGS_QUERY, BlogNode, args),
-      createNodes(`collections`, COLLECTIONS_QUERY, CollectionNode, args),
-      createPageNodes(`pages`, PAGES_QUERY, PageNode, args),
-      createNodes(`products`, PRODUCTS_QUERY, ProductNode, args, async x => {
-        if (x.variants)
-          await forEach(x.variants.edges, async edge =>
-            createNode(await ProductVariantNode(imageArgs)(edge.node))
-          )
-
-        if (x.metafields)
-          await forEach(x.metafields.edges, async edge =>
-            createNode(await ProductMetafieldNode(imageArgs)(edge.node))
-          )
-
-        if (x.options)
-          await forEach(x.options, async option =>
-            createNode(await ProductOptionNode(imageArgs)(option))
-          )
-      }),
-      createShopPolicies(args),
-    ])
-=======
     await Promise.all(promises)
->>>>>>> 1ec4934d
     console.timeEnd(msg)
   } catch (e) {
     console.error(chalk`\n{red error} an error occurred while sourcing data`)
