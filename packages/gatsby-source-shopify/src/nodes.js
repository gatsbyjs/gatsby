import createNodeHelpers from "gatsby-node-helpers"
import { map } from "p-iteration"
import { createRemoteFileNode } from "gatsby-source-filesystem"

<<<<<<< HEAD
import {
  TYPE_PREFIX,
  ARTICLE,
  BLOG,
  COLLECTION,
  COMMENT,
  PRODUCT,
  PRODUCT_OPTION,
  PRODUCT_VARIANT,
  PRODUCT_METAFIELD,
  SHOP_POLICY,
  PAGE,
} from "./constants"

=======
// Node prefix
const TYPE_PREFIX = `Shopify`

// Node types
const ARTICLE = `Article`
const BLOG = `Blog`
const COLLECTION = `Collection`
const COMMENT = `Comment`
const PRODUCT = `Product`
const PRODUCT_OPTION = `ProductOption`
const PRODUCT_VARIANT = `ProductVariant`
const PRODUCT_METAFIELD = `ProductMetafield`
const SHOP_POLICY = `ShopPolicy`
const PAGE = `Page`
>>>>>>> 1250eb9f
const { createNodeFactory, generateNodeId } = createNodeHelpers({
  typePrefix: TYPE_PREFIX,
})

const downloadImageAndCreateFileNode = async (
  { url, nodeId },
  { createNode, createNodeId, touchNode, store, cache, reporter }
) => {
  let fileNodeID

  const mediaDataCacheKey = `${TYPE_PREFIX}__Media__${url}`
  const cacheMediaData = await cache.get(mediaDataCacheKey)

  if (cacheMediaData) {
    fileNodeID = cacheMediaData.fileNodeID
    touchNode({ nodeId: fileNodeID })
    return fileNodeID
  }

  const fileNode = await createRemoteFileNode({
    url,
    store,
    cache,
    createNode,
    createNodeId,
    parentNodeId: nodeId,
    reporter,
  })

  if (fileNode) {
    fileNodeID = fileNode.id
    await cache.set(mediaDataCacheKey, { fileNodeID })
    return fileNodeID
  }

  return undefined
}

export const ArticleNode = imageArgs =>
  createNodeFactory(ARTICLE, async node => {
    if (node.blog) node.blog___NODE = generateNodeId(BLOG, node.blog.id)

    if (node.comments)
      node.comments___NODE = node.comments.edges.map(edge =>
        generateNodeId(COMMENT, edge.node.id)
      )

    if (node.image)
      node.image.localFile___NODE = await downloadImageAndCreateFileNode(
        { id: node.image.id, url: node.image.src, nodeId: node.id },
        imageArgs
      )

    return node
  })

export const BlogNode = _imageArgs => createNodeFactory(BLOG)

export const CollectionNode = imageArgs =>
  createNodeFactory(COLLECTION, async node => {
    if (node.products) {
      node.products___NODE = node.products.edges.map(edge =>
        generateNodeId(PRODUCT, edge.node.id)
      )
      delete node.products
    }
    if (node.image)
      node.image.localFile___NODE = await downloadImageAndCreateFileNode(
        {
          id: node.image.id,
          url: node.image.src && node.image.src.split(`?`)[0],
          nodeId: node.id,
        },
        imageArgs
      )
    return node
  })

export const CommentNode = _imageArgs => createNodeFactory(COMMENT)

export const ProductNode = imageArgs =>
  createNodeFactory(PRODUCT, async node => {
    if (node.variants) {
      const variants = node.variants.edges.map(edge => edge.node)

      node.variants___NODE = variants.map(variant =>
        generateNodeId(PRODUCT_VARIANT, variant.id)
      )

      delete node.variants
    }

    if (node.metafields) {
      const metafields = node.metafields.edges.map(edge => edge.node)

      node.metafields___NODE = metafields.map(metafield =>
        generateNodeId(PRODUCT_METAFIELD, metafield.id)
      )
      delete node.metafields
    }

    if (node.options) {
      node.options___NODE = node.options.map(option =>
        generateNodeId(PRODUCT_OPTION, option.id)
      )
      delete node.options
    }

    if (node.images && node.images.edges)
      node.images = await map(node.images.edges, async edge => {
        edge.node.localFile___NODE = await downloadImageAndCreateFileNode(
          {
            id: edge.node.id,
            url: edge.node.originalSrc && edge.node.originalSrc.split(`?`)[0],
          },
          imageArgs
        )
        return edge.node
      })

    return node
  })

export const ProductMetafieldNode = _imageArgs =>
  createNodeFactory(PRODUCT_METAFIELD)

export const ProductOptionNode = _imageArgs => createNodeFactory(PRODUCT_OPTION)

export const ProductVariantNode = imageArgs =>
  createNodeFactory(PRODUCT_VARIANT, async node => {
    if (node.image)
      node.image.localFile___NODE = await downloadImageAndCreateFileNode(
        {
          id: node.image.id,
          url: node.image.originalSrc && node.image.originalSrc.split(`?`)[0],
        },
        imageArgs
      )

    return node
  })

export const ShopPolicyNode = createNodeFactory(SHOP_POLICY)

export const PageNode = createNodeFactory(PAGE)<|MERGE_RESOLUTION|>--- conflicted
+++ resolved
@@ -2,7 +2,6 @@
 import { map } from "p-iteration"
 import { createRemoteFileNode } from "gatsby-source-filesystem"
 
-<<<<<<< HEAD
 import {
   TYPE_PREFIX,
   ARTICLE,
@@ -17,22 +16,6 @@
   PAGE,
 } from "./constants"
 
-=======
-// Node prefix
-const TYPE_PREFIX = `Shopify`
-
-// Node types
-const ARTICLE = `Article`
-const BLOG = `Blog`
-const COLLECTION = `Collection`
-const COMMENT = `Comment`
-const PRODUCT = `Product`
-const PRODUCT_OPTION = `ProductOption`
-const PRODUCT_VARIANT = `ProductVariant`
-const PRODUCT_METAFIELD = `ProductMetafield`
-const SHOP_POLICY = `ShopPolicy`
-const PAGE = `Page`
->>>>>>> 1250eb9f
 const { createNodeFactory, generateNodeId } = createNodeHelpers({
   typePrefix: TYPE_PREFIX,
 })
