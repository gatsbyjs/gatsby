import { fetchRemoteFile } from "gatsby-core-utils/fetch-remote-file"
import {
  generateImageData,
  getLowResolutionImageURL,
  IGatsbyImageData,
  IGatsbyImageHelperArgs,
  IImage,
  ImageFormat,
} from "gatsby-plugin-image"
import { IGatsbyImageFieldArgs } from "gatsby-plugin-image/graphql-utils"
import { urlBuilder } from "./get-shopify-image"
import { readFileSync } from "fs"
<<<<<<< HEAD

import { parseImageExtension } from "./helpers"
=======
import { IShopifyImage, urlBuilder } from "./get-shopify-image"
import type { Node } from "gatsby"
>>>>>>> 35c4a939

type IImageWithPlaceholder = IImage & {
  placeholder: string
}

async function getImageBase64({
  imageAddress,
  directory,
  contentDigest,
}: {
  imageAddress: string
<<<<<<< HEAD
  cache: unknown
=======
  directory: string
  contentDigest: string
>>>>>>> 35c4a939
}): Promise<string> {
  // Downloads file to the site cache and returns the file path for the given image (this is a path on the host system, not a URL)
  const filePath = await fetchRemoteFile({
    url: imageAddress,
    directory,
    cacheKey: contentDigest,
  })
  const buffer = readFileSync(filePath)
  return buffer.toString(`base64`)
}

/**
 * Download and generate a low-resolution placeholder
 *
 * @param lowResImageFile
 */
function getBase64DataURI({ imageBase64 }: { imageBase64: string }): string {
  return `data:image/png;base64,${imageBase64}`
}

export function makeResolveGatsbyImageData(cache: unknown) {
  return async function resolveGatsbyImageData(
    image: Node & IShopifyImage,
    {
      formats = [`auto`],
      layout = `constrained`,
      ...options
    }: IGatsbyImageFieldArgs
  ): Promise<IGatsbyImageData | null> {
    const remainingOptions = options as Record<string, unknown>
    const ext = parseImageExtension(image.originalSrc)

    // Sharp cannot optimize GIFs so we must return null in that case
    if (ext === `gif`) return null

    const generateImageSource: IGatsbyImageHelperArgs["generateImageSource"] = (
      filename,
      width,
      height,
      toFormat
    ): IImageWithPlaceholder => {
      return {
        width,
        height,
        placeholder: ``,
        format: toFormat,
        src: urlBuilder({
          width,
          height,
          baseUrl: filename,
          format: toFormat,
          options: {},
        }),
      }
    }
    const sourceMetadata = {
      width: image.width,
      height: image.height,
      format: ext as ImageFormat,
    }

    if (remainingOptions && remainingOptions.placeholder === `BLURRED`) {
      // This function returns the URL for a 20px-wide image, to use as a blurred placeholder
      const lowResImageURL = getLowResolutionImageURL({
        ...remainingOptions,
        aspectRatio: remainingOptions.width / remainingOptions.height, // Workaround - fixes height being NaN; we can remove this once gatsby-plugin-image is fixed
        formats,
        layout,
        sourceMetadata,
        pluginName: `gatsby-source-shopify`,
        filename: image.originalSrc,
        generateImageSource,
      })
      const imageBase64 = await getImageBase64({
        imageAddress: lowResImageURL,
        directory: cache.directory as string,
        contentDigest: image.internal.contentDigest,
      })

      // This would be your own function to download and generate a low-resolution placeholder
      remainingOptions.placeholderURL = getBase64DataURI({
        imageBase64,
      })
    }
    return generateImageData({
      ...remainingOptions,
      formats,
      layout,
      sourceMetadata,
      pluginName: `gatsby-source-shopify`,
      filename: image.originalSrc,
      generateImageSource,
    })
  }
}<|MERGE_RESOLUTION|>--- conflicted
+++ resolved
@@ -1,3 +1,4 @@
+import { IGatsbyImageFieldArgs } from "gatsby-plugin-image/graphql-utils"
 import { fetchRemoteFile } from "gatsby-core-utils/fetch-remote-file"
 import {
   generateImageData,
@@ -7,16 +8,10 @@
   IImage,
   ImageFormat,
 } from "gatsby-plugin-image"
-import { IGatsbyImageFieldArgs } from "gatsby-plugin-image/graphql-utils"
-import { urlBuilder } from "./get-shopify-image"
+
+import { IShopifyImage, urlBuilder } from "./get-shopify-image"
+import { parseImageExtension } from "./helpers"
 import { readFileSync } from "fs"
-<<<<<<< HEAD
-
-import { parseImageExtension } from "./helpers"
-=======
-import { IShopifyImage, urlBuilder } from "./get-shopify-image"
-import type { Node } from "gatsby"
->>>>>>> 35c4a939
 
 type IImageWithPlaceholder = IImage & {
   placeholder: string
@@ -28,12 +23,8 @@
   contentDigest,
 }: {
   imageAddress: string
-<<<<<<< HEAD
-  cache: unknown
-=======
   directory: string
   contentDigest: string
->>>>>>> 35c4a939
 }): Promise<string> {
   // Downloads file to the site cache and returns the file path for the given image (this is a path on the host system, not a URL)
   const filePath = await fetchRemoteFile({
@@ -56,7 +47,7 @@
 
 export function makeResolveGatsbyImageData(cache: unknown) {
   return async function resolveGatsbyImageData(
-    image: Node & IShopifyImage,
+    image: IShopifyImage,
     {
       formats = [`auto`],
       layout = `constrained`,
