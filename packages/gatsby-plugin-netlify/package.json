{
  "name": "gatsby-plugin-netlify",
  "description": "A Gatsby plugin which generates a _headers file for netlify",
  "version": "3.14.0-next.0",
  "author": "Kyle Mathews <mathews.kyle@gmail.com>",
  "bugs": {
    "url": "https://github.com/gatsbyjs/gatsby/issues"
  },
  "contributors": [
    {
      "name": "Nathanael Beisiegel",
      "email": "pknb.dev@gmail.com"
    }
  ],
  "dependencies": {
    "@babel/runtime": "^7.14.8",
<<<<<<< HEAD
    "fs-extra": "^10.0.0",
    "gatsby-core-utils": "^2.13.0-next.2",
=======
    "fs-extra": "^8.1.0",
    "gatsby-core-utils": "^2.14.0-next.0",
>>>>>>> d7d08508
    "kebab-hash": "^0.1.2",
    "lodash": "^4.17.21",
    "webpack-assets-manifest": "^5.0.6"
  },
  "devDependencies": {
    "@babel/cli": "^7.14.8",
    "@babel/core": "^7.14.8",
    "babel-preset-gatsby-package": "^1.14.0-next.0",
    "cross-env": "^7.0.3",
    "gatsby-plugin-utils": "^1.14.0-next.0"
  },
  "homepage": "https://github.com/gatsbyjs/gatsby/tree/master/packages/gatsby-plugin-netlify#readme",
  "keywords": [
    "gatsby",
    "gatsby-plugin",
    "http/2-server-push",
    "netlify"
  ],
  "license": "MIT",
  "main": "index.js",
  "peerDependencies": {
    "gatsby": "^3.0.0-next.0"
  },
  "repository": {
    "type": "git",
    "url": "https://github.com/gatsbyjs/gatsby.git",
    "directory": "packages/gatsby-plugin-netlify"
  },
  "scripts": {
    "build": "babel src --out-dir . --ignore \"**/__tests__\"",
    "prepare": "cross-env NODE_ENV=production npm run build",
    "watch": "babel -w src --out-dir . --ignore \"**/__tests__\""
  },
  "engines": {
    "node": ">=12.13.0"
  }
}<|MERGE_RESOLUTION|>--- conflicted
+++ resolved
@@ -14,13 +14,8 @@
   ],
   "dependencies": {
     "@babel/runtime": "^7.14.8",
-<<<<<<< HEAD
     "fs-extra": "^10.0.0",
-    "gatsby-core-utils": "^2.13.0-next.2",
-=======
-    "fs-extra": "^8.1.0",
     "gatsby-core-utils": "^2.14.0-next.0",
->>>>>>> d7d08508
     "kebab-hash": "^0.1.2",
     "lodash": "^4.17.21",
     "webpack-assets-manifest": "^5.0.6"
