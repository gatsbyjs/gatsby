const select = require(`unist-util-select`)
const path = require(`path`)
const isRelativeUrl = require(`is-relative-url`)
const _ = require(`lodash`)
const { responsiveSizes } = require(`gatsby-plugin-sharp`)
const Promise = require(`bluebird`)

// If the image is relative (not hosted elsewhere)
// 1. Find the image file
// 2. Find the image's size
// 3. Filter out any responsive image sizes that are greater than the image's width
// 4. Create the responsive images.
// 5. Set the html w/ aspect ratio helper.
module.exports = ({
  files,
  markdownNode,
  markdownAST,
  pluginOptions,
  pathPrefix,
  getNode,
}) => {
  const defaults = {
    maxWidth: 650,
    wrapperStyle: ``,
    backgroundColor: `white`,
  }
  const options = _.defaults(pluginOptions, defaults)

  const imageNodes = select(markdownAST, `image`)
  return Promise.all(
    imageNodes.map(
      node =>
        new Promise((resolve, reject) => {
          const fileType = node.url.slice(-3)

          // Ignore gifs as we can't process them,
          // svgs as they are already responsive by definition
          if (
            isRelativeUrl(node.url) &&
            fileType !== `gif` &&
            fileType !== `svg`
          ) {
            const imagePath = path.posix.join(
              getNode(markdownNode.parent).dir,
              node.url
            )
            const imageNode = _.find(files, file => {
              if (file && file.absolutePath) {
                return file.absolutePath === imagePath
              }
              return null
            })
            if (!imageNode || !imageNode.absolutePath) {
              return resolve()
            }

            responsiveSizes({
              file: imageNode,
              args: options,
            }).then(responsiveSizesResult => {
              // Calculate the paddingBottom %
              const ratio = `${1 / responsiveSizesResult.aspectRatio * 100}%`

              const originalImg = responsiveSizesResult.originalImage
              const fallbackSrc = responsiveSizesResult.src
              const srcSet = responsiveSizesResult.srcSet

              // TODO
              // add support for sub-plugins having a gatsby-node.js so can add a
              // bit of js/css to add blurry fade-in.
              // https://www.perpetual-beta.org/weblog/silky-smooth-image-loading.html
              //
              // TODO make linking to original image optional.

              // Construct new image node w/ aspect ratio placeholder
              const rawHTML = `
          <a
            class="gatsby-resp-image-link"
            href="${originalImg}"
            style="display: block"
            target="_blank"
          >
            <span
              class="gatsby-resp-image-wrapper"
              style="position: relative; z-index: -1; display: block; ${options.wrapperStyle}"
            >
              <span
                class="gatsby-resp-image-background-image"
<<<<<<< HEAD
                style="padding-bottom: ${ratio};position: relative; width: 100%; bottom: 0; left: 0; background-image: url('${responsiveSizesResult.src}'); background-size: cover; display: block;"
=======
                style="padding-bottom: ${ratio};position: relative; width: 100%; bottom: 0; left: 0; background-image: url('${responsiveSizesResult.base64}'); background-size: cover;"
>>>>>>> 6c097300
              >
                <img
                  class="gatsby-resp-image-image"
                  style="width: 100%; margin: 0; vertical-align: middle; position: absolute; box-shadow: inset 0px 0px 0px 400px ${options.backgroundColor};"
                  alt="${node.alt ? node.alt : ``}"
                  title="${node.title ? node.title : ``}"
                  src="${fallbackSrc}"
                  srcset="${srcSet}"
                  sizes="${responsiveSizesResult.sizes}"
                />
              </span>
            </span>
          </a>
          `
              
              // Replace the image node with an inline HTML node.
              node.type = `html`
              node.value = rawHTML
              return resolve()
            })
          } else {
            // Image isn't relative so there's nothing for us to do.
            return resolve()
          }
        })
    )
  )
}<|MERGE_RESOLUTION|>--- conflicted
+++ resolved
@@ -86,11 +86,7 @@
             >
               <span
                 class="gatsby-resp-image-background-image"
-<<<<<<< HEAD
-                style="padding-bottom: ${ratio};position: relative; width: 100%; bottom: 0; left: 0; background-image: url('${responsiveSizesResult.src}'); background-size: cover; display: block;"
-=======
-                style="padding-bottom: ${ratio};position: relative; width: 100%; bottom: 0; left: 0; background-image: url('${responsiveSizesResult.base64}'); background-size: cover;"
->>>>>>> 6c097300
+                style="padding-bottom: ${ratio};position: relative; width: 100%; bottom: 0; left: 0; background-image: url('${responsiveSizesResult.base64}'); background-size: cover; display: block;"
               >
                 <img
                   class="gatsby-resp-image-image"
