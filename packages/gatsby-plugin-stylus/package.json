{
  "name": "gatsby-plugin-stylus",
  "description": "Gatsby support for Stylus",
<<<<<<< HEAD
  "version": "1.1.4",
=======
  "version": "1.1.10",
>>>>>>> c6cbac8d
  "author": "Ian Sinnott <ian@iansinnott.com>",
  "dependencies": {
    "babel-runtime": "^6.26.0",
    "extract-text-webpack-plugin": "^1.0.1",
    "gatsby-1-config-css-modules": "^1.0.5",
    "stylus": "^0.54.5",
    "stylus-loader": "webpack1"
  },
  "devDependencies": {
    "babel-cli": "^6.26.0",
    "cross-env": "^5.0.5"
  },
  "keywords": [
    "gatsby",
    "gatsby-plugin",
    "stylus"
  ],
  "license": "MIT",
  "main": "./gatsby-node.js",
  "readme": "README.md",
  "scripts": {
    "build": "babel src --out-dir . --ignore __tests__",
    "watch": "babel -w src --out-dir . --ignore __tests__",
    "prepublish": "cross-env NODE_ENV=production npm run build"
  }
}<|MERGE_RESOLUTION|>--- conflicted
+++ resolved
@@ -1,11 +1,7 @@
 {
   "name": "gatsby-plugin-stylus",
   "description": "Gatsby support for Stylus",
-<<<<<<< HEAD
-  "version": "1.1.4",
-=======
   "version": "1.1.10",
->>>>>>> c6cbac8d
   "author": "Ian Sinnott <ian@iansinnott.com>",
   "dependencies": {
     "babel-runtime": "^6.26.0",
