{
  "name": "gatsby-plugin-stylus",
  "description": "Gatsby support for Stylus",
<<<<<<< HEAD
  "version": "1.1.21",
=======
  "version": "2.0.0-alpha.2",
>>>>>>> beea52d2
  "author": "Ian Sinnott <ian@iansinnott.com>",
  "bugs": {
    "url": "https://github.com/gatsbyjs/gatsby/issues"
  },
  "dependencies": {
    "@babel/runtime": "7.0.0-beta.51",
    "stylus": "^0.54.5",
    "stylus-loader": "^3.0.1"
  },
  "devDependencies": {
    "@babel/cli": "7.0.0-beta.51",
    "@babel/core": "7.0.0-beta.51",
    "cross-env": "^5.1.4"
  },
  "homepage": "https://github.com/gatsbyjs/gatsby/tree/master/packages/gatsby-plugin-stylus#readme",
  "keywords": [
    "gatsby",
    "gatsby-plugin",
    "stylus"
  ],
  "license": "MIT",
  "main": "./gatsby-node.js",
  "peerDependencies": {
    "gatsby": ">2.0.0-alpha"
  },
  "readme": "README.md",
  "repository": "https://github.com/gatsbyjs/gatsby/tree/master/packages/gatsby-plugin-stylus",
  "scripts": {
    "build": "babel src --out-dir . --ignore **/__tests__",
    "prepublish": "cross-env NODE_ENV=production npm run build",
    "watch": "babel -w src --out-dir . --ignore **/__tests__"
  }
}<|MERGE_RESOLUTION|>--- conflicted
+++ resolved
@@ -1,11 +1,7 @@
 {
   "name": "gatsby-plugin-stylus",
   "description": "Gatsby support for Stylus",
-<<<<<<< HEAD
-  "version": "1.1.21",
-=======
   "version": "2.0.0-alpha.2",
->>>>>>> beea52d2
   "author": "Ian Sinnott <ian@iansinnott.com>",
   "bugs": {
     "url": "https://github.com/gatsbyjs/gatsby/issues"
