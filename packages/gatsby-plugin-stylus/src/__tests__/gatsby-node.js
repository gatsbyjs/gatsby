--- conflicted
+++ resolved
@@ -35,29 +35,6 @@
         postCssPlugins: [`test1`],
       },
     },
-<<<<<<< HEAD
-  ].forEach(({ stages, loaderKeys, loaderConfig }) => {
-    stages.forEach(stage => {
-      describe(`stage: ${stage}`, () => {
-        ;[
-          { options: {}, stylusLoader: `stylus` },
-          {
-            options: { use: [stylusPlugin()] },
-            stylusLoader: `stylus`,
-          },
-          {
-            options: { import: [`file.js`, `file2.js`] },
-            stylusLoader: `stylus`,
-          },
-          {
-            options: { use: [stylusPlugin()], import: [`file.js`, `file2.js`] },
-            stylusLoader: `stylus`,
-          },
-          {
-            options: { use: stylusPlugin() },
-            stylusLoader: `stylus`,
-          },
-=======
   }
 
   tests.stages.forEach(stage => {
@@ -65,52 +42,14 @@
       const options = tests.options[label]
       it(`Stage: ${stage} / ${label}`, () => {
         onCreateWebpackConfig(
->>>>>>> beea52d2
           {
             actions,
             loaders,
             stage: `develop`,
           },
-<<<<<<< HEAD
-        ].forEach(({ options, stylusLoader }) => {
-          const stringified = JSON.stringify(options)
-
-          it(`modifies webpack config for ${stringified}`, () => {
-            const config = {
-              loader: jest.fn(),
-              merge: jest.fn(),
-            }
-
-            if (
-              (options.use && !Array.isArray(options.use)) ||
-              (options.import && !Array.isArray(options.import))
-            ) {
-              expect(() => {
-                modifyWebpackConfig({ config, stage }, options)
-              }).toThrowError()
-            } else {
-              const modified = modifyWebpackConfig({ config, stage }, options)
-
-              expect(modified).toBe(config)
-
-              loaderKeys.forEach(loaderKey => {
-                expect(config.loader).toBeCalledWith(
-                  loaderKey,
-                  expect.objectContaining(loaderConfig(stylusLoader))
-                )
-
-                expect(config.merge).toHaveBeenCalledTimes(
-                  Object.keys(options).length
-                )
-              })
-            }
-          })
-        })
-=======
           options
         )
         expect(actions.setWebpackConfig).toMatchSnapshot()
->>>>>>> beea52d2
       })
     }
   })
