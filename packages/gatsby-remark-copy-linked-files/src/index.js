const visit = require(`unist-util-visit`)
const isRelativeUrl = require(`is-relative-url`)
const fsExtra = require(`fs-extra`)
const path = require(`path`)
const _ = require(`lodash`)
const cheerio = require(`cheerio`)
const sizeOf = require('image-size');

module.exports = ({ files, markdownNode, markdownAST, getNode }, pluginOptions) => {
  const defaults = {
    ignoreFileExtensions: ['png', 'jpg', 'jpeg', 'bmp', 'tiff'],
  }

  const options = _.defaults(pluginOptions, defaults)

<<<<<<< HEAD
=======
module.exports = ({ files, markdownNode, markdownAST, getNode }) => {
  const filesToCopy = new Map()
>>>>>>> a98b7337
  // Copy linked files to the public directory and modify the AST to point to
  // new location of the files.
  const visitor = link => {
    if (
      isRelativeUrl(link.url) &&
      getNode(markdownNode.parent).internal.type === `File`
    ) {
      const linkPath = path.join(getNode(markdownNode.parent).dir, link.url)
      const linkNode = _.find(files, file => {
        if (file && file.absolutePath) {
          return file.absolutePath === linkPath
        }
        return null
      })
      if (linkNode && linkNode.absolutePath) {
        const newPath = path.join(
          process.cwd(),
          `public`,
          `${linkNode.internal.contentDigest}.${linkNode.extension}`
        )
        
        // Prevent uneeded copying
        if(linkPath === newPath) {
          return;
        }

        const relativePath = path.join(
          `/${linkNode.internal.contentDigest}.${linkNode.extension}`
        )
        link.url = `${relativePath}`
<<<<<<< HEAD
        
        if (!fsExtra.existsSync(newPath)) {
          try{ 
            // Using copy sync to prevent race conditions that were caused by using
            // async copy
            fsExtra.copySync(linkPath, newPath);
          } catch(err) {
            console.error('\nerror copying: ' + linkPath + ' to ' + newPath);
          }
        }
=======

        filesToCopy.set(linkPath, newPath)
>>>>>>> a98b7337
      }
    }
  }

  // Takes a node and generates the needed images and then returns
  // the needed HTML replacement for the image
  const generateImagesAndUpdateNode = async function(image) {
    const imagePath = path.posix.join(
      getNode(markdownNode.parent).dir,
      image.attr('src'),
    );
    const imageNode = _.find(files, file => {
      if (file && file.absolutePath) {
        return file.absolutePath === imagePath;
      }
      return null;
    });
    if (!imageNode || !imageNode.absolutePath) {
      return;
    }

    const initialImageSrc = image.attr('src');
    // The link object will be modified to the new location so we'll
    // use that data to update our ref
    const link = {url: image.attr('src')};
    await visitor(link);
    image.attr('src', link.url)
    
    let dimensions;

    if(!image.attr('width') || !image.attr('height')) {
      dimensions = sizeOf(imageNode.absolutePath);
    }

    // Generate default alt tag
    const srcSplit = initialImageSrc.split('/');
    const fileName = srcSplit[srcSplit.length - 1];
    const fileNameNoExt = fileName.replace(/\.[^/.]+$/, '');
    const defaultAlt = fileNameNoExt.replace(/[^A-Z0-9]/gi, ' ');

    image.attr('alt', image.attr('alt') ? image.attr('alt') : defaultAlt)
    image.attr('width', image.attr('width') ? image.attr('width') : dimensions.width)
    image.attr('height', image.attr('height') ? image.attr('height') : dimensions.height)
  };

  visit(markdownAST, `link`, link => {
    const ext = link.url.split('.').pop()
    if(options.ignoreFileExtensions.includes(ext)) {
      return;
    }

    visitor(link)
  })

  // This will only work for markdown img tags
  visit(markdownAST, `image`, image => {
    const ext = image.url.split('.').pop()
    if(options.ignoreFileExtensions.includes(ext)) {
      return;
    }

    const imagePath = path.join(getNode(markdownNode.parent).dir, image.url)
    const imageNode = _.find(files, file => {
      if (file && file.absolutePath) {
        return file.absolutePath === imagePath
      }
      return false
    })

    if(imageNode) {
      visitor(image)
    }
  })

  // For each HTML Node
  visit(markdownAST, `html`, async (node) => {
    const $ = cheerio.load(node.value);
    // Handle Images
    const imageRefs = [];
      $('img').each(function() {
        try {
          if (isRelativeUrl($(this).attr('src'))) {
            imageRefs.push($(this));
          }
        } catch(err) {

        }
      });

    for (let thisImg of imageRefs) {
      try {
        const ext = thisImg.attr('src').split('.').pop()
        if(options.ignoreFileExtensions.includes(ext)) {
          return;
        }

        await generateImagesAndUpdateNode(thisImg);
      } catch (err) {
      }
    };
    
    const videoRefs = [];
    // Handle video tags. 
    $('video source').each(function() {
      try {
        if (isRelativeUrl($(this).attr('src'))) {
          videoRefs.push($(this));
        }
      } catch(err) {

      }
    });

    for (let thisVideo of videoRefs) {
      try {
        const ext = thisVideo.attr('src').split('.').pop()
        if(options.ignoreFileExtensions.includes(ext)) {
          return;
        }
        
        // The link object will be modified to the new location so we'll
        // use that data to update our ref
        const link = {url: thisVideo.attr('src')};
        await visitor(link);
        thisVideo.attr('src', link.url)
      } catch (err) {
      }
    };

    // Handle a tags. 
    const aRefs = [];
    $('a').each(function() {
      try {
        if (isRelativeUrl($(this).attr('href'))) {
          aRefs.push($(this));
        }
      } catch(err) {

      }
    });

    for (let thisATag of aRefs) {
      try {
        const ext = thisATag.attr('href').split('.').pop()
        if(options.ignoreFileExtensions.includes(ext)) {
          return;
        }

        // The link object will be modified to the new location so we'll
        // use that data to update our ref
        const link = {url: thisATag.attr('href')};
        await visitor(link);
        thisATag.attr('href', link.url)
      } catch (err) {
      }
    };

    // Replace the image node with an inline HTML node.
    node.type = 'html';
    node.value = $.html();
    return;
  })

  return Promise.all(
    Array.from(filesToCopy, async ([linkPath, newPath]) => {
      if (!fsExtra.existsSync(newPath)) {
        try {
          await fsExtra.copy(linkPath, newPath)
        } catch (err) {
          console.error(`error copying file`, err)
        }
      }
    })
  )
}<|MERGE_RESOLUTION|>--- conflicted
+++ resolved
@@ -13,11 +13,8 @@
 
   const options = _.defaults(pluginOptions, defaults)
 
-<<<<<<< HEAD
-=======
 module.exports = ({ files, markdownNode, markdownAST, getNode }) => {
   const filesToCopy = new Map()
->>>>>>> a98b7337
   // Copy linked files to the public directory and modify the AST to point to
   // new location of the files.
   const visitor = link => {
@@ -48,21 +45,8 @@
           `/${linkNode.internal.contentDigest}.${linkNode.extension}`
         )
         link.url = `${relativePath}`
-<<<<<<< HEAD
-        
-        if (!fsExtra.existsSync(newPath)) {
-          try{ 
-            // Using copy sync to prevent race conditions that were caused by using
-            // async copy
-            fsExtra.copySync(linkPath, newPath);
-          } catch(err) {
-            console.error('\nerror copying: ' + linkPath + ' to ' + newPath);
-          }
-        }
-=======
 
         filesToCopy.set(linkPath, newPath)
->>>>>>> a98b7337
       }
     }
   }
