{
  "name": "gatsby-remark-copy-linked-files",
  "description": "Find files which are linked to from markdown and copy them to the public directory",
  "version": "1.5.27",
  "author": "Kyle Mathews <mathews.kyle@gmail.com>",
  "bugs": {
    "url": "https://github.com/gatsbyjs/gatsby/issues"
  },
  "dependencies": {
    "@babel/runtime": "^7.0.0-beta.38",
    "cheerio": "^1.0.0-rc.2",
    "fs-extra": "^4.0.1",
    "image-size": "^0.6.1",
    "is-relative-url": "^2.0.0",
    "lodash": "^4.17.4",
    "path-is-inside": "^1.0.2",
    "unist-util-visit": "^1.1.1"
  },
  "devDependencies": {
    "@babel/cli": "^7.0.0-beta.38",
    "@babel/core": "^7.0.0-beta.38",
    "cross-env": "^5.0.5"
  },
  "homepage": "https://github.com/gatsbyjs/gatsby/tree/master/packages/gatsby-remark-copy-linked-files#readme",
  "keywords": [
    "gatsby",
    "gatsby-plugin",
    "prismjs",
    "remark"
  ],
  "license": "MIT",
  "main": "index.js",
  "repository": {
    "type": "git",
    "url": "https://github.com/gatsbyjs/gatsby.git"
  },
  "scripts": {
<<<<<<< HEAD
    "build": "babel src --out-dir . --ignore **/__tests__/**",
    "watch": "babel -w src --out-dir . --ignore **/__tests__/**",
    "prepublish": "cross-env NODE_ENV=production npm run build"
=======
    "build": "babel src --out-dir . --ignore __tests__",
    "prepublish": "cross-env NODE_ENV=production npm run build",
    "watch": "babel -w src --out-dir . --ignore __tests__"
>>>>>>> 0a6fb373
  }
}<|MERGE_RESOLUTION|>--- conflicted
+++ resolved
@@ -35,14 +35,8 @@
     "url": "https://github.com/gatsbyjs/gatsby.git"
   },
   "scripts": {
-<<<<<<< HEAD
-    "build": "babel src --out-dir . --ignore **/__tests__/**",
-    "watch": "babel -w src --out-dir . --ignore **/__tests__/**",
-    "prepublish": "cross-env NODE_ENV=production npm run build"
-=======
     "build": "babel src --out-dir . --ignore __tests__",
     "prepublish": "cross-env NODE_ENV=production npm run build",
     "watch": "babel -w src --out-dir . --ignore __tests__"
->>>>>>> 0a6fb373
   }
 }