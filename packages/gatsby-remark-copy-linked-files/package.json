--- conflicted
+++ resolved
@@ -1,11 +1,7 @@
 {
   "name": "gatsby-remark-copy-linked-files",
   "description": "Find files which are linked to from markdown and copy them to the public directory",
-<<<<<<< HEAD
-  "version": "1.5.3",
-=======
   "version": "1.5.7",
->>>>>>> c6cbac8d
   "author": "Kyle Mathews <mathews.kyle@gmail.com>",
   "dependencies": {
     "babel-runtime": "^6.26.0",
