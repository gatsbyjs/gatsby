--- conflicted
+++ resolved
@@ -185,18 +185,14 @@
           const transformed = plugin(
             { markdownAST },
             {
-<<<<<<< HEAD
               codesandbox: {
-                dependencies: [`react`, `react-dom@next`, `prop-types@15.5`],
+                dependencies: [
+                  `react`,
+                  `react-dom@next`,
+                  `prop-types@15.5`,
+                  `@babel/core@7.4.0`,
+                ],
               },
-=======
-              dependencies: [
-                `react`,
-                `react-dom@next`,
-                `prop-types@15.5`,
-                `@babel/core@7.4.0`,
-              ],
->>>>>>> 464ed71c
               directory: `examples`,
             }
           )
