--- conflicted
+++ resolved
@@ -10,12 +10,9 @@
     "@babel/runtime": "^7.0.0",
     "lz-string": "^1.4.4",
     "normalize-path": "^2.1.1",
-<<<<<<< HEAD
     "npm-package-arg": "^6.1.0",
     "recursive-readdir-synchronous": "^0.0.3",
-=======
     "recursive-readdir": "^2.2.2",
->>>>>>> 555fb9b9
     "unist-util-map": "^1.0.3",
     "urijs": "^1.19.0"
   },
