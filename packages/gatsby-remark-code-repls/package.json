--- conflicted
+++ resolved
@@ -1,11 +1,7 @@
 {
   "name": "gatsby-remark-code-repls",
   "description": "Gatsby plugin to auto-generate links to popular REPLs like Babel and Codepen",
-<<<<<<< HEAD
   "version": "3.0.0",
-=======
-  "version": "2.0.8",
->>>>>>> 464ed71c
   "author": "Brian Vaughn <brian.david.vaughn@gmail.com>",
   "bugs": {
     "url": "https://github.com/gatsbyjs/gatsby/issues"
