--- conflicted
+++ resolved
@@ -1,11 +1,7 @@
 {
   "name": "gatsby-remark-code-repls",
   "description": "Gatsby plugin to auto-generate links to popular REPLs like Babel and Codepen",
-<<<<<<< HEAD
-  "version": "2.1.7",
-=======
-  "version": "2.0.8",
->>>>>>> 464ed71c
+  "version": "2.1.0",
   "author": "Brian Vaughn <brian.david.vaughn@gmail.com>",
   "bugs": {
     "url": "https://github.com/gatsbyjs/gatsby/issues"
