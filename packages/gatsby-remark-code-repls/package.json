{
  "name": "gatsby-remark-code-repls",
  "description": "Gatsby plugin to auto-generate links to popular REPLs like Babel and Codepen",
<<<<<<< HEAD
  "version": "6.17.0",
=======
  "version": "7.4.0-next.0",
>>>>>>> dc3d7412
  "author": "Brian Vaughn <brian.david.vaughn@gmail.com>",
  "bugs": {
    "url": "https://github.com/gatsbyjs/gatsby/issues"
  },
  "dependencies": {
    "@babel/runtime": "^7.15.4",
    "lz-string": "^1.4.4",
    "normalize-path": "^3.0.0",
    "npm-package-arg": "^8.1.5",
    "recursive-readdir": "^2.2.2",
    "unist-util-map": "^2.0.1",
    "urijs": "^1.19.11"
  },
  "devDependencies": {
    "@babel/cli": "^7.15.4",
    "@babel/core": "^7.15.5",
<<<<<<< HEAD
    "babel-preset-gatsby-package": "^2.17.0",
=======
    "babel-preset-gatsby-package": "^3.4.0-next.0",
>>>>>>> dc3d7412
    "cross-env": "^7.0.3"
  },
  "homepage": "https://github.com/gatsbyjs/gatsby/tree/master/packages/gatsby-remark-code-repls#readme",
  "keywords": [
    "babel",
    "codepen",
    "gatsby",
    "gatsby-plugin",
    "remark",
    "repl"
  ],
  "license": "MIT",
  "main": "index.js",
  "peerDependencies": {
    "gatsby": "^5.0.0-next"
  },
  "repository": {
    "type": "git",
    "url": "https://github.com/gatsbyjs/gatsby.git",
    "directory": "packages/gatsby-remark-code-repls"
  },
  "scripts": {
    "build": "babel src --out-dir . --ignore \"**/__tests__\"",
    "prepare": "cross-env NODE_ENV=production npm run build",
    "watch": "babel -w src --out-dir . --ignore \"**/__tests__\""
  },
  "engines": {
    "node": ">=18.0.0"
  }
}<|MERGE_RESOLUTION|>--- conflicted
+++ resolved
@@ -1,11 +1,7 @@
 {
   "name": "gatsby-remark-code-repls",
   "description": "Gatsby plugin to auto-generate links to popular REPLs like Babel and Codepen",
-<<<<<<< HEAD
-  "version": "6.17.0",
-=======
   "version": "7.4.0-next.0",
->>>>>>> dc3d7412
   "author": "Brian Vaughn <brian.david.vaughn@gmail.com>",
   "bugs": {
     "url": "https://github.com/gatsbyjs/gatsby/issues"
@@ -22,11 +18,7 @@
   "devDependencies": {
     "@babel/cli": "^7.15.4",
     "@babel/core": "^7.15.5",
-<<<<<<< HEAD
-    "babel-preset-gatsby-package": "^2.17.0",
-=======
     "babel-preset-gatsby-package": "^3.4.0-next.0",
->>>>>>> dc3d7412
     "cross-env": "^7.0.3"
   },
   "homepage": "https://github.com/gatsbyjs/gatsby/tree/master/packages/gatsby-remark-code-repls#readme",
