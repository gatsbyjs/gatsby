{
  "name": "gatsby-transformer-sqip",
  "description": "Generates geometric primitive version of images",
<<<<<<< HEAD
  "version": "2.2.4",
=======
  "version": "2.3.0",
>>>>>>> 852f557a
  "author": "Benedikt Rötsch <roetsch.beni@gmail.com>",
  "bugs": {
    "url": "https://github.com/gatsbyjs/gatsby/issues"
  },
  "dependencies": {
    "@babel/runtime": "^7.9.2",
    "bluebird": "^3.7.2",
    "fs-extra": "^8.1.0",
<<<<<<< HEAD
    "gatsby-plugin-sharp": "^2.5.4",
=======
    "gatsby-plugin-sharp": "^2.6.0",
>>>>>>> 852f557a
    "md5-file": "^4.0.0",
    "mini-svg-data-uri": "^1.1.3",
    "p-queue": "^2.4.2",
    "sqip": "^0.3.3"
  },
  "devDependencies": {
    "@babel/cli": "^7.8.4",
<<<<<<< HEAD
    "@babel/core": "^7.8.7",
    "babel-preset-gatsby-package": "^0.3.1",
=======
    "@babel/core": "^7.9.0",
    "babel-preset-gatsby-package": "^0.4.0",
>>>>>>> 852f557a
    "cross-env": "^5.2.1",
    "debug": "^3.2.6"
  },
  "peerDependencies": {
    "gatsby": "^2.0.0",
    "gatsby-source-contentful": "^2.0.0",
    "gatsby-transformer-sharp": "^2.0.0"
  },
  "homepage": "https://github.com/gatsbyjs/gatsby/tree/master/packages/gatsby-transformer-sqip#readme",
  "keywords": [
    "gatsby",
    "gatsby-plugin",
    "image",
    "trace",
    "sqip"
  ],
  "license": "MIT",
  "repository": {
    "type": "git",
    "url": "https://github.com/gatsbyjs/gatsby.git",
    "directory": "packages/gatsby-transformer-sqip"
  },
  "scripts": {
    "build": "babel src --out-dir . --ignore **/__tests__",
    "prepare": "cross-env NODE_ENV=production npm run build",
    "watch": "babel -w src --out-dir . --ignore **/__tests__"
  },
  "engines": {
    "node": ">=10.13.0"
  }
}<|MERGE_RESOLUTION|>--- conflicted
+++ resolved
@@ -1,11 +1,7 @@
 {
   "name": "gatsby-transformer-sqip",
   "description": "Generates geometric primitive version of images",
-<<<<<<< HEAD
-  "version": "2.2.4",
-=======
   "version": "2.3.0",
->>>>>>> 852f557a
   "author": "Benedikt Rötsch <roetsch.beni@gmail.com>",
   "bugs": {
     "url": "https://github.com/gatsbyjs/gatsby/issues"
@@ -14,11 +10,7 @@
     "@babel/runtime": "^7.9.2",
     "bluebird": "^3.7.2",
     "fs-extra": "^8.1.0",
-<<<<<<< HEAD
-    "gatsby-plugin-sharp": "^2.5.4",
-=======
     "gatsby-plugin-sharp": "^2.6.0",
->>>>>>> 852f557a
     "md5-file": "^4.0.0",
     "mini-svg-data-uri": "^1.1.3",
     "p-queue": "^2.4.2",
@@ -26,13 +18,8 @@
   },
   "devDependencies": {
     "@babel/cli": "^7.8.4",
-<<<<<<< HEAD
-    "@babel/core": "^7.8.7",
-    "babel-preset-gatsby-package": "^0.3.1",
-=======
     "@babel/core": "^7.9.0",
     "babel-preset-gatsby-package": "^0.4.0",
->>>>>>> 852f557a
     "cross-env": "^5.2.1",
     "debug": "^3.2.6"
   },
@@ -56,9 +43,9 @@
     "directory": "packages/gatsby-transformer-sqip"
   },
   "scripts": {
-    "build": "babel src --out-dir . --ignore **/__tests__",
+    "build": "babel src --out-dir . --ignore \"**/__tests__\"",
     "prepare": "cross-env NODE_ENV=production npm run build",
-    "watch": "babel -w src --out-dir . --ignore **/__tests__"
+    "watch": "babel -w src --out-dir . --ignore \"**/__tests__\""
   },
   "engines": {
     "node": ">=10.13.0"
