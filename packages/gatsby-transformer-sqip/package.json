{
  "name": "gatsby-transformer-sqip",
  "description": "Generates geometric primitive version of images",
<<<<<<< HEAD
  "version": "0.0.11",
=======
  "version": "2.0.0-alpha.4",
>>>>>>> beea52d2
  "author": "Benedikt Rötsch <roetsch.beni@gmail.com>",
  "bugs": {
    "url": "https://github.com/gatsbyjs/gatsby/issues"
  },
  "dependencies": {
    "@babel/runtime": "7.0.0-beta.51",
    "axios": "^0.18.0",
    "fs-extra": "^4.0.2",
<<<<<<< HEAD
    "gatsby-plugin-sharp": "^1.6.48",
=======
    "gatsby-plugin-sharp": "next",
>>>>>>> beea52d2
    "mini-svg-data-uri": "^1.0.0",
    "p-queue": "^2.3.0",
    "sqip": "^0.3.0"
  },
  "devDependencies": {
    "@babel/cli": "7.0.0-beta.51",
    "@babel/core": "7.0.0-beta.51",
    "cross-env": "^5.0.5",
    "debug": "^3.1.0"
  },
  "peerDependencies": {
    "gatsby": ">2.0.0-alpha",
    "gatsby-source-contentful": ">2.0.0-alpha",
    "gatsby-transformer-sharp": ">2.0.0-alpha"
  },
  "homepage": "https://github.com/gatsbyjs/gatsby/tree/master/packages/gatsby-transformer-sqip#readme",
  "keywords": [
    "gatsby",
    "gatsby-plugin",
    "image",
    "trace",
    "sqip"
  ],
  "license": "MIT",
  "repository": {
    "type": "git",
    "url": "https://github.com/gatsbyjs/gatsby.git"
  },
  "scripts": {
    "build": "babel src --out-dir . --ignore **/__tests__",
    "prepublish": "cross-env NODE_ENV=production npm run build",
    "watch": "babel -w src --out-dir . --ignore **/__tests__"
  }
}<|MERGE_RESOLUTION|>--- conflicted
+++ resolved
@@ -1,11 +1,7 @@
 {
   "name": "gatsby-transformer-sqip",
   "description": "Generates geometric primitive version of images",
-<<<<<<< HEAD
-  "version": "0.0.11",
-=======
   "version": "2.0.0-alpha.4",
->>>>>>> beea52d2
   "author": "Benedikt Rötsch <roetsch.beni@gmail.com>",
   "bugs": {
     "url": "https://github.com/gatsbyjs/gatsby/issues"
@@ -14,11 +10,7 @@
     "@babel/runtime": "7.0.0-beta.51",
     "axios": "^0.18.0",
     "fs-extra": "^4.0.2",
-<<<<<<< HEAD
-    "gatsby-plugin-sharp": "^1.6.48",
-=======
     "gatsby-plugin-sharp": "next",
->>>>>>> beea52d2
     "mini-svg-data-uri": "^1.0.0",
     "p-queue": "^2.3.0",
     "sqip": "^0.3.0"
