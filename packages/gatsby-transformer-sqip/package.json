--- conflicted
+++ resolved
@@ -1,11 +1,7 @@
 {
   "name": "gatsby-transformer-sqip",
   "description": "Generates geometric primitive version of images",
-<<<<<<< HEAD
-  "version": "4.17.0",
-=======
   "version": "5.4.0-next.0",
->>>>>>> dc3d7412
   "author": "Benedikt Rötsch <roetsch.beni@gmail.com>",
   "bugs": {
     "url": "https://github.com/gatsbyjs/gatsby/issues"
@@ -13,13 +9,8 @@
   "dependencies": {
     "@babel/runtime": "^7.15.4",
     "fs-extra": "^10.1.0",
-<<<<<<< HEAD
-    "gatsby-core-utils": "^3.17.0",
-    "gatsby-plugin-sharp": "^4.17.0",
-=======
     "gatsby-core-utils": "^4.4.0-next.0",
     "gatsby-plugin-sharp": "^5.4.0-next.0",
->>>>>>> dc3d7412
     "md5-file": "^5.0.0",
     "mini-svg-data-uri": "^1.4.4",
     "p-queue": "^6.6.2",
@@ -28,11 +19,7 @@
   "devDependencies": {
     "@babel/cli": "^7.15.4",
     "@babel/core": "^7.15.5",
-<<<<<<< HEAD
-    "babel-preset-gatsby-package": "^2.17.0",
-=======
     "babel-preset-gatsby-package": "^3.4.0-next.0",
->>>>>>> dc3d7412
     "cross-env": "^7.0.3",
     "debug": "^4.3.4"
   },
