{
  "name": "gatsby-transformer-sqip",
  "description": "Generates geometric primitive version of images",
  "version": "3.14.0-next.0",
  "author": "Benedikt Rötsch <roetsch.beni@gmail.com>",
  "bugs": {
    "url": "https://github.com/gatsbyjs/gatsby/issues"
  },
  "dependencies": {
    "@babel/runtime": "^7.14.8",
<<<<<<< HEAD
    "fs-extra": "^10.0.0",
    "gatsby-plugin-sharp": "^3.13.0-next.4",
=======
    "fs-extra": "^8.1.0",
    "gatsby-plugin-sharp": "^3.14.0-next.0",
>>>>>>> d7d08508
    "md5-file": "^5.0.0",
    "mini-svg-data-uri": "^1.3.3",
    "p-queue": "^6.6.2",
    "sqip": "^0.3.3"
  },
  "devDependencies": {
    "@babel/cli": "^7.14.8",
    "@babel/core": "^7.14.8",
    "babel-preset-gatsby-package": "^1.14.0-next.0",
    "cross-env": "^7.0.3",
    "debug": "^4.3.2"
  },
  "peerDependencies": {
    "gatsby": "^3.0.0-next.0",
    "gatsby-source-contentful": "^5.0.0-next.0",
    "gatsby-transformer-sharp": "^3.0.0-next.0"
  },
  "homepage": "https://github.com/gatsbyjs/gatsby/tree/master/packages/gatsby-transformer-sqip#readme",
  "keywords": [
    "gatsby",
    "gatsby-plugin",
    "image",
    "trace",
    "sqip"
  ],
  "license": "MIT",
  "repository": {
    "type": "git",
    "url": "https://github.com/gatsbyjs/gatsby.git",
    "directory": "packages/gatsby-transformer-sqip"
  },
  "scripts": {
    "build": "babel src --out-dir . --ignore \"**/__tests__\"",
    "prepare": "cross-env NODE_ENV=production npm run build",
    "watch": "babel -w src --out-dir . --ignore \"**/__tests__\""
  },
  "engines": {
    "node": ">=12.13.0"
  }
}<|MERGE_RESOLUTION|>--- conflicted
+++ resolved
@@ -8,13 +8,8 @@
   },
   "dependencies": {
     "@babel/runtime": "^7.14.8",
-<<<<<<< HEAD
     "fs-extra": "^10.0.0",
-    "gatsby-plugin-sharp": "^3.13.0-next.4",
-=======
-    "fs-extra": "^8.1.0",
     "gatsby-plugin-sharp": "^3.14.0-next.0",
->>>>>>> d7d08508
     "md5-file": "^5.0.0",
     "mini-svg-data-uri": "^1.3.3",
     "p-queue": "^6.6.2",
