const path = require(`path`)

const Debug = require(`debug`)
const fs = require(`fs-extra`)
const sharp = require(`sharp`)
const md5File = require(`md5-file`)

const {
  GraphQLObjectType,
  GraphQLString,
  GraphQLInt,
  GraphQLBoolean,
} = require(`gatsby/graphql`)
const { queueImageResizing } = require(`gatsby-plugin-sharp`)
const { fetchRemoteFile } = require(`gatsby-core-utils/fetch-remote-file`)
const {
  DuotoneGradientType,
  ImageCropFocusType,
} = require(`gatsby-transformer-sharp/types`)

const generateSqip = require(`./generate-sqip`)

const debug = Debug(`gatsby-transformer-sqip`)
const SUPPORTED_NODES = [`ImageSharp`, `ContentfulAsset`]

module.exports = async args => {
  const {
    type: { name },
  } = args

  if (!SUPPORTED_NODES.includes(name)) {
    return {}
  }
  if (name === `ImageSharp`) {
    return sqipSharp(args)
  }

  if (name === `ContentfulAsset`) {
    return sqipContentful(args)
  }

  return {}
}

async function sqipSharp({ cache, getNodeAndSavePathDependency }) {
  const cacheDir = path.resolve(`${cache.directory}/intermediate-files/`)

  await fs.ensureDir(cacheDir)

  return {
    sqip: {
      type: new GraphQLObjectType({
        name: `SqipSharp`,
        fields: {
          svg: { type: GraphQLString },
          dataURI: { type: GraphQLString },
        },
      }),
      args: {
        blur: { type: GraphQLInt, defaultValue: 1 },
        numberOfPrimitives: { type: GraphQLInt, defaultValue: 10 },
        mode: { type: GraphQLInt, defaultValue: 0 },
        width: {
          type: GraphQLInt,
          defaultValue: 256,
        },
        height: {
          type: GraphQLInt,
        },
        grayscale: {
          type: GraphQLBoolean,
          defaultValue: false,
        },
        duotone: {
          type: DuotoneGradientType,
          defaultValue: false,
        },
        cropFocus: {
          type: ImageCropFocusType,
          defaultValue: sharp.strategy.attention,
        },
        rotate: {
          type: GraphQLInt,
          defaultValue: 0,
        },
      },
      async resolve(image, fieldArgs, context) {
        const {
          blur,
          numberOfPrimitives,
          mode,
          width,
          height,
          grayscale,
          duotone,
          cropFocus,
          rotate,
        } = fieldArgs

        const sharpArgs = {
          width,
          height,
          grayscale,
          duotone,
          cropFocus,
          rotate,
        }

        const file = getNodeAndSavePathDependency(image.parent, context.path)
        const { contentDigest } = image.internal

        const job = await queueImageResizing({ file, args: sharpArgs })

        if (!(await fs.exists(job.absolutePath))) {
          debug(`Preparing ${file.name}`)
          await job.finishedPromise
        }

        const { absolutePath } = job

        return generateSqip({
          cache,
          cacheDir,
          contentDigest,
          absolutePath,
          numberOfPrimitives,
          blur,
          mode,
        })
      },
    },
  }
}

<<<<<<< HEAD
async function sqipContentful({ cache, store }) {
=======
async function sqipContentful({ cache }) {
>>>>>>> 579fe1e2
  const {
    schemes: { ImageResizingBehavior, ImageCropFocusType },
    createUrl,
    mimeTypeExtensions,
  } = require(`gatsby-source-contentful`)

  const cacheDir = path.resolve(`${cache.directory}/intermediate-files/`)

  await fs.ensureDir(cacheDir)

  return {
    sqip: {
      type: new GraphQLObjectType({
        name: `SqipContentful`,
        fields: {
          svg: { type: GraphQLString },
          dataURI: { type: GraphQLString },
        },
      }),
      args: {
        blur: {
          type: GraphQLInt,
          defaultValue: 1,
        },
        numberOfPrimitives: {
          type: GraphQLInt,
          defaultValue: 10,
        },
        mode: {
          type: GraphQLInt,
          defaultValue: 0,
        },
        width: {
          type: GraphQLInt,
          defaultValue: 256,
        },
        height: {
          type: GraphQLInt,
        },
        resizingBehavior: {
          type: ImageResizingBehavior,
        },
        cropFocus: {
          type: ImageCropFocusType,
          defaultValue: null,
        },
        background: {
          type: GraphQLString,
          defaultValue: null,
        },
      },
      async resolve(asset, fieldArgs) {
        const { mimeType, url: imgUrl, filename } = asset

        if (!mimeType.includes(`image/`)) {
          return null
        }

        const {
          blur,
          numberOfPrimitives,
          mode,
          resizingBehavior,
          cropFocus,
          background,
        } = fieldArgs

        let { width, height } = fieldArgs

        if (width && height) {
          const aspectRatio = height / width
          height = height * aspectRatio
        }

        const options = {
          width: 256,
          height,
          resizingBehavior,
          cropFocus,
          background,
        }

        const extension = mimeTypeExtensions.get(mimeType)
        const url = createUrl(imgUrl, options)
        const name = path.basename(filename, extension)

        const absolutePath = await fetchRemoteFile({
          url,
          name,
          cache,
          ext: extension,
        })

        const contentDigest = await md5File(absolutePath)

        return generateSqip({
          cache,
          cacheDir,
          contentDigest,
          absolutePath,
          numberOfPrimitives,
          blur,
          mode,
        })
      },
    },
  }
}<|MERGE_RESOLUTION|>--- conflicted
+++ resolved
@@ -132,11 +132,7 @@
   }
 }
 
-<<<<<<< HEAD
-async function sqipContentful({ cache, store }) {
-=======
 async function sqipContentful({ cache }) {
->>>>>>> 579fe1e2
   const {
     schemes: { ImageResizingBehavior, ImageCropFocusType },
     createUrl,
