--- conflicted
+++ resolved
@@ -239,26 +239,10 @@
     const showCaptions = options.showCaptions && node.title
     let rawHTML = `
   <span
-<<<<<<< HEAD
     class="${imageBackgroundClass}"
-    style="padding-bottom: ${ratio}; position: relative; bottom: 0; left: 0; background-image: url('${
-      fluidResult.base64
-    }'); background-size: cover; display: block;"
+    style="padding-bottom: ${ratio}; position: relative; bottom: 0; left: 0; background-image: url('${placeholderImageData}'); background-size: cover; display: block;"
   ></span>
   ${imageTag}
-=======
-    class="${imageWrapperClass}"
-    style="position: relative; display: block; ${
-      showCaptions ? `` : options.wrapperStyle
-    } max-width: ${presentationWidth}px; margin-left: auto; margin-right: auto;"
-  >
-    <span
-      class="${imageBackgroundClass}"
-      style="padding-bottom: ${ratio}; position: relative; bottom: 0; left: 0; background-image: url('${placeholderImageData}'); background-size: cover; display: block;"
-    ></span>
-    ${imageTag}
-  </span>
->>>>>>> b645b251
   `.trim()
 
     // Make linking to original image optional.
