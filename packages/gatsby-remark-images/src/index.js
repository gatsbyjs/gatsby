const select = require(`unist-util-select`)
const path = require(`path`)
const isRelativeUrl = require(`is-relative-url`)
const _ = require(`lodash`)
const { fluid } = require(`gatsby-plugin-sharp`)
const Promise = require(`bluebird`)
const cheerio = require(`cheerio`)
const slash = require(`slash`)

// If the image is relative (not hosted elsewhere)
// 1. Find the image file
// 2. Find the image's size
// 3. Filter out any responsive image fluid sizes that are greater than the image's width
// 4. Create the responsive images.
// 5. Set the html w/ aspect ratio helper.
module.exports = (
  { files, markdownNode, markdownAST, pathPrefix, getNode, reporter },
  pluginOptions
) => {
  const defaults = {
    maxWidth: 650,
    wrapperStyle: ``,
    backgroundColor: `white`,
    linkImagesToOriginal: true,
    showCaptions: false,
    pathPrefix,
  }

  const options = _.defaults(pluginOptions, defaults)

  // This will only work for markdown syntax image tags
  const markdownImageNodes = select(markdownAST, `image`)

  // This will also allow the use of html image tags
  const rawHtmlNodes = select(markdownAST, `html`)

  // Takes a node and generates the needed images and then returns
  // the needed HTML replacement for the image
  const generateImagesAndUpdateNode = async function(node, resolve) {
    // Check if this markdownNode has a File parent. This plugin
    // won't work if the image isn't hosted locally.
    const parentNode = getNode(markdownNode.parent)
    let imagePath
    if (parentNode && parentNode.dir) {
      imagePath = slash(path.join(parentNode.dir, node.url))
    } else {
      return null
    }

    const imageNode = _.find(files, file => {
      if (file && file.absolutePath) {
        return file.absolutePath === imagePath
      }
      return null
    })

    if (!imageNode || !imageNode.absolutePath) {
      return resolve()
    }

    let fluidResult = await fluid({
      file: imageNode,
      args: options,
      reporter,
    })

    if (!fluidResult) {
      return resolve()
    }

    // Calculate the paddingBottom %
<<<<<<< HEAD
    const ratio = `${(1 / responsiveSizesResult.aspectRatio) * 100}%`
=======
    const ratio = `${(1 / fluidResult.aspectRatio) * 100}%`
>>>>>>> beea52d2

    const originalImg = fluidResult.originalImg
    const fallbackSrc = fluidResult.src
    const srcSet = fluidResult.srcSet
    const presentationWidth = fluidResult.presentationWidth

    // Generate default alt tag
    const srcSplit = node.url.split(`/`)
    const fileName = srcSplit[srcSplit.length - 1]
    const fileNameNoExt = fileName.replace(/\.[^/.]+$/, ``)
    const defaultAlt = fileNameNoExt.replace(/[^A-Z0-9]/gi, ` `)

    // TODO
    // Fade in images on load.
    // https://www.perpetual-beta.org/weblog/silky-smooth-image-loading.html

    // Construct new image node w/ aspect ratio placeholder
    let rawHTML = `
  <span
    class="gatsby-resp-image-wrapper"
    style="position: relative; display: block; ${
      options.wrapperStyle
    }; max-width: ${presentationWidth}px; margin-left: auto; margin-right: auto;"
  >
    <span
      class="gatsby-resp-image-background-image"
      style="padding-bottom: ${ratio}; position: relative; bottom: 0; left: 0; background-image: url('${
      fluidResult.base64
    }'); background-size: cover; display: block;"
    >
      <img
        class="gatsby-resp-image-image"
        style="width: 100%; height: 100%; margin: 0; vertical-align: middle; position: absolute; top: 0; left: 0; box-shadow: inset 0px 0px 0px 400px ${
          options.backgroundColor
        };"
        alt="${node.alt ? node.alt : defaultAlt}"
        title="${node.title ? node.title : ``}"
        src="${fallbackSrc}"
        srcset="${srcSet}"
        sizes="${fluidResult.sizes}"
      />
    </span>
  </span>
  `

    // Make linking to original image optional.
    if (options.linkImagesToOriginal) {
      rawHTML = `
  <a
    class="gatsby-resp-image-link"
    href="${originalImg}"
    style="display: block"
    target="_blank"
    rel="noopener"
  >
  ${rawHTML}
  </a>
    `
    }

    // Wrap in figure and use title as caption

    if (options.showCaptions && node.title) {
      rawHTML = `
  <figure class="gatsby-resp-image-figure">
  ${rawHTML}
  <figcaption class="gatsby-resp-image-figcaption">${node.title}</figcaption>
  </figure>
      `
    }

    return rawHTML
  }

  return Promise.all(
    // Simple because there is no nesting in markdown
    markdownImageNodes.map(
      node =>
        new Promise(async (resolve, reject) => {
          const fileType = node.url.slice(-3)

          // Ignore gifs as we can't process them,
          // svgs as they are already responsive by definition
          if (
            isRelativeUrl(node.url) &&
            fileType !== `gif` &&
            fileType !== `svg`
          ) {
            const rawHTML = await generateImagesAndUpdateNode(node, resolve)

            if (rawHTML) {
              // Replace the image node with an inline HTML node.
              node.type = `html`
              node.value = rawHTML
            }
            return resolve(node)
          } else {
            // Image isn't relative so there's nothing for us to do.
            return resolve()
          }
        })
    )
  ).then(markdownImageNodes =>
    // HTML image node stuff
    Promise.all(
      // Complex because HTML nodes can contain multiple images
      rawHtmlNodes.map(
        node =>
          new Promise(async (resolve, reject) => {
            if (!node.value) {
              return resolve()
            }

            const $ = cheerio.load(node.value)
            if ($(`img`).length === 0) {
              // No img tags
              return resolve()
            }

            let imageRefs = []
            $(`img`).each(function() {
              imageRefs.push($(this))
            })

            for (let thisImg of imageRefs) {
              // Get the details we need.
              let formattedImgTag = {}
              formattedImgTag.url = thisImg.attr(`src`)
              formattedImgTag.title = thisImg.attr(`title`)
              formattedImgTag.alt = thisImg.attr(`alt`)

              if (!formattedImgTag.url) {
                return resolve()
              }

              const fileType = formattedImgTag.url.slice(-3)

              // Ignore gifs as we can't process them,
              // svgs as they are already responsive by definition
              if (
                isRelativeUrl(formattedImgTag.url) &&
                fileType !== `gif` &&
                fileType !== `svg`
              ) {
                const rawHTML = await generateImagesAndUpdateNode(
                  formattedImgTag,
                  resolve
                )

                if (rawHTML) {
                  // Replace the image string
                  thisImg.replaceWith(rawHTML)
                } else {
                  return resolve()
                }
              }
            }

            // Replace the image node with an inline HTML node.
            node.type = `html`
            node.value = $(`body`).html() // fix for cheerio v1

            return resolve(node)
          })
      )
    ).then(htmlImageNodes =>
      markdownImageNodes.concat(htmlImageNodes).filter(node => !!node)
    )
  )
}<|MERGE_RESOLUTION|>--- conflicted
+++ resolved
@@ -69,11 +69,7 @@
     }
 
     // Calculate the paddingBottom %
-<<<<<<< HEAD
-    const ratio = `${(1 / responsiveSizesResult.aspectRatio) * 100}%`
-=======
     const ratio = `${(1 / fluidResult.aspectRatio) * 100}%`
->>>>>>> beea52d2
 
     const originalImg = fluidResult.originalImg
     const fallbackSrc = fluidResult.src
