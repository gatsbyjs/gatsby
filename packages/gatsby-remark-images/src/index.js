const {
  imageClass,
  imageBackgroundClass,
  imageWrapperClass,
} = require(`./constants`)
const visitWithParents = require(`unist-util-visit-parents`)
const getDefinitions = require(`mdast-util-definitions`)
const path = require(`path`)
const queryString = require(`query-string`)
const isRelativeUrl = require(`is-relative-url`)
const _ = require(`lodash`)
const { fluid, traceSVG } = require(`gatsby-plugin-sharp`)
const Promise = require(`bluebird`)
const cheerio = require(`cheerio`)
const slash = require(`slash`)

// If the image is relative (not hosted elsewhere)
// 1. Find the image file
// 2. Find the image's size
// 3. Filter out any responsive image fluid sizes that are greater than the image's width
// 4. Create the responsive images.
// 5. Set the html w/ aspect ratio helper.
module.exports = (
  { files, markdownNode, markdownAST, pathPrefix, getNode, reporter, cache },
  pluginOptions
) => {
  const defaults = {
    maxWidth: 650,
    wrapperStyle: ``,
    backgroundColor: `white`,
    linkImagesToOriginal: true,
    showCaptions: false,
    pathPrefix,
    withWebp: false,
    tracedSVG: false,
  }

  const options = _.defaults(pluginOptions, defaults)

  const findParentLinks = ({ children }) =>
    children.some(
      node =>
        (node.type === `html` && !!node.value.match(/<a /)) ||
        node.type === `link`
    )

  // Get all the available definitions in the markdown tree
  const definitions = getDefinitions(markdownAST)

  // This will allow the use of html image tags
  // const rawHtmlNodes = select(markdownAST, `html`)
  let rawHtmlNodes = []
  visitWithParents(markdownAST, `html`, (node, ancestors) => {
    const inLink = ancestors.some(findParentLinks)

    rawHtmlNodes.push({ node, inLink })
  })

  // This will only work for markdown syntax image tags
  let markdownImageNodes = []

  visitWithParents(
    markdownAST,
    [`image`, `imageReference`],
    (node, ancestors) => {
      const inLink = ancestors.some(findParentLinks)

      markdownImageNodes.push({ node, inLink })
    }
  )

  const getImageInfo = uri => {
    const { url, query } = queryString.parseUrl(uri)
    return {
      ext: path
        .extname(url)
        .split(`.`)
        .pop(),
      url,
      query,
    }
  }

  // Takes a node and generates the needed images and then returns
  // the needed HTML replacement for the image
  const generateImagesAndUpdateNode = async function(
    node,
    resolve,
    inLink,
    overWrites = {}
  ) {
    // Check if this markdownNode has a File parent. This plugin
    // won't work if the image isn't hosted locally.
    const parentNode = getNode(markdownNode.parent)
    let imagePath
    if (parentNode && parentNode.dir) {
      imagePath = slash(path.join(parentNode.dir, getImageInfo(node.url).url))
    } else {
      return null
    }

    const imageNode = _.find(files, file => {
      if (file && file.absolutePath) {
        return file.absolutePath === imagePath
      }
      return null
    })

    if (!imageNode || !imageNode.absolutePath) {
      return resolve()
    }

    let fluidResult = await fluid({
      file: imageNode,
      args: options,
      reporter,
      cache,
    })

    if (!fluidResult) {
      return resolve()
    }

    const originalImg = fluidResult.originalImg
    const fallbackSrc = fluidResult.src
    const srcSet = fluidResult.srcSet
    const presentationWidth = fluidResult.presentationWidth

    // Generate default alt tag
    const srcSplit = getImageInfo(node.url).url.split(`/`)
    const fileName = srcSplit[srcSplit.length - 1]
    const fileNameNoExt = fileName.replace(/\.[^/.]+$/, ``)
    const defaultAlt = fileNameNoExt.replace(/[^A-Z0-9]/gi, ` `)

    const alt = overWrites.alt
      ? overWrites.alt
      : node.alt
      ? node.alt
      : defaultAlt

    const title = node.title ? node.title : ``

    const imageStyle = `
      width: 100%;
      height: 100%;
      margin: 0;
      vertical-align: middle;
      position: absolute;
      top: 0;
      left: 0;
      box-shadow: inset 0px 0px 0px 400px ${options.backgroundColor};`.replace(
      /\s*(\S+:)\s*/g,
      `$1`
    )

    // Create our base image tag
    let imageTag = `
      <img
        class="${imageClass}"
        style="${imageStyle}"
        alt="${alt}"
        title="${title}"
        src="${fallbackSrc}"
        srcset="${srcSet}"
        sizes="${fluidResult.sizes}"
      />
    `.trim()

    // if options.withWebp is enabled, generate a webp version and change the image tag to a picture tag
    if (options.withWebp) {
      const webpFluidResult = await fluid({
        file: imageNode,
        args: _.defaults(
          { toFormat: `WEBP` },
          // override options if it's an object, otherwise just pass through defaults
          options.withWebp === true ? {} : options.withWebp,
          pluginOptions,
          defaults
        ),
        reporter,
      })

      if (!webpFluidResult) {
        return resolve()
      }

      imageTag = `
      <picture>
        <source
          srcset="${webpFluidResult.srcSet}"
          sizes="${webpFluidResult.sizes}"
          type="${webpFluidResult.srcSetType}"
        />
        <source
          srcset="${srcSet}"
          sizes="${fluidResult.sizes}"
          type="${fluidResult.srcSetType}"
        />
        <img
          class="${imageClass}"
          style="${imageStyle}"
          src="${fallbackSrc}"
          alt="${alt}"
          title="${title}"
        />
      </picture>
      `.trim()
    }

    let placeholderImageData = fluidResult.base64

    // if options.tracedSVG is enabled generate the traced SVG and use that as the placeholder image
    if (options.tracedSVG) {
      let args = typeof options.tracedSVG === `object` ? options.tracedSVG : {}

      // Translate Potrace constants (e.g. TURNPOLICY_LEFT, COLOR_AUTO) to the values Potrace expects
      const { Potrace } = require(`potrace`)
      const argsKeys = Object.keys(args)
      args = argsKeys.reduce((result, key) => {
        const value = args[key]
        result[key] = Potrace.hasOwnProperty(value) ? Potrace[value] : value
        return result
      }, {})

      const tracedSVG = await traceSVG({
        file: imageNode,
        args,
        fileArgs: args,
        reporter,
      })

      // Escape single quotes so the SVG data can be used in inline style attribute with single quotes
      placeholderImageData = tracedSVG.replace(/'/g, `\\'`)
    }

    const ratio = `${(1 / fluidResult.aspectRatio) * 100}%`

    const wrapperStyle =
      typeof options.wrapperStyle === `function`
        ? options.wrapperStyle(fluidResult)
        : options.wrapperStyle

    // Construct new image node w/ aspect ratio placeholder
    const showCaptions = options.showCaptions && node.title
    let rawHTML = `
  <span
    class="${imageWrapperClass}"
<<<<<<< HEAD
    style="position: relative; display: block; margin-left: auto; margin-right: auto; ${
      showCaptions ? `` : options.wrapperStyle
    } max-width: ${presentationWidth}px;"
=======
    style="position: relative; display: block; ${
      showCaptions ? `` : wrapperStyle
    } max-width: ${presentationWidth}px; margin-left: auto; margin-right: auto;"
>>>>>>> 779637ec
  >
    <span
      class="${imageBackgroundClass}"
      style="padding-bottom: ${ratio}; position: relative; bottom: 0; left: 0; background-image: url('${placeholderImageData}'); background-size: cover; display: block;"
    ></span>
    ${imageTag}
  </span>
  `.trim()

    // Make linking to original image optional.
    if (!inLink && options.linkImagesToOriginal) {
      rawHTML = `
  <a
    class="gatsby-resp-image-link"
    href="${originalImg}"
    style="display: block"
    target="_blank"
    rel="noopener"
  >
    ${rawHTML}
  </a>
    `.trim()
    }

    // Wrap in figure and use title as caption
    if (showCaptions) {
      rawHTML = `
  <figure class="gatsby-resp-image-figure" style="${wrapperStyle}">
    ${rawHTML}
    <figcaption class="gatsby-resp-image-figcaption">${node.title}</figcaption>
  </figure>
      `.trim()
    }

    return rawHTML
  }

  return Promise.all(
    // Simple because there is no nesting in markdown
    markdownImageNodes.map(
      ({ node, inLink }) =>
        new Promise(async (resolve, reject) => {
          const overWrites = {}
          let refNode
          if (
            !node.hasOwnProperty(`url`) &&
            node.hasOwnProperty(`identifier`)
          ) {
            //consider as imageReference node
            refNode = node
            node = definitions(refNode.identifier)
            // pass original alt from referencing node
            overWrites.alt = refNode.alt
            if (!node) {
              // no definition found for image reference,
              // so there's nothing for us to do.
              return resolve()
            }
          }
          const fileType = getImageInfo(node.url).ext

          // Ignore gifs as we can't process them,
          // svgs as they are already responsive by definition
          if (
            isRelativeUrl(node.url) &&
            fileType !== `gif` &&
            fileType !== `svg`
          ) {
            const rawHTML = await generateImagesAndUpdateNode(
              node,
              resolve,
              inLink,
              overWrites
            )

            if (rawHTML) {
              // Replace the image or ref node with an inline HTML node.
              if (refNode) {
                node = refNode
              }
              node.type = `html`
              node.value = rawHTML
            }
            return resolve(node)
          } else {
            // Image isn't relative so there's nothing for us to do.
            return resolve()
          }
        })
    )
  ).then(markdownImageNodes =>
    // HTML image node stuff
    Promise.all(
      // Complex because HTML nodes can contain multiple images
      rawHtmlNodes.map(
        ({ node, inLink }) =>
          new Promise(async (resolve, reject) => {
            if (!node.value) {
              return resolve()
            }

            const $ = cheerio.load(node.value)
            if ($(`img`).length === 0) {
              // No img tags
              return resolve()
            }

            let imageRefs = []
            $(`img`).each(function() {
              imageRefs.push($(this))
            })

            for (let thisImg of imageRefs) {
              // Get the details we need.
              let formattedImgTag = {}
              formattedImgTag.url = thisImg.attr(`src`)
              formattedImgTag.title = thisImg.attr(`title`)
              formattedImgTag.alt = thisImg.attr(`alt`)

              if (!formattedImgTag.url) {
                return resolve()
              }

              const fileType = getImageInfo(formattedImgTag.url).ext

              // Ignore gifs as we can't process them,
              // svgs as they are already responsive by definition
              if (
                isRelativeUrl(formattedImgTag.url) &&
                fileType !== `gif` &&
                fileType !== `svg`
              ) {
                const rawHTML = await generateImagesAndUpdateNode(
                  formattedImgTag,
                  resolve,
                  inLink
                )

                if (rawHTML) {
                  // Replace the image string
                  thisImg.replaceWith(rawHTML)
                } else {
                  return resolve()
                }
              }
            }

            // Replace the image node with an inline HTML node.
            node.type = `html`
            node.value = $(`body`).html() // fix for cheerio v1

            return resolve(node)
          })
      )
    ).then(htmlImageNodes =>
      markdownImageNodes.concat(htmlImageNodes).filter(node => !!node)
    )
  )
}<|MERGE_RESOLUTION|>--- conflicted
+++ resolved
@@ -245,15 +245,9 @@
     let rawHTML = `
   <span
     class="${imageWrapperClass}"
-<<<<<<< HEAD
     style="position: relative; display: block; margin-left: auto; margin-right: auto; ${
-      showCaptions ? `` : options.wrapperStyle
+      showCaptions ? `` : wrapperStyle
     } max-width: ${presentationWidth}px;"
-=======
-    style="position: relative; display: block; ${
-      showCaptions ? `` : wrapperStyle
-    } max-width: ${presentationWidth}px; margin-left: auto; margin-right: auto;"
->>>>>>> 779637ec
   >
     <span
       class="${imageBackgroundClass}"
