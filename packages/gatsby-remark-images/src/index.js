const {
  imageClass,
  imageBackgroundClass,
  imageWrapperClass,
} = require(`./constants`)
const visitWithParents = require(`unist-util-visit-parents`)
const getDefinitions = require(`mdast-util-definitions`)
const path = require(`path`)
const queryString = require(`query-string`)
const isRelativeUrl = require(`is-relative-url`)
const _ = require(`lodash`)
const { fluid, traceSVG } = require(`gatsby-plugin-sharp`)
const Promise = require(`bluebird`)
const cheerio = require(`cheerio`)
const slash = require(`slash`)

// If the image is relative (not hosted elsewhere)
// 1. Find the image file
// 2. Find the image's size
// 3. Filter out any responsive image fluid sizes that are greater than the image's width
// 4. Create the responsive images.
// 5. Set the html w/ aspect ratio helper.
module.exports = (
  { files, markdownNode, markdownAST, pathPrefix, getNode, reporter, cache },
  pluginOptions
) => {
  const defaults = {
    maxWidth: 650,
    wrapperStyle: ``,
    backgroundColor: `white`,
    linkImagesToOriginal: true,
    showCaptions: false,
    pathPrefix,
    withWebp: false,
    tracedSVG: false,
  }

  const options = _.defaults(pluginOptions, defaults)

  const findParentLinks = ({ children }) =>
    children.some(
      node =>
        (node.type === `html` && !!node.value.match(/<a /)) ||
        node.type === `link`
    )

  // Get all the available definitions in the markdown tree
  const definitions = getDefinitions(markdownAST)

  // This will allow the use of html image tags
  // const rawHtmlNodes = select(markdownAST, `html`)
  let rawHtmlNodes = []
  visitWithParents(markdownAST, [`html`, `jsx`], (node, ancestors) => {
    const inLink = ancestors.some(findParentLinks)

    rawHtmlNodes.push({ node, inLink })
  })

  // This will only work for markdown syntax image tags
  let markdownImageNodes = []

  visitWithParents(
    markdownAST,
    [`image`, `imageReference`],
    (node, ancestors) => {
      const inLink = ancestors.some(findParentLinks)

      markdownImageNodes.push({ node, inLink })
    }
  )

  const getImageInfo = uri => {
    const { url, query } = queryString.parseUrl(uri)
    return {
      ext: path
        .extname(url)
        .split(`.`)
        .pop(),
      url,
      query,
    }
  }

  const getImageCaption = (node, alt, defaultAlt) => {
    const captionOptions = Array.isArray(options.showCaptions)
      ? options.showCaptions
      : options.showCaptions === true
      ? [`title`, `alt`]
      : false

    if (captionOptions) {
      for (const option of captionOptions) {
        switch (option) {
          case `title`:
            if (node.title) {
              return node.title
            }
            break
          case `alt`:
            if (alt && alt !== defaultAlt) {
              return alt
            }
            break
        }
      }
    }

    return ``
  }

  // Takes a node and generates the needed images and then returns
  // the needed HTML replacement for the image
  const generateImagesAndUpdateNode = async function(
    node,
    resolve,
    inLink,
    overWrites = {}
  ) {
    // Check if this markdownNode has a File parent. This plugin
    // won't work if the image isn't hosted locally.
    const parentNode = getNode(markdownNode.parent)
    let imagePath
    if (parentNode && parentNode.dir) {
      imagePath = slash(path.join(parentNode.dir, getImageInfo(node.url).url))
    } else {
      return null
    }

    const imageNode = _.find(files, file => {
      if (file && file.absolutePath) {
        return file.absolutePath === imagePath
      }
      return null
    })

    if (!imageNode || !imageNode.absolutePath) {
      return resolve()
    }

    let fluidResult = await fluid({
      file: imageNode,
      args: options,
      reporter,
      cache,
    })

    if (!fluidResult) {
      return resolve()
    }

    const originalImg = fluidResult.originalImg
    const fallbackSrc = fluidResult.src
    const srcSet = fluidResult.srcSet
    const presentationWidth = fluidResult.presentationWidth

    // Generate default alt tag
    const srcSplit = getImageInfo(node.url).url.split(`/`)
    const fileName = srcSplit[srcSplit.length - 1]
    const fileNameNoExt = fileName.replace(/\.[^/.]+$/, ``)
    const defaultAlt = fileNameNoExt.replace(/[^A-Z0-9]/gi, ` `)

    const alt = overWrites.alt
      ? overWrites.alt
      : node.alt
      ? node.alt
      : defaultAlt

    const title = node.title ? node.title : ``

    const imageStyle = `
      width: 100%;
      height: 100%;
      margin: 0;
      vertical-align: middle;
      position: absolute;
      top: 0;
      left: 0;
      box-shadow: inset 0px 0px 0px 400px ${options.backgroundColor};`.replace(
      /\s*(\S+:)\s*/g,
      `$1`
    )

    // Create our base image tag
    let imageTag = `
      <img
        class="${imageClass}"
        style="${imageStyle}"
        alt="${alt}"
        title="${title}"
        src="${fallbackSrc}"
        srcset="${srcSet}"
        sizes="${fluidResult.sizes}"
      />
    `.trim()

    // if options.withWebp is enabled, generate a webp version and change the image tag to a picture tag
    if (options.withWebp) {
      const webpFluidResult = await fluid({
        file: imageNode,
        args: _.defaults(
          { toFormat: `WEBP` },
          // override options if it's an object, otherwise just pass through defaults
          options.withWebp === true ? {} : options.withWebp,
          pluginOptions,
          defaults
        ),
        reporter,
      })

      if (!webpFluidResult) {
        return resolve()
      }

      imageTag = `
      <picture>
        <source
          srcset="${webpFluidResult.srcSet}"
          sizes="${webpFluidResult.sizes}"
          type="${webpFluidResult.srcSetType}"
        />
        <source
          srcset="${srcSet}"
          sizes="${fluidResult.sizes}"
          type="${fluidResult.srcSetType}"
        />
        <img
          class="${imageClass}"
          style="${imageStyle}"
          src="${fallbackSrc}"
          alt="${alt}"
          title="${title}"
        />
      </picture>
      `.trim()
    }

    let placeholderImageData = fluidResult.base64

    // if options.tracedSVG is enabled generate the traced SVG and use that as the placeholder image
    if (options.tracedSVG) {
      let args = typeof options.tracedSVG === `object` ? options.tracedSVG : {}

      // Translate Potrace constants (e.g. TURNPOLICY_LEFT, COLOR_AUTO) to the values Potrace expects
      const { Potrace } = require(`potrace`)
      const argsKeys = Object.keys(args)
      args = argsKeys.reduce((result, key) => {
        const value = args[key]
        result[key] = Potrace.hasOwnProperty(value) ? Potrace[value] : value
        return result
      }, {})

      const tracedSVG = await traceSVG({
        file: imageNode,
        args,
        fileArgs: args,
        cache,
        reporter,
      })

      // Escape single quotes so the SVG data can be used in inline style attribute with single quotes
      placeholderImageData = tracedSVG.replace(/'/g, `\\'`)
    }

    const ratio = `${(1 / fluidResult.aspectRatio) * 100}%`

    const wrapperStyle =
      typeof options.wrapperStyle === `function`
        ? options.wrapperStyle(fluidResult)
        : options.wrapperStyle

    // Construct new image node w/ aspect ratio placeholder
    const imageCaption =
      options.showCaptions && getImageCaption(node, alt, defaultAlt)

    let rawHTML = `
  <span
<<<<<<< HEAD
    class="${imageBackgroundClass}"
    style="padding-bottom: ${ratio}; position: relative; bottom: 0; left: 0; background-image: url('${placeholderImageData}'); background-size: cover; display: block;"
  ></span>
  ${imageTag}
=======
    class="${imageWrapperClass}"
    style="position: relative; display: block; margin-left: auto; margin-right: auto; ${
      imageCaption ? `` : wrapperStyle
    } max-width: ${presentationWidth}px;"
  >
    <span
      class="${imageBackgroundClass}"
      style="padding-bottom: ${ratio}; position: relative; bottom: 0; left: 0; background-image: url('${placeholderImageData}'); background-size: cover; display: block;"
    ></span>
    ${imageTag}
  </span>
>>>>>>> 609d6133
  `.trim()

    // Make linking to original image optional.
    if (!inLink && options.linkImagesToOriginal) {
      rawHTML = `
  <a
    class="gatsby-resp-image-link"
    href="${originalImg}"
    style="display: block"
    target="_blank"
    rel="noopener"
  >
    ${rawHTML}
  </a>
    `.trim()
    }

    rawHTML = `
    <span
      class="${imageWrapperClass}"
      style="position: relative; display: block; margin-left: auto; margin-right: auto; ${
        showCaptions ? `` : wrapperStyle
      } max-width: ${presentationWidth}px;"
    >
      ${rawHTML}
    </span>
    `.trim()

    // Wrap in figure and use title as caption
    if (imageCaption) {
      rawHTML = `
  <figure class="gatsby-resp-image-figure" style="${wrapperStyle}">
    ${rawHTML}
    <figcaption class="gatsby-resp-image-figcaption">${imageCaption}</figcaption>
  </figure>
      `.trim()
    }

    return rawHTML
  }

  return Promise.all(
    // Simple because there is no nesting in markdown
    markdownImageNodes.map(
      ({ node, inLink }) =>
        new Promise(async (resolve, reject) => {
          const overWrites = {}
          let refNode
          if (
            !node.hasOwnProperty(`url`) &&
            node.hasOwnProperty(`identifier`)
          ) {
            //consider as imageReference node
            refNode = node
            node = definitions(refNode.identifier)
            // pass original alt from referencing node
            overWrites.alt = refNode.alt
            if (!node) {
              // no definition found for image reference,
              // so there's nothing for us to do.
              return resolve()
            }
          }
          const fileType = getImageInfo(node.url).ext

          // Ignore gifs as we can't process them,
          // svgs as they are already responsive by definition
          if (
            isRelativeUrl(node.url) &&
            fileType !== `gif` &&
            fileType !== `svg`
          ) {
            const rawHTML = await generateImagesAndUpdateNode(
              node,
              resolve,
              inLink,
              overWrites
            )

            if (rawHTML) {
              // Replace the image or ref node with an inline HTML node.
              if (refNode) {
                node = refNode
              }
              node.type = `html`
              node.value = rawHTML
            }
            return resolve(node)
          } else {
            // Image isn't relative so there's nothing for us to do.
            return resolve()
          }
        })
    )
  ).then(markdownImageNodes =>
    // HTML image node stuff
    Promise.all(
      // Complex because HTML nodes can contain multiple images
      rawHtmlNodes.map(
        ({ node, inLink }) =>
          new Promise(async (resolve, reject) => {
            if (!node.value) {
              return resolve()
            }

            const $ = cheerio.load(node.value)
            if ($(`img`).length === 0) {
              // No img tags
              return resolve()
            }

            let imageRefs = []
            $(`img`).each(function() {
              imageRefs.push($(this))
            })

            for (let thisImg of imageRefs) {
              // Get the details we need.
              let formattedImgTag = {}
              formattedImgTag.url = thisImg.attr(`src`)
              formattedImgTag.title = thisImg.attr(`title`)
              formattedImgTag.alt = thisImg.attr(`alt`)

              if (!formattedImgTag.url) {
                return resolve()
              }

              const fileType = getImageInfo(formattedImgTag.url).ext

              // Ignore gifs as we can't process them,
              // svgs as they are already responsive by definition
              if (
                isRelativeUrl(formattedImgTag.url) &&
                fileType !== `gif` &&
                fileType !== `svg`
              ) {
                const rawHTML = await generateImagesAndUpdateNode(
                  formattedImgTag,
                  resolve,
                  inLink
                )

                if (rawHTML) {
                  // Replace the image string
                  thisImg.replaceWith(rawHTML)
                } else {
                  return resolve()
                }
              }
            }

            // Replace the image node with an inline HTML node.
            node.type = `html`
            node.value = $(`body`).html() // fix for cheerio v1

            return resolve(node)
          })
      )
    ).then(htmlImageNodes =>
      markdownImageNodes.concat(htmlImageNodes).filter(node => !!node)
    )
  )
}<|MERGE_RESOLUTION|>--- conflicted
+++ resolved
@@ -274,24 +274,10 @@
 
     let rawHTML = `
   <span
-<<<<<<< HEAD
     class="${imageBackgroundClass}"
     style="padding-bottom: ${ratio}; position: relative; bottom: 0; left: 0; background-image: url('${placeholderImageData}'); background-size: cover; display: block;"
   ></span>
   ${imageTag}
-=======
-    class="${imageWrapperClass}"
-    style="position: relative; display: block; margin-left: auto; margin-right: auto; ${
-      imageCaption ? `` : wrapperStyle
-    } max-width: ${presentationWidth}px;"
-  >
-    <span
-      class="${imageBackgroundClass}"
-      style="padding-bottom: ${ratio}; position: relative; bottom: 0; left: 0; background-image: url('${placeholderImageData}'); background-size: cover; display: block;"
-    ></span>
-    ${imageTag}
-  </span>
->>>>>>> 609d6133
   `.trim()
 
     // Make linking to original image optional.
@@ -313,7 +299,7 @@
     <span
       class="${imageWrapperClass}"
       style="position: relative; display: block; margin-left: auto; margin-right: auto; ${
-        showCaptions ? `` : wrapperStyle
+        imageCaption ? `` : wrapperStyle
       } max-width: ${presentationWidth}px;"
     >
       ${rawHTML}
