--- conflicted
+++ resolved
@@ -255,24 +255,10 @@
       options.showCaptions && getNodeTitle(node, alt, defaultAlt)
     let rawHTML = `
   <span
-<<<<<<< HEAD
     class="${imageBackgroundClass}"
     style="padding-bottom: ${ratio}; position: relative; bottom: 0; left: 0; background-image: url('${placeholderImageData}'); background-size: cover; display: block;"
   ></span>
   ${imageTag}
-=======
-    class="${imageWrapperClass}"
-    style="position: relative; display: block; margin-left: auto; margin-right: auto; ${
-      showCaptions ? `` : wrapperStyle
-    } max-width: ${presentationWidth}px;"
-  >
-    <span
-      class="${imageBackgroundClass}"
-      style="padding-bottom: ${ratio}; position: relative; bottom: 0; left: 0; background-image: url('${placeholderImageData}'); background-size: cover; display: block;"
-    ></span>
-    ${imageTag}
-  </span>
->>>>>>> 937cdf64
   `.trim()
 
     // Make linking to original image optional.
@@ -293,9 +279,9 @@
     rawHTML = `
     <span
       class="${imageWrapperClass}"
-      style="position: relative; display: block; ${
-        showCaptions ? `` : options.wrapperStyle
-      } max-width: ${presentationWidth}px; margin-left: auto; margin-right: auto;"
+      style="position: relative; display: block; margin-left: auto; margin-right: auto; ${
+        showCaptions ? `` : wrapperStyle
+      } max-width: ${presentationWidth}px;"
     >
       ${rawHTML}
     </span>
