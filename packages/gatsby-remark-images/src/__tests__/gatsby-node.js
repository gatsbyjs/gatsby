--- conflicted
+++ resolved
@@ -22,21 +22,21 @@
       `"srcSetBreakpoints" must be an array`,
     ]
 
-<<<<<<< HEAD
-    const { isValid, errors } = await testPluginOptionsSchema(
+    const { errors, isValid } = await testPluginOptionsSchema(
       pluginOptionsSchema,
       {
         maxWidth: `This should be a number`,
         linkImagesToOriginal: `This should be a boolean`,
         showCaptions: `This should be a boolean`,
         markdownCaptions: `This should be a boolean`,
-        sizeByPixelDensity: `This should be a boolean`,
         wrapperStyle: true,
         backgroundColor: 123,
         quality: `This should be a number`,
         withWebp: `This should be a boolean or an object`,
+        withAvif: `This should be a boolean or an object`,
         tracedSVG: `This should be a boolean`,
         loading: `This should be lazy, eager or auto`,
+        decoding: `This should be async, sync or auto`,
         disableBgImageOnAlpha: `This should be a boolean`,
         disableBgImage: `This should be a boolean`,
         srcSetBreakpoints: `This should be an array`,
@@ -44,31 +44,10 @@
     )
 
     expect(isValid).toBe(false)
-=======
-    const { errors } = await testPluginOptionsSchema(pluginOptionsSchema, {
-      maxWidth: `This should be a number`,
-      linkImagesToOriginal: `This should be a boolean`,
-      showCaptions: `This should be a boolean`,
-      markdownCaptions: `This should be a boolean`,
-      wrapperStyle: true,
-      backgroundColor: 123,
-      quality: `This should be a number`,
-      withWebp: `This should be a boolean or an object`,
-      withAvif: `This should be a boolean or an object`,
-      tracedSVG: `This should be a boolean`,
-      loading: `This should be lazy, eager or auto`,
-      decoding: `This should be async, sync or auto`,
-      disableBgImageOnAlpha: `This should be a boolean`,
-      disableBgImage: `This should be a boolean`,
-      srcSetBreakpoints: `This should be an array`,
-    })
-
->>>>>>> 63d4e655
     expect(errors).toEqual(expectedErrors)
   })
 
   it(`should validate the schema`, async () => {
-<<<<<<< HEAD
     const { isValid, errors } = await testPluginOptionsSchema(
       pluginOptionsSchema,
       {
@@ -76,37 +55,19 @@
         linkImagesToOriginal: false,
         showCaptions: true,
         markdownCaptions: true,
-        sizeByPixelDensity: true,
         wrapperStyle: { marginTop: `1rem`, padding: `1.5rem`, color: `blue` },
         backgroundColor: `red`,
         quality: 77,
         withWebp: true,
+        withAvif: true,
         tracedSVG: true,
         loading: `eager`,
+        decoding: `async`,
         disableBgImageOnAlpha: true,
         disableBgImage: true,
         srcSetBreakpoints: [400, 600, 800],
       }
     )
-=======
-    const { isValid } = await testPluginOptionsSchema(pluginOptionsSchema, {
-      maxWidth: 700,
-      linkImagesToOriginal: false,
-      showCaptions: true,
-      markdownCaptions: true,
-      wrapperStyle: { marginTop: `1rem`, padding: `1.5rem`, color: `blue` },
-      backgroundColor: `red`,
-      quality: 77,
-      withWebp: true,
-      withAvif: true,
-      tracedSVG: true,
-      loading: `eager`,
-      decoding: `async`,
-      disableBgImageOnAlpha: true,
-      disableBgImage: true,
-      srcSetBreakpoints: [400, 600, 800],
-    })
->>>>>>> 63d4e655
 
     expect(isValid).toBe(true)
     expect(errors).toEqual([])
