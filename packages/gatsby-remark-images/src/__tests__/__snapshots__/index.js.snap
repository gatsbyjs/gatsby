// Jest Snapshot v1, https://goo.gl/fbAQLP

exports[`it handles goofy nesting properly 1`] = `
"
  <span
    class=\\"gatsby-resp-image-wrapper\\"
    style=\\"position: relative; display: block;  max-width: 300px; margin-left: auto; margin-right: auto;\\"
  >
    <img
      class=\\"gatsby-resp-image-background-image\\"
      style=\\"width: 100%; height: 100%; position: relative; bottom: 0; left: 0; transition-delay: 0.5s; tranistion: opacity 0.5s; opacity: 1; background-size: cover; display: block;\\"
      src=\\"url('data:image/png;base64, iVBORw)\\"
    / >
    
      <img
        class=\\"gatsby-resp-image-image\\"
        style=\\"
      width: 100%;
      height: 100%;
      margin: 0;
      vertical-align: middle;
      position: absolute;
      top: 0;
      left: 0;
      transition: opacity 0.5s;
      transition-delay: 0.5s;
      box-shadow: inset 0px 0px 0px 400px white;\\"
        alt=\\"test\\"
        title=\\"\\"
        src=\\"not-a-real-dir/images/this-image-already-has-a-link.jpeg\\"
        srcset=\\"not-a-real-dir/images/this-image-already-has-a-link.jpeg, not-a-real-dir/images/this-image-already-has-a-link.jpeg\\"
        sizes=\\"(max-width: 650px) 100vw, 650px\\"
      />
    
  </span>
  "
`;

exports[`it leaves images that are already linked alone 1`] = `
"
  <span
    class=\\"gatsby-resp-image-wrapper\\"
    style=\\"position: relative; display: block;  max-width: 300px; margin-left: auto; margin-right: auto;\\"
  >
    <img
      class=\\"gatsby-resp-image-background-image\\"
      style=\\"width: 100%; height: 100%; position: relative; bottom: 0; left: 0; transition-delay: 0.5s; tranistion: opacity 0.5s; opacity: 1; background-size: cover; display: block;\\"
      src=\\"url('data:image/png;base64, iVBORw)\\"
    / >
    
      <img
        class=\\"gatsby-resp-image-image\\"
        style=\\"
      width: 100%;
      height: 100%;
      margin: 0;
      vertical-align: middle;
      position: absolute;
      top: 0;
      left: 0;
      transition: opacity 0.5s;
      transition-delay: 0.5s;
      box-shadow: inset 0px 0px 0px 400px white;\\"
        alt=\\"img\\"
        title=\\"\\"
        src=\\"not-a-real-dir/image/my-image.jpg\\"
        srcset=\\"not-a-real-dir/image/my-image.jpg, not-a-real-dir/image/my-image.jpg\\"
        sizes=\\"(max-width: 650px) 100vw, 650px\\"
      />
    
  </span>
  "
`;

exports[`it leaves linked HTML img tags alone 1`] = `
"<a href=\\"https://example.org\\">
  
<<<<<<< HEAD
  <span class=\\"gatsby-resp-image-wrapper\\" style=\\"position: relative; display: block; ; max-width: 300px; margin-left: auto; margin-right: auto;\\">
    <img class=\\"gatsby-resp-image-background-image\\" style=\\"width: 100%; height: 100%; position: relative; bottom: 0; left: 0; transition-delay: 0.5s; tranistion: opacity 0.5s; opacity: 1; background-size: cover; display: block;\\" src=\\"url(&apos;data:image/png;base64, iVBORw)\\">
    
      <img class=\\"gatsby-resp-image-image\\" style=\\"
      width: 100%;
      height: 100%;
      margin: 0;
      vertical-align: middle;
      position: absolute;
      top: 0;
      left: 0;
      transition: opacity 0.5s;
      transition-delay: 0.5s;
      box-shadow: inset 0px 0px 0px 400px white;\\" alt=\\"this image already has a link\\" title=\\"\\" src=\\"not-a-real-dir/images/this-image-already-has-a-link.jpeg\\" srcset=\\"not-a-real-dir/images/this-image-already-has-a-link.jpeg, not-a-real-dir/images/this-image-already-has-a-link.jpeg\\" sizes=\\"(max-width: 650px) 100vw, 650px\\">
    
=======
  <span class=\\"gatsby-resp-image-wrapper\\" style=\\"position: relative; display: block;  max-width: 300px; margin-left: auto; margin-right: auto;\\">
    <span class=\\"gatsby-resp-image-background-image\\" style=\\"padding-bottom: 133.33333333333331%; position: relative; bottom: 0; left: 0; background-image: url(&apos;url(&apos;data:image/png;base64, iVBORw)&apos;); background-size: cover; display: block;\\">
      <img class=\\"gatsby-resp-image-image\\" style=\\"width: 100%; height: 100%; margin: 0; vertical-align: middle; position: absolute; top: 0; left: 0; box-shadow: inset 0px 0px 0px 400px white;\\" alt=\\"this image already has a link\\" title=\\"\\" src=\\"not-a-real-dir/images/this-image-already-has-a-link.jpeg\\" srcset=\\"not-a-real-dir/images/this-image-already-has-a-link.jpeg, not-a-real-dir/images/this-image-already-has-a-link.jpeg\\" sizes=\\"(max-width: 650px) 100vw, 650px\\">
    </span>
>>>>>>> 23bda337
  </span>
  
</a>"
`;

exports[`it leaves single-line linked HTML img tags alone 1`] = `
"
<<<<<<< HEAD
  <span class=\\"gatsby-resp-image-wrapper\\" style=\\"position: relative; display: block; ; max-width: 300px; margin-left: auto; margin-right: auto;\\">
    <img class=\\"gatsby-resp-image-background-image\\" style=\\"width: 100%; height: 100%; position: relative; bottom: 0; left: 0; transition-delay: 0.5s; tranistion: opacity 0.5s; opacity: 1; background-size: cover; display: block;\\" src=\\"url(&apos;data:image/png;base64, iVBORw)\\">
    
      <img class=\\"gatsby-resp-image-image\\" style=\\"
      width: 100%;
      height: 100%;
      margin: 0;
      vertical-align: middle;
      position: absolute;
      top: 0;
      left: 0;
      transition: opacity 0.5s;
      transition-delay: 0.5s;
      box-shadow: inset 0px 0px 0px 400px white;\\" alt=\\"this image already has a link\\" title=\\"\\" src=\\"not-a-real-dir/images/this-image-already-has-a-link.jpeg\\" srcset=\\"not-a-real-dir/images/this-image-already-has-a-link.jpeg, not-a-real-dir/images/this-image-already-has-a-link.jpeg\\" sizes=\\"(max-width: 650px) 100vw, 650px\\">
    
=======
  <span class=\\"gatsby-resp-image-wrapper\\" style=\\"position: relative; display: block;  max-width: 300px; margin-left: auto; margin-right: auto;\\">
    <span class=\\"gatsby-resp-image-background-image\\" style=\\"padding-bottom: 133.33333333333331%; position: relative; bottom: 0; left: 0; background-image: url(&apos;url(&apos;data:image/png;base64, iVBORw)&apos;); background-size: cover; display: block;\\">
      <img class=\\"gatsby-resp-image-image\\" style=\\"width: 100%; height: 100%; margin: 0; vertical-align: middle; position: absolute; top: 0; left: 0; box-shadow: inset 0px 0px 0px 400px white;\\" alt=\\"this image already has a link\\" title=\\"\\" src=\\"not-a-real-dir/images/this-image-already-has-a-link.jpeg\\" srcset=\\"not-a-real-dir/images/this-image-already-has-a-link.jpeg, not-a-real-dir/images/this-image-already-has-a-link.jpeg\\" sizes=\\"(max-width: 650px) 100vw, 650px\\">
    </span>
>>>>>>> 23bda337
  </span>
  "
`;

exports[`it transforms HTML img tags 1`] = `
"
  <a class=\\"gatsby-resp-image-link\\" href=\\"not-a-real-dir/image/my-image.jpeg\\" style=\\"display: block\\" target=\\"_blank\\" rel=\\"noopener\\">
  
<<<<<<< HEAD
  <span class=\\"gatsby-resp-image-wrapper\\" style=\\"position: relative; display: block; ; max-width: 300px; margin-left: auto; margin-right: auto;\\">
    <img class=\\"gatsby-resp-image-background-image\\" style=\\"width: 100%; height: 100%; position: relative; bottom: 0; left: 0; transition-delay: 0.5s; tranistion: opacity 0.5s; opacity: 1; background-size: cover; display: block;\\" src=\\"url(&apos;data:image/png;base64, iVBORw)\\">
    
      <img class=\\"gatsby-resp-image-image\\" style=\\"
      width: 100%;
      height: 100%;
      margin: 0;
      vertical-align: middle;
      position: absolute;
      top: 0;
      left: 0;
      transition: opacity 0.5s;
      transition-delay: 0.5s;
      box-shadow: inset 0px 0px 0px 400px white;\\" alt=\\"my image\\" title=\\"\\" src=\\"not-a-real-dir/image/my-image.jpeg\\" srcset=\\"not-a-real-dir/image/my-image.jpeg, not-a-real-dir/image/my-image.jpeg\\" sizes=\\"(max-width: 650px) 100vw, 650px\\">
    
=======
  <span class=\\"gatsby-resp-image-wrapper\\" style=\\"position: relative; display: block;  max-width: 300px; margin-left: auto; margin-right: auto;\\">
    <span class=\\"gatsby-resp-image-background-image\\" style=\\"padding-bottom: 133.33333333333331%; position: relative; bottom: 0; left: 0; background-image: url(&apos;url(&apos;data:image/png;base64, iVBORw)&apos;); background-size: cover; display: block;\\">
      <img class=\\"gatsby-resp-image-image\\" style=\\"width: 100%; height: 100%; margin: 0; vertical-align: middle; position: absolute; top: 0; left: 0; box-shadow: inset 0px 0px 0px 400px white;\\" alt=\\"my image\\" title=\\"\\" src=\\"not-a-real-dir/image/my-image.jpeg\\" srcset=\\"not-a-real-dir/image/my-image.jpeg, not-a-real-dir/image/my-image.jpeg\\" sizes=\\"(max-width: 650px) 100vw, 650px\\">
    </span>
>>>>>>> 23bda337
  </span>
  
  </a>
    "
`;

exports[`it transforms images in markdown 1`] = `
"
  <a
    class=\\"gatsby-resp-image-link\\"
    href=\\"not-a-real-dir/images/my-image.jpeg\\"
    style=\\"display: block\\"
    target=\\"_blank\\"
    rel=\\"noopener\\"
  >
  
  <span
    class=\\"gatsby-resp-image-wrapper\\"
    style=\\"position: relative; display: block;  max-width: 300px; margin-left: auto; margin-right: auto;\\"
  >
    <img
      class=\\"gatsby-resp-image-background-image\\"
      style=\\"width: 100%; height: 100%; position: relative; bottom: 0; left: 0; transition-delay: 0.5s; tranistion: opacity 0.5s; opacity: 1; background-size: cover; display: block;\\"
      src=\\"url('data:image/png;base64, iVBORw)\\"
    / >
    
      <img
        class=\\"gatsby-resp-image-image\\"
        style=\\"
      width: 100%;
      height: 100%;
      margin: 0;
      vertical-align: middle;
      position: absolute;
      top: 0;
      left: 0;
      transition: opacity 0.5s;
      transition-delay: 0.5s;
      box-shadow: inset 0px 0px 0px 400px white;\\"
        alt=\\"image\\"
        title=\\"\\"
        src=\\"not-a-real-dir/images/my-image.jpeg\\"
        srcset=\\"not-a-real-dir/images/my-image.jpeg, not-a-real-dir/images/my-image.jpeg\\"
        sizes=\\"(max-width: 650px) 100vw, 650px\\"
      />
    
  </span>
  
  </a>
    "
`;<|MERGE_RESOLUTION|>--- conflicted
+++ resolved
@@ -75,7 +75,6 @@
 exports[`it leaves linked HTML img tags alone 1`] = `
 "<a href=\\"https://example.org\\">
   
-<<<<<<< HEAD
   <span class=\\"gatsby-resp-image-wrapper\\" style=\\"position: relative; display: block; ; max-width: 300px; margin-left: auto; margin-right: auto;\\">
     <img class=\\"gatsby-resp-image-background-image\\" style=\\"width: 100%; height: 100%; position: relative; bottom: 0; left: 0; transition-delay: 0.5s; tranistion: opacity 0.5s; opacity: 1; background-size: cover; display: block;\\" src=\\"url(&apos;data:image/png;base64, iVBORw)\\">
     
@@ -91,12 +90,6 @@
       transition-delay: 0.5s;
       box-shadow: inset 0px 0px 0px 400px white;\\" alt=\\"this image already has a link\\" title=\\"\\" src=\\"not-a-real-dir/images/this-image-already-has-a-link.jpeg\\" srcset=\\"not-a-real-dir/images/this-image-already-has-a-link.jpeg, not-a-real-dir/images/this-image-already-has-a-link.jpeg\\" sizes=\\"(max-width: 650px) 100vw, 650px\\">
     
-=======
-  <span class=\\"gatsby-resp-image-wrapper\\" style=\\"position: relative; display: block;  max-width: 300px; margin-left: auto; margin-right: auto;\\">
-    <span class=\\"gatsby-resp-image-background-image\\" style=\\"padding-bottom: 133.33333333333331%; position: relative; bottom: 0; left: 0; background-image: url(&apos;url(&apos;data:image/png;base64, iVBORw)&apos;); background-size: cover; display: block;\\">
-      <img class=\\"gatsby-resp-image-image\\" style=\\"width: 100%; height: 100%; margin: 0; vertical-align: middle; position: absolute; top: 0; left: 0; box-shadow: inset 0px 0px 0px 400px white;\\" alt=\\"this image already has a link\\" title=\\"\\" src=\\"not-a-real-dir/images/this-image-already-has-a-link.jpeg\\" srcset=\\"not-a-real-dir/images/this-image-already-has-a-link.jpeg, not-a-real-dir/images/this-image-already-has-a-link.jpeg\\" sizes=\\"(max-width: 650px) 100vw, 650px\\">
-    </span>
->>>>>>> 23bda337
   </span>
   
 </a>"
@@ -104,7 +97,6 @@
 
 exports[`it leaves single-line linked HTML img tags alone 1`] = `
 "
-<<<<<<< HEAD
   <span class=\\"gatsby-resp-image-wrapper\\" style=\\"position: relative; display: block; ; max-width: 300px; margin-left: auto; margin-right: auto;\\">
     <img class=\\"gatsby-resp-image-background-image\\" style=\\"width: 100%; height: 100%; position: relative; bottom: 0; left: 0; transition-delay: 0.5s; tranistion: opacity 0.5s; opacity: 1; background-size: cover; display: block;\\" src=\\"url(&apos;data:image/png;base64, iVBORw)\\">
     
@@ -120,12 +112,6 @@
       transition-delay: 0.5s;
       box-shadow: inset 0px 0px 0px 400px white;\\" alt=\\"this image already has a link\\" title=\\"\\" src=\\"not-a-real-dir/images/this-image-already-has-a-link.jpeg\\" srcset=\\"not-a-real-dir/images/this-image-already-has-a-link.jpeg, not-a-real-dir/images/this-image-already-has-a-link.jpeg\\" sizes=\\"(max-width: 650px) 100vw, 650px\\">
     
-=======
-  <span class=\\"gatsby-resp-image-wrapper\\" style=\\"position: relative; display: block;  max-width: 300px; margin-left: auto; margin-right: auto;\\">
-    <span class=\\"gatsby-resp-image-background-image\\" style=\\"padding-bottom: 133.33333333333331%; position: relative; bottom: 0; left: 0; background-image: url(&apos;url(&apos;data:image/png;base64, iVBORw)&apos;); background-size: cover; display: block;\\">
-      <img class=\\"gatsby-resp-image-image\\" style=\\"width: 100%; height: 100%; margin: 0; vertical-align: middle; position: absolute; top: 0; left: 0; box-shadow: inset 0px 0px 0px 400px white;\\" alt=\\"this image already has a link\\" title=\\"\\" src=\\"not-a-real-dir/images/this-image-already-has-a-link.jpeg\\" srcset=\\"not-a-real-dir/images/this-image-already-has-a-link.jpeg, not-a-real-dir/images/this-image-already-has-a-link.jpeg\\" sizes=\\"(max-width: 650px) 100vw, 650px\\">
-    </span>
->>>>>>> 23bda337
   </span>
   "
 `;
@@ -134,7 +120,6 @@
 "
   <a class=\\"gatsby-resp-image-link\\" href=\\"not-a-real-dir/image/my-image.jpeg\\" style=\\"display: block\\" target=\\"_blank\\" rel=\\"noopener\\">
   
-<<<<<<< HEAD
   <span class=\\"gatsby-resp-image-wrapper\\" style=\\"position: relative; display: block; ; max-width: 300px; margin-left: auto; margin-right: auto;\\">
     <img class=\\"gatsby-resp-image-background-image\\" style=\\"width: 100%; height: 100%; position: relative; bottom: 0; left: 0; transition-delay: 0.5s; tranistion: opacity 0.5s; opacity: 1; background-size: cover; display: block;\\" src=\\"url(&apos;data:image/png;base64, iVBORw)\\">
     
@@ -150,12 +135,6 @@
       transition-delay: 0.5s;
       box-shadow: inset 0px 0px 0px 400px white;\\" alt=\\"my image\\" title=\\"\\" src=\\"not-a-real-dir/image/my-image.jpeg\\" srcset=\\"not-a-real-dir/image/my-image.jpeg, not-a-real-dir/image/my-image.jpeg\\" sizes=\\"(max-width: 650px) 100vw, 650px\\">
     
-=======
-  <span class=\\"gatsby-resp-image-wrapper\\" style=\\"position: relative; display: block;  max-width: 300px; margin-left: auto; margin-right: auto;\\">
-    <span class=\\"gatsby-resp-image-background-image\\" style=\\"padding-bottom: 133.33333333333331%; position: relative; bottom: 0; left: 0; background-image: url(&apos;url(&apos;data:image/png;base64, iVBORw)&apos;); background-size: cover; display: block;\\">
-      <img class=\\"gatsby-resp-image-image\\" style=\\"width: 100%; height: 100%; margin: 0; vertical-align: middle; position: absolute; top: 0; left: 0; box-shadow: inset 0px 0px 0px 400px white;\\" alt=\\"my image\\" title=\\"\\" src=\\"not-a-real-dir/image/my-image.jpeg\\" srcset=\\"not-a-real-dir/image/my-image.jpeg, not-a-real-dir/image/my-image.jpeg\\" sizes=\\"(max-width: 650px) 100vw, 650px\\">
-    </span>
->>>>>>> 23bda337
   </span>
   
   </a>
