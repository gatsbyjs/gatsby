const mockTraceSVG = jest.fn(
  async () => `data:image/svg+xml,%3csvg 'MOCK SVG'%3c/svg%3e`
)

jest.mock(`gatsby-plugin-sharp`, () => {
  return {
    fluid({ file, args }) {
      return Promise.resolve({
        aspectRatio: 0.75,
        presentationWidth: 300,
        originalImg: file.absolutePath,
        src: file.absolutePath,
        srcSet: `${file.absolutePath}, ${file.absolutePath}`,
        sizes: `(max-width: ${args.maxWidth}px) 100vw, ${args.maxWidth}px`,
        base64: `data:image/png;base64,iVBORw`,
      })
    },
    traceSVG: mockTraceSVG,
  }
})

const Remark = require(`remark`)
<<<<<<< HEAD
const { Potrace } = require(`potrace`)
=======
const queryString = require(`query-string`)
>>>>>>> 0c7485da

const plugin = require(`../`)

const remark = new Remark().data(`settings`, {
  commonmark: true,
  footnotes: true,
  pedantic: true,
})

const createNode = content => {
  const node = {
    id: 1234,
  }

  const markdownNode = {
    id: `${node.id} >>> MarkdownRemark`,
    children: [],
    parent: node.id,
    internal: {
      content,
      contentDigest: `some-hash`,
      type: `MarkdownRemark`,
    },
  }

  markdownNode.frontmatter = {
    title: ``, // always include a title
    parent: node.id,
  }

  return markdownNode
}

const createPluginOptions = (content, imagePaths = `/`) => {
  const dirName = `not-a-real-dir`
  return {
    files: [].concat(imagePaths).map(imagePath => {
      return {
        absolutePath: queryString.parseUrl(`${dirName}/${imagePath}`).url,
      }
    }),
    markdownNode: createNode(content),
    markdownAST: remark.parse(content),
    getNode: () => {
      return {
        dir: dirName,
      }
    },
  }
}

test(`it returns empty array when 0 images`, async () => {
  const content = `
# hello world

Look ma, no images
  `.trim()

  const result = await plugin(createPluginOptions(content))

  expect(result).toEqual([])
})

test(`it leaves non-relative images alone`, async () => {
  const imagePath = `https://google.com/images/an-image.jpeg`
  const content = `
![asdf](${imagePath})
  `.trim()

  const result = await plugin(createPluginOptions(content, imagePath))

  expect(result).toEqual([])
})

test(`it transforms images in markdown`, async () => {
  const imagePath = `images/my-image.jpeg`
  const content = `

![image](./${imagePath})
  `.trim()

  const nodes = await plugin(createPluginOptions(content, imagePath))

  expect(nodes.length).toBe(1)

  const node = nodes.pop()
  expect(node.type).toBe(`html`)
  expect(node.value).toMatchSnapshot()
  expect(node.value).not.toMatch(`<html>`)
})

test(`it transforms multiple images in markdown`, async () => {
  const imagePaths = [`images/my-image.jpeg`, `images/other-image.jpeg`]

  const content = `
![image 1](./${imagePaths[0]})
![image 2](./${imagePaths[1]})
  `.trim()

  const nodes = await plugin(createPluginOptions(content, imagePaths))

  expect(nodes.length).toBe(imagePaths.length)
})

test(`it transforms image references in markdown`, async () => {
  const imagePath = `images/my-image.jpeg`
  const content = `
[refImage1]: ./${imagePath} "Ref Image Title"
![alt text][refImage1]
  `.trim()

  const nodes = await plugin(createPluginOptions(content, imagePath))

  expect(nodes.length).toBe(1)

  const node = nodes.pop()
  expect(node.type).toBe(`html`)
  expect(node.value).toMatchSnapshot()
  expect(node.value).not.toMatch(`<html>`)
})

test(`it leaves orphan image references alone`, async () => {
  const imagePath = `images/my-image.jpeg`
  const content = `
[refImage1]: ./${imagePath} "Ref Image Title"
![image][refImage2]
  `.trim()

  const result = await plugin(createPluginOptions(content, imagePath))

  expect(result).toEqual([])
})

test(`it transforms multiple image references in markdown`, async () => {
  const imagePaths = [`images/my-image.jpeg`, `images/other-image.jpeg`]

  const content = `
[refImage1]: ./${imagePaths[0]} "Ref1 Image Title"
[refImage2]: ./${imagePaths[1]} "Ref2 Image Title"
![image 1][refImage1]
![image 2][refImage2]
  `.trim()

  const nodes = await plugin(createPluginOptions(content, imagePaths))

  expect(nodes.length).toBe(imagePaths.length)
})

test(`it transforms multiple image links and image references in markdown`, async () => {
  const imagePaths = [`images/my-image.jpeg`, `images/other-image.jpeg`]

  const content = `
[refImage1]: ./${imagePaths[0]} "Ref1 Image Title"
[refImage2]: ./${imagePaths[1]} "Ref2 Image Title"
![image 1][refImage1]
![image 2][refImage2]
![image 1](./${imagePaths[0]})
![image 2](./${imagePaths[1]})
  `.trim()

  const nodes = await plugin(createPluginOptions(content, imagePaths))

  expect(nodes.length).toBe(imagePaths.length * 2)
})

test(`it transforms HTML img tags`, async () => {
  const imagePath = `image/my-image.jpeg`

  const content = `
<img src="./${imagePath}">
  `.trim()

  const nodes = await plugin(createPluginOptions(content, imagePath))

  expect(nodes.length).toBe(1)

  const node = nodes.pop()
  expect(node.type).toBe(`html`)
  expect(node.value).toMatchSnapshot()
  expect(node.value).not.toMatch(`<html>`)
})

test(`it leaves non-relative HTML img tags alone`, async () => {
  const imagePath = `https://google.com/images/this-was-an-image.jpeg`

  const content = `
<img src="${imagePath}">
  `.trim()

  const nodes = await plugin(createPluginOptions(content, imagePath))
  expect(nodes[0].value).toBe(content)
})

test(`it leaves images that are already linked alone`, async () => {
  const imagePath = `image/my-image.jpg`
  const content = `
[![img](./${imagePath})](https://google.com)
`

  const nodes = await plugin(createPluginOptions(content, imagePath))
  const node = nodes.pop()

  expect(node.type).toBe(`html`)
  expect(node.value).toMatchSnapshot()
  expect(node.value).not.toMatch(`<html>`)
})

test(`it leaves linked HTML img tags alone`, async () => {
  const imagePath = `images/this-image-already-has-a-link.jpeg`

  const content = `
<a href="https://example.org">
  <img src="./${imagePath}">
</a>
  `.trim()

  const nodes = await plugin(createPluginOptions(content, imagePath))
  const node = nodes.pop()

  expect(node.type).toBe(`html`)
  expect(node.value).toMatchSnapshot()
  expect(node.value).not.toMatch(`<html>`)
})

test(`it leaves single-line linked HTML img tags alone`, async () => {
  const imagePath = `images/this-image-already-has-a-link.jpeg`

  const content = `
<a href="https://example.org"><img src="./${imagePath}"></a>
  `.trim()

  const nodes = await plugin(createPluginOptions(content, imagePath))
  const node = nodes.pop()

  expect(node.type).toBe(`html`)
  expect(node.value).toMatchSnapshot()
  expect(node.value).not.toMatch(`<html>`)
})

test(`it handles goofy nesting properly`, async () => {
  const imagePath = `images/this-image-already-has-a-link.jpeg`

  const content = `
  <a href="https://google.com">**![test](./${imagePath})**</a>
  `.trim()

  const nodes = await plugin(createPluginOptions(content, imagePath))
  const node = nodes.pop()

  expect(node.type).toBe(`html`)
  expect(node.value).toMatchSnapshot()
  expect(node.value).not.toMatch(`<html>`)
})

<<<<<<< HEAD
test(`it uses tracedSVG placeholder when enabled`, async () => {
  const imagePath = `images/my-image.jpeg`
=======
test(`it transforms HTML img tags with query strings`, async () => {
  const imagePath = `image/my-image.jpeg?query=string`

  const content = `
<img src="./${imagePath}">
  `.trim()

  const nodes = await plugin(createPluginOptions(content, imagePath))

  expect(nodes.length).toBe(1)

  const node = nodes.pop()
  expect(node.type).toBe(`html`)
  expect(node.value).toMatchSnapshot()
  expect(node.value).not.toMatch(`<html>`)
})

test(`it transforms images in markdown with query strings`, async () => {
  const imagePath = `images/my-image.jpeg?query=string`
>>>>>>> 0c7485da
  const content = `

![image](./${imagePath})
  `.trim()

<<<<<<< HEAD
  const nodes = await plugin(createPluginOptions(content, imagePath), {
    tracedSVG: { color: `COLOR_AUTO`, turnPolicy: `TURNPOLICY_LEFT` },
  })
=======
  const nodes = await plugin(createPluginOptions(content, imagePath))
>>>>>>> 0c7485da

  expect(nodes.length).toBe(1)

  const node = nodes.pop()
  expect(node.type).toBe(`html`)
  expect(node.value).toMatchSnapshot()
  expect(node.value).not.toMatch(`<html>`)
<<<<<<< HEAD
  expect(mockTraceSVG).toBeCalledTimes(1)

  expect(mockTraceSVG).toBeCalledWith(
    expect.objectContaining({
      // fileArgs cannot be left undefined or traceSVG errors
      fileArgs: expect.any(Object),
      // args containing Potrace constants should be translated to their values
      args: { color: Potrace.COLOR_AUTO, turnPolicy: Potrace.TURNPOLICY_LEFT },
    })
  )
=======
>>>>>>> 0c7485da
})<|MERGE_RESOLUTION|>--- conflicted
+++ resolved
@@ -20,11 +20,8 @@
 })
 
 const Remark = require(`remark`)
-<<<<<<< HEAD
 const { Potrace } = require(`potrace`)
-=======
 const queryString = require(`query-string`)
->>>>>>> 0c7485da
 
 const plugin = require(`../`)
 
@@ -279,50 +276,56 @@
   expect(node.value).not.toMatch(`<html>`)
 })
 
-<<<<<<< HEAD
+test(`it transforms HTML img tags with query strings`, async () => {
+  const imagePath = `image/my-image.jpeg?query=string`
+
+  const content = `
+<img src="./${imagePath}">
+  `.trim()
+
+  const nodes = await plugin(createPluginOptions(content, imagePath))
+
+  expect(nodes.length).toBe(1)
+
+  const node = nodes.pop()
+  expect(node.type).toBe(`html`)
+  expect(node.value).toMatchSnapshot()
+  expect(node.value).not.toMatch(`<html>`)
+})
+
+test(`it transforms images in markdown with query strings`, async () => {
+  const imagePath = `images/my-image.jpeg?query=string`
+  const content = `
+
+![image](./${imagePath})
+  `.trim()
+
+  const nodes = await plugin(createPluginOptions(content, imagePath))
+
+  expect(nodes.length).toBe(1)
+
+  const node = nodes.pop()
+  expect(node.type).toBe(`html`)
+  expect(node.value).toMatchSnapshot()
+  expect(node.value).not.toMatch(`<html>`)
+})
+
 test(`it uses tracedSVG placeholder when enabled`, async () => {
   const imagePath = `images/my-image.jpeg`
-=======
-test(`it transforms HTML img tags with query strings`, async () => {
-  const imagePath = `image/my-image.jpeg?query=string`
-
-  const content = `
-<img src="./${imagePath}">
-  `.trim()
-
-  const nodes = await plugin(createPluginOptions(content, imagePath))
-
-  expect(nodes.length).toBe(1)
-
-  const node = nodes.pop()
-  expect(node.type).toBe(`html`)
-  expect(node.value).toMatchSnapshot()
-  expect(node.value).not.toMatch(`<html>`)
-})
-
-test(`it transforms images in markdown with query strings`, async () => {
-  const imagePath = `images/my-image.jpeg?query=string`
->>>>>>> 0c7485da
-  const content = `
-
+  const content = `
 ![image](./${imagePath})
   `.trim()
 
-<<<<<<< HEAD
   const nodes = await plugin(createPluginOptions(content, imagePath), {
     tracedSVG: { color: `COLOR_AUTO`, turnPolicy: `TURNPOLICY_LEFT` },
   })
-=======
-  const nodes = await plugin(createPluginOptions(content, imagePath))
->>>>>>> 0c7485da
-
-  expect(nodes.length).toBe(1)
-
-  const node = nodes.pop()
-  expect(node.type).toBe(`html`)
-  expect(node.value).toMatchSnapshot()
-  expect(node.value).not.toMatch(`<html>`)
-<<<<<<< HEAD
+
+  expect(nodes.length).toBe(1)
+
+  const node = nodes.pop()
+  expect(node.type).toBe(`html`)
+  expect(node.value).toMatchSnapshot()
+  expect(node.value).not.toMatch(`<html>`)
   expect(mockTraceSVG).toBeCalledTimes(1)
 
   expect(mockTraceSVG).toBeCalledWith(
@@ -333,6 +336,4 @@
       args: { color: Potrace.COLOR_AUTO, turnPolicy: Potrace.TURNPOLICY_LEFT },
     })
   )
-=======
->>>>>>> 0c7485da
 })