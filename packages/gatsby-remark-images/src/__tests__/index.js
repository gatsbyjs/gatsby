jest.mock(`gatsby-plugin-sharp`, () => {
  return {
    responsiveSizes({ file, args }) {
      return Promise.resolve({
        aspectRatio: 0.75,
<<<<<<< HEAD
=======
        presentationWidth: 300,
>>>>>>> c6cbac8d
        originalImg: file.absolutePath,
        src: file.absolutePath,
        srcSet: `${file.absolutePath}, ${file.absolutePath}`,
        sizes: `(max-width: ${args.maxWidth}px) 100vw, ${args.maxWidth}px`,
        base64: `url('data:image/png;base64, iVBORw)`,
      })
    },
  }
})

const Remark = require(`remark`)

const plugin = require(`../`)

const remark = new Remark().data(`settings`, {
  commonmark: true,
  footnotes: true,
  pedantic: true,
})

const createNode = content => {
  const node = {
    id: 1234,
  }

  const markdownNode = {
    id: `${node.id} >>> MarkdownRemark`,
    children: [],
    parent: node.id,
    internal: {
      content,
      contentDigest: `some-hash`,
      type: `MarkdownRemark`,
    },
  }

  markdownNode.frontmatter = {
    title: ``, // always include a title
    parent: node.id,
  }

  return markdownNode
}

const createPluginOptions = (content, imagePaths = `/`) => {
  const dirName = `not-a-real-dir`
  return {
    files: [].concat(imagePaths).map(imagePath => {
      return {
        absolutePath: `${dirName}/${imagePath}`,
      }
    }),
    markdownNode: createNode(content),
    markdownAST: remark.parse(content),
    getNode: () => {
      return {
        dir: dirName,
      }
    },
  }
}

test(`it returns empty array when 0 images`, async () => {
  const content = `
# hello world

Look ma, no images
  `.trim()

  const result = await plugin(createPluginOptions(content))

  expect(result).toEqual([])
})

test(`it leaves non-relative images alone`, async () => {
  const imagePath = `https://google.com/images/an-image.jpeg`
  const content = `
![asdf](${imagePath})
  `.trim()

  const result = await plugin(createPluginOptions(content, imagePath))

  expect(result).toEqual([])
})

test(`it transforms images in markdown`, async () => {
  const imagePath = `images/my-image.jpeg`
  const content = `

![image](./${imagePath})
  `.trim()

  const nodes = await plugin(createPluginOptions(content, imagePath))

  expect(nodes.length).toBe(1)

  const node = nodes.pop()
  expect(node.type).toBe(`html`)
  expect(node.value).toMatchSnapshot()
})

test(`it transforms multiple images in markdown`, async () => {
  const imagePaths = [`images/my-image.jpeg`, `images/other-image.jpeg`]

  const content = `
![image 1](./${imagePaths[0]})
![image 2](./${imagePaths[1]})
  `.trim()

  const nodes = await plugin(createPluginOptions(content, imagePaths))

  expect(nodes.length).toBe(imagePaths.length)
})

test(`it transforms HTML img tags`, async () => {
  const imagePath = `image/my-image.jpeg`

  const content = `
<img src="./${imagePath}">
  `.trim()

  const nodes = await plugin(createPluginOptions(content, imagePath))

  expect(nodes.length).toBe(1)

  const node = nodes.pop()
  expect(node.type).toBe(`html`)
  expect(node.value).toMatchSnapshot()
})

test(`it leaves non-relative HTML img tags alone`, async () => {
  const imagePath = `https://google.com/images/this-was-an-image.jpeg`

  const content = `
<img src="${imagePath}">
  `.trim()

  const nodes = await plugin(createPluginOptions(content, imagePath))

  expect(nodes.length).toBe(0)
})<|MERGE_RESOLUTION|>--- conflicted
+++ resolved
@@ -3,10 +3,7 @@
     responsiveSizes({ file, args }) {
       return Promise.resolve({
         aspectRatio: 0.75,
-<<<<<<< HEAD
-=======
         presentationWidth: 300,
->>>>>>> c6cbac8d
         originalImg: file.absolutePath,
         src: file.absolutePath,
         srcSet: `${file.absolutePath}, ${file.absolutePath}`,
