--- conflicted
+++ resolved
@@ -1,11 +1,7 @@
 {
   "name": "gatsby-remark-images",
   "description": "Processes images in markdown so they can be used in the production build.",
-<<<<<<< HEAD
-  "version": "1.5.67",
-=======
   "version": "2.0.1-alpha.2",
->>>>>>> beea52d2
   "author": "Kyle Mathews <mathews.kyle@gmail.com>",
   "bugs": {
     "url": "https://github.com/gatsbyjs/gatsby/issues"
@@ -13,11 +9,7 @@
   "dependencies": {
     "@babel/runtime": "7.0.0-beta.51",
     "cheerio": "^1.0.0-rc.2",
-<<<<<<< HEAD
-    "gatsby-plugin-sharp": "^1.6.48",
-=======
     "gatsby-plugin-sharp": "next",
->>>>>>> beea52d2
     "is-relative-url": "^2.0.0",
     "lodash": "^4.17.4",
     "slash": "^1.0.0",
