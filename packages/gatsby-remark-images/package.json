{
  "name": "gatsby-remark-images",
  "description": "Processes images in markdown so they can be used in the production build.",
  "version": "5.2.0-next.0",
  "author": "Kyle Mathews <mathews.kyle@gmail.com>",
  "bugs": {
    "url": "https://github.com/gatsbyjs/gatsby/issues"
  },
  "dependencies": {
    "@babel/runtime": "^7.12.5",
    "chalk": "^4.1.0",
    "cheerio": "^1.0.0-rc.3",
    "gatsby-core-utils": "^2.5.0-next.0",
    "is-relative-url": "^3.0.0",
    "lodash": "^4.17.21",
    "mdast-util-definitions": "^4.0.0",
    "potrace": "^2.1.8",
<<<<<<< HEAD
    "unist-util-select": "^1.5.0",
    "unist-util-visit-parents": "^2.1.2"
=======
    "query-string": "^6.13.3",
    "unist-util-select": "^3.0.4",
    "unist-util-visit-parents": "^3.1.1"
>>>>>>> 4ecf00a6
  },
  "devDependencies": {
    "@babel/cli": "^7.12.1",
    "@babel/core": "^7.12.3",
    "babel-preset-gatsby-package": "^1.5.0-next.0",
    "cross-env": "^7.0.3",
    "gatsby-plugin-utils": "^1.5.0-next.0",
    "hast-util-to-html": "^7.1.2",
    "mdast-util-to-hast": "^10.2.0"
  },
  "homepage": "https://github.com/gatsbyjs/gatsby/tree/master/packages/gatsby-remark-images#readme",
  "keywords": [
    "gatsby",
    "gatsby-plugin",
    "image",
    "markdown",
    "remark",
    "responsive images"
  ],
  "license": "MIT",
  "main": "index.js",
  "peerDependencies": {
    "gatsby": "^3.0.0-next.0",
    "gatsby-plugin-sharp": "^3.0.0-next.0"
  },
  "repository": {
    "type": "git",
    "url": "https://github.com/gatsbyjs/gatsby.git",
    "directory": "packages/gatsby-remark-images"
  },
  "scripts": {
    "build": "babel src --out-dir . --ignore \"**/__tests__\"",
    "prepare": "cross-env NODE_ENV=production npm run build",
    "watch": "babel -w src --out-dir . --ignore \"**/__tests__\""
  },
  "engines": {
    "node": ">=12.13.0"
  }
}<|MERGE_RESOLUTION|>--- conflicted
+++ resolved
@@ -15,14 +15,8 @@
     "lodash": "^4.17.21",
     "mdast-util-definitions": "^4.0.0",
     "potrace": "^2.1.8",
-<<<<<<< HEAD
-    "unist-util-select": "^1.5.0",
-    "unist-util-visit-parents": "^2.1.2"
-=======
-    "query-string": "^6.13.3",
     "unist-util-select": "^3.0.4",
     "unist-util-visit-parents": "^3.1.1"
->>>>>>> 4ecf00a6
   },
   "devDependencies": {
     "@babel/cli": "^7.12.1",
