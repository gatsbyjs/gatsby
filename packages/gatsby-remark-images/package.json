--- conflicted
+++ resolved
@@ -24,15 +24,9 @@
     "@babel/core": "^7.12.3",
     "babel-preset-gatsby-package": "^1.3.0-next.0",
     "cross-env": "^7.0.3",
-<<<<<<< HEAD
-    "gatsby-plugin-utils": "^1.2.0-next.0",
+    "gatsby-plugin-utils": "^1.3.0-next.0",
     "hast-util-to-html": "^7.1.2",
     "mdast-util-to-hast": "^10.2.0"
-=======
-    "gatsby-plugin-utils": "^1.3.0-next.0",
-    "hast-util-to-html": "^6.1.0",
-    "mdast-util-to-hast": "^6.0.2"
->>>>>>> a5869e3d
   },
   "homepage": "https://github.com/gatsbyjs/gatsby/tree/master/packages/gatsby-remark-images#readme",
   "keywords": [
