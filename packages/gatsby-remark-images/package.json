--- conflicted
+++ resolved
@@ -9,10 +9,6 @@
   "dependencies": {
     "@babel/runtime": "7.0.0-beta.51",
     "cheerio": "^1.0.0-rc.2",
-<<<<<<< HEAD
-=======
-    "gatsby-plugin-sharp": "^2.0.0-beta.5",
->>>>>>> 8e12f669
     "is-relative-url": "^2.0.0",
     "lodash": "^4.17.4",
     "slash": "^1.0.0",
@@ -36,7 +32,7 @@
   "main": "index.js",
   "peerDependencies": {
     "gatsby": ">2.0.0-alpha",
-    "gatsby-plugin-sharp": "^2.0.0-beta.3"
+    "gatsby-plugin-sharp": "^2.0.0-beta.5"
   },
   "repository": "https://github.com/gatsbyjs/gatsby/tree/master/packages/gatsby-remark-images",
   "scripts": {
