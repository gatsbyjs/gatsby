--- conflicted
+++ resolved
@@ -56,7 +56,7 @@
 | `withWebp`             | `false` | Additionally generate WebP versions alongside your chosen file format. They are added as a srcset with the appropriate mimetype and will be loaded in browsers that support the format. Pass `true` for default support, or an object of options to specifically override those for the WebP files. For example, pass `{ quality: 80 }` to have the WebP images be at quality level 80.                                                                                     |
 | `tracedSVG`            | `false` | Use traced SVGs for placeholder images instead of the "blur up" effect. Pass `true` for traced SVGs with the default settings (seen [here][3]), or an object of options to override the defaults. For example, pass `{ color: "#F00", turnPolicy: "TURNPOLICY_MAJORITY" }` to change the color of the trace to red and the turn policy to TURNPOLICY_MAJORITY. See [`node-potrace` parameter documentation][4] for a full listing and explanation of the available options. |
 
-<<<<<<< HEAD
+
 ## dynamic wrapperStyle example
 
 ```
@@ -68,7 +68,7 @@
   },
 }
 ```
-=======
+
 ## Supported Formats
 
 This plugin will support the following formats:
@@ -77,7 +77,6 @@
 - PNG
 
 Since it uses Sharp for image processing, this plugin will not support GIFs or SVGs. If you would like to render these file types with the image markdown syntax, add the [gatsby-remark-copy-linked-files](https://www.gatsbyjs.org/packages/gatsby-remark-copy-linked-files/) plugin. Do note with this it will load in the images, but won't use the features of Sharp such as the elastic container or the blur-up enhancements.
->>>>>>> 229bf43e
 
 [1]: https://jmperezperez.com/medium-image-progressive-loading-placeholder/
 [2]: https://code.facebook.com/posts/991252547593574/the-technology-behind-preview-photos/
