--- conflicted
+++ resolved
@@ -1,21 +1,7 @@
 {
   "name": "gatsby-remark-smartypants",
   "description": "Use retext-smartypants to auto-enhance typography of markdown",
-<<<<<<< HEAD
-  "main": "index.js",
-  "scripts": {
-    "build": "babel src --out-dir . --ignore **/__tests__/**",
-    "watch": "babel -w src --out-dir . --ignore **/__tests__/**",
-    "prepublish": "cross-env NODE_ENV=production npm run build"
-  },
-  "keywords": [
-    "gatsby",
-    "gatsby-plugin",
-    "smartypants"
-  ],
-=======
   "version": "1.4.11",
->>>>>>> 0a6fb373
   "author": "Kyle Mathews <mathews.kyle@gmail.com>",
   "bugs": {
     "url": "https://github.com/gatsbyjs/gatsby/issues"
