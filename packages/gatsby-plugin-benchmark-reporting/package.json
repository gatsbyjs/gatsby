{
  "name": "gatsby-plugin-benchmark-reporting",
  "description": "Gatsby Benchmark Reporting",
  "version": "3.4.0-next.1",
  "author": "Peter van der Zee <pvdz@github>",
  "bugs": {
    "url": "https://github.com/gatsbyjs/gatsby/issues"
  },
  "license": "MIT",
  "repository": {
    "type": "git",
    "url": "https://github.com/gatsbyjs/gatsby.git",
    "directory": "packages/gatsby-plugin-benchmark-reporting"
  },
  "homepage": "https://github.com/gatsbyjs/gatsby/tree/master/packages/gatsby-plugin-benchmark-reporting#readme",
  "devDependencies": {
    "@babel/cli": "^7.20.7",
    "@babel/core": "^7.20.7",
    "babel-preset-gatsby-package": "^3.4.0-next.0"
  },
  "dependencies": {
<<<<<<< HEAD
    "@babel/runtime": "^7.20.7",
    "fast-glob": "^3.2.11",
=======
    "@babel/runtime": "^7.15.4",
    "fast-glob": "^3.2.12",
>>>>>>> 919efc09
    "gatsby-core-utils": "^4.4.0-next.1",
    "node-fetch": "^2.6.7"
  },
  "peerDependencies": {
    "gatsby": "^5.0.0-next"
  },
  "scripts": {
    "build": "babel src --out-dir . --ignore \"**/__tests__\"",
    "prepare": "cross-env NODE_ENV=production npm run build",
    "watch": "babel -w src --out-dir . --ignore \"**/__tests__\""
  },
  "engines": {
    "node": ">=18.0.0"
  }
}<|MERGE_RESOLUTION|>--- conflicted
+++ resolved
@@ -19,13 +19,8 @@
     "babel-preset-gatsby-package": "^3.4.0-next.0"
   },
   "dependencies": {
-<<<<<<< HEAD
     "@babel/runtime": "^7.20.7",
-    "fast-glob": "^3.2.11",
-=======
-    "@babel/runtime": "^7.15.4",
     "fast-glob": "^3.2.12",
->>>>>>> 919efc09
     "gatsby-core-utils": "^4.4.0-next.1",
     "node-fetch": "^2.6.7"
   },
