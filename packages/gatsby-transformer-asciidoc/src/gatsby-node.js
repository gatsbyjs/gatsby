--- conflicted
+++ resolved
@@ -1,9 +1,5 @@
-<<<<<<< HEAD
-const asciidoc = require(`asciidoctor.js`)()
+const asciidoc = require(`asciidoctor`)()
 const _ = require(`lodash`)
-=======
-const asciidoc = require(`asciidoctor`)()
->>>>>>> 00466382
 
 async function onCreateNode(
   {
