{
  "name": "gatsby-source-lever",
  "description": "Gatsby source plugin for building websites using the Lever.co Recruitment Software as a data source.",
  "version": "1.0.8",
  "author": "Sebastien Fichot <fichot.sebastien@gmail.com>",
  "bugs": {
    "url": "https://github.com/gatsbyjs/gatsby/issues"
  },
  "bundleDependencies": false,
  "dependencies": {
    "axios": "^0.16.1",
    "@babel/runtime": "^7.0.0-beta.38",
    "bluebird": "^3.5.0",
    "deep-map": "^1.5.0",
    "deep-map-keys": "^1.2.0",
    "json-stringify-safe": "^5.0.1",
    "lodash": "^4.17.4"
  },
  "deprecated": false,
  "devDependencies": {
    "cross-env": "^5.0.5"
  },
  "homepage": "https://github.com/gatsbyjs/gatsby/tree/master/packages/gatsby-source-lever#readme",
  "keywords": [
    "gatsby",
    "gatsby-plugin",
    "gatsby-source-plugin"
  ],
  "license": "MIT",
  "repository": {
    "type": "git",
    "url": "https://github.com/gatsbyjs/gatsby.git"
  },
  "scripts": {
<<<<<<< HEAD
    "build": "babel src --out-dir . --ignore **/__tests__/**",
    "watch": "babel -w src --out-dir . --ignore **/__tests__/**",
    "prepublish": "cross-env NODE_ENV=production npm run build"
  },
  "version": "1.0.7",
  "devDependencies": {
    "@babel/cli": "^7.0.0-beta.38",
    "@babel/core": "^7.0.0-beta.38",
    "cross-env": "^5.0.5"
=======
    "build": "babel src --out-dir . --ignore __tests__",
    "prepublish": "cross-env NODE_ENV=production npm run build",
    "watch": "babel -w src --out-dir . --ignore __tests__"
>>>>>>> 0a6fb373
  }
}<|MERGE_RESOLUTION|>--- conflicted
+++ resolved
@@ -8,8 +8,8 @@
   },
   "bundleDependencies": false,
   "dependencies": {
+    "@babel/runtime": "^7.0.0-beta.38",
     "axios": "^0.16.1",
-    "@babel/runtime": "^7.0.0-beta.38",
     "bluebird": "^3.5.0",
     "deep-map": "^1.5.0",
     "deep-map-keys": "^1.2.0",
@@ -32,20 +32,8 @@
     "url": "https://github.com/gatsbyjs/gatsby.git"
   },
   "scripts": {
-<<<<<<< HEAD
-    "build": "babel src --out-dir . --ignore **/__tests__/**",
-    "watch": "babel -w src --out-dir . --ignore **/__tests__/**",
-    "prepublish": "cross-env NODE_ENV=production npm run build"
-  },
-  "version": "1.0.7",
-  "devDependencies": {
-    "@babel/cli": "^7.0.0-beta.38",
-    "@babel/core": "^7.0.0-beta.38",
-    "cross-env": "^5.0.5"
-=======
     "build": "babel src --out-dir . --ignore __tests__",
     "prepublish": "cross-env NODE_ENV=production npm run build",
     "watch": "babel -w src --out-dir . --ignore __tests__"
->>>>>>> 0a6fb373
   }
 }