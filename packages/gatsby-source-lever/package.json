--- conflicted
+++ resolved
@@ -31,11 +31,7 @@
   ],
   "license": "MIT",
   "peerDependencies": {
-<<<<<<< HEAD
-    "gatsby": "^2.0.15"
-=======
     "gatsby": "^2.0.0"
->>>>>>> 888c124d
   },
   "repository": "https://github.com/gatsbyjs/gatsby/tree/master/packages/gatsby-source-lever",
   "scripts": {
