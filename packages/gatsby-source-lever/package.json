--- conflicted
+++ resolved
@@ -1,11 +1,7 @@
 {
   "name": "gatsby-source-lever",
   "description": "Gatsby source plugin for building websites using the Lever.co Recruitment Software as a data source.",
-<<<<<<< HEAD
-  "version": "1.0.11",
-=======
   "version": "2.0.0-alpha.2",
->>>>>>> beea52d2
   "author": "Sebastien Fichot <fichot.sebastien@gmail.com>",
   "bugs": {
     "url": "https://github.com/gatsbyjs/gatsby/issues"
