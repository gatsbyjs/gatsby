--- conflicted
+++ resolved
@@ -7,7 +7,6 @@
     "url": "https://github.com/gatsbyjs/gatsby/issues"
   },
   "dependencies": {
-<<<<<<< HEAD
     "@babel/runtime": "^7.0.0-beta.38"
   },
   "devDependencies": {
@@ -19,30 +18,13 @@
   "keywords": [
     "gatsby"
   ],
+  "author": "Ming Aldrich-Gan <mingaldrichgan@gmail.com>",
   "license": "MIT",
   "main": "index.js",
   "repository": {
     "type": "git",
     "url": "https://github.com/gatsbyjs/gatsby.git"
   },
-=======
-    "babel-runtime": "^6.26.0"
-  },
-  "devDependencies": {
-    "babel-cli": "^6.26.0",
-    "cross-env": "^5.0.5"
-  },
-  "homepage": "https://github.com/gatsbyjs/gatsby/tree/master/packages/gatsby-1-config-css-modules#readme",
-  "keywords": [
-    "gatsby"
-  ],
-  "license": "MIT",
-  "main": "index.js",
-  "repository": {
-    "type": "git",
-    "url": "https://github.com/gatsbyjs/gatsby.git"
-  },
->>>>>>> c6fa2e13
   "scripts": {
     "build": "babel src --out-dir . --ignore __tests__",
     "prepublish": "cross-env NODE_ENV=production npm run build",
