--- conflicted
+++ resolved
@@ -1,23 +1,17 @@
 # gatsby-1-config-css-modules
-<<<<<<< HEAD
+
 CSS Modules configuration for Gatsby v1 plugins.
-=======
-
-CSS Modules configuration for Gatsby v1 plugins
->>>>>>> 84bfc00a
 
 ## Install
 
 `yarn add --dev gatsby-plugin-sass`
 
 ## How to use
-<<<<<<< HEAD
+
 Node environment variables:
 - `CSS_MODULES_LOCAL_IDENT_NAME` - identify pattern for css modules classes generation (uses webpack syntax)
   - default is `[path]---[name]---[local]---[hash:base64:5]`
   - shorter alternative `[local]--[hash:base64:5]`
-=======
->>>>>>> 84bfc00a
 
 Example from [`gatsby-plugin-sass`](../gatsby-plugin-sass/):
 
