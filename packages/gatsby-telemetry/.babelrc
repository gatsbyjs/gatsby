{
<<<<<<< HEAD
  "presets": [["babel-preset-gatsby-package"]],
  "overrides": [
    {
      "test": "**/*.ts",
      "plugins": [["@babel/plugin-transform-typescript", { "isTSX": true }]]
    }
  ]
=======
  "presets": [["babel-preset-gatsby-package"]]
>>>>>>> 4b0e2dd4
}<|MERGE_RESOLUTION|>--- conflicted
+++ resolved
@@ -1,13 +1,16 @@
 {
-<<<<<<< HEAD
   "presets": [["babel-preset-gatsby-package"]],
   "overrides": [
     {
       "test": "**/*.ts",
-      "plugins": [["@babel/plugin-transform-typescript", { "isTSX": true }]]
+      "plugins": [
+        [
+          "@babel/plugin-transform-typescript",
+          {
+            "isTSX": true
+          }
+        ]
+      ]
     }
   ]
-=======
-  "presets": [["babel-preset-gatsby-package"]]
->>>>>>> 4b0e2dd4
 }