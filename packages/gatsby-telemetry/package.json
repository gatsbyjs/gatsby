{
  "name": "gatsby-telemetry",
  "description": "Gatsby Telemetry",
  "version": "4.5.0-next.0",
  "author": "Jarmo Isotalo <jarmo@isotalo.fi>",
  "bugs": {
    "url": "https://github.com/gatsbyjs/gatsby/issues"
  },
  "dependencies": {
    "@babel/code-frame": "^7.18.6",
    "@babel/runtime": "^7.20.7",
    "@turist/fetch": "^7.2.0",
    "@turist/time": "^0.0.2",
    "boxen": "^5.1.2",
    "configstore": "^5.0.1",
<<<<<<< HEAD
    "fs-extra": "^11.1.0",
    "gatsby-core-utils": "^4.4.0-next.2",
=======
    "fs-extra": "^10.1.0",
    "gatsby-core-utils": "^4.5.0-next.0",
>>>>>>> 24c393e1
    "git-up": "^7.0.0",
    "is-docker": "^2.2.1",
    "lodash": "^4.17.21",
    "node-fetch": "^2.6.7"
  },
  "devDependencies": {
    "@babel/cli": "^7.20.7",
    "@babel/core": "^7.20.7",
    "babel-preset-gatsby-package": "^3.5.0-next.0",
    "cross-env": "^7.0.3",
    "rimraf": "^3.0.2",
    "typescript": "^4.9.3"
  },
  "files": [
    "lib/",
    "src/"
  ],
  "homepage": "https://github.com/gatsbyjs/gatsby/tree/master/packages/gatsby-telemetry#readme",
  "keywords": [
    "telemetry"
  ],
  "license": "MIT",
  "main": "lib/index.js",
  "repository": {
    "type": "git",
    "url": "https://github.com/gatsbyjs/gatsby.git",
    "directory": "packages/gatsby-telemetry"
  },
  "scripts": {
    "build": "babel src --out-dir lib --ignore \"**/__tests__\",\"**/__mocks__\" --extensions \".ts,.js\"",
    "prepare": "cross-env NODE_ENV=production npm run build && npm run typegen",
    "postinstall": "node src/postinstall.js || true",
    "typegen": "rimraf \"lib/**/*.d.ts\" && tsc --emitDeclarationOnly --declaration --declarationDir lib/",
    "watch": "babel -w src --out-dir lib --ignore \"**/__tests__\",\"**/__mocks__\" --extensions \".ts,.js\""
  },
  "yargs": {
    "boolean-negation": false
  },
  "engines": {
    "node": ">=18.0.0"
  }
}<|MERGE_RESOLUTION|>--- conflicted
+++ resolved
@@ -13,13 +13,8 @@
     "@turist/time": "^0.0.2",
     "boxen": "^5.1.2",
     "configstore": "^5.0.1",
-<<<<<<< HEAD
     "fs-extra": "^11.1.0",
-    "gatsby-core-utils": "^4.4.0-next.2",
-=======
-    "fs-extra": "^10.1.0",
     "gatsby-core-utils": "^4.5.0-next.0",
->>>>>>> 24c393e1
     "git-up": "^7.0.0",
     "is-docker": "^2.2.1",
     "lodash": "^4.17.21",
