{
  "name": "gatsby-telemetry",
  "description": "Gatsby Telemetry",
  "version": "1.3.30",
  "author": "Jarmo Isotalo <jarmo@isotalo.fi>",
  "bugs": {
    "url": "https://github.com/gatsbyjs/gatsby/issues"
  },
  "dependencies": {
    "@babel/code-frame": "^7.10.3",
    "@babel/runtime": "^7.10.3",
    "@turist/fetch": "^7.1.7",
    "@turist/time": "^0.0.1",
    "async-retry-ng": "^2.0.1",
    "boxen": "^4.2.0",
    "configstore": "^5.0.1",
    "envinfo": "^7.7.3",
    "fs-extra": "^9.0.1",
    "gatsby-core-utils": "^1.3.18",
    "git-up": "^4.0.2",
    "is-docker": "^2.1.1",
    "lodash": "^4.17.20",
    "node-fetch": "^2.6.0",
    "uuid": "^8.3.0"
  },
  "devDependencies": {
    "@babel/cli": "^7.10.3",
    "@babel/core": "^7.10.3",
    "babel-preset-gatsby-package": "^0.5.2",
<<<<<<< HEAD
    "cross-env": "^5.2.1"
=======
    "cross-env": "^5.2.1",
    "jest": "^24.9.0",
    "jest-cli": "^24.9.0",
    "jest-junit": "^6.4.0",
    "rimraf": "^3.0.2",
    "typescript": "^3.9.5"
>>>>>>> d878bfd9
  },
  "files": [
    "lib/",
    "src/"
  ],
  "homepage": "https://github.com/gatsbyjs/gatsby/tree/master/packages/gatsby-telemetry#readme",
  "keywords": [
    "telemetry"
  ],
  "license": "MIT",
  "main": "lib/index.js",
  "repository": {
    "type": "git",
    "url": "https://github.com/gatsbyjs/gatsby.git",
    "directory": "packages/gatsby-telemetry"
  },
  "scripts": {
    "build": "babel src --out-dir lib --ignore \"**/__tests__\",\"**/__mocks__\" --extensions \".ts,.js\"",
<<<<<<< HEAD
    "prepare": "cross-env NODE_ENV=production npm run build",
=======
    "prepare": "cross-env NODE_ENV=production npm run build && npm run typegen",
    "jest": "jest",
>>>>>>> d878bfd9
    "postinstall": "node src/postinstall.js || true",
    "typegen": "rimraf \"lib/**/*.d.ts\" && tsc --emitDeclarationOnly --declaration --declarationDir lib/",
    "watch": "babel -w src --out-dir lib --ignore \"**/__tests__\",\"**/__mocks__\" --extensions \".ts,.js\""
  },
  "yargs": {
    "boolean-negation": false
  },
  "engines": {
    "node": ">=10.13.0"
  }
}<|MERGE_RESOLUTION|>--- conflicted
+++ resolved
@@ -27,16 +27,9 @@
     "@babel/cli": "^7.10.3",
     "@babel/core": "^7.10.3",
     "babel-preset-gatsby-package": "^0.5.2",
-<<<<<<< HEAD
-    "cross-env": "^5.2.1"
-=======
     "cross-env": "^5.2.1",
-    "jest": "^24.9.0",
-    "jest-cli": "^24.9.0",
-    "jest-junit": "^6.4.0",
     "rimraf": "^3.0.2",
     "typescript": "^3.9.5"
->>>>>>> d878bfd9
   },
   "files": [
     "lib/",
@@ -55,12 +48,7 @@
   },
   "scripts": {
     "build": "babel src --out-dir lib --ignore \"**/__tests__\",\"**/__mocks__\" --extensions \".ts,.js\"",
-<<<<<<< HEAD
-    "prepare": "cross-env NODE_ENV=production npm run build",
-=======
     "prepare": "cross-env NODE_ENV=production npm run build && npm run typegen",
-    "jest": "jest",
->>>>>>> d878bfd9
     "postinstall": "node src/postinstall.js || true",
     "typegen": "rimraf \"lib/**/*.d.ts\" && tsc --emitDeclarationOnly --declaration --declarationDir lib/",
     "watch": "babel -w src --out-dir lib --ignore \"**/__tests__\",\"**/__mocks__\" --extensions \".ts,.js\""
