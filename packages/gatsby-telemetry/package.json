--- conflicted
+++ resolved
@@ -16,15 +16,9 @@
     "configstore": "^5.0.1",
     "envinfo": "^7.7.3",
     "fs-extra": "^8.1.0",
-<<<<<<< HEAD
-    "gatsby-core-utils": "^1.3.16",
+    "gatsby-core-utils": "^1.3.17",
     "git-up": "^4.0.2",
     "is-docker": "^2.1.1",
-=======
-    "gatsby-core-utils": "^1.3.17",
-    "git-up": "4.0.1",
-    "is-docker": "2.0.0",
->>>>>>> 093614ff
     "lodash": "^4.17.15",
     "node-fetch": "^2.6.0",
     "uuid": "3.4.0"
