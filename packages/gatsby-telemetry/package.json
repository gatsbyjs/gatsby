{
  "name": "gatsby-telemetry",
  "description": "Gatsby Telemetry",
  "version": "1.3.32",
  "author": "Jarmo Isotalo <jarmo@isotalo.fi>",
  "bugs": {
    "url": "https://github.com/gatsbyjs/gatsby/issues"
  },
  "dependencies": {
    "@babel/code-frame": "^7.10.3",
    "@babel/runtime": "^7.10.3",
    "@turist/fetch": "^7.1.7",
    "@turist/time": "^0.0.1",
    "async-retry-ng": "^2.0.1",
    "boxen": "^4.2.0",
    "configstore": "^5.0.1",
    "envinfo": "^7.7.3",
    "fs-extra": "^9.0.1",
    "gatsby-core-utils": "^1.3.19",
    "git-up": "^4.0.2",
    "is-docker": "^2.1.1",
    "lodash": "^4.17.20",
<<<<<<< HEAD
    "node-fetch": "^2.6.1",
    "uuid": "^8.3.0"
=======
    "node-fetch": "^2.6.0",
    "uuid": "3.4.0"
>>>>>>> df0fe312
  },
  "devDependencies": {
    "@babel/cli": "^7.10.3",
    "@babel/core": "^7.10.3",
    "babel-preset-gatsby-package": "^0.5.2",
    "cross-env": "^5.2.1",
    "rimraf": "^3.0.2",
    "typescript": "^3.9.5"
  },
  "files": [
    "lib/",
    "src/"
  ],
  "homepage": "https://github.com/gatsbyjs/gatsby/tree/master/packages/gatsby-telemetry#readme",
  "keywords": [
    "telemetry"
  ],
  "license": "MIT",
  "main": "lib/index.js",
  "repository": {
    "type": "git",
    "url": "https://github.com/gatsbyjs/gatsby.git",
    "directory": "packages/gatsby-telemetry"
  },
  "scripts": {
    "build": "babel src --out-dir lib --ignore \"**/__tests__\",\"**/__mocks__\" --extensions \".ts,.js\"",
    "prepare": "cross-env NODE_ENV=production npm run build && npm run typegen",
    "postinstall": "node src/postinstall.js || true",
    "typegen": "rimraf \"lib/**/*.d.ts\" && tsc --emitDeclarationOnly --declaration --declarationDir lib/",
    "watch": "babel -w src --out-dir lib --ignore \"**/__tests__\",\"**/__mocks__\" --extensions \".ts,.js\""
  },
  "yargs": {
    "boolean-negation": false
  },
  "engines": {
    "node": ">=10.13.0"
  }
}<|MERGE_RESOLUTION|>--- conflicted
+++ resolved
@@ -20,13 +20,8 @@
     "git-up": "^4.0.2",
     "is-docker": "^2.1.1",
     "lodash": "^4.17.20",
-<<<<<<< HEAD
     "node-fetch": "^2.6.1",
-    "uuid": "^8.3.0"
-=======
-    "node-fetch": "^2.6.0",
     "uuid": "3.4.0"
->>>>>>> df0fe312
   },
   "devDependencies": {
     "@babel/cli": "^7.10.3",
