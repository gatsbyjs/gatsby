{
  "name": "gatsby-telemetry",
  "description": "Gatsby Telemetry",
  "version": "4.4.0-next.2",
  "author": "Jarmo Isotalo <jarmo@isotalo.fi>",
  "bugs": {
    "url": "https://github.com/gatsbyjs/gatsby/issues"
  },
  "dependencies": {
    "@babel/code-frame": "^7.18.6",
    "@babel/runtime": "^7.20.7",
    "@turist/fetch": "^7.2.0",
    "@turist/time": "^0.0.2",
    "boxen": "^4.2.0",
    "configstore": "^5.0.1",
    "fs-extra": "^10.1.0",
    "gatsby-core-utils": "^4.4.0-next.2",
    "git-up": "^7.0.0",
    "is-docker": "^2.2.1",
    "lodash": "^4.17.21",
    "node-fetch": "^2.6.7"
  },
  "devDependencies": {
<<<<<<< HEAD
    "@babel/cli": "^7.20.7",
    "@babel/core": "^7.20.7",
    "babel-preset-gatsby-package": "^3.4.0-next.0",
=======
    "@babel/cli": "^7.15.4",
    "@babel/core": "^7.15.5",
    "babel-preset-gatsby-package": "^3.4.0-next.1",
>>>>>>> 5df8a99b
    "cross-env": "^7.0.3",
    "rimraf": "^3.0.2",
    "typescript": "^4.9.3"
  },
  "files": [
    "lib/",
    "src/"
  ],
  "homepage": "https://github.com/gatsbyjs/gatsby/tree/master/packages/gatsby-telemetry#readme",
  "keywords": [
    "telemetry"
  ],
  "license": "MIT",
  "main": "lib/index.js",
  "repository": {
    "type": "git",
    "url": "https://github.com/gatsbyjs/gatsby.git",
    "directory": "packages/gatsby-telemetry"
  },
  "scripts": {
    "build": "babel src --out-dir lib --ignore \"**/__tests__\",\"**/__mocks__\" --extensions \".ts,.js\"",
    "prepare": "cross-env NODE_ENV=production npm run build && npm run typegen",
    "postinstall": "node src/postinstall.js || true",
    "typegen": "rimraf \"lib/**/*.d.ts\" && tsc --emitDeclarationOnly --declaration --declarationDir lib/",
    "watch": "babel -w src --out-dir lib --ignore \"**/__tests__\",\"**/__mocks__\" --extensions \".ts,.js\""
  },
  "yargs": {
    "boolean-negation": false
  },
  "engines": {
    "node": ">=18.0.0"
  }
}<|MERGE_RESOLUTION|>--- conflicted
+++ resolved
@@ -21,15 +21,9 @@
     "node-fetch": "^2.6.7"
   },
   "devDependencies": {
-<<<<<<< HEAD
     "@babel/cli": "^7.20.7",
     "@babel/core": "^7.20.7",
-    "babel-preset-gatsby-package": "^3.4.0-next.0",
-=======
-    "@babel/cli": "^7.15.4",
-    "@babel/core": "^7.15.5",
     "babel-preset-gatsby-package": "^3.4.0-next.1",
->>>>>>> 5df8a99b
     "cross-env": "^7.0.3",
     "rimraf": "^3.0.2",
     "typescript": "^4.9.3"
