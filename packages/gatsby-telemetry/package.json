{
  "name": "gatsby-telemetry",
  "description": "Gatsby Telemetry",
  "version": "4.9.0-next.0",
  "author": "Jarmo Isotalo <jarmo@isotalo.fi>",
  "bugs": {
    "url": "https://github.com/gatsbyjs/gatsby/issues"
  },
  "dependencies": {
    "@babel/code-frame": "^7.18.6",
    "@babel/runtime": "^7.20.13",
    "@turist/fetch": "^7.2.0",
    "@turist/time": "^0.0.2",
    "boxen": "^5.1.2",
    "configstore": "^5.0.1",
    "fs-extra": "^11.1.0",
    "gatsby-core-utils": "^4.9.0-next.0",
    "git-up": "^7.0.0",
    "is-docker": "^2.2.1",
    "lodash": "^4.17.21",
    "node-fetch": "^2.6.8"
  },
  "devDependencies": {
    "@babel/cli": "^7.20.7",
    "@babel/core": "^7.20.12",
    "babel-preset-gatsby-package": "^3.9.0-next.0",
    "cross-env": "^7.0.3",
<<<<<<< HEAD
    "rimraf": "^4.4.1",
    "typescript": "^4.9.4"
=======
    "rimraf": "^3.0.2",
    "typescript": "^5.0.2"
>>>>>>> 468b4f69
  },
  "files": [
    "lib/",
    "src/"
  ],
  "homepage": "https://github.com/gatsbyjs/gatsby/tree/master/packages/gatsby-telemetry#readme",
  "keywords": [
    "telemetry"
  ],
  "license": "MIT",
  "main": "lib/index.js",
  "repository": {
    "type": "git",
    "url": "https://github.com/gatsbyjs/gatsby.git",
    "directory": "packages/gatsby-telemetry"
  },
  "scripts": {
    "build": "babel src --out-dir lib --ignore \"**/__tests__\",\"**/__mocks__\" --extensions \".ts,.js\"",
    "prepare": "cross-env NODE_ENV=production npm run build && npm run typegen",
    "postinstall": "node src/postinstall.js || true",
    "typegen": "rimraf \"lib/**/*.d.ts\" && tsc --emitDeclarationOnly --declaration --declarationDir lib/",
    "watch": "babel -w src --out-dir lib --ignore \"**/__tests__\",\"**/__mocks__\" --extensions \".ts,.js\""
  },
  "yargs": {
    "boolean-negation": false
  },
  "engines": {
    "node": ">=18.0.0"
  }
}<|MERGE_RESOLUTION|>--- conflicted
+++ resolved
@@ -25,13 +25,8 @@
     "@babel/core": "^7.20.12",
     "babel-preset-gatsby-package": "^3.9.0-next.0",
     "cross-env": "^7.0.3",
-<<<<<<< HEAD
     "rimraf": "^4.4.1",
-    "typescript": "^4.9.4"
-=======
-    "rimraf": "^3.0.2",
     "typescript": "^5.0.2"
->>>>>>> 468b4f69
   },
   "files": [
     "lib/",
