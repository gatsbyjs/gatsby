--- conflicted
+++ resolved
@@ -16,21 +16,12 @@
     "configstore": "^5.0.1",
     "envinfo": "^7.7.2",
     "fs-extra": "^8.1.0",
-<<<<<<< HEAD
-    "gatsby-core-utils": "^1.3.15",
+    "gatsby-core-utils": "^1.3.16",
     "git-up": "^4.0.2",
     "is-docker": "^2.1.1",
     "lodash": "^4.17.20",
     "node-fetch": "^2.6.0",
     "uuid": "^3.4.0"
-=======
-    "gatsby-core-utils": "^1.3.16",
-    "git-up": "4.0.1",
-    "is-docker": "2.0.0",
-    "lodash": "^4.17.15",
-    "node-fetch": "2.6.0",
-    "uuid": "3.4.0"
->>>>>>> c332f050
   },
   "devDependencies": {
     "@babel/cli": "^7.10.5",
