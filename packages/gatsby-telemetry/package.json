{
  "name": "gatsby-telemetry",
  "description": "Gatsby Telemetry",
  "version": "3.24.0-next.1",
  "author": "Jarmo Isotalo <jarmo@isotalo.fi>",
  "bugs": {
    "url": "https://github.com/gatsbyjs/gatsby/issues"
  },
  "dependencies": {
    "@babel/code-frame": "^7.14.0",
    "@babel/runtime": "^7.15.4",
    "@turist/fetch": "^7.2.0",
    "@turist/time": "^0.0.2",
    "boxen": "^4.2.0",
    "configstore": "^5.0.1",
    "fs-extra": "^10.1.0",
<<<<<<< HEAD
    "gatsby-core-utils": "^3.24.0-next.0",
    "git-up": "^7.0.0",
=======
    "gatsby-core-utils": "^3.24.0-next.1",
    "git-up": "^6.0.0",
>>>>>>> a3411157
    "is-docker": "^2.2.1",
    "lodash": "^4.17.21",
    "node-fetch": "^2.6.7"
  },
  "devDependencies": {
    "@babel/cli": "^7.15.4",
    "@babel/core": "^7.15.5",
    "babel-preset-gatsby-package": "^2.24.0-next.0",
    "cross-env": "^7.0.3",
    "rimraf": "^3.0.2",
    "typescript": "^4.7.4"
  },
  "files": [
    "lib/",
    "src/"
  ],
  "homepage": "https://github.com/gatsbyjs/gatsby/tree/master/packages/gatsby-telemetry#readme",
  "keywords": [
    "telemetry"
  ],
  "license": "MIT",
  "main": "lib/index.js",
  "repository": {
    "type": "git",
    "url": "https://github.com/gatsbyjs/gatsby.git",
    "directory": "packages/gatsby-telemetry"
  },
  "scripts": {
    "build": "babel src --out-dir lib --ignore \"**/__tests__\",\"**/__mocks__\" --extensions \".ts,.js\"",
    "prepare": "cross-env NODE_ENV=production npm run build && npm run typegen",
    "postinstall": "node src/postinstall.js || true",
    "typegen": "rimraf \"lib/**/*.d.ts\" && tsc --emitDeclarationOnly --declaration --declarationDir lib/",
    "watch": "babel -w src --out-dir lib --ignore \"**/__tests__\",\"**/__mocks__\" --extensions \".ts,.js\""
  },
  "yargs": {
    "boolean-negation": false
  },
  "engines": {
    "node": ">=14.15.0"
  }
}<|MERGE_RESOLUTION|>--- conflicted
+++ resolved
@@ -14,13 +14,8 @@
     "boxen": "^4.2.0",
     "configstore": "^5.0.1",
     "fs-extra": "^10.1.0",
-<<<<<<< HEAD
-    "gatsby-core-utils": "^3.24.0-next.0",
+    "gatsby-core-utils": "^3.24.0-next.1",
     "git-up": "^7.0.0",
-=======
-    "gatsby-core-utils": "^3.24.0-next.1",
-    "git-up": "^6.0.0",
->>>>>>> a3411157
     "is-docker": "^2.2.1",
     "lodash": "^4.17.21",
     "node-fetch": "^2.6.7"
