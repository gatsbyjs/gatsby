--- conflicted
+++ resolved
@@ -8,13 +8,8 @@
 // For longrunning commands we want to occasinally flush the data
 // The data is also sent on exit.
 
-<<<<<<< HEAD
 const interval = Number.isFinite(+process.env.TELEMETRY_BUFFER_INTERVAL)
-  ? Number(process.env.TELEMETRY_BUFFER_INTERVAL)
-=======
-const interval = process.env.TELEMETRY_BUFFER_INTERVAL
   ? Math.max(Number(process.env.TELEMETRY_BUFFER_INTERVAL), 1000)
->>>>>>> 40b58826
   : 10 * 60 * 1000 // 10 min
 
 const tick = _ => {
