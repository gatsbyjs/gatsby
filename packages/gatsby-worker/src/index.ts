import { fork, ChildProcess } from "child_process"

import { TaskQueue } from "./task-queue"
import {
  EXECUTE,
  END,
  ERROR,
  RESULT,
  CUSTOM_MESSAGE,
  WORKER_READY,
  ParentMessageUnion,
  ChildMessageUnion,
} from "./types"

interface IWorkerOptions {
  // number of workers to spawn, defaults to 1
  numWorkers?: number
  // environmental variables specific to the worker(s)
  env?: Record<string, string>
  // whether or not output should be ignored
  silent?: boolean
}

type WrapReturnOfAFunctionInAPromise<
  FunctionThatDoesNotReturnAPromise extends (...args: Array<any>) => any
> = (
  ...a: Parameters<FunctionThatDoesNotReturnAPromise>
) => Promise<ReturnType<FunctionThatDoesNotReturnAPromise>>

// gatsby-worker will make sync function async, so to keep proper types we need to adjust types so all functions
// on worker pool are async
type EnsureFunctionReturnsAPromise<MaybeFunction> = MaybeFunction extends (
  ...args: Array<any>
) => Promise<any>
  ? MaybeFunction
  : MaybeFunction extends (...args: Array<any>) => any
  ? WrapReturnOfAFunctionInAPromise<MaybeFunction>
  : never

type WrapReturnInArray<MaybeFunction> = MaybeFunction extends (
  ...args: Array<any>
) => any
  ? (...a: Parameters<MaybeFunction>) => Array<ReturnType<MaybeFunction>>
  : never

export type CreateWorkerPoolType<ExposedFunctions> = WorkerPool & {
  [FunctionName in keyof ExposedFunctions]: EnsureFunctionReturnsAPromise<
    ExposedFunctions[FunctionName]
  >
} & {
  all: {
    [FunctionName in keyof ExposedFunctions]: WrapReturnInArray<
      EnsureFunctionReturnsAPromise<ExposedFunctions[FunctionName]>
    >
  }
}

const childWrapperPath = require.resolve(`./child`)

class TaskInfo<T> {
  functionName: T
  args: Array<any>
  assignedToWorker?: IWorkerInfo<T>
  promise: Promise<any>
  resolve!: (r: any) => void
  reject!: (e: Error) => void

  constructor(opts: {
    functionName: T
    args: Array<any>
    assignedToWorker?: IWorkerInfo<T>
  }) {
    this.functionName = opts.functionName
    this.args = opts.args
    this.assignedToWorker = opts.assignedToWorker
    this.promise = new Promise((resolve, reject) => {
      this.resolve = resolve
      this.reject = reject
    })
  }
}

interface IWorkerInfo<T> {
  workerId: number
  worker: ChildProcess
  exitedPromise: Promise<{
    code: number | null
    signal: NodeJS.Signals | null
  }>
  currentTask?: TaskInfo<T>
  ready: Promise<void>
}

export interface IPublicWorkerInfo {
  workerId: number
}

/**
 * Worker pool is a class that allow you to queue function execution across multiple
 * child processes, in order to parallelize work. It accepts absolute path to worker module
 * and will expose exported function of that module as properties on WorkerPool instance.
 *
 * Worker pool allows queueing execution of a function on all workers (via `.all` property)
 * as well as distributing execution across workers (via `.single` property)
 */
export class WorkerPool<
  WorkerModuleExports = Record<string, unknown>,
  MessagesFromParent = unknown,
  MessagesFromChild = MessagesFromParent
> {
  /**
   * Schedule task execution on all workers. Useful for setting up workers
   */
  all: {
    [FunctionName in keyof WorkerModuleExports]: WrapReturnInArray<
      EnsureFunctionReturnsAPromise<WorkerModuleExports[FunctionName]>
    >
  }

  /**
   * Schedule task execution on single worker. Useful to distribute tasks between multiple workers.
   */
  single: {
    [FunctionName in keyof WorkerModuleExports]: EnsureFunctionReturnsAPromise<
      WorkerModuleExports[FunctionName]
    >
  }

  private workers: Array<IWorkerInfo<keyof WorkerModuleExports>> = []
  private taskQueue = new TaskQueue<TaskInfo<keyof WorkerModuleExports>>()
  private idleWorkers: Set<IWorkerInfo<keyof WorkerModuleExports>> = new Set()
  private listeners: Array<(msg: MessagesFromChild, workerId: number) => void> =
    []

  constructor(private workerPath: string, private options?: IWorkerOptions) {
    const single: Partial<WorkerPool<WorkerModuleExports>["single"]> = {}
    const all: Partial<WorkerPool<WorkerModuleExports>["all"]> = {}

    {
      // we don't need to retain these
<<<<<<< HEAD
      const module: WorkerModuleExports = require(workerPath)
      // @ts-ignore - test
=======
      const module = require(workerPath)
>>>>>>> 5239020d
      const exportNames = Object.keys(module) as Array<
        keyof WorkerModuleExports
      >

      for (const exportName of exportNames) {
        if (typeof module[exportName] !== `function`) {
          // We only expose functions. Exposing other types
          // would require additional handling which doesn't seem
          // worth supporting given that consumers can just access
          // those via require/import instead of WorkerPool interface.
          continue
        }

        single[exportName] = this.scheduleWorkSingle.bind(
          this,
          exportName
        ) as WorkerPool<WorkerModuleExports>["single"][typeof exportName]

        all[exportName] = this.scheduleWorkAll.bind(
          this,
          exportName
        ) as unknown as WorkerPool<WorkerModuleExports>["all"][typeof exportName]
      }
    }

    this.single = single as WorkerPool<WorkerModuleExports>["single"]
    this.all = all as WorkerPool<WorkerModuleExports>["all"]
    this.startAll()
  }

  private startAll(): void {
    const options = this.options
    for (let workerId = 1; workerId <= (options?.numWorkers ?? 1); workerId++) {
      const worker = fork(childWrapperPath, {
        cwd: process.cwd(),
        env: {
          ...process.env,
          ...(options?.env ?? {}),
          GATSBY_WORKER_ID: workerId.toString(),
          GATSBY_WORKER_MODULE_PATH: this.workerPath,
        },
        // Suppress --debug / --inspect flags while preserving others (like --harmony).
        execArgv: process.execArgv.filter(v => !/^--(debug|inspect)/.test(v)),
        silent: options && options.silent,
      })

      let workerReadyResolve: () => void
      const workerInfo: IWorkerInfo<keyof WorkerModuleExports> = {
        workerId,
        worker,
        ready: new Promise<void>(resolve => {
          workerReadyResolve = resolve
        }),
        exitedPromise: new Promise(resolve => {
          worker.on(`exit`, (code, signal) => {
            if (workerInfo.currentTask) {
              // worker exited without finishing a task
              workerInfo.currentTask.reject(
                new Error(`Worker exited before finishing task`)
              )
            }
            // remove worker from list of workers
            this.workers.splice(this.workers.indexOf(workerInfo), 1)
            resolve({ code, signal })
          })
        }),
      }

      worker.on(`message`, (msg: ChildMessageUnion) => {
        if (msg[0] === RESULT) {
          if (!workerInfo.currentTask) {
            throw new Error(
              `Invariant: gatsby-worker received execution result, but it wasn't expecting it.`
            )
          }
          const task = workerInfo.currentTask
          workerInfo.currentTask = undefined
          this.checkForWork(workerInfo)
          task.resolve(msg[1])
        } else if (msg[0] === ERROR) {
          if (!workerInfo.currentTask) {
            throw new Error(
              `Invariant: gatsby-worker received execution rejection, but it wasn't expecting it.`
            )
          }

          let error = msg[4]

          if (error !== null && typeof error === `object`) {
            const extra = error

            const NativeCtor = global[msg[1]]
            const Ctor = typeof NativeCtor === `function` ? NativeCtor : Error

            error = new Ctor(msg[2])
            // @ts-ignore type doesn't exist on Error, but that's what jest-worker does for errors :shrug:
            error.type = msg[1]
            error.stack = msg[3]

            for (const key in extra) {
              if (Object.prototype.hasOwnProperty.call(extra, key)) {
                error[key] = extra[key]
              }
            }
          }

          const task = workerInfo.currentTask
          workerInfo.currentTask = undefined
          this.checkForWork(workerInfo)
          task.reject(error)
        } else if (msg[0] === CUSTOM_MESSAGE) {
          for (const listener of this.listeners) {
            listener(msg[1] as MessagesFromChild, workerId)
          }
        } else if (msg[0] === WORKER_READY) {
          workerReadyResolve()
        }
      })

      this.workers.push(workerInfo)
      this.idleWorkers.add(workerInfo)
    }
  }

  /**
   * Kills worker processes and rejects and ongoing or pending tasks.
   * @returns Array of promises for each worker that will resolve once worker did exit.
   */
  end(): Array<Promise<number | null>> {
    const results = this.workers.map(async workerInfo => {
      // tell worker to end gracefully
      const endMessage: ParentMessageUnion = [END]

      workerInfo.worker.send(endMessage)

      // force exit if worker doesn't exit gracefully quickly
      const forceExitTimeout = setTimeout(() => {
        workerInfo.worker.kill(`SIGKILL`)
      }, 1000)

      const exitResult = await workerInfo.exitedPromise

      clearTimeout(forceExitTimeout)

      return exitResult.code
    })

    Promise.all(results).then(() => {
      // make sure we fail queued tasks as well
      for (const taskNode of this.taskQueue) {
        taskNode.value.reject(new Error(`Worker exited before finishing task`))
      }
      this.workers = []
      this.idleWorkers = new Set()
    })

    return results
  }

  /**
   * Kills all running worker processes and spawns a new pool of processes
   */
  async restart(): Promise<void> {
    await Promise.all(this.end())
    this.startAll()
  }

  getWorkerInfo(): Array<IPublicWorkerInfo> {
    return this.workers.map(worker => {
      return { workerId: worker.workerId }
    })
  }

  private checkForWork<T extends keyof WorkerModuleExports>(
    workerInfo: IWorkerInfo<T>
  ): void {
    // check if there is task in queue
    for (const taskNode of this.taskQueue) {
      const task = taskNode.value
      if (!task.assignedToWorker || task.assignedToWorker === workerInfo) {
        this.doWork(task, workerInfo)
        this.taskQueue.remove(taskNode)

        return
      }
    }

    // no task found, so just marking worker as idle
    this.idleWorkers.add(workerInfo)
  }

  private async doWork<T extends keyof WorkerModuleExports>(
    taskInfo: TaskInfo<T>,
    workerInfo: IWorkerInfo<T>
  ): Promise<void> {
    // block worker
    workerInfo.currentTask = taskInfo
    this.idleWorkers.delete(workerInfo)

    await workerInfo.ready

    const msg: ParentMessageUnion = [
      EXECUTE,
      taskInfo.functionName,
      taskInfo.args,
    ]
    workerInfo.worker.send(msg)
  }

  private scheduleWork<T extends keyof WorkerModuleExports>(
    taskInfo: TaskInfo<T>
  ): Promise<unknown> {
    let workerToExecuteTaskNow:
      | IWorkerInfo<keyof WorkerModuleExports>
      | undefined

    if (taskInfo.assignedToWorker) {
      if (this.idleWorkers.has(taskInfo.assignedToWorker)) {
        workerToExecuteTaskNow = taskInfo.assignedToWorker
      }
    } else {
      workerToExecuteTaskNow = this.idleWorkers.values().next().value
    }

    if (workerToExecuteTaskNow) {
      this.doWork(taskInfo, workerToExecuteTaskNow)
    } else {
      this.taskQueue.enqueue(taskInfo)
    }

    return taskInfo.promise
  }

  private scheduleWorkSingle<T extends keyof WorkerModuleExports>(
    functionName: T,
    ...args: Array<unknown>
  ): Promise<unknown> {
    return this.scheduleWork(new TaskInfo({ functionName, args }))
  }

  private scheduleWorkAll<T extends keyof WorkerModuleExports>(
    functionName: T,
    ...args: Array<unknown>
  ): Array<Promise<unknown>> {
    return this.workers.map(workerInfo =>
      this.scheduleWork(
        new TaskInfo({ assignedToWorker: workerInfo, functionName, args })
      )
    )
  }

  onMessage(
    listener: (msg: MessagesFromChild, workerId: number) => void
  ): void {
    this.listeners.push(listener)
  }

  sendMessage(msg: MessagesFromParent, workerId: number): void {
    const worker = this.workers[workerId - 1]
    if (!worker) {
      throw new Error(`There is no worker with "${workerId}" id.`)
    }

    const poolMsg = [CUSTOM_MESSAGE, msg]
    worker.worker.send(poolMsg)
  }
}

export * from "./child"<|MERGE_RESOLUTION|>--- conflicted
+++ resolved
@@ -138,12 +138,7 @@
 
     {
       // we don't need to retain these
-<<<<<<< HEAD
-      const module: WorkerModuleExports = require(workerPath)
-      // @ts-ignore - test
-=======
       const module = require(workerPath)
->>>>>>> 5239020d
       const exportNames = Object.keys(module) as Array<
         keyof WorkerModuleExports
       >
