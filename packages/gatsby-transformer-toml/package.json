{
  "name": "gatsby-transformer-toml",
  "description": "Gatsby transformer plugin for toml",
  "version": "2.4.12",
  "author": "Ruben Harutyunyan <vagr9k@gmail.com>",
  "bugs": {
    "url": "https://github.com/gatsbyjs/gatsby/issues"
  },
  "dependencies": {
    "@babel/runtime": "^7.10.3",
<<<<<<< HEAD
    "lodash": "^4.17.15",
    "toml": "^3.0.0"
=======
    "lodash": "^4.17.20",
    "toml": "^2.3.6"
>>>>>>> 12b0930c
  },
  "devDependencies": {
    "@babel/cli": "^7.10.3",
    "@babel/core": "^7.10.3",
    "babel-preset-gatsby-package": "^0.5.2",
    "cross-env": "^5.2.1"
  },
  "homepage": "https://github.com/gatsbyjs/gatsby/tree/master/packages/gatsby-transformer-toml#readme",
  "keywords": [
    "gatsby",
    "gatsby-plugin",
    "toml"
  ],
  "license": "MIT",
  "peerDependencies": {
    "gatsby": "^2.0.15"
  },
  "repository": {
    "type": "git",
    "url": "https://github.com/gatsbyjs/gatsby.git",
    "directory": "packages/gatsby-transformer-toml"
  },
  "scripts": {
    "build": "babel src --out-dir . --ignore \"**/__tests__\"",
    "prepare": "cross-env NODE_ENV=production npm run build",
    "watch": "babel -w src --out-dir . --ignore \"**/__tests__\""
  },
  "engines": {
    "node": ">=10.13.0"
  }
}<|MERGE_RESOLUTION|>--- conflicted
+++ resolved
@@ -8,13 +8,8 @@
   },
   "dependencies": {
     "@babel/runtime": "^7.10.3",
-<<<<<<< HEAD
-    "lodash": "^4.17.15",
+    "lodash": "^4.17.20",
     "toml": "^3.0.0"
-=======
-    "lodash": "^4.17.20",
-    "toml": "^2.3.6"
->>>>>>> 12b0930c
   },
   "devDependencies": {
     "@babel/cli": "^7.10.3",
