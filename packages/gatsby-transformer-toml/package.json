--- conflicted
+++ resolved
@@ -1,22 +1,7 @@
 {
   "name": "gatsby-transformer-toml",
-<<<<<<< HEAD
+  "description": "Gatsby transformer plugin for toml",
   "version": "2.0.0",
-  "description": "Gatsby transformer plugin for toml",
-  "scripts": {
-    "build": "babel src --out-dir . --ignore **/__tests__/**",
-    "watch": "babel -w src --out-dir . --ignore **/__tests__/**",
-    "prepublish": "cross-env NODE_ENV=production npm run build"
-  },
-  "keywords": [
-    "gatsby",
-    "gatsby-plugin",
-    "toml"
-  ],
-=======
-  "description": "Gatsby transformer plugin for toml",
-  "version": "1.1.8",
->>>>>>> 0a6fb373
   "author": "Ruben Harutyunyan <vagr9k@gmail.com>",
   "bugs": {
     "url": "https://github.com/gatsbyjs/gatsby/issues"
