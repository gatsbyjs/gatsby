{
  "name": "gatsby-theme-notes",
  "description": "Gatsby Theme for adding a notes section to your website",
  "version": "1.2.12",
  "author": "John Otander",
  "license": "MIT",
  "main": "index.js",
  "keywords": [
    "gatsby",
    "gatsby-theme",
    "gatsby-plugin",
    "react",
    "notes",
    "digital-garden"
  ],
  "repository": {
    "type": "git",
    "url": "https://github.com/gatsbyjs/gatsby.git",
    "directory": "packages/gatsby-theme-notes"
  },
  "homepage": "https://github.com/gatsbyjs/gatsby/tree/master/packages/gatsby-theme-notes#readme",
  "devDependencies": {
    "gatsby": "^2.20.12",
    "react": "^16.12.0",
    "react-dom": "^16.12.0"
  },
  "peerDependencies": {
    "gatsby": "^2.13.13",
    "react": "^16.8.6",
    "react-dom": "^16.8.6"
  },
  "dependencies": {
    "@emotion/core": "^10.0.28",
    "@mdx-js/mdx": "^1.5.7",
    "@mdx-js/react": "^1.5.7",
    "@theme-ui/prism": "^0.2.50",
    "@theme-ui/typography": "^0.2.46",
    "deepmerge": "^4.2.2",
    "gatsby-core-utils": "^1.1.1",
    "gatsby-plugin-compile-es6-packages": "^2.1.0",
    "gatsby-plugin-emotion": "^4.2.1",
    "gatsby-plugin-mdx": "^1.1.4",
    "gatsby-plugin-meta-redirect": "^1.1.1",
    "gatsby-plugin-og-image": "0.0.1",
    "gatsby-plugin-redirects": "^1.0.0",
<<<<<<< HEAD
    "gatsby-plugin-theme-ui": "^0.3.0",
    "gatsby-source-filesystem": "^2.2.1",
=======
    "gatsby-plugin-theme-ui": "^0.2.53",
    "gatsby-source-filesystem": "^2.2.2",
>>>>>>> 9d256d4a
    "is-present": "^1.0.0",
    "react-feather": "^1.1.6",
    "theme-ui": "^0.2.52",
    "typeface-merriweather": "0.0.72",
    "typeface-montserrat": "0.0.75",
    "typography-theme-wordpress-2016": "^0.16.19"
  },
  "engines": {
    "node": ">=10.13.0"
  }
}<|MERGE_RESOLUTION|>--- conflicted
+++ resolved
@@ -43,13 +43,8 @@
     "gatsby-plugin-meta-redirect": "^1.1.1",
     "gatsby-plugin-og-image": "0.0.1",
     "gatsby-plugin-redirects": "^1.0.0",
-<<<<<<< HEAD
     "gatsby-plugin-theme-ui": "^0.3.0",
-    "gatsby-source-filesystem": "^2.2.1",
-=======
-    "gatsby-plugin-theme-ui": "^0.2.53",
     "gatsby-source-filesystem": "^2.2.2",
->>>>>>> 9d256d4a
     "is-present": "^1.0.0",
     "react-feather": "^1.1.6",
     "theme-ui": "^0.2.52",
