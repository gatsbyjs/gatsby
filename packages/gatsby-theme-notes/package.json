--- conflicted
+++ resolved
@@ -1,11 +1,7 @@
 {
   "name": "gatsby-theme-notes",
   "description": "Gatsby Theme for adding a notes section to your website",
-<<<<<<< HEAD
-  "version": "1.2.14",
-=======
   "version": "1.2.15",
->>>>>>> 02bf0587
   "author": "John Otander",
   "license": "MIT",
   "main": "index.js",
@@ -24,11 +20,7 @@
   },
   "homepage": "https://github.com/gatsbyjs/gatsby/tree/master/packages/gatsby-theme-notes#readme",
   "devDependencies": {
-<<<<<<< HEAD
-    "gatsby": "^2.20.13",
-=======
     "gatsby": "^2.20.14",
->>>>>>> 02bf0587
     "react": "^16.12.0",
     "react-dom": "^16.12.0"
   },
