{
  "name": "gatsby-theme-notes",
  "description": "Gatsby Theme for adding a notes section to your website",
<<<<<<< HEAD
  "version": "1.2.14",
=======
  "version": "1.3.1",
>>>>>>> 852f557a
  "author": "John Otander",
  "license": "MIT",
  "main": "index.js",
  "keywords": [
    "gatsby",
    "gatsby-theme",
    "gatsby-plugin",
    "react",
    "notes",
    "digital-garden"
  ],
  "repository": {
    "type": "git",
    "url": "https://github.com/gatsbyjs/gatsby.git",
    "directory": "packages/gatsby-theme-notes"
  },
  "homepage": "https://github.com/gatsbyjs/gatsby/tree/master/packages/gatsby-theme-notes#readme",
  "devDependencies": {
<<<<<<< HEAD
    "gatsby": "^2.20.13",
=======
    "gatsby": "^2.21.1",
>>>>>>> 852f557a
    "react": "^16.12.0",
    "react-dom": "^16.12.0"
  },
  "peerDependencies": {
    "gatsby": "^2.13.13",
    "react": "^16.8.6",
    "react-dom": "^16.8.6"
  },
  "dependencies": {
    "@emotion/core": "^10.0.28",
    "@mdx-js/mdx": "^1.6.0",
    "@mdx-js/react": "^1.6.0",
    "@theme-ui/prism": "^0.2.50",
    "@theme-ui/typography": "^0.2.46",
    "deepmerge": "^4.2.2",
<<<<<<< HEAD
    "gatsby-core-utils": "^1.1.1",
    "gatsby-plugin-compile-es6-packages": "^2.1.0",
    "gatsby-plugin-emotion": "^4.2.1",
    "gatsby-plugin-mdx": "^1.1.6",
=======
    "gatsby-core-utils": "^1.2.0",
    "gatsby-plugin-compile-es6-packages": "^2.1.0",
    "gatsby-plugin-emotion": "^4.3.0",
    "gatsby-plugin-mdx": "^1.2.1",
>>>>>>> 852f557a
    "gatsby-plugin-meta-redirect": "^1.1.1",
    "gatsby-plugin-og-image": "0.0.1",
    "gatsby-plugin-redirects": "^1.0.0",
    "gatsby-plugin-theme-ui": "^0.2.53",
<<<<<<< HEAD
    "gatsby-source-filesystem": "^2.2.2",
=======
    "gatsby-source-filesystem": "^2.3.0",
>>>>>>> 852f557a
    "is-present": "^1.0.0",
    "react-feather": "^1.1.6",
    "theme-ui": "^0.2.52",
    "typeface-merriweather": "0.0.72",
    "typeface-montserrat": "0.0.75",
    "typography-theme-wordpress-2016": "^0.16.19"
  },
  "engines": {
    "node": ">=10.13.0"
  }
}<|MERGE_RESOLUTION|>--- conflicted
+++ resolved
@@ -1,11 +1,7 @@
 {
   "name": "gatsby-theme-notes",
   "description": "Gatsby Theme for adding a notes section to your website",
-<<<<<<< HEAD
-  "version": "1.2.14",
-=======
   "version": "1.3.1",
->>>>>>> 852f557a
   "author": "John Otander",
   "license": "MIT",
   "main": "index.js",
@@ -24,11 +20,7 @@
   },
   "homepage": "https://github.com/gatsbyjs/gatsby/tree/master/packages/gatsby-theme-notes#readme",
   "devDependencies": {
-<<<<<<< HEAD
-    "gatsby": "^2.20.13",
-=======
     "gatsby": "^2.21.1",
->>>>>>> 852f557a
     "react": "^16.12.0",
     "react-dom": "^16.12.0"
   },
@@ -44,26 +36,14 @@
     "@theme-ui/prism": "^0.2.50",
     "@theme-ui/typography": "^0.2.46",
     "deepmerge": "^4.2.2",
-<<<<<<< HEAD
-    "gatsby-core-utils": "^1.1.1",
-    "gatsby-plugin-compile-es6-packages": "^2.1.0",
-    "gatsby-plugin-emotion": "^4.2.1",
-    "gatsby-plugin-mdx": "^1.1.6",
-=======
     "gatsby-core-utils": "^1.2.0",
     "gatsby-plugin-compile-es6-packages": "^2.1.0",
     "gatsby-plugin-emotion": "^4.3.0",
     "gatsby-plugin-mdx": "^1.2.1",
->>>>>>> 852f557a
     "gatsby-plugin-meta-redirect": "^1.1.1",
-    "gatsby-plugin-og-image": "0.0.1",
     "gatsby-plugin-redirects": "^1.0.0",
     "gatsby-plugin-theme-ui": "^0.2.53",
-<<<<<<< HEAD
-    "gatsby-source-filesystem": "^2.2.2",
-=======
     "gatsby-source-filesystem": "^2.3.0",
->>>>>>> 852f557a
     "is-present": "^1.0.0",
     "react-feather": "^1.1.6",
     "theme-ui": "^0.2.52",
