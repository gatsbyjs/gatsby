# gatsby-plugin-mdx

`gatsby-plugin-mdx` is the official integration for using [MDX](https://mdxjs.com) with [Gatsby](https://www.gatsbyjs.com).

MDX is markdown for the component era. It lets you write JSX embedded inside markdown. It’s a great combination because it allows you to use markdown’s often terse syntax (such as `# heading`) for the little things and JSX for more advanced components.

## Table of contents

- [Installation](#installation)
- [Usage](#usage)
- [Configuration](#configuration)
  - [Extensions](#extensions)
  - [`gatsby-remark-*` plugins](#gatsby-remark--plugins)
  - [mdxOptions](#mdxoptions)
- [Imports](#imports)
- [Layouts](#layouts)
- [Programmatically create MDX pages](#programmatically-create-mdx-pages)
- [GraphQL MDX Node structure](#graphql-mdx-node-structure)
- [Extending the GraphQL MDX nodes](#extending-the-graphql-mdx-nodes)
- [Components](#components)
  - [MDXProvider](#mdxprovider)
  - [Shortcodes](#shortcodes)
- [Migrating from v3 to v4](#migrating-from-v3-to-v4)
- [Why MDX?](#why-mdx)
- [Related](#related)

## Installation

```shell
npm install gatsby-plugin-mdx gatsby-source-filesystem @mdx-js/react
```

## Usage

After installing `gatsby-plugin-mdx` you can add it to your plugins list in your
`gatsby-config.js`. You'll also want to configure `gatsby-source-filesytem` to point at your `src/pages` directory (even if you don't want to create MDX pages from `src/pages`).

```js:title=gatsby-config.js
module.exports = {
  plugins: [
    `gatsby-plugin-mdx`,
    {
      resolve: `gatsby-source-filesystem`,
      options: {
        name: `pages`,
        path: `${__dirname}/src/pages`,
      },
    },
  ],
}
```

By default, this configuration will allow you to automatically create pages with `.mdx` files in `src/pages` and will process any Gatsby nodes with Markdown media types into MDX content.

**Please Note:**

- `gatsby-plugin-mdx` requires `gatsby-source-filesystem` to be present and configured to process local markdown files in order to generate the resulting Gatsby nodes.
- MDX syntax differs from Markdown as it only supports [CommonMark](https://commonmark.org/) by default. Nonstandard markdown features like [GitHub flavored markdown (GFM)](https://mdxjs.com/guides/gfm/) can be enabled with plugins (see [`mdxOptions` instructions](#mdxoptions)).
- Certain features like HTML syntax doesn't work in MDX. Read the ["What is MDX?" guide](https://mdxjs.com/docs/what-is-mdx/#markdown) to learn more.

To automatically create pages from MDX files outside of `src/pages` you'll need to configure `gatsby-plugin-page-creator` and `gatsby-source-filesystem` to point to this folder of files.

```js:title=gatsby-config.js
module.exports = {
  plugins: [
    `gatsby-plugin-mdx`,
    {
      resolve: `gatsby-source-filesystem`,
      options: {
        name: `posts`,
        path: `${__dirname}/src/posts`,
      },
    },
    {
      resolve: `gatsby-plugin-page-creator`,
      options: {
        path: `${__dirname}/src/posts`,
      },
    },
  ],
}
```

Also check out the guide [Adding MDX Pages](https://www.gatsbyjs.com/docs/how-to/routing/mdx/) for more details.

## Configuration

`gatsby-plugin-mdx` exposes a configuration API that can be used similarly to any other Gatsby plugin. You can define MDX extensions, layouts, global scope, and more.

| Key                                              | Default    | Description                                                         |
| ------------------------------------------------ | ---------- | ------------------------------------------------------------------- |
| [`extensions`](#extensions)                      | `[".mdx"]` | Configure the file extensions that `gatsby-plugin-mdx` will process |
| [`gatsbyRemarkPlugins`](#gatsby-remark--plugins) | `[]`       | Use Gatsby-specific remark plugins                                  |
| [`mdxOptions`](#mdxOptions)                      | `{}`       | Options directly passed to `compile()` of `@mdx-js/mdx`             |

### Extensions

By default, only files with the `.mdx` file extension are treated as MDX when
using `gatsby-source-filesystem`. To use `.md` or other file extensions, you can
define an array of file extensions in the `gatsby-plugin-mdx` section of your
`gatsby-config.js`.

```js:title=gatsby-config.js
module.exports = {
  plugins: [
    {
      resolve: `gatsby-plugin-mdx`,
      options: {
        extensions: [`.mdx`, `.md`],
      },
    },
  ],
}
```

### `gatsby-remark-*` plugins

This config option is used for compatibility with a set of plugins many people [use with remark](https://www.gatsbyjs.com/plugins/?=gatsby-remark-) that require the Gatsby environment to function properly. In some cases, like [gatsby-remark-prismjs](https://www.gatsbyjs.com/plugins/gatsby-remark-prismjs/), it makes more sense to use a library like [prism-react-renderer](https://github.com/FormidableLabs/prism-react-renderer) to render codeblocks using a [React component](/api-reference/mdx-provider). In other cases, like [gatsby-remark-images](https://www.gatsbyjs.com/plugins/gatsby-remark-images/), the interaction with the Gatsby APIs is well deserved because the images can be optimized by Gatsby and you should continue using it.

When using these `gatsby-remark-*` plugins, be sure to also install their required peer dependencies. You can find that information in their respective README.

```js:title=gatsby-config.js
module.exports = {
  plugins: [
    {
      resolve: `gatsby-plugin-mdx`,
      options: {
        gatsbyRemarkPlugins: [
          {
            resolve: `gatsby-remark-images`,
            options: {
              maxWidth: 590,
            },
          },
        ],
      },
    },
  ],
}
```

Using a string reference is also supported for `gatsbyRemarkPlugins`.

```js
gatsbyRemarkPlugins: [`gatsby-remark-images`]
```

### mdxOptions

These configuration options are directly passed into the MDX compiler.

See all available options in [the official documentation of `@mdx-js/mdx`](https://mdxjs.com/packages/mdx/#compilefile-options).

```js:title=gatsby-config.js
module.exports = {
  plugins: [
    {
      resolve: `gatsby-plugin-mdx`,
      options: {
        mdxOptions: {
          remarkPlugins: [
            // Add GitHub Flavored Markdown (GFM) support
            require(`remark-gfm`),
            // To pass options, use a 2-element array with the
            // configuration in an object in the second element
            [require(`remark-external-links`), { target: false }],
          ],
          rehypePlugins: [
            // Generate heading ids for rehype-autolink-headings
            require(`rehype-slug`),
            // To pass options, use a 2-element array with the
            // configuration in an object in the second element
            [require(`rehype-autolink-headings`), { behavior: `wrap` }],
          ],
        },
      },
    },
  ],
}
```

> The following note will be removed once Gatsby fully supports ESM

**Please Note:** Most of the remark ecosystem is ESM which means that packages like `remark-gfm` currently don't work out of the box with Gatsby. You have two options until Gatsby fully supports ESM:

1. Use an older version of the `remark-*`/`rehype-*` package that is not ESM. Example: `remark-gfm` needs to be installed like this: `npm install remark-gfm@^1`.
1. Wrap the plugin with an async function (which doesn't work with every plugin):

   ```js
   const wrapESMPlugin = name =>
     function wrapESM(opts) {
       return async (...args) => {
         const mod = await import(name)
         const plugin = mod.default(opts)
         return plugin(...args)
       }
     }
   ```

   You then can use it like this:

   ```js:title=gatsby-config.js
   module.exports = {
     plugins: [
       {
         resolve: `gatsby-plugin-mdx`,
         options: {
           mdxOptions: {
             rehypePlugins: [
               wrapESMPlugin(`rehype-slug`),
             ],
           },
         },
       },
     ],
   }
   ```

## Imports

When importing a React component into your MDX, you can import it using the `import` statement like in JavaScript.

```mdx
import { SketchPicker } from "react-color"

# Hello, world!

Here's a color picker!

<SketchPicker />
```

**Note:** You should restart `gatsby develop` to update imports in MDX files. Otherwise, you'll get a `ReferenceError` for new imports. You can use the [shortcodes](#shortcodes) approach if that is an issue for you.

## Layouts

You can use regular [layout components](https://www.gatsbyjs.com/docs/how-to/routing/layout-components/) to apply layout to your sub pages.

To inject them, you have several options:

1. Use the [`wrapPageElement` API](https://www.gatsbyjs.com/docs/reference/config-files/gatsby-browser/#wrapPageElement) including its [SSR counterpart](https://www.gatsbyjs.com/docs/reference/config-files/gatsby-ssr/#wrapPageElement).
1. Add an `export default Layout` statement to your MDX file, see [MDX documentation on Layout](https://mdxjs.com/docs/using-mdx/#layout).
1. When using the [`createPage` action](https://www.gatsbyjs.com/docs/reference/config-files/actions/#createPage) to programatically create pages, you should use the following URI pattern for your page component: `your-layout-component.js?__contentFilePath=absolute-path-to-your-mdx-file.mdx`. To learn more about this, head to the [programmatically creating pages](https://www.gatsbyjs.com/docs/how-to/routing/mdx#programmatically-creating-pages) guide.

## Programmatically create MDX pages

Read the MDX documentation on [programmatically creating pages](https://www.gatsbyjs.com/docs/how-to/routing/mdx#programmatically-creating-pages) to learn more.

## GraphQL MDX Node structure

In your GraphQL schema, you will discover several additional data related to your MDX content. While your local [GraphiQL](http://localhost:8000/___graphql) will give you the most recent data, here are the most relevant properties of the `Mdx` entities:

| Property                   | Description                                                                                                                                                                  |
| -------------------------- | ---------------------------------------------------------------------------------------------------------------------------------------------------------------------------- |
| `frontmatter`              | Sub-entity with all frontmatter data. Regular Gatsby transformations apply, like you can format dates directly within the query.                                             |
| `excerpt`                  | A pruned variant of your content. By default trimmed to 140 characters. Based on [rehype-infer-description-meta](https://github.com/rehypejs/rehype-infer-description-meta). |
| `tableOfContents`          | Generates a recursive object structure to reflect a table of contents. Based on [mdast-util-toc](https://github.com/syntax-tree/mdast-util-toc).                             |
| `body`                     | The raw MDX body (so the MDX file without frontmatter)                                                                                                                       |
| `internal.contentFilePath` | The absolute path to the MDX file (useful for passing it to `?__contentFilePath` query param for layouts). Equivalent to the `absolutePath` on File nodes.                   |

## Extending the GraphQL MDX nodes

Use the [`createNodeField`](https://www.gatsbyjs.com/docs/reference/config-files/actions/#createNodeField) action to extend MDX nodes. All new items will be placed under the `fields` key. You can [alias your `fields`](https://www.gatsbyjs.com/docs/reference/graphql-data-layer/schema-customization/#aliasing-fields) to have them at the root of the GraphQL node.

### timeToRead

1. Install `reading-time` into your project:
   ```shell
   npm install reading-time
   ```
1. In your `gatsby-node` add a new field:

   ```js:title=gatsby-node.js
   const readingTime = require(`reading-time`)

   exports.onCreateNode = ({ node, actions }) => {
     const { createNodeField } = actions
     if (node.internal.type === `Mdx`) {
       createNodeField({
         node,
         name: `timeToRead`,
         value: readingTime(node.body)
       })
     }
   }
   ```

1. You're now able to query the information on the MDX node:
   ```graphql
   query {
     mdx {
       fields {
         timeToRead {
           minutes
           text
           time
           words
         }
       }
     }
   }
   ```

### wordCount

See [timeToRead](#timeToRead). It returns `timeToRead.words`.

### slug

This largely comes down to your own preference and how you want to wire things up. This here is one of many possible solutions to this:

1. Install `@sindresorhus/slugify` into your project (v1 as v2 is ESM-only):
   ```shell
   npm install @sindresorhus/slugify@^1
   ```
1. In your `gatsby-node` add a new field:

   ```js:title=gatsby-node.js
   const slugify = require(`@sindresorhus/slugify`)

   exports.onCreateNode = ({ node, actions }) => {
     const { createNodeField } = actions
     if (node.internal.type === `Mdx`) {
       createNodeField({
         node,
         name: `slug`,
         value: `/${slugify(node.frontmatter.title)}`
       })
     }
   }
   ```

1. You're now able to query the information on the MDX node:
   ```graphql
   query {
     mdx {
       fields {
         slug
       }
     }
   }
   ```

If you don't want to use the `frontmatter.title`, adjust what you input to `slugify()`. For example, if you want information from the `File` node, you could use `getNode(node.parent)`.

### headings

1. Install necessary dependencies into your project:
   ```shell
   npm install mdast-util-to-string@^2 unist-util-visit@^2
   ```
1. Create a new file called `remark-headings-plugin.js` at the site root:

   ```js
   const visit = require(`unist-util-visit`)
   const toString = require(`mdast-util-to-string`)

   exports.remarkHeadingsPlugin = function remarkHeadingsPlugin() {
     return async function transformer(tree, file) {
       let headings = []

       visit(tree, `heading`, heading => {
         headings.push({
           value: toString(heading),
           depth: heading.depth,
         })
       })

       const mdxFile = file
       if (!mdxFile.data.meta) {
         mdxFile.data.meta = {}
       }

       mdxFile.data.meta.headings = headings
     }
   }
   ```

1. Add a new `headings` field resolver to your `Mdx` nodes through `createSchemaCustomization` API:

   ```js:title=gatsby-node.js
   const { compileMDXWithCustomOptions } = require(`gatsby-plugin-mdx`)
   const { remarkHeadingsPlugin } = require(`./remark-headings-plugin`)

   exports.createSchemaCustomization = async ({ getNode, getNodesByType, pathPrefix, reporter, cache, actions, schema }) => {
     const { createTypes } = actions

     const headingsResolver = schema.buildObjectType({
       name: `Mdx`,
       fields: {
         headings: {
           type: `[MdxHeading]`,
           async resolve(mdxNode) {
             const fileNode = getNode(mdxNode.parent)

             if (!fileNode) {
               return null
             }

             const result = await compileMDXWithCustomOptions(
               {
                 source: mdxNode.body,
                 absolutePath: fileNode.absolutePath,
               },
               {
                 pluginOptions: {},
                 customOptions: {
                   mdxOptions: {
                     remarkPlugins: [remarkHeadingsPlugin],
                   },
                 },
                 getNode,
                 getNodesByType,
                 pathPrefix,
                 reporter,
                 cache,
               }
             )

             if (!result) {
               return null
             }

             return result.metadata.headings
           }
         }
       }
     })

     createTypes([
       `
         type MdxHeading {
           value: String
           depth: Int
         }
       `,
       headingsResolver,
     ])
   }
   ```

1. You're now able to query the information on the MDX node:
   ```graphql
   query {
     mdx {
       headings {
         value
         depth
       }
     }
   }
   ```

## Components

MDX and `gatsby-plugin-mdx` use components for different things like rendering and component mappings.

### MDXProvider

`MDXProvider` is a React component that allows you to replace the
rendering of tags in MDX content. It does this by providing a list of
components via context to the internal `MDXTag` component that handles
rendering of base tags like `p` and `h1`.

```jsx
import { MDXProvider } from "@mdx-js/react"

const MyH1 = props => <h1 style={{ color: `tomato` }} {...props} />
const MyParagraph = props => (
  <p style={{ fontSize: "18px", lineHeight: 1.6 }} {...props} />
)

const components = {
  h1: MyH1,
  p: MyParagraph,
}

export const ComponentsWrapper = ({ children }) => (
  <MDXProvider components={components}>{children}</MDXProvider>
)
```

The following components can be customized with the `MDXProvider`:

<!-- prettier-ignore-start -->

| Tag             | Name                                                                 | Syntax                                              |
| --------------- | -------------------------------------------------------------------- | --------------------------------------------------- |
| `p`             | [Paragraph](https://github.com/syntax-tree/mdast#paragraph)          |                                                     |
| `h1`            | [Heading 1](https://github.com/syntax-tree/mdast#heading)            | `#`                                                 |
| `h2`            | [Heading 2](https://github.com/syntax-tree/mdast#heading)            | `##`                                                |
| `h3`            | [Heading 3](https://github.com/syntax-tree/mdast#heading)            | `###`                                               |
| `h4`            | [Heading 4](https://github.com/syntax-tree/mdast#heading)            | `####`                                              |
| `h5`            | [Heading 5](https://github.com/syntax-tree/mdast#heading)            | `#####`                                             |
| `h6`            | [Heading 6](https://github.com/syntax-tree/mdast#heading)            | `######`                                            |
| `thematicBreak` | [Thematic break](https://github.com/syntax-tree/mdast#thematicbreak) | `***`                                               |
| `blockquote`    | [Blockquote](https://github.com/syntax-tree/mdast#blockquote)        | `>`                                                 |
| `ul`            | [List](https://github.com/syntax-tree/mdast#list)                    | `-`                                                 |
| `ol`            | [Ordered list](https://github.com/syntax-tree/mdast#list)            | `1.`                                                |
| `li`            | [List item](https://github.com/syntax-tree/mdast#listitem)           |                                                     |
| `table`         | [Table](https://github.com/syntax-tree/mdast#table)                  | `--- | --- | ---`                                   |
| `tr`            | [Table row](https://github.com/syntax-tree/mdast#tablerow)           | `This | is | a | table row`                         |
| `td`/`th`       | [Table cell](https://github.com/syntax-tree/mdast#tablecell)         |                                                     |
| `pre`           | [Pre](https://github.com/syntax-tree/mdast#code)                     |                                                     |
| `code`          | [Code](https://github.com/syntax-tree/mdast#code)                    |                                                     |
| `em`            | [Emphasis](https://github.com/syntax-tree/mdast#emphasis)            | `_emphasis_`                                        |
| `strong`        | [Strong](https://github.com/syntax-tree/mdast#strong)                | `**strong**`                                        |
| `delete`        | [Delete](https://github.com/syntax-tree/mdast#delete)                | `~~strikethrough~~`                                 |
| `hr`            | [Break](https://github.com/syntax-tree/mdast#break)                  | `---`                                               |
| `a`             | [Link](https://github.com/syntax-tree/mdast#link)                    | `<https://mdxjs.com>` or `[MDX](https://mdxjs.com)` |
| `img`           | [Image](https://github.com/syntax-tree/mdast#image)                  | `![alt](https://mdx-logo.now.sh)`                   |
<!-- prettier-ignore-end -->

It's important to define the `components` you pass in a stable way
so that the references don't change if you want to be able to navigate
to a hash. That's why we defined `components` outside of any render
functions in these examples.

### Shortcodes

If you want to allow usage of a component from anywhere (often referred to as a shortcode), you can pass it to the [MDXProvider](https://www.gatsbyjs.com/docs/how-to/routing/mdx#make-components-available-globally-as-shortcodes).
<<<<<<< HEAD

```jsx:title=src/components/layout.jsx
import React from "react"
import { MDXProvider } from "@mdx-js/react"
import { Link } from "gatsby"
import { YouTube, Twitter, TomatoBox } from "./ui"

const shortcodes = { Link, YouTube, Twitter, TomatoBox }

export const Layout = ({ children }) => (
  <MDXProvider components={shortcodes}>{children}</MDXProvider>
)
```

Then, in any MDX file, you can navigate using `Link` and render `YouTube`, `Twitter`, and `TomatoBox` components without
an import.

```mdx
# Hello, world!

=======

```jsx:title=src/components/layout.jsx
import React from "react"
import { MDXProvider } from "@mdx-js/react"
import { Link } from "gatsby"
import { YouTube, Twitter, TomatoBox } from "./ui"

const shortcodes = { Link, YouTube, Twitter, TomatoBox }

export const Layout = ({ children }) => (
  <MDXProvider components={shortcodes}>{children}</MDXProvider>
)
```

Then, in any MDX file, you can navigate using `Link` and render `YouTube`, `Twitter`, and `TomatoBox` components without
an import.

```mdx
# Hello, world!

>>>>>>> 5b6f1f66
Here's a YouTube embed

<TomatoBox>
  <YouTube id="123abc" />
</TomatoBox>
```

Read more about injecting your own components in the [official MDX provider guide](https://mdxjs.com/docs/using-mdx/#mdx-provider).

## Migrating from v3 to v4

`gatsby-plugin-mdx@^4.0.0` is a complete rewrite of the original plugin with the goal of making the plugin faster, compatible with [MDX v2](https://mdxjs.com/blog/v2/), leaner, and more maintainable. While doing this rewrite we took the opportunity to fix long-standing issues and remove some functionalities that we now think should be handled by the user, not the plugin. In doing so there will be of course breaking changes you'll have to handle – but with the help of this migration guide and the codemods you'll be on the new version in no time!

**Please Note:** Loading MDX from other sources as the file system is not yet supported in `gatsby-plugin-mdx@^4.0.0`.

### Updating dependencies
<<<<<<< HEAD

During the Release Candidate phase, use these install instructions:

```shell
npm remove @mdx-js/mdx
npm install --save-exact gatsby@mdxv4-rc gatsby-plugin-mdx@mdxv4-rc @mdx-js/react@latest
```

If you used any related plugins like `gatsby-remark-images`, also update them to their `@mdxv4-rc` version (if available).

<!--

```shell
npm remove @mdx-js/mdx
npm install gatsby@latest gatsby-plugin-mdx@latest @mdx-js/react@latest
```

If you used any related plugins like `gatsby-remark-images`, also update them to their `@latest` version.

-->

=======

```shell
npm remove @mdx-js/mdx
npm install gatsby@latest gatsby-plugin-mdx@latest @mdx-js/react@latest
```

If you used any related plugins like `gatsby-remark-images`, also update them to their `@latest` version.

>>>>>>> 5b6f1f66
### New options in `gatsby-config`

- Move your `remarkPlugins` and `rehypePlugins` keys into the new `mdxOptions` config option:
  ```diff
  module.exports = {
    plugins: [
      {
        resolve: `gatsby-plugin-mdx`,
        options: {
  -       remarkPlugins: [],
  -       rehypePlugins: [],
  +       mdxOptions: {
  +         remarkPlugins: [],
  +         rehypePlugins: [],
  +       },
        },
      },
    ],
  }
  ```
- There's a new option called `mdxOptions` which is passed directly to the MDX compiler. See all available options in [the official documentation of `@mdx-js/mdx`](https://mdxjs.com/packages/mdx/#compilefile-options).
- Only `extensions`, `gatsbyRemarkPlugins`, and `mdxOptions` exist as options now. Every other option got removed, including `defaultLayouts`. See the [layouts guide](#layouts) to learn how to use layouts with `gatsby-plugin-mdx@^4.0.0`.
- Make sure that any `gatsby-remark-*` plugins are only listed inside the `gatsbyRemarkPlugins` array of `gatsby-plugin-mdx`, not inside the `plugins` array of `gatsby-config` or in any other place.

### GFM & ESM-only packages

- [GitHub flavored markdown (GFM)](https://mdxjs.com/guides/gfm/) support was removed from MDX v2. You can re-enable it with [`mdxOptions`](#mdxoptions) (you have to install `remark-gfm@^1`)
- Most of the remark ecosystem is ESM so just using the latest package version of `remark-*`/`rehype-*` most probably won't work. Check out the workarounds mentioned in [`mdxOptions`](#mdxoptions)

### Updating `createPage` action in `gatsby-node`

In most cases the changes necessary here are related to the removal of `defaultLayouts` option and the new way how layouts are done. See the [layouts guide](#layouts) to learn how to use layouts with `gatsby-plugin-mdx@^4.0.0`.

You'll need to do two things to continue using your old layout file:

1. You need to query the absolute path to the MDX file
1. You have to attach this MDX file via the `__contentFilePath` query param to your layout file

```diff
const postTemplate = path.resolve(`./src/templates/post.jsx`)

actions.createPage({
-  component: postTemplate,
+  component: `${postTemplate}?__contentFilePath=/path/to/content.mdx`,
})
```

Or a more complete example:

```js
const postTemplate = path.resolve(`./src/templates/post.jsx`)

// Rest of createPages API...

const { data } = await graphql(`
  {
    allMdx {
      nodes {
        id
        frontmatter {
          slug
        }
// highlight-start
        internal {
          contentFilePath
        }
// highlight-end
      }
    }
  }
`)

data.allMdx.nodes.forEach(node => {
  actions.createPage({
    path: node.frontmatter.slug,
    component: `${postTemplate}?__contentFilePath=${node.internal.contentFilePath}`, // highlight-line
    context: {
      id: node.id,
    },
  })
})
```

You'll also need to update your template file itself, see the next section [Updating page templates](#updating-page-templates).

Note: You could also directly pass the MDX file to the `component` like this:

```js
actions.createPage({
  component: `/path/to/content.mdx`,
  // If you don't want to construct it yourself, use internal.contentFilePath
  // component: node.internal.contentFilePath
})
```

However, we'd recommend placing such files into the `src/pages` directory and `gatsby-plugin-mdx` will handle the page creation itself.

### Updating page templates

1. Instead of querying for the `body` on the MDX node, the page template now receives the transformed MDX as `children` property.
1. You no longer need to use `<MDXRenderer>` as you can use `{children}` directly.
1. If you have given your query a name (e.g. `query PostTemplate`) you have to remove the name. Gatsby automatically creates a name internally, but if a name is provided you'll see a "Duplicate query" warning.

```diff
import React from "react"
import { graphql } from "gatsby"
- import { MDXRenderer } from "gatsby-plugin-mdx"

- function PostTemplate({ data: { mdx } }) {
+ function PostTemplate({ data: { mdx }, children }) {

  return (
    <main>
      <h1>{mdx.frontmatter.title}</h1>
-     <MDXRenderer>
-       {mdx.body}
-     </MDXRenderer>
+     {children}
    </main>
  )
}

export const pageQuery = graphql`
-  query PostTemplate($id: String!) {
+  query ($id: String!) {
    mdx(id: { eq: $id }) {
      frontmatter {
        title
      }
-     body
    }
  }
`

export default PostTemplate
```

### Updating MDX content

As MDX v2 changed the way it handles content you might need to update your MDX files to be valid MDX now. See their [Update MDX content guide](https://mdxjs.com/migrating/v2/#update-mdx-content) for all details. In [What is MDX?](https://mdxjs.com/docs/what-is-mdx/#markdown) it is also laid out which features don't work. Most importantly for this migration:
<<<<<<< HEAD

- HTML syntax doesn’t work in MDX as it’s replaced by JSX (`<img>` to `<img />`). Instead of HTML comments, you can use JavaScript comments in braces: `{/* comment! */}`
- Unescaped left angle bracket / less than (`<`) and left curly brace (`{`) have to be escaped: `\<` or `\{` (or use expressions: `{'<'}`, `{'{'}`)

In our testing, most of the time the issue were curly brackets that needed to be escaped with backticks:

```diff
- You can upload this to Git{Hub,Lab}
+ You can upload this to `Git{Hub,Lab}`
```

### Updating MDX nodes

Since most MDX nodes are moved to userland you'll have to [extend the GraphQL MDX nodes](#extending-the-graphql-mdx-nodes) and update your queries accordingly. However, you can [alias your `fields`](https://www.gatsbyjs.com/docs/reference/graphql-data-layer/schema-customization/#aliasing-fields) to have them at the root of the GraphQL node.

Here's an example of an updated query (if you re-implemented most features):

```diff
 {
-  timeToRead
-  rawBody
-  slug
   headings
-  html
-  mdxAST
-  wordCount
-  fileAbsolutePath
+  body
+  fields {
+    timeToRead
+    slug
+  }
+  internal {
+    contentFilePath
+  }
 }
```

Here's an example on how you'd alias your `fields` to keep the shape of the MDX node the same:

```js:title=gatsby-node.js
const readingTime = require(`reading-time`)

=======

- HTML syntax doesn’t work in MDX as it’s replaced by JSX (`<img>` to `<img />`). Instead of HTML comments, you can use JavaScript comments in braces: `{/* comment! */}`
- Unescaped left angle bracket / less than (`<`) and left curly brace (`{`) have to be escaped: `\<` or `\{` (or use expressions: `{'<'}`, `{'{'}`)

In our testing, most of the time the issue were curly brackets that needed to be escaped with backticks:

```diff
- You can upload this to Git{Hub,Lab}
+ You can upload this to `Git{Hub,Lab}`
```

### Updating MDX nodes

Since most MDX nodes are moved to userland you'll have to [extend the GraphQL MDX nodes](#extending-the-graphql-mdx-nodes) and update your queries accordingly. However, you can [alias your `fields`](https://www.gatsbyjs.com/docs/reference/graphql-data-layer/schema-customization/#aliasing-fields) to have them at the root of the GraphQL node.

Here's an example of an updated query (if you re-implemented most features):

```diff
 {
-  timeToRead
-  rawBody
-  slug
   headings
-  html
-  mdxAST
-  wordCount
-  fileAbsolutePath
+  body
+  fields {
+    timeToRead
+    slug
+  }
+  internal {
+    contentFilePath
+  }
 }
```

Here's an example on how you'd alias your `fields` to keep the shape of the MDX node the same:

```js:title=gatsby-node.js
const readingTime = require(`reading-time`)

>>>>>>> 5b6f1f66
exports.onCreateNode = ({ node, actions }) => {
  const { createNodeField } = actions
  if (node.internal.type === `Mdx`) {
    createNodeField({
      node,
      name: `timeToRead`,
      value: readingTime(node.body)
    })
  }
}

exports.createSchemaCustomization = ({ actions }) => {
  const { createTypes } = actions

  createTypes(`#graphql
    type Mdx implements Node {
      # You can also use other keys from fields.timeToRead if you don't want "minutes"
      timeToRead: Float @proxy(from: "fields.timeToRead.minutes")
      wordCount: Int @proxy(from: "fields.timeToRead.words")
    }
  `)
}
```

### v3 to v4: Breaking Changes

- Removed plugin options: `defaultLayouts`, `mediaTypes`, `lessBabel`, `shouldBlockNodeFromTransformation`, `commonmark`
- Moved plugin options `remarkPlugins` and `rehypePlugins` into `mdxOptions`
- Removed `timeToRead`, `rawBody`, `slug`, `headings`, `html`, `mdxAST`, `wordCount`, `fileAbsolutePath` from the query result. You can check [Extending the GraphQL MDX nodes](#extending-the-graphql-mdx-nodes) to learn how to re-implement some of them on your own. Also check [Updating MDX nodes](#updating-mdx-nodes) for guidance on changing your queries
- `gatsby-plugin-mdx` only applies to local files (that are sourced with `gatsby-source-filesystem`)
<<<<<<< HEAD
=======
- Removed the ability to use `js` and `json` in frontmatter
>>>>>>> 5b6f1f66
- All [MDX v2 migration](https://mdxjs.com/migrating/v2/) notes apply

As mentioned above the `html` field was removed from the GraphQL node. We know that some of you used this for e.g. `gatsby-plugin-feed`. Unfortunately, for compatibility and performance reasons we had to remove it. We recommend using the `excerpt` field in the meantime until we find a feasible solution to provide MDX rendered as HTML. If you have any suggestions, please comment on the [GitHub Discussion](https://github.com/gatsbyjs/gatsby/discussions/25068).

## Why MDX?

Before MDX, some of the benefits of writing Markdown were lost when integrating with JSX. Implementations were often template string-based which required lots of escaping and cumbersome syntax.

MDX seeks to make writing with Markdown and JSX simpler while being more expressive. Writing is fun again when you combine components, that can even be dynamic or load data, with the simplicity of Markdown for long-form content.

## Related

- [What is MDX](https://mdxjs.com/docs/what-is-mdx/)
- [Using MDX](https://mdxjs.com/docs/using-mdx/)
- [Troubleshooting MDX](https://mdxjs.com/docs/troubleshooting-mdx/)
- [Adding MDX Pages](https://www.gatsbyjs.com/docs/how-to/routing/mdx/)<|MERGE_RESOLUTION|>--- conflicted
+++ resolved
@@ -519,7 +519,6 @@
 ### Shortcodes
 
 If you want to allow usage of a component from anywhere (often referred to as a shortcode), you can pass it to the [MDXProvider](https://www.gatsbyjs.com/docs/how-to/routing/mdx#make-components-available-globally-as-shortcodes).
-<<<<<<< HEAD
 
 ```jsx:title=src/components/layout.jsx
 import React from "react"
@@ -540,28 +539,6 @@
 ```mdx
 # Hello, world!
 
-=======
-
-```jsx:title=src/components/layout.jsx
-import React from "react"
-import { MDXProvider } from "@mdx-js/react"
-import { Link } from "gatsby"
-import { YouTube, Twitter, TomatoBox } from "./ui"
-
-const shortcodes = { Link, YouTube, Twitter, TomatoBox }
-
-export const Layout = ({ children }) => (
-  <MDXProvider components={shortcodes}>{children}</MDXProvider>
-)
-```
-
-Then, in any MDX file, you can navigate using `Link` and render `YouTube`, `Twitter`, and `TomatoBox` components without
-an import.
-
-```mdx
-# Hello, world!
-
->>>>>>> 5b6f1f66
 Here's a YouTube embed
 
 <TomatoBox>
@@ -578,18 +555,6 @@
 **Please Note:** Loading MDX from other sources as the file system is not yet supported in `gatsby-plugin-mdx@^4.0.0`.
 
 ### Updating dependencies
-<<<<<<< HEAD
-
-During the Release Candidate phase, use these install instructions:
-
-```shell
-npm remove @mdx-js/mdx
-npm install --save-exact gatsby@mdxv4-rc gatsby-plugin-mdx@mdxv4-rc @mdx-js/react@latest
-```
-
-If you used any related plugins like `gatsby-remark-images`, also update them to their `@mdxv4-rc` version (if available).
-
-<!--
 
 ```shell
 npm remove @mdx-js/mdx
@@ -598,18 +563,6 @@
 
 If you used any related plugins like `gatsby-remark-images`, also update them to their `@latest` version.
 
--->
-
-=======
-
-```shell
-npm remove @mdx-js/mdx
-npm install gatsby@latest gatsby-plugin-mdx@latest @mdx-js/react@latest
-```
-
-If you used any related plugins like `gatsby-remark-images`, also update them to their `@latest` version.
-
->>>>>>> 5b6f1f66
 ### New options in `gatsby-config`
 
 - Move your `remarkPlugins` and `rehypePlugins` keys into the new `mdxOptions` config option:
@@ -750,7 +703,6 @@
 ### Updating MDX content
 
 As MDX v2 changed the way it handles content you might need to update your MDX files to be valid MDX now. See their [Update MDX content guide](https://mdxjs.com/migrating/v2/#update-mdx-content) for all details. In [What is MDX?](https://mdxjs.com/docs/what-is-mdx/#markdown) it is also laid out which features don't work. Most importantly for this migration:
-<<<<<<< HEAD
 
 - HTML syntax doesn’t work in MDX as it’s replaced by JSX (`<img>` to `<img />`). Instead of HTML comments, you can use JavaScript comments in braces: `{/* comment! */}`
 - Unescaped left angle bracket / less than (`<`) and left curly brace (`{`) have to be escaped: `\<` or `\{` (or use expressions: `{'<'}`, `{'{'}`)
@@ -794,51 +746,6 @@
 ```js:title=gatsby-node.js
 const readingTime = require(`reading-time`)
 
-=======
-
-- HTML syntax doesn’t work in MDX as it’s replaced by JSX (`<img>` to `<img />`). Instead of HTML comments, you can use JavaScript comments in braces: `{/* comment! */}`
-- Unescaped left angle bracket / less than (`<`) and left curly brace (`{`) have to be escaped: `\<` or `\{` (or use expressions: `{'<'}`, `{'{'}`)
-
-In our testing, most of the time the issue were curly brackets that needed to be escaped with backticks:
-
-```diff
-- You can upload this to Git{Hub,Lab}
-+ You can upload this to `Git{Hub,Lab}`
-```
-
-### Updating MDX nodes
-
-Since most MDX nodes are moved to userland you'll have to [extend the GraphQL MDX nodes](#extending-the-graphql-mdx-nodes) and update your queries accordingly. However, you can [alias your `fields`](https://www.gatsbyjs.com/docs/reference/graphql-data-layer/schema-customization/#aliasing-fields) to have them at the root of the GraphQL node.
-
-Here's an example of an updated query (if you re-implemented most features):
-
-```diff
- {
--  timeToRead
--  rawBody
--  slug
-   headings
--  html
--  mdxAST
--  wordCount
--  fileAbsolutePath
-+  body
-+  fields {
-+    timeToRead
-+    slug
-+  }
-+  internal {
-+    contentFilePath
-+  }
- }
-```
-
-Here's an example on how you'd alias your `fields` to keep the shape of the MDX node the same:
-
-```js:title=gatsby-node.js
-const readingTime = require(`reading-time`)
-
->>>>>>> 5b6f1f66
 exports.onCreateNode = ({ node, actions }) => {
   const { createNodeField } = actions
   if (node.internal.type === `Mdx`) {
@@ -869,10 +776,7 @@
 - Moved plugin options `remarkPlugins` and `rehypePlugins` into `mdxOptions`
 - Removed `timeToRead`, `rawBody`, `slug`, `headings`, `html`, `mdxAST`, `wordCount`, `fileAbsolutePath` from the query result. You can check [Extending the GraphQL MDX nodes](#extending-the-graphql-mdx-nodes) to learn how to re-implement some of them on your own. Also check [Updating MDX nodes](#updating-mdx-nodes) for guidance on changing your queries
 - `gatsby-plugin-mdx` only applies to local files (that are sourced with `gatsby-source-filesystem`)
-<<<<<<< HEAD
-=======
 - Removed the ability to use `js` and `json` in frontmatter
->>>>>>> 5b6f1f66
 - All [MDX v2 migration](https://mdxjs.com/migrating/v2/) notes apply
 
 As mentioned above the `html` field was removed from the GraphQL node. We know that some of you used this for e.g. `gatsby-plugin-feed`. Unfortunately, for compatibility and performance reasons we had to remove it. We recommend using the `excerpt` field in the meantime until we find a feasible solution to provide MDX rendered as HTML. If you have any suggestions, please comment on the [GitHub Discussion](https://github.com/gatsbyjs/gatsby/discussions/25068).
