--- conflicted
+++ resolved
@@ -6,38 +6,6 @@
 
 ## Table of contents
 
-<<<<<<< HEAD
-- [gatsby-plugin-mdx](#gatsby-plugin-mdx)
-  - [Table of contents](#table-of-contents)
-  - [Installation](#installation)
-  - [Usage](#usage)
-  - [Configuration](#configuration)
-    - [Extensions](#extensions)
-    - [`gatsby-remark-*` plugins](#gatsby-remark--plugins)
-    - [mdxOptions](#mdxoptions)
-  - [Imports](#imports)
-  - [Layouts](#layouts)
-  - [Programmatically create MDX pages](#programmatically-create-mdx-pages)
-  - [GraphQL MDX Node structure](#graphql-mdx-node-structure)
-  - [Extending the GraphQL MDX nodes](#extending-the-graphql-mdx-nodes)
-    - [timeToRead](#timetoread)
-    - [wordCount](#wordcount)
-    - [slug](#slug)
-    - [html](#html)
-  - [Components](#components)
-    - [MDXProvider](#mdxprovider)
-    - [Shortcodes](#shortcodes)
-  - [Migrating from v3 to v4](#migrating-from-v3-to-v4)
-    - [Update dependencies](#update-dependencies)
-    - [New options in `gatsby-config`](#new-options-in-gatsby-config)
-    - [GFM & ESM-only packages](#gfm--esm-only-packages)
-    - [Updating `createPage` action in `gatsby-node`](#updating-createpage-action-in-gatsby-node)
-    - [Updating page templates](#updating-page-templates)
-    - [Update your MDX content](#update-your-mdx-content)
-    - [v3 to v4: Breaking Changes](#v3-to-v4-breaking-changes)
-  - [Why MDX?](#why-mdx)
-  - [Related](#related)
-=======
 - [Installation](#installation)
 - [Usage](#usage)
 - [Configuration](#configuration)
@@ -55,7 +23,6 @@
 - [Migrating from v3 to v4](#migrating-from-v3-to-v4)
 - [Why MDX?](#why-mdx)
 - [Related](#related)
->>>>>>> 67390102
 
 ## Installation
 
@@ -150,7 +117,8 @@
 
 This config option is used for compatibility with a set of plugins many people [use with remark](https://www.gatsbyjs.com/plugins/?=gatsby-remark-) that require the Gatsby environment to function properly. In some cases, like [gatsby-remark-prismjs](https://www.gatsbyjs.com/plugins/gatsby-remark-prismjs/), it makes more sense to use a library like [prism-react-renderer](https://github.com/FormidableLabs/prism-react-renderer) to render codeblocks using a [React component](/api-reference/mdx-provider). In other cases, like [gatsby-remark-images](https://www.gatsbyjs.com/plugins/gatsby-remark-images/), the interaction with the Gatsby APIs is well deserved because the images can be optimized by Gatsby and you should continue using it.
 
-<<<<<<< HEAD
+When using these `gatsby-remark-*` plugins, be sure to also install their required peer dependencies. You can find that information in their respective README.
+
 ```js:title=gatsby-config.js
 module.exports = {
   plugins: [
@@ -173,222 +141,8 @@
 
 Using a string reference is also supported for `gatsbyRemarkPlugins`.
 
-```js
-gatsbyRemarkPlugins: [`gatsby-remark-images`]
-```
-
-### mdxOptions
-
-These configuration options are directly passed into the MDX compiler.
-
-See all available options in [the official documentation of `@mdx-js/mdx`](https://mdxjs.com/packages/mdx/#compilefile-options).
-=======
-When using these `gatsby-remark-*` plugins, be sure to also install their required peer dependencies. You can find that information in their respective README.
->>>>>>> 67390102
-
-```js:title=gatsby-config.js
-module.exports = {
-  plugins: [
-    {
-      resolve: `gatsby-plugin-mdx`,
-      options: {
-<<<<<<< HEAD
-        mdxOptions: {
-          remarkPlugins: [
-            // Add GitHub Flavored Markdown (GFM) support
-            require(`remark-gfm`),
-            // To pass options, use a 2-element array with the
-            // configuration in an object in the second element
-            [require(`remark-external-links`), { target: false }],
-          ],
-          rehypePlugins: [
-            // Generate heading ids for rehype-autolink-headings
-            require(`rehype-slug`),
-            // To pass options, use a 2-element array with the
-            // configuration in an object in the second element
-            [require(`rehype-autolink-headings`), { behavior: `wrap` }],
-          ],
-        },
-      },
-    },
-  ],
-}
-```
-
-> The following note will be removed once Gatsby fully supports ESM
-
-**Please Note:** Most of the remark ecosystem is ESM which means that packages like `remark-gfm` currently don't work out of the box with Gatsby. You have three options until Gatsby fully supports ESM:
-
-1. Use an older version of the `remark-*`/`rehype-*` package that is not ESM
-1. Wrap the plugin with an async function (which doesn't work with every plugin):
-
-   ```js
-   const wrapESMPlugin = name =>
-     function wrapESM(opts) {
-       return async (...args) => {
-         const mod = await import(name)
-         const plugin = mod.default(opts)
-         return plugin(...args)
-       }
-     }
-   ```
-
-   You then can use it like this:
-
-   ```js:title=gatsby-config.js
-   module.exports = {
-     plugins: [
-       {
-         resolve: `gatsby-plugin-mdx`,
-         options: {
-           mdxOptions: {
-             rehypePlugins: [
-               wrapESMPlugin(`rehype-slug`),
-             ],
-           },
-         },
-       },
-     ],
-   }
-   ```
-
-1. Fork the source code (e.g. [`remark-gfm`](https://github.com/remarkjs/remark-gfm/blob/b7af7f28a64f334ddd5514296743ede5aa4ba184/index.js)) in a local file and transform it to use _Dynamic Imports_. Above source code could be transformed (and then used in `gatsby-config.js`) like this:
-
-   ```js
-   module.exports = function remarkGFMWrapper(opts) {
-     const data = this.data()
-     return async tree => {
-       // highlight-next-line
-       const { gfm } = await import("micromark-extension-gfm")
-       // highlight-next-line
-       const { gfmFromMarkdown, gfmToMarkdown } = await import("mdast-util-gfm")
-       add("micromarkExtensions", gfm(opts))
-       add("fromMarkdownExtensions", gfmFromMarkdown())
-       add("toMarkdownExtensions", gfmToMarkdown(opts))
-     }
-
-     function add(field, value) {
-       const list = /** @type {unknown[]} */ (
-         data[field] ? data[field] : (data[field] = [])
-       )
-       list.push(value)
-     }
-   }
-   ```
-
-   And then in the `remarkPlugins` section you'd `require("./path-to-remark-gfm-wrapper")`.
-
-## Imports
-
-When importing a React component into your MDX, you can import it using the `import` statement like in JavaScript.
-
-```mdx
-import { SketchPicker } from "react-color"
-
-# Hello, world!
-
-Here's a color picker!
-
-<SketchPicker />
-```
-
-**Note:** You should restart `gatsby develop` to update imports in MDX files. Otherwise, you'll get a `ReferenceError` for new imports. You can use the [shortcodes](#shortcodes) approach if that is an issue for you.
-
-## Layouts
-
-You can use regular [layout components](https://www.gatsbyjs.com/docs/how-to/routing/layout-components/) to apply layout to your sub pages.
-
-To inject them, you have several options:
-
-1. Use the [`wrapPageElement` API](https://www.gatsbyjs.com/docs/reference/config-files/gatsby-browser/#wrapPageElement) including its [SSR counterpart](https://www.gatsbyjs.com/docs/reference/config-files/gatsby-ssr/#wrapPageElement).
-1. Add an `export default Layout` statement to your MDX file, see [MDX documentation on Layout](https://mdxjs.com/docs/using-mdx/#layout).
-1. When using the [`createPage` action](https://www.gatsbyjs.com/docs/reference/config-files/actions/#createPage) to programatically create pages, you should use the following URI pattern for your page component: `your-layout-component.js?__contentFilePath=absolute-path-to-your-mdx-file.mdx`. To learn more about this, head to the [programmatically creating pages](https://www.gatsbyjs.com/docs/how-to/routing/mdx#programmatically-creating-pages) guide.
-
-## Programmatically create MDX pages
-=======
-        gatsbyRemarkPlugins: [
-          {
-            resolve: `gatsby-remark-images`,
-            options: {
-              maxWidth: 590,
-            },
-          },
-        ],
-      },
-    },
-  ],
-}
-```
-
-Using a string reference is also supported for `gatsbyRemarkPlugins`.
->>>>>>> 67390102
-
 Read the MDX documentation on [programmatically creating pages](https://www.gatsbyjs.com/docs/how-to/routing/mdx#programmatically-creating-pages) to learn more.
 
-<<<<<<< HEAD
-## GraphQL MDX Node structure
-
-In your GraphQL schema, you will discover several additional data related to your MDX content. While your local [GraphiQL](http://localhost:8000/___graphql) will give you the most recent data, here are the most relevant properties of the `Mdx` entities:
-
-| Property        | Description                                                                                                                                                                 |
-| --------------- | --------------------------------------------------------------------------------------------------------------------------------------------------------------------------- |
-| frontmatter     | Sub-entity with all frontmatter data. Regular Gatsby transformations apply, like you can format dates directly within the query.                                            |
-| excerpt         | A pruned variant of your content. By default trimmed to 140 characters. Based on [rehype-infer-description-meta](https://github.com/rehypejs/rehype-infer-description-meta) |
-| tableOfContents | Generates a recursive object structure to reflect a table of contents. Based on [mdast-util-toc](https://github.com/syntax-tree/mdast-util-toc)                             |
-
-## Extending the GraphQL MDX nodes
-
-### timeToRead
-
-1. Install `reading-time` into your project:
-   ```shell
-   npm install reading-time
-   ```
-1. In your `gatsby-node` add a new field:
-
-   ```js:title=gatsby-node.js
-   const readingTime = require(`reading-time`)
-
-   exports.onCreateNode = ({ node, actions }) => {
-     const { createNodeField } = actions
-     if (node.internal.type === `Mdx`) {
-       createNodeField({
-         node,
-         name: `timeToRead`,
-         value: readingTime(node.body)
-       })
-     }
-   }
-   ```
-
-1. You're now able to query the information on the MDX node:
-   ```graphql
-   query {
-     mdx {
-       fields {
-         timeToRead {
-           minutes
-           text
-           time
-           words
-         }
-       }
-     }
-   }
-   ```
-
-### wordCount
-
-See [timeToRead](#timeToRead). It returns `timeToRead.words`.
-
-### slug
-
-This largely comes down to your own preference and how you want to wire things up. This here is one of many possible solutions to this:
-
-1. Install `@sindresorhus/slugify` into your project (v1 as v2 is ESM-only):
-   ```shell
-   npm install @sindresorhus/slugify@^1.0.0
-=======
 ### mdxOptions
 
 These configuration options are directly passed into the MDX compiler.
@@ -509,23 +263,62 @@
 1. Install `reading-time` into your project:
    ```shell
    npm install reading-time
->>>>>>> 67390102
    ```
 1. In your `gatsby-node` add a new field:
 
    ```js:title=gatsby-node.js
-<<<<<<< HEAD
-   const slugify = require(`@sindresorhus/slugify`)
-=======
    const readingTime = require(`reading-time`)
->>>>>>> 67390102
 
    exports.onCreateNode = ({ node, actions }) => {
      const { createNodeField } = actions
      if (node.internal.type === `Mdx`) {
        createNodeField({
          node,
-<<<<<<< HEAD
+         name: `timeToRead`,
+         value: readingTime(node.body)
+       })
+     }
+   }
+   ```
+
+1. You're now able to query the information on the MDX node:
+   ```graphql
+   query {
+     mdx {
+       fields {
+         timeToRead {
+           minutes
+           text
+           time
+           words
+         }
+       }
+     }
+   }
+   ```
+
+### wordCount
+
+See [timeToRead](#timeToRead). It returns `timeToRead.words`.
+
+### slug
+
+This largely comes down to your own preference and how you want to wire things up. This here is one of many possible solutions to this:
+
+1. Install `@sindresorhus/slugify` into your project (v1 as v2 is ESM-only):
+   ```shell
+   npm install @sindresorhus/slugify@^1.0.0
+   ```
+1. In your `gatsby-node` add a new field:
+
+   ```js:title=gatsby-node.js
+   const slugify = require(`@sindresorhus/slugify`)
+
+   exports.onCreateNode = ({ node, actions }) => {
+     const { createNodeField } = actions
+     if (node.internal.type === `Mdx`) {
+       createNodeField({
+         node,
          name: `slug`,
          value: `/${slugify(node.frontmatter.title)}`
        })
@@ -544,8 +337,6 @@
    }
    ```
 
-If you don't want to use the `frontmatter.title`, adjust what you input to `slugify()`. For example, if you want information from the `File` node, you could use `getNode(node.parent)`.
-
 ### html
 
 To recieve the HTML that gets generated out of your MDX, you have to compile it with MDX by yourself and expose the resulting data as an field.
@@ -556,16 +347,13 @@
    const runtime = require("react/jsx-runtime")
    const { compileMDX } = require("gatsby-plugin-mdx")
    const { renderToStaticMarkup } = require("react-dom/server")
-
    exports.onCreateNode = async ({ node, actions, getNode, reporter, cache }) => {
       const { createNodeField } = actions
       if (node.internal.type === `Mdx`) {
         const fileNode = getNode(node.parent)
-
         if (!fileNode) {
           return
         }
-
         const result = await compileMDX(
           {
             source: node.body,
@@ -580,7 +368,6 @@
           cache,
           reporter
         )
-
         if (result && result.processedMDX) {
           const { run } = await import("@mdx-js/mdx")
           const args = {
@@ -590,9 +377,7 @@
             }),
           }
           const { default: Content } = await run(result.processedMDX, args)
-
           const value = renderToStaticMarkup(Content(args))
-
           createNodeField({
             node,
             name: `html`,
@@ -614,81 +399,12 @@
    }
    ```
 
+If you don't want to use the `frontmatter.title`, adjust what you input to `slugify()`. For example, if you want information from the `File` node, you could use `getNode(node.parent)`.
+
 ## Components
 
 MDX and `gatsby-plugin-mdx` use components for different things like rendering and component mappings.
 
-=======
-         name: `timeToRead`,
-         value: readingTime(node.body)
-       })
-     }
-   }
-   ```
-
-1. You're now able to query the information on the MDX node:
-   ```graphql
-   query {
-     mdx {
-       fields {
-         timeToRead {
-           minutes
-           text
-           time
-           words
-         }
-       }
-     }
-   }
-   ```
-
-### wordCount
-
-See [timeToRead](#timeToRead). It returns `timeToRead.words`.
-
-### slug
-
-This largely comes down to your own preference and how you want to wire things up. This here is one of many possible solutions to this:
-
-1. Install `@sindresorhus/slugify` into your project (v1 as v2 is ESM-only):
-   ```shell
-   npm install @sindresorhus/slugify@^1.0.0
-   ```
-1. In your `gatsby-node` add a new field:
-
-   ```js:title=gatsby-node.js
-   const slugify = require(`@sindresorhus/slugify`)
-
-   exports.onCreateNode = ({ node, actions }) => {
-     const { createNodeField } = actions
-     if (node.internal.type === `Mdx`) {
-       createNodeField({
-         node,
-         name: `slug`,
-         value: `/${slugify(node.frontmatter.title)}`
-       })
-     }
-   }
-   ```
-
-1. You're now able to query the information on the MDX node:
-   ```graphql
-   query {
-     mdx {
-       fields {
-         slug
-       }
-     }
-   }
-   ```
-
-If you don't want to use the `frontmatter.title`, adjust what you input to `slugify()`. For example, if you want information from the `File` node, you could use `getNode(node.parent)`.
-
-## Components
-
-MDX and `gatsby-plugin-mdx` use components for different things like rendering and component mappings.
-
->>>>>>> 67390102
 ### MDXProvider
 
 `MDXProvider` is a React component that allows you to replace the
@@ -751,7 +467,6 @@
 functions in these examples.
 
 ### Shortcodes
-<<<<<<< HEAD
 
 If you want to allow usage of a component from anywhere (often referred to as a shortcode), you can pass it to the [MDXProvider](https://www.gatsbyjs.com/docs/how-to/routing/mdx#make-components-available-globally-as-shortcodes).
 
@@ -800,56 +515,6 @@
 
 If you used any related plugins like `gatsby-remark-images`, also update them to their `@mdxv4-rc` version (if available).
 
-=======
-
-If you want to allow usage of a component from anywhere (often referred to as a shortcode), you can pass it to the [MDXProvider](https://www.gatsbyjs.com/docs/how-to/routing/mdx#make-components-available-globally-as-shortcodes).
-
-```jsx:title=src/components/layout.jsx
-import React from "react"
-import { MDXProvider } from "@mdx-js/react"
-import { Link } from "gatsby"
-import { YouTube, Twitter, TomatoBox } from "./ui"
-
-const shortcodes = { Link, YouTube, Twitter, TomatoBox }
-
-export const Layout = ({ children }) => (
-  <MDXProvider components={shortcodes}>{children}</MDXProvider>
-)
-```
-
-Then, in any MDX file, you can navigate using `Link` and render `YouTube`, `Twitter`, and `TomatoBox` components without
-an import.
-
-```mdx
-# Hello, world!
-
-Here's a YouTube embed
-
-<TomatoBox>
-  <YouTube id="123abc" />
-</TomatoBox>
-```
-
-Read more about injecting your own components in the [official MDX provider guide](https://mdxjs.com/docs/using-mdx/#mdx-provider).
-
-## Migrating from v3 to v4
-
-`gatsby-plugin-mdx@^4.0.0` is a complete rewrite of the original plugin with the goal of making the plugin faster, compatible with [MDX v2](https://mdxjs.com/blog/v2/), leaner, and more maintainable. While doing this rewrite we took the opportunity to fix long-standing issues and remove some functionalities that we now think should be handled by the user, not the plugin. In doing so there will be of course breaking changes you'll have to handle – but with the help of this migration guide and the codemods you'll be on the new version in no time!
-
-**Please Note:** Loading MDX from other sources as the file system is not yet supported in `gatsby-plugin-mdx@^4.0.0`.
-
-### Update dependencies
-
-During the Release Candidate phase, use these install instructions:
-
-```shell
-npm remove @mdx-js/mdx
-npm install --save-exact gatsby@mdxv4-rc gatsby-plugin-mdx@mdxv4-rc @mdx-js/react@latest
-```
-
-If you used any related plugins like `gatsby-remark-images`, also update them to their `@mdxv4-rc` version (if available).
-
->>>>>>> 67390102
 <!--
 
 ```shell
@@ -887,11 +552,7 @@
 
 ### GFM & ESM-only packages
 
-<<<<<<< HEAD
-- [GitHub flavored markdown (GFM)](https://mdxjs.com/guides/gfm/) support was removed from MDX v2. You can re-enable it with [`mdxOptions`](#mdxoptions)
-=======
 - [GitHub flavored markdown (GFM)](https://mdxjs.com/guides/gfm/) support was removed from MDX v2. You can re-enable it with [`mdxOptions`](#mdxoptions) (you have to install `remark-gfm@^1`)
->>>>>>> 67390102
 - Most of the remark ecosystem is ESM so just using the latest package version of `remark-*`/`rehype-*` most probably won't work. Check out the workarounds mentioned in [`mdxOptions`](#mdxoptions)
 
 ### Updating `createPage` action in `gatsby-node`
@@ -922,15 +583,8 @@
           slug
         }
 // highlight-start
-<<<<<<< HEAD
-        parent {
-          ... on File {
-            absolutePath
-          }
-=======
         internal {
           contentFilePath
->>>>>>> 67390102
         }
 // highlight-end
       }
@@ -941,11 +595,7 @@
 data.allMdx.nodes.forEach(node => {
   actions.createPage({
     path: node.frontmatter.slug,
-<<<<<<< HEAD
-    component: `/path/to/your/template.js?__contentFilePath=${node.parent.absolutePath}`, // highlight-line
-=======
     component: `/path/to/your/template.js?__contentFilePath=${node.internal.contentFilePath}`, // highlight-line
->>>>>>> 67390102
     context: {
       id: node.id,
     },
