--- conflicted
+++ resolved
@@ -55,7 +55,6 @@
 
 ```js
 module.exports = {
-<<<<<<< HEAD
   plugins: [
     {
       resolve: `gatsby-source-filesystem`,
@@ -64,11 +63,8 @@
         path: `${__dirname}/src/pages/`,
       },
     },
-    `gatsby-mdx`,
-  ],
-=======
-  plugins: [`gatsby-plugin-mdx`],
->>>>>>> 4d5bf485
+    `gatsby-plugin-mdx`,
+  ],
 }
 ```
 
@@ -128,7 +124,6 @@
 module.exports = {
   plugins: [
     {
-<<<<<<< HEAD
       resolve: `gatsby-source-filesystem`,
       options: {
         name: `pages`,
@@ -143,10 +138,7 @@
       },
     },
     {
-      resolve: `gatsby-mdx`,
-=======
-      resolve: `gatsby-plugin-mdx`,
->>>>>>> 4d5bf485
+      resolve: `gatsby-plugin-mdx`,
       options: {
         defaultLayouts: {
           posts: require.resolve("./src/components/posts-layout.js"),
