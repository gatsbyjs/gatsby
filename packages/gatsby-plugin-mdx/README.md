![Logo](./img/gatsby-mdx.png)

> `gatsby-plugin-mdx` is the official integration for using [MDX](https://mdxjs.com)
> with [Gatsby](https://www.gatsbyjs.org/).

# What’s MDX?

MDX is markdown for the component era. It lets you write JSX embedded inside
markdown. It’s a great combination because it allows you to use markdown’s often
terse syntax (such as `# heading`) for the little things and JSX for more advanced
components.

## Why MDX?

Before MDX, some of the benefits of writing Markdown were lost when integrating with JSX. Implementations were often template string-based which required lots of escaping and cumbersome syntax.

MDX seeks to make writing with Markdown and JSX simpler while being more expressive. Writing is fun again when you combine components, that can even be dynamic or load data, with the simplicity of Markdown for long-form content.

### Read more about MDX

- [📚 Gatsby guide](https://www.gatsbyjs.org/docs/mdx/)
- [📣 Language](https://mdxjs.com)
- [👩‍🔬 Specification](https://github.com/mdx-js/specification)

## Table of contents

- [What’s MDX?](#whats-mdx)
  - [Why MDX?](#why-mdx)
    - [Read more about MDX](#read-more-about-mdx)
  - [Table of contents](#table-of-contents)
  - [Installation](#installation)
  - [Usage](#usage)
    - [Configuration](#configuration)
      - [Extensions](#extensions)
      - [Default layouts](#default-layouts)
      - [Imports](#imports)
      - [Shortcodes](#shortcodes)
      - [Gatsby remark plugins](#gatsby-remark-plugins)
      - [MD plugins](#md-plugins)
      - [HAST plugins](#hast-plugins)
      - [Media types](#media-types)
        - [Explanation](#explanation)
    - [Components](#components)
      - [MDXProvider](#mdxprovider)
        - [Related](#related)
      - [MDXRenderer](#mdxrenderer)
  - [License](#license)

## Installation

Install with npm:

```shell
npm install --save gatsby-plugin-mdx @mdx-js/mdx @mdx-js/react
```

Install with yarn:

```shell
yarn add gatsby-plugin-mdx @mdx-js/mdx @mdx-js/react
```

## Usage

After installing `gatsby-plugin-mdx` you can add it to your plugins list in your
`gatsby-config.js`.

```js
module.exports = {
  plugins: [
    {
      resolve: `gatsby-source-filesystem`,
      options: {
        name: `pages`,
        path: `${__dirname}/src/pages/`,
      },
    },
    `gatsby-plugin-mdx`,
  ],
}
```

By default, this configuration will allow you to automatically create pages
with `.mdx` files in `src/pages` and will process any Gatsby nodes
with Markdown media types into MDX content.

Note that `gatsby-plugin-mdx` requires gatsby-source-filesystem to be present
and configured to process local markdown files in order to
generate the resulting Gatsby nodes.

To automatically create pages with `.mdx` from other sources, you also need
to configure gatsby-plugin-page-creator.

```js
module.exports = {
  plugins: [
    {
      resolve: `gatsby-source-filesystem`,
      options: {
        name: `posts`,
        path: `${__dirname}/src/posts/`,
      },
    },
    {
      resolve: "gatsby-plugin-page-creator",
      options: {
        path: `${__dirname}/src/posts`,
      },
    },
    `gatsby-plugin-mdx`,
  ],
}
```

### Configuration

`gatsby-plugin-mdx` exposes a configuration API that can be used similarly to
any other Gatsby plugin. You can define MDX extensions, layouts, global
scope, and more.

<<<<<<< HEAD
| Key                                                                       | Default                                | Description                                                           |
| ------------------------------------------------------------------------- | -------------------------------------- | --------------------------------------------------------------------- |
| [`extensions`](#extensions)                                               | `[".mdx"]`                             | Configure the file extensions that gatsby-plugin-mdx will process     |
| [`defaultLayouts`](#default-layouts)                                      | `{}`                                   | Set the layout components for MDX source types                        |
| [`gatsbyRemarkPlugins`](#gatsby-remark-plugins)                           | `[]`                                   | Use Gatsby-specific remark plugins                                    |
| [`remarkPlugins`](#remark-plugins)                                        | `[]`                                   | Specify remark plugins                                                |
| [`rehypePlugins`](#rehype-plugins)                                        | `[]`                                   | Specify rehype plugins                                                |
| [`mediaTypes`](#media-types)                                              | `["text/markdown", "text/x-markdown"]` | Determine which media types are processed by MDX                      |
| [`shouldBlockNodeFromTransformation`](#shouldblocknodefromtransformation) | `(node) => false`                      | Disable MDX transformation for nodes where this function returns true |
=======
| Key                                             | Default                                | Description                                                         |
| ----------------------------------------------- | -------------------------------------- | ------------------------------------------------------------------- |
| [`extensions`](#extensions)                     | `[".mdx"]`                             | Configure the file extensions that `gatsby-plugin-mdx` will process |
| [`defaultLayouts`](#default-layouts)            | `{}`                                   | Set the layout components for MDX source types                      |
| [`gatsbyRemarkPlugins`](#gatsby-remark-plugins) | `[]`                                   | Use Gatsby-specific remark plugins                                  |
| [`remarkPlugins`](#remark-plugins)              | `[]`                                   | Specify remark plugins                                              |
| [`rehypePlugins`](#rehype-plugins)              | `[]`                                   | Specify rehype plugins                                              |
| [`mediaTypes`](#media-types)                    | `["text/markdown", "text/x-markdown"]` | Determine which media types are processed by MDX                    |
>>>>>>> 0fc12e4c

#### Extensions

By default, only files with the `.mdx` file extension are treated as MDX when
using `gatsby-source-filesystem`. To use `.md` or other file extensions, you can
define an array of file extensions in the `gatsby-plugin-mdx` section of your
`gatsby-config.js`.

```js
// gatsby-config.js
module.exports = {
  plugins: [
    {
      resolve: `gatsby-plugin-mdx`,
      options: {
        extensions: [`.mdx`, `.md`],
      },
    },
  ],
}
```

#### Default layouts

`defaultLayouts` takes an object where the `key` is the `name` key of
the `gatsby-source-filesystem` configuration you want to
target. `default` applies to any MDX file that doesn't already have a
layout defined, even if it's imported manually using `import MDX from './thing.mdx`.

```js
// gatsby-config.js
module.exports = {
  plugins: [
    {
      resolve: `gatsby-source-filesystem`,
      options: {
        name: `pages`,
        path: `${__dirname}/src/pages/`,
      },
    },
    {
      resolve: `gatsby-source-filesystem`,
      options: {
        name: `posts`,
        path: `${__dirname}/src/posts/`,
      },
    },
    {
      resolve: "gatsby-plugin-page-creator",
      options: {
        path: `${__dirname}/src/posts`,
      },
    },
    {
      resolve: `gatsby-plugin-mdx`,
      options: {
        defaultLayouts: {
          posts: require.resolve("./src/components/posts-layout.js"),
          default: require.resolve("./src/components/default-page-layout.js"),
        },
      },
    },
  ],
}
```

MDX has the concept of a layout that is different than the Gatsby
concept of a layout. MDX's layouts are written using the default
export JavaScript syntax in a single MDX file. An MDX layout will wrap
the MDX content in an additional component, so this can be a good
place for page layout depending on how you are using MDX.

```javascript
export default ({ children }) => (
  <div>
    <h1>My Layout</h1>
    <div>{children}</div>
  </div>
)

# My MDX

some content
```

or as an import:

```javascript
import PageLayout from './src/components/page-layout';

export default PageLayout

# My MDX

some content
```

Sometimes you don't want to include the layout in every file, so `gatsby-plugin-mdx`
offers the option to set default layouts in the `gatsby-config.js` plugin
config. Set the key to the `name` set in the `gatsby-source-filesystem` config.
If no matching default layout is found, the `default` default layout is used.

You can also set `options.defaultLayouts.default` if you only want to
use one layout for all MDX pages that don't already have a layout defined.

```js
module.exports = {
  siteMetadata: {
    title: `Gatsby MDX Kitchen Sink`,
  },
  plugins: [
    {
      resolve: `gatsby-plugin-mdx`,
      options: {
        defaultLayouts: {
          posts: require.resolve("./src/components/posts-layout.js"),
          default: require.resolve("./src/components/default-page-layout.js"),
        },
      },
    },
    {
      resolve: `gatsby-source-filesystem`,
      options: {
        name: `posts`,
        path: `${__dirname}/src/posts/`,
      },
    },
    {
      resolve: "gatsby-plugin-page-creator",
      options: {
        path: `${__dirname}/src/posts`,
      },
    },
  ],
}
```

#### Imports

When importing a react component into your MDX, you can import it using the `import`
statement as in JavaScript.

```mdx
import { SketchPicker } from "react-color"

# Hello, world!

Here's a color picker!

<SketchPicker />
```

_**Note:** You should rerun your Gatsby development environment to update imports in MDX files. Otherwise, you'll get a `ReferenceError` for new imports. You can use the shortcodes approach if that is an issue for you._

#### Shortcodes

If you want to allow usage of a component from anywhere (often referred to as a
shortcode), you can pass it to the
[MDXProvider](https://www.gatsbyjs.org/docs/mdx/customizing-components/).

```js
// src/components/layout.js
import React from "react"
import { MDXProvider } from "@mdx-js/react"
import { Link } from "gatsby"
import { YouTube, Twitter, TomatoBox } from "./ui"

const shortcodes = { Link, YouTube, Twitter, TomatoBox }

export default ({ children }) => (
  <MDXProvider components={shortcodes}>{children}</MDXProvider>
)
```

Then, in any MDX file, you can navigate using `Link` and render `YouTube`, `Twitter`, and `TomatoBox` components without
an import.

```mdx
# Hello, world!

Here's a YouTube embed

<TomatoBox>
  <YouTube id="123abc" />
</TomatoBox>
```

[Read more about MDX shortcodes](https://mdxjs.com/blog/shortcodes)

#### Gatsby remark plugins

This config option is used for compatibility with a set of plugins many people
[use with remark](https://www.gatsbyjs.org/plugins/?=gatsby-remark-) that require
the gatsby environment to function properly. In some cases, like
[gatsby-remark-prismjs](https://www.gatsbyjs.org/packages/gatsby-remark-prismjs/?=gatsby-remark-),
it makes more sense to use a library like
[prism-react-renderer](https://github.com/FormidableLabs/prism-react-renderer)
to render codeblocks using a [React
component](/api-reference/mdx-provider). In other cases, like
[gatsby-remark-images](https://www.gatsbyjs.org/packages/gatsby-remark-images/?=gatsby-remark-),
the interaction with the Gatsby APIs is well deserved because the
images can be optimized by Gatsby and you should continue using it.

```js
// gatsby-config.js
module.exports = {
  plugins: [
    {
      resolve: `gatsby-plugin-mdx`,
      options: {
        gatsbyRemarkPlugins: [
          {
            resolve: `gatsby-remark-images`,
            options: {
              maxWidth: 590,
            },
          },
        ],
      },
    },
  ],
}
```

Using a string reference is also supported for `gatsbyRemarkPlugins`.

```js
gatsbyRemarkPlugins: [`gatsby-remark-images`]
```

#### MD plugins

This is a configuration option that is [mirrored from the core MDX
processing pipeline](https://mdxjs.com/plugins). It enables the use of
[remark
plugins](https://github.com/remarkjs/remark/blob/master/doc/plugins.md)
for processing MDX content.

```js
// gatsby-config.js
module.exports = {
  plugins: [
    {
      resolve: `gatsby-plugin-mdx`,
      options: {
        remarkPlugins: [require("remark-abbr")],
      },
    },
  ],
}
```

#### HAST plugins

This is a configuration option that is [mirrored from the core MDX
processing pipeline](https://mdxjs.com/plugins). It enables the use of
[rehype
plugins](https://github.com/rehypejs/rehype/blob/master/doc/plugins.md)
for processing MDX content.

```js
// gatsby-config.js
module.exports = {
  plugins: [
    {
      resolve: `gatsby-plugin-mdx`,
      options: {
        rehypePlugins: [require("rehype-slug")],
      },
    },
  ],
}
```

#### Media types

Deciding what content gets processed by `gatsby-plugin-mdx`. This is an
advanced option that is useful for dealing with specialized generated
content. It is not intended to be configured for most users.

```js
// gatsby-config.js
module.exports = {
  plugins: [
    {
      resolve: `gatsby-plugin-mdx`,
      options: {
        mediaTypes: [`text/markdown`, `text/x-markdown`],
      },
    },
  ],
}
```

##### Explanation

Gatsby includes the media-type of the content on any given node. For
`file` nodes, we choose whether to process the content with MDX or not
by the file extension. For remote content or generated content, we
choose which nodes to process by looking at the media type.

#### shouldBlockNodeFromTransformation

Given a function `(node) => Boolean` allows you to decide for each node if it should be transformed or not.

```js
// gatsby-config.js
module.exports = {
  plugins: [
    {
      resolve: `gatsby-plugin-mdx`,
      options: {
        shouldBlockNodeFromTransformation(node) {
          return (
            [`NPMPackage`, `NPMPackageReadme`].includes(node.internal.type) ||
            (node.internal.type === `File` &&
              path.parse(node.dir).dir.endsWith(`packages`))
          )
        },
      },
    },
  ],
}
```

### Components

MDX and `gatsby-plugin-mdx` use components for different things like rendering
and component mappings.

#### MDXProvider

`MDXProvider` is a React component that allows you to replace the
rendering of tags in MDX content. It does this by providing a list of
components via context to the internal `MDXTag` component that handles
rendering of base tags like `p` and `h1`. There are two special tags
that can be replaced too: `inlineCode` and `wrapper`. `inlineCode` is
for inline `<code>` and `wrapper` is the special element that wraps
all of the MDX content.

```jsx
import { MDXProvider } from "@mdx-js/react"

const MyH1 = props => <h1 style={{ color: "tomato" }} {...props} />
const MyParagraph = props => <p style={{ fontSize: "18px", lineHeight: 1.6 }} />

const components = {
  h1: MyH1,
  p: MyParagraph,
}

export const wrapRootElement = ({ element }) => (
  <MDXProvider components={components}>{element}</MDXProvider>
)
```

The following components can be customized with the MDXProvider:

| Tag             | Name                                                                 | Syntax                                              |
| --------------- | -------------------------------------------------------------------- | --------------------------------------------------- |
| `p`             | [Paragraph](https://github.com/syntax-tree/mdast#paragraph)          |                                                     |
| `h1`            | [Heading 1](https://github.com/syntax-tree/mdast#heading)            | `#`                                                 |
| `h2`            | [Heading 2](https://github.com/syntax-tree/mdast#heading)            | `##`                                                |
| `h3`            | [Heading 3](https://github.com/syntax-tree/mdast#heading)            | `###`                                               |
| `h4`            | [Heading 4](https://github.com/syntax-tree/mdast#heading)            | `####`                                              |
| `h5`            | [Heading 5](https://github.com/syntax-tree/mdast#heading)            | `#####`                                             |
| `h6`            | [Heading 6](https://github.com/syntax-tree/mdast#heading)            | `######`                                            |
| `thematicBreak` | [Thematic break](https://github.com/syntax-tree/mdast#thematicbreak) | `***`                                               |
| `blockquote`    | [Blockquote](https://github.com/syntax-tree/mdast#blockquote)        | `>`                                                 |
| `ul`            | [List](https://github.com/syntax-tree/mdast#list)                    | `-`                                                 |
| `ol`            | [Ordered list](https://github.com/syntax-tree/mdast#list)            | `1.`                                                |
| `li`            | [List item](https://github.com/syntax-tree/mdast#listitem)           |                                                     |
| `table`         | [Table](https://github.com/syntax-tree/mdast#table)                  | `--- | --- | ---`                                   |
| `tr`            | [Table row](https://github.com/syntax-tree/mdast#tablerow)           | `This | is | a | table row`                         |
| `td`/`th`       | [Table cell](https://github.com/syntax-tree/mdast#tablecell)         |                                                     |
| `pre`           | [Pre](https://github.com/syntax-tree/mdast#code)                     |                                                     |
| `code`          | [Code](https://github.com/syntax-tree/mdast#code)                    |                                                     |
| `em`            | [Emphasis](https://github.com/syntax-tree/mdast#emphasis)            | `_emphasis_`                                        |
| `strong`        | [Strong](https://github.com/syntax-tree/mdast#strong)                | `**strong**`                                        |
| `delete`        | [Delete](https://github.com/syntax-tree/mdast#delete)                | `~~strikethrough~~`                                 |
| `inlineCode`    | [InlineCode](https://github.com/syntax-tree/mdast#inlinecode)        |                                                     |
| `hr`            | [Break](https://github.com/syntax-tree/mdast#break)                  | `---`                                               |
| `a`             | [Link](https://github.com/syntax-tree/mdast#link)                    | `<https://mdxjs.com>` or `[MDX](https://mdxjs.com)` |
| `img`           | [Image](https://github.com/syntax-tree/mdast#image)                  | `![alt](https://mdx-logo.now.sh)`                   |

It's important to define the `components` you pass in in a stable way
so that the references don't change if you want to be able to navigate
to a hash. That's why we defined `components` outside of any render
functions in these examples.

You can also expose any custom component to every mdx file using
`MDXProvider`. See [Shortcodes](#shortcodes)

##### Related

- [MDX components](https://mdxjs.com/getting-started/#mdxprovider)

#### MDXRenderer

`MDXRenderer` is a React component that takes _compiled_ MDX content and
renders it. You will need to use this if your MDX content is coming
from a GraphQL page query or `StaticQuery`.

`MDXRenderer` takes any prop and passes it on to your MDX content,
just like a normal React component.

```jsx
<MDXRenderer title="My Stuff!">{mdx.body}</MDXRenderer>
```

Using a page query:

```jsx
import { MDXRenderer } from "gatsby-plugin-mdx"

export default class MyPageLayout {
  render() {
    return <MDXRenderer>{this.props.data.mdx.body}</MDXRenderer>
  }
}

export const pageQuery = graphql`
  query MDXQuery($id: String!) {
    mdx(id: { eq: $id }) {
      id
      body
    }
  }
`
```

## License

MIT<|MERGE_RESOLUTION|>--- conflicted
+++ resolved
@@ -118,7 +118,6 @@
 any other Gatsby plugin. You can define MDX extensions, layouts, global
 scope, and more.
 
-<<<<<<< HEAD
 | Key                                                                       | Default                                | Description                                                           |
 | ------------------------------------------------------------------------- | -------------------------------------- | --------------------------------------------------------------------- |
 | [`extensions`](#extensions)                                               | `[".mdx"]`                             | Configure the file extensions that gatsby-plugin-mdx will process     |
@@ -128,16 +127,6 @@
 | [`rehypePlugins`](#rehype-plugins)                                        | `[]`                                   | Specify rehype plugins                                                |
 | [`mediaTypes`](#media-types)                                              | `["text/markdown", "text/x-markdown"]` | Determine which media types are processed by MDX                      |
 | [`shouldBlockNodeFromTransformation`](#shouldblocknodefromtransformation) | `(node) => false`                      | Disable MDX transformation for nodes where this function returns true |
-=======
-| Key                                             | Default                                | Description                                                         |
-| ----------------------------------------------- | -------------------------------------- | ------------------------------------------------------------------- |
-| [`extensions`](#extensions)                     | `[".mdx"]`                             | Configure the file extensions that `gatsby-plugin-mdx` will process |
-| [`defaultLayouts`](#default-layouts)            | `{}`                                   | Set the layout components for MDX source types                      |
-| [`gatsbyRemarkPlugins`](#gatsby-remark-plugins) | `[]`                                   | Use Gatsby-specific remark plugins                                  |
-| [`remarkPlugins`](#remark-plugins)              | `[]`                                   | Specify remark plugins                                              |
-| [`rehypePlugins`](#rehype-plugins)              | `[]`                                   | Specify rehype plugins                                              |
-| [`mediaTypes`](#media-types)                    | `["text/markdown", "text/x-markdown"]` | Determine which media types are processed by MDX                    |
->>>>>>> 0fc12e4c
 
 #### Extensions
 
