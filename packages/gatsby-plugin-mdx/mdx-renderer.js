--- conflicted
+++ resolved
@@ -8,17 +8,12 @@
   children,
   ...props
 }) {
-<<<<<<< HEAD
-  const mdxComponents = useMDXComponents(components)
-  const mdxScope = useMDXScope(scope)
-=======
   if (!children) {
     throw new Error(`MDXRenderer expected to receive an MDX String in children. Instead, it received: ${children}`)
   }
 
-  const mdxComponents = useMDXComponents(components);
-  const mdxScope = useMDXScope(scope);
->>>>>>> aa03d445
+  const mdxComponents = useMDXComponents(components)
+  const mdxScope = useMDXScope(scope)
 
   // Memoize the compiled component
   const End = React.useMemo(() => {
