{
  "name": "gatsby-plugin-mdx",
  "version": "3.20.0-next.2",
  "description": "MDX integration for Gatsby",
  "main": "dist/index.js",
  "types": "dist/index.d.ts",
  "license": "MIT",
  "homepage": "https://github.com/gatsbyjs/gatsby/tree/master/packages/gatsby-plugin-mdx#readme",
  "scripts": {
    "build": "babel src --out-dir dist/ --ignore \"**/__tests__\" --ignore \"**/__mocks__\" --extensions \".ts\"",
    "typegen": "tsc --emitDeclarationOnly --declaration --declarationDir dist/",
    "prepare": "cross-env NODE_ENV=production npm run build && npm run typegen",
    "watch": "babel -w src --out-dir dist/ --ignore \"**/__tests__\" --extensions \".ts,.tsx\"",
    "test": "jest"
  },
  "repository": {
    "type": "git",
    "url": "https://github.com/gatsbyjs/gatsby.git",
    "directory": "packages/gatsby-plugin-mdx"
  },
  "peerDependencies": {
    "@mdx-js/react": "^2.0.0",
    "gatsby": "^4.0.0-next",
    "gatsby-source-filesystem": "^4.0.0-next",
    "react": "^16.9.0 || ^17.0.0 || ^18.0.0",
    "react-dom": "^16.9.0 || ^17.0.0 || ^18.0.0"
  },
  "dependencies": {
    "@mdx-js/mdx": "^2.1.1",
    "deepmerge": "^4.2.2",
    "fs-extra": "^10.1.0",
    "gatsby-core-utils": "^3.20.0-next.0",
    "gatsby-plugin-utils": "^3.14.0-next.0",
    "gray-matter": "^4.0.3",
    "mdast-util-mdx": "^2.0.0",
    "mdast-util-toc": "^6.1.0",
    "mdast-util-to-markdown": "^1.3.0",
    "rehype-infer-description-meta": "^1.0.1",
    "unified": "^10.1.2",
    "unist-util-visit": "^4.1.0",
    "vfile": "^5.3.2",
    "acorn": "^7.4.1",
    "acorn-jsx": "^5.3.2",
    "astring": "^1.8.3",
    "estree-util-build-jsx": "^2.1.0"
  },
  "devDependencies": {
<<<<<<< HEAD
    "@babel/cli": "^7.17.10",
    "@babel/core": "^7.18.2",
    "@types/estree": "^0.0.50",
    "@types/mdast": "^3.0.10",
    "babel-preset-gatsby-package": "^2.20.0-next.0",
    "cross-env": "^7.0.3",
    "typescript": "^4.7.2",
    "webpack": "^5.72.1"
=======
    "@mdx-js/mdx": "^1.6.16",
    "@mdx-js/react": "^1.6.16",
    "gatsby-plugin-utils": "^3.14.0-next.2",
    "js-combinatorics": "^1.4.5",
    "react-test-renderer": "^16.13.1"
>>>>>>> 5a5f5b90
  },
  "jest": {
    "testEnvironment": "node"
  },
  "keywords": [
    "gatsby",
    "gatsby-plugin",
    "mdx",
    "markdown",
    "remark",
    "rehype"
  ],
  "files": [
    "dist/*",
    "gatsby-node.js"
  ]
}<|MERGE_RESOLUTION|>--- conflicted
+++ resolved
@@ -45,7 +45,6 @@
     "estree-util-build-jsx": "^2.1.0"
   },
   "devDependencies": {
-<<<<<<< HEAD
     "@babel/cli": "^7.17.10",
     "@babel/core": "^7.18.2",
     "@types/estree": "^0.0.50",
@@ -54,13 +53,6 @@
     "cross-env": "^7.0.3",
     "typescript": "^4.7.2",
     "webpack": "^5.72.1"
-=======
-    "@mdx-js/mdx": "^1.6.16",
-    "@mdx-js/react": "^1.6.16",
-    "gatsby-plugin-utils": "^3.14.0-next.2",
-    "js-combinatorics": "^1.4.5",
-    "react-test-renderer": "^16.13.1"
->>>>>>> 5a5f5b90
   },
   "jest": {
     "testEnvironment": "node"
