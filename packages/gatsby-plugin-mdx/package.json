--- conflicted
+++ resolved
@@ -62,12 +62,7 @@
   "devDependencies": {
     "@mdx-js/mdx": "^1.6.16",
     "@mdx-js/react": "^1.6.16",
-<<<<<<< HEAD
-    "gatsby-plugin-utils": "^2.0.0-zz-next.1",
-=======
     "gatsby-plugin-utils": "^2.1.0-next.0",
-    "jest": "^24.9.0",
->>>>>>> 89bf9f2d
     "js-combinatorics": "^1.4.5",
     "react-test-renderer": "^16.13.1"
   },
