--- conflicted
+++ resolved
@@ -63,12 +63,7 @@
   "devDependencies": {
     "@mdx-js/mdx": "^1.6.16",
     "@mdx-js/react": "^1.6.16",
-<<<<<<< HEAD
-    "gatsby-plugin-utils": "^2.1.0-next.0",
-=======
     "gatsby-plugin-utils": "^2.5.0-next.0",
-    "jest": "^24.9.0",
->>>>>>> fb530ecc
     "js-combinatorics": "^1.4.5",
     "react-test-renderer": "^16.13.1"
   },
