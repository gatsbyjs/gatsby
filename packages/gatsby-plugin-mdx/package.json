--- conflicted
+++ resolved
@@ -1,10 +1,6 @@
 {
   "name": "gatsby-plugin-mdx",
-<<<<<<< HEAD
-  "version": "3.17.0",
-=======
   "version": "5.4.0-next.0",
->>>>>>> dc3d7412
   "description": "MDX integration for Gatsby",
   "main": "dist/index.js",
   "types": "dist/index.d.ts",
@@ -38,37 +34,6 @@
     "deepmerge": "^4.2.2",
     "estree-util-build-jsx": "^2.2.0",
     "fs-extra": "^10.1.0",
-<<<<<<< HEAD
-    "gatsby-core-utils": "^3.17.0",
-    "gray-matter": "^4.0.2",
-    "json5": "^2.1.3",
-    "loader-utils": "^1.4.0",
-    "lodash": "^4.17.21",
-    "mdast-util-to-string": "^1.1.0",
-    "mdast-util-toc": "^3.1.0",
-    "mime": "^2.4.6",
-    "mkdirp": "^1.0.4",
-    "p-queue": "^6.6.2",
-    "pretty-bytes": "^5.3.0",
-    "remark": "^10.0.1",
-    "remark-retext": "^3.1.3",
-    "retext-english": "^3.0.4",
-    "slugify": "^1.4.4",
-    "static-site-generator-webpack-plugin": "^3.4.2",
-    "style-to-object": "^0.3.0",
-    "underscore.string": "^3.3.5",
-    "unified": "^8.4.2",
-    "unist-util-map": "^1.0.5",
-    "unist-util-remove": "^1.0.3",
-    "unist-util-visit": "^1.4.1"
-  },
-  "devDependencies": {
-    "@mdx-js/mdx": "^1.6.16",
-    "@mdx-js/react": "^1.6.16",
-    "gatsby-plugin-utils": "^3.11.0",
-    "js-combinatorics": "^1.4.5",
-    "react-test-renderer": "^16.13.1"
-=======
     "gatsby-core-utils": "^4.4.0-next.0",
     "gatsby-plugin-utils": "^4.4.0-next.0",
     "gray-matter": "^4.0.3",
@@ -94,7 +59,6 @@
     "opentracing": "^0.14.7",
     "typescript": "^4.9.3",
     "webpack": "^5.72.1"
->>>>>>> dc3d7412
   },
   "jest": {
     "testEnvironment": "node"
