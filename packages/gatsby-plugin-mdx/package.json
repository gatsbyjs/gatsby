{
  "name": "gatsby-plugin-mdx",
<<<<<<< HEAD
  "version": "3.16.0-next.1",
=======
  "version": "3.19.0-next.0",
>>>>>>> d20a74b9
  "description": "MDX integration for Gatsby",
  "license": "MIT",
  "homepage": "https://github.com/gatsbyjs/gatsby/tree/master/packages/gatsby-plugin-mdx#readme",
  "repository": {
    "type": "git",
    "url": "https://github.com/gatsbyjs/gatsby.git",
    "directory": "packages/gatsby-plugin-mdx"
  },
<<<<<<< HEAD
=======
  "peerDependencies": {
    "@mdx-js/mdx": "^1.0.0",
    "@mdx-js/react": "^1.0.0",
    "gatsby": "^4.0.0-next",
    "react": "^16.9.0 || ^17.0.0 || ^18.0.0",
    "react-dom": "^16.9.0 || ^17.0.0 || ^18.0.0"
  },
  "dependencies": {
    "@babel/core": "^7.15.5",
    "@babel/generator": "^7.15.4",
    "@babel/helper-plugin-utils": "^7.14.0",
    "@babel/plugin-proposal-object-rest-spread": "^7.14.7",
    "@babel/preset-env": "^7.15.4",
    "@babel/preset-react": "^7.14.0",
    "@babel/runtime": "^7.15.4",
    "@babel/types": "^7.15.4",
    "camelcase-css": "^2.0.1",
    "change-case": "^3.1.0",
    "core-js": "^3.22.3",
    "dataloader": "^1.4.0",
    "debug": "^4.3.1",
    "escape-string-regexp": "^1.0.5",
    "eval": "^0.1.4",
    "fs-extra": "^10.1.0",
    "gatsby-core-utils": "^3.19.0-next.0",
    "gray-matter": "^4.0.2",
    "json5": "^2.1.3",
    "loader-utils": "^1.4.0",
    "lodash": "^4.17.21",
    "mdast-util-to-string": "^1.1.0",
    "mdast-util-toc": "^3.1.0",
    "mime": "^2.4.6",
    "mkdirp": "^1.0.4",
    "p-queue": "^6.6.2",
    "pretty-bytes": "^5.3.0",
    "remark": "^10.0.1",
    "remark-retext": "^3.1.3",
    "retext-english": "^3.0.4",
    "slugify": "^1.4.4",
    "static-site-generator-webpack-plugin": "^3.4.2",
    "style-to-object": "^0.3.0",
    "underscore.string": "^3.3.5",
    "unified": "^8.4.2",
    "unist-util-map": "^1.0.5",
    "unist-util-remove": "^1.0.3",
    "unist-util-visit": "^1.4.1"
  },
  "devDependencies": {
    "@mdx-js/mdx": "^1.6.16",
    "@mdx-js/react": "^1.6.16",
    "gatsby-plugin-utils": "^3.13.0-next.0",
    "js-combinatorics": "^1.4.5",
    "react-test-renderer": "^16.13.1"
  },
  "jest": {
    "testEnvironment": "node"
  },
>>>>>>> d20a74b9
  "keywords": [
    "gatsby",
    "gatsby-plugin",
    "gatsby-transformer-plugin",
    "mdx",
    "markdown",
    "remark",
    "rehype"
  ],
  "scripts": {
    "build": "babel src --out-dir dist/ --ignore \"**/__tests__\" --ignore \"**/__mocks__\" --extensions \".ts\"",
    "typegen": "tsc --emitDeclarationOnly --declaration --declarationDir dist/",
    "prepare": "cross-env NODE_ENV=production npm run build && npm run typegen",
    "watch": "babel -w src --out-dir dist/ --ignore \"**/__tests__\" --extensions \".ts,.tsx\"",
    "test": "jest"
  },
  "main": "dist/index.js",
  "types": "dist/index.d.ts",
  "exports": {
    ".": "./dist/index.js",
    "./package.json": "./package.json",
    "./*.js": "./dist/*.js",
    "./dist/*": "./dist/*"
  },
  "typesVersions": {
    "*": {
      "*": [
        "dist/*.d.ts",
        "dist/index.d.ts"
      ]
    }
  },
  "files": [
    "dist/*",
    "gatsby-node.js"
  ],
  "jest": {
    "testEnvironment": "node"
  },
  "dependencies": {
    "@mdx-js/mdx": "^2.1.1",
    "change-case": "^4.1.2",
    "deepmerge": "^4.2.2",
    "fs-extra": "^10.1.0",
    "gatsby-plugin-utils": "^3.12.0-next.1",
    "gray-matter": "^4.0.3",
    "mdast-util-mdx": "^2.0.0",
    "mdast-util-toc": "^6.1.0",
    "mdast-util-to-markdown": "^1.3.0",
    "rehype-infer-description-meta": "^1.0.1",
    "unified": "^10.1.2",
    "unist-util-visit": "^4.1.0",
    "vfile": "^5.3.2",
    "acorn": "^7.4.1",
    "acorn-jsx": "^5.3.2",
    "astring": "^1.8.3",
    "estree-util-build-jsx": "^2.1.0"
  },
  "devDependencies": {
    "@babel/cli": "^7.17.10",
    "@babel/core": "^7.18.2",
    "@types/mdast": "^3.0.10",
    "babel-preset-gatsby-package": "^2.18.0-next.0",
    "cross-env": "^7.0.3",
    "typescript": "^4.7.2"
  },
  "peerDependencies": {
    "@mdx-js/react": "^2.0.0",
    "@types/estree": "^0.0.50",
    "gatsby": "^4.0.0-next",
    "gatsby-source-filesystem": "^4.0.0-next",
    "loader-utils": "^3.2.0",
    "react": "^16.9.0 || ^17.0.0 || ^18.0.0",
    "react-dom": "^16.9.0 || ^17.0.0 || ^18.0.0",
    "webpack": "^5.72.1"
  }
}<|MERGE_RESOLUTION|>--- conflicted
+++ resolved
@@ -1,10 +1,6 @@
 {
   "name": "gatsby-plugin-mdx",
-<<<<<<< HEAD
-  "version": "3.16.0-next.1",
-=======
   "version": "3.19.0-next.0",
->>>>>>> d20a74b9
   "description": "MDX integration for Gatsby",
   "license": "MIT",
   "homepage": "https://github.com/gatsbyjs/gatsby/tree/master/packages/gatsby-plugin-mdx#readme",
@@ -13,66 +9,6 @@
     "url": "https://github.com/gatsbyjs/gatsby.git",
     "directory": "packages/gatsby-plugin-mdx"
   },
-<<<<<<< HEAD
-=======
-  "peerDependencies": {
-    "@mdx-js/mdx": "^1.0.0",
-    "@mdx-js/react": "^1.0.0",
-    "gatsby": "^4.0.0-next",
-    "react": "^16.9.0 || ^17.0.0 || ^18.0.0",
-    "react-dom": "^16.9.0 || ^17.0.0 || ^18.0.0"
-  },
-  "dependencies": {
-    "@babel/core": "^7.15.5",
-    "@babel/generator": "^7.15.4",
-    "@babel/helper-plugin-utils": "^7.14.0",
-    "@babel/plugin-proposal-object-rest-spread": "^7.14.7",
-    "@babel/preset-env": "^7.15.4",
-    "@babel/preset-react": "^7.14.0",
-    "@babel/runtime": "^7.15.4",
-    "@babel/types": "^7.15.4",
-    "camelcase-css": "^2.0.1",
-    "change-case": "^3.1.0",
-    "core-js": "^3.22.3",
-    "dataloader": "^1.4.0",
-    "debug": "^4.3.1",
-    "escape-string-regexp": "^1.0.5",
-    "eval": "^0.1.4",
-    "fs-extra": "^10.1.0",
-    "gatsby-core-utils": "^3.19.0-next.0",
-    "gray-matter": "^4.0.2",
-    "json5": "^2.1.3",
-    "loader-utils": "^1.4.0",
-    "lodash": "^4.17.21",
-    "mdast-util-to-string": "^1.1.0",
-    "mdast-util-toc": "^3.1.0",
-    "mime": "^2.4.6",
-    "mkdirp": "^1.0.4",
-    "p-queue": "^6.6.2",
-    "pretty-bytes": "^5.3.0",
-    "remark": "^10.0.1",
-    "remark-retext": "^3.1.3",
-    "retext-english": "^3.0.4",
-    "slugify": "^1.4.4",
-    "static-site-generator-webpack-plugin": "^3.4.2",
-    "style-to-object": "^0.3.0",
-    "underscore.string": "^3.3.5",
-    "unified": "^8.4.2",
-    "unist-util-map": "^1.0.5",
-    "unist-util-remove": "^1.0.3",
-    "unist-util-visit": "^1.4.1"
-  },
-  "devDependencies": {
-    "@mdx-js/mdx": "^1.6.16",
-    "@mdx-js/react": "^1.6.16",
-    "gatsby-plugin-utils": "^3.13.0-next.0",
-    "js-combinatorics": "^1.4.5",
-    "react-test-renderer": "^16.13.1"
-  },
-  "jest": {
-    "testEnvironment": "node"
-  },
->>>>>>> d20a74b9
   "keywords": [
     "gatsby",
     "gatsby-plugin",
@@ -109,15 +45,22 @@
     "dist/*",
     "gatsby-node.js"
   ],
-  "jest": {
-    "testEnvironment": "node"
+  "peerDependencies": {
+    "@mdx-js/react": "^2.0.0",
+    "@types/estree": "^0.0.50",
+    "gatsby": "^4.0.0-next",
+    "gatsby-source-filesystem": "^4.0.0-next",
+    "loader-utils": "^3.2.0",
+    "react": "^16.9.0 || ^17.0.0 || ^18.0.0",
+    "react-dom": "^16.9.0 || ^17.0.0 || ^18.0.0",
+    "webpack": "^5.72.1"
   },
   "dependencies": {
     "@mdx-js/mdx": "^2.1.1",
     "change-case": "^4.1.2",
     "deepmerge": "^4.2.2",
     "fs-extra": "^10.1.0",
-    "gatsby-plugin-utils": "^3.12.0-next.1",
+    "gatsby-plugin-utils": "^3.13.0-next.0",
     "gray-matter": "^4.0.3",
     "mdast-util-mdx": "^2.0.0",
     "mdast-util-toc": "^6.1.0",
@@ -135,18 +78,11 @@
     "@babel/cli": "^7.17.10",
     "@babel/core": "^7.18.2",
     "@types/mdast": "^3.0.10",
-    "babel-preset-gatsby-package": "^2.18.0-next.0",
+    "babel-preset-gatsby-package": "^2.19.0-next.0",
     "cross-env": "^7.0.3",
     "typescript": "^4.7.2"
   },
-  "peerDependencies": {
-    "@mdx-js/react": "^2.0.0",
-    "@types/estree": "^0.0.50",
-    "gatsby": "^4.0.0-next",
-    "gatsby-source-filesystem": "^4.0.0-next",
-    "loader-utils": "^3.2.0",
-    "react": "^16.9.0 || ^17.0.0 || ^18.0.0",
-    "react-dom": "^16.9.0 || ^17.0.0 || ^18.0.0",
-    "webpack": "^5.72.1"
+  "jest": {
+    "testEnvironment": "node"
   }
 }