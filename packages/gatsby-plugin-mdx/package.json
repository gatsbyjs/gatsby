{
  "name": "gatsby-plugin-mdx",
  "version": "5.5.0-next.0",
  "description": "MDX integration for Gatsby",
  "main": "dist/index.js",
  "types": "dist/index.d.ts",
  "license": "MIT",
  "homepage": "https://github.com/gatsbyjs/gatsby/tree/master/packages/gatsby-plugin-mdx#readme",
  "scripts": {
    "build": "babel src --out-dir dist/ --ignore \"**/__tests__\" --ignore \"**/__mocks__\" --extensions \".ts\"",
    "typegen": "tsc --emitDeclarationOnly --declaration --declarationDir dist/",
    "prepare": "cross-env NODE_ENV=production npm run clean && npm run build && npm run typegen",
    "watch": "babel -w src --out-dir dist/ --ignore \"**/__tests__\" --extensions \".ts,.tsx\"",
    "test": "jest",
    "clean": "del-cli dist/*"
  },
  "repository": {
    "type": "git",
    "url": "https://github.com/gatsbyjs/gatsby.git",
    "directory": "packages/gatsby-plugin-mdx"
  },
  "peerDependencies": {
    "@mdx-js/react": "^2.0.0",
    "gatsby": "^5.0.0-next",
    "gatsby-source-filesystem": "^5.0.0-next",
    "react": "^18.0.0 || ^0.0.0",
    "react-dom": "^18.0.0 || ^0.0.0"
  },
  "dependencies": {
    "@mdx-js/mdx": "^2.1.5",
    "acorn": "^8.8.1",
    "acorn-jsx": "^5.3.2",
    "astring": "^1.8.3",
    "deepmerge": "^4.2.2",
    "estree-util-build-jsx": "^2.2.0",
<<<<<<< HEAD
    "fs-extra": "^11.1.0",
    "gatsby-core-utils": "^4.4.0-next.2",
    "gatsby-plugin-utils": "^4.4.0-next.2",
=======
    "fs-extra": "^10.1.0",
    "gatsby-core-utils": "^4.5.0-next.0",
    "gatsby-plugin-utils": "^4.5.0-next.0",
>>>>>>> 24c393e1
    "gray-matter": "^4.0.3",
    "mdast-util-mdx": "^2.0.0",
    "mdast-util-to-hast": "^10.2.0",
    "mdast-util-to-markdown": "^1.3.0",
    "mdast-util-toc": "^6.1.0",
    "rehype-infer-description-meta": "^1.1.0",
    "remark-unwrap-images": "^3.0.1",
    "unified": "^10.1.2",
    "unist-util-visit": "^4.1.1",
    "vfile": "^5.3.6"
  },
  "devDependencies": {
    "@babel/cli": "^7.20.7",
    "@babel/core": "^7.20.7",
    "@types/estree": "^0.0.52",
    "@types/mdast": "^3.0.10",
    "@types/unist": "^2.0.6",
    "babel-preset-gatsby-package": "^3.5.0-next.0",
    "cross-env": "^7.0.3",
    "del-cli": "^5.0.0",
    "opentracing": "^0.14.7",
    "typescript": "^4.9.3",
    "webpack": "^5.75.0"
  },
  "jest": {
    "testEnvironment": "node"
  },
  "keywords": [
    "gatsby",
    "gatsby-plugin",
    "mdx",
    "markdown",
    "remark",
    "rehype"
  ],
  "files": [
    "dist/*",
    "gatsby-node.js"
  ]
}<|MERGE_RESOLUTION|>--- conflicted
+++ resolved
@@ -33,15 +33,9 @@
     "astring": "^1.8.3",
     "deepmerge": "^4.2.2",
     "estree-util-build-jsx": "^2.2.0",
-<<<<<<< HEAD
     "fs-extra": "^11.1.0",
-    "gatsby-core-utils": "^4.4.0-next.2",
-    "gatsby-plugin-utils": "^4.4.0-next.2",
-=======
-    "fs-extra": "^10.1.0",
     "gatsby-core-utils": "^4.5.0-next.0",
     "gatsby-plugin-utils": "^4.5.0-next.0",
->>>>>>> 24c393e1
     "gray-matter": "^4.0.3",
     "mdast-util-mdx": "^2.0.0",
     "mdast-util-to-hast": "^10.2.0",
