{
  "name": "gatsby-plugin-mdx",
  "version": "2.14.0-next.0",
  "description": "MDX integration for Gatsby",
  "main": "index.js",
  "license": "MIT",
  "homepage": "https://github.com/gatsbyjs/gatsby/tree/master/packages/gatsby-plugin-mdx#readme",
  "scripts": {
    "test": "jest"
  },
  "repository": {
    "type": "git",
    "url": "https://github.com/gatsbyjs/gatsby.git",
    "directory": "packages/gatsby-plugin-mdx"
  },
  "peerDependencies": {
    "@mdx-js/mdx": "^1.0.0",
    "@mdx-js/react": "^1.0.0",
    "react": "^16.9.0 || ^17.0.0",
    "react-dom": "^16.9.0 || ^17.0.0"
  },
  "dependencies": {
    "@babel/core": "^7.14.8",
    "@babel/generator": "^7.14.9",
    "@babel/helper-plugin-utils": "^7.14.0",
    "@babel/plugin-proposal-object-rest-spread": "^7.14.7",
    "@babel/preset-env": "^7.14.9",
    "@babel/preset-react": "^7.14.0",
    "@babel/types": "^7.14.9",
    "camelcase-css": "^2.0.1",
    "change-case": "^3.1.0",
    "core-js": "^3.6.5",
    "dataloader": "^1.4.0",
    "debug": "^4.3.1",
    "escape-string-regexp": "^1.0.5",
    "eval": "^0.1.4",
<<<<<<< HEAD
    "fs-extra": "^10.0.0",
    "gatsby-core-utils": "^2.13.0-next.2",
=======
    "fs-extra": "^8.1.0",
    "gatsby-core-utils": "^2.14.0-next.0",
>>>>>>> d7d08508
    "gray-matter": "^4.0.2",
    "json5": "^2.1.3",
    "loader-utils": "^1.4.0",
    "lodash": "^4.17.21",
    "mdast-util-to-string": "^1.1.0",
    "mdast-util-toc": "^3.1.0",
    "mime": "^2.4.6",
    "p-queue": "^6.6.2",
    "pretty-bytes": "^5.3.0",
    "remark": "^10.0.1",
    "remark-retext": "^3.1.3",
    "retext-english": "^3.0.4",
    "slugify": "^1.4.4",
    "static-site-generator-webpack-plugin": "^3.4.2",
    "style-to-object": "^0.3.0",
    "underscore.string": "^3.3.5",
    "unified": "^8.4.2",
    "unist-util-map": "^1.0.5",
    "unist-util-remove": "^1.0.3",
    "unist-util-visit": "^1.4.1"
  },
  "devDependencies": {
    "@mdx-js/mdx": "^1.6.16",
    "@mdx-js/react": "^1.6.16",
    "gatsby-plugin-utils": "^1.14.0-next.0",
    "jest": "^24.9.0",
    "js-combinatorics": "^1.4.5",
    "react-test-renderer": "^16.13.1"
  },
  "jest": {
    "testEnvironment": "node"
  },
  "keywords": [
    "gatsby",
    "gatsby-plugin",
    "gatsby-transformer-plugin",
    "mdx",
    "markdown",
    "remark",
    "rehype"
  ],
  "types": "index.d.ts"
}<|MERGE_RESOLUTION|>--- conflicted
+++ resolved
@@ -34,13 +34,8 @@
     "debug": "^4.3.1",
     "escape-string-regexp": "^1.0.5",
     "eval": "^0.1.4",
-<<<<<<< HEAD
     "fs-extra": "^10.0.0",
-    "gatsby-core-utils": "^2.13.0-next.2",
-=======
-    "fs-extra": "^8.1.0",
     "gatsby-core-utils": "^2.14.0-next.0",
->>>>>>> d7d08508
     "gray-matter": "^4.0.2",
     "json5": "^2.1.3",
     "loader-utils": "^1.4.0",
