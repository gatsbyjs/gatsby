--- conflicted
+++ resolved
@@ -1,10 +1,6 @@
 {
   "name": "gatsby-plugin-mdx",
-<<<<<<< HEAD
-  "version": "1.1.6",
-=======
   "version": "1.2.1",
->>>>>>> 852f557a
   "description": "MDX integration for Gatsby",
   "main": "index.js",
   "license": "MIT",
@@ -37,11 +33,7 @@
     "escape-string-regexp": "^1.0.5",
     "eval": "^0.1.4",
     "fs-extra": "^8.1.0",
-<<<<<<< HEAD
-    "gatsby-core-utils": "^1.1.1",
-=======
     "gatsby-core-utils": "^1.2.0",
->>>>>>> 852f557a
     "gray-matter": "^4.0.2",
     "json5": "^2.1.3",
     "loader-utils": "^1.4.0",
