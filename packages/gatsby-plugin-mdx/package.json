--- conflicted
+++ resolved
@@ -57,13 +57,8 @@
     "cross-env": "^7.0.3",
     "del-cli": "^5.0.0",
     "opentracing": "^0.14.7",
-<<<<<<< HEAD
-    "typescript": "^4.9.4",
+    "typescript": "^5.0.2",
     "webpack": "^5.77.0"
-=======
-    "typescript": "^5.0.2",
-    "webpack": "^5.75.0"
->>>>>>> 0c8d0c5d
   },
   "jest": {
     "testEnvironment": "node"
