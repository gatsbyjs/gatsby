{
  "name": "gatsby-plugin-mdx",
  "version": "3.19.0-next.1",
  "description": "MDX integration for Gatsby",
  "license": "MIT",
  "homepage": "https://github.com/gatsbyjs/gatsby/tree/master/packages/gatsby-plugin-mdx#readme",
  "repository": {
    "type": "git",
    "url": "https://github.com/gatsbyjs/gatsby.git",
    "directory": "packages/gatsby-plugin-mdx"
  },
  "keywords": [
    "gatsby",
    "gatsby-plugin",
    "gatsby-transformer-plugin",
    "mdx",
    "markdown",
    "remark",
    "rehype"
  ],
  "scripts": {
    "build": "babel src --out-dir dist/ --ignore \"**/__tests__\" --ignore \"**/__mocks__\" --extensions \".ts\"",
    "typegen": "tsc --emitDeclarationOnly --declaration --declarationDir dist/",
    "prepare": "cross-env NODE_ENV=production npm run build && npm run typegen",
    "watch": "babel -w src --out-dir dist/ --ignore \"**/__tests__\" --extensions \".ts,.tsx\"",
    "test": "jest"
  },
  "main": "dist/index.js",
  "types": "dist/index.d.ts",
  "exports": {
    ".": "./dist/index.js",
    "./package.json": "./package.json",
    "./*.js": "./dist/*.js",
    "./dist/*": "./dist/*"
  },
  "typesVersions": {
    "*": {
      "*": [
        "dist/*.d.ts",
        "dist/index.d.ts"
      ]
    }
  },
  "files": [
    "dist/*",
    "gatsby-node.js"
  ],
  "peerDependencies": {
    "@mdx-js/react": "^2.0.0",
    "@types/estree": "^0.0.50",
    "gatsby": "^4.0.0-next",
    "gatsby-source-filesystem": "^4.0.0-next",
    "loader-utils": "^3.2.0",
    "react": "^16.9.0 || ^17.0.0 || ^18.0.0",
    "react-dom": "^16.9.0 || ^17.0.0 || ^18.0.0",
    "webpack": "^5.72.1"
  },
  "dependencies": {
    "@mdx-js/mdx": "^2.1.1",
    "change-case": "^4.1.2",
    "deepmerge": "^4.2.2",
    "fs-extra": "^10.1.0",
<<<<<<< HEAD
    "gatsby-plugin-utils": "^3.13.0-next.0",
    "gray-matter": "^4.0.3",
    "mdast-util-mdx": "^2.0.0",
    "mdast-util-toc": "^6.1.0",
    "mdast-util-to-markdown": "^1.3.0",
    "rehype-infer-description-meta": "^1.0.1",
    "unified": "^10.1.2",
    "unist-util-visit": "^4.1.0",
    "vfile": "^5.3.2",
    "acorn": "^7.4.1",
    "acorn-jsx": "^5.3.2",
    "astring": "^1.8.3",
    "estree-util-build-jsx": "^2.1.0"
  },
  "devDependencies": {
    "@babel/cli": "^7.17.10",
    "@babel/core": "^7.18.2",
    "@types/mdast": "^3.0.10",
    "babel-preset-gatsby-package": "^2.19.0-next.0",
    "cross-env": "^7.0.3",
    "typescript": "^4.7.2"
=======
    "gatsby-core-utils": "^3.19.0-next.1",
    "gray-matter": "^4.0.2",
    "json5": "^2.1.3",
    "loader-utils": "^1.4.0",
    "lodash": "^4.17.21",
    "mdast-util-to-string": "^1.1.0",
    "mdast-util-toc": "^3.1.0",
    "mime": "^2.4.6",
    "mkdirp": "^1.0.4",
    "p-queue": "^6.6.2",
    "pretty-bytes": "^5.3.0",
    "remark": "^10.0.1",
    "remark-retext": "^3.1.3",
    "retext-english": "^3.0.4",
    "slugify": "^1.4.4",
    "static-site-generator-webpack-plugin": "^3.4.2",
    "style-to-object": "^0.3.0",
    "underscore.string": "^3.3.5",
    "unified": "^8.4.2",
    "unist-util-map": "^1.0.5",
    "unist-util-remove": "^1.0.3",
    "unist-util-visit": "^1.4.1"
  },
  "devDependencies": {
    "@mdx-js/mdx": "^1.6.16",
    "@mdx-js/react": "^1.6.16",
    "gatsby-plugin-utils": "^3.13.0-next.1",
    "js-combinatorics": "^1.4.5",
    "react-test-renderer": "^16.13.1"
>>>>>>> 297a1b77
  },
  "jest": {
    "testEnvironment": "node"
  }
}<|MERGE_RESOLUTION|>--- conflicted
+++ resolved
@@ -2,12 +2,60 @@
   "name": "gatsby-plugin-mdx",
   "version": "3.19.0-next.1",
   "description": "MDX integration for Gatsby",
+  "main": "dist/index.js",
   "license": "MIT",
   "homepage": "https://github.com/gatsbyjs/gatsby/tree/master/packages/gatsby-plugin-mdx#readme",
+  "scripts": {
+    "build": "babel src --out-dir dist/ --ignore \"**/__tests__\" --ignore \"**/__mocks__\" --extensions \".ts\"",
+    "typegen": "tsc --emitDeclarationOnly --declaration --declarationDir dist/",
+    "prepare": "cross-env NODE_ENV=production npm run build && npm run typegen",
+    "watch": "babel -w src --out-dir dist/ --ignore \"**/__tests__\" --extensions \".ts,.tsx\"",
+    "test": "jest"
+  },
   "repository": {
     "type": "git",
     "url": "https://github.com/gatsbyjs/gatsby.git",
     "directory": "packages/gatsby-plugin-mdx"
+  },
+  "peerDependencies": {
+    "@mdx-js/react": "^2.0.0",
+    "@types/estree": "^0.0.50",
+    "gatsby": "^4.0.0-next",
+    "gatsby-source-filesystem": "^4.0.0-next",
+    "loader-utils": "^3.2.0",
+    "react": "^16.9.0 || ^17.0.0 || ^18.0.0",
+    "react-dom": "^16.9.0 || ^17.0.0 || ^18.0.0",
+    "webpack": "^5.72.1"
+  },
+  "dependencies": {
+    "@mdx-js/mdx": "^2.1.1",
+    "change-case": "^4.1.2",
+    "deepmerge": "^4.2.2",
+    "fs-extra": "^10.1.0",
+    "gatsby-plugin-utils": "^3.13.0-next.1",
+    "gray-matter": "^4.0.3",
+    "mdast-util-mdx": "^2.0.0",
+    "mdast-util-toc": "^6.1.0",
+    "mdast-util-to-markdown": "^1.3.0",
+    "rehype-infer-description-meta": "^1.0.1",
+    "unified": "^10.1.2",
+    "unist-util-visit": "^4.1.0",
+    "vfile": "^5.3.2",
+    "acorn": "^7.4.1",
+    "acorn-jsx": "^5.3.2",
+    "astring": "^1.8.3",
+    "estree-util-build-jsx": "^2.1.0"
+  },
+  "devDependencies": {
+    "@babel/cli": "^7.17.10",
+    "@babel/core": "^7.18.2",
+    "@types/mdast": "^3.0.10",
+    "babel-preset-gatsby-package": "^2.19.0-next.1",
+    "cross-env": "^7.0.3",
+    "typescript": "^4.7.2"
+  },
+  "jest": {
+    "testEnvironment": "node"
   },
   "keywords": [
     "gatsby",
@@ -18,14 +66,6 @@
     "remark",
     "rehype"
   ],
-  "scripts": {
-    "build": "babel src --out-dir dist/ --ignore \"**/__tests__\" --ignore \"**/__mocks__\" --extensions \".ts\"",
-    "typegen": "tsc --emitDeclarationOnly --declaration --declarationDir dist/",
-    "prepare": "cross-env NODE_ENV=production npm run build && npm run typegen",
-    "watch": "babel -w src --out-dir dist/ --ignore \"**/__tests__\" --extensions \".ts,.tsx\"",
-    "test": "jest"
-  },
-  "main": "dist/index.js",
   "types": "dist/index.d.ts",
   "exports": {
     ".": "./dist/index.js",
@@ -44,77 +84,5 @@
   "files": [
     "dist/*",
     "gatsby-node.js"
-  ],
-  "peerDependencies": {
-    "@mdx-js/react": "^2.0.0",
-    "@types/estree": "^0.0.50",
-    "gatsby": "^4.0.0-next",
-    "gatsby-source-filesystem": "^4.0.0-next",
-    "loader-utils": "^3.2.0",
-    "react": "^16.9.0 || ^17.0.0 || ^18.0.0",
-    "react-dom": "^16.9.0 || ^17.0.0 || ^18.0.0",
-    "webpack": "^5.72.1"
-  },
-  "dependencies": {
-    "@mdx-js/mdx": "^2.1.1",
-    "change-case": "^4.1.2",
-    "deepmerge": "^4.2.2",
-    "fs-extra": "^10.1.0",
-<<<<<<< HEAD
-    "gatsby-plugin-utils": "^3.13.0-next.0",
-    "gray-matter": "^4.0.3",
-    "mdast-util-mdx": "^2.0.0",
-    "mdast-util-toc": "^6.1.0",
-    "mdast-util-to-markdown": "^1.3.0",
-    "rehype-infer-description-meta": "^1.0.1",
-    "unified": "^10.1.2",
-    "unist-util-visit": "^4.1.0",
-    "vfile": "^5.3.2",
-    "acorn": "^7.4.1",
-    "acorn-jsx": "^5.3.2",
-    "astring": "^1.8.3",
-    "estree-util-build-jsx": "^2.1.0"
-  },
-  "devDependencies": {
-    "@babel/cli": "^7.17.10",
-    "@babel/core": "^7.18.2",
-    "@types/mdast": "^3.0.10",
-    "babel-preset-gatsby-package": "^2.19.0-next.0",
-    "cross-env": "^7.0.3",
-    "typescript": "^4.7.2"
-=======
-    "gatsby-core-utils": "^3.19.0-next.1",
-    "gray-matter": "^4.0.2",
-    "json5": "^2.1.3",
-    "loader-utils": "^1.4.0",
-    "lodash": "^4.17.21",
-    "mdast-util-to-string": "^1.1.0",
-    "mdast-util-toc": "^3.1.0",
-    "mime": "^2.4.6",
-    "mkdirp": "^1.0.4",
-    "p-queue": "^6.6.2",
-    "pretty-bytes": "^5.3.0",
-    "remark": "^10.0.1",
-    "remark-retext": "^3.1.3",
-    "retext-english": "^3.0.4",
-    "slugify": "^1.4.4",
-    "static-site-generator-webpack-plugin": "^3.4.2",
-    "style-to-object": "^0.3.0",
-    "underscore.string": "^3.3.5",
-    "unified": "^8.4.2",
-    "unist-util-map": "^1.0.5",
-    "unist-util-remove": "^1.0.3",
-    "unist-util-visit": "^1.4.1"
-  },
-  "devDependencies": {
-    "@mdx-js/mdx": "^1.6.16",
-    "@mdx-js/react": "^1.6.16",
-    "gatsby-plugin-utils": "^3.13.0-next.1",
-    "js-combinatorics": "^1.4.5",
-    "react-test-renderer": "^16.13.1"
->>>>>>> 297a1b77
-  },
-  "jest": {
-    "testEnvironment": "node"
-  }
+  ]
 }