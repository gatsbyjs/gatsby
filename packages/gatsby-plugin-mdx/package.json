{
  "name": "gatsby-plugin-mdx",
  "version": "1.0.19",
  "description": "MDX integration for Gatsby",
  "main": "index.js",
  "license": "MIT",
  "homepage": "https://github.com/gatsbyjs/gatsby/tree/master/packages/gatsby-plugin-mdx#readme",
  "scripts": {
    "test": "jest"
  },
  "repository": {
    "type": "git",
    "url": "https://github.com/gatsbyjs/gatsby.git",
    "directory": "packages/gatsby-plugin-mdx"
  },
  "peerDependencies": {
    "@mdx-js/mdx": "^1.0.0",
    "@mdx-js/react": "^1.0.0"
  },
  "dependencies": {
    "@babel/core": "^7.4.3",
    "@babel/generator": "^7.5.5",
    "@babel/helper-plugin-utils": "^7.0.0",
    "@babel/plugin-proposal-object-rest-spread": "^7.4.3",
    "@babel/preset-env": "^7.4.3",
    "@babel/preset-react": "^7.0.0",
<<<<<<< HEAD
    "camelcase-css": "^2.0.1",
=======
    "@babel/types": "^7.5.5",
>>>>>>> 57390e8d
    "change-case": "^3.1.0",
    "core-js": "2",
    "dataloader": "^1.4.0",
    "debug": "^4.0.1",
    "escape-string-regexp": "^1.0.5",
    "eval": "^0.1.4",
    "fs-extra": "^7.0.0",
    "gray-matter": "^4.0.1",
    "json5": "^2.1.0",
    "loader-utils": "^1.2.3",
    "lodash": "^4.17.14",
    "mdast-util-to-string": "^1.0.4",
    "mdast-util-toc": "^3.0.0",
    "mime": "^2.3.1",
    "p-queue": "^5.0.0",
    "pretty-bytes": "^5.1.0",
    "remark": "^10.0.0",
    "remark-retext": "^3.1.2",
    "retext-english": "^3.0.2",
    "slash": "^2.0.0",
    "static-site-generator-webpack-plugin": "^3.4.2",
<<<<<<< HEAD
    "style-to-object": "^0.2.3",
=======
    "to-style": "^1.3.3",
>>>>>>> 57390e8d
    "underscore.string": "^3.3.4",
    "unified": "^8.3.2",
    "unist-util-map": "^1.0.4",
    "unist-util-remove": "^1.0.1",
    "unist-util-visit": "^1.4.0"
  },
  "devDependencies": {
    "@mdx-js/mdx": "^1.0.0",
    "@mdx-js/react": "^1.0.0",
    "jest": "^24.0.0",
    "js-combinatorics": "^0.5.3",
    "react-test-renderer": "^16.8.0"
  },
  "jest": {
    "testEnvironment": "node"
  },
  "keywords": [
    "gatsby",
    "gatsby-plugin",
    "gatsby-transformer-plugin",
    "mdx",
    "markdown",
    "remark",
    "rehype"
  ]
}<|MERGE_RESOLUTION|>--- conflicted
+++ resolved
@@ -24,11 +24,8 @@
     "@babel/plugin-proposal-object-rest-spread": "^7.4.3",
     "@babel/preset-env": "^7.4.3",
     "@babel/preset-react": "^7.0.0",
-<<<<<<< HEAD
+    "@babel/types": "^7.5.5",
     "camelcase-css": "^2.0.1",
-=======
-    "@babel/types": "^7.5.5",
->>>>>>> 57390e8d
     "change-case": "^3.1.0",
     "core-js": "2",
     "dataloader": "^1.4.0",
@@ -50,11 +47,7 @@
     "retext-english": "^3.0.2",
     "slash": "^2.0.0",
     "static-site-generator-webpack-plugin": "^3.4.2",
-<<<<<<< HEAD
     "style-to-object": "^0.2.3",
-=======
-    "to-style": "^1.3.3",
->>>>>>> 57390e8d
     "underscore.string": "^3.3.4",
     "unified": "^8.3.2",
     "unist-util-map": "^1.0.4",
