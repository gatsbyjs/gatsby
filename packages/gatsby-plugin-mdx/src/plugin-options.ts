import type { ProcessorOptions } from "@mdx-js/mdx"
import type { GatsbyCache, NodePluginArgs, PluginOptions } from "gatsby"
import deepmerge from "deepmerge"
import { IPluginRefObject } from "gatsby-plugin-utils/types"
import { getSourcePluginsAsRemarkPlugins } from "./get-source-plugins-as-remark-plugins"
import rehypeMdxMetadataExtractor from "./rehype-metadata-extractor"
import { remarkMdxHtmlPlugin } from "./remark-mdx-html-plugin"
import { remarkPathPlugin } from "./remark-path-prefix-plugin"

<<<<<<< HEAD
export interface IMdxPluginOptions extends Partial<PluginOptions> {
=======
export interface IMdxPluginOptions {
>>>>>>> a264d545
  extensions: [string]
  mdxOptions: ProcessorOptions
  gatsbyRemarkPlugins?: [IPluginRefObject]
}
interface IHelpers {
  getNode: NodePluginArgs["getNode"]
  getNodesByType: NodePluginArgs["getNodesByType"]
  pathPrefix: NodePluginArgs["pathPrefix"]
  reporter: NodePluginArgs["reporter"]
  cache: GatsbyCache
}
type MdxDefaultOptions = (pluginOptions: PluginOptions) => IMdxPluginOptions

export const defaultOptions: MdxDefaultOptions = pluginOptions => {
  const mdxOptions: ProcessorOptions = {
    format: `mdx`,
    useDynamicImport: true,
    providerImportSource: `@mdx-js/react`,
    jsxRuntime: `classic`,
  }
<<<<<<< HEAD
  const options: IMdxPluginOptions = deepmerge(
    {
      extensions: [`.mdx`],
      mdxOptions,
    },
=======
  const defaults = {
    extensions: [`.mdx`],
    mdxOptions,
  }
  const options = deepmerge(
    defaults,
>>>>>>> a264d545
    pluginOptions
  ) as unknown as IMdxPluginOptions

  return options
}

type EnhanceMdxOptions = (
  pluginOptions: PluginOptions,
  helpers: IHelpers
) => Promise<ProcessorOptions>

export const enhanceMdxOptions: EnhanceMdxOptions = async (
  pluginOptions,
  helpers
) => {
  const options = defaultOptions(pluginOptions)

  if (!options.mdxOptions.remarkPlugins) {
    options.mdxOptions.remarkPlugins = []
  }

  // Inject Gatsby path prefix if needed
  if (helpers.pathPrefix) {
    options.mdxOptions.remarkPlugins.push([
      remarkPathPlugin,
      { pathPrefix: helpers.pathPrefix },
    ])
  }

  // Support gatsby-remark-* plugins
  if (
    options.gatsbyRemarkPlugins &&
    Object.keys(options.gatsbyRemarkPlugins).length
  ) {
    if (!options.mdxOptions.remarkPlugins) {
      options.mdxOptions.remarkPlugins = []
    }

    // Parser plugins
    for (const plugin of options.gatsbyRemarkPlugins) {
      const requiredPlugin = plugin.module

      if (typeof requiredPlugin.setParserPlugins === `function`) {
        for (const parserPlugin of requiredPlugin.setParserPlugins(
          plugin.options || {}
        )) {
          if (Array.isArray(parserPlugin)) {
            const [parser, parserPluginOptions] = parserPlugin
            options.mdxOptions.remarkPlugins.push([parser, parserPluginOptions])
          } else {
            options.mdxOptions.remarkPlugins.push(parserPlugin)
          }
        }
      }
    }

    // Transformer plugins
    const gatsbyRemarkPlugins = await getSourcePluginsAsRemarkPlugins({
      gatsbyRemarkPlugins: options.gatsbyRemarkPlugins,
      ...helpers,
    })
    if (gatsbyRemarkPlugins) {
      options.mdxOptions.remarkPlugins.push(...gatsbyRemarkPlugins)
    }
  }

  options.mdxOptions.remarkPlugins.push(remarkMdxHtmlPlugin)

  if (!options.mdxOptions.rehypePlugins) {
    options.mdxOptions.rehypePlugins = []
  }

  // Extract metadata generated from by rehype-infer-* and similar plugins
  options.mdxOptions.rehypePlugins.push(rehypeMdxMetadataExtractor)

  return options.mdxOptions
}<|MERGE_RESOLUTION|>--- conflicted
+++ resolved
@@ -7,11 +7,7 @@
 import { remarkMdxHtmlPlugin } from "./remark-mdx-html-plugin"
 import { remarkPathPlugin } from "./remark-path-prefix-plugin"
 
-<<<<<<< HEAD
-export interface IMdxPluginOptions extends Partial<PluginOptions> {
-=======
 export interface IMdxPluginOptions {
->>>>>>> a264d545
   extensions: [string]
   mdxOptions: ProcessorOptions
   gatsbyRemarkPlugins?: [IPluginRefObject]
@@ -32,20 +28,12 @@
     providerImportSource: `@mdx-js/react`,
     jsxRuntime: `classic`,
   }
-<<<<<<< HEAD
-  const options: IMdxPluginOptions = deepmerge(
-    {
-      extensions: [`.mdx`],
-      mdxOptions,
-    },
-=======
   const defaults = {
     extensions: [`.mdx`],
     mdxOptions,
   }
   const options = deepmerge(
     defaults,
->>>>>>> a264d545
     pluginOptions
   ) as unknown as IMdxPluginOptions
 
