--- conflicted
+++ resolved
@@ -2,12 +2,6 @@
 import type { ProcessorOptions } from "@mdx-js/mdx"
 import type { NodePluginArgs } from "gatsby"
 import type { LoaderDefinition } from "webpack"
-<<<<<<< HEAD
-import type { NodeMap } from "./types"
-
-import grayMatter from "gray-matter"
-=======
->>>>>>> a264d545
 import { getOptions } from "loader-utils"
 
 import { compileMDX } from "./compile-mdx"
@@ -35,19 +29,11 @@
   const { mdxNode, fileNode } = res
 
   // Remove frontmatter
-<<<<<<< HEAD
-  const { content } = grayMatter(source)
-
-  const compileRes = await compileMDX(
-    // We want to work with the transformed source from our layout plugin
-    { ...mdxNode, body: content },
-=======
   const { body } = parseFrontmatter(fileNode.internal.contentDigest, source)
 
   const compileRes = await compileMDX(
     // We want to work with the transformed source from our layout plugin
     { ...mdxNode, body },
->>>>>>> a264d545
     fileNode,
     options,
     reporter
