--- conflicted
+++ resolved
@@ -283,25 +283,10 @@
 }) => {
   const rawBody = await loadNodeContent(node)
 
-<<<<<<< HEAD
-  const { data: frontmatter, content: body } = grayMatter(rawBody, {
-    // Disable JSON frontmatter parsing.
-    // See: https://github.com/gatsbyjs/gatsby/pull/35830
-    engines: {
-      js: () => {
-        return {}
-      },
-      javascript: () => {
-        return {}
-      },
-    },
-  })
-=======
   const { frontmatter, body } = parseFrontmatter(
     node.internal.contentDigest,
     rawBody
   )
->>>>>>> a264d545
 
   // Use slug from frontmatter, otherwise fall back to the file name and path
   const slug =
@@ -343,23 +328,6 @@
   const { createPage, deletePage } = actions
   const { extensions } = defaultOptions(pluginOptions)
 
-<<<<<<< HEAD
-  // Only apply on pages based on .mdx files and avoid loops
-  if (extensions.includes(ext) && !page.context?.frontmatter) {
-    const content = await fs.readFile(page.component, `utf8`)
-    const { data: frontmatter } = grayMatter(content, {
-      // Disable JSON frontmatter parsing.
-      // See: https://github.com/gatsbyjs/gatsby/pull/35830
-      engines: {
-        js: () => {
-          return {}
-        },
-        javascript: () => {
-          return {}
-        },
-      },
-    })
-=======
   const mdxPath = getPathToContentComponent(page.component)
   const ext = path.extname(mdxPath)
 
@@ -382,7 +350,6 @@
       fileNode.internal.contentDigest,
       content
     )
->>>>>>> a264d545
 
     deletePage(page)
     createPage({
