--- conflicted
+++ resolved
@@ -16,18 +16,12 @@
 // Wrap MDX content with Gatsby Layout component
 const gatsbyLayoutLoader: LoaderDefinition = async function (source) {
   const { nodeMap }: IGatsbyLayoutLoaderOptions = getOptions(this)
-<<<<<<< HEAD
-
-  const mdxPath = this.resourceQuery.split(`__mdxPath=`)[1]
-
-=======
   // Figure out if the path to the MDX file is passed as a
   // resource query param or if the MDX file is directly loaded as path.
   const mdxPath = getPathToContentComponent(
     `${this.resourcePath}${this.resourceQuery}`
   )
 
->>>>>>> a264d545
   const res = nodeMap.get(mdxPath)
 
   if (!res) {
@@ -57,9 +51,6 @@
       )
     }
 
-<<<<<<< HEAD
-    // Inject import to actual MDX file at the top of the file
-=======
     /**
      * Inject import to actual MDX file at the top of the file
      * Input:
@@ -67,7 +58,6 @@
      * Output:
      * import GATSBY_COMPILED_MDX from "/absolute/path/to/content.mdx"
      */
->>>>>>> a264d545
     AST.body.unshift({
       type: `ImportDeclaration`,
       specifiers: [
@@ -85,9 +75,6 @@
       },
     })
 
-<<<<<<< HEAD
-    // Replace default export with wrapper function that injects compiled MDX as children
-=======
     /**
      * Replace default export with wrapper function that injects compiled MDX as children
      * Input:
@@ -95,7 +82,6 @@
      * Output:
      * export default (props) => <PageTemplate {...props}>{GATSBY_COMPILED_MDX}</PageTemplate>
      **/
->>>>>>> a264d545
     AST.body = AST.body.map(child => {
       if (child.type !== `ExportDefaultDeclaration`) {
         return child
@@ -166,10 +152,6 @@
       } as unknown as ExportDefaultDeclaration
     })
 
-<<<<<<< HEAD
-    // @todo what do we do with runtime, pragma and pragmaFrag options? We should still be able to support preact.
-=======
->>>>>>> a264d545
     buildJsx(AST)
 
     const transformedSource = generate(AST)
