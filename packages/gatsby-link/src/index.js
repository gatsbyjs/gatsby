/*global __PREFIX_PATHS__, __PATH_PREFIX__ */
import React from "react"
import { Link, NavLink } from "react-router-dom"
import PropTypes from "prop-types"

let pathPrefix = `/`
if (typeof __PREFIX_PATHS__ !== `undefined` && __PREFIX_PATHS__) {
  pathPrefix = __PATH_PREFIX__
}

export function withPrefix(path) {
  return pathPrefix + path
}

function normalizePath(path) {
  return path.replace(/^\/\//g, `/`)
}

const NavLinkPropTypes = {
  activeClassName: PropTypes.string,
  activeStyle: PropTypes.object,
  exact: PropTypes.bool,
  strict: PropTypes.bool,
  isActive: PropTypes.func,
  location: PropTypes.object,
}

// Set up IntersectionObserver
const handleIntersection = (el, cb) => {
  const io = new window.IntersectionObserver(entries => {
    entries.forEach(entry => {
      if (el === entry.target) {
        // Check if element is within viewport, remove listener, destroy observer, and run link callback.
        if (entry.isIntersecting) {
          io.unobserve(el)
          io.disconnect()
          cb()
        }
      }
    })
  })
  // Add element to the observer
  io.observe(el)
}

class GatsbyLink extends React.Component {
  constructor(props) {
    super()
    // Default to no support for IntersectionObserver
    let IOSupported = false
    if (typeof window !== `undefined` && window.IntersectionObserver) {
      IOSupported = true
    }

    this.state = {
<<<<<<< HEAD
      to: normalizePath(withPrefix(props.to)),
=======
      to: normalizePath(pathPrefix + props.to),
      IOSupported,
>>>>>>> ff34e70b
    }
    this.handleRef = this.handleRef.bind(this)
  }

  componentWillReceiveProps(nextProps) {
    if (this.props.to !== nextProps.to) {
      this.setState({
        to: normalizePath(withPrefix(nextProps.to)),
      })
      // Preserve non IO functionality if no support
      if (!this.state.IOSupported) {
        ___loader.enqueue(this.state.to)
      }
    }
  }

  componentDidMount() {
    // Preserve non IO functionality if no support
    if (!this.state.IOSupported) {
      ___loader.enqueue(this.state.to)
    }
  }

  handleRef(ref) {
    if (this.state.IOSupported && ref) {
      // If IO supported and element reference found, setup Observer functionality
      handleIntersection(ref, () => {
        ___loader.enqueue(this.state.to)
      })
    }
  }

  render() {
    const { onClick, ...rest } = this.props
    let El
    if (Object.keys(NavLinkPropTypes).some(propName => this.props[propName])) {
      El = NavLink
    } else {
      El = Link
    }

    return (
      <El
        onClick={e => {
          // eslint-disable-line
          onClick && onClick(e)

          if (
            e.button === 0 && // ignore right clicks
            !this.props.target && // let browser handle "target=_blank"
            !e.defaultPrevented && // onClick prevented default
            !e.metaKey && // ignore clicks with modifier keys...
            !e.altKey &&
            !e.ctrlKey &&
            !e.shiftKey
          ) {
            // Is this link pointing to a hash on the same page? If so,
            // just scroll there.
            let pathname = this.state.to
            if (pathname.split(`#`).length > 1) {
              pathname = pathname
                .split(`#`)
                .slice(0, -1)
                .join(``)
            }
            if (pathname === window.location.pathname) {
              const hashFragment = this.state.to
                .split(`#`)
                .slice(1)
                .join(`#`)
              const element = document.getElementById(hashFragment)
              if (element !== null) {
                element.scrollIntoView()
                return true
              }
            }

            // In production, make sure the necessary scripts are
            // loaded before continuing.
            if (process.env.NODE_ENV === `production`) {
              e.preventDefault()
              window.___navigateTo(this.state.to)
            }
          }

          return true
        }}
        {...rest}
        to={this.state.to}
        innerRef={this.handleRef}
      />
    )
  }
}

GatsbyLink.propTypes = {
  ...NavLinkPropTypes,
  to: PropTypes.string.isRequired,
  onClick: PropTypes.func,
}

GatsbyLink.contextTypes = {
  router: PropTypes.object,
}

export default GatsbyLink

export const navigateTo = pathname => {
  window.___navigateTo(normalizePath(withPrefix(pathname)))
}<|MERGE_RESOLUTION|>--- conflicted
+++ resolved
@@ -53,12 +53,8 @@
     }
 
     this.state = {
-<<<<<<< HEAD
       to: normalizePath(withPrefix(props.to)),
-=======
-      to: normalizePath(pathPrefix + props.to),
       IOSupported,
->>>>>>> ff34e70b
     }
     this.handleRef = this.handleRef.bind(this)
   }
