/*global __PATH_PREFIX__ */
import PropTypes from "prop-types"
import React from "react"
import { Link, Location } from "@reach/router"
import { parsePath } from "gatsby"

export function withPrefix(path) {
  return normalizePath(`${__PATH_PREFIX__}/${path}`)
}

function normalizePath(path) {
  return path.replace(/\/+/g, `/`)
}

const NavLinkPropTypes = {
  activeClassName: PropTypes.string,
  activeStyle: PropTypes.object,
}

// Set up IntersectionObserver
const handleIntersection = (el, cb) => {
  const io = new window.IntersectionObserver(entries => {
    entries.forEach(entry => {
      if (el === entry.target) {
        // Check if element is within viewport, remove listener, destroy observer, and run link callback.
        // MSEdge doesn't currently support isIntersecting, so also test for  an intersectionRatio > 0
        if (entry.isIntersecting || entry.intersectionRatio > 0) {
          io.unobserve(el)
          io.disconnect()
          cb()
        }
      }
    })
  })
  // Add element to the observer
  io.observe(el)
}

class GatsbyLink extends React.Component {
  constructor(props) {
    super()
    // Default to no support for IntersectionObserver
    let IOSupported = false
    if (typeof window !== `undefined` && window.IntersectionObserver) {
      IOSupported = true
    }

    const { location } = props

    this.state = {
      IOSupported,
      location,
    }
    this.handleRef = this.handleRef.bind(this)
  }

  componentDidUpdate(prevProps, prevState) {
    // Preserve non IO functionality if no support
    if (this.props.to !== prevProps.to && !this.state.IOSupported) {
      ___loader.enqueue(parsePath(this.props.to).pathname)
    }
  }

  componentDidMount() {
    // Preserve non IO functionality if no support
    if (!this.state.IOSupported) {
      ___loader.enqueue(parsePath(this.props.to).pathname)
    }
  }

  handleRef(ref) {
    this.props.innerRef && this.props.innerRef(ref)

    if (this.state.IOSupported && ref) {
      // If IO supported and element reference found, setup Observer functionality
      handleIntersection(ref, () => {
        ___loader.enqueue(parsePath(this.props.to).pathname)
      })
    }
  }

  defaultGetProps = ({ isCurrent }) => {
    if (isCurrent) {
      return {
        className: [this.props.className, this.props.activeClassName]
          .filter(Boolean)
          .join(` `),
        style: { ...this.props.style, ...this.props.activeStyle },
      }
    }
    return null
  }

  render() {
    const {
      to,
      getProps = this.defaultGetProps,
      onClick,
      onMouseEnter,
      location,
      /* eslint-disable no-unused-vars */
      activeClassName: $activeClassName,
      activeStyle: $activeStyle,
      ref: $ref,
      innerRef: $innerRef,
      state,
      /* eslint-enable no-unused-vars */
      ...rest
    } = this.props

    const prefixTo = withPrefix(to)

    return (
      <Link
<<<<<<< HEAD
        to={prefixTo}
=======
        to={to}
        state={state}
>>>>>>> 21491826
        getProps={getProps}
        innerRef={this.handleRef}
        onMouseEnter={e => {
          // eslint-disable-line
          onMouseEnter && onMouseEnter(e)
          ___loader.hovering(parsePath(to).pathname)
        }}
        onClick={e => {
          // eslint-disable-line
          onClick && onClick(e)

          if (
            e.button === 0 && // ignore right clicks
            !this.props.target && // let browser handle "target=_blank"
            !e.defaultPrevented && // onClick prevented default
            !e.metaKey && // ignore clicks with modifier keys...
            !e.altKey &&
            !e.ctrlKey &&
            !e.shiftKey
          ) {
            e.preventDefault()
            // Is this link pointing to a hash on the same page? If so,
            // just scroll there.
            const { pathname, hash } = parsePath(prefixTo)
            if (pathname === location.pathname || !pathname) {
              const element = hash
                ? document.getElementById(hash.substr(1))
                : null
              if (element !== null) {
                element.scrollIntoView()
              } else {
                // This is just a normal link to the current page so let's emulate default
                // browser behavior by scrolling now to the top of the page.
                window.scrollTo(0, 0)
              }
            }

            // Make sure the necessary scripts and data are
            // loaded before continuing.
            push(prefixTo)
          }

          return true
        }}
        {...rest}
      />
    )
  }
}

GatsbyLink.propTypes = {
  ...NavLinkPropTypes,
  innerRef: PropTypes.func,
  onClick: PropTypes.func,
  to: PropTypes.string.isRequired,
}

// eslint-disable-next-line react/display-name
const withLocation = Comp => props => (
  <Location>
    {({ location }) => <Comp location={location} {...props} />}
  </Location>
)

export default withLocation(GatsbyLink)

export const push = to => {
  window.___push(to)
}

export const replace = to => {
  window.___replace(to)
}

// TODO: Remove navigateTo for Gatsby v3
export const navigateTo = to => {
  console.warn(
    `The "navigateTo" method is now deprecated and will be removed in Gatsby v3. Please use "push" instead.`
  )
  return push(to)
}<|MERGE_RESOLUTION|>--- conflicted
+++ resolved
@@ -112,12 +112,8 @@
 
     return (
       <Link
-<<<<<<< HEAD
         to={prefixTo}
-=======
-        to={to}
         state={state}
->>>>>>> 21491826
         getProps={getProps}
         innerRef={this.handleRef}
         onMouseEnter={e => {
