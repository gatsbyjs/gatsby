{
  "name": "gatsby-link",
<<<<<<< HEAD
  "version": "1.6.36",
  "description": "An enhanced Link component for Gatsby sites with support for resource prefetching",
  "main": "index.js",
  "types": "index.d.ts",
  "scripts": {
    "build": "babel src --out-dir . --ignore **/__tests__/**",
    "watch": "babel -w src --out-dir . --ignore **/__tests__/**",
    "prepublish": "cross-env NODE_ENV=production npm run build"
=======
  "description": "An enhanced Link component for Gatsby sites with support for resource prefetching",
  "version": "1.6.37",
  "author": "Kyle Mathews <mathews.kyle@gmail.com>",
  "bugs": {
    "url": "https://github.com/gatsbyjs/gatsby/issues"
  },
  "dependencies": {
    "@types/history": "^4.6.2",
    "@types/react-router-dom": "^4.2.2",
    "babel-runtime": "^6.26.0",
    "prop-types": "^15.5.8",
    "ric": "^1.3.0"
  },
  "devDependencies": {
    "babel-cli": "^6.26.0",
    "cross-env": "^5.0.5"
>>>>>>> 0a6fb373
  },
  "homepage": "https://github.com/gatsbyjs/gatsby/tree/master/packages/gatsby-link#readme",
  "keywords": [
    "gatsby",
    "gatsby-component"
  ],
  "license": "MIT",
<<<<<<< HEAD
  "devDependencies": {
    "@babel/cli": "^7.0.0-beta.38",
    "@babel/core": "^7.0.0-beta.38",
    "cross-env": "^5.0.5",
    "react-router-dom": "^4.2.2"
  },
  "dependencies": {
    "@babel/runtime": "^7.0.0-beta.38",
    "prop-types": "^15.5.8",
    "ric": "^1.3.0"
  },
  "peerDependencies": {
    "gatsby": ">1.0.0 || >2.0.0-alpha"
  }
=======
  "main": "index.js",
  "peerDependencies": {
    "gatsby": "^1.0.0"
  },
  "repository": {
    "type": "git",
    "url": "https://github.com/gatsbyjs/gatsby.git"
  },
  "scripts": {
    "build": "babel src --out-dir . --ignore __tests__",
    "prepublish": "cross-env NODE_ENV=production npm run build",
    "watch": "babel -w src --out-dir . --ignore __tests__"
  },
  "types": "index.d.ts"
>>>>>>> 0a6fb373
}<|MERGE_RESOLUTION|>--- conflicted
+++ resolved
@@ -1,15 +1,5 @@
 {
   "name": "gatsby-link",
-<<<<<<< HEAD
-  "version": "1.6.36",
-  "description": "An enhanced Link component for Gatsby sites with support for resource prefetching",
-  "main": "index.js",
-  "types": "index.d.ts",
-  "scripts": {
-    "build": "babel src --out-dir . --ignore **/__tests__/**",
-    "watch": "babel -w src --out-dir . --ignore **/__tests__/**",
-    "prepublish": "cross-env NODE_ENV=production npm run build"
-=======
   "description": "An enhanced Link component for Gatsby sites with support for resource prefetching",
   "version": "1.6.37",
   "author": "Kyle Mathews <mathews.kyle@gmail.com>",
@@ -17,16 +7,17 @@
     "url": "https://github.com/gatsbyjs/gatsby/issues"
   },
   "dependencies": {
+    "@babel/runtime": "^7.0.0-beta.38",
     "@types/history": "^4.6.2",
     "@types/react-router-dom": "^4.2.2",
-    "babel-runtime": "^6.26.0",
     "prop-types": "^15.5.8",
     "ric": "^1.3.0"
   },
   "devDependencies": {
-    "babel-cli": "^6.26.0",
-    "cross-env": "^5.0.5"
->>>>>>> 0a6fb373
+    "@babel/cli": "^7.0.0-beta.38",
+    "@babel/core": "^7.0.0-beta.38",
+    "cross-env": "^5.0.5",
+    "react-router-dom": "^4.2.2"
   },
   "homepage": "https://github.com/gatsbyjs/gatsby/tree/master/packages/gatsby-link#readme",
   "keywords": [
@@ -34,22 +25,6 @@
     "gatsby-component"
   ],
   "license": "MIT",
-<<<<<<< HEAD
-  "devDependencies": {
-    "@babel/cli": "^7.0.0-beta.38",
-    "@babel/core": "^7.0.0-beta.38",
-    "cross-env": "^5.0.5",
-    "react-router-dom": "^4.2.2"
-  },
-  "dependencies": {
-    "@babel/runtime": "^7.0.0-beta.38",
-    "prop-types": "^15.5.8",
-    "ric": "^1.3.0"
-  },
-  "peerDependencies": {
-    "gatsby": ">1.0.0 || >2.0.0-alpha"
-  }
-=======
   "main": "index.js",
   "peerDependencies": {
     "gatsby": "^1.0.0"
@@ -64,5 +39,4 @@
     "watch": "babel -w src --out-dir . --ignore __tests__"
   },
   "types": "index.d.ts"
->>>>>>> 0a6fb373
 }