--- conflicted
+++ resolved
@@ -14,13 +14,8 @@
   "devDependencies": {
     "@babel/cli": "^7.15.4",
     "@babel/core": "^7.15.5",
-<<<<<<< HEAD
     "@testing-library/react": "^11.2.7",
-    "babel-preset-gatsby-package": "^2.0.0-zz-next.1",
-=======
-    "@testing-library/react": "^9.5.0",
     "babel-preset-gatsby-package": "^2.0.0-zz-next.2",
->>>>>>> bce391ca
     "cross-env": "^7.0.3"
   },
   "peerDependencies": {
