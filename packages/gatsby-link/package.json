--- conflicted
+++ resolved
@@ -1,10 +1,6 @@
 {
   "name": "gatsby-link",
-<<<<<<< HEAD
-  "version": "1.6.13",
-=======
   "version": "1.6.16",
->>>>>>> c6cbac8d
   "description": "An enhanced Link component for Gatsby sites with support for resource prefetching",
   "main": "index.js",
   "types": "index.d.ts",
