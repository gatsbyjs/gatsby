--- conflicted
+++ resolved
@@ -27,14 +27,9 @@
   },
   "devDependencies": {
     "@testing-library/react": "^11.2.7",
-<<<<<<< HEAD
     "cross-env": "^7.0.3",
     "del-cli": "^3.0.1",
     "microbundle": "^0.15.0"
-=======
-    "babel-preset-gatsby-package": "^2.19.0-next.0",
-    "cross-env": "^7.0.3"
->>>>>>> 48a64f6d
   },
   "peerDependencies": {
     "@gatsbyjs/reach-router": "^1.3.5",
