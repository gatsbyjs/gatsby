{
  "name": "gatsby-link",
  "description": "An enhanced Link component for Gatsby sites with support for resource prefetching",
  "version": "2.4.3",
  "author": "Kyle Mathews <mathews.kyle@gmail.com>",
  "bugs": {
    "url": "https://github.com/gatsbyjs/gatsby/issues"
  },
  "dependencies": {
    "@babel/runtime": "^7.9.6",
    "@types/reach__router": "^1.3.3",
    "prop-types": "^15.7.2"
  },
  "devDependencies": {
    "@babel/cli": "^7.8.4",
    "@babel/core": "^7.9.6",
    "@testing-library/react": "^9.5.0",
    "babel-preset-gatsby-package": "^0.4.2",
    "cross-env": "^5.2.1"
  },
  "peerDependencies": {
    "@reach/router": "^1.3.3",
    "react": "^16.4.2",
    "react-dom": "^16.4.2"
  },
  "homepage": "https://github.com/gatsbyjs/gatsby/tree/master/packages/gatsby-link#readme",
  "keywords": [
    "gatsby"
  ],
  "license": "MIT",
  "main": "index.js",
  "repository": {
    "type": "git",
    "url": "https://github.com/gatsbyjs/gatsby.git",
    "directory": "packages/gatsby-link"
  },
  "scripts": {
<<<<<<< HEAD
    "build": "babel src --out-dir . --ignore **/__tests__ --extensions \".ts,.tsx,.js\"",
    "prepare": "cross-env NODE_ENV=production npm run build",
    "watch": "babel -w src --out-dir . --ignore **/__tests__ --extensions \".ts,.tsx,.js\""
=======
    "build": "babel src --out-dir . --ignore \"**/__tests__\"",
    "prepare": "cross-env NODE_ENV=production npm run build",
    "watch": "babel -w src --out-dir . --ignore \"**/__tests__\""
  },
  "types": "index.d.ts",
  "engines": {
    "node": ">=10.13.0"
>>>>>>> 34d17933
  }
}<|MERGE_RESOLUTION|>--- conflicted
+++ resolved
@@ -35,18 +35,12 @@
     "directory": "packages/gatsby-link"
   },
   "scripts": {
-<<<<<<< HEAD
     "build": "babel src --out-dir . --ignore **/__tests__ --extensions \".ts,.tsx,.js\"",
     "prepare": "cross-env NODE_ENV=production npm run build",
     "watch": "babel -w src --out-dir . --ignore **/__tests__ --extensions \".ts,.tsx,.js\""
-=======
-    "build": "babel src --out-dir . --ignore \"**/__tests__\"",
-    "prepare": "cross-env NODE_ENV=production npm run build",
-    "watch": "babel -w src --out-dir . --ignore \"**/__tests__\""
   },
   "types": "index.d.ts",
   "engines": {
     "node": ">=10.13.0"
->>>>>>> 34d17933
   }
 }