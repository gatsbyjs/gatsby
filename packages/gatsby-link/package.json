{
  "name": "gatsby-link",
  "description": "An enhanced Link component for Gatsby sites with support for resource prefetching",
  "version": "2.0.9",
  "author": "Kyle Mathews <mathews.kyle@gmail.com>",
  "bugs": {
    "url": "https://github.com/gatsbyjs/gatsby/issues"
  },
  "dependencies": {
    "@babel/runtime": "^7.0.0",
    "@reach/router": "^1.1.1",
    "@types/reach__router": "^1.0.0",
    "prop-types": "^15.6.1"
  },
  "devDependencies": {
    "@babel/cli": "^7.0.0",
    "@babel/core": "^7.0.0",
    "babel-preset-gatsby-package": "^0.1.3",
    "cross-env": "^5.1.4",
    "react-testing-library": "^5.0.0"
  },
  "homepage": "https://github.com/gatsbyjs/gatsby/tree/master/packages/gatsby-link#readme",
  "keywords": [
    "gatsby"
  ],
  "license": "MIT",
  "main": "index.js",
  "peerDependencies": {
<<<<<<< HEAD
    "gatsby": "^2.0.0"
=======
    "gatsby": ">2.0.0",
    "react": ">=16.3"
>>>>>>> a58d4074
  },
  "repository": "https://github.com/gatsbyjs/gatsby/tree/master/packages/gatsby-link",
  "scripts": {
    "build": "babel src --out-dir . --ignore **/__tests__",
    "prepare": "cross-env NODE_ENV=production npm run build",
    "watch": "babel -w src --out-dir . --ignore **/__tests__"
  },
  "types": "index.d.ts"
}<|MERGE_RESOLUTION|>--- conflicted
+++ resolved
@@ -26,12 +26,8 @@
   "license": "MIT",
   "main": "index.js",
   "peerDependencies": {
-<<<<<<< HEAD
-    "gatsby": "^2.0.0"
-=======
-    "gatsby": ">2.0.0",
-    "react": ">=16.3"
->>>>>>> a58d4074
+    "gatsby": "^2.0.0",
+    "react": "^16.3"
   },
   "repository": "https://github.com/gatsbyjs/gatsby/tree/master/packages/gatsby-link",
   "scripts": {
