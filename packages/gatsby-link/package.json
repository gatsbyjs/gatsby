--- conflicted
+++ resolved
@@ -1,11 +1,7 @@
 {
   "name": "gatsby-link",
   "description": "An enhanced Link component for Gatsby sites with support for resource prefetching",
-<<<<<<< HEAD
-  "version": "2.3.2",
-=======
   "version": "2.4.0",
->>>>>>> 852f557a
   "author": "Kyle Mathews <mathews.kyle@gmail.com>",
   "bugs": {
     "url": "https://github.com/gatsbyjs/gatsby/issues"
@@ -19,11 +15,7 @@
     "@babel/cli": "^7.8.4",
     "@babel/core": "^7.9.0",
     "@testing-library/react": "^9.5.0",
-<<<<<<< HEAD
-    "babel-preset-gatsby-package": "^0.3.1",
-=======
     "babel-preset-gatsby-package": "^0.4.0",
->>>>>>> 852f557a
     "cross-env": "^5.2.1"
   },
   "homepage": "https://github.com/gatsbyjs/gatsby/tree/master/packages/gatsby-link#readme",
@@ -44,9 +36,9 @@
     "directory": "packages/gatsby-link"
   },
   "scripts": {
-    "build": "babel src --out-dir . --ignore **/__tests__",
+    "build": "babel src --out-dir . --ignore \"**/__tests__\"",
     "prepare": "cross-env NODE_ENV=production npm run build",
-    "watch": "babel -w src --out-dir . --ignore **/__tests__"
+    "watch": "babel -w src --out-dir . --ignore \"**/__tests__\""
   },
   "types": "index.d.ts",
   "engines": {
