--- conflicted
+++ resolved
@@ -1,16 +1,11 @@
 {
-<<<<<<< HEAD
   "presets": [
     ["babel-preset-gatsby-package", { "browser": true }]
   ],
   "overrides": [
     {
-      "test": "**/*.ts",
+      "test": ["**/*.ts", "**/*.tsx"],
       "plugins": [["@babel/plugin-transform-typescript", { "isTSX": true }]]
     }
   ]
-}
-=======
-  "presets": [["babel-preset-gatsby-package", { "browser": true }]]
-}
->>>>>>> 34d17933
+}