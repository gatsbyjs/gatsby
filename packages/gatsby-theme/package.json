{
  "name": "gatsby-theme",
  "version": "0.1.3",
  "main": "index.js",
  "bin": {
    "gatsby-theme": "./cli.js"
  },
  "author": "christopherbiscardi <chris@christopherbiscardi.com> (@chrisbiscardi)",
  "license": "MIT",
  "repository": {
    "type": "git",
    "url": "https://github.com/gatsbyjs/gatsby.git",
    "directory": "packages/gatsby-theme"
  },
  "homepage": "https://github.com/gatsbyjs/gatsby/tree/master/packages/gatsby-theme#readme",
  "dependencies": {
    "@babel/core": "^7.10.3",
    "@babel/helper-plugin-utils": "^7.10.3",
    "@babel/plugin-syntax-jsx": "^7.10.1",
    "commander": "^2.20.3",
<<<<<<< HEAD
    "fast-levenshtein": "^3.0.0",
    "globby": "^11.0.1",
    "inquirer": "^7.3.3",
    "lodash": "^4.17.15",
    "mkdirp": "^1.0.4",
=======
    "fast-levenshtein": "^2.0.6",
    "glob": "^7.1.6",
    "globby": "^10.0.2",
    "inquirer": "^6.5.2",
    "lodash": "^4.17.20",
    "mkdirp": "^0.5.1",
>>>>>>> 12b0930c
    "npm-keyword": "^6.1.0"
  },
  "engines": {
    "node": ">=10.13.0"
  }
}<|MERGE_RESOLUTION|>--- conflicted
+++ resolved
@@ -18,20 +18,11 @@
     "@babel/helper-plugin-utils": "^7.10.3",
     "@babel/plugin-syntax-jsx": "^7.10.1",
     "commander": "^2.20.3",
-<<<<<<< HEAD
     "fast-levenshtein": "^3.0.0",
     "globby": "^11.0.1",
     "inquirer": "^7.3.3",
-    "lodash": "^4.17.15",
+    "lodash": "^4.17.20",
     "mkdirp": "^1.0.4",
-=======
-    "fast-levenshtein": "^2.0.6",
-    "glob": "^7.1.6",
-    "globby": "^10.0.2",
-    "inquirer": "^6.5.2",
-    "lodash": "^4.17.20",
-    "mkdirp": "^0.5.1",
->>>>>>> 12b0930c
     "npm-keyword": "^6.1.0"
   },
   "engines": {
