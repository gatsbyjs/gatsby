--- conflicted
+++ resolved
@@ -1,10 +1,6 @@
 {
   "name": "gatsby-transformer-docx",
-<<<<<<< HEAD
-  "version": "1.0.3",
-=======
   "version": "1.0.5",
->>>>>>> c6cbac8d
   "description": "Stub description for gatsby-transformer-docx",
   "main": "index.js",
   "scripts": {
