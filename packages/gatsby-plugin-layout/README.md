--- conflicted
+++ resolved
@@ -163,15 +163,9 @@
 const ComponentThatChangeState = () => (
   <ContextConsumer>
     {({ data, set }) => (
-<<<<<<< HEAD
-        <div onClick={() => set({menuOpen: !data.menuOpen})}>
-            {data.menuOpen ? `Opened Menu` : `Closed Menu`}
-        </div>
-=======
       <div onClick={() => set({ menuOpen: !data.menuOpen })}>
         {data.menuOpen ? `Opened Menu` : `Closed Menu`}
       </div>
->>>>>>> e1beefc6
     )}
   </ContextConsumer>
 )
