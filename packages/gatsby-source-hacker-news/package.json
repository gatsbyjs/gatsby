{
  "name": "gatsby-source-hacker-news",
<<<<<<< HEAD
  "version": "1.0.7",
  "description":
    "Gatsby source plugin for building websites using Hacker News as a data source",
=======
  "version": "1.0.8",
  "description": "Gatsby source plugin for building websites using Hacker News as a data source",
>>>>>>> dc4c9a4a
  "scripts": {
    "build": "babel src --out-dir . --ignore __tests__",
    "watch": "babel -w src --out-dir . --ignore __tests__",
    "prepublish": "cross-env NODE_ENV=production npm run build"
  },
  "keywords": ["gatsby", "gatsby-plugin", "gatsby-source-plugin"],
  "author": "Kyle Mathews <mathews.kyle@gmail.com>",
  "license": "MIT",
  "dependencies": {
    "axios": "^0.16.1",
    "babel-runtime": "^6.26.0",
    "lodash": "^4.17.4"
  },
  "devDependencies": {
    "babel-cli": "^6.26.0",
    "cross-env": "^5.0.5"
  }
}<|MERGE_RESOLUTION|>--- conflicted
+++ resolved
@@ -1,13 +1,7 @@
 {
   "name": "gatsby-source-hacker-news",
-<<<<<<< HEAD
-  "version": "1.0.7",
-  "description":
-    "Gatsby source plugin for building websites using Hacker News as a data source",
-=======
   "version": "1.0.8",
   "description": "Gatsby source plugin for building websites using Hacker News as a data source",
->>>>>>> dc4c9a4a
   "scripts": {
     "build": "babel src --out-dir . --ignore __tests__",
     "watch": "babel -w src --out-dir . --ignore __tests__",
