{
  "name": "gatsby-plugin-flow",
<<<<<<< HEAD
  "version": "1.2.1",
=======
  "version": "1.3.0",
>>>>>>> 852f557a
  "description": "Provides drop-in support for Flow by adding @babel/preset-flow.",
  "main": "index.js",
  "scripts": {
    "build": "babel src --out-dir . --ignore **/__tests__",
    "watch": "babel -w src --out-dir . --ignore **/__tests__",
    "prepare": "cross-env NODE_ENV=production npm run build"
  },
  "keywords": [
    "gatsby",
    "gatsby-plugin"
  ],
  "author": "andrew@gatsbyjs.com",
  "bugs": {
    "url": "https://github.com/gatsbyjs/gatsby/issues"
  },
  "homepage": "https://github.com/gatsbyjs/gatsby/tree/master/packages/gatsby-plugin-flow#readme",
  "repository": {
    "type": "git",
    "url": "https://github.com/gatsbyjs/gatsby.git",
    "directory": "packages/gatsby-plugin-flow"
  },
  "license": "MIT",
  "dependencies": {
    "@babel/preset-flow": "^7.9.0",
    "@babel/runtime": "^7.9.2"
  },
  "devDependencies": {
    "@babel/cli": "^7.8.4",
<<<<<<< HEAD
    "@babel/core": "^7.8.7",
    "babel-preset-gatsby-package": "^0.3.1",
=======
    "@babel/core": "^7.9.0",
    "babel-preset-gatsby-package": "^0.4.0",
>>>>>>> 852f557a
    "cross-env": "^5.2.1"
  },
  "engines": {
    "node": ">=10.13.0"
  }
}<|MERGE_RESOLUTION|>--- conflicted
+++ resolved
@@ -1,15 +1,11 @@
 {
   "name": "gatsby-plugin-flow",
-<<<<<<< HEAD
-  "version": "1.2.1",
-=======
   "version": "1.3.0",
->>>>>>> 852f557a
   "description": "Provides drop-in support for Flow by adding @babel/preset-flow.",
   "main": "index.js",
   "scripts": {
-    "build": "babel src --out-dir . --ignore **/__tests__",
-    "watch": "babel -w src --out-dir . --ignore **/__tests__",
+    "build": "babel src --out-dir . --ignore \"**/__tests__\"",
+    "watch": "babel -w src --out-dir . --ignore \"**/__tests__\"",
     "prepare": "cross-env NODE_ENV=production npm run build"
   },
   "keywords": [
@@ -33,13 +29,8 @@
   },
   "devDependencies": {
     "@babel/cli": "^7.8.4",
-<<<<<<< HEAD
-    "@babel/core": "^7.8.7",
-    "babel-preset-gatsby-package": "^0.3.1",
-=======
     "@babel/core": "^7.9.0",
     "babel-preset-gatsby-package": "^0.4.0",
->>>>>>> 852f557a
     "cross-env": "^5.2.1"
   },
   "engines": {
