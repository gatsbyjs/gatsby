--- conflicted
+++ resolved
@@ -1,10 +1,6 @@
 {
   "name": "gatsby-transformer-pdf",
-<<<<<<< HEAD
-  "version": "1.0.3",
-=======
   "version": "1.0.5",
->>>>>>> c6cbac8d
   "description": "Stub description for gatsby-transformer-pdf",
   "main": "index.js",
   "scripts": {
