--- conflicted
+++ resolved
@@ -22,10 +22,6 @@
   },
   "devDependencies": {
     "@testing-library/react": "^11.2.7",
-<<<<<<< HEAD
-=======
-    "babel-preset-gatsby-package": "^2.19.0-next.0",
->>>>>>> 48a64f6d
     "cross-env": "^7.0.3",
     "del-cli": "^3.0.1",
     "microbundle": "^0.15.0",
