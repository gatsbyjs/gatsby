--- conflicted
+++ resolved
@@ -1,10 +1,6 @@
 {
   "name": "gatsby-cypress",
-<<<<<<< HEAD
-  "version": "2.17.0",
-=======
   "version": "3.4.0-next.0",
->>>>>>> dc3d7412
   "description": "Cypress tools for Gatsby projects",
   "main": "index.js",
   "repository": {
@@ -24,11 +20,7 @@
   "devDependencies": {
     "@babel/cli": "^7.15.4",
     "@babel/core": "^7.15.5",
-<<<<<<< HEAD
-    "babel-preset-gatsby-package": "^2.17.0",
-=======
     "babel-preset-gatsby-package": "^3.4.0-next.0",
->>>>>>> dc3d7412
     "cross-env": "^7.0.3"
   },
   "keywords": [
