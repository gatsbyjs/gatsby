/* global Cypress cy */

import apiHandler, { waitForAPI } from "./api-handler"

Cypress.Commands.add(`getTestElement`, (selector, options = {}) =>
  cy.get(`[data-testid="${selector}"]`, options)
)

const TIMEOUT = 5000

Cypress.Commands.add(
  `waitForAPI`,
  { prevSubject: `optional` },
<<<<<<< HEAD
  (subject, api, { skip = false, timeout = TIMEOUT } = {}) => {
    Cypress.log({
      name: `waitForAPI`,
      message: api,
=======
  (subject, api, { timeout = TIMEOUT } = {}) => {
    Cypress.log({
      name: `waitForAPI`,
      message: api,
    })

    cy.window({ log: false }).then({ timeout: timeout }, win => {
      if (!win.___apiHandler) {
        win.___apiHandler = apiHandler.bind(win)
      }

      return waitForAPI.call(win, api).then(() => subject)
>>>>>>> c7f7298b
    })
    // skip when specified, usually when resources have been deleted
    // intentionally to simulate poor network
    if (skip) {
      console.log(`skipping`)
      cy.wait(300)
      return
    }

    cy.window({ log: false }).then({ timeout: timeout }, win => {
      if (!win.___apiHandler) {
        win.___apiHandler = apiHandler.bind(win)
      }

      return waitForAPI.call(win, api).then(() => subject)
    })
  }
)

Cypress.Commands.add(
  `waitForRouteChange`,
  {
    prevSubject: `optional`,
  },
  subject => cy.waitForAPI(`onRouteUpdate`).then(() => subject)
)<|MERGE_RESOLUTION|>--- conflicted
+++ resolved
@@ -11,12 +11,6 @@
 Cypress.Commands.add(
   `waitForAPI`,
   { prevSubject: `optional` },
-<<<<<<< HEAD
-  (subject, api, { skip = false, timeout = TIMEOUT } = {}) => {
-    Cypress.log({
-      name: `waitForAPI`,
-      message: api,
-=======
   (subject, api, { timeout = TIMEOUT } = {}) => {
     Cypress.log({
       name: `waitForAPI`,
@@ -29,15 +23,7 @@
       }
 
       return waitForAPI.call(win, api).then(() => subject)
->>>>>>> c7f7298b
     })
-    // skip when specified, usually when resources have been deleted
-    // intentionally to simulate poor network
-    if (skip) {
-      console.log(`skipping`)
-      cy.wait(300)
-      return
-    }
 
     cy.window({ log: false }).then({ timeout: timeout }, win => {
       if (!win.___apiHandler) {
