{
  "name": "gatsby-plugin-fullstory",
<<<<<<< HEAD
  "version": "4.17.0",
=======
  "version": "5.4.0-next.0",
>>>>>>> dc3d7412
  "description": "Plugin to add the tracking code for Fullstory.com",
  "main": "index.js",
  "scripts": {
    "build": "babel src --out-dir . --ignore \"**/__tests__\"",
    "watch": "babel -w src --out-dir . --ignore \"**/__tests__\"",
    "prepare": "cross-env NODE_ENV=production npm run build"
  },
  "keywords": [
    "gatsby",
    "gatsby-plugin"
  ],
  "author": "Kyle Mathews <mathews.kyle@gmail.com>",
  "bugs": {
    "url": "https://github.com/gatsbyjs/gatsby/issues"
  },
  "homepage": "https://github.com/gatsbyjs/gatsby/tree/master/packages/gatsby-plugin-fullstory#readme",
  "repository": {
    "type": "git",
    "url": "https://github.com/gatsbyjs/gatsby.git",
    "directory": "packages/gatsby-plugin-fullstory"
  },
  "license": "MIT",
  "dependencies": {
    "@babel/runtime": "^7.15.4"
  },
  "devDependencies": {
    "@babel/cli": "^7.15.4",
    "@babel/core": "^7.15.5",
<<<<<<< HEAD
    "babel-preset-gatsby-package": "^2.17.0",
=======
    "babel-preset-gatsby-package": "^3.4.0-next.0",
>>>>>>> dc3d7412
    "cross-env": "^7.0.3"
  },
  "peerDependencies": {
    "gatsby": "^5.0.0-next",
    "react": "^18.0.0 || ^0.0.0",
    "react-dom": "^18.0.0 || ^0.0.0"
  },
  "engines": {
    "node": ">=18.0.0"
  }
}<|MERGE_RESOLUTION|>--- conflicted
+++ resolved
@@ -1,10 +1,6 @@
 {
   "name": "gatsby-plugin-fullstory",
-<<<<<<< HEAD
-  "version": "4.17.0",
-=======
   "version": "5.4.0-next.0",
->>>>>>> dc3d7412
   "description": "Plugin to add the tracking code for Fullstory.com",
   "main": "index.js",
   "scripts": {
@@ -33,11 +29,7 @@
   "devDependencies": {
     "@babel/cli": "^7.15.4",
     "@babel/core": "^7.15.5",
-<<<<<<< HEAD
-    "babel-preset-gatsby-package": "^2.17.0",
-=======
     "babel-preset-gatsby-package": "^3.4.0-next.0",
->>>>>>> dc3d7412
     "cross-env": "^7.0.3"
   },
   "peerDependencies": {
