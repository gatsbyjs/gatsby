{
  "name": "create-gatsby",
<<<<<<< HEAD
  "version": "2.17.0",
=======
  "version": "3.4.0-next.0",
>>>>>>> dc3d7412
  "main": "lib/index.js",
  "bin": "cli.js",
  "license": "MIT",
  "scripts": {
    "build": "microbundle -i src/index.ts --no-pkg-main --target=node -f=cjs --sourcemap=false --compress --alias worker_threads=@ascorbic/worker-threads-shim",
    "watch": "microbundle -i src/index.ts --no-pkg-main --target=node -f=cjs --alias worker_threads=@ascorbic/worker-threads-shim --watch ",
    "prepare": "yarn build",
    "import-plugin-options": "node ./scripts/import-options-schema.js"
  },
  "homepage": "https://github.com/gatsbyjs/gatsby/tree/master/packages/create-gatsby#readme",
  "files": [
    "lib/index.js",
    "cli.js"
  ],
  "devDependencies": {
    "@ascorbic/worker-threads-shim": "^1.0.0",
    "@lukeed/uuid": "^2.0.0",
    "@types/configstore": "^4.0.0",
    "@types/fs-extra": "^9.0.13",
    "@types/node": "^14.17.34",
    "ansi-wordwrap": "^1.0.2",
    "common-tags": "^1.8.2",
    "enquirer": "^2.3.6",
    "execa": "^5.1.1",
    "fs-extra": "^10.1.0",
<<<<<<< HEAD
    "gatsby-plugin-utils": "^3.11.0",
=======
    "gatsby-plugin-utils": "^4.4.0-next.0",
>>>>>>> dc3d7412
    "joi": "^17.4.2",
    "microbundle": "^0.15.0",
    "node-fetch": "^2.6.6",
    "string-length": "^4.0.2",
    "terminal-link": "^2.1.1",
    "tiny-spin": "^1.0.2"
  },
  "repository": {
    "type": "git",
    "url": "https://github.com/gatsbyjs/gatsby.git",
    "directory": "packages/create-gatsby"
  },
  "author": "Matt Kane <matt@gatsbyjs.com>",
  "dependencies": {
    "@babel/runtime": "^7.15.4"
  }
}<|MERGE_RESOLUTION|>--- conflicted
+++ resolved
@@ -1,10 +1,6 @@
 {
   "name": "create-gatsby",
-<<<<<<< HEAD
-  "version": "2.17.0",
-=======
   "version": "3.4.0-next.0",
->>>>>>> dc3d7412
   "main": "lib/index.js",
   "bin": "cli.js",
   "license": "MIT",
@@ -30,11 +26,7 @@
     "enquirer": "^2.3.6",
     "execa": "^5.1.1",
     "fs-extra": "^10.1.0",
-<<<<<<< HEAD
-    "gatsby-plugin-utils": "^3.11.0",
-=======
     "gatsby-plugin-utils": "^4.4.0-next.0",
->>>>>>> dc3d7412
     "joi": "^17.4.2",
     "microbundle": "^0.15.0",
     "node-fetch": "^2.6.6",
