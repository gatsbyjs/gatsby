{
  "name": "create-gatsby",
  "version": "3.5.0-next.0",
  "main": "lib/index.js",
  "bin": "cli.js",
  "license": "MIT",
  "scripts": {
    "build": "microbundle -i src/index.ts --no-pkg-main --target=node -f=cjs --sourcemap=false --compress --alias worker_threads=@ascorbic/worker-threads-shim",
    "watch": "microbundle -i src/index.ts --no-pkg-main --target=node -f=cjs --alias worker_threads=@ascorbic/worker-threads-shim --watch ",
    "prepare": "yarn build",
    "import-plugin-options": "node ./scripts/import-options-schema.js"
  },
  "homepage": "https://github.com/gatsbyjs/gatsby/tree/master/packages/create-gatsby#readme",
  "files": [
    "lib/index.js",
    "cli.js"
  ],
  "devDependencies": {
    "@ascorbic/worker-threads-shim": "^1.0.0",
    "@lukeed/uuid": "^2.0.0",
    "@types/configstore": "^4.0.0",
    "@types/fs-extra": "^9.0.13",
    "@types/node": "^14.18.36",
    "ansi-wordwrap": "^1.0.2",
    "common-tags": "^1.8.2",
    "enquirer": "^2.3.6",
    "execa": "^5.1.1",
<<<<<<< HEAD
    "fs-extra": "^11.1.0",
    "gatsby-plugin-utils": "^4.4.0-next.2",
=======
    "fs-extra": "^10.1.0",
    "gatsby-plugin-utils": "^4.5.0-next.0",
>>>>>>> 24c393e1
    "joi": "^17.7.0",
    "microbundle": "^0.15.1",
    "node-fetch": "^2.6.7",
    "string-length": "^4.0.2",
    "terminal-link": "^2.1.1",
    "tiny-spin": "^1.0.2"
  },
  "repository": {
    "type": "git",
    "url": "https://github.com/gatsbyjs/gatsby.git",
    "directory": "packages/create-gatsby"
  },
  "author": "Matt Kane <matt@gatsbyjs.com>",
  "dependencies": {
    "@babel/runtime": "^7.20.7"
  }
}<|MERGE_RESOLUTION|>--- conflicted
+++ resolved
@@ -25,13 +25,8 @@
     "common-tags": "^1.8.2",
     "enquirer": "^2.3.6",
     "execa": "^5.1.1",
-<<<<<<< HEAD
     "fs-extra": "^11.1.0",
-    "gatsby-plugin-utils": "^4.4.0-next.2",
-=======
-    "fs-extra": "^10.1.0",
     "gatsby-plugin-utils": "^4.5.0-next.0",
->>>>>>> 24c393e1
     "joi": "^17.7.0",
     "microbundle": "^0.15.1",
     "node-fetch": "^2.6.7",
