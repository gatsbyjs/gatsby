--- conflicted
+++ resolved
@@ -9,15 +9,12 @@
 import fs from "fs"
 import { plugin } from "./components/plugin"
 import { makePluginConfigQuestions } from "./plugin-options-form"
-import { center, rule, wrap } from "./components/utils"
+import { center, wrap } from "./components/utils"
 import { stripIndent } from "common-tags"
 import { trackCli } from "./tracking"
 import crypto from "crypto"
-<<<<<<< HEAD
 import { reporter } from "./reporter"
-=======
 import { setSiteMetadata } from "./site-metadata"
->>>>>>> 064a16f5
 
 const sha256 = (str: string): string =>
   crypto.createHash(`sha256`).update(str).digest(`hex`)
@@ -309,13 +306,8 @@
   const fullPath = path.resolve(data.project)
 
   if (plugins.length) {
-<<<<<<< HEAD
     reporter.info(`${w(`🔌 `)}Setting-up plugins...`)
-    await installPlugins(plugins, pluginConfig, path.resolve(data.project), [])
-=======
-    console.log(c.bold(`${w(`🔌 `)}Installing plugins...`))
     await installPlugins(plugins, pluginConfig, fullPath, [])
->>>>>>> 064a16f5
   }
   await setSiteMetadata(fullPath, `title`, data.project)
 
@@ -328,13 +320,8 @@
     stripIndent`
     ${w(`🎉  `)}Your new Gatsby site ${c.bold(
       data.project
-<<<<<<< HEAD
     )} has been successfully created
-    at ${c.bold(path.resolve(data.project))}.
-=======
-    )} has been successfully bootstrapped
     at ${c.bold(fullPath)}.
->>>>>>> 064a16f5
     `
   )
   reporter.info(`Start by going to the directory with\n
