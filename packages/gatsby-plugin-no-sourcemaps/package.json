{
  "name": "gatsby-plugin-no-sourcemaps",
  "description": "Disable sourcemaps when building JavaScript",
<<<<<<< HEAD
  "version": "4.17.0",
=======
  "version": "5.4.0-next.0",
>>>>>>> dc3d7412
  "author": "Stuart Taylor <stuart@freecodecamp.org>",
  "bugs": {
    "url": "https://github.com/gatsbyjs/gatsby/issues"
  },
  "homepage": "https://github.com/gatsbyjs/gatsby/tree/master/packages/gatsby-plugin-no-sourcemaps#readme",
  "keywords": [
    "gatsby",
    "gatsby-plugin",
    "sourcemaps",
    "webpack"
  ],
  "license": "MIT",
  "main": "index.js",
  "repository": {
    "type": "git",
    "url": "https://github.com/gatsbyjs/gatsby.git",
    "directory": "packages/gatsby-plugin-no-sourcemaps"
  },
  "dependencies": {
    "@babel/runtime": "^7.15.4"
  },
  "peerDependencies": {
    "gatsby": "^5.0.0-next"
  },
  "engines": {
    "node": ">=18.0.0"
  }
}<|MERGE_RESOLUTION|>--- conflicted
+++ resolved
@@ -1,11 +1,7 @@
 {
   "name": "gatsby-plugin-no-sourcemaps",
   "description": "Disable sourcemaps when building JavaScript",
-<<<<<<< HEAD
-  "version": "4.17.0",
-=======
   "version": "5.4.0-next.0",
->>>>>>> dc3d7412
   "author": "Stuart Taylor <stuart@freecodecamp.org>",
   "bugs": {
     "url": "https://github.com/gatsbyjs/gatsby/issues"
