{
  "name": "gatsby-module-loader",
<<<<<<< HEAD
  "version": "2.0.0-alpha.1",
  "description": "_Based on https://github.com/webpack/bundle-loader and https://github.com/NekR/async-module-loader_",
  "main": "index.js",
  "scripts": {
    "build": "babel src --out-dir . --ignore **/__tests__/**",
    "watch": "babel -w src --out-dir . --ignore **/__tests__/**",
    "test": "echo \"Error: no test specified\" && exit 1",
    "prepublish": "cross-env NODE_ENV=production npm run build"
  },
=======
  "description": "_Based on https://github.com/webpack/bundle-loader and https://github.com/NekR/async-module-loader_",
  "version": "1.0.10",
>>>>>>> 0a6fb373
  "author": "Kyle Mathews <mathews.kyle@gmail.com>",
  "bugs": {
    "url": "https://github.com/gatsbyjs/gatsby/issues"
  },
  "dependencies": {
    "@babel/runtime": "^7.0.0-beta.38",
    "common-tags": "^1.4.0",
    "dedent": "^0.7.0",
    "loader-utils": "^1.0.2"
  },
  "devDependencies": {
    "@babel/cli": "^7.0.0-beta.38",
    "@babel/core": "^7.0.0-beta.38",
    "cross-env": "^5.0.5"
  },
  "homepage": "https://github.com/gatsbyjs/gatsby/tree/master/packages/gatsby-module-loader#readme",
  "license": "MIT",
  "main": "index.js",
  "repository": {
    "type": "git",
    "url": "https://github.com/gatsbyjs/gatsby.git"
  },
  "scripts": {
    "build": "babel src --out-dir . --ignore __tests__",
    "prepublish": "cross-env NODE_ENV=production npm run build",
    "test": "echo \"Error: no test specified\" && exit 1",
    "watch": "babel -w src --out-dir . --ignore __tests__"
  }
}<|MERGE_RESOLUTION|>--- conflicted
+++ resolved
@@ -1,19 +1,8 @@
 {
   "name": "gatsby-module-loader",
-<<<<<<< HEAD
   "version": "2.0.0-alpha.1",
   "description": "_Based on https://github.com/webpack/bundle-loader and https://github.com/NekR/async-module-loader_",
-  "main": "index.js",
-  "scripts": {
-    "build": "babel src --out-dir . --ignore **/__tests__/**",
-    "watch": "babel -w src --out-dir . --ignore **/__tests__/**",
-    "test": "echo \"Error: no test specified\" && exit 1",
-    "prepublish": "cross-env NODE_ENV=production npm run build"
-  },
-=======
-  "description": "_Based on https://github.com/webpack/bundle-loader and https://github.com/NekR/async-module-loader_",
   "version": "1.0.10",
->>>>>>> 0a6fb373
   "author": "Kyle Mathews <mathews.kyle@gmail.com>",
   "bugs": {
     "url": "https://github.com/gatsbyjs/gatsby/issues"
