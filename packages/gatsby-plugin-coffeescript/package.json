{
  "name": "gatsby-plugin-coffeescript",
  "description": "Adds CoffeeScript support for Gatsby layouts and pages.",
<<<<<<< HEAD
  "version": "2.0.0-alpha.f20ac0ed",
=======
  "version": "1.4.10",
>>>>>>> 0a6fb373
  "author": "Kyle Mathews <mathews.kyle@gmail.com>",
  "bugs": {
    "url": "https://github.com/gatsbyjs/gatsby/issues"
  },
  "contributors": [
    "Noah Lange <noahrlange@gmail.com>"
  ],
  "dependencies": {
    "@babel/runtime": "^7.0.0-beta.38",
    "coffee-loader": "^0.7.3",
    "coffee-react-transform": "^5.0.0",
    "coffeescript": "^2.1.1"
  },
  "devDependencies": {
    "@babel/cli": "^7.0.0-beta.38",
    "@babel/core": "^7.0.0-beta.38",
    "cross-env": "^5.0.5"
  },
  "homepage": "https://github.com/gatsbyjs/gatsby/tree/master/packages/gatsby-plugin-coffeescript#readme",
  "keywords": [
    "coffeescript",
    "gatsby"
  ],
  "license": "MIT",
  "main": "index.js",
  "peerDependencies": {
    "gatsby": "^1.0.0"
  },
  "readme": "README.md",
  "repository": {
    "type": "git",
    "url": "https://github.com/gatsbyjs/gatsby.git"
  },
  "scripts": {
<<<<<<< HEAD
    "build": "babel src --out-dir . --ignore **/__tests__/**",
    "watch": "babel -w src --out-dir . --ignore **/__tests__/**",
    "prepublish": "cross-env NODE_ENV=production npm run build"
=======
    "build": "babel src --out-dir . --ignore __tests__",
    "prepublish": "cross-env NODE_ENV=production npm run build",
    "watch": "babel -w src --out-dir . --ignore __tests__"
>>>>>>> 0a6fb373
  }
}<|MERGE_RESOLUTION|>--- conflicted
+++ resolved
@@ -1,11 +1,7 @@
 {
   "name": "gatsby-plugin-coffeescript",
   "description": "Adds CoffeeScript support for Gatsby layouts and pages.",
-<<<<<<< HEAD
   "version": "2.0.0-alpha.f20ac0ed",
-=======
-  "version": "1.4.10",
->>>>>>> 0a6fb373
   "author": "Kyle Mathews <mathews.kyle@gmail.com>",
   "bugs": {
     "url": "https://github.com/gatsbyjs/gatsby/issues"
@@ -40,14 +36,8 @@
     "url": "https://github.com/gatsbyjs/gatsby.git"
   },
   "scripts": {
-<<<<<<< HEAD
-    "build": "babel src --out-dir . --ignore **/__tests__/**",
-    "watch": "babel -w src --out-dir . --ignore **/__tests__/**",
-    "prepublish": "cross-env NODE_ENV=production npm run build"
-=======
     "build": "babel src --out-dir . --ignore __tests__",
     "prepublish": "cross-env NODE_ENV=production npm run build",
     "watch": "babel -w src --out-dir . --ignore __tests__"
->>>>>>> 0a6fb373
   }
 }