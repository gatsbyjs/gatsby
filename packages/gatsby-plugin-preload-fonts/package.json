--- conflicted
+++ resolved
@@ -14,13 +14,8 @@
     "@babel/runtime": "^7.20.7",
     "chalk": "^4.1.2",
     "date-fns": "^2.28.0",
-<<<<<<< HEAD
     "fs-extra": "^11.1.0",
-    "gatsby-core-utils": "^4.4.0-next.2",
-=======
-    "fs-extra": "^10.1.0",
     "gatsby-core-utils": "^4.5.0-next.0",
->>>>>>> 24c393e1
     "graphql-request": "^1.8.2",
     "progress": "^2.0.3",
     "puppeteer": "^3.3.0"
