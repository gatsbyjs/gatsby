{
  "name": "gatsby-plugin-preload-fonts",
  "description": "Gatsby plugin for preloading fonts per page",
  "version": "2.14.0-next.0",
  "author": "Aaron Ross <superhawk610@gmail.com>",
  "main": "index.js",
  "bin": {
    "gatsby-preload-fonts": "./prepare/index.js"
  },
  "bugs": {
    "url": "https://github.com/gatsbyjs/gatsby/issues"
  },
  "dependencies": {
    "chalk": "^4.1.2",
    "date-fns": "^2.21.1",
<<<<<<< HEAD
    "fs-extra": "^10.0.0",
    "gatsby-core-utils": "^2.13.0-next.2",
=======
    "fs-extra": "^8.1.0",
    "gatsby-core-utils": "^2.14.0-next.0",
>>>>>>> d7d08508
    "graphql-request": "^1.8.2",
    "progress": "^2.0.3",
    "puppeteer": "^3.3.0"
  },
  "devDependencies": {
    "@babel/cli": "^7.14.8",
    "@babel/core": "^7.14.8",
    "babel-preset-gatsby-package": "^1.14.0-next.0",
    "cross-env": "^7.0.3",
    "del-cli": "^3.0.1"
  },
  "homepage": "https://github.com/gatsbyjs/gatsby/tree/master/packages/gatsby-plugin-preload-fonts#readme",
  "keywords": [
    "gatsby",
    "gatsby-plugin",
    "preload",
    "font",
    "typography"
  ],
  "license": "ISC",
  "peerDependencies": {
    "gatsby": "^3.0.0-next.0"
  },
  "repository": {
    "type": "git",
    "url": "https://github.com/gatsbyjs/gatsby.git",
    "directory": "packages/gatsby-plugin-preload-fonts"
  },
  "scripts": {
    "build": "babel src --out-dir . --ignore \"**/__tests__\" --ignore **/__mocks__",
    "prepare": "cross-env NODE_ENV=production npm run build",
    "watch": "babel -w src --out-dir . --ignore \"**/__tests__\" --ignore **/__mocks__",
    "clean": "del-cli index.js prepare"
  }
}<|MERGE_RESOLUTION|>--- conflicted
+++ resolved
@@ -13,13 +13,8 @@
   "dependencies": {
     "chalk": "^4.1.2",
     "date-fns": "^2.21.1",
-<<<<<<< HEAD
     "fs-extra": "^10.0.0",
-    "gatsby-core-utils": "^2.13.0-next.2",
-=======
-    "fs-extra": "^8.1.0",
     "gatsby-core-utils": "^2.14.0-next.0",
->>>>>>> d7d08508
     "graphql-request": "^1.8.2",
     "progress": "^2.0.3",
     "puppeteer": "^3.3.0"
