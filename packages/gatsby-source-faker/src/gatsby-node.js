<<<<<<< HEAD
const faker = require(`faker`)

exports.sourceNodes = (
  { actions, createNodeId, createContentDigest },
  pluginOptions
) => {
  const { createNode } = actions
  const { schema, count, type } = pluginOptions
  for (let i = 0; i < count; i++) {
    let item = {}
    Object.keys(schema).map(schemaKey => {
      const schemaItemList = schema[schemaKey]
      item[schemaKey] = {}
      // ['firstName', 'lastName']
      schemaItemList.forEach(schemaItem => {
        item[schemaKey][schemaItem] = faker[schemaKey][schemaItem]()
      })
    })

    const nodeBase = {
      id: createNodeId(JSON.stringify(faker.random.number())),
      parent: null,
      children: [],
      internal: {
        type,
        contentDigest: createContentDigest(item),
      },
    }
    createNode(Object.assign({}, nodeBase, item))
  }
}
=======
const faker = require(`faker`)
const crypto = require(`crypto`)

exports.sourceNodes = ({ actions, createNodeId }, pluginOptions) => {
  const { createNode } = actions
  const { schema, count, type } = pluginOptions
  for (let i = 0; i < count; i++) {
    let item = {}
    Object.keys(schema).map(schemaKey => {
      const schemaItemList = schema[schemaKey]
      item[schemaKey] = {}
      // ['firstName', 'lastName']
      schemaItemList.forEach(schemaItem => {
        item[schemaKey][schemaItem] = faker[schemaKey][schemaItem]()
      })
    })
    const contentDigest = crypto
      .createHash(`md5`)
      .update(JSON.stringify(item))
      .digest(`hex`)

    const nodeBase = {
      id: createNodeId(JSON.stringify(faker.random.number())),
      parent: null,
      children: [],
      internal: {
        type,
        contentDigest,
      },
    }
    createNode(Object.assign({}, nodeBase, item))
  }
}
>>>>>>> b158332d
<|MERGE_RESOLUTION|>--- conflicted
+++ resolved
@@ -1,4 +1,3 @@
-<<<<<<< HEAD
 const faker = require(`faker`)
 
 exports.sourceNodes = (
@@ -29,39 +28,4 @@
     }
     createNode(Object.assign({}, nodeBase, item))
   }
-}
-=======
-const faker = require(`faker`)
-const crypto = require(`crypto`)
-
-exports.sourceNodes = ({ actions, createNodeId }, pluginOptions) => {
-  const { createNode } = actions
-  const { schema, count, type } = pluginOptions
-  for (let i = 0; i < count; i++) {
-    let item = {}
-    Object.keys(schema).map(schemaKey => {
-      const schemaItemList = schema[schemaKey]
-      item[schemaKey] = {}
-      // ['firstName', 'lastName']
-      schemaItemList.forEach(schemaItem => {
-        item[schemaKey][schemaItem] = faker[schemaKey][schemaItem]()
-      })
-    })
-    const contentDigest = crypto
-      .createHash(`md5`)
-      .update(JSON.stringify(item))
-      .digest(`hex`)
-
-    const nodeBase = {
-      id: createNodeId(JSON.stringify(faker.random.number())),
-      parent: null,
-      children: [],
-      internal: {
-        type,
-        contentDigest,
-      },
-    }
-    createNode(Object.assign({}, nodeBase, item))
-  }
-}
->>>>>>> b158332d
+}