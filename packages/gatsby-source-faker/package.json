--- conflicted
+++ resolved
@@ -1,14 +1,5 @@
 {
   "name": "gatsby-source-faker",
-<<<<<<< HEAD
-  "version": "2.0.0",
-  "description": "A gatsby plugin to get fake data for testing",
-  "main": "index.js",
-  "scripts": {
-    "build": "babel src --out-dir . --ignore **/__tests__/**",
-    "prepublish": "cross-env NODE_ENV=production npm run build",
-    "watch": "babel -w src --out-dir . --ignore **/__tests__/**"
-=======
   "description": "A gatsby plugin to get fake data for testing",
   "version": "1.0.2",
   "author": "Pavithra Kodmad<pavithra.kodmad@gmail.com>",
@@ -16,12 +7,13 @@
     "url": "https://github.com/gatsbyjs/gatsby/issues"
   },
   "dependencies": {
-    "babel-runtime": "^6.26.0",
+    "@babel/runtime": "^7.0.0-beta.38",
     "faker": "^4.1.0"
   },
   "devDependencies": {
+    "@babel/cli": "^7.0.0-beta.38",
+    "@babel/core": "^7.0.0-beta.38",
     "cross-env": "^5.0.5"
->>>>>>> 0a6fb373
   },
   "homepage": "https://github.com/gatsbyjs/gatsby/tree/master/packages/gatsby-source-faker#readme",
   "keywords": [
@@ -30,16 +22,6 @@
     "gatsby-source-plugin"
   ],
   "license": "MIT",
-<<<<<<< HEAD
-  "dependencies": {
-    "@babel/runtime": "^7.0.0-beta.38",
-    "faker": "^4.1.0"
-  },
-  "devDependencies": {
-    "@babel/cli": "^7.0.0-beta.38",
-    "@babel/core": "^7.0.0-beta.38",
-    "cross-env": "^5.0.5"
-=======
   "main": "index.js",
   "repository": {
     "type": "git",
@@ -49,6 +31,5 @@
     "build": "babel src --out-dir . --ignore __tests__",
     "prepublish": "cross-env NODE_ENV=production npm run build",
     "watch": "babel -w src --out-dir . --ignore __tests__"
->>>>>>> 0a6fb373
   }
 }