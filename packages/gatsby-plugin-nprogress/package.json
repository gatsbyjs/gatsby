--- conflicted
+++ resolved
@@ -1,37 +1,18 @@
 {
   "name": "gatsby-plugin-nprogress",
-<<<<<<< HEAD
+  "description": "Shows page loading indicator when loading page resources is delayed",
   "version": "2.0.0-alpha.f20ac0ed",
-  "description": "Shows page loading indicator when loading page resources is delayed",
-  "main": "index.js",
-  "scripts": {
-    "build": "babel src --out-dir . --ignore **/__tests__/**",
-    "watch": "babel -w src --out-dir . --ignore **/__tests__/**",
-    "prepublish": "cross-env NODE_ENV=production npm run build"
-  },
-  "keywords": [
-    "gatsby"
-  ],
-  "author": "Kyle Mathews<mathews.kyle@gmail.com>",
-  "license": "MIT",
-  "devDependencies": {
-    "@babel/cli": "^7.0.0-beta.38",
-    "@babel/core": "^7.0.0-beta.38",
-    "cross-env": "^5.0.5"
-=======
-  "description": "Shows page loading indicator when loading page resources is delayed",
-  "version": "1.0.12",
   "author": "Kyle Mathews<mathews.kyle@gmail.com>",
   "bugs": {
     "url": "https://github.com/gatsbyjs/gatsby/issues"
->>>>>>> 0a6fb373
   },
   "dependencies": {
     "@babel/runtime": "^7.0.0-beta.38",
     "nprogress": "^0.2.0"
   },
   "devDependencies": {
-    "babel-cli": "^6.26.0",
+    "@babel/cli": "^7.0.0-beta.38",
+    "@babel/core": "^7.0.0-beta.38",
     "cross-env": "^5.0.5"
   },
   "homepage": "https://github.com/gatsbyjs/gatsby/tree/master/packages/gatsby-plugin-nprogress#readme",
@@ -41,19 +22,10 @@
   "license": "MIT",
   "main": "index.js",
   "peerDependencies": {
-<<<<<<< HEAD
     "gatsby": ">2.0.0-alpha"
-=======
-    "gatsby": "^1.0.0"
   },
   "repository": {
     "type": "git",
     "url": "https://github.com/gatsbyjs/gatsby.git"
-  },
-  "scripts": {
-    "build": "babel src --out-dir . --ignore __tests__",
-    "prepublish": "cross-env NODE_ENV=production npm run build",
-    "watch": "babel -w src --out-dir . --ignore __tests__"
->>>>>>> 0a6fb373
   }
 }