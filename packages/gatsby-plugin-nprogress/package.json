{
  "name": "gatsby-plugin-nprogress",
  "description": "Shows page loading indicator when loading page resources is delayed",
<<<<<<< HEAD
  "version": "4.17.0",
=======
  "version": "5.4.0-next.0",
>>>>>>> dc3d7412
  "author": "Kyle Mathews<mathews.kyle@gmail.com>",
  "bugs": {
    "url": "https://github.com/gatsbyjs/gatsby/issues"
  },
  "dependencies": {
    "@babel/runtime": "^7.15.4",
    "accessible-nprogress": "^2.1.2"
  },
  "devDependencies": {
    "@babel/cli": "^7.15.4",
    "@babel/core": "^7.15.5",
<<<<<<< HEAD
    "babel-preset-gatsby-package": "^2.17.0",
=======
    "babel-preset-gatsby-package": "^3.4.0-next.0",
>>>>>>> dc3d7412
    "cross-env": "^7.0.3"
  },
  "homepage": "https://github.com/gatsbyjs/gatsby/tree/master/packages/gatsby-plugin-nprogress#readme",
  "keywords": [
    "gatsby",
    "gatsby-plugin"
  ],
  "license": "MIT",
  "main": "index.js",
  "peerDependencies": {
    "gatsby": "^5.0.0-next"
  },
  "repository": {
    "type": "git",
    "url": "https://github.com/gatsbyjs/gatsby.git",
    "directory": "packages/gatsby-plugin-nprogress"
  },
  "scripts": {
    "build": "babel src --out-dir . --ignore \"**/__tests__\"",
    "prepare": "cross-env NODE_ENV=production npm run build",
    "watch": "babel -w src --out-dir . --ignore \"**/__tests__\""
  },
  "engines": {
    "node": ">=18.0.0"
  }
}<|MERGE_RESOLUTION|>--- conflicted
+++ resolved
@@ -1,11 +1,7 @@
 {
   "name": "gatsby-plugin-nprogress",
   "description": "Shows page loading indicator when loading page resources is delayed",
-<<<<<<< HEAD
-  "version": "4.17.0",
-=======
   "version": "5.4.0-next.0",
->>>>>>> dc3d7412
   "author": "Kyle Mathews<mathews.kyle@gmail.com>",
   "bugs": {
     "url": "https://github.com/gatsbyjs/gatsby/issues"
@@ -17,11 +13,7 @@
   "devDependencies": {
     "@babel/cli": "^7.15.4",
     "@babel/core": "^7.15.5",
-<<<<<<< HEAD
-    "babel-preset-gatsby-package": "^2.17.0",
-=======
     "babel-preset-gatsby-package": "^3.4.0-next.0",
->>>>>>> dc3d7412
     "cross-env": "^7.0.3"
   },
   "homepage": "https://github.com/gatsbyjs/gatsby/tree/master/packages/gatsby-plugin-nprogress#readme",
