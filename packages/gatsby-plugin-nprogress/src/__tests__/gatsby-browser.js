--- conflicted
+++ resolved
@@ -1,12 +1,7 @@
-<<<<<<< HEAD
 /**
  * @jest-environment jsdom
  */
-
-jest.mock(`nprogress`)
-=======
 jest.mock(`accessible-nprogress`)
->>>>>>> fb530ecc
 
 import NProgress from "accessible-nprogress"
 import {
