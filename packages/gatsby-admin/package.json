--- conflicted
+++ resolved
@@ -1,10 +1,6 @@
 {
   "name": "gatsby-admin",
-<<<<<<< HEAD
-  "version": "0.1.22",
-=======
   "version": "0.1.28",
->>>>>>> 61d0ef43
   "main": "index.js",
   "author": "Max Stoiber",
   "license": "MIT",
@@ -12,11 +8,7 @@
   "dependencies": {
     "@typescript-eslint/eslint-plugin": "^2.28.0",
     "@typescript-eslint/parser": "^2.28.0",
-<<<<<<< HEAD
-    "gatsby": "^2.21.22",
-=======
     "gatsby": "^2.21.28",
->>>>>>> 61d0ef43
     "gatsby-plugin-typescript": "^2.4.2",
     "gatsby-source-graphql": "^2.5.1",
     "react": "^16.12.0",
