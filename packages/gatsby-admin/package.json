--- conflicted
+++ resolved
@@ -15,14 +15,10 @@
     "@emotion/styled": "^10.0.27",
     "@typescript-eslint/eslint-plugin": "^2.28.0",
     "@typescript-eslint/parser": "^2.28.0",
-<<<<<<< HEAD
     "csstype": "^2.6.10",
     "formik": "^2.1.4",
-    "gatsby": "^2.22.11",
+    "gatsby": "^2.22.12",
     "gatsby-interface": "0.0.163",
-=======
-    "gatsby": "^2.22.12",
->>>>>>> 9b077c6e
     "gatsby-plugin-typescript": "^2.4.3",
     "gatsby-source-graphql": "^2.5.2",
     "react": "^16.12.0",
