{
  "name": "gatsby-plugin-styled-jsx",
<<<<<<< HEAD
  "version": "1.0.4",
=======
  "version": "1.0.6",
>>>>>>> c6cbac8d
  "description": "Adds SSR support for styled-jsx",
  "author": "Tim Suchanek <tim.suchanek@gmail.com>",
  "main": "index.js",
  "scripts": {
    "build": "babel src --out-dir . --ignore __tests__",
    "watch": "babel -w src --out-dir . --ignore __tests__",
    "prepublish": "cross-env NODE_ENV=production npm run build"
  },
  "keywords": [
    "gatsby"
  ],
  "license": "MIT",
  "dependencies": {
    "babel-runtime": "^6.26.0",
    "styled-jsx": "^1.0.10"
  },
  "devDependencies": {
    "cross-env": "^5.0.5"
  }
}<|MERGE_RESOLUTION|>--- conflicted
+++ resolved
@@ -1,10 +1,6 @@
 {
   "name": "gatsby-plugin-styled-jsx",
-<<<<<<< HEAD
-  "version": "1.0.4",
-=======
   "version": "1.0.6",
->>>>>>> c6cbac8d
   "description": "Adds SSR support for styled-jsx",
   "author": "Tim Suchanek <tim.suchanek@gmail.com>",
   "main": "index.js",
