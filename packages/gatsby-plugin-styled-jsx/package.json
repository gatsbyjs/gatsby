--- conflicted
+++ resolved
@@ -3,16 +3,8 @@
   "description": "Adds SSR support for styled-jsx",
   "version": "2.0.3",
   "author": "Tim Suchanek <tim.suchanek@gmail.com>",
-<<<<<<< HEAD
-  "main": "index.js",
-  "scripts": {
-    "build": "babel src --out-dir . --ignore **/__tests__/**",
-    "watch": "babel -w src --out-dir . --ignore **/__tests__/**",
-    "prepublish": "cross-env NODE_ENV=production npm run build"
-=======
   "bugs": {
     "url": "https://github.com/gatsbyjs/gatsby/issues"
->>>>>>> 0a6fb373
   },
   "dependencies": {
     "@babel/runtime": "^7.0.0-beta.38"
