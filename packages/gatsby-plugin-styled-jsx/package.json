--- conflicted
+++ resolved
@@ -1,10 +1,6 @@
 {
   "name": "gatsby-plugin-styled-jsx",
-<<<<<<< HEAD
-  "version": "1.0.9",
-=======
   "version": "1.0.10",
->>>>>>> 2e0c0cdd
   "description": "Adds SSR support for styled-jsx",
   "author": "Tim Suchanek <tim.suchanek@gmail.com>",
   "main": "index.js",
