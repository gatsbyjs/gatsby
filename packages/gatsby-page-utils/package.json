--- conflicted
+++ resolved
@@ -26,13 +26,8 @@
     "fs-exists-cached": "^1.0.0",
     "gatsby-core-utils": "^1.3.18",
     "glob": "^7.1.6",
-<<<<<<< HEAD
-    "lodash": "^4.17.15",
+    "lodash": "^4.17.20",
     "micromatch": "^4.0.2"
-=======
-    "lodash": "^4.17.20",
-    "micromatch": "^3.1.10"
->>>>>>> 12b0930c
   },
   "devDependencies": {
     "@babel/cli": "^7.10.3",
