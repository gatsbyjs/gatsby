--- conflicted
+++ resolved
@@ -26,13 +26,8 @@
     "bluebird": "^3.7.2",
     "chokidar": "^3.5.2",
     "fs-exists-cached": "^1.0.0",
-<<<<<<< HEAD
-    "gatsby-core-utils": "^3.1.0-next.0",
+    "gatsby-core-utils": "^3.2.0-next.0",
     "glob": "^7.2.0",
-=======
-    "gatsby-core-utils": "^3.2.0-next.0",
-    "glob": "^7.1.7",
->>>>>>> 0dfbc487
     "lodash": "^4.17.21",
     "micromatch": "^4.0.4"
   },
