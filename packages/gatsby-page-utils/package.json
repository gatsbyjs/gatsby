--- conflicted
+++ resolved
@@ -30,16 +30,10 @@
     "micromatch": "^3.1.10"
   },
   "devDependencies": {
-<<<<<<< HEAD
-    "@babel/cli": "^7.10.1",
-    "@babel/core": "^7.10.2",
-    "@types/micromatch": "^3.1.10",
-    "babel-preset-gatsby-package": "^0.4.4",
-=======
     "@babel/cli": "^7.10.3",
     "@babel/core": "^7.10.3",
+    "@types/micromatch": "^4.0.1",
     "babel-preset-gatsby-package": "^0.5.0",
->>>>>>> 51d28bb5
     "cross-env": "^5.2.1"
   },
   "files": [
