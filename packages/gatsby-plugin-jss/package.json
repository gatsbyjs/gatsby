{
  "name": "gatsby-plugin-jss",
<<<<<<< HEAD
  "version": "1.5.4",
=======
  "version": "1.5.6",
>>>>>>> c6cbac8d
  "description": "Gatsby plugin that adds SSR support for JSS",
  "main": "index.js",
  "scripts": {
    "build": "babel src --out-dir . --ignore __tests__",
    "watch": "babel -w src --out-dir . --ignore __tests__",
    "prepublish": "npm run build"
  },
  "keywords": [
    "gatsby",
    "gatsby-plugin",
    "jss",
    "react-jss"
  ],
  "author": "Vladimir Guguiev <wizardzloy@gmail.com>",
  "license": "MIT",
  "dependencies": {
    "babel-runtime": "^6.26.0",
    "react-jss": "^7.0.2"
  },
  "devDependencies": {
    "babel-cli": "^6.26.0"
  }
}<|MERGE_RESOLUTION|>--- conflicted
+++ resolved
@@ -1,10 +1,6 @@
 {
   "name": "gatsby-plugin-jss",
-<<<<<<< HEAD
-  "version": "1.5.4",
-=======
   "version": "1.5.6",
->>>>>>> c6cbac8d
   "description": "Gatsby plugin that adds SSR support for JSS",
   "main": "index.js",
   "scripts": {
