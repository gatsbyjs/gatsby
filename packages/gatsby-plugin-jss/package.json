--- conflicted
+++ resolved
@@ -17,13 +17,9 @@
   "author": "Vladimir Guguiev <wizardzloy@gmail.com>",
   "license": "MIT",
   "dependencies": {
-<<<<<<< HEAD
-    "@babel/runtime": "^7.0.0-beta.38",
-=======
-    "babel-runtime": "^6.26.0"
+    "@babel/runtime": "^7.0.0-beta.38"
   },
   "peerDependencies": {
->>>>>>> dd9ea655
     "react-jss": "^7.0.2"
   },
   "devDependencies": {
