{
  "name": "gatsby-plugin-jss",
  "description": "Gatsby plugin that adds SSR support for JSS",
<<<<<<< HEAD
  "version": "2.2.1",
=======
  "version": "2.3.0",
>>>>>>> 852f557a
  "author": "Vladimir Guguiev <wizardzloy@gmail.com>",
  "bugs": {
    "url": "https://github.com/gatsbyjs/gatsby/issues"
  },
  "dependencies": {
    "@babel/runtime": "^7.9.2"
  },
  "devDependencies": {
    "@babel/cli": "^7.8.4",
<<<<<<< HEAD
    "@babel/core": "^7.8.7",
    "babel-preset-gatsby-package": "^0.3.1",
=======
    "@babel/core": "^7.9.0",
    "babel-preset-gatsby-package": "^0.4.0",
>>>>>>> 852f557a
    "cross-env": "^5.2.1"
  },
  "homepage": "https://github.com/gatsbyjs/gatsby/tree/master/packages/gatsby-plugin-jss#readme",
  "keywords": [
    "gatsby",
    "gatsby-plugin",
    "jss",
    "react-jss"
  ],
  "license": "MIT",
  "main": "index.js",
  "peerDependencies": {
    "gatsby": "^2.0.32"
  },
  "repository": {
    "type": "git",
    "url": "https://github.com/gatsbyjs/gatsby.git",
    "directory": "packages/gatsby-plugin-jss"
  },
  "scripts": {
    "build": "babel src --out-dir . --ignore **/__tests__",
    "prepare": "cross-env NODE_ENV=production npm run build",
    "watch": "babel -w src --out-dir . --ignore **/__tests__"
  },
  "engines": {
    "node": ">=10.13.0"
  }
}<|MERGE_RESOLUTION|>--- conflicted
+++ resolved
@@ -1,11 +1,7 @@
 {
   "name": "gatsby-plugin-jss",
   "description": "Gatsby plugin that adds SSR support for JSS",
-<<<<<<< HEAD
-  "version": "2.2.1",
-=======
   "version": "2.3.0",
->>>>>>> 852f557a
   "author": "Vladimir Guguiev <wizardzloy@gmail.com>",
   "bugs": {
     "url": "https://github.com/gatsbyjs/gatsby/issues"
@@ -15,13 +11,8 @@
   },
   "devDependencies": {
     "@babel/cli": "^7.8.4",
-<<<<<<< HEAD
-    "@babel/core": "^7.8.7",
-    "babel-preset-gatsby-package": "^0.3.1",
-=======
     "@babel/core": "^7.9.0",
     "babel-preset-gatsby-package": "^0.4.0",
->>>>>>> 852f557a
     "cross-env": "^5.2.1"
   },
   "homepage": "https://github.com/gatsbyjs/gatsby/tree/master/packages/gatsby-plugin-jss#readme",
@@ -42,9 +33,9 @@
     "directory": "packages/gatsby-plugin-jss"
   },
   "scripts": {
-    "build": "babel src --out-dir . --ignore **/__tests__",
+    "build": "babel src --out-dir . --ignore \"**/__tests__\"",
     "prepare": "cross-env NODE_ENV=production npm run build",
-    "watch": "babel -w src --out-dir . --ignore **/__tests__"
+    "watch": "babel -w src --out-dir . --ignore \"**/__tests__\""
   },
   "engines": {
     "node": ">=10.13.0"
