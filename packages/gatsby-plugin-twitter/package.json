--- conflicted
+++ resolved
@@ -1,10 +1,6 @@
 {
   "name": "gatsby-plugin-twitter",
-<<<<<<< HEAD
-  "version": "1.0.8",
-=======
   "version": "1.0.10",
->>>>>>> c6cbac8d
   "description": "Stub description for gatsby-plugin-twitter",
   "main": "index.js",
   "scripts": {
