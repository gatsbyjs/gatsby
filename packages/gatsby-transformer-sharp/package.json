{
  "name": "gatsby-transformer-sharp",
<<<<<<< HEAD
  "version": "2.0.0",
  "description": "Gatsby transformer plugin for images using Sharp",
  "scripts": {
    "build": "babel src --out-dir . --ignore **/__tests__/**",
    "watch": "babel -w src --out-dir . --ignore **/__tests__/**",
    "prepublish": "cross-env NODE_ENV=production npm run build"
  },
  "keywords": [
    "gatsby",
    "gatsby-plugin",
    "sharp",
    "image"
  ],
=======
  "description": "Gatsby transformer plugin for images using Sharp",
  "version": "1.6.19",
>>>>>>> 0a6fb373
  "author": "Kyle Mathews <mathews.kyle@gmail.com>",
  "bugs": {
    "url": "https://github.com/gatsbyjs/gatsby/issues"
  },
  "dependencies": {
    "@babel/runtime": "^7.0.0-beta.38",
    "bluebird": "^3.5.0",
    "fs-extra": "^4.0.2",
    "image-size": "^0.6.0"
  },
  "devDependencies": {
    "@babel/cli": "^7.0.0-beta.38",
    "@babel/core": "^7.0.0-beta.38",
    "cross-env": "^5.0.5"
  },
  "homepage": "https://github.com/gatsbyjs/gatsby/tree/master/packages/gatsby-transformer-sharp#readme",
  "keywords": [
    "gatsby",
    "gatsby-plugin",
    "image",
    "sharp"
  ],
  "license": "MIT",
  "repository": {
    "type": "git",
    "url": "https://github.com/gatsbyjs/gatsby.git"
  },
  "scripts": {
    "build": "babel src --out-dir . --ignore __tests__",
    "prepublish": "cross-env NODE_ENV=production npm run build",
    "watch": "babel -w src --out-dir . --ignore __tests__"
  }
}<|MERGE_RESOLUTION|>--- conflicted
+++ resolved
@@ -1,23 +1,7 @@
 {
   "name": "gatsby-transformer-sharp",
-<<<<<<< HEAD
+  "description": "Gatsby transformer plugin for images using Sharp",
   "version": "2.0.0",
-  "description": "Gatsby transformer plugin for images using Sharp",
-  "scripts": {
-    "build": "babel src --out-dir . --ignore **/__tests__/**",
-    "watch": "babel -w src --out-dir . --ignore **/__tests__/**",
-    "prepublish": "cross-env NODE_ENV=production npm run build"
-  },
-  "keywords": [
-    "gatsby",
-    "gatsby-plugin",
-    "sharp",
-    "image"
-  ],
-=======
-  "description": "Gatsby transformer plugin for images using Sharp",
-  "version": "1.6.19",
->>>>>>> 0a6fb373
   "author": "Kyle Mathews <mathews.kyle@gmail.com>",
   "bugs": {
     "url": "https://github.com/gatsbyjs/gatsby/issues"
