--- conflicted
+++ resolved
@@ -11,15 +11,9 @@
     "bluebird": "^3.7.2",
     "fs-extra": "^9.0.1",
     "potrace": "^2.1.8",
-<<<<<<< HEAD
     "probe-image-size": "^5.0.0",
     "semver": "^7.3.2",
     "sharp": "^0.25.4"
-=======
-    "probe-image-size": "^4.1.1",
-    "semver": "^7.3.2",
-    "sharp": "^0.25.1"
->>>>>>> 94a3f9db
   },
   "devDependencies": {
     "@babel/cli": "^7.10.3",
