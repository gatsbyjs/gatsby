--- conflicted
+++ resolved
@@ -10,13 +10,8 @@
     "@babel/runtime": "^7.20.7",
     "bluebird": "^3.7.2",
     "common-tags": "^1.8.2",
-<<<<<<< HEAD
     "fs-extra": "^11.1.0",
-    "gatsby-plugin-utils": "^4.4.0-next.2",
-=======
-    "fs-extra": "^10.1.0",
     "gatsby-plugin-utils": "^4.5.0-next.0",
->>>>>>> 24c393e1
     "probe-image-size": "^7.2.3",
     "semver": "^7.3.8",
     "sharp": "^0.31.3"
