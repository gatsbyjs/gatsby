--- conflicted
+++ resolved
@@ -5,12 +5,7 @@
   GraphQLString,
   GraphQLInt,
   GraphQLFloat,
-<<<<<<< HEAD
-  GraphQLEnumType,
 } = require(`gatsby/graphql`)
-=======
-} = require(`graphql`)
->>>>>>> ba6d6d77
 const {
   queueImageResizing,
   base64,
@@ -52,10 +47,15 @@
     return {}
   }
 
-  const getTracedSVG = async ({ file, image, fieldArgs }) =>
+  const getTracedSVG = async ({
+      file,
+      image,
+      fieldArgs
+    }) =>
     traceSVG({
       file,
-      args: { ...fieldArgs.traceSVG },
+      args: { ...fieldArgs.traceSVG
+      },
       fileArgs: fieldArgs,
     })
 
@@ -64,9 +64,15 @@
       type: new GraphQLObjectType({
         name: `ImageSharpOriginal`,
         fields: {
-          width: { type: GraphQLFloat },
-          height: { type: GraphQLFloat },
-          src: { type: GraphQLString },
+          width: {
+            type: GraphQLFloat
+          },
+          height: {
+            type: GraphQLFloat
+          },
+          src: {
+            type: GraphQLString
+          },
         },
       }),
       args: {},
@@ -109,51 +115,83 @@
       type: new GraphQLObjectType({
         name: `ImageSharpResolutions`,
         fields: {
-          base64: { type: GraphQLString },
+          base64: {
+            type: GraphQLString
+          },
           tracedSVG: {
             type: GraphQLString,
             resolve: parent => getTracedSVG(parent),
           },
-          aspectRatio: { type: GraphQLFloat },
-          width: { type: GraphQLFloat },
-          height: { type: GraphQLFloat },
-          src: { type: GraphQLString },
-          srcSet: { type: GraphQLString },
+          aspectRatio: {
+            type: GraphQLFloat
+          },
+          width: {
+            type: GraphQLFloat
+          },
+          height: {
+            type: GraphQLFloat
+          },
+          src: {
+            type: GraphQLString
+          },
+          srcSet: {
+            type: GraphQLString
+          },
           srcWebp: {
             type: GraphQLString,
-            resolve: ({ file, image, fieldArgs }) => {
+            resolve: ({
+              file,
+              image,
+              fieldArgs
+            }) => {
               // If the file is already in webp format or should explicitly
               // be converted to webp, we do not create additional webp files
               if (image.extension === `webp` || fieldArgs.toFormat === `webp`) {
                 return null
               }
-              const args = { ...fieldArgs, pathPrefix, toFormat: `webp` }
+              const args = { ...fieldArgs,
+                pathPrefix,
+                toFormat: `webp`
+              }
               return Promise.resolve(
                 resolutions({
                   file,
                   args,
                   reporter,
                 })
-              ).then(({ src }) => src)
+              ).then(({
+                src
+              }) => src)
             },
           },
           srcSetWebp: {
             type: GraphQLString,
-            resolve: ({ file, image, fieldArgs }) => {
+            resolve: ({
+              file,
+              image,
+              fieldArgs
+            }) => {
               if (image.extension === `webp` || fieldArgs.toFormat === `webp`) {
                 return null
               }
-              const args = { ...fieldArgs, pathPrefix, toFormat: `webp` }
+              const args = { ...fieldArgs,
+                pathPrefix,
+                toFormat: `webp`
+              }
               return Promise.resolve(
                 resolutions({
                   file,
                   args,
                   reporter,
                 })
-              ).then(({ srcSet }) => srcSet)
+              ).then(({
+                srcSet
+              }) => srcSet)
             },
           },
-          originalName: { type: GraphQLString },
+          originalName: {
+            type: GraphQLString
+          },
         },
       }),
       args: {
@@ -199,7 +237,9 @@
       },
       resolve: (image, fieldArgs, context) => {
         const file = getNodeAndSavePathDependency(image.parent, context.path)
-        const args = { ...fieldArgs, pathPrefix }
+        const args = { ...fieldArgs,
+          pathPrefix
+        }
         return Promise.resolve(
           resolutions({
             file,
@@ -219,49 +259,81 @@
       type: new GraphQLObjectType({
         name: `ImageSharpSizes`,
         fields: {
-          base64: { type: GraphQLString },
+          base64: {
+            type: GraphQLString
+          },
           tracedSVG: {
             type: GraphQLString,
             resolve: parent => getTracedSVG(parent),
           },
-          aspectRatio: { type: GraphQLFloat },
-          src: { type: GraphQLString },
-          srcSet: { type: GraphQLString },
+          aspectRatio: {
+            type: GraphQLFloat
+          },
+          src: {
+            type: GraphQLString
+          },
+          srcSet: {
+            type: GraphQLString
+          },
           srcWebp: {
             type: GraphQLString,
-            resolve: ({ file, image, fieldArgs }) => {
+            resolve: ({
+              file,
+              image,
+              fieldArgs
+            }) => {
               if (image.extension === `webp` || fieldArgs.toFormat === `webp`) {
                 return null
               }
-              const args = { ...fieldArgs, pathPrefix, toFormat: `webp` }
+              const args = { ...fieldArgs,
+                pathPrefix,
+                toFormat: `webp`
+              }
               return Promise.resolve(
                 sizes({
                   file,
                   args,
                   reporter,
                 })
-              ).then(({ src }) => src)
+              ).then(({
+                src
+              }) => src)
             },
           },
           srcSetWebp: {
             type: GraphQLString,
-            resolve: ({ file, image, fieldArgs }) => {
+            resolve: ({
+              file,
+              image,
+              fieldArgs
+            }) => {
               if (image.extension === `webp` || fieldArgs.toFormat === `webp`) {
                 return null
               }
-              const args = { ...fieldArgs, pathPrefix, toFormat: `webp` }
+              const args = { ...fieldArgs,
+                pathPrefix,
+                toFormat: `webp`
+              }
               return Promise.resolve(
                 sizes({
                   file,
                   args,
                   reporter,
                 })
-              ).then(({ srcSet }) => srcSet)
+              ).then(({
+                srcSet
+              }) => srcSet)
             },
           },
-          sizes: { type: GraphQLString },
-          originalImg: { type: GraphQLString },
-          originalName: { type: GraphQLString },
+          sizes: {
+            type: GraphQLString
+          },
+          originalImg: {
+            type: GraphQLString
+          },
+          originalName: {
+            type: GraphQLString
+          },
         },
       }),
       args: {
@@ -307,7 +379,9 @@
       },
       resolve: (image, fieldArgs, context) => {
         const file = getNodeAndSavePathDependency(image.parent, context.path)
-        const args = { ...fieldArgs, pathPrefix }
+        const args = { ...fieldArgs,
+          pathPrefix
+        }
         return Promise.resolve(
           sizes({
             file,
@@ -328,13 +402,27 @@
       type: new GraphQLObjectType({
         name: `ImageSharpResponsiveResolution`,
         fields: {
-          base64: { type: GraphQLString },
-          aspectRatio: { type: GraphQLFloat },
-          width: { type: GraphQLFloat },
-          height: { type: GraphQLFloat },
-          src: { type: GraphQLString },
-          srcSet: { type: GraphQLString },
-          originalName: { type: GraphQLString },
+          base64: {
+            type: GraphQLString
+          },
+          aspectRatio: {
+            type: GraphQLFloat
+          },
+          width: {
+            type: GraphQLFloat
+          },
+          height: {
+            type: GraphQLFloat
+          },
+          src: {
+            type: GraphQLString
+          },
+          srcSet: {
+            type: GraphQLString
+          },
+          originalName: {
+            type: GraphQLString
+          },
         },
       }),
       args: {
@@ -376,7 +464,9 @@
       },
       resolve: (image, fieldArgs, context) => {
         const file = getNodeAndSavePathDependency(image.parent, context.path)
-        const args = { ...fieldArgs, pathPrefix }
+        const args = { ...fieldArgs,
+          pathPrefix
+        }
         return Promise.resolve(
           resolutions({
             file,
@@ -397,13 +487,27 @@
       type: new GraphQLObjectType({
         name: `ImageSharpResponsiveSizes`,
         fields: {
-          base64: { type: GraphQLString },
-          aspectRatio: { type: GraphQLFloat },
-          src: { type: GraphQLString },
-          srcSet: { type: GraphQLString },
-          sizes: { type: GraphQLString },
-          originalImg: { type: GraphQLString },
-          originalName: { type: GraphQLString },
+          base64: {
+            type: GraphQLString
+          },
+          aspectRatio: {
+            type: GraphQLFloat
+          },
+          src: {
+            type: GraphQLString
+          },
+          srcSet: {
+            type: GraphQLString
+          },
+          sizes: {
+            type: GraphQLString
+          },
+          originalImg: {
+            type: GraphQLString
+          },
+          originalName: {
+            type: GraphQLString
+          },
         },
       }),
       args: {
@@ -445,7 +549,9 @@
       },
       resolve: (image, fieldArgs, context) => {
         const file = getNodeAndSavePathDependency(image.parent, context.path)
-        const args = { ...fieldArgs, pathPrefix }
+        const args = { ...fieldArgs,
+          pathPrefix
+        }
         return Promise.resolve(
           sizes({
             file,
@@ -465,15 +571,25 @@
       type: new GraphQLObjectType({
         name: `ImageSharpResize`,
         fields: {
-          src: { type: GraphQLString },
+          src: {
+            type: GraphQLString
+          },
           tracedSVG: {
             type: GraphQLString,
             resolve: parent => getTracedSVG(parent),
           },
-          width: { type: GraphQLInt },
-          height: { type: GraphQLInt },
-          aspectRatio: { type: GraphQLFloat },
-          originalName: { type: GraphQLString },
+          width: {
+            type: GraphQLInt
+          },
+          height: {
+            type: GraphQLInt
+          },
+          aspectRatio: {
+            type: GraphQLFloat
+          },
+          originalName: {
+            type: GraphQLString
+          },
         },
       }),
       args: {
@@ -527,7 +643,9 @@
       },
       resolve: (image, fieldArgs, context) => {
         const file = getNodeAndSavePathDependency(image.parent, context.path)
-        const args = { ...fieldArgs, pathPrefix }
+        const args = { ...fieldArgs,
+          pathPrefix
+        }
         return new Promise(resolve => {
           if (fieldArgs.base64) {
             resolve(
