{
  "name": "gatsby-plugin-typescript",
<<<<<<< HEAD
  "version": "1.4.5",
=======
  "version": "1.4.8",
>>>>>>> c6cbac8d
  "description": "Adds TypeScript support for Gatsby layouts and pages.",
  "author": "Kyle Mathews <mathews.kyle@gmail.com>",
  "contributors": [
    "Noah Lange <noahrlange@gmail.com>"
  ],
  "dependencies": {
    "babel-runtime": "^6.26.0",
    "ts-loader": "^2.0.3",
    "typescript": "^2.2.1"
  },
  "devDependencies": {
    "babel-cli": "^6.26.0",
    "cross-env": "^5.0.5"
  },
  "keywords": [
    "gatsby",
    "typescript"
  ],
  "license": "MIT",
  "main": "index.js",
  "scripts": {
    "build": "babel src --out-dir .",
    "watch": "babel -w src --out-dir .",
    "prepublish": "cross-env NODE_ENV=production npm run build"
  }
}<|MERGE_RESOLUTION|>--- conflicted
+++ resolved
@@ -1,10 +1,6 @@
 {
   "name": "gatsby-plugin-typescript",
-<<<<<<< HEAD
-  "version": "1.4.5",
-=======
   "version": "1.4.8",
->>>>>>> c6cbac8d
   "description": "Adds TypeScript support for Gatsby layouts and pages.",
   "author": "Kyle Mathews <mathews.kyle@gmail.com>",
   "contributors": [
