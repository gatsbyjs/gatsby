--- conflicted
+++ resolved
@@ -10,7 +10,6 @@
     "Noah Lange <noahrlange@gmail.com>"
   ],
   "dependencies": {
-<<<<<<< HEAD
     "@babel/core": "^7.20.7",
     "@babel/plugin-proposal-nullish-coalescing-operator": "^7.18.6",
     "@babel/plugin-proposal-numeric-separator": "^7.18.6",
@@ -22,21 +21,7 @@
   "devDependencies": {
     "@babel/cli": "^7.20.7",
     "@babel/core": "^7.20.7",
-    "babel-preset-gatsby-package": "^3.4.0-next.0",
-=======
-    "@babel/core": "^7.15.5",
-    "@babel/plugin-proposal-nullish-coalescing-operator": "^7.14.5",
-    "@babel/plugin-proposal-numeric-separator": "^7.14.5",
-    "@babel/plugin-proposal-optional-chaining": "^7.14.5",
-    "@babel/preset-typescript": "^7.15.0",
-    "@babel/runtime": "^7.15.4",
-    "babel-plugin-remove-graphql-queries": "^5.4.0-next.2"
-  },
-  "devDependencies": {
-    "@babel/cli": "^7.15.4",
-    "@babel/core": "^7.15.5",
     "babel-preset-gatsby-package": "^3.4.0-next.1",
->>>>>>> 5df8a99b
     "cross-env": "^7.0.3"
   },
   "peerDependencies": {
