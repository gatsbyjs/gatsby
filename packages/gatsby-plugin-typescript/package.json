{
  "name": "gatsby-plugin-typescript",
  "description": "Adds TypeScript support to Gatsby",
  "version": "2.2.4",
  "author": "Kyle Mathews <mathews.kyle@gmail.com>",
  "bugs": {
    "url": "https://github.com/gatsbyjs/gatsby/issues"
  },
  "contributors": [
    "Noah Lange <noahrlange@gmail.com>"
  ],
  "dependencies": {
    "@babel/core": "^7.8.7",
    "@babel/plugin-proposal-nullish-coalescing-operator": "^7.8.3",
    "@babel/plugin-proposal-numeric-separator": "^7.8.3",
    "@babel/plugin-proposal-optional-chaining": "^7.8.3",
    "@babel/preset-typescript": "^7.8.3",
    "@babel/runtime": "^7.8.7",
<<<<<<< HEAD
    "@typescript-eslint/eslint-plugin": "^2.23.0",
    "@typescript-eslint/parser": "^2.23.0",
    "babel-plugin-remove-graphql-queries": "^2.7.25"
=======
    "babel-plugin-remove-graphql-queries": "^2.7.26"
>>>>>>> 2ff2ba39
  },
  "devDependencies": {
    "@babel/cli": "^7.8.4",
    "@babel/core": "^7.8.7",
    "babel-preset-gatsby-package": "^0.2.18",
    "cross-env": "^5.2.1"
  },
  "homepage": "https://github.com/gatsbyjs/gatsby/tree/master/packages/gatsby-plugin-typescript#readme",
  "keywords": [
    "gatsby",
    "gatsby-plugin",
    "typescript"
  ],
  "license": "MIT",
  "main": "index.js",
  "peerDependencies": {
    "gatsby": "^2.0.0",
    "typescript": "^3.2.1"
  },
  "peerDependenciesMeta": {
    "typescript": {
      "optional": true
    }
  },
  "repository": {
    "type": "git",
    "url": "https://github.com/gatsbyjs/gatsby.git",
    "directory": "packages/gatsby-plugin-typescript"
  },
  "scripts": {
    "build": "babel src --out-dir . --ignore **/__tests__",
    "prepare": "cross-env NODE_ENV=production npm run build",
    "watch": "babel -w src --out-dir . --ignore **/__tests__"
  },
  "engines": {
    "node": ">=8.0.0"
  }
}<|MERGE_RESOLUTION|>--- conflicted
+++ resolved
@@ -16,13 +16,9 @@
     "@babel/plugin-proposal-optional-chaining": "^7.8.3",
     "@babel/preset-typescript": "^7.8.3",
     "@babel/runtime": "^7.8.7",
-<<<<<<< HEAD
     "@typescript-eslint/eslint-plugin": "^2.23.0",
     "@typescript-eslint/parser": "^2.23.0",
-    "babel-plugin-remove-graphql-queries": "^2.7.25"
-=======
     "babel-plugin-remove-graphql-queries": "^2.7.26"
->>>>>>> 2ff2ba39
   },
   "devDependencies": {
     "@babel/cli": "^7.8.4",
