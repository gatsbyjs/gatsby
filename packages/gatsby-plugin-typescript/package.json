{
  "name": "gatsby-plugin-typescript",
  "description": "Adds TypeScript support to Gatsby",
  "version": "2.0.0-beta.6",
  "author": "Kyle Mathews <mathews.kyle@gmail.com>",
  "bugs": {
    "url": "https://github.com/gatsbyjs/gatsby/issues"
  },
  "contributors": [
    "Noah Lange <noahrlange@gmail.com>"
  ],
  "dependencies": {
<<<<<<< HEAD
    "@babel/preset-typescript": "7.0.0-beta.52",
    "@babel/runtime": "7.0.0-beta.52",
    "babel-plugin-remove-graphql-queries": "^2.0.2-beta.4"
=======
    "@babel/preset-typescript": "7.0.0-beta.51",
    "@babel/runtime": "7.0.0-beta.51",
    "babel-plugin-remove-graphql-queries": "^2.0.2-beta.5"
>>>>>>> 3887c737
  },
  "devDependencies": {
    "@babel/cli": "7.0.0-beta.52",
    "@babel/core": "7.0.0-beta.52",
    "cross-env": "^5.1.4"
  },
  "homepage": "https://github.com/gatsbyjs/gatsby/tree/master/packages/gatsby-plugin-typescript#readme",
  "keywords": [
    "gatsby",
    "gatsby-plugin",
    "typescript"
  ],
  "license": "MIT",
  "main": "index.js",
  "peerDependencies": {
    "gatsby": ">2.0.0-alpha"
  },
  "repository": "https://github.com/gatsbyjs/gatsby/tree/master/packages/gatsby-plugin-typescript",
  "scripts": {
    "build": "babel src --out-dir . --ignore **/__tests__",
    "prepare": "cross-env NODE_ENV=production npm run build",
    "watch": "babel -w src --out-dir . --ignore **/__tests__"
  }
}<|MERGE_RESOLUTION|>--- conflicted
+++ resolved
@@ -10,15 +10,9 @@
     "Noah Lange <noahrlange@gmail.com>"
   ],
   "dependencies": {
-<<<<<<< HEAD
     "@babel/preset-typescript": "7.0.0-beta.52",
     "@babel/runtime": "7.0.0-beta.52",
-    "babel-plugin-remove-graphql-queries": "^2.0.2-beta.4"
-=======
-    "@babel/preset-typescript": "7.0.0-beta.51",
-    "@babel/runtime": "7.0.0-beta.51",
     "babel-plugin-remove-graphql-queries": "^2.0.2-beta.5"
->>>>>>> 3887c737
   },
   "devDependencies": {
     "@babel/cli": "7.0.0-beta.52",
