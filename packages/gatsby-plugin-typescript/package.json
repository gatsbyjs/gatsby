--- conflicted
+++ resolved
@@ -10,17 +10,11 @@
     "Noah Lange <noahrlange@gmail.com>"
   ],
   "dependencies": {
-<<<<<<< HEAD
     "@babel/plugin-proposal-nullish-coalescing-operator": "^7.4.4",
     "@babel/plugin-proposal-optional-chaining": "^7.6.0",
-    "@babel/preset-typescript": "^7.6.0",
-    "@babel/runtime": "^7.6.3",
-    "babel-plugin-remove-graphql-queries": "^2.7.14"
-=======
     "@babel/preset-typescript": "^7.7.2",
     "@babel/runtime": "^7.7.2",
     "babel-plugin-remove-graphql-queries": "^2.7.15"
->>>>>>> f488d4a8
   },
   "devDependencies": {
     "@babel/cli": "^7.7.0",
