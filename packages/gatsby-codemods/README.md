## gatsby-codemods

A collection of codemod scripts for use with [JSCodeshift](https://github.com/facebook/jscodeshift) that help migrate to newer versions of Gatsby.

> **Note:** Codemods are designed to rewrite your project's files. Ensure you have a backup before going any further.

### Setup & Run

- Install JSCodeshift as a global module

```
npm install --global jscodeshift
```

- Install this package

```
npm install gatsby-codemods@next
```

- Run a transform from this package on your project

```
jscodeshift -t node_modules/gatsby-codemods/transforms/global-graphql-calls.js my-project
```

Note that jscodeshift tries to match the formatting of your existing code, but you may need to use a tool like [prettier](https://prettier.io/) to ensure consistency after running these codemods.

Structure of a jscodeshift call:

- `jscodeshift -t <codemod-script> <path>`
  - `codemod-script` - path to the transform file, see available scripts below
  - `path` - files or directory to transform, typically the path to your Gatsby project
  - use the `-d` option for a dry-run and use `-p` to print the output for comparison
  - use the `--extensions` option if your files have different extensions than `.js` (for example, `--extensions js,jsx`)
  - see all available [jscodeshift options](https://github.com/facebook/jscodeshift#usage-cli).

### Included scripts

#### `global-graphql-calls`

Add a `graphql` import to modules that use the `graphql` tag function without an import. This was supported in Gatsby v1 and deprecated for Gatsby v2.

See the [Gatsby v2 migration guide for details on when to use this](https://next.gatsbyjs.org/docs/migrating-from-v1-to-v2/#import-graphql-from-gatsby).

```sh
jscodeshift -t node_modules/gatsby-codemods/dist/transforms/global-graphql-calls.js <path>
```

Example result:

```diff
import React from "react"
+ import { graphql } from "gatsby"

export default ({ data }) => (
  <h1>{data.site.siteMetadata.title}</h1>
)

export const query = graphql`
  query {
    site {
      siteMetadata {
        title
      }
    }
  }
`
```

<<<<<<< HEAD
#### `import-link`

Import `Link` from `gatsby` instead of `gatsby-link` and remove the `gatsby-link` import.

See the [Gatsby v2 migration guide for details on when to use this](https://next.gatsbyjs.org/docs/migrating-from-v1-to-v2/#import-link-from-gatsby).

```sh
jscodeshift -t node_modules/gatsby-codemods/dist/transforms/import-link.js <path>
=======
#### `navigate-calls`

Change the deprecated `navigateTo` method from `gatsby-link` to `navigate` from the `gatsby` module.

See the [Gatsby v2 migration guide for details on when to use this](https://next.gatsbyjs.org/docs/migrating-from-v1-to-v2/#change-navigateto-to-navigate).

```sh
jscodeshift -t node_modules/gatsby-codemods/dist/transforms/navigate-calls.js <path>
>>>>>>> fef92525
```

Example result:

```diff
<<<<<<< HEAD
- import Link from "gatsby-link"
+ import { Link } from "gatsby"

export default props => (
  <Link to="/">Home</Link>
=======
import React from "react"
- import { navigateTo } from "gatsby-link"
+ import { navigate } from "gatsby"

// Don't use navigate with an onClick btw :-)
// Generally just use the `<Link>` component.
export default props => (
-  <div onClick={() => navigateTo(`/`)}>Click to go to home</div>
+  <div onClick={() => navigate(`/`)}>Click to go to home</div>
>>>>>>> fef92525
)
```

### More scripts

Check out [issue 5038 in the Gatsby repo for additional codemod ideas](https://github.com/gatsbyjs/gatsby/issues/5038#issuecomment-411516865).

We'd love your help with writing these!<|MERGE_RESOLUTION|>--- conflicted
+++ resolved
@@ -68,7 +68,7 @@
 `
 ```
 
-<<<<<<< HEAD
+
 #### `import-link`
 
 Import `Link` from `gatsby` instead of `gatsby-link` and remove the `gatsby-link` import.
@@ -77,7 +77,20 @@
 
 ```sh
 jscodeshift -t node_modules/gatsby-codemods/dist/transforms/import-link.js <path>
-=======
+```
+
+Example result:
+
+```diff
+- import Link from "gatsby-link"
++ import { Link } from "gatsby"
+
+export default props => (
+  <Link to="/">Home</Link>
+)
+```
+
+
 #### `navigate-calls`
 
 Change the deprecated `navigateTo` method from `gatsby-link` to `navigate` from the `gatsby` module.
@@ -86,19 +99,11 @@
 
 ```sh
 jscodeshift -t node_modules/gatsby-codemods/dist/transforms/navigate-calls.js <path>
->>>>>>> fef92525
 ```
 
 Example result:
 
 ```diff
-<<<<<<< HEAD
-- import Link from "gatsby-link"
-+ import { Link } from "gatsby"
-
-export default props => (
-  <Link to="/">Home</Link>
-=======
 import React from "react"
 - import { navigateTo } from "gatsby-link"
 + import { navigate } from "gatsby"
@@ -108,7 +113,6 @@
 export default props => (
 -  <div onClick={() => navigateTo(`/`)}>Click to go to home</div>
 +  <div onClick={() => navigate(`/`)}>Click to go to home</div>
->>>>>>> fef92525
 )
 ```
 
