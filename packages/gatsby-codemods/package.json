--- conflicted
+++ resolved
@@ -35,13 +35,8 @@
     "recast": "^0.20.5"
   },
   "devDependencies": {
-<<<<<<< HEAD
     "@babel/cli": "^7.20.7",
-    "@types/jscodeshift": "^0.11.5",
-=======
-    "@babel/cli": "^7.15.4",
     "@types/jscodeshift": "^0.11.6",
->>>>>>> 919efc09
     "babel-preset-gatsby-package": "^3.4.0-next.0",
     "cross-env": "^7.0.3"
   },
