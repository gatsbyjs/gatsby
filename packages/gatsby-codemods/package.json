--- conflicted
+++ resolved
@@ -37,14 +37,7 @@
   "devDependencies": {
     "@babel/cli": "^7.12.1",
     "babel-preset-gatsby-package": "^0.9.0-next.0",
-<<<<<<< HEAD
-    "cross-env": "^7.0.2"
-
-=======
     "cross-env": "^7.0.2",
-    "execa": "^5.0.0",
-    "recast": "^0.20.4"
->>>>>>> bfa7f2d7
   },
   "engines": {
     "node": ">=10.13.0"
