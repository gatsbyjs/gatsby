--- conflicted
+++ resolved
@@ -1,10 +1,6 @@
 {
   "name": "gatsby-codemods",
-<<<<<<< HEAD
-  "version": "3.17.0",
-=======
   "version": "4.4.0-next.0",
->>>>>>> dc3d7412
   "description": "A collection of codemod scripts for use with JSCodeshift that help migrate to newer versions of Gatsby.",
   "main": "index.js",
   "scripts": {
@@ -40,12 +36,8 @@
   },
   "devDependencies": {
     "@babel/cli": "^7.15.4",
-<<<<<<< HEAD
-    "babel-preset-gatsby-package": "^2.17.0",
-=======
     "@types/jscodeshift": "^0.11.5",
     "babel-preset-gatsby-package": "^3.4.0-next.0",
->>>>>>> dc3d7412
     "cross-env": "^7.0.3"
   },
   "engines": {
