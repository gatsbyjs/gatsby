--- conflicted
+++ resolved
@@ -1,15 +1,11 @@
 {
   "name": "gatsby-plugin-page-creator",
-<<<<<<< HEAD
-  "version": "2.2.1",
-=======
   "version": "2.3.0",
->>>>>>> 852f557a
   "description": "Gatsby plugin that automatically creates pages from React components in specified directories",
   "main": "index.js",
   "scripts": {
-    "build": "babel src --out-dir . --ignore **/__tests__",
-    "watch": "babel -w src --out-dir . --ignore **/__tests__",
+    "build": "babel src --out-dir . --ignore \"**/__tests__\"",
+    "watch": "babel -w src --out-dir . --ignore \"**/__tests__\"",
     "prepare": "cross-env NODE_ENV=production npm run build"
   },
   "keywords": [
@@ -31,24 +27,15 @@
     "@babel/runtime": "^7.9.2",
     "bluebird": "^3.7.2",
     "fs-exists-cached": "^1.0.0",
-<<<<<<< HEAD
-    "gatsby-page-utils": "^0.1.1",
-=======
     "gatsby-page-utils": "^0.2.0",
->>>>>>> 852f557a
     "glob": "^7.1.6",
     "lodash": "^4.17.15",
     "micromatch": "^3.1.10"
   },
   "devDependencies": {
     "@babel/cli": "^7.8.4",
-<<<<<<< HEAD
-    "@babel/core": "^7.8.7",
-    "babel-preset-gatsby-package": "^0.3.1",
-=======
     "@babel/core": "^7.9.0",
     "babel-preset-gatsby-package": "^0.4.0",
->>>>>>> 852f557a
     "cross-env": "^5.2.1"
   },
   "peerDependencies": {
