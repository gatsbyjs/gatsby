{
  "name": "ecommerce-gatsby-tutorial",
  "private": true,
  "description": "Accept payments in your Gatsby site using Stripe Checkout.",
  "version": "0.1.0",
  "author": "@thorwebdev",
  "dependencies": {
    "@stripe/stripe-js": "^1.4.0",
    "gatsby": "^2.21.0",
    "gatsby-image": "^2.4.0",
    "gatsby-plugin-manifest": "^2.4.0",
    "gatsby-plugin-offline": "^2.2.10",
    "gatsby-plugin-react-helmet": "^3.3.0",
    "gatsby-plugin-sharp": "^2.6.0",
    "gatsby-source-filesystem": "^2.3.0",
    "gatsby-source-stripe": "^2.2.2",
    "gatsby-transformer-sharp": "^2.5.0",
    "prop-types": "^15.7.2",
    "react": "^16.12.0",
    "react-dom": "^16.12.0",
    "react-helmet": "^5.2.1"
  },
  "keywords": [
    "gatsby"
  ],
  "license": "MIT",
  "scripts": {
    "build": "gatsby build",
    "develop": "gatsby develop",
    "start": "npm run develop",
    "format": "prettier --write \"src/**/*.js\"",
    "test": "echo \"Write tests! -> https://gatsby.app/unit-testing\""
  },
  "devDependencies": {
<<<<<<< HEAD
    "prettier": "^1.19.1"
=======
    "prettier": "2.0.5"
>>>>>>> 852f557a
  },
  "repository": {
    "type": "git",
    "url": "https://github.com/thorsten-stripe/ecommerce-gatsby-tutorial"
  },
  "bugs": {
    "url": "https://github.com/thorsten-stripe/ecommerce-gatsby-tutorial/issues"
  }
}<|MERGE_RESOLUTION|>--- conflicted
+++ resolved
@@ -32,11 +32,7 @@
     "test": "echo \"Write tests! -> https://gatsby.app/unit-testing\""
   },
   "devDependencies": {
-<<<<<<< HEAD
-    "prettier": "^1.19.1"
-=======
     "prettier": "2.0.5"
->>>>>>> 852f557a
   },
   "repository": {
     "type": "git",
