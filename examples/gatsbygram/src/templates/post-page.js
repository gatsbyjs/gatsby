import * as PropTypes from 'prop-types'
import React from 'react'
import PostDetail from '../components/post-detail'

class PostTemplate extends React.Component {
  static propTypes = {
    data: PropTypes.shape({
      posts: PropTypes.object.isRequired,
    }),
  }
  render() {
    return (
      // PostDetail is used for this detail page and
      // also in the modal.
      <PostDetail post={this.props.data.postsJson} />
    )
  }
}

export default PostTemplate

// The post template's GraphQL query. Notice the “id”
// variable which is passed in. We set this on the page
// context in gatsby-node.js.
//
// All GraphQL queries in Gatsby are run at build-time and
// loaded as plain JSON files so have minimal client cost.
<<<<<<< HEAD
export const pageQuery = graphql`
  query PostPage($id: String!) {
    # Select the post which equals this id.
    posts(id: { eq: $id }) {
      ...PostDetail_details
=======
export const pageQuery = `
  query PostPageJson($id: String!) {
    # Select the post which equals this id.
    postsJson(id: { eq: $id }) {
      # Specify the fields from the post we need.
      username
      avatar
      likes
      id
      text
      # Date fields have special arguments. This one computes
      # how many weeks have passed since the post was created.
      # All calculations like this (like all GraphQL query
      # activity) happens at build-time! So has minimal cost
      # for the client.
      weeksAgo: time(difference: "weeks")
      image {
        childImageSharp {
          # Here we query for *multiple* image thumbnails to be
          # created. So with no effort on our part, 100s of
          # thumbnails are created. This makes iterating on
          # designs effortless as we simply change the args
          # for the query and we get new thumbnails.
          big: responsiveSizes(maxWidth: 640) {
            src
            srcSet
          }
        }
      }
>>>>>>> f66abd31
    }
  }
`<|MERGE_RESOLUTION|>--- conflicted
+++ resolved
@@ -1,11 +1,11 @@
-import * as PropTypes from 'prop-types'
-import React from 'react'
-import PostDetail from '../components/post-detail'
+import * as PropTypes from "prop-types"
+import React from "react"
+import PostDetail from "../components/post-detail"
 
 class PostTemplate extends React.Component {
   static propTypes = {
     data: PropTypes.shape({
-      posts: PropTypes.object.isRequired,
+      postsJson: PropTypes.object.isRequired,
     }),
   }
   render() {
@@ -25,43 +25,11 @@
 //
 // All GraphQL queries in Gatsby are run at build-time and
 // loaded as plain JSON files so have minimal client cost.
-<<<<<<< HEAD
 export const pageQuery = graphql`
   query PostPage($id: String!) {
     # Select the post which equals this id.
-    posts(id: { eq: $id }) {
+    postsJson(id: { eq: $id }) {
       ...PostDetail_details
-=======
-export const pageQuery = `
-  query PostPageJson($id: String!) {
-    # Select the post which equals this id.
-    postsJson(id: { eq: $id }) {
-      # Specify the fields from the post we need.
-      username
-      avatar
-      likes
-      id
-      text
-      # Date fields have special arguments. This one computes
-      # how many weeks have passed since the post was created.
-      # All calculations like this (like all GraphQL query
-      # activity) happens at build-time! So has minimal cost
-      # for the client.
-      weeksAgo: time(difference: "weeks")
-      image {
-        childImageSharp {
-          # Here we query for *multiple* image thumbnails to be
-          # created. So with no effort on our part, 100s of
-          # thumbnails are created. This makes iterating on
-          # designs effortless as we simply change the args
-          # for the query and we get new thumbnails.
-          big: responsiveSizes(maxWidth: 640) {
-            src
-            srcSet
-          }
-        }
-      }
->>>>>>> f66abd31
     }
   }
 `