--- conflicted
+++ resolved
@@ -1,11 +1,11 @@
-import * as PropTypes from 'prop-types'
-import chunk from 'lodash/chunk'
-import React from 'react'
-
-import { rhythm, scale } from '../utils/typography'
-import presets from '../utils/presets'
-import Avatar from '../components/Avatar'
-import Post from '../components/post'
+import * as PropTypes from "prop-types"
+import chunk from "lodash/chunk"
+import React from "react"
+
+import { rhythm, scale } from "../utils/typography"
+import presets from "../utils/presets"
+import Avatar from "../components/Avatar"
+import Post from "../components/post"
 
 // This would normally be in a Redux store or some other global data store.
 if (typeof window !== `undefined`) {
@@ -17,7 +17,7 @@
     location: PropTypes.object.isRequired,
     data: PropTypes.shape({
       user: PropTypes.object,
-      allPosts: PropTypes.object,
+      allPostsJson: PropTypes.object,
     }),
   }
   static contextTypes = {
@@ -64,19 +64,14 @@
   }
 
   render() {
-<<<<<<< HEAD
-    let { allPosts, user } = this.props.data
-
-    const posts = allPosts.edges.map(e => e.node)
+    let { allPostsJson, user } = this.props.data
+
+    const posts = allPostsJson.edges.map(e => e.node)
 
     this.context.setPosts(posts)
 
     user = user.edges[0].node
 
-=======
-    console.log(this.props)
-    this.context.setEdges(this.props.data.allPostsJson.edges)
->>>>>>> f66abd31
     return (
       <div
         css={{
@@ -124,30 +119,16 @@
                 fontWeight: `normal`,
               }}
             >
-<<<<<<< HEAD
               {user.username}
             </h3>
             <p>
               <strong>{posts.length}</strong> posts
-=======
-              {this.props.data.allPostsJson.edges[0].node.username}
-            </h3>
-            <p>
-              <strong>{this.props.data.allPostsJson.edges.length}</strong> posts
->>>>>>> f66abd31
               <strong css={{ marginLeft: rhythm(1) }}>192k</strong> followers
             </p>
           </div>
         </div>
         {/* posts */}
-<<<<<<< HEAD
         {chunk(posts.slice(0, this.state.postsToShow), 3).map(chunk => {
-=======
-        {chunk(
-          this.props.data.allPostsJson.edges.slice(0, this.state.postsToShow),
-          3
-        ).map(chunk => {
->>>>>>> f66abd31
           return (
             <div
               css={{
@@ -163,14 +144,8 @@
             >
               {chunk.map(node => (
                 <Post
-<<<<<<< HEAD
                   key={node.id}
                   post={node}
-=======
-                  key={edge.node.id}
-                  post={edge.node}
-                  edges={this.props.data.allPostsJson.edges}
->>>>>>> f66abd31
                   location={this.props.location}
                   onClick={post => this.setState({ activePost: post })}
                 />
@@ -222,10 +197,9 @@
 
 export default Index
 
-<<<<<<< HEAD
 export const pageQuery = graphql`
   query allImages {
-    user: allPosts(limit: 1) {
+    user: allPostsJson(limit: 1) {
       edges {
         node {
           username
@@ -233,37 +207,15 @@
         }
       }
     }
-    allPosts {
+    allPostsJson {
       edges {
         node {
           id
           text
           weeksAgo: time(difference: "weeks")
           ...Post_details
+          ...PostDetail_details
           ...Modal_posts
-=======
-export const pageQuery = `
-query allImages {
-  user: allPostsJson(limit: 1) { edges { node { avatar, username }}}
-  allPostsJson {
-    edges {
-      node {
-        likes
-        id
-        text
-        weeksAgo: time(difference: "weeks")
-        image {
-          childImageSharp {
-            small: responsiveSizes(maxWidth: 292, maxHeight: 292) {
-              src
-              srcSet
-            }
-            big: responsiveSizes(maxWidth: 640, maxHeight: 640) {
-              src
-              srcSet
-            }
-          }
->>>>>>> f66abd31
         }
       }
     }
