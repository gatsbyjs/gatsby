import React from 'react'

import presets from '../utils/presets'
import typography, { rhythm, scale } from '../utils/typography'

class PostDetail extends React.Component {
  constructor() {
    super()
  }

  render() {
    const {
      image,
      likes,
      id,
      username,
      weeksAgo,
      text,
      avatar,
    } = this.props.post
<<<<<<< HEAD

    const { big } = image.children[0]
=======
    const { big } = image.childImageSharp
>>>>>>> f66abd31

    const UserBar = () => (
      <div
        css={{
          [presets.Tablet]: {
            marginBottom: `calc(${rhythm(3 / 4)} + 1px)`,
            borderBottom: `1px solid rgba(0,0,0,0.1)`,
          },
        }}
      >
        <img
          src={avatar}
          alt={username}
          css={{
            borderRadius: `100%`,
            height: 25,
            float: `left`,
            margin: 0,
            marginRight: rhythm(1 / 2),
          }}
        />
        <h5
          css={{
            lineHeight: rhythm(1),
            marginBottom: rhythm(3 / 4),
          }}
        >
          {username}
        </h5>
      </div>
    )

    const PostDetails = () => (
      <div
        css={{
          ...scale(-2 / 5),
          lineHeight: typography.options.baseLineHeight,
        }}
      >
        <div
          css={{
            marginBottom: rhythm(1),
            overflow: `hidden`,
          }}
        >
          <strong
            css={{
              float: `left`,
            }}
          >
            {likes} likes
          </strong>
          <strong
            css={{
              color: `rgba(0,0,0,0.4)`,
              float: `right`,
            }}
          >
            {weeksAgo}w
          </strong>
        </div>
        <div>
          <strong>{username}</strong> {text}
        </div>
      </div>
    )

    return (
      <div
        onClick={e => e.stopPropagation()}
        css={{
          background: `white`,
          display: `flex`,
          alignItems: `stretch`,
          flexDirection: `column`,
          width: `100%`,
          [presets.Tablet]: {
            flexDirection: `row-reverse`,
            marginTop: rhythm(1),
          },
        }}
      >
        <div
          css={{
            padding: rhythm(3 / 4),
            paddingBottom: 0,
            [presets.Tablet]: {
              width: rhythm(13),
              padding: rhythm(1),
            },
          }}
        >
          <UserBar />
          <div
            css={{
              display: `none`,
              [presets.Tablet]: {
                display: `block`,
              },
            }}
          >
            <PostDetails />
          </div>
        </div>
        <div
          to={`/${id}/`}
          css={{
            display: `block`,
            backgroundColor: `lightgray`,
            flex: `1 0 0%`,
            width: `100%`,
            position: `relative`,
          }}
        >
          <div
            css={{
              flexDirection: `column`,
              flexShrink: 0,
              position: `relative`,
              paddingBottom: `100%`,
              overflow: `hidden`,
            }}
          >
            <img
              key={big.src}
              src={big.src}
              srcSet={big.srcSet}
              sizes="(min-width: 640px) 640px, 100vw"
              css={{
                margin: 0,
                height: `100%`,
                width: `100%`,
                verticalAlign: `baseline`,
                position: `absolute`,
                top: 0,
                bottom: 0,
                left: 0,
                right: 0,
              }}
            />
            <div
              css={{
                flexDirection: `column`,
                flexShrink: 0,
                position: `absolute`,
                top: 0,
                bottom: 0,
                left: 0,
                right: 0,
              }}
            />
          </div>
        </div>
        <div
          css={{
            background: `white`,
            padding: rhythm(3 / 4),
            display: `block`,
            [presets.Tablet]: {
              display: `none`,
            },
          }}
        >
          <PostDetails />
        </div>
      </div>
    )
  }
}

export default PostDetail

export const postDetailFragment = graphql`
  fragment PostDetail_details on Posts {
    # Specify the fields from the post we need.
    username
    avatar
    likes
    id
    text
    # Date fields have special arguments. This one computes
    # how many weeks have passed since the post was created.
    # All calculations like this (like all GraphQL query
    # activity) happens at build-time! So has minimal cost
    # for the client.
    weeksAgo: time(difference: "weeks")
    image {
      children {
        ... on ImageSharp {
          # Here we query for *multiple* image thumbnails to be
          # created. So with no effort on our part, 100s of
          # thumbnails are created. This makes iterating on
          # designs effortless as we simply change the args
          # for the query and we get new thumbnails.
          big: responsiveSizes(maxWidth: 640) {
            src
            srcSet
          }
        }
      }
    }
  }
`<|MERGE_RESOLUTION|>--- conflicted
+++ resolved
@@ -1,7 +1,7 @@
-import React from 'react'
-
-import presets from '../utils/presets'
-import typography, { rhythm, scale } from '../utils/typography'
+import React from "react"
+
+import presets from "../utils/presets"
+import typography, { rhythm, scale } from "../utils/typography"
 
 class PostDetail extends React.Component {
   constructor() {
@@ -10,7 +10,7 @@
 
   render() {
     const {
-      image,
+      bigImage,
       likes,
       id,
       username,
@@ -18,12 +18,8 @@
       text,
       avatar,
     } = this.props.post
-<<<<<<< HEAD
-
-    const { big } = image.children[0]
-=======
-    const { big } = image.childImageSharp
->>>>>>> f66abd31
+
+    const { big } = bigImage.childImageSharp
 
     const UserBar = () => (
       <div
@@ -197,7 +193,7 @@
 export default PostDetail
 
 export const postDetailFragment = graphql`
-  fragment PostDetail_details on Posts {
+  fragment PostDetail_details on PostsJson {
     # Specify the fields from the post we need.
     username
     avatar
@@ -210,18 +206,16 @@
     # activity) happens at build-time! So has minimal cost
     # for the client.
     weeksAgo: time(difference: "weeks")
-    image {
-      children {
-        ... on ImageSharp {
-          # Here we query for *multiple* image thumbnails to be
-          # created. So with no effort on our part, 100s of
-          # thumbnails are created. This makes iterating on
-          # designs effortless as we simply change the args
-          # for the query and we get new thumbnails.
-          big: responsiveSizes(maxWidth: 640) {
-            src
-            srcSet
-          }
+    bigImage: image {
+      childImageSharp {
+        # Here we query for *multiple* image thumbnails to be
+        # created. So with no effort on our part, 100s of
+        # thumbnails are created. This makes iterating on
+        # designs effortless as we simply change the args
+        # for the query and we get new thumbnails.
+        big: responsiveSizes(maxWidth: 640) {
+          src
+          srcSet
         }
       }
     }
