--- conflicted
+++ resolved
@@ -27,11 +27,7 @@
     "test": "echo \"Write tests! -> https://gatsby.app/unit-testing\""
   },
   "devDependencies": {
-<<<<<<< HEAD
-    "prettier": "^1.15.2"
-=======
     "prettier": "2.0.5"
->>>>>>> 852f557a
   },
   "repository": {
     "type": "git",
