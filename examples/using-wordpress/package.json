{
  "name": "gatsby-example-using-wordpress",
  "private": true,
  "description": "Gatsby example site using the Wordpress source plugin",
  "version": "1.0.0-beta.6",
  "author": "Sebastien Fichot <fichot.sebastien@gmail.com>",
  "dependencies": {
    "gatsby": "next",
    "gatsby-image": "next",
    "gatsby-plugin-glamor": "next",
    "gatsby-plugin-react-helmet": "next",
    "gatsby-plugin-sharp": "next",
    "gatsby-plugin-typography": "next",
    "gatsby-source-wordpress": "next",
    "gatsby-transformer-sharp": "next",
    "glamor": "^2.20.40",
    "lodash": "^4.16.4",
    "react": "^16.3.2",
    "react-dom": "^16.3.2",
    "react-helmet": "^5.2.0",
<<<<<<< HEAD
    "react-icons": "^2.2.7",
=======
    "react-icons": "^2.2.5",
    "react-typography": "^0.16.13",
    "typography": "^0.16.16",
>>>>>>> bcd24fa2
    "typography-theme-wordpress-2013": "^0.15.10"
  },
  "keywords": [
    "gatsby"
  ],
  "license": "MIT",
  "main": "n/a",
  "scripts": {
    "dev": "gatsby develop",
    "lint": "./node_modules/.bin/eslint --ext .js,.jsx --ignore-pattern public .",
    "test": "echo \"Error: no test specified\" && exit 1",
    "develop": "gatsby develop",
    "build": "gatsby build",
    "start": "gatsby serve",
    "predeploy": "gatsby build --prefix-paths"
  },
  "devDependencies": {
    "eslint": "^4.1.1"
  }
}<|MERGE_RESOLUTION|>--- conflicted
+++ resolved
@@ -18,13 +18,9 @@
     "react": "^16.3.2",
     "react-dom": "^16.3.2",
     "react-helmet": "^5.2.0",
-<<<<<<< HEAD
     "react-icons": "^2.2.7",
-=======
-    "react-icons": "^2.2.5",
     "react-typography": "^0.16.13",
     "typography": "^0.16.16",
->>>>>>> bcd24fa2
     "typography-theme-wordpress-2013": "^0.15.10"
   },
   "keywords": [
