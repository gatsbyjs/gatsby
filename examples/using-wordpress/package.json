{
  "name": "gatsby-example-sourcing-wordpress",
  "private": true,
  "description": "An example to learn how to source data form WordPress",
  "version": "0.1.0",
  "author": "Vishwa Mehta <vishwa.mehta30@gmail.com>",
  "dependencies": {
    "gatsby": "^2.21.0",
    "gatsby-core-utils": "^1.2.0",
    "gatsby-source-wordpress": "^3.3.0",
    "react": "^16.9.0",
    "react-dom": "^16.9.0",
    "react-helmet": "^5.2.1"
  },
  "devDependencies": {
<<<<<<< HEAD
    "prettier": "^1.18.2"
=======
    "prettier": "2.0.5"
>>>>>>> 852f557a
  },
  "keywords": [
    "gatsby"
  ],
  "license": "MIT",
  "scripts": {
    "build": "gatsby build",
    "develop": "gatsby develop",
    "format": "prettier --write \"**/*.{js,jsx,json,md}\"",
    "start": "npm run develop",
    "serve": "gatsby serve"
  }
}<|MERGE_RESOLUTION|>--- conflicted
+++ resolved
@@ -13,11 +13,7 @@
     "react-helmet": "^5.2.1"
   },
   "devDependencies": {
-<<<<<<< HEAD
-    "prettier": "^1.18.2"
-=======
     "prettier": "2.0.5"
->>>>>>> 852f557a
   },
   "keywords": [
     "gatsby"
