--- conflicted
+++ resolved
@@ -22,11 +22,7 @@
     "react-dom": "^16.12.0"
   },
   "devDependencies": {
-<<<<<<< HEAD
-    "prettier": "^1.19.1"
-=======
     "prettier": "2.0.5"
->>>>>>> 852f557a
   },
   "repository": {
     "type": "git",
