--- conflicted
+++ resolved
@@ -28,16 +28,9 @@
     "@typescript-eslint/eslint-plugin": "^2.8.0",
     "@typescript-eslint/parser": "^2.8.0",
     "eslint": "^5.16.0",
-<<<<<<< HEAD
-    "eslint-config-prettier": "^6.7.0",
-    "eslint-plugin-prettier": "^3.1.1",
-    "prettier": "^1.19.1",
-    "typescript": "^3.7.2"
-=======
     "eslint-config-prettier": "^6.11.0",
     "eslint-plugin-prettier": "^3.1.3",
     "prettier": "2.0.5",
     "typescript": "^3.8.3"
->>>>>>> 852f557a
   }
 }