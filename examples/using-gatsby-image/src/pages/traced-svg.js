--- conflicted
+++ resolved
@@ -18,142 +18,6 @@
       data.coverImage.credit
     } (via unsplash.com)`}
   >
-<<<<<<< HEAD
-    <div
-      css={{
-        columnCount: 1,
-        columnGap: 0,
-        maxWidth: 1360,
-        margin: `0 auto`,
-        "@media screen and (min-width: 400px)": {
-          columnCount: 2,
-        },
-        "@media screen and (min-width: 800px)": {
-          columnCount: 3,
-        },
-        "@media screen and (min-width: 1400px)": {
-          columnCount: 4,
-        },
-      }}
-    >
-      {edges.images.map((image, index) => (
-        <div
-          key={index}
-          css={{
-            border: `4px solid transparent`,
-            breakInside: `avoid`,
-            position: `relative`,
-            "@media screen and (min-width: 400px)": {
-              borderWidth: 8,
-            },
-            "@media screen and (min-width: 800px)": {
-              borderWidth: 8,
-            },
-            "@media screen and (min-width: 1000px)": {
-              borderWidth: 12,
-            },
-            "& img": {
-              borderRadius: 2,
-            },
-            "& .gatsby-image-wrapper:hover": {
-              "& div + img": {
-                opacity: `1 !important`,
-                transition: `none !important`,
-              },
-              "& img + picture > img": {
-                opacity: `0 !important`,
-              },
-              "& span": {
-                opacity: `1 !important`,
-              },
-            },
-          }}
-        >
-          <Img fluid={image.node.childImageSharp.fluid} />
-          <span
-            css={{
-              ...scale(-1),
-              color: options.bodyColor,
-              position: `absolute`,
-              bottom: 10,
-              right: 10,
-              padding: `.25rem`,
-              background: `#fff`,
-              borderRadius: 2,
-              lineHeight: 1,
-              opacity: 0.5,
-              fontFamily: options.monospaceFontFamily.join(`,`),
-            }}
-          >
-            <span css={{ color: options.headerColor }}>SVG</span>
-            {` `}
-            {numeral(
-              Buffer.byteLength(
-                image.node.childImageSharp.fluid.tracedSVG,
-                `utf8`
-              )
-            ).format()}
-            {` `}B
-          </span>
-        </div>
-      ))}
-    </div>
-  </div>
-)
-
-class TracedSVG extends React.Component {
-  render() {
-    const data = this.props.data
-    return (
-      <Layout location={this.props.location}>
-        <h2>Traced SVG Placeholders</h2>
-        <Img
-          style={{ display: `inherit` }}
-          css={{
-            marginBottom: rhythm(options.blockMarginBottom * 2),
-            marginLeft: rhythm(options.blockMarginBottom * 2),
-            float: `right`,
-            "&": {
-              "@media (min-width: 500px)": {
-                display: `none`,
-              },
-            },
-          }}
-          title={`Photo by Redd Angelo on Unsplash`}
-          fixed={data.reddImageMobile.childImageSharp.fixed}
-        />
-        <Img
-          style={{ display: `inherit` }}
-          css={{
-            marginBottom: rhythm(options.blockMarginBottom * 2),
-            marginLeft: rhythm(options.blockMarginBottom * 2),
-            float: `right`,
-            display: `none`,
-            "@media (min-width: 500px)": {
-              display: `inline-block`,
-            },
-          }}
-          title={`Photo by Redd Angelo on Unsplash`}
-          fixed={data.reddImage.childImageSharp.fixed}
-        />
-        <Lorem />
-
-        <h2>Unsplash</h2>
-        <UnsplashMasonry images={data.unsplashImages.edges} />
-        <UnsplashMasonry images={data.unsplashImagesCropped.edges} />
-
-        <Ipsum />
-
-        <Img
-          fluid={data.kenImage.childImageSharp.fluid}
-          title={`Photo by Ken Treloar on Unsplash`}
-        />
-      </Layout>
-    )
-  }
-}
-
-=======
     <PageTitle>Traced SVG Placeholders</PageTitle>
     <FloatingImage
       imageMobile={data.floatingImageMobile.localFile.childImageSharp.fixed}
@@ -175,7 +39,6 @@
   </Layout>
 )
 
->>>>>>> ed74ec0b
 export default TracedSVG
 
 export const query = graphql`
@@ -227,14 +90,7 @@
         }
       }
     }
-<<<<<<< HEAD
-    unsplashImages: allFile(
-      filter: { relativePath: { regex: "/unsplash/" } }
-      limit: 10
-    ) {
-=======
     galleryImages: allUnsplashImagesYaml(filter: { gallery: { eq: true } }) {
->>>>>>> ed74ec0b
       edges {
         node {
           credit
