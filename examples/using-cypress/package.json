--- conflicted
+++ resolved
@@ -31,21 +31,12 @@
     "react-helmet": "^5.2.1"
   },
   "devDependencies": {
-<<<<<<< HEAD
-    "@testing-library/cypress": "^5.3.0",
-    "axe-core": "^3.5.1",
-    "cypress": "^4.0.2",
-    "cypress-axe": "^0.5.3",
-    "prettier": "^1.19.1",
-    "start-server-and-test": "^1.10.8"
-=======
     "@testing-library/cypress": "^5.3.1",
     "axe-core": "^3.5.3",
     "cypress": "^4.4.1",
     "cypress-axe": "^0.8.1",
     "prettier": "2.0.5",
     "start-server-and-test": "^1.11.0"
->>>>>>> 852f557a
   },
   "keywords": [
     "gatsby"
