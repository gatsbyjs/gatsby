--- conflicted
+++ resolved
@@ -10,7 +10,6 @@
     "format": "prettier --write \"src/**/*.js\"",
     "lint": "eslint **/*.{js,jsx} --quiet -o linterrors.txt --ignore-path .gitignore"
   },
-  
   "keywords": [
     "gatsby",
     "mobx"
@@ -25,17 +24,6 @@
     "react-dom": "^16.9.0"
   },
   "devDependencies": {
-<<<<<<< HEAD
-    "babel-eslint": "^10.0.3",
-    "eslint": "^6.3.0",
-    "eslint-config-airbnb": "^18.0.1",
-    "eslint-config-prettier": "^6.2.0",
-    "eslint-plugin-import": "^2.18.2",
-    "eslint-plugin-jsx-a11y": "^6.2.3",
-    "eslint-plugin-prettier": "^3.1.0",
-    "eslint-plugin-react": "^7.14.3",
-    "prettier": "^1.18.2"
-=======
     "babel-eslint": "^10.1.0",
     "eslint": "^6.8.0",
     "eslint-config-airbnb": "^18.1.0",
@@ -45,6 +33,5 @@
     "eslint-plugin-prettier": "^3.1.3",
     "eslint-plugin-react": "^7.19.0",
     "prettier": "2.0.5"
->>>>>>> 852f557a
   }
 }