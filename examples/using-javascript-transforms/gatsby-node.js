const path = require(`path`)

exports.onCreateNode = ({ node, boundActionCreators, getNode }) => {
  const { createNodeField } = boundActionCreators
  let slug
  if (
    node.internal.type === `MarkdownRemark` ||
    node.internal.type === `JSFrontmatter`
  ) {
    const fileNode = getNode(node.parent)
    const parsedFilePath = path.parse(fileNode.relativePath)
    if (parsedFilePath.name !== `index` && parsedFilePath.dir !== ``) {
      slug = `/${parsedFilePath.dir}/${parsedFilePath.name}/`
    } else if (parsedFilePath.dir === ``) {
      slug = `/${parsedFilePath.name}/`
    } else {
      slug = `/${parsedFilePath.dir}/`
    }

    // Add slug as a field on the node.
    createNodeField({ node, name: `slug`, value: slug })
  }
}

exports.createPages = ({ graphql, boundActionCreators }) => {
  const { createPage } = boundActionCreators

  return new Promise((resolve, reject) => {
    const pages = []
<<<<<<< HEAD
    const markdownTemplate = path.resolve("src/templates/markdown.js")
=======
    const markdownTemplate = path.resolve(`src/templates/markdown.js`)
    const jsTemplate = path.resolve(`src/templates/javascript.js`)
>>>>>>> bac85704

    // Query for all markdown "nodes" and for the slug we previously created.
    resolve(
      graphql(
        `
        {
          allMarkdownRemark {
            edges {
              node {
                frontmatter {
                  layoutType
                  path
                }
                fields {
                  slug
                }
              }
            }
          }
          allJsFrontmatter {
            edges {
              node {
                fileAbsolutePath
                data {
                  layoutType
                  path
                }
                fields {
                  slug
                }
              }
            }
          }
        }
      `
      ).then(result => {
        if (result.errors) {
          console.log(result.errors)
          console.log(result)
          reject(result.errors)
        }

        // Create from markdown
        result.data.allMarkdownRemark.edges.forEach(edge => {
          let frontmatter = edge.node.frontmatter
          // ideally we would want to use layoutType to
          //  decide which (nested) layout to use, but
          //  gatsby currently doesnt support this.
          if (
            frontmatter.layoutType === `post` ||
            frontmatter.layoutType === `page`
          ) {
            createPage({
              path: frontmatter.path, // required
              component: markdownTemplate,
              context: {
                layoutType: frontmatter.layoutType,
                slug: edge.node.fields.slug,
              },
            })
          }
        })

        // Create pages from javascript
        // Gatsby will, by default, createPages for javascript in the
        //  /pages directory. We purposely don't have a folder with this name
        //  so that we can go full manual mode.
        result.data.allJsFrontmatter.edges.forEach(edge => {
          let frontmatter = edge.node.data
          // see above
          if (
            frontmatter.layoutType === `post` ||
            frontmatter.layoutType === `page`
          ) {
            createPage({
              path: frontmatter.path, // required
              // Note, we can't have a template, but rather require the file directly.
              //  Templates are for converting non-react into react. jsFrontmatter
              //  picks up all of the javascript files. We have only written these in react.
              component: path.resolve(edge.node.fileAbsolutePath),
              context: {
                layoutType: frontmatter.layoutType,
                slug: edge.node.fields.slug,
              },
            })
          } else if (edge.node.fields.slug === `/index/`) {
            createPage({
              path: `/`, // required, we don't have frontmatter for this page hence separate if()
              component: path.resolve(edge.node.fileAbsolutePath),
              context: {
                slug: edge.node.fields.slug,
              },
            })
          }
        })

        return
      })
    )
  })
}<|MERGE_RESOLUTION|>--- conflicted
+++ resolved
@@ -27,12 +27,7 @@
 
   return new Promise((resolve, reject) => {
     const pages = []
-<<<<<<< HEAD
     const markdownTemplate = path.resolve("src/templates/markdown.js")
-=======
-    const markdownTemplate = path.resolve(`src/templates/markdown.js`)
-    const jsTemplate = path.resolve(`src/templates/javascript.js`)
->>>>>>> bac85704
 
     // Query for all markdown "nodes" and for the slug we previously created.
     resolve(
