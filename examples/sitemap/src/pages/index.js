--- conflicted
+++ resolved
@@ -2,19 +2,6 @@
 import Layout from "../components/layout"
 
 const IndexRoute = () => (
-<<<<<<< HEAD
-  <div>
-    <p>
-      Welcome to the GatsbyJS Sitemap Demo. Visit{` `}
-      <a href="/sitemap.xml">to see the generated sitemap.</a>
-    </p>
-    <p>
-      Note: gatsby-plugin-sitemap uses <code>siteMetadata.siteUrl</code>
-      {` `}
-      defined in gatsby-config.js to construct absolute URLs!
-    </p>
-  </div>
-=======
   <Layout>
     <div>
       <p>
@@ -28,7 +15,6 @@
       </p>
     </div>
   </Layout>
->>>>>>> beea52d2
 )
 
 export default IndexRoute