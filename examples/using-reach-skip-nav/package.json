--- conflicted
+++ resolved
@@ -5,19 +5,11 @@
   "version": "1.0.0",
   "author": "Madalyn Parker <hello@madalyn.dev>",
   "dependencies": {
-<<<<<<< HEAD
     "@reach/skip-nav": "^0.11.2",
-    "gatsby": "^2.24.54",
-    "gatsby-plugin-manifest": "^2.4.28",
-    "gatsby-plugin-react-helmet": "^3.3.10",
-    "gatsby-source-filesystem": "^2.3.28",
-=======
-    "@reach/skip-nav": "^0.8.0",
     "gatsby": "^2.24.63",
     "gatsby-plugin-manifest": "^2.4.30",
     "gatsby-plugin-react-helmet": "^3.3.11",
     "gatsby-source-filesystem": "^2.3.30",
->>>>>>> cfe0b8bd
     "lodash": "^4.17.20",
     "react": "^16.3.1",
     "react-dom": "^16.3.1",
