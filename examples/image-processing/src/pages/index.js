--- conflicted
+++ resolved
@@ -314,13 +314,8 @@
           to convert the source image to 8-bit greyscale, 256 shades of grey.
         </p>
 
-<<<<<<< HEAD
         <Img fixed={fixed} />
-      </div>
-=======
-        <Img resolutions={resolutions} />
       </Layout>
->>>>>>> 2adeb6df
     )
   }
 }
