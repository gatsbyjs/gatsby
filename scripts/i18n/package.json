--- conflicted
+++ resolved
@@ -3,13 +3,9 @@
   "version": "1.0.0",
   "description": "Scripts for gatsby internationalization",
   "scripts": {
-<<<<<<< HEAD
     "create": "env-cmd node ./create.js",
-    "sync": "env-cmd node ./sync.js"
-=======
-    "create": "node ./create.js",
+    "sync": "env-cmd node ./sync.js",
     "update-source": "node ./update-source.js"
->>>>>>> 6711386e
   },
   "author": "Nat Alison",
   "license": "MIT",
