--- conflicted
+++ resolved
@@ -3,20 +3,8 @@
 
 [*]
 charset = utf-8
-<<<<<<< HEAD
-trim_trailing_whitespace = true
-insert_final_newline = true
-
-[{*.json}]
-indent_style = space
-indent_size = 4
-
-# Matches the exact package.json, or *rc
-[{package.json,*.yml,*rc}]
-=======
 end_of_line = lf
 indent_size = 2
->>>>>>> 84124da2
 indent_style = space
 insert_final_newline = true
 trim_trailing_whitespace = true