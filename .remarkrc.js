const fs = require("fs")
const unified = require("unified")

const dictionary = fs.readFileSync("./dictionary.txt")

module.exports = {
  plugins: [
    ["remark-frontmatter", "yaml"],
    [
      "remark-retext",
      unified()
        .use(require("retext-english"))
        .use(require("retext-syntax-urls"))
        .use(require("retext-syntax-mentions"))
        .use(require("retext-emoji"))
        .use(require("retext-spell"), {
          dictionary: require("dictionary-en"),
          personal: dictionary,
        })
        .use(require("retext-diacritics"))
        .use(require("retext-indefinite-article"))
        .use(require("retext-redundant-acronyms"))
        .use(require("retext-sentence-spacing")),
    ],
    "remark-preset-lint-recommended",
    "remark-preset-lint-markdown-style-guide",

    // additional remark-lint rules
    ["remark-lint-list-item-indent", "space"],
    "remark-lint-no-duplicate-headings-in-section",
    "remark-lint-no-reference-like-url",
    ["remark-lint-ordered-list-marker-value", "ordered"],

    // We would like these rules to be enabled, but they require significant content changes
    // and need additional PRs to be implemented
    ["remark-lint-emphasis-marker", false],
    ["remark-lint-no-heading-punctuation", false],
    ["remark-lint-list-item-spacing", false],

    // The following rules are disabled because they are inconsistent to the
    // Gatsby Style Guide.

    // We use soft-wrapped paragraphs for ease of diffing/translation.
    ["remark-lint-maximum-line-length", false],
    // We don't restrict the length of headings.
    ["remark-lint-maximum-heading-length", false],
    // We use duplicate headings sometimes, e.g. multiple "Directions" in Recipes.
    // Use no-duplicate-headings-in-section instead.
    ["remark-lint-no-duplicate-headings", false],
    // We use emphasis as notes or warnings in a couple places, which triggers this rule.
    ["remark-lint-no-emphasis-as-heading", false],
    // YouTube and Giphy embeds in the docs use literal URLs.
    ["remark-lint-no-literal-urls", false],
    // We use `[shortcuts]` for convenience.
    ["remark-lint-no-shortcut-reference-link", false],
    // We use brackets in a lot of places as argument lists and do not want to escape them.
    ["remark-lint-no-undefined-references", false],
    ["remark-lint-first-heading-level", 2],
<<<<<<< HEAD
    // We disabled table formatting due to a bug in Prettier that causes wrong table alignment.
    ["remark-lint-table-pipe-alignment", false]
=======
>>>>>>> 245a2460
  ],
}<|MERGE_RESOLUTION|>--- conflicted
+++ resolved
@@ -56,10 +56,5 @@
     // We use brackets in a lot of places as argument lists and do not want to escape them.
     ["remark-lint-no-undefined-references", false],
     ["remark-lint-first-heading-level", 2],
-<<<<<<< HEAD
-    // We disabled table formatting due to a bug in Prettier that causes wrong table alignment.
-    ["remark-lint-table-pipe-alignment", false]
-=======
->>>>>>> 245a2460
   ],
 }