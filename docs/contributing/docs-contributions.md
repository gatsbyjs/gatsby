---
title: Docs Contributions
---

Gatsby, unsurprisingly, uses Gatsby for its documentation website. Thank you in advance and cheers for contributing to Gatsby documentation! As of February 2019, over 800 people have contributed. It's people like you that make this community great!

> _When deciding where to contribute to Gatsby (docs or [blog](/contributing/blog-and-website-contributions/)?), check out the [docs templates](/contributing/docs-templates/) page._

## Top priorities

Check the GitHub repo for issues labeled with ["documentation" and "good first issue"](https://github.com/gatsbyjs/gatsby/issues?q=is%3Aissue+is%3Aopen+sort%3Aupdated-desc+label%3A%22type%3A+documentation%22+label%3A%22good+first+issue%22) for your first time contributing to Gatsby, or ["documentation" and "help wanted"](https://github.com/gatsbyjs/gatsby/issues?q=is%3Aissue+is%3Aopen+sort%3Aupdated-desc+label%3A%22type%3A+documentation%22+label%3A%22help+wanted%22) to see all documentation issues that are ready for community help. Once you start a Pull Request to address one of these issues, you can remove the "help wanted" label. As well, examine the list of articles that haven't been fully fleshed out at the [Stub List](/contributing/stub-list).

## Options for contributing to the Gatsby docs

When working on the Gatsby.js documentation, you can choose between two major styles of working:

- [Work directly in the GitHub UI](#modifying-markdown-files), using the "Edit this File" and commit capabilities without having to clone the repository. This is useful for quick documentation updates, typo fixes, and lightweight Markdown changes.
- Clone the Gatsby.js repo and get the `www` site up and running locally. This is necessary for more thorough documentation content and infrastructure changes. Learn how to get set up in the [Gatsby docs setup instructions](#docs-site-setup-instructions).

## Fixing image and link paths

If you find a broken image URL in the Gatsby docs, it should be fixed and kept relative to the site source rather than linked to the remote repo on GitHub. This ensures that when the site is deployed, all images are included in the build.

To address missing images, check the doc or tutorial source [in the Gatsby repo](https://github.com/gatsbyjs/gatsby/tree/master/docs) to see if it was moved in its history and if the images are still in its old location. Check to see if those images are also referenced from more than one doc. If they aren't, move them to the new directory location (and update URL references relative to the content, if necessary). If they are referenced in more than one location, use relative paths and don't duplicate images.

If you find a broken link in the Gatsby docs, feel free to fix it and submit a PR!

Keep in mind that some links in here are already correct because they work on gatsbyjs.org. While it would be nice for links in documentation to work on GitHub, having them working on gatsbyjs.org is a higher priority!

## Headings

Docs with frontmatter metadata at the top including a `title` will automatically receive an `<h1>` heading in the rendered page, and it should be the only one. Additional headings in docs content should start with `<h2>`, denoted by `##` in Markdown.

For the purposes of an accessible document outline, content headings should go in order from h2-h4 (`####`) until all levels have been established. This will ensure the Gatsby docs have a content hierarchy that works well for users of assistive technology. Read more about the importance of [headings and semantic structure in HTML](https://webaim.org/techniques/semanticstructure/).

## Modifying Markdown files

> 💡 New to writing Markdown? Check out the Gatsby [guide on Markdown Syntax](/docs/mdx/markdown-syntax/)!

1. If you want to add/modify any Gatsby documentation, go to the
   [docs folder](https://github.com/gatsbyjs/gatsby/tree/master/docs) or [contributing folder](https://github.com/gatsbyjs/gatsby/tree/master/docs/contributing) on GitHub and
   use the file editor to edit and then preview your changes.
2. Before committing the change and raising a PR in the UI, you need to make sure the PR meets the docs contribution criteria:
   - Follow the standards outlined in the [Gatsby Style Guide](/contributing/gatsby-style-guide/).
   - If your PR did not come from an issue written by the core team, please add a comment to your PR that explains why it should be included in the docs, according to the [Docs Decision Tree](/blog/2018-10-12-uptick-docs-contributions-hacktoberfest/#docs-decision-tree-and-examples).
     > Note: If your issue and/or PR doesn't meet the above contribution criteria, it may receive a comment reminding you to do so. If, after two weeks, these updates haven't been made, your issue and/or PR may be closed, which helps us triage issues and PRs efficiently. You can request that it be reopened if and when you are ready to make the updates required.
3. GitHub then allows you to commit the change and raise a PR right in the UI. This is the _easiest_ way you can contribute to the project!

### Converting a document from a stub

If you wrote a new document that was [previously a stub](/contributing/how-to-write-a-stub/), there are two things you need to update.

1. Remove the frontmatter that links to the issue

```diff:title=docs/docs/example-doc.md
  ...
    title: Example Document
- - issue: https://github.com/gatsbyjs/gatsby/issues/00000
+ -
  ...
```

2. Edit `www/src/data/sidebars/doc-links.yaml` by removing the asterisk behind the document's title:

```diff:title=www/src/data/sidebars/doc-links.yaml
  ...
- - title: Example Document*
+ - title: Example Document
    link: /docs/example-document/
  ...
```

3. (Optional) if the name of the title seems long, consider adding a `breadcrumbTitle` to the entry in the `doc-links.yaml` file that is a shorter version of the title, and will show up in the breadcrumb on the docs page instead.

```diff:title=www/src/data/sidebars/doc-links.yaml
  ...
  - title: Really, Really Long Example Document or Guide Title
    link: /docs/example-document/
+   breadcrumbTitle: Shorter Title to Display
  ...
```

## Docs site setup instructions

After going through the [development setup instructions](/contributing/setting-up-your-local-dev-environment/), there are a few additional things that are helpful to know when setting up the [Gatsby.js docs site](/docs/), which mostly lives in the [www](https://github.com/gatsbyjs/gatsby/tree/master/www) and [docs](https://github.com/gatsbyjs/gatsby/tree/master/docs) directories. There are also some [examples](https://github.com/gatsbyjs/gatsby/tree/master/examples) in the repo that are referenced in docs.

- Prerequisites: install Node.js and Yarn. See [development setup instructions](/contributing/setting-up-your-local-dev-environment/).
- [Fork and clone the Gatsby repo](/contributing/setting-up-your-local-dev-environment/#gatsby-repo-install-instructions).
- For docs-only changes, consider using `git checkout -b docs/some-change` or `git checkout -b docs-some-change`, as this will short circuit the CI process and only run linting tasks.
- Change directories into the docs site folder: `cd www`
- Install dependencies with Yarn: `yarn install`
- Add the following env variable to an `.env.development` file inside the `www` directory to [enable image placeholders](https://github.com/gatsbyjs/gatsby/tree/master/www#running-slow-build-screenshots-placeholder): `GATSBY_SCREENSHOT_PLACEHOLDER=true`. This will speed up building the docs site significantly!
- Make sure you have the Gatsby CLI installed with `gatsby -v`, if not run `yarn global add gatsby-cli`
- Start a build of `www` with `gatsby develop`.
- Edit Markdown files in the [docs](https://github.com/gatsbyjs/gatsby/tree/master/docs) and [contributing](https://github.com/gatsbyjs/gatsby/tree/master/docs/contributing) folders, as well as the [YAML sidebar files](https://github.com/gatsbyjs/gatsby/tree/master/www/src/data/sidebars).
- View the changes in your browser at `http://localhost:8000`.
- Commit your changes and [submit a pull request](/contributing/how-to-open-a-pull-request/)!

## Changing headers

It can be necessary to change a heading within the docs. It's important to note that headers automatically generate links with a corresponding URL that can be deep-linked from elsewhere on the site. When changing a header, be sure to point all corresponding links to the new URL. Here are some workflow tips:

- Determine the URL you're looking for. `Changing headers` is linked with a URL ending in `changing-headers`, `Docs renaming instructions` becomes `docs-renaming-instructions`, etc.
- Update all instances of the old URL to your new one. [Find and replace](https://code.visualstudio.com/docs/editor/codebasics#_search-across-files) in VS Code can help. Check that the context of the original link reference still makes sense with the new one.

<<<<<<< HEAD
## Configuring site navigation

The docs include custom built components to aid with navigation. In order to customize the navigation experience, these components allow some configurations without changing any of the React code.

### Adjusting breadcrumb titles

The `<Breadcrumb />` component is used in layout files to display the hierarchy of pages a user is currently browsing on at the top of each doc.

To alter the title of a doc that is displayed in the Breadcrumb component, `breadcrumbTitle` is supported as a key in the [sidebar YAML files](https://github.com/gatsbyjs/gatsby/tree/master/www/src/data/sidebars). It is commonly used to provide an abbreviated version of a doc's title when displayed next to its parent page title, e.g. shortening "Adding a Custom webpack Config" to "webpack Config".

```yaml
- title: Adding Page Transitions
  link: /docs/adding-page-transitions/
  breadcrumbTitle: Page Transitions # highlight-line
```

### Disabling or shortening Table of Contents

The `<TableOfContents />` component is used to render a list of subheaders from a docs page and automatically provide deep links to them. It can be tweaked by values set in the frontmatter of a doc's markdown.

In docs where the Table of Contents isn't required and should be disabled, a key in the frontmatter called `disableTableOfContents` can be set to `true` like this:

```markdown
---
title: Glossary
disableTableOfContents: true
---

When you're new to Gatsby there can be a lot of words to learn...
```

In other docs where the Table of Contents is extremely long it can make sense to only show headers from the doc up to a certain level, rather than all subheadings. You can set the `tableOfContentsDepth` key to a number that will limit the subheadings shown in the table of contents to that "depth". If it is set to 2, `<h2>`/`##`, and `<h3>`/`###` headers will be listed, if set to 3, `<h2>`/`##`, `<h3>`/`###`, and `<h4>`/`####` will all be shown. It is set like this:

```markdown
---
title: Glossary
tableOfContentsDepth: 2
---

When you're new to Gatsby there can be a lot of words to learn...
```
=======
## Adding embedded GraphQL examples

There are embedded examples in a few places in the docs (like the [GraphQL Reference guide](/docs/graphql-reference/)) that provide a working version of the code described. In the specific example of the GraphQL Query Options Reference page, these examples of the GraphiQL interface show how data can be queried from Gatsby's data layer.

To write a new GraphQL example, a Codesandbox project with a Gatsby site can be opened at its server container link, for example: [https://711808k40x.sse.codesandbox.io/](https://711808k40x.sse.codesandbox.io/). Because Codesandbox is running a Gatsby site in [`develop` mode instead of `build` mode](/docs/overview-of-the-gatsby-build-process/) you can navigate to GraphiQL by adding `/___graphql` to the link. Write an example query, and when you have a query you are satisfied with, the query fields and names will be saved as URL parameters so you can share the link. Copy the URL and use it as the `src` of an iframe:

```mdx
Here's an example of a GraphQL query inline:

<iframe src="https://711808k40x.sse.codesandbox.io/___graphql?query=query%20TitleQuery%20%7B%0A%20%20site%20%7B%0A%20%20%20%20siteMetadata%20%7B%0A%20%20%20%20%20%20title%0A%20%20%20%20%7D%0A%20%20%7D%0A%7D%0A&explorerIsOpen=false&operationName=TitleQuery" /> // highlight-line

More markdown content...
```

> Note that you should set the `explorerIsOpen` parameter in the URL to `false` if it isn't already.
>>>>>>> 7fcfba51

## Docs renaming instructions

Sometimes it makes sense to move or rename a file as part of docs restructuring or for content clarification. While we recommend keeping URLs consistent as often as possible, here are some tips to minimize errors and keep the docs in a good state:

- Run proposed structure changes by the Gatsby docs team in [a GitHub issue](/contributing/how-to-file-an-issue/) to ensure your change is accepted.
- Update all instances of the old URL to your new one. [Find and replace](https://code.visualstudio.com/docs/editor/codebasics#_search-across-files) in VS Code can help. Check that the context of the original link reference still makes sense with the new one.
- For SEO purposes, add a redirect to [`www/redirects.yaml`](https://github.com/gatsbyjs/gatsby/tree/master/www/redirects.yaml). Here's an example:

```yaml:title=www/redirects.yaml
- fromPath: /docs/source-plugin-tutorial/
  toPath: /docs/pixabay-source-plugin-tutorial/
```

## Claim your swag

After your first code contribution to the Gatsby repo (including documentation) you become eligible for a free shirt or pair of socks. See the [swag page](/contributing/contributor-swag/) for more details!

## Want more?

Check out our additional pages on docs contributions:

- [Gatsby Style Guide](/contributing/gatsby-style-guide/)
- [Docs Templates](/contributing/docs-templates/)
- [How to Write a Stub](/contributing/how-to-write-a-stub/)<|MERGE_RESOLUTION|>--- conflicted
+++ resolved
@@ -103,7 +103,6 @@
 - Determine the URL you're looking for. `Changing headers` is linked with a URL ending in `changing-headers`, `Docs renaming instructions` becomes `docs-renaming-instructions`, etc.
 - Update all instances of the old URL to your new one. [Find and replace](https://code.visualstudio.com/docs/editor/codebasics#_search-across-files) in VS Code can help. Check that the context of the original link reference still makes sense with the new one.
 
-<<<<<<< HEAD
 ## Configuring site navigation
 
 The docs include custom built components to aid with navigation. In order to customize the navigation experience, these components allow some configurations without changing any of the React code.
@@ -145,7 +144,7 @@
 
 When you're new to Gatsby there can be a lot of words to learn...
 ```
-=======
+
 ## Adding embedded GraphQL examples
 
 There are embedded examples in a few places in the docs (like the [GraphQL Reference guide](/docs/graphql-reference/)) that provide a working version of the code described. In the specific example of the GraphQL Query Options Reference page, these examples of the GraphiQL interface show how data can be queried from Gatsby's data layer.
@@ -161,7 +160,6 @@
 ```
 
 > Note that you should set the `explorerIsOpen` parameter in the URL to `false` if it isn't already.
->>>>>>> 7fcfba51
 
 ## Docs renaming instructions
 
