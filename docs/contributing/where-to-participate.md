---
title: Where to Participate in the Community
---

We want contributing to Gatsby to be fun, enjoyable, and educational for anyone and everyone. If you're interested in participating in the Gatsby.js community, contributions go far beyond pull requests and commits. We are thrilled to receive a variety of other contributions including the following:

- Blogging, speaking about, or creating tutorials about one of Gatsby's many features. Mention [@gatsbyjs on Twitter](https://twitter.com/gatsbyjs) and/or email `devrel [at] gatsbyjs [dot] com` so we can give pointers and tips (if you want them 😄) and help you spread the word. Please add your blog posts and videos of talks to our [Awesome Gatsby](/docs/awesome-gatsby-resources/) page.
- Presenting at meetups and conferences about your Gatsby projects. Your unique challenges and successes in building things with Gatsby can provide great speaking material. We'd love to review your talk abstract/CFP, so get in touch with us if you'd like some help!
- [Submitting new feature ideas through an RFC](/blog/2018-04-06-introducing-gatsby-rfc-process/)
- Submitting new documentation; titles in the side navigation on [docs](/docs) which are lighter in color on gatsbyjs.org are stubs and need contributions
- Tweeting about things you [#buildwithgatsby](https://twitter.com/search?q=%23buildwithgatsby) (make sure to use the hashtag and/or @ mention us!)
- Submitting documentation updates, enhancements, designs, or bug fixes
- Submitting spelling or grammar fixes
- Adding unit or functional tests
- [Reporting bugs or issues](/contributing/how-to-file-an-issue/)
<<<<<<< HEAD
- Searching for Gatsby on [Discord](https://gatsby.dev/discord) and helping someone else who needs help
=======
- Visiting our [Discord](https://gatsby.dev/discord) server and helping someone else who needs help
>>>>>>> eaac84b5
- Teaching others how to contribute to Gatsby's repo!

As our way of saying “thank you” to our contributors, **_all contributors_ are eligible for [free Gatsby swag](/contributing/contributor-swag/)** — whether you’re contributing code, docs, a talk, an article, or something else that helps the Gatsby community. [Learn how to claim free swag for contributors.](/contributing/contributor-swag/)

Learn more about how to participate in Gatsby.js in our [How to Contribute](/contributing/how-to-contribute/) page.<|MERGE_RESOLUTION|>--- conflicted
+++ resolved
@@ -13,11 +13,7 @@
 - Submitting spelling or grammar fixes
 - Adding unit or functional tests
 - [Reporting bugs or issues](/contributing/how-to-file-an-issue/)
-<<<<<<< HEAD
-- Searching for Gatsby on [Discord](https://gatsby.dev/discord) and helping someone else who needs help
-=======
 - Visiting our [Discord](https://gatsby.dev/discord) server and helping someone else who needs help
->>>>>>> eaac84b5
 - Teaching others how to contribute to Gatsby's repo!
 
 As our way of saying “thank you” to our contributors, **_all contributors_ are eligible for [free Gatsby swag](/contributing/contributor-swag/)** — whether you’re contributing code, docs, a talk, an article, or something else that helps the Gatsby community. [Learn how to claim free swag for contributors.](/contributing/contributor-swag/)
