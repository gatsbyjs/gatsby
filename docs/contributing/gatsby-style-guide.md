--- conflicted
+++ resolved
@@ -10,13 +10,9 @@
 
 You don't have to be an expert in a topic to write about it--this entire website is open source, so even if you make a mistake, another contributor will help you correct it before the PR gets merged.
 
-<<<<<<< HEAD
-If you’d like to help by writing an article, find a stub article in the Gatsby Docs (with a grey instead of black title in the sidebar of the Docs), write the article, then [open a pull request (PR)](/contributing/how-to-contribute/#contributing-to-the-documentation) in the Gatsby GitHub repo to replace the stub with your article.
-=======
 If you’d like to help by writing an article, find a stub article in the Gatsby
 Docs (with a gray instead of black title in the sidebar of the Docs), write the article, then
 [open a pull request (PR)](/contributing/how-to-contribute/#contributing-to-the-documentation) in the Gatsby GitHub repo to replace the stub with your article.
->>>>>>> 245a2460
 
 If you can't find a stub about the topic you'd like to write about, you can open a PR in GitHub that creates the stub and includes your draft article. Feel free to ask questions in the PR comments if you're not sure where to put a new article in the directory structure.
 
