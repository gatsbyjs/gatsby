--- conflicted
+++ resolved
@@ -9,17 +9,9 @@
 1. Select or create [an issue](https://github.com/gatsbyjs/gatsby/issues) you would like to work on and work on it yourself.
 2. [Create a pull request](https://www.gatsbyjs.org/contributing/how-to-open-a-pull-request/) when you encounter any problem.
 3. Fill in your details in [the pair programming request form][form].
-<<<<<<< HEAD
-4. You’ll be paired with a Gatsby team member and we'll establish a good time to pair and stream on [Twitch](https://www.twitch.tv/gatsbyjs).
-5. We'll meet 30 minutes before the actual session to make sure that everyone's audio and screen sharing is working and make sure our live captioner is set up.
-6. We'll go live on Twitch! Join the video meeting during your time slot (we use [Zoom](https://zoom.us) for meetings)
-7. We'll help you with your pull request or issue!
-8. The video of your pairing session will be available on [Twitch](https://www.twitch.tv/gatsbyjs) for 2 weeks and will also be saved on our [YouTube channel](https://www.youtube.com/channel/UCjnp770qk7ujOq8Q9wiC82w/videos).
-=======
 4. You’ll be paired with a Gatsby team member and we'll establish a good time to pair on [Zoom](https://zoom.us).
 5. We'll help you with your pull request or issue!
 6. The video of your pairing session will be available on our [YouTube channel](https://www.youtube.com/channel/UCjnp770qk7ujOq8Q9wiC82w/videos).
->>>>>>> 245a2460
 
 ### What we expect in pair programming sessions
 
