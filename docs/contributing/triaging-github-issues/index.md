---
title: Triaging GitHub Issues
---

## What is the aim of this document?

On the Gatsby core team, we've found patterns that help us effectively triage incoming GitHub issues, provide answers to the community's questions, identify bugs, and provide contribution opportunities. Triaging issues is a great way to contribute to the Gatsby community and share your knowledge, without necessarily requiring a lot of deep context about the way the Gatsby codebase works.

We want to share these patterns with the broader community, so that if you're interested in helping us triage, you're able to do so more effectively!

In this document we’ll answer common questions, list guidelines and illustrate a decision tree.

## First touch maintenance

For Gatsby the first line of communication between a user and the team is the issue tracker on GitHub. Typically, every day 20-30 issues are opened -- that's one every hour!

An opened issue could be:

- [a question that can be answered immediately](#questions-with-immediate-answers)
- a bug report
- a request for a feature
- or a discussion on a complicated use case

On the core team, we regularly designate someone to be a first touch maintainer. That person might sift through, triage, communicate and manage this first line of communication.

First touch maintainers will typically:

- [answer questions by pointing to documentation](#questions-with-immediate-answers)
- test and reproduce possible bug reports and label them appropriately
- communicate feature requests to the rest of the team and ensure a valid response
- enable discussions on complicated use cases, whether themselves or via the rest of team

## Why do we do first touch maintenance?

We do first touch maintenance so that:

- Questions are answered swiftly and correctly, therefore making users happy
- Bug reports are reproducible and the most relevant data is collected before someone jumps in with a fix
- Unrelated issues are resolved promptly so we don't spend too much time on them

## What is unique to Gatsby?

Gatsby is unique among most open source projects because:

- Gatsby integrates with many third party tools (WordPress, Drupal, Contentful etc) via source plugins and hence the typical scope of issues is widened significantly
- Gatsby aims to be really beginner friendly (we want to be the new way someone gets started with web development) and this means that we need to accommodate a wide range of skill levels

## How do we do first touch maintenance?

### General guidelines

- **Be empathetic.** The author of an issue might be asking something that’s obvious to you but that doesn’t mean it’s obvious to them - it's important to consider the issue from the author’s viewpoint. People often remember how you make them feel, not what you told them.
- **Add context.** When answering an issue, it can be useful to link to existing documentation, issues, PRs, or provide related context. This means the issue can serve as a reference to future readers.
- **Encourage community contributions.** Getting people involved makes a huge impact. It’s often worth spending the time to write up a task as a `good first issue` instead of fixing the issue yourself. This can provide a low friction way for someone to get more involved in open source!
- **Give issue authors time to close their own issues.** Sometimes, it might feel like an issue is resolved but the author could have follow up questions. It's usually best to give them a day or two to close the issue themselves.

### Labeling

Labeling helps group issues into manageable sets and also improves searchability and scannability. We have a set of labels that we use to group issues based on their type, topic, and status.

It's nice to update labels as the state of an issue changes or if the type of an issue changes, for example if a question becomes a feature request. This means labels are transient in nature and subject to being updated as progress is made on addressing issues.

Check out [the docs on issue labeling for more info](/contributing/how-to-label-an-issue/)

### Resolution flowchart

Issues are categorized into one of five types: question or discussion, bug report, feature request, documentation, or maintenance.

#### Questions with immediate answers

- Point to existing documentation to answer the question
- If insufficient, do the following:
  1. Provide an answer
  2. Label the issue with `type: documentation`
  3. Keep it open until a PR has added the answer to the documentation, and the issue includes a link to said documentation

If an issue comes in as a question with a known, but undocumented, answer it can be tempting to answer it and close the issue. However, the consequence of this approach is that the answer to a question others may have is now buried in a closed issue and may be hard to surface. The preferred solution is to get that answer documented in the main Gatsby documentation and connect the issue to an answer by including a docs link.

#### Bug Report

Bug Reports are issues that identify functionality in Gatsby that should work but does not in a given scenario. If an issue is a Bug Report, it should include steps to reproduce the problem. If it doesn't, ask the issue filer for those steps and label the issue with `status: needs reproduction`.

Attempt to reproduce the bug using the steps given. If that's not possible, ask for more information and label the issue as `status: needs more info`.

If the reproduction is successful, label the issue with `status: confirmed` and determine who is best suited to implement a fix. If it's approachable for the community, consider the `help wanted` or `good first issue` labels. Otherwise, label with `status: needs core review` so it can be picked up by a Gatsby team member.

![Flow chart for handling a bug report](./bug-triage-workflow.png)

#### Feature Request

Feature Requests are issues that request support for additional functionality not currently covered in the existing codebase. The first step in triaging a feature request is to determine if it's a reasonable request; this is a challenge and is usually the responsibility of a Gatsby team member to make. If it's clear that this isn't a feature it makes sense for Gatsby to implement, provide a comment explaining the decision making and close the issue. Review the [saved replies](#saved-replies) to see if there is an appropriate response already available. If you have any doubt about whether a feature request should be incorporated into Gatsby, label it with `status: needs core review` and leave the issue open.

If it's determined to be a worthwhile feature, the next decision point is whether the feature should be added to core or upstream. Upstream issues are those that are outside of Gatsby's control and caused by dependencies. Upstream features should be labeled with `type: upstream` and include comments about the scope.

If it's a core change, is it a breaking change? Breaking changes should be labeled with `breaking change` and typically closed. Note that they may sometimes be left open with the note that the functionality can only be added in a major release.

<<<<<<< HEAD
Non-breaking changes can be labeled as `help wanted` and it is often best to ask the creator of the issue if they'd be interested in helping develop the PR. ![Flow chart for handling a Feature Request](./FeatureFlow.png)
=======
Non-breaking changes can be labeled as `help wanted` and it is often best to ask the creator of the issue if they'd be interested in helping develop the PR.

![Flow chart for handling a feature request](./feature-triage-workflow.png)
>>>>>>> 245a2460

#### Documentation

Issues can be filed requesting documentation on a particular topic. Sometimes the documentation already exists, so you can link to it and close the issue.

Alternatively, the issue may be something the team is unable to address. Consider using a [saved reply](#saved-replies) in that circumstance.

<<<<<<< HEAD
Otherwise, label the issue with `documentation` and ask the issuer filer if they'd like to help with a PR. ![Flow chart for handling a Documentation Request](./DocumentationFlow.png)
=======
Otherwise, label the issue with `type: documentation` and ask the issue filer if they'd like to help with a PR.
>>>>>>> 245a2460

#### Maintenance

Maintenance issues are things like bumping a package version. These issues should be labeled with `type: maintenance`.

### Saved replies

Gatsby team members have saved certain [common form responses](https://github.com/orgs/gatsbyjs/teams/admin/discussions/3) to help accelerate issue triage.

## Bot

We have a bot that helps us automate some aspects:

- Issues with a question mark in their title or starting with "how" are automatically labeled as questions
- Issues with an empty body are closed
- Issues with no activity are marked stale after 20 days. They are then closed after another 10 days unless there are additional comments or the `not stale` label is applied

## Frequently asked questions

> When do I do a demo for an issue?

When a feature or pattern is not documented, it may be nice to make a demo to add clarity for the author and help future readers as well.

> How do I reproduce a bug?

Every bug report should provide details on how to reproduce the bug. This is so important that there's [dedicated documentation on how to create good bug reproductions](/contributing/how-to-make-a-reproducible-test-case/). Encourage issue authors to describe exactly how to reproduce a bug.

> How much time do I spend on an issue?

Some issues might need more time than others and there isn’t any hard and fast rule. However, it's best to spend time on an issue after the relevant info and reproduction is available.

> Do I have to look at Discord?

You don’t have to. Some of us are active on Discord and you can be too if you like.

> Do I use the same issue to track documentation additions or open a new one?

If the issue describes the context well enough, then it is okay to update its title and use the same issue to track the addition of relevant documentation.

> When do I follow up on an issue?

If an author hasn’t responded to a comment for a week or two, it might be nice to follow up and ask if there’s anything else we can do to help. If the issue goes stale after that, our bot should be able to clean it up.

> What do I do if an issue relates to something upstream?

It’s a good practice to open an issue in the upstream repository in cases like this but isn’t strictly necessary. "Upstream" in this case refers to repositories that house dependencies for Gatsby.

> How long should I leave an issue open when awaiting more information from the issue filer?

If a request is made of the issue filer for a reproduction or more information, and eight or more business days passes without a response, the issue should be closed. Leave a polite message that indicates the issue is being closed until there is an actionable response, and that it could be re-opened if said information is supplied.<|MERGE_RESOLUTION|>--- conflicted
+++ resolved
@@ -94,13 +94,9 @@
 
 If it's a core change, is it a breaking change? Breaking changes should be labeled with `breaking change` and typically closed. Note that they may sometimes be left open with the note that the functionality can only be added in a major release.
 
-<<<<<<< HEAD
-Non-breaking changes can be labeled as `help wanted` and it is often best to ask the creator of the issue if they'd be interested in helping develop the PR. ![Flow chart for handling a Feature Request](./FeatureFlow.png)
-=======
 Non-breaking changes can be labeled as `help wanted` and it is often best to ask the creator of the issue if they'd be interested in helping develop the PR.
 
 ![Flow chart for handling a feature request](./feature-triage-workflow.png)
->>>>>>> 245a2460
 
 #### Documentation
 
@@ -108,11 +104,7 @@
 
 Alternatively, the issue may be something the team is unable to address. Consider using a [saved reply](#saved-replies) in that circumstance.
 
-<<<<<<< HEAD
-Otherwise, label the issue with `documentation` and ask the issuer filer if they'd like to help with a PR. ![Flow chart for handling a Documentation Request](./DocumentationFlow.png)
-=======
 Otherwise, label the issue with `type: documentation` and ask the issue filer if they'd like to help with a PR.
->>>>>>> 245a2460
 
 #### Maintenance
 
