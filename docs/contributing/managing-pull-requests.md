---
title: Managing Pull Requests
---

If you're curious how we manage PRs on the Gatsby repo on GitHub, this document is for you. We'll go over conventions the team prefers, what we check for on various types of pull requests, permissions, and guidelines on how we leave feedback.

We have over 3,300 contributors and so much of what makes Gatsby great is contributed by folks like you.

Needless to say, we get a lot of PRs and we've been merging over a [100 contributions](https://twitter.com/kylemathews/status/1111435640581689345) every week. Yes, _every week_.

Let's talk a little about how we manage pull requests in the Gatsby repo.

For an introduction on what Pull Requests are and how to file one, check out the contributing doc on [How to Open a Pull Request](/contributing/how-to-open-a-pull-request).

## Verifying a Pull Request

### General Guidelines

Some general things we verify in a pull request are:

- Links ought to be relative instead of absolute when linking to docs (`/docs/some-reference/` instead of `https://www.gatsbyjs.org/docs/some-reference/`)
- Language ought to be inclusive and accessible
- Issues and Requests for Comments (RFCs) (if any) that this PR addresses ought to be linked to

> 💡 When looking at a PR for the first time, it can help to read up on linked issues or [RFCs](/contributing/rfc-process/) (if there are any) to gain context on what the PR intends to add or fix.

Note for Gatsby team members: if a PR has merge conflicts or needs a little help to push it across the finish line, contributing directly to a fork or branch can be a great way to resolve it. See notes on [pushing to a remote fork in Git](#pushing-changes-to-a-remote-fork).

### Type Specific Guidelines

Each kind of PR also requires a different set of specific checks from us before they are merged in.

Let's go over them below.

#### Documentation

We typically look for the following in [PRs that add documentation](/contributing/docs-contributions/):

- Correctness — whether the added documentation is technically correct
- Style — whether the written language follows our [style guide](/contributing/gatsby-style-guide/)
- Headings – whether the heading levels in a doc start with h2 (`##` in Markdown) and grow in order, establishing an accessible content hierarchy
- Type & Format – whether docs and learning materials align with our recommendations and [docs templates](/contributing/docs-templates/)

If a PR includes code examples, tutorials, recipes, or actionable guides, the reviewer must test out the material to ensure accuracy. **No PRs should be approved or merged that haven't been vetted for errors or omissions.**

#### Code

For [PRs that add code](/contributing/code-contributions/) (whether a feature or fix), we look for the following:

- Correctness — whether the code does what we think it does
- Tests — when fixing a bug or adding a new feature, it can be very valuable to add tests. While we do merge some small PRs without them, more often than not, it's good to have tests asserting behavior. This can be a combination of unit tests for the specific package, snapshot tests, and end to end tests. The goal here is to ensure that something that is being fixed or added _remains_ fixed or working the way we expect it to. Good tests ensure this.
- Code Quality — focus on reasonable changes that will likely improve code maintenance, comprehension, or correctness. Stylistic changes are typically linted for by Prettier. Don't nitpick.
- Documentation in the package's README if you're adding something

#### Starters or Site Showcase

For PRs that add a site or a starter to the showcase, we ought to check:

- Check if the site or starter is built with Gatsby
- Links — check if the links are working and accessible
- Tags — ensure the tags match existing tags
- Featured Status — new sites should not be marked as featured. Featured sites are occasionally updated by a member of the Gatsby team.

#### Blog posts

For PRs that add a blog post, we ought to check:

- Approval – has the [blog post been approved](/contributing/blog-contributions/) by marketing or another Gatsby internal team?
- Correctness — whether the added documentation is technically correct
- Style — whether the written language follows our [style guide](/contributing/gatsby-style-guide/)
- Subject matter — blog posts should not be purely promotional, spammy, or inappropriate. An author should check with a member of the Gatsby team that their post is appropriate for the blog before creating their PR.
- Time Sensitivity — blog posts are more time dependent than docs, especially since they get buried after more posts are published. If something is continually relevant and more of a general how-to, it should go in the [Reference Guides](/docs/guides/) or [Tutorials](/tutorial/) section of the docs.

## Automated Checks

Our repository on [GitHub](https://github.com/gatsbyjs/gatsby) has several automated CI checks that are run automatically for all PRs. These include tests, linting and even preview builds for [gatsbyjs.org](https://www.gatsbyjs.org).

We want all of these checks to pass. While we'll sometimes review a work in progress PR with some failed checks, a PR is only ready to ship when all the tests have passed.

Let's go over some common failure cases and how to fix them:

### Linting

We lint all code and documentation for consistency. You might find that your PR fails on the linting check.

If this is your PR and you have the code checked out on your machine, you can run:

```shell
npm run format
```

This will automatically re-format your changes to match the linting requirements. Don't forget to git commit and push your new changes.

## Other Checks

### Testing Locally

While we have many _many_ tests in our repository (that are run automatically on every commit), there can be times when there exists an edge case (or five) that isn't covered by these.

In situations like this, testing the change locally can be very valuable.

> 💡 In case this is the first time you're doing this, you might have to [set up your development environment](/contributing/setting-up-your-local-dev-environment).

Testing out unpublished packages locally can be tricky. We have just the tool to make that easy.

Say hello to your new best friend, `gatsby-dev-cli`.

#### gatsby-dev-cli

`gatsby-dev-cli` is a command-line tool for local Gatsby development. When making changes in gatsby packages, this helps copy changes in the packages to a Gatsby site that you can test your changes on.

Check out the [`gatsby-dev-cli` README](https://github.com/gatsbyjs/gatsby/tree/master/packages/gatsby-dev-cli) to learn more.

### Commit and PR Title

It's good to have descriptive commit messages so that other folks can make sense of what your commit is doing. We like [conventional commits](https://www.conventionalcommits.org/en/v1.0.0-beta.3).

However, PRs get squashed when merged into our repository so individual commit messages are not as important as PR titles.

Let's look at some examples of good and bad PR titles:

#### Good PR Titles ✅

- chore(docs): Fix links in contributing page
- feat(gatsby): Add support for per page manifests
- fix(gatsby-plugin-sharp): Ensure images exist before attempting conversion

These are good PR titles because they are concise, specific and use the [conventional commit](https://www.conventionalcommits.org/en/v1.0.0-beta.3) format.

#### Bad PR Titles ❌

- new tests
- add support for my new CMS
- fix bug in gatsby

These are bad PR titles because they are generic, don't communicate the change properly and don't use the conventional commit format.

## Giving Feedback

- Be _kind_. We're stronger every day because of our community, so compassion is important. We want all contributors to feel welcome.
- Make suggestions using [GitHub's suggestions feature](https://help.github.com/en/articles/commenting-on-a-pull-request#adding-line-comments-to-a-pull-request) if possible. This makes accepting your suggestions easier for the author.
- Link to examples when necessary
- Try not to [bikeshed](http://bikeshed.com/) too much
- Note when a suggestion is optional (as opposed to required)
- Be objective and limit nitpicks (a few are fine if they add value or improve code readability)
- Don't suggest and expect changes out of scope which are best addressed in a separate PR

## Rights and Permissions

### Who can approve a PR?

Every PR opened in the repository needs to be approved before it can be merged. While anyone who is a member of the [gatsbyjs](https://github.com/gatsbyjs) organization can approve a PR, to be merged in, it needs to be reviewed by a member of the team that owns that part of Gatsby.

Typically this is:

- **gatsbyjs/themes** for certain features like Themes, Recipes, and Admin
- **gatsbyjs/documentation** for documentation
- **gatsbyjs/core** for any other code
<<<<<<< HEAD
=======
- **gatsbyjs/website** for anything related to GatsbyJS.com
>>>>>>> 60fdd228

We also have `CODEOWNERS` set on different parts of the repo and an approval by someone in the `CODEOWNERS` for the file(s) the PR is changing can also suffice.

### Who can merge a PR?

PRs can only be merged by members of the core team and Gatsbot.

#### Gatsbot

Gatsbot is our little android friend that automatically merges PRs that are ready to go. If a PR is approved and all checks are passing, add the `bot: merge on green` label and Gatsbot will merge it in automatically.

## Frequently Asked Questions

We don't have any at the moment but if you have one, feel free to contribute it here.<|MERGE_RESOLUTION|>--- conflicted
+++ resolved
@@ -156,10 +156,6 @@
 - **gatsbyjs/themes** for certain features like Themes, Recipes, and Admin
 - **gatsbyjs/documentation** for documentation
 - **gatsbyjs/core** for any other code
-<<<<<<< HEAD
-=======
-- **gatsbyjs/website** for anything related to GatsbyJS.com
->>>>>>> 60fdd228
 
 We also have `CODEOWNERS` set on different parts of the repo and an approval by someone in the `CODEOWNERS` for the file(s) the PR is changing can also suffice.
 
