- url: https://gatsby-advanced-blog-system.danilowoz.now.sh/blog
  repo: https://github.com/danilowoz/gatsby-advanced-blog-system
  description: Create a complete blog from scratch with pagination, categories, featured posts, author, SEO and navigation.
  tags:
    - Pagination
    - Markdown
    - SEO
  features:
    - Pagination;
    - Category and tag pages (with pagination);
    - Category list (with navigation);
    - Featured post;
    - Author page;
    - Next and prev post;
    - SEO component.
- url: https://graphcms.github.io/gatsby-graphcms-tailwindcss-example/
  repo: https://github.com/GraphCMS/gatsby-graphcms-tailwindcss-example
  description: The default Gatsby starter blog with the addition of the gatsby-source-graphql and tailwind dependencies.
  tags:
    - Styling:Tailwind
    - GraphCMS
  features:
    - Tailwind style library
    - GraphQL source plugin
    - Very simple boilerplate
- url: https://wonism.github.io/
  repo: https://github.com/wonism/gatsby-advanced-blog
  description: n/a
  tags:
    - Portfolio
    - Redux
  features:
    - Blog post listing with previews (image + summary) for each blog post
    - Categories and tags for blog posts with pagination
    - Search post with keyword
    - Put react application / tweet into post
    - Copy some codes in post with clicking button
    - Portfolio
    - Resume
    - Redux for managing statement (with redux-saga / reselect)
- url: https://vagr9k.github.io/gatsby-advanced-starter/
  repo: https://github.com/Vagr9K/gatsby-advanced-starter
  description: Great for learning about advanced features and their implementations
  tags:
    - Styling:None
  features:
    - Does not contain any UI frameworks
    - Provides only a skeleton
    - Tags
    - Categories
    - Google Analytics
    - Disqus
    - Offline support
    - Web App Manifest
    - SEO
- url: https://gatsby-tailwind-emotion-starter.netlify.com/
  repo: https://github.com/muhajirdev/gatsby-tailwind-emotion-starter
  description: A Gatsby Starter with Tailwind CSS + Emotion JS
  tags:
    - Styling:Tailwind
  features:
    - Eslint Airbnb without semicolon and without .jsx extension
    - Offline support
    - Web App Manifest
- url: https://gatsby-starter-redux-firebase.netlify.com/
  repo: https://github.com/muhajirdev/gatsby-starter-redux-firebase
  description: A Gatsby + Redux + Firebase Starter. With Authentication
  tags:
    - Styling:None
    - Firebase
    - Client-side App
  features:
    - Eslint Airbnb without semicolon and without .jsx extension
    - Firebase
    - Web App Manifest
- url: https://dschau.github.io/gatsby-blog-starter-kit/
  repo: https://github.com/dschau/gatsby-blog-starter-kit
  description: n/a
  tags:
    - Blog
  features:
    - Blog post listing with previews for each blog post
    - Navigation between posts with a previous/next post button
    - Tags and tag navigation
- url: https://contentful-userland.github.io/gatsby-contentful-starter/
  repo: https://github.com/contentful-userland/gatsby-contentful-starter
  description: n/a
  tags:
    - Blog
    - Contentful
    - Headless CMS
  features:
    - Based on the Gatsby Starter Blog
    - Includes Contentful Delivery API for production build
    - Includes Contentful Preview API for development
- url: https://react-firebase-authentication.wieruch.com/
  repo: https://github.com/the-road-to-react-with-firebase/react-gatsby-firebase-authentication
  description: n/a
  tags:
    - Firebase
  features:
    - Sign In, Sign Up, Sign Out
    - Password Forget
    - Password Change
    - Protected Routes with Authorization
    - Realtime Database with Users
- url: http://dmwl.net/gatsby-hampton-theme
  repo: https://github.com/davad/gatsby-hampton-theme
  description: n/a
  tags:
    - Styling:CSS-in-JS
  features:
    - Eslint in dev mode with the airbnb config and prettier formatting rules
    - Emotion for CSS-in-JS
    - A basic blog, with posts under src/pages/blog
    - A few basic components (Navigation, Layout, Link wrapper around gatsby-link))
    - Based on gatsby-starter-gatsbytheme
- url: https://vagr9k.github.io/gatsby-material-starter/
  repo: https://github.com/Vagr9K/gatsby-material-starter
  description: n/a
  tags:
    - Styling:Material
  features:
    - React-MD for Material design
    - Sass/SCSS
    - Tags
    - Categories
    - Google Analytics
    - Disqus
    - Offline support
    - Web App Manifest
    - SEO
- url: https://xiaoxinghu.github.io/gatsby-orga/
  repo: https://github.com/xiaoxinghu/gatsby-orga
  description: n/a
  tags:
    - Orga
  features:
    - Parses org-mode files with Orga.
- url: http://2column-portfolio.surge.sh/
  repo: https://github.com/praagyajoshi/gatsby-starter-2column-portfolio
  description: n/a
  tags:
    - Portfolio
    - Styling:SCSS
  features:
    - Designed as a minimalistic portfolio website
    - Grid system using flexboxgrid
    - Styled using SCSS
    - Font icons using font-awesome
    - Google Analytics integration
    - Open Sans font using Google Fonts
    - Prerendered Open Graph tags for rich sharing
- url: https://prototypeinteractive.github.io/gatsby-react-boilerplate/
  repo: https://github.com/PrototypeInteractive/gatsby-react-boilerplate
  description: n/a
  tags:
    - Styling:Bootstrap
  features:
    - Basic configuration and folder structure
    - Uses PostCSS and Sass (with autoprefixer and pixrem)
    - Uses Bootstrap 4 grid
    - Leaves the styling to you
    - Uses data from local json files
    - Contains Node.js server code for easy, secure, and fast hosting
- url: http://capricious-spring.surge.sh/
  repo: https://github.com/noahg/gatsby-starter-blog-no-styles
  description: n/a
  tags:
    - Blog
    - Styling:None
  features:
    - Same as official gatsby-starter-blog but with all styling removed
- url: https://gatsby-starter-blog-demo.netlify.com/
  repo: https://github.com/gatsbyjs/gatsby-starter-blog
  description: official blog
  tags:
    - Official
    - Blog
  features:
    - Basic setup for a full-featured blog
    - Support for an RSS feed
    - Google Analytics support
    - Automatic optimization of images in Markdown posts
    - Support for code syntax highlighting
    - Includes plugins for easy, beautiful typography
    - Includes React Helmet to allow editing site meta tags
    - Includes plugins for offline support out of the box
- url: https://gatsby-starter-bloomer.netlify.com/
  repo: https://github.com/Cethy/gatsby-starter-bloomer
  description: n/a
  tags:
    - Styling:Bulma
  features:
    - Based on gatsby-starter-default
    - Bulma CSS Framework with its Bloomer react components
    - Font-Awesome icons
    - Includes a simple fullscreen hero w/ footer example
- url: https://gatsby-starter-bootstrap-netlify.netlify.com/
  repo: https://github.com/konsumer/gatsby-starter-bootstrap-netlify
  description: n/a
  tags:
    - Styling:Bootstrap
    - Netlify CMS
  features:
    - Very similar to gatsby-starter-netlify-cms, slightly more configurable (eg set site-title in gatsby-config) with Bootstrap/Bootswatch instead of bulma
- url: https://gatstrap.netlify.com/
  repo: https://github.com/jaxx2104/gatsby-starter-bootstrap
  description: n/a
  tags:
    - Styling:Bootstrap
  features:
    - Bootstrap CSS framework
    - Single column layout
    - Basic components like SiteNavi, SitePost, SitePage
- url: http://gatsby-bulma-storybook.surge.sh/
  repo: https://github.com/gvaldambrini/gatsby-starter-bulma-storybook
  description: n/a
  tags:
    - Styling:Bulma
    - Storybook
    - Testing
  features:
    - Storybook for developing components in isolation
    - Bulma and Sass support for styling
    - CSS modules
    - Prettier & eslint to format & check the code
    - Jest
- url: https://gatsby-starter-business.netlify.com/
  repo: https://github.com/v4iv/gatsby-starter-business
  description: n/a
  tags:
    - Styling:Bulma
    - PWA
    - Netlify CMS
    - Disqus
    - Search
    - Pagination
  features:
    - Complete Business Website Suite - Home Page, About Page, Pricing Page, Contact Page and Blog
    - Netlify CMS for Content Management
    - SEO Friendly (Sitemap, Schemas, Meta Tags, GTM etc)
    - Bulma and Sass Support for styling
    - Progressive Web App & Offline Support
    - Tags and RSS Feed for Blog
    - Disqus and Share Support
    - Elastic-Lunr Search
    - Pagination
    - Easy Configuration using `config.js` file
- url: https://haysclark.github.io/gatsby-starter-casper/
  repo: https://github.com/haysclark/gatsby-starter-casper
  description: n/a
  tags:
    - PWA
  features:
    - Page pagination
    - CSS
    - Tags
    - Google Analytics
    - Offline support
    - Web App Manifest
    - SEO
- url: http://gatsby-starter-ceevee.surge.sh/
  repo: https://github.com/amandeepmittal/gatsby-starter-ceevee
  description: n/a
  tags:
    - Portfolio
  features:
    - Based on the Ceevee site template, design by Styleshout
    - Single Page Resume/Portfolio site
    - Target audience Developers, Designers, etc.
    - Used CSS Modules, easy to manipulate
    - FontAwsome Library for icons
    - Responsive Design, optimized for Mobile devices
- url: https://gatsby-starter-contentful-i18n.netlify.com/
  repo: https://github.com/mccrodp/gatsby-starter-contentful-i18n
  description: i18n support and language switcher for Contentful starter repo
  tags:
    - i18n
    - Contentful
    - Headless CMS
  features:
    - Localization (Multilanguage)
    - Dynamic content from Contentful CMS
    - Integrates i18n plugin starter and using-contentful repos
- url: http://cranky-edison-12166d.netlify.com/
  repo: https://github.com/datocms/gatsby-portfolio
  description: n/a
  tags:
    - DatoCMS
    - Headless CMS
  features:
    - Simple portfolio to quick start a site with DatoCMS
    - Contents and media from DatoCMS
    - Custom Sass style
    - SEO
- url: https://gatsby-deck.netlify.com/
  repo: https://github.com/fabe/gatsby-starter-deck
  description: n/a
  tags:
    - Presentation
  features:
    - Create presentations/slides using Gatsby.
    - Offline support.
    - Page transitions.
- url: https://gatsby-starter-default-i18n.netlify.com/
  repo: https://github.com/angeloocana/gatsby-starter-default-i18n
  description: n/a
  tags:
    - i18n
  features:
    - localization (Multilanguage)
- url: https://gatsby-starter-default-demo.netlify.com/
  repo: https://github.com/gatsbyjs/gatsby-starter-default
  description: official default
  tags:
    - Official
  features:
    - Comes with React Helmet for adding site meta tags
    - Includes plugins for offline support out of the box
- url: http://gatsby-dimension.surge.sh/
  repo: https://github.com/codebushi/gatsby-starter-dimension
  description: Single page starter based on the Dimension site template
  tags:
    - Portfolio
    - HTML5UP
    - Styling:SCSS
  features:
    - Designed by HTML5 UP
    - Simple one page site that’s perfect for personal portfolios
    - Fully Responsive
    - Styling with SCSS
- url: https://gatsby-docs-starter.netlify.com/
  repo: https://github.com/ericwindmill/gatsby-starter-docs
  description: n/a
  tags:
    - Documentation
    - Styling:CSS-in-JS
  features:
    - All the features from gatsby-advanced-starter, plus
    - Designed for Documentation / Tutorial Websites
    - ‘Table of Contents’ Component, Auto generates ToC from posts - just follow the file frontmatter conventions from markdown files in ‘lessons’.
    - Styled Components w/ ThemeProvider
    - Basic UI
    - A few extra components
    - Custom prismjs theme
    - React Icons
- url: https://parmsang.github.io/gatsby-starter-ecommerce/
  repo: https://github.com/parmsang/gatsby-starter-ecommerce
  description: Easy to use starter for an e-commerce store
  tags:
    - Styling:Semantic
    - Stripe
    - Moltin
    - eCommerce
    - PWA
    - Authentication
  features:
    - Uses the Moltin eCommerce Api
    - Stripe checkout
    - Semantic-UI
    - Styled components
    - Google Analytics - (you enter the tracking-id)
    - React-headroom
    - Eslint & Prettier. Uses Airbnb JavaScript Style Guide
    - Authentication via Moltin (Login and Register)
- url: http://gatsby-forty.surge.sh/
  repo: https://github.com/codebushi/gatsby-starter-forty
  description: Multi-page starter based on the Forty site template
  tags:
    - Styling:SCSS
    - HTML5UP
  features:
    - Designed by HTML5 UP
    - Colorful homepage, and also includes a Landing Page and Generic Page components.
    - Many elements are available, including buttons, forms, tables, and pagination.
    - Custom grid made with CSS Grid
    - Styling with SCSS
- url: https://themes.gatsbythemes.com/gatsby-starter/
  repo: https://github.com/saschajullmann/gatsby-starter-gatsbythemes
  description: n/a
  tags:
    - Styling:CSS-in-JS
    - Blog
    - Testing
    - Linting
  features:
    - CSS-in-JS via Emotion.
    - Jest and Enzyme for testing.
    - Eslint in dev mode with the airbnb config and prettier formatting rules.
    - React 16.
    - A basic blog, with posts under src/pages/blog. There’s also a script which creates a new Blog entry (post.sh).
    - Data per JSON files.
    - A few basic components (Navigation, Footer, Layout).
    - Layout components make use of Styled-System.
    - Google Analytics (you just have to enter your tracking-id).
    - Gatsby-Plugin-Offline which includes Service Workers.
    - Prettier for a uniform codebase.
    - Normalize css (7.0).
    - Feather icons.
    - Font styles taken from Tachyons.
- url: https://gcn.netlify.com/
  repo: https://github.com/ryanwiemer/gatsby-starter-gcn
  description: A starter template to build amazing static websites with Gatsby, Contentful and Netlify
  tags:
    - Contentful
    - Headless CMS
    - Blog
    - Netlify Form
    - Styling:CSS-in-JS
  features:
    - Contentful integration with ready to go placeholder content
    - Netlify integration including a pre-built contact form
    - Minimal responsive design - made to customize or tear apart
    - Pagination logic
    - Styled components
    - SEO Friendly Component
    - JSON-LD Schema
    - OpenGraph sharing support
    - Sitemap Generation
    - Google Analytics
    - Progressive Web app
    - Offline Support
    - RSS Feed
    - Gatsby Standard module for linting JavaScript with StandardJS
    - Stylelint support for Styled Components to lint the CSS in JS
- url: https://alampros.github.io/gatsby-starter-grommet/
  repo: https://github.com/alampros/gatsby-starter-grommet
  description: n/a
  tags:
    - Styling:Grommet
  features:
    - Barebones configuration for using the Grommet design system
    - Uses Sass (with CSS modules support)
- url: https://gatsby-starter-hello-world-demo.netlify.com/
  repo: https://github.com/gatsbyjs/gatsby-starter-hello-world
  description: official hello world
  tags:
    - Official
  features:
    - A no-frills Gatsby install
    - No plugins, no boilerplate
    - Great for advanced users
- url: https://gatsby-starter-hero-blog.greglobinski.com/
  repo: https://github.com/greglobinski/gatsby-starter-hero-blog
  description: no description yet
  tags:
    - Styling:PostCSS
    - SEO
    - Markdown
  features:
    - Easy editable content in Markdown files (posts, pages and parts)
    - CSS with `styled-jsx` and `PostCSS`
    - SEO (sitemap generation, robot.txt, meta and OpenGraph Tags)
    - Social sharing (Twitter, Facebook, Google, LinkedIn)
    - Comments (Facebook)
    - Images lazy loading and `webp` support (gatsby-image)
    - Post categories (category based post list)
    - Full text searching (Algolia)
    - Contact form (Netlify form handling)
    - Form elements and validation with `ant-design`
    - RSS feed
    - 100% PWA (manifest.webmanifest, offline support, favicons)
    - Google Analytics
    - App favicons generator (node script)
    - Easy customizable base styles via `theme` object generated from `yaml` file (fonts, colors, sizes)
    - React v.16.3 (gatsby-plugin-react-next)
    - Components lazy loading (social sharing)
    - ESLint (google config)
    - Prettier code styling
    - Webpack `BundleAnalyzerPlugin`
- url: https://gatsby-starter-i18n-lingui.netlify.com/
  repo: https://github.com/dcroitoru/gatsby-starter-i18n-lingui
  description: n/a
  tags:
    - i18n
  features:
    - Localization (Multilanguage) provided by js-lingui
    - Message extraction
    - Avoids code duplication - generates pages for each locale
    - Possibility of translated paths
- url: https://lumen.netlify.com/
  repo: https://github.com/alxshelepenok/gatsby-starter-lumen
  description: A minimal, lightweight and mobile-first starter for creating blogs uses Gatsby.
  tags:
    - Blog
    - Netlify CMS
    - Pagination
    - Disqus
    - RSS
    - Linting
    - Testing
    - Styling:PostCSS
    - Styling:SCSS
  features:
    - Lost Grid
    - Jest testing
    - Beautiful typography inspired by matejlatin/Gutenberg
    - Mobile-First approach in development
    - Stylesheet built using SASS and BEM-Style naming
    - Syntax highlighting in code blocks
    - Sidebar menu built using a configuration block
    - Archive organized by tags and categories
    - Pagination support
    - Offline support
    - Google Analytics support
    - Disqus Comments support
- url: https://minimal-blog.lekoarts.de
  repo: https://github.com/LekoArts/gatsby-starter-minimal-blog
  description: This starter is part of a german tutorial series on Gatsby. The starter will change over time to use more advanced stuff (feel free to express your ideas in the repository). Its first priority is a minimalistic style coupled with a lot of features for the content.
  tags:
    - Blog
    - MDX
    - Styling:CSS-in-JS
    - Netlify Form
    - Linting
    - PWA
  features:
    - Minimal and clean white layout
    - Write your blog posts in MDX
    - Offline Support, WebApp Manifest, SEO
    - Code highlighting (with prism-react-renderer) and live preview (with react-live)
- url: https://gatsby-starter-modern-demo.netlify.com/
  repo: https://github.com/kripod/gatsby-starter-modern
  description: no description yet
  tags:
    - Linting
  features:
    - A set of strict linting rules (based on the Airbnb JavaScript Style Guide)
    - Encourage automatic code formatting
    - Prefer using Yarn for package management
    - Use EditorConfig to maintain consistent coding styles between different editors and IDEs
    - Integration with Visual Studio Code
    - Based on gatsby-starter-default
- url: https://gatsby-netlify-cms.netlify.com/
  repo: https://github.com/netlify-templates/gatsby-starter-netlify-cms
  description: n/a
  tags:
    - Blog
    - Styling:Bulma
    - Netlify CMS
  features:
    - A simple blog built with Netlify CMS
    - Basic directory organization
    - Uses Bulma for styling
    - Visit the repo to learn how to set up authentication, and begin modeling your content.
- url: https://gatsby-starter-personal-blog.greglobinski.com/
  repo: https://github.com/greglobinski/gatsby-starter-personal-blog
  description: n/a
  tags:
    - Blog
    - Markdown
    - Algolia
    - Netlify Form
    - Styling:Material
  features:
    - Ready to use, but easily customizable a fully equipped theme starter
    - Easy editable content in Markdown files (posts, pages and parts)
    - ‘Like an app’ layout transitions
    - Easily restyled through theme object
    - Styling with JSS
    - Page transitions
    - Comments (Facebook)
    - Post categories
    - Post list filtering
    - Full text searching (Algolia)
    - Contact form (Netlify form handling)
    - Material UI (@next)
    - RSS feed
    - Full screen mode
    - User adjustable articles’ body copy font size
    - Social sharing (Twitter, Facebook, Google, LinkedIn)
    - PWA (manifes.json, offline support, favicons)
    - Google Analytics
    - Favicons generator (node script)
    - Components leazy loading with AsyncComponent (social sharing, info box)
    - ESLint (google config)
    - Prettier code styling
    - Custom webpack CommonsChunkPlugin settings
    - Webpack BundleAnalyzerPlugin
- url: http://gatsby-photon.surge.sh/
  repo: https://github.com/codebushi/gatsby-starter-photon
  description: Single page starter based on the Photon site template
  tags:
    - HTML5UP
    - Styling:SCSS
  features:
    - Designed by HTML5 UP
    - Single Page, Responsive Site
    - Custom grid made with CSS Grid
    - Styling with SCSS
- url: https://portfolio-bella.netlify.com/
  repo: https://github.com/LekoArts/gatsby-starter-portfolio-bella
  description: A portfolio starter for Gatsby. The target audience are designers and photographers. The light themed website shows your work with large images & big typography. The Onepage is powered by the Headless CMS Prismic.io. and has programmatically created pages for your projects. General settings and colors can be changed in a config & theme file.
  tags:
    - Portfolio
    - Prismic
    - Headless CMS
    - Styling:CSS-in-JS
    - Onepage
    - PWA
    - Linting
  features:
    - Big typography & images
    - White theme
    - Prismic.io as CMS
    - Emotion for styling + Emotion-Grid
    - One-page layout with sub-pages for case studies
    - Easily configurable
    - And other good stuff (SEO, Offline Support, WebApp Manifest Support)
- url: https://cara.lekoarts.de
  repo: https://github.com/LekoArts/gatsby-starter-portfolio-cara
  description: A portfolio starter for Gatsby. The target audience are designers and photographers. The playful & colorful Onepage has beautiful parallax effects (made possible by React Spring) and has a Hero, Projects, About and Contact section. The styling is defined by TailwindCSS which enables easy edits and a consistent look. General settings and colors can be changed in a config & theme file.
  tags:
    - Portfolio
    - Onepage
    - Styling:CSS-in-JS
    - Styling:Tailwind
    - PWA
    - Linting
  features:
    - React Spring
    - TailwindCSS & Styled Components
    - Uses tailwind.macro (Babel macro) for easy TailwindCSS styling
    - Playful & Colorful One-Page website with Parallax effect
    - Easily configurable
    - And other good stuff (SEO, Responsive images, Offline Support, WebApp Manifest Support)
- url: https://emilia.lekoarts.de
  repo: https://github.com/LekoArts/gatsby-starter-portfolio-emilia
  description: A portfolio starter for Gatsby. The target audience are designers and photographers. The dark themed website shows your work with large images in a grid-layout (powered by CSS Grid). The transition effects on the header add a playful touch to the overall minimal design. The website has programmatically created pages for your projects (with automatic image import). General settings and colors can be changed in a config & theme file.
  tags:
    - Portfolio
    - PWA
    - Transitions
    - MDX
    - Styling:CSS-in-JS
    - Linting
    - Testing
  features:
    - Focus on big images (with gatsby-image)
    - Dark Theme with HeroPatterns Header
    - CSS Grid and styled-components
    - Page transitions
    - Cypress for End-to-End testing
    - react-spring animations
    - One-Page layout with sub-pages for projects
    - Create your projects in MDX (automatic import of images)
    - And other good stuff (SEO, Offline Support, WebApp Manifest Support)
- url: https://emma.lekoarts.de
  repo: https://github.com/LekoArts/gatsby-starter-portfolio-emma
  description: A portfolio starter for Gatsby. The target audience are designers and photographers. The light themed website shows your work with large images in a full-width grid-layout. Choose color overlays for card items and your projects. The website has three pages (Index, About, Contact) and programmatically created pages for your projects. General settings and colors can be changed in a config & theme file.
  tags:
    - Portfolio
    - MDX
    - Transitions
    - Styling:CSS-in-JS
    - PWA
    - Linting
    - Testing
  features:
    - Full-width photo grid-layout (with gatsby-image)
    - Minimalistic light theme with large images
    - Create your projects in MDX
    - Styling with styled-components
    - react-spring animations
    - Easily configurable
    - And other good stuff (SEO, Offline Support, WebApp Manifest Support)
- url: https://gatsby-starter-procyon.netlify.com/
  repo: https://github.com/danielmahon/gatsby-starter-procyon
  description: n/a
  tags:
    - PWA
    - GraphCMS
    - Headless CMS
    - Apollo Client
    - Styling:Material
    - Netlify Identity
  features:
    - Gatsby + ReactJS (server side rendering)
    - GraphCMS Headless CMS
    - DraftJS (in-place) Medium-like Editing
    - Apollo GraphQL (client-side)
    - Local caching between builds
    - Material-UI (layout, typography, components, etc)
    - Styled-Components™-like API via Material-UI
    - Netlify Deployment Friendly
    - Netlify Identity Authentication (enables editing)
    - Automatic versioning, deployment and CHANGELOG
    - Automatic rebuilds with GraphCMS and Netlify web hooks
    - PWA (Progressive Web App)
    - Google Fonts
- url: http://gatsby-starter-product-guy.surge.sh/
  repo: https://github.com/amandeepmittal/gatsby-starter-product-guy
  description: n/a
  tags:
    - Portfolio
  features:
    - Single Page
    - A portfolio Developers and Product launchers alike
    - Using Typography.js easy to switch fonts
    - All your Project/Portfolio Data in Markdown, server by GraphQL
    - Responsive Design, optimized for Mobile devices
- url: https://caki0915.github.io/gatsby-starter-redux/
  repo: https://github.com/caki0915/gatsby-starter-redux
  description: n/a
  tags:
    - Styling:CSS-in-JS
    - Redux
  features:
    - Redux and Redux-devtools.
    - Emotion with a basic theme and SSR
    - Typography.js
    - Eslint rules based on Prettier and Airbnb
- url: http://gatsby-stellar.surge.sh/
  repo: https://github.com/codebushi/gatsby-starter-stellar
  description: Single page starter based on the Stellar site template
  tags:
    - HTML5UP
    - Styling:SCSS
  features:
    - Designed by HTML5 UP
    - Scroll friendly, responsive site. Can be used as a single or multi-page site.
    - Sticky Navigation when scrolling.
    - Scroll spy and smooth scrolling to different sections of the page.
    - Styling with SCSS
- url: http://gatsby-strata.surge.sh/
  repo: https://github.com/codebushi/gatsby-starter-strata
  description: Single page starter based on the Strata site template
  tags:
    - Portfolio
    - HTML5UP
    - Styling:SCSS
  features:
    - Designed by HTML5 UP
    - Super Simple, single page portfolio site
    - Lightbox style React photo gallery
    - Fully Responsive
    - Styling with SCSS
- url: https://gatsby-starter-strict.netlify.com/
  repo: https://github.com/kripod/gatsby-starter-strict
  description: n/a
  tags:
    - Linting
  features:
    - A set of strict linting rules (based on the Airbnb JavaScript Style Guide)
    - lint script
    - Encourage automatic code formatting
    - format script
    - Prefer using Yarn for package management
    - Use EditorConfig to maintain consistent coding styles between different editors and IDEs
    - Integration with Visual Studio Code
    - Pre-configured auto-formatting on file save
    - Based on gatsby-starter-default
- url: https://gatsby-tachyons.netlify.com/
  repo: https://github.com/pixelsign/gatsby-starter-tachyons
  description: no description yet
  tags:
    - Styling:Tachyons
  features:
    - Based on gatsby-starter-default
    - Using Tachyons for CSS.
- url: https://quizzical-mcclintock-0226ac.netlify.com/
  repo: https://github.com/taylorbryant/gatsby-starter-tailwind
  description: A Gatsby v2 starter styled using Tailwind, a utility-first CSS framework. Uses Purgecss to remove unused CSS.
  tags:
    - Styling:Tailwind
  features:
    - Based on gatsby-starter-default
    - Tailwind CSS Framework
    - Removes unused CSS with Purgecss
    - Includes responsive navigation and form examples
- url: http://portfolio-v3.surge.sh/
  repo: https://github.com/amandeepmittal/gatsby-portfolio-v3
  description: n/a
  tags:
    - Portfolio
  features:
    - Single Page, Timeline View
    - A portfolio Developers and Product launchers
    - Bring in Data, plug-n-play
    - Responsive Design, optimized for Mobile devices
    - Seo Friendly
    - Uses Flexbox
- url: https://gatsby-starter-typescript-plus.netlify.com/
  repo: https://github.com/resir014/gatsby-starter-typescript-plus
  description: This is a starter kit for Gatsby.js websites written in TypeScript. It includes the bare essentials for you to get started (styling, Markdown parsing, minimal toolset).
  tags:
    - Styling:CSS-in-JS
    - TypeScript
    - Markdown
  features:
    - TypeScript
    - TSLint (with custom TSLint rules)
    - Markdown rendering with Remark
    - Basic component structure
    - Styling with emotion
- url: https://haysclark.github.io/gatsby-starter-typescript/
  repo: https://github.com/haysclark/gatsby-starter-typescript
  description: n/a
  tags:
    - TypeScript
  features:
    - TypeScript
- url: https://fabien0102-gatsby-starter.netlify.com/
  repo: https://github.com/fabien0102/gatsby-starter
  description: n/a
  tags:
    - TypeScript
    - Styling:Semantic
    - Testing
  features:
    - Semantic-ui for styling
    - TypeScript
    - Offline support
    - Web App Manifest
    - Jest/Enzyme testing
    - Storybook
    - Markdown linting
- url: https://gatsby-starter-wordpress.netlify.com/
  repo: https://github.com/GatsbyCentral/gatsby-starter-wordpress
  description: Gatsby starter using WordPress as the content source.
  tags:
    - Styling:CSS-in-JS
    - Wordpress
  features:
    - All the features from gatsby-advanced-starter, plus
    - Leverages the WordPress plugin for Gatsby for data
    - Configured to work with WordPress Advanced Custom Fields
    - Auto generated Navigation for your Wordpress Pages
    - Minimal UI and Styling — made to customize.
    - Styled Components
- url: https://www.concisejavascript.org/
  repo: https://github.com/rwieruch/open-crowd-fund
  description: n/a
  tags:
    - Stripe
    - Firebase
  features:
    - Open source crowdfunding for your own ideas
    - Alternative for Kickstarter, GoFundMe, etc.
    - Secured Credit Card payments with Stripe
    - Storing of funding information in Firebase
- url: https://www.verious.io/
  repo: https://github.com/cpinnix/verious-boilerplate
  description: n/a
  tags:
    - Styling:Other
  features:
    - Components only. Bring your own data, plugins, etc.
    - Bootstrap inspired grid system with Container, Row, Column components.
    - Simple Navigation and Dropdown components.
    - Baseline grid built in with modular scale across viewports.
    - Abstract measurements utilize REM for spacing.
    - One font to rule them all, Helvetica.
- url: https://gatsby-starter-blog-grommet.netlify.com/
  repo: https://github.com/Ganevru/gatsby-starter-blog-grommet
  description: GatsbyJS v2 starter for creating a blog. Based on Grommet v2 UI.
  tags:
    - Blog
    - Markdown
    - Styling:Grommet
    - TypeScript
    - Linting
    - Redux
  features:
    - Grommet v2 UI
    - Easily configurable - see site-config.js in the root
    - Switch between grommet themes
    - Change between light and dark themes (with Redux)
    - Blog posts previews in card style
    - Responsive Design, optimized for Mobile devices
    - styled-components
    - TypeScript and ESLint (typescript-eslint)
    - lint-staged and husky - for linting before commit
- url: https://happy-pare-dff451.netlify.com/
  repo: https://github.com/fhavrlent/gatsby-contentful-typescript-starter
  description: Contentful and TypeScript starter based on default starter.
  tags:
    - Contentful
    - Headless CMS
    - TypeScript
    - Styling:CSS-in-JS
  features:
    - Based on default starter
    - TypeScript
    - CSS in JS (Emotion)
    - Contentful
- url: https://xylo-gatsby-bulma-starter.netlify.com/
  repo: https://github.com/xydac/xylo-gatsby-bulma-starter
  description: Gatsby v2 Starter with Bulma based on default starter.
  tags:
    - Styling:SCSS
    - Styling:Bulma
  features:
    - Based on default starter
    - Bulma Css
    - Sass based Styling
- url: https://maxpou.github.io/gatsby-starter-morning-dew/
  repo: https://github.com/maxpou/gatsby-starter-morning-dew
  description: Gatsby v2 blog starter
  tags:
    - Blog
    - Markdown
    - PWA
    - Disqus
    - SEO
    - Styling:CSS-in-JS
  features:
    - Blog post listing with previews (image + summary) for each blog post
    - Fully configurable
    - Multilang support (blog post only)
    - Syntax highlighting
    - css-in-js (with styled-components)
    - Fully Responsive
    - Tags
    - Google Analytics
    - Disqus comments support
    - Offline support
    - Web App Manifest
    - ESLint
    - Prettier
    - Travis CI
- url: https://gatsby-starter-blog-jumpalottahigh.netlify.com/
  repo: https://github.com/jumpalottahigh/gatsby-starter-blog-jumpalottahigh
  description: Gatsby v2 blog starter with SEO, search, filter, reading progress, mobile menu fab
  tags:
    - Blog
    - Markdown
  features:
    - Blog post listing with previews (image + summary) for each blog post
    - Google structured data
    - Mobile-friendly menu toggled with a floating action button (FAB)
    - Article read progress
    - User feedback component
- url: https://i18n.smakosh.com/
  repo: https://github.com/smakosh/gatsby-starter-i18n
  description: Gatsby v2 Starter with i18n using react-intl and more cool features.
  tags:
    - Styling:CSS-in-JS
    - i18n
  features:
    - Based on default starter
    - i18n with rtl text
    - Stateless components using Recompose
    - Font changes depending on the chosen language
    - SEO (meta tags, openGraph, structured data, twitter and more...)
- url: https://gatsby-starter-mate.netlify.com
  repo: https://github.com/EmaSuriano/gatsby-starter-mate
  description: A portfolio starter for Gatsby integrated with Contentful CMS.
  tags:
    - Styling:CSS-in-JS
    - Contentful
    - Headless CMS
    - Portfolio
  features:
    - Gatsby v2
    - Rebass (Styled-components system)
    - React Reveal
    - Dynamic content from Contentful
    - Offline support
    - PWA ready
    - SEO
    - Responsive design
    - Icons from font-awesome
    - Netlify Deployment Friendly
    - Medium integration
    - Social sharing (Twitter, Facebook, Google, LinkedIn)
- url: https://gatsby-starter-typescript-sass.netlify.com
  repo: https://github.com/tdharmon/gatsby-starter-typescript-sass
  description: A basic starter with TypeScript and Sass built in
  tags:
    - TypeScript
    - Styling:SCSS
    - Linting
  features:
    - TypeScript and Sass support
    - TS linter with basic react rules
- url: https://gatsby-simple-contentful-starter.netlify.com/
  repo: https://github.com/cwlsn/gatsby-simple-contentful-starter
  description: A simple starter to display Contentful data in Gatsby, ready to deploy on Netlify. Comes with a detailed article detailing the process.
  tags:
    - Contentful
    - Headless CMS
    - Markdown
    - Styling:CSS-in-JS
  features:
    - Gatsby v2
    - Query Contentful data via Gatsby's GraphQL
    - Styled-Components for CSS-in-JS
    - Simple format, easy to create your own site quickly
    - React Helmet for Header Modification
    - Remark for loading Markdown into React
- url: https://gatsby-blog-cosmicjs.netlify.com/
  repo: https://github.com/cosmicjs/gatsby-blog-cosmicjs
  description: Blog that utilizes the power of the Cosmic JS headless CMS for easy content management
  tags:
    - Cosmic JS
    - Headless CMS
    - Blog
  features:
    - Uses the Cosmic JS Gatsby source plugin
- url: https://cosmicjs-gatsby-starter.netlify.com/
  repo: https://github.com/cosmicjs/gatsby-starter
  description: Simple Gatsby starter connected to the Cosmic JS headless CMS for easy content management
  tags:
    - Cosmic JS
    - Headless CMS
  features:
    - Uses the Cosmic JS Gatsby source plugin
- url: https://www.gatsby-typescript-template.com/
  repo: https://github.com/ikeryo1182/gatsby-typescript-template
  description: This is a standard starter with TypeScript, TSLint, Prettier, Lint-Staged(Husky) and Sass
  tags:
    - TypeScript
    - Linting
    - Styling:SCSS
  features:
    - Category and Tag for post
    - Type Safe by TypeScript
    - Format Safe by TSLint and Prettier with Lint-Staged(Husky)
- url: https://zandersparrow.github.io/gatsby-simple-redux/
  repo: https://github.com/zandersparrow/gatsby-simple-redux
  description: The default starter plus redux
  tags:
    - Redux
  features:
    - Minimal starter based on the official default
    - Includes redux and a simple counter example
- url: https://gatsby-casper.netlify.com/
  repo: https://github.com/scttcper/gatsby-casper
  description: This is a starter blog that looks like the Ghost.io default theme, casper.
  tags:
    - Blog
    - TypeScript
    - Styling:CSS-in-JS
  features:
    - Emotion CSS-in-JS
    - TypeScript
    - Author and tag pages
    - RSS
- url: https://gatsby-universal.netlify.com
  repo: https://github.com/fabe/gatsby-universal
  description: An opinionated Gatsby v2 starter for state-of-the-art marketing sites
  tags:
    - Transitions
    - PWA
    - Styling:CSS-in-JS
    - Linting
    - Markdown
    - SEO
  features:
    - Page Transitions
    - IntersectionObserver, component-based
    - React Context for global UI state
    - styled-components v4
    - Generated media queries for easy use
    - Optimized with Google Lighthouse (100/100)
    - Offline support
    - Manifest support
    - Sitemap support
    - All favicons generated
    - SEO (with Schema JSONLD) & Social Tags
    - Prettier
    - ESLint
- url: https://prismic.lekoarts.de/
  repo: https://github.com/LekoArts/gatsby-starter-prismic
  description: A typography-heavy & light-themed Gatsby Starter which uses the Headless CMS Prismic.
  tags:
    - Prismic
    - Headless CMS
    - Styling:CSS-in-JS
    - Linting
    - Blog
    - PWA
    - Testing
  features:
    - Prismic as Headless CMS
    - Uses multiple features of Prismic - Slices, Labels, Relationship fields, Custom Types
    - Emotion for Styling
    - Cypress for End-to-End testing
    - Prism.js highlighting
    - Responsive images with gatsby-image
    - Extensive SEO
    - ESLint & Prettier
- url: https://gatsby-starter-v2-casper.netlify.com/
  repo: https://github.com/GatsbyCentral/gatsby-v2-starter-casper
  description: A blog starter based on the Casper (v1.4) theme.
  tags:
    - Blog
    - PWA
  features:
    - Page pagination
    - CSS
    - Tags
    - Google Analytics
    - Offline support
    - Web App Manifest
    - SEO
- url: https://lumen-v2.netlify.com/
  repo: https://github.com/GatsbyCentral/gatsby-v2-starter-lumen
  description: A Gatsby v2 fork of the lumen starter.
  tags:
    - Blog
    - RSS
    - Disqus
  features:
    - Lost Grid.
    - Beautiful typography inspired by matejlatin/Gutenberg.
    - Mobile-First approach in development.
    - Stylesheet built using Sass and BEM-Style naming.
    - Syntax highlighting in code blocks.
    - Sidebar menu built using a configuration block.
    - Archive organized by tags and categories.
    - Automatic RSS generation.
    - Automatic Sitemap generation.
    - Offline support.
    - Google Analytics support.
    - Disqus Comments support.
- url: https://gatsby-starter-firebase.netlify.com/
  repo: https://github.com/muhajirdev/gatsby-starter-firebase
  description: A Gatsby + Firebase Starter. With Authentication
  tags:
    - Styling:None
    - Firebase
    - Client-side App
  features:
    - Eslint Airbnb without semicolon and without .jsx extension
    - Firebase
    - Web App Manifest
- url: http://gatsby-lightbox.416serg.me
  repo: https://github.com/416serg/gatsby-starter-lightbox
  description: Showcasing a custom lightbox implementation using `gatsby-image`
  tags:
    - Portfolio
    - SEO
    - Styling:CSS-in-JS
  features:
    - Features a custom, accessible lightbox with gatsby-image
    - Styled with styled-components using CSS Grid
    - React Helmet for SEO
- url: https://stoic-swirles-4bd808.netlify.com/
  repo: https://github.com/crstnio/gatsby-starter-antd
  description: Gatsby's default starter configured for use with the Antd component library, modular imports and less.
  tags:
    - Styling:Ant Design
    - Styling:Less
  features:
    - Fork of Gatsby's default starter
    - React Helmet, Manifest and offline support retained
    - Antd component library pre-installed
    - Uses gatsby-plugin-antd for modular imports
    - Customize the theme of Antd with `modifyVars`
- url: http://jackbravo.github.io/gatsby-starter-i18n-blog/
  repo: https://github.com/jackbravo/gatsby-starter-i18n-blog
  description: Same as official gatsby-starter-blog but with i18n support
  tags:
    - i18n
    - Blog
  features:
    - Translates site name and bio using .md files
    - No extra libraries needed
- url: https://calpa.me/
  repo: https://github.com/calpa/gatsby-starter-calpa-blog
  description: Blog Template X Contentful, Twitter and Facebook style
  tags:
    - Blog
    - Styling:SCSS
  features:
    - GatsbyJS v2, faster than faster
    - Not just Contentful content source, you can use any database
    - Custom style
    - Google Analytics
    - Gitalk
    - sitemap
    - React FontAwesome
    - SEO
    - Offline support
    - Web App Manifest
    - Styled using SCSS
    - Page pagination
    - Netlify optimization
- url: https://gatsby-starter-typescript-power-blog.majidhajian.com/
  repo: https://github.com/mhadaily/gatsby-starter-typescript-power-blog
  description: Minimal Personal Blog with Gatsby and TypeScript
  tags:
    - PWA
    - Blog
    - TypeScript
    - Markdown
  features:
    - Mobile-First approach in development
    - TSLint & Prettier
    - Offline support
    - Category and Tag for post
    - Type Safe by TypeScript
    - Format Safe by TSLint, StyleLint and Prettier with Lint-Staged(Husky)
    - Blog page
    - Syntax highlighting in code blocks
    - Pagination Ready
    - Ready to deploy to GitHub pages
    - Automatic RSS generation
    - Automatic Sitemap generation
- url: https://gatsby-starter-kentico-cloud.netlify.com/
  repo: https://github.com/Kentico/gatsby-starter-kentico-cloud
  description: Gatsby starter site with Kentico Cloud
  tags:
    - Kentico Cloud
    - Headless CMS
  features:
    - Gatsby v2 support
    - Content item <-> content type relationships
    - Language variants relationships
    - Linked items elements relationships
    - Content items in Rich text elements relationships
    - Reverse link relationships
- url: https://gatsby-starter-storybook.netlify.com/
  repo: https://github.com/markoradak/gatsby-starter-storybook
  description: Gatsby starter site with Storybook
  tags:
    - Storybook
    - Styling:CSS-in-JS
    - Linting
  features:
    - Gatsby v2 support
    - Storybook v4 support
    - Styled Components v4 support
    - Styled Reset, ESLint, Netlify Conf
- url: https://jamstack-hackathon-starter.netlify.com/
  repo: https://github.com/sw-yx/jamstack-hackathon-starter
  description: A JAMstack app with authenticated routes, static marketing pages, etc. with Gatsby, Netlify Identity, and Netlify Functions
  tags:
    - Netlify Identity
    - Netlify Functions
    - Client-side App
  features:
    - Netlify Identity
    - Netlify Functions
    - Static Marketing pages and Dynamic Client-side Authenticated App pages
- url: https://collective.github.io/gatsby-starter-plone/
  repo: https://github.com/collective/gatsby-starter-plone
  description: A Gatsby starter template to build static sites using Plone as the content source
  tags:
    - Plone
    - Headless CMS
    - SEO
    - PWA
  features:
    - Creates 1-1 copy of source Plone site
    - Auto generated navigation and breadcrumbs
    - Progressive Web App features
    - Optimized for performance
    - Minimal UI and Styling
- url: https://gatsby-tutorial-starter.netlify.com/
  repo: https://github.com/justinformentin/gatsby-v2-tutorial-starter
  description: Simple, modern desgined blog with post lists, tags, and easily customizable code.
  tags:
    - Blog
    - Linting
    - PWA
    - SEO
    - Styling:CSS-in-JS
    - Markdown
  features:
    - Blog post listing with image, summary, date, and tags.
    - Post Tags
    - Post List Filtering
    - Typography.js
    - Emotion styling
    - Syntax Highlighting in Code Blocks
    - Gatsby Image
    - Fully Responsive
    - Offline Support
    - Web App Manifest
    - SEO
    - PWA
    - Sitemap generation
    - Schema.org JSON-LD
    - CircleCI Integration
    - Codeclimate Integration
    - Google Analytics
    - Twitter and OpenGraph Tags
    - ESLint
    - Prettier Code Styling
- url: https://avivero.github.io/gatsby-redux-starter/
  repo: https://github.com/AVivero/gatsby-redux-starter
  description: Gatsby starter site with Redux, Sass, Bootstrap, Css Modules and Material Icons
  tags:
    - Redux
    - Styling:SCSS
    - Styling:Bootstrap
    - Styling:Material
    - Linting
  features:
    - Gatsby v2 support
    - Redux support
    - Sass support
    - Bootstrap v4 support
    - Css Modules support
    - ESLint, Prettier
- url: https://gatsby-typescript-boilerplate.netlify.com/
  repo: https://github.com/leachjustin18/gatsby-typescript-boilerplate
  description: Opinionated Gatsby v2 starter with TypeScript.
  tags:
    - TypeScript
    - PWA
    - Styling:SCSS
    - Styling:PostCSS
  features:
    - TSLint with airbnb & prettier configurations
    - Prettier
    - Stylelint
    - Offline support
    - Type Safe by TypeScript
    - Format on commit with Lint-Staged(Husky)
    - Favicon generation
    - Sitemap generation
    - Autoprefixer with browser list
    - CSS nano
    - CSS MQ Packer
    - Lazy load image(s) with plugin sharp
    - Gatsby Image
    - Netlify optimizations
- url: https://danshai.github.io/gatsbyv2-scientific-blog-machine-learning/
  repo: https://github.com/DanShai/gatsbyv2-scientific-blog-machine-learning
  description: Machine learning ready and scientific blog starter
  tags:
    - Blog
    - Tensorflow
    - CSV
    - Charts
    - Linting
  features:
    - Write easly your scientific blog with katex and publish your research
    - Machine learning ready with tensorflowjs
    - Manipulate csv data
    - draw with graph mermaid
    - display charts with chartjs
- url: https://gatsby-tailwind-styled-components.netlify.com/
  repo: https://github.com/muhajirdev/gatsby-tailwind-styled-components-starter
  description: A Gatsby Starter with Tailwind CSS + Styled Components
  tags:
    - Styling:Tailwind
  features:
    - Eslint Airbnb without semicolon and without .jsx extension
    - Offline support
    - Web App Manifest
- url: https://gatsby-starter-mobx.netlify.com
  repo: https://github.com/borekb/gatsby-starter-mobx
  description: MobX + TypeScript + TSLint + Prettier
  tags:
    - MobX
    - TypeScript
    - Linting
    - Testing
  features:
    - Gatsby v2 + TypeScript
    - MobX with decorators
    - Two examples from @mweststrate's Egghead course
    - .editorconfig & Prettier
    - TSLint
    - Jest
- url: https://tender-raman-99e09b.netlify.com/
  repo: https://github.com/amandeepmittal/gatsby-bulma-quickstart
  description: A Bulma CSS + GatsbyJS Starter Kit
  tags:
    - Styling:Bulma
    - Styling:SCSS
  features:
    - Uses Bulma CSS
    - Sass based Styling
    - Responsive Design
    - Google Analytics Integration
    - Uses Gatsby v2
    - SEO
- url: https://gatsby-starter-notes.netlify.com/
  repo: https://github.com/patricoferris/gatsby-starter-notes
  description: Gatsby starter for creating notes organised by subject and topic
  tags:
    - Markdown
    - Pagination
  features:
    - Create by topic per subject notes that are organised using pagination
    - Support for code syntax highlighting
    - Support for mathematical expressions
    - Support for images
- url: https://gatsby-starter-ttag.netlify.com/
  repo: https://github.com/ttag-org/gatsby-starter-ttag
  description: Gatsby starter with the minimum required to demonstrate using ttag for precompiled internationalization of strings.
  tags:
    - i18n
  features:
    - Support for precompiled string internationalization using ttag and it's babel plugin
- url: https://gatsby-starter-typescript.netlify.com/
  repo: https://github.com/goblindegook/gatsby-starter-typescript
  description: Gatsby starter using TypeScript.
  tags:
    - Markdown
    - Pagination
    - TypeScript
    - PWA
    - Linting
  features:
    - Markdown
    - Local search powered by Lunr
    - Syntax highlighting
    - Images
- url: https://gatsby-netlify-cms-example.netlify.com/
  repo: https://github.com/robertcoopercode/gatsby-netlify-cms
  description: Gatsby starter using Netlify CMS
  tags:
    - Netlify CMS
    - Styling:SCSS
  features:
    - Example of a website for a local developer meetup group
    - NetlifyCMS used for easy data entry
    - Mobile-friendly design
    - Styling done with Sass
    - Gatsby version 2
- url: https://gatsby-typescript-starter-blog.netlify.com/
  repo: https://github.com/frnki/gatsby-typescript-starter-blog
  description: A starter blog for TypeScript-based Gatsby projects with minimal settings.
  tags:
    - TypeScript
    - Blog
    - Styling:None
  features:
    - Typescrip & TSLint
    - No Styling (No Typography.js)
    - Minimal settings based on official starter blog
- url: https://gatsby-serif.netlify.com/
  repo: https://github.com/jugglerx/gatsby-serif-theme
  description: Multi page/content-type starter using Markdown and SCSS. Serif is a beautiful small business theme for Gatsby. The theme is fully responsive, blazing fast and artfully illustrated.
  tags:
    - Styling:SCSS
    - Markdown
    - Linting
  features:
    - Multiple "content types" for `services`, `team` and `testimonials` using Markdown as the source
    - Graphql query in `gatsby-node.js` using aliases that creates pages and templates by content type based on the folder `src/pages/services`, `src/pages/team`
    - SCSS
    - Responsive design
    - Bootstrap 4 grid and media queries only
    - Responsive menu
    - Royalty free illustrations included
    - SEO titles & meta using `gatsby-plugin-react-helmet`
    - Eslint & Prettier
- url: https://awesome-gatsby-starter.netlify.com/
  repo: https://github.com/South-Paw/awesome-gatsby-starter
  description: Starter with a preconfigured MDX, Storybook and ESLint environment for component first development of your next Gatsby site.
  tags:
    - MDX
    - Markdown
    - Storybook
    - Styling:CSS-in-JS
    - Linting
  features:
    - Gatsby MDX for JSX in Markdown loading, parsing, and rendering of pages
    - Storybook for isolated component development
    - styled-components for CSS-in-JS
    - ESLint with Airbnb's config
    - Prettier integrated into ESLint
    - A few example components and pages with stories and simple site structure
- url: https://santosfrancisco.github.io/gatsby-starter-cv/
  repo: https://github.com/santosfrancisco/gatsby-starter-cv
  description: A simple starter to get up and developing your digital curriculum with GatsbyJS'
  tags:
    - Styling:CSS-in-JS
    - PWA
    - Onepage
  features:
    - Gatsby v2
    - Based on default starter
    - Google Analytics
    - Web App Manifest
    - SEO
    - Styling with styled-components
    - Responsive Design, optimized for Mobile devices
- url: https://vigilant-leakey-a4f8cd.netlify.com/
  repo: https://github.com/BoyWithSilverWings/gatsby-blog-starter
  description: Minimal Blog Starter Template with Styled Components.
  tags:
    - Markdown
    - Styling:CSS-in-JS
    - Blog
  features:
    - Markdown loading, parsing, and rendering of pages
    - Minimal UI for blog
    - Styled-components for CSS-in-JS
    - Prettier added as pre-commit hook
    - Google Analytics
    - Image Optimisation
    - Code Styling and Formatting in markdown
    - Responsive Design
- url: https://inspiring-me-lwz7512.netlify.com/
  repo: https://github.com/lwz7512/gatsby-netlify-identity-starter
  description: Gatsby Netlify Identity Starter with NIW auth support, and content gating, as well as responsive layout.
  tags:
    - Netlify Identity
    - Pagination
  features:
    - Mobile Screen support
    - Privacy control for post content view & profile page
    - User authentication by Netlify Identity Widget/Service
    - Pagination for posts
    - Navigation menu with active status
- url: https://gatsby-starter-event-calendar.netlify.com/
  repo: https://github.com/EmaSuriano/gatsby-starter-event-calendar
  description: Gatsby Starter to display information about events from Google Spreadsheets with Calendars
  tags:
    - Linting
    - Styling:Grommet
    - PWA
    - SEO
    - Google Sheets
  features:
    - Grommet
    - Theming
    - Google Spreadsheet integration
    - PWA
    - A11y
    - SEO
    - Netlify Deployment Friendly
    - ESLint with Airbnb's config
    - Prettier integrated into ESLint
- url: https://gatsby-starter-tech-blog.netlify.com/
  repo: https://github.com/email2vimalraj/gatsby-starter-tech-blog
  description: A simple tech blog starter kit for gatsbyjs
  tags:
    - Blog
    - Portfolio
  features:
    - Markdown based blog
    - Filter blog posts by Tags
    - Easy customization
    - Using styled components
    - Minimal styles
    - Best scoring by Lighthouse
    - SEO support
    - PWA support
    - Offline support
- url: https://infallible-brown-28846b.netlify.com/
  repo: https://github.com/tylergreulich/gatsby-typescript-mdx-prismjs-starter
  description: Gatsby starter using TypeScript, MDX, Prismjs, and styled-components
  tags:
    - TypeScript
    - Linting
    - Testing
    - Styling:CSS-in-JS
    - MDX
  features:
    - Gatsby v2 + TypeScript
    - Syntax highlighting with Prismjs
    - MDX
    - Jest
    - react-testing-library
    - styled-components
- url: https://hardcore-darwin-d7328f.netlify.com/
  repo: https://github.com/BoyWithSilverWings/gatsby-careers-page
  description: A Careers Page for startups using Gatsby
  tags:
    - Markdown
    - Styling:CSS-in-JS
  features:
    - Careers Listing
    - Application Format
    - Markdown for creating job description
    - styled-components
- url: https://saikrishna.me/
  repo: https://github.com/s-kris/gatsby-minimal-portfolio-blog
  description: A minimal portfolio website with blog using Gatsby. Suitable for developers.
  tags:
    - Portfolio
    - Blog
  features:
    - Portfolio Page
    - Timline (Journey) page
    - Minimal
- url: https://gatsby-starter-blog-mdx-demo.netlify.com
  repo: https://github.com/hagnerd/gatsby-starter-blog-mdx
  description: A fork of the Official Gatsby Starter Blog with support for MDX out of the box.
  tags:
    - MDX
    - Blog
  features:
    - MDX
    - Blog
    - RSS Feed
- url: https://gatsby-tailwindcss-sass-starter-demo.netlify.com/
  repo: https://github.com/durianstack/gatsby-tailwindcss-sass-starter
  description: Just another Gatsby Tailwind with SASS starter
  tags:
    - Styling:Tailwind
    - Styling:SCSS
  features:
    - Tailwind, A Utility-First CSS Framework for Rapid UI Development
    - SASS/SCSS
    - Comes with React Helmet for adding site meta tags
    - Includes plugins for offline support out of the box
    - PurgeCSS to shave off unused styles
- url: https://tyra-starter.netlify.com/
  repo: https://github.com/madelyneriksen/gatsby-starter-tyra
  description: A feminine GatsbyJS Starter Optimized for SEO
  tags:
    - SEO
    - Blog
    - Styling:Tachyons
  features:
    - Integration with Social Media and Mailchimp.
    - Styled with Tachyons.
    - Rich structured data on blog posts for SEO.
    - Pagination and category pages.
- url: https://gatsby-starter-styled.netlify.com/
  repo: https://github.com/gregoralbrecht/gatsby-starter-styled
  description: Yet another simple starter with Styled-System, Typography.js, SEO and Google Analytics.
  tags:
    - Styling:CSS-in-JS
    - PWA
    - SEO
  features:
    - Styled-Components
    - Styled-System
    - Rebass Grid
    - Typography.js to easily set up font styles
    - Google Analytics
    - Prettier, ESLint & Stylelint
    - SEO (meta tags and schema.org via JSON-LD)
    - Offline support
    - Web App Manifest
- url: https://gatsby.ghost.org/
  repo: https://github.com/TryGhost/gatsby-starter-ghost
  description: Build lightning-fast, modern publications with Ghost and Gatbsy
  tags:
    - Ghost
    - Headless CMS
    - Blog
  features:
    - Ghost integration with ready to go placeholder content and webhooks support
    - Minimal responsive design
    - Pagination for posts, tags, and authors
    - SEO Friendly Meta
    - JSON-LD Schema
    - OpenGraph structured data
    - Twitter Cards meta
    - Sitemap Generation
    - XML Sitemaps
    - Progressive Web App
    - Offline Support
    - RSS Feed
    - Netlify integration ready to deploy
- url: https://traveler-blog.netlify.com/
  repo: https://github.com/QingpingMeng/gatsby-starter-traveler-blog
  description: A fork of the Official Gatsby Starter Blog to build a travler blog with images support
  tags:
    - Blog
    - PWA
    - SEO
    - Styling:Material
    - Styling:CSS-in-JS
  features:
    - Netlify integration ready to deploy
    - Material UI
    - styled-components
    - GitHub markdown css support
- url: https://create-ueno-app.netlify.com
  repo: https://github.com/ueno-llc/ueno-gatsby-starter
  description: Opinionated Gatsby starter by Ueno.
  tags:
    - TypeScript
    - Styling:SCSS
    - Linting
    - Transitions
  features:
    - GraphQL hybrid
    - SEO friendly
    - GSAP ready
    - Nice Devtools
    - GsapTools
    - Ueno plugins
    - SVG to React component
    - Ueno's TSlint
    - Decorators
- url: https://gatsby-sseon-starter.netlify.com/
  repo: https://github.com/SeonHyungJo/gatsby-sseon-starter
  description: Simple starter template for Gatsby
  tags:
    - Blog
    - Disqus
    - Markdown
    - Styling:SCSS
  features:
    - SASS/SCSS
    - Comes with React Helmet for adding site meta tags
    - Add Disqus
    - Nice Pagination
- url: https://gatsby-contentstack-starter.netlify.com/
  repo: https://github.com/contentstack/gatsby-starter-contentstack
  description: A Gatsby starter powered by Headless CMS Contentstack.
  tags:
    - Contentstack
    - Headless CMS
    - Blog
  features:
    - Includes Contentstack Delivery API for any environment
    - Dynamic content from Contentstack CMS
- url: https://gatsby-craftcms-barebones.netlify.com
  repo: https://github.com/frankievalentine/gatsby-craftcms-barebones
  description: Barebones setup for using Craft CMS and Gatsby locally.
  tags:
    - Craft CMS
    - Headless CMS
  features:
    - Full setup instructions included
    - Documented to get you set up with Craft CMS quickly
    - Code referenced in repo
- url: https://gatsby-starter-buttercms.netlify.com/
  repo: https://github.com/ButterCMS/gatsby-starter-buttercms
  description: A starter template for spinning up a Gatsby+ ButterCMS site
  tags:
    - Blog
    - SEO
    - ButterCMS
  features:
    - Fully functioning blog
    - Navigation between posts with a previous/next post button
    - FAQ Knowledge Base
    - CMS Powered Homepage
    - Customer Case Study example marketing pages
- url: https://master.d2f5ek3dnwfe9v.amplifyapp.com/
  repo: https://github.com/dabit3/gatsby-auth-starter-aws-amplify
  description: This Gatsby starter uses AWS Amplify to implement authentication flow for signing up/signing in users as well as protected client side routing.
  tags:
    - AWS
    - Authentication
  features:
    - AWS Amplify
    - Full authentication workflow
    - Registration form
    - Signup form
    - User sign in
- url: https://gatsby-starter.mdbootstrap.com/
  repo: https://github.com/anna-morawska/gatsby-material-design-for-bootstrap
  description: A simple starter which lets you quickly start developing with Gatsby and Material Design For Bootstrap
  tags:
    - Styling:Material
  features:
    - React Bootstrap with Material Design css framework.
    - Free for personal and commercial use
    - Fully responsive
- url: https://frosty-ride-4ff3b9.netlify.com/
  repo: https://github.com/damassi/gatsby-starter-typescript-rebass-netlifycms
  description:
    A Gatsby starter built on top of MDX (React + Markdown), NetlifyCMS (with
    MDX and netlify-cms-backend-fs support -- no need to deploy), TypeScript,
    Rebass for UI, Styled Components, and Jest for testing. Very little visual
    styling has been applied so that you can bring your own :)
  tags:
    - MDX
    - Netlify CMS
    - TypeScript
    - Styling:Rebass
    - Styling:CSS-in-JS
    - Testing
  features:
    - MDX - Markdown + React
    - Netlify CMS (with MDX support)
    - Read and write to local file system via netlify-cms-backend-fs
    - TypeScript
    - Rebass
    - Styled Components
    - Jest
- url: https://bluepeter.github.io/gatsby-material-ui-business-starter/
  repo: https://github.com/bluepeter/gatsby-material-ui-business-starter
  description: Beautiful Gatsby Material Design Business Starter
  tags:
    - Styling:Material
  features:
    - Uses the popular, well-maintained Material UI React component library
    - Material Design theme and icons
    - Rotating home page carousel
    - Simple setup without opinionated setup
    - Fully instrumented for successful PROD deployments
    - Stylus for simple CSS
- url: https://example-company-website-gatsby-sanity-combo.netlify.com/
  repo: https://github.com/sanity-io/example-company-website-gatsby-sanity-combo
  description: This examples combines Gatsby site generation with Sanity.io content management in a neat company website.
  tags:
    - sanity.io
    - Headless CMS
    - Blog
  features:
    - Out-of-the-box headless CMS
    - Real-time content preview in Development
    - Fast & frugal builds
    - No accidental missing fields/types
    - Full Render Control with Portable Text
    - gatsby-image support
    - Content types for company info, pages, projects, people, and blog posts
- url: https://gatsby-starter-under-construction.netlify.com/
  repo: https://github.com/robinmetral/gatsby-starter-under-construction
  description: Blazing fast "Under Construction" page with a blazing quick setup.
  tags:
    - Under Construction
    - Onepage
    - Styling:CSS-in-JS
    - SEO
    - PWA
  features:
    - Configure everything in gatsby-config.js
    - Creative CSS3 background patterns by Lea Verou
    - Built-in Google Fonts support
    - Social icons with react-social-icons
- url: https://gatsby-starter-docz.netlify.com/
  repo: https://github.com/RobinCsl/gatsby-starter-docz
  description: Simple starter where building your own documentation with Docz is possible
  tags:
    - Docz
    - Documentation
  features:
    - Generate nice documentation with Docz, in addition to generating your normal Gatsby site
    - Document your React components in .mdx files
- url: https://gatsby-starter-santa-fe.netlify.com/
  repo: https://github.com/osogrizz/gatsby-starter-santa-fe
  description: A place for artist or designers to display their creations
  tags:
    - Styling:CSS-in-JS
  features:
    - SEO friendly
    - Built-in Google Fonts support
    - Contact Form
    - Customizable Design Template
- url: https://gatsby-hello-friend.now.sh
  repo: https://github.com/panr/gatsby-starter-hello-friend
  description: A simple starter for Gatsby. That's it.
  tags:
    - Pagination
    - Markdown
    - Blog
    - Portfolio
    - Styling:PostCSS
  features:
    - Dark/light mode, depending on your preferences
    - Great reading experience thanks to Inter font, made by Rasmus Andersson
    - Nice code highlighting thanks to PrismJS
    - Responsive youtube/vimeo etc. videos
    - Elastic menu
    - Fully responsive site
- url: https://lgcolella.github.io/gatsby-starter-developer-blog/
  repo: https://github.com/lgcolella/gatsby-starter-developer-blog
  description: A starter to create SEO-friendly, fast, multilanguage, responsive and highly customizable technical blogs/portfolios with the most common features out of the box.
  tags:
    - Blog
    - Portfolio
    - i18n
  features:
    - Multilanguage posts
    - Pagination and image preview for posts
    - Tags
    - SEO
    - Social share buttons
    - Disqus for comments
    - Highlighting for code syntax in posts
    - Dark and light themes available
    - Various available icon sets
    - RSS Feed
    - Web app manifest
- url: https://gatsby.magicsoup.io/
  repo: https://github.com/magicsoup-io/gatsby-starter-magicsoup
  description: A production ready gatsby starter using magicsoup.io
  tags:
    - SEO
    - Markdown
    - Styling:CSS-in-JS
    - Testing
  features:
    - Optimized images with gatsby-image.
    - SEO friendly with react-helmet, gatsby-plugin-sitemap and Google Webmaster Tools!
    - Responsive UIs with magicsoup.io/stock.
    - Static content with gatsby-transform-remark or gatsby-transform-json.
    - Convert Markdown to StyledComponents!
    - Webfonts with gatsby-plugin-web-font-loader.
    - SSR ready!
    - Testing with Jest!
- url: https://foxandgeese.github.io/tiny-agency/
  repo: https://github.com/foxandgeese/tiny-agency
  description: Simple Gatsby.js starter that uses material design and that's perfect for tiny agencies.
  tags:
    - Styling:Material
  features:
    - Uses the popular, well-maintained Material UI React component library
    - Material Design theme and icons
    - Simple setup without opinionated setup
    - Fully instrumented for successful PROD deployments
- url: https://gatsby-shopify.alexander-productions.de/
  repo: https://github.com/AlexanderProd/gatsby-shopify-starter
  description: Kick off your next, ecommerce experience with this Gatsby starter. It is based on the default Gatsby starter to be easily modifiable.
  tags:
    - Headless CMS
    - SEO
    - eCommerce
    - Styling:CSS-in-JS
  features:
    - Shopping Cart
    - Shopify Integration
    - Product Grid
    - Shopify Store Credentials included
    - Optimized images with gatsby-image.
    - SEO
- url: https://gatejs.netlify.com
  repo: https://github.com/sarasate/gate
  description: API Doc generator inspired by Stripe's API docs
  tags:
    - API
    - Documentation
    - Markdown
    - Onepage
  features:
    - API documentation from markdown sources
    - Code samples separated by language
    - Syntax highlighting
    - Everything in a single page
- url: https://hopeful-keller-943d65.netlify.com
  repo: https://github.com/iwilsonq/gatsby-starter-reasonml
  description: Gatsby starter to create static sites using type-safe ReasonML
  tags:
    - ReasonML
    - BuckleScript
    - Blog
    - Styling:CSS-in-JS
  features:
    - Gatsby v2 support
    - bs-platform v4 support
    - Similar to gatsby-starter-blog
- url: https://gatsby-starter-blog-amp-to-pwa.netlify.com/
  repo: https://github.com/tomoyukikashiro/gatsby-starter-blog-amp-to-pwa
  description: Gatsby starter blog with AMP to PWA Strategy
  tags:
    - Blog
    - AMP
    - PWA
  features:
    - Similar to gatsby-starter-blog
    - Support AMP to PWA strategy
- url: https://cvluca.github.io/gatsby-starter-markdown/
  repo: https://github.com/cvluca/gatsby-starter-markdown
  description: Boilerplate for markdown-based website (Documentation, Blog, etc.)
  tags:
    - Markdown
    - Redux
    - Styling:Ant Design
  features:
    - Responsive Web Design
    - Auto generated Sidebar
    - Auto generated Anchor
- url: https://gatsby-starter-wordpress-community.netlify.com/
  repo: https://github.com/pablovila/gatsby-starter-wordpress-community
  description: Starter using gatsby-source-wordpress to display posts and pages from a WordPress site
  tags:
    - Wordpress
    - Styling:Bulma
    - Blog
    - Pagination
  features:
    - Gatsby v2 support
    - Responsive Web Design
    - WordPress support
    - Bulma and Sass Support for styling
    - Pagination logic
- url: https://gatsby-blogger.netlify.com/
  repo: https://github.com/aslammultidots/blogger
  description: A Simple, clean and modern desgined blog with firebase authentication feature and easily customizable code.
  tags:
    - Blog
    - Redux
    - Disqus
    - Contentful
    - Firebase
  features:
    - Minimal and clean white layout.
    - Dynamic content from Contentful.
    - Blog post listing with previews (image + summary) for each blog post.
    - Disqus commenting system for each blog post.
    - Search post with keyword.
    - Firebase for Authentication.
    - Protected Routes with Authorization.
    - Contact form integration.
- url: https://gatsby-starter-styled-components.netlify.com/
  repo: https://github.com/blakenoll/gatsby-starter-styled-components
  description: The Gatsby default starter modified to use styled-components
  tags:
    - Styling:CSS-in-JS
  features:
    - styled-components
    - sticky footer
- url: https://magazine-example.livingdocs.io/
  repo: https://github.com/livingdocsIO/gatsby-magazine-example
  description: This magazine-starter helps you start out with Livingdocs as a headless CMS.
  tags:
    - Blog
    - Headless CMS
    - Livingdocs
  features:
    - Minimal and clean white layout.
    - Dynamic content from Livingdocs.
    - Built-in component library.
    - Robust template and theme.
- url: https://gatsby-starter-intl.tomekskuta.pl
  repo: https://github.com/tomekskuta/gatsby-starter-intl
  description: Gatsby v2 i18n starter which makes static pages for every locale and detect your browsers lang. i18n with react-intl.
  tags:
    - i18n
    - Testing
  features:
    - static pages for every language
    - detects your browser locale
    - uses react-intl
    - based on Gatsby Default Starter
    - unit tests with Jest
- url: https://cape.netlify.com/
  repo: https://github.com/juhi-trivedi/cape
  description: A Gatsby - Contentful demo with Netlify.
  tags:
    - Blog
    - Netlify Form
    - Contentful
    - Styling:Bootstrap
  features:
    - Fecthing Dynamic content from Contentful.
    - Blog post listing with previews (image + summary) for each blog post.
    - Contact form integration with Netlify.
    - Grid system inspired by Bootstrap.
- url: https://gatsby-starter-infinite-scroll.baobab.fi/
  repo: https://github.com/baobabKoodaa/gatsby-starter-infinite-scroll
  description: Infinite Scroll and Pagination with 10k photos
  tags:
    - Infinite Scroll
    - Pagination
    - Styling:CSS-in-JS
  features:
    - Infinite Scroll (default mode)
    - Pagination (fallback for users without JS)
    - Toggle between these modes in demo
    - Efficient implementation (only fetch the data that's needed, ship initial items with the page instead of fetch, etc.)
- url: https://jodie.lekoarts.de/
  repo: https://github.com/LekoArts/gatsby-starter-portfolio-jodie
  description: Image-heavy photography portfolio with colorful accents & great typography
  tags:
    - Portfolio
    - PWA
    - Transitions
    - Styling:CSS-in-JS
    - Linting
    - Testing
    - TypeScript
  features:
    - Configurable with theming, CSS Grid & a yaml file for navigation
    - Create your projects by editing a yaml file and putting images into a folder
    - Shows your Instagram posts
    - TypeScript
    - Cypress for End-to-End testing
    - react-spring for animations & transitions
    - Uses styled-components + styled-system
    - SEO with Sitemap, Schema.org JSONLD, Tags
    - Responsive images with gatsby-image
- url: https://amazing-jones-e61bda.netlify.com/
  repo: https://github.com/WebCu/gatsby-material-kit-react
  description: Adaptation of Material Kit React to Gatsby
  tags:
    - Styling:Material
  features:
    - 60 Handcrafted Components
    - 4 Customized Plugins
    - 3 Example Pages
- url: https://relaxed-bhaskara-5abd0a.netlify.com/
  repo: https://github.com/LekovicMilos/gatsby-starter-portfolio
  description: Gatsby portfolio starter for creating quick portfolio
  tags:
    - Portfolio
  features:
    - Showcase of portfolio items
    - About me page
- url: https://gatsby-typescript-scss-docker-starter.netlify.com/
  repo: https://github.com/OFranke/gatsby-typescript-scss-docker
  description: Gatsby starter TypeScript, SCSS, Docker
  tags:
    - TypeScript
    - Styling:SCSS
    - Linting
    - Docker
  features:
    - Format & Commit Safe by ESLint, StyleLint and Prettier with Lint-Staged (Husky), optimized for VS Code
    - Typings for scss files are automatically generated
    - Responsiveness from the beginning through easy breakpoint configuration
    - Enforce the DRY principle, no hardcoded and repeated `margin`, `font-size`, `color`, `box-shadow`, `border-radius` ... properties anymore
    - Docker ready - you can run gatsby dev mode on your machine environment or with docker-compose
- url: https://prismic-i18n.lekoarts.de/
  repo: https://github.com/LekoArts/gatsby-starter-prismic-i18n
  description: Based on gatsby-starter-prismic with Internationalization (i18n) support.
  tags:
    - Prismic
    - Headless CMS
    - Styling:CSS-in-JS
    - Linting
    - Blog
    - PWA
    - Testing
    - i18n
  features:
    - Prismic as Headless CMS
    - Uses multiple features of Prismic - Slices, Labels, Relationship fields, Custom Types, Internationalization
    - Emotion for Styling
    - i18n without any third-party libaries
    - Cypress for End-to-End testing
    - Prism.js highlighting
    - Responsive images with gatsby-image
    - Extensive SEO
    - ESLint & Prettier
- url: https://gatsby-starter-landing-page.netlify.com/
  repo: https://github.com/gillkyle/gatsby-starter-landing-page
  description: Single page starter for minimal landing pages
  tags:
    - Onepage
  features:
    - Gatsby image
    - Google Analytics
    - Minimal design
- url: https://thakkaryash94.github.io/gatsby-github-personal-website/
  repo: https://github.com/thakkaryash94/gatsby-github-personal-website
  description: It is a conversion of original github personal website repo which is written in ruby for JS developers. This repository gives you the code you'll need to kickstart a personal website that showcases your work as a software developer. And when you manage the code in a GitHub repository, it will automatically render a webpage with the owner's profile information, including a photo, bio, and repositories.
  tags:
    - Portfolio
    - Onepage
  features:
    - layout config either stacked or sidebar
    - theme dark/light mode
    - post support
- url: http://gatsby-starter-default-intl.netlify.com
  repo: https://github.com/wiziple/gatsby-starter-default-intl
  description: The default Gatsby starter with features of multi-language url routes and browser language detection.
  tags:
    - i18n
  features:
    - Localization (Multilanguage) provided by react-intl.
    - Support automatic redirection based on user's preferred language in browser provided by browser-lang.
    - Support multi-language url routes within a single page component. That means you don't have to create separate pages such as pages/en/index.js or pages/ko/index.js.
    - Based on gatsby-starter-default with least modification.
- url: https://gatsby-starter-julia.netlify.com/
  repo: https://github.com/niklasmtj/gatsby-starter-julia
  description: A minimal blog starter template built with Gatsby
  tags:
    - Markdown
    - Blog
  features:
    - Landingpage
    - Blogoverview
    - Markdown sourcing
    - Estimated reading time
    - Styled component with @emotion
    - Netlify deployment friendly
    - Nunito font as npm module
    - Site meta tags with React Helmet
- url: https://agalp.imedadel.me
  repo: https://github.com/ImedAdel/automatic-gatsbyjs-app-landing-page
  description: Automatically generate iOS app landing page using GatsbyJS
  tags:
    - Onepage
    - PWA
    - SEO
  features:
    - One Configuration file
    - Automatically generate a landing page for your iOS app
    - List app features
    - App Store and Play Store buttons
    - App screenshot and video preview
    - Easily add social media accounts and contact info in the footer via the site-config.js file.
    - Pick custom Font Awesome icons for the feature list via the site-config.js file.
    - Built using Prettier and Styled-Components
    - Easily integrate Google Analytics by adding your ID to site-config.js file.
- url: https://gatsby-starter-shopify-app.firebaseapp.com/install
  repo: https://github.com/gil--/gatsby-starter-shopify-app
  description: Easily create Serverless Shopify Admin Apps powered by Gatsby and Firebase Functions
  tags:
    - Shopify
    - Serverless
    - Firebase
    - App
  features:
    - 🗄 Firebase Firestore Realtime DB
    - ⚡️ Serverless Functions API layer (Firebase Functions)
    - 💼 Admin API (Graphql) Serverless Proxy
    - 🎨 Shopify Polaris (AppProvider, etc.)
    - 💰 Application Charge Logic (30 days) with variable trial duration
    - 📡 Webhook Validation & Creation
    - 🔑 GDPR Ready (Including GDPR Webhooks)
    - 🏗 CircleCI Config for easy continuous deployments to Firebase
- url: https://gatsby-starter-paperbase.netlify.com/
  repo: https://github.com/willcode4food/gatsby-starter-paperbase
  description: A Gatsby starter that implements the Paperbase Premium Theme from MaterialUI
  tags:
    - Styling:Material
    - Styling:CSS-in-JS
  features:
    - MaterialUI Paperbase theme in Gatsby!
    - Create professional looking admin tools and dashboards
    - Responsive Design
    - MaterialUI Paper Components
    - MaterialUI Tab Components
- url: https://gatsby-starter-devto.netlify.com/
  repo: https://github.com/geocine/gatsby-starter-devto
  description: A GatsbyJS starter template that leverages the Dev.to API
  tags:
    - Dev.to
    - Blog
    - Styling:CSS-in-JS
  features:
    - Blog post listing with previews (image + summary) for each blog post
- url: https://gatsby-starter-framer-x.netlify.com/
  repo: https://github.com/simulieren/gatsby-starter-framer-x
  description: A GatsbyJS starter template that is connected to a Framer X project
  tags:
    - Framer X
    - TypeScript
  features:
    - TypeScript support
    - Easily work in GatsbyJS and Framer X at the same time
- url: https://gatsby-firebase-hosting.firebaseapp.com/
  repo: https://github.com/bijenkorf-james-wakefield/gatsby-firebase-hosting-starter
  description: A starter with configuration for Firebase Hosting and Cloud Build deployment.
  tags:
    - Firebase
    - Google Cloud
    - Linting
  features:
    - Linting with ESLint
    - Jest Unit testing configuration
    - Lint-staged on precommit hook
    - Commitizen for conventional commit messages
    - Configuration for Firebase hosting
    - Configuration for Cloud Build deployment
    - Clear documentation to have your site deployed on Firebase behind SSL in no time!
- url: https://lewis-gatsby-starter-blog.firebaseapp.com
  repo: https://github.com/lewislbr/lewis-gatsby-starter-blog
  description: A simple custom Gatsby starter template to start a new blog or personal website.
  tags:
    - Blog
    - Styling:CSS-in-JS
    - Markdown
    - PWA
    - Portfolio
    - SEO
  features:
    - Blog post listing with summary preview for each blog post.
    - Automatically creates blog pages from Markdown files.
    - CSS in JS with styled-components.
    - Optimized images.
    - Offline capabilities.
    - Auto-generated sitemap and robots.txt.
- url: https://gatsby-starter-stripe.netlify.com/
  repo: https://github.com/brxck/gatsby-starter-stripe
  description: A minimal starter to create a storefront with Gatsby, Stripe, & Netlify Functions.
  tags:
    - Stripe
    - Netlify Functions
    - Serverless
    - eCommerce
    - Styling:None
  features:
    - Statically generate based on Stripe inventory
    - Dynamically update with live inventory & availability data
    - Checkout powered by Stripe
    - Serverless functions interact with Stripe API
    - Shopping cart persisted in local storage
    - Responsive images with gatsby-image
- url: https://www.jannikbuschke.de/gatsby-antd-docs/
  repo: https://github.com/jannikbuschke/gatsby-antd-docs
  description: A template for documentation websites
  tags:
    - Documentation
    - TypeScript
    - Styling:Ant Design
    - Markdown
    - MDX
  features:
    - Markdown
    - MDX with mdxjs
    - Syntax highlighting with prismjs
    - Anchors
    - Sidebar
    - Sitecontents
    - Landingpage
- url: https://gatsby-starter.haezl.at
  repo: https://github.com/haezl/gatsby-starter-haezl
  description: A lightweight, mobile first blog starter with infinite scroll and Material-UI design for Gatsby.
  tags:
    - Blog
    - TypeScript
    - Linting
    - Styling:CSS-in-JS
    - Styling:Material
    - Markdown
    - PWA
  features:
    - Landing Page
    - Portfolio section
    - Blog post listing with a preview for each post
    - Infinite scroll instead of next and previous buttons
    - Blog posts generated from Markdown files
    - About Page
    - Responsive Design
    - PWA (Progressive Web App) support
    - MobX
    - Customizable
- url: https://gatsby-starter-fine.netlify.com/
  repo: https://github.com/toboko/gatsby-starter-fine
  description: A mutli-response and light, mobile first blog starter with columns layout and Seo optimization.
  tags:
    - Blog
    - Markdown
    - Sitemap
    - Portfolio
    - SEO
    - Grouping
  features:
    - Blog
    - Portfolio section
    - Customizable
    - Markdown
    - Optimized images
    - Sitemap Page
    - Seo Ready
- url: https://ugglr.github.io/gatsby-clean-portfolio/
  repo: https://github.com/ugglr/gatsby-clean-portfolio
  description: A clean themed Software Engineer Portfolio site, showcasing soft skills on the front page, features project card showcases, about page. Responsive through react-bootstrap components together with custom CSS style sheets. SEO configured, just need to add google analytics tracking code.
  tags:
    - Portfolio
    - SEO
    - Styling:Bootstrap
  features:
    - Resume
    - CV
    - google analytics
    - easy favicon swap
    - Gatsby SEO plugin
    - Clean layout
    - White theme
    - grid using react-bootstrap
    - bootstrap4 classes available
    - font-awesome Library for icons
    - Portfolio site for developers
    - custom project cards
    - easily extendable to include blog page
    - Responsive design
- url: https://gatsby-documentation-starter.netlify.com/
  repo: https://github.com/whoisryosuke/gatsby-documentation-starter
  description: Automatically generate docs for React components using MDX, react-docgen, and GatsbyJS
  tags:
    - Documentation
    - MDX
    - SEO
  features:
    - Parses all React components (functional, stateful, even stateless!) for JS Docblocks and Prop Types.
    - MDX - Write your docs in Markdown and include React components using JSX!
    - Lightweight (only what you need)
    - Modular (easily fits in any React project!)
    - Props table component
    - Customizable sidebar navigation
    - Includes SEO plugins Google Analytics, Offline, Manifest, Helmet.
- url: http://gatsby-absurd.surge.sh/
  repo: https://github.com/ajayns/gatsby-absurd
  description: A Gatsby starter using illustrations from https://absurd.design/
  tags:
    - Onepage
    - Styling:CSS-in-JS
  features:
    - Uses surreal illustrations from absurd.design.
    - Landing page structure split into sections
    - Basic UX/UX elements ready. navbar, smooth scrolling, faqs, theming
    - Convenient image handling and data separation
- url: https://gatsby-starter-quiz.netlify.com/
  repo: https://github.com/raphadeluca/gatsby-starter-quiz
  description: Create rich quizzes with Gatsby & Mdx. No need of database or headless CMS. Manage your data directly in your Mdx file's frontmatter and write your content in the body. Customize your HTML tags, use react components from a library or write your owns. Navigation will be automatically created between each question.
  tags:
    - Quiz
    - MDX
  features:
    - Data quiz in the frontmatter
    - Rich customizable content with MDX
    - Green / Red alert footer on user's answer
    - Navigation generated based on the index of each question
- url: https://gatsby-starter-accessibility.netlify.com/
  repo: https://github.com/benjamingrobertson/gatsby-starter-accessibility
  description: The default Gatsby starter with powerful accessibility tools built-in.
  tags:
    - Storybook
    - Linting
  features:
    - 🔍 eslint-plugin-jsx-a11y for catching accessibility issues while authoring code
    - ✅ lint:staged for adding a pre-commit hook to catch accessibility linting errors
    - 📣 react-axe for console reporting of accessibility errors in the DOM during development
    - 📖 storybook setup for accessibility reporting on individual components
- url: https://gatsby-theme-ggt-material-ui-blog.netlify.com/
  repo: https://github.com/greatgatsbyjsthemes/gatsby-starter-ggt-material-ui-blog
  description: Starter material-ui blog utilizing a Gatsby theme!
  tags:
    - Blog
    - MDX
  features:
    - Uses MDX with Gatsby theme for quick and easy set up
    - Material-ui design with optional config passed into the theme options
    - Gradient background with sitemap, rss feed, and offline capabilities
- url: https://gatsby-starter-blog-typescript.netlify.com/
  repo: https://github.com/gperl27/Gatsby-Starter-Blog-Typescript
  description: Gatsby starter blog with TypeScript
  tags:
    - Blog
    - TypeScript
    - Styling:CSS-in-JS
  features:
    - Includes all features that come with Gatsby's official starter blog
    - TypeScript for type-safety out of the box
    - Styled components in favor of inline styles
    - Transition Link for nice page transitions
    - Type definitions from GraphQL schema (with code generation)
    - Type definitions from grapql schema (with code generation)
- url: https://gatsby-starter-sass.netlify.com/
  repo: https://github.com/colbyfayock/gatsby-starter-sass
  description: A Gatsby starter with Sass and no assumptions!
  tags:
    - Styling:SCSS
  features:
    - Sass stylesheets to manage your CSS (SCSS flavored)
    - Simple, minimal base setup to get started
    - No baked in configurations or assumptions
- url: https://billyjacoby.github.io/gatsby-react-bootstrap-starter/
  repo: https://github.com/billyjacoby/gatsby-react-bootstrap-starter
  description: GatsbyJS starter with react-bootstrap and react-icons
  tags:
    - Styling:Bootstrap
    - Styling:SCSS
  features:
    - SASS stylesheets to make styling components easy
    - Sample navbar that sticks to the top of the page on scroll
    - Includes react-icons to make adding icons to your app super simple
- url: https://gatsbystartermdb.netlify.com
  repo: https://github.com/jjcav84/mdbreact-gatsby-starter
  description: GatsbyJS starter built with MDBootstrap React free version
  tags:
    - Styling:Bootstrap
  features:
    - Material Design, Bootstrap, and React
    - Contact form and Google Map components
    - Animation
    - documentation and component library can be found at mdboostrap's website
- url: https://gatsby-starter-primer.netlify.com/
  repo: https://github.com/thomaswangio/gatsby-starter-primer
  description: A Gatsby starter featuring GitHub Primer Design System and React components
  tags:
    - Styling:Primer
    - Styling:CSS-in-JS
    - SEO
    - Landing Page
  features:
    - Primer React Components
    - Styled Components
    - Gatsby Image
    - Better SEO component with appropriate OG image and appropriate fallback meta tags
- url: https://pranshuchittora.github.io/gatsby-material-boilerplate
  repo: https://github.com/pranshuchittora/gatsby-material-boilerplate
  description: A simple starter to get up and developing quickly with Gatsby in material design
  tags:
    - Styling:Material
  features:
    - Material design
    - Sass/SCSS
    - Tags
    - Categories
    - Google Analytics
    - Offline support
    - Web App Manifest
    - SEO
- url: https://anubhavsrivastava.github.io/gatsby-starter-hyperspace
  repo: https://github.com/anubhavsrivastava/gatsby-starter-hyperspace
  description: Single page starter based on the Hyperspace site template, with landing, custom and Elements(Component) page
  tags:
    - HTML5UP
    - Styling:SCSS
    - Onepage
    - Landing Page
  features:
    - Designed by HTML5 UP
    - Simple one page site that’s perfect for personal portfolios
    - Fully Responsive
    - Styling with SCSS
    - Offline support
    - Web App Manifest
- url: https://anubhavsrivastava.github.io/gatsby-starter-identity
  repo: https://github.com/anubhavsrivastava/gatsby-starter-identity
  description: Single page starter based on the Identity site template by HTML5 up, suitable for one page portfolio.
  tags:
    - HTML5UP
    - Styling:SCSS
    - Onepage
    - Landing Page
    - PWA
  features:
    - Designed by HTML5 UP
    - Simple one page personal portfolio
    - Fully Responsive
    - Styling with SCSS
    - Offline support
    - Web App Manifest
- url: https://hopeful-ptolemy-cd840b.netlify.com/
  repo: https://github.com/tonydiaz/gatsby-landing-page-starter
  description: A simple landing page starter for idea validation using material-ui. Includes email signup form and pricing section.
  tags:
    - Styling:Material
    - Landing Page
  features:
    - SEO
    - Mailchimp integration
    - Material-UI compoentns
    - Responsive
    - Pricing section
    - Benefits section
    - Email signup form
    - Easily configurable
    - Includes standard gatsby starter features
- url: https://anubhavsrivastava.github.io/gatsby-starter-aerial
  repo: https://github.com/anubhavsrivastava/gatsby-starter-aerial
  description: Single page starter based on the Aerial site template by HTML5 up, suitable for one page personal page.
  tags:
    - HTML5UP
    - Styling:SCSS
    - Onepage
    - Landing Page
    - PWA
  features:
    - Designed by HTML5 UP
    - Simple one page personal portfolio
    - Fully Responsive
    - Styling with SCSS
    - Offline support
    - Web App Manifest
- url: https://anubhavsrivastava.github.io/gatsby-starter-eventually
  repo: https://github.com/anubhavsrivastava/gatsby-starter-eventually
  description: Single page starter based on the Eventually site template by HTML5 up, suitable for upcoming product page.
  tags:
    - HTML5UP
    - Styling:SCSS
    - Landing Page
    - PWA
  features:
    - Designed by HTML5 UP
    - Fully Responsive
    - Styling with SCSS
    - Offline support
    - Web App Manifest
- url: https://jovial-jones-806326.netlify.com/
  repo: https://github.com/GabeAtWork/gatsby-elm-starter
  description: An Elm-in-Gatsby integration, based on gatsby-plugin-elm
  tags:
    - Elm
  features:
    - Elm language integration
- url: https://anubhavsrivastava.github.io/gatsby-starter-readonly
  repo: https://github.com/anubhavsrivastava/gatsby-starter-readonly
  description: Single page starter based on the ReadOnly site template by HTML5 up, with landing and Elements(Component) page
  tags:
    - HTML5UP
    - Onepage
    - Styling:SCSS
    - Landing Page
    - PWA
  features:
    - Designed by HTML5 UP
    - Fully Responsive
    - Styling with SCSS
    - Offline support
    - Web App Manifest
- url: https://anubhavsrivastava.github.io/gatsby-starter-prologue
  repo: https://github.com/anubhavsrivastava/gatsby-starter-prologue
  description: Single page starter based on the Prologue site template by HTML5 up, for portfolio pages
  tags:
    - HTML5UP
    - Onepage
    - Styling:SCSS
    - Portfolio
    - PWA
  features:
    - Designed by HTML5 UP
    - Fully Responsive
    - Styling with SCSS
    - Offline support
    - Web App Manifest
- url: https://gatsby-london.netlify.com
  repo: https://github.com/ImedAdel/gatsby-london
  description: A custom, image-centric theme for Gatsby.
  tags:
    - Portfolio
    - Blog
    - Styling:PostCSS
  features:
    - Post thumbnails in the homepage
    - Built with PostCSS
    - Made for image-centeric portfolios
    - Based on London for Ghost
- url: https://anubhavsrivastava.github.io/gatsby-starter-overflow
  repo: https://github.com/anubhavsrivastava/gatsby-starter-overflow
  description: Single page starter based on the Overflow site template by HTML5 up, with landing and Elements(Component) page
  tags:
    - HTML5UP
    - Onepage
    - Styling:SCSS
    - Portfolio
    - PWA
  features:
    - Designed by HTML5 UP
    - Fully Responsive
    - Image Gallery
    - Styling with SCSS
    - Offline support
    - Web App Manifest
- url: https://cosmicjs.com/apps/gatsby-agency-portfolio/demo
  repo: https://github.com/cosmicjs/gatsby-agency-portfolio
  description: Static Webpage for displaying your agencies skills and past work.  Implements 4 sections for displaying information about your company, A home page, information about services, projects, and the people in your organization.
  tags:
    - Blog
    - Portfolio
    - Cosmic JS
  features:
    - Landing Page
    - Home
    - Services
    - Projects
    - People
- url: https://cosmicjs.com/apps/gatsby-localization-app-starter/demo
  repo: https://github.com/cosmicjs/gatsby-localization-app-starter
  description: A localized Gatsby starter application powered by Cosmic JS.
  tags:
    - Cosmic JS
    - i18n
  features:
    - Gatsby localization starter app
- url: https://cosmicjs.com/apps/gatsby-docs/demo
  repo: https://github.com/cosmicjs/gatsby-docs-app
  description: Be able to view and create documentation using Gatsby and Cosmic JS. Leveraging the speed and high powered APIs of the Gatsby framework and the simplicity and scalability of Cosmic JS.
  tags:
    - Cosmic JS
    - Documentation
  features:
    - manage docs in static web file format for zippy delivery
- url: https://cosmicjs.com/apps/gatsby-ecommerce-website/demo
  repo: https://github.com/a9kitkumar/Gatsby-Ecommerce
  description: A localized Gatsby starter application powered by Cosmic JS.
  tags:
    - Cosmic JS
    - eCommerce
  features:
    - Stores products, orders using Cosmic JS as a database and a server
- url: https://harshil1712.github.io/gatsby-starter-googlesheets/
  repo: https://github.com/harshil1712/gatsby-starter-googlesheets
  description: A starter using Google Sheets as data source
  tags:
    - Google Sheets
    - SEO
    - Blog
  features:
    - Uses Google Sheets for data
    - Easily configurable
- url: https://the-plain-gatsby.netlify.com/
  repo: https://github.com/wangonya/the-plain-gatsby
  description: A simple minimalist starter for your personal blog.
  tags:
    - Blog
    - Markdown
  features:
    - Minimalist design
    - Next and previous blog post navigation
    - About page
    - Markdown support
- url: https://gatsby-starter-blockstack.openintents.org
  repo: https://github.com/friedger/gatsby-starter-blockstack
  description: A starter using Blockstack on client side
  tags:
    - Blockstack
    - Authentication
  features:
    - Uses Blockstack
    - Client side app
- url: https://anubhavsrivastava.github.io/gatsby-starter-multiverse
  repo: https://github.com/anubhavsrivastava/gatsby-starter-multiverse
  description: Single page starter based on the Multiverse site template by HTML5 up, with landing and Elements(Component) page
  tags:
    - HTML5UP
    - Onepage
    - Styling:SCSS
    - Portfolio
    - PWA
  features:
    - Designed by HTML5 UP
    - Fully Responsive
    - Image Gallery
    - Styling with SCSS
    - Offline support
    - Web App Manifest
- url: https://anubhavsrivastava.github.io/gatsby-starter-highlights
  repo: https://github.com/anubhavsrivastava/gatsby-starter-highlights
  description: Single page starter based on the Highlights site template by HTML5 up, with landing and Elements(Component) page
  tags:
    - HTML5UP
    - Onepage
    - Styling:SCSS
    - Portfolio
    - PWA
  features:
    - Designed by HTML5 UP
    - Fully Responsive
    - Image Gallery
    - Styling with SCSS
    - Offline support
    - Web App Manifest
- url: https://gatsby-starter-anoun-1-markdown.netlify.com/
  repo: https://github.com/ANOUN/gatsby-starter-anoun-1-markdown
  description: A clean, modern starter for businesses using Material Design Components
  tags:
    - Business Website
    - Blog
    - Markdown
    - Modern Design
    - PWA
    - Styling:Material Design
    - Styling:SCSS
  features:
    - Minimal, Modern Business Website Design
    - Material Design Components
    - MDC React Components
    - MDC Theming
    - Blog
    - Home Page
    - Contact Page
    - Contact Form
    - About Page
    - Mobile-First approach in development
    - Fully Responsive
    - Markdown
    - PWA
- url: https://gatsby-starter-default-typescript.netlify.com/
  repo: https://github.com/andykenward/gatsby-starter-default-typescript
  description: Starter Default TypeScript
  tags:
    - TypeScript
  features:
    - TypeScript
    - Typing generation for GraphQL using GraphQL Code Generator
    - Comes with React Helmet for adding site meta tags
    - Based on Gatsby Starter Default
- url: http://gatsbyhoney.davshoward.com/
  repo: https://github.com/davshoward/gatsby-starter-honey
  description: A delicious baseline for Gatsby (v2).
  tags:
    - Styling:PostCSS
    - SEO
    - Accessibility
  features:
    - Gatsby v2
    - SEO (including robots.txt, sitemap generation, automated yet customisable metadata, and social sharing data)
    - Google Analytics
    - PostCSS support
    - Developer enviornment variables
    - Accessibility support
    - Based on Gatsby Starter Default
- url: https://material-ui-starter.netlify.com/
  repo: https://github.com/dominicabela/gatsby-starter-material-ui
  description: This starter includes Material UI boilerplate and configuration files along with the standard Gatsby configuration files. It provides a starting point for developing Gatsby apps with the Material UI framework.
  tags:
    - SEO
    - Styling:Material
    - Styling:Material Design
    - Material UI
    - Boilerplate
  features:
    - Material UI Framework
    - Roboto Typeface (self hosted)
    - SEO
    - Offline Support
    - Based on Gatsby Default Starter
- url: https://developer-diary.netlify.com/
  repo: https://github.com/willjw3/gatsby-starter-developer-diary
  description: A blog template created with web developers in mind. Totally usable right out of the box, but minimalist enough to be easily modifiable.
  tags:
    - Blog
    - Markdown
    - Pagination
    - SEO
  features:
    - Ready to go - Blog author name, author image, etc,... can be easily added using a config file
    - Blog posts created as markdown files
    - Gatsby v.2
    - Mobile responsive
    - Pagination
    - Category and tag pages
    - Social media sharing icons in each post
    - Icons from React Icons (Font Awesome, Devicons, etc,...)
    - Beautiful tech-topic tags to attach to your web-development-related blog posts
    - Developer-relevant social media icon links, including GitHub, Stack Overflow, and freeCodeCamp
- url: https://anubhavsrivastava.github.io/gatsby-starter-paradigmshift
  repo: https://github.com/anubhavsrivastava/gatsby-starter-paradigmshift
  description: Single page starter based on the Paradigm Shift site template by HTML5 up, with landing and Elements(Component) page
  tags:
    - HTML5UP
    - Onepage
    - Styling:SCSS
    - Portfolio
    - PWA
  features:
    - Designed by HTML5 UP
    - Fully Responsive
    - Image Gallery
    - Styling with SCSS
    - Offline support
    - Web App Manifest
- url: https://dazzling-heyrovsky-62d4f9.netlify.com/
  repo: https://github.com/s-kris/gatsby-starter-medium
  description: A GatsbyJS starter blog as close as possible to medium.
  tags:
    - Markdown
    - Styling:CSS-in-JS
  features:
    - Careers Listing
    - Mobile Responsive
- url: https://gatsby-personal-starter-blog.netlify.com
  repo: https://github.com/thomaswangio/gatsby-personal-starter-blog
  description: Gatsby starter for personal blogs! Blog configured to run at /blog and with Netlify CMS and gatsby-remark-vscode.
  tags:
    - Blog
    - Markdown
    - Styling:CSS-in-JS
  features:
    - Netlify CMS
    - VSCode syntax highlighting
    - Styled Components
- url: https://anubhavsrivastava.github.io/gatsby-starter-phantom
  repo: https://github.com/anubhavsrivastava/gatsby-starter-phantom
  description: Single page starter based on the Phantom site template by HTML5 up, with landing, generic and Elements(Component) page
  tags:
    - HTML5UP
    - Onepage
    - Styling:SCSS
    - PWA
  features:
    - Designed by HTML5 UP
    - Fully Responsive
    - Styling with SCSS
    - Offline support
    - Web App Manifest
- url: https://gatsby-starter-internationalized.ack.ee/
  repo: https://github.com/AckeeCZ/gatsby-starter-internationalized
  description: A simple starter for fully internationalized websites, including route internationalization.
  tags:
    - i18n
  features:
    - internationalized page content - via react-intl
    - internationalized routes - via language configuration
    - lightweight - includes only internationalization code
    - LocalizedLink - built-in link component handling route generation
    - LanguageSwitcher - built-in language switcher component
- url: https://gatsby-starter-bee.netlify.com/
  repo: https://github.com/JaeYeopHan/gatsby-starter-bee
  description: A simple starter for blog with fresh UI.
  tags:
    - Blog
    - Netlify
    - Disqus
    - SEO
  features:
    - Code highlight with Fira Code font
    - Emoji (emojione)
    - Social share feature (Twitter, Facebook)
    - Comment feature (disqus, utterances)
    - Sponsor service (Buy-me-a-coffee)
    - CLI Tool
- url: https://learn.hasura.io/graphql/react/introduction
  repo: https://github.com/hasura/gatsby-gitbook-starter
  description: A starter to generate docs/tutorial websites based on GitBook theme.
  tags:
    - Documentation
    - MDX
    - Markdown
    - SEO
  features:
    - Write in Markdown / MDX and generate responsive documentation/tutorial web apps
    - Fully Configurable
    - Syntax highlighting with Prismjs
    - Code diffing with +/-
    - Google Analytics Integration
    - SEO Tags with MDX frontmatter
    - Edit on Github button
    - Fully Customisable with rich embeds using React in MDX.
- url: https://gatsby-starter-blog-with-lunr.netlify.com/
  repo: https://github.com/lukewhitehouse/gatsby-starter-blog-with-lunr
  description: Building upon Gatsby's blog starter with a Lunr.js powered Site Search.
  tags:
    - Blog
    - Lunr.js
    - Search
  features:
    - Same as the official starter blog
    - Integration with Lunr.js
- url: https://anubhavsrivastava.github.io/gatsby-starter-spectral
  repo: https://github.com/anubhavsrivastava/gatsby-starter-spectral
  description: Single page starter based on the Spectral site template by HTML5 up, with landing, Generic and Elements(Component) page
  tags:
    - HTML5UP
    - Onepage
    - Styling:SCSS
    - Portfolio
    - PWA
  features:
    - Designed by HTML5 UP
    - Fully Responsive
    - Styling with SCSS
    - Offline support
    - Web App Manifest
- url: https://anubhavsrivastava.github.io/gatsby-starter-directive
  repo: https://github.com/anubhavsrivastava/gatsby-starter-directive
  description: Single page starter based on the Directive site template by HTML5 up, with landing and Elements(Component) page
  tags:
    - HTML5UP
    - Onepage
    - Styling:SCSS
    - Portfolio
    - PWA
  features:
    - Designed by HTML5 UP
    - Fully Responsive
    - Styling with SCSS
    - Offline support
    - Web App Manifest
<<<<<<< HEAD
- url: https://histaff.io/
  repo: https://github.com/histaff/website-static
  description: It's a beautiful starter static website which useful plugins based on Gatsby
  tags:
    - Styling:SCSS
    - Landing Page
    - Onepage
  features:
    - Fully Responsive
    - Styling with SCSS
    - Very similar to gatsby-starter-netlify-cms, slightly more configurable (eg set site-title in gatsby-config) with Bootstrap/Bootswatch instead of bulma
    - LocalizedLink - built-in link component handling route generation
=======
- url: https://gatsby-kea-starter.netlify.com/
  repo: https://github.com/benjamin-glitsos/gatsby-kea-starter
  description: Gatsby starter with redux and sagas made simpler by the Kea library
  tags:
    - Redux
  features:
    - The Kea library makes redux and sagas extremely simple and concise
- url: https://anubhavsrivastava.github.io/gatsby-starter-solidstate
  repo: https://github.com/anubhavsrivastava/gatsby-starter-solidstate
  description: Single page starter based on the Solid State site template by HTML5 up, with landing, Generic and Elements(Component) page
  tags:
    - HTML5UP
    - Onepage
    - Styling:SCSS
    - Portfolio
    - PWA
  features:
    - Designed by HTML5 UP
    - Fully Responsive
    - Styling with SCSS
    - Offline support
    - Web App Manifest
>>>>>>> 7b3efe73
<|MERGE_RESOLUTION|>--- conflicted
+++ resolved
@@ -2935,7 +2935,6 @@
     - Styling with SCSS
     - Offline support
     - Web App Manifest
-<<<<<<< HEAD
 - url: https://histaff.io/
   repo: https://github.com/histaff/website-static
   description: It's a beautiful starter static website which useful plugins based on Gatsby
@@ -2948,7 +2947,6 @@
     - Styling with SCSS
     - Very similar to gatsby-starter-netlify-cms, slightly more configurable (eg set site-title in gatsby-config) with Bootstrap/Bootswatch instead of bulma
     - LocalizedLink - built-in link component handling route generation
-=======
 - url: https://gatsby-kea-starter.netlify.com/
   repo: https://github.com/benjamin-glitsos/gatsby-kea-starter
   description: Gatsby starter with redux and sagas made simpler by the Kea library
@@ -2970,5 +2968,4 @@
     - Fully Responsive
     - Styling with SCSS
     - Offline support
-    - Web App Manifest
->>>>>>> 7b3efe73
+    - Web App Manifest