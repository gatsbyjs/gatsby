--- conflicted
+++ resolved
@@ -4467,7 +4467,6 @@
     - Based on the official Gatsby starter blog
     - Uses TailwindCSS
     - Uses PostCSS
-<<<<<<< HEAD
 - url: https://gastby-starter-zeevo.netlify.com/
   repo: https://github.com/zeevosec/gatsby-starter-zeevo
   description: Yet another Blog starter with a different style
@@ -4479,7 +4478,6 @@
     - Extendable
     - Feature filters
     - Performant
-=======
 - url: https://gatsby-theme-phoenix-demo.netlify.com
   repo: https://github.com/arshad/gatsby-theme-phoenix
   description: A personal blogging and portfolio theme for Gatsby with great typography and dark mode.
@@ -4496,5 +4494,4 @@
     - Dark mode
     - Customizable with Tailwind CSS
     - Code highlighting with Prism
-    - RSS feed
->>>>>>> 73019ffc
+    - RSS feed