--- conflicted
+++ resolved
@@ -2666,24 +2666,18 @@
   features:
     - Uses Google Sheets for data
     - Easily configurable
-<<<<<<< HEAD
+- url: https://gatsby-starter-blockstack.openintents.org
+  repo: https://github.com/friedger/gatsby-starter-blockstack
+  description: A starter using Blockstack on client side
+  tags:
+    - Blockstack
+    - Authentication
+  features:
+    - Uses Blockstack
+    - Client side app
 - url: https://anubhavsrivastava.github.io/gatsby-starter-highlights
   repo: https://github.com/anubhavsrivastava/gatsby-starter-highlights
   description: Single page starter based on the Highlights site template by HTML5 up, with landing and Elements(Component) page
-=======
-- url: https://gatsby-starter-blockstack.openintents.org
-  repo: https://github.com/friedger/gatsby-starter-blockstack
-  description: A starter using Blockstack on client side
-  tags:
-    - Blockstack
-    - Authentication
-  features:
-    - Uses Blockstack
-    - Client side app
-- url: https://anubhavsrivastava.github.io/gatsby-starter-multiverse
-  repo: https://github.com/anubhavsrivastava/gatsby-starter-multiverse
-  description: Single page starter based on the Multiverse site template by HTML5 up, with landing and Elements(Component) page
->>>>>>> 24acf5d3
   tags:
     - HTML5UP
     - Onepage
@@ -2693,10 +2687,7 @@
   features:
     - Designed by HTML5 UP
     - Fully Responsive
-<<<<<<< HEAD
-=======
     - Image Gallery
->>>>>>> 24acf5d3
     - Styling with SCSS
     - Offline support
     - Web App Manifest