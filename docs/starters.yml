- url: https://graphcms.github.io/gatsby-graphcms-tailwindcss-example/
  repo: https://github.com/GraphCMS/gatsby-graphcms-tailwindcss-example
  description: The default Gatsby starter blog with the addition of the gatsby-source-graphql and tailwind dependencies.
  tags:
    - Styling:Tailwind
    - GraphCMS
  features:
    - Tailwind style library
    - GraphQL source plugin
    - Very simple boilerplate
- url: https://wonism.github.io/
  repo: https://github.com/wonism/gatsby-advanced-blog
  description: n/a
  tags:
    - Portfolio
    - Redux
  features:
    - Blog post listing with previews (image + summary) for each blog post
    - Categories and tags for blog posts with pagination
    - Search post with keyword
    - Put react application / tweet into post
    - Copy some codes in post with clicking button
    - Portfolio
    - Resume
    - Redux for managing statement (with redux-saga / reselect)
- url: https://vagr9k.github.io/gatsby-advanced-starter/
  repo: https://github.com/Vagr9K/gatsby-advanced-starter
  description: Great for learning about advanced features and their implementations
  tags:
    - Styling:None
  features:
    - Does not contain any UI frameworks
    - Provides only a skeleton
    - Tags
    - Categories
    - Google Analytics
    - Disqus
    - Offline support
    - Web App Manifest
    - SEO
- url: https://gatsby-tailwind-emotion-starter.netlify.com/
  repo: https://github.com/muhajirdev/gatsby-tailwind-emotion-starter
  description: A Gatsby Starter with Tailwind CSS + Emotion JS
  tags:
    - Styling:Tailwind
  features:
    - Eslint Airbnb without semicolon and without .jsx extension
    - Offline support
    - Web App Manifest
- url: https://gatsby-starter-redux-firebase.netlify.com/
  repo: https://github.com/muhajirdev/gatsby-starter-redux-firebase
  description: A Gatsby + Redux + Firebase Starter. With Authentication
  tags:
    - Styling:None
    - Firebase
    - Client-side App
  features:
    - Eslint Airbnb without semicolon and without .jsx extension
    - Firebase
    - Web App Manifest
- url: https://dschau.github.io/gatsby-blog-starter-kit/
  repo: https://github.com/dschau/gatsby-blog-starter-kit
  description: n/a
  tags:
    - Blog
  features:
    - Blog post listing with previews for each blog post
    - Navigation between posts with a previous/next post button
    - Tags and tag navigation
- url: https://contentful-userland.github.io/gatsby-contentful-starter/
  repo: https://github.com/contentful-userland/gatsby-contentful-starter
  description: n/a
  tags:
    - Blog
    - Contentful
    - Headless CMS
  features:
    - Based on the Gatsby Starter Blog
    - Includes Contentful Delivery API for production build
    - Includes Contentful Preview API for development
- url: https://react-firebase-authentication.wieruch.com/
  repo: https://github.com/the-road-to-react-with-firebase/react-gatsby-firebase-authentication
  description: n/a
  tags:
    - Firebase
  features:
    - Sign In, Sign Up, Sign Out
    - Password Forget
    - Password Change
    - Protected Routes with Authorization
    - Realtime Database with Users
- url: http://dmwl.net/gatsby-hampton-theme
  repo: https://github.com/davad/gatsby-hampton-theme
  description: n/a
  tags:
    - Styling:CSS-in-JS
  features:
    - Eslint in dev mode with the airbnb config and prettier formatting rules
    - Emotion for CSS-in-JS
    - A basic blog, with posts under src/pages/blog
    - A few basic components (Navigation, Layout, Link wrapper around gatsby-link))
    - Based on gatsby-starter-gatsbytheme
- url: https://vagr9k.github.io/gatsby-material-starter/
  repo: https://github.com/Vagr9K/gatsby-material-starter
  description: n/a
  tags:
    - Styling:Material
  features:
    - React-MD for Material design
    - Sass/SCSS
    - Tags
    - Categories
    - Google Analytics
    - Disqus
    - Offline support
    - Web App Manifest
    - SEO
- url: https://xiaoxinghu.github.io/gatsby-orga/
  repo: https://github.com/xiaoxinghu/gatsby-orga
  description: n/a
  tags:
    - Orga
  features:
    - Parses org-mode files with Orga.
- url: http://2column-portfolio.surge.sh/
  repo: https://github.com/praagyajoshi/gatsby-starter-2column-portfolio
  description: n/a
  tags:
    - Portfolio
    - Styling:SCSS
  features:
    - Designed as a minimalistic portfolio website
    - Grid system using flexboxgrid
    - Styled using SCSS
    - Font icons using font-awesome
    - Google Analytics integration
    - Open Sans font using Google Fonts
    - Prerendered Open Graph tags for rich sharing
- url: https://prototypeinteractive.github.io/gatsby-react-boilerplate/
  repo: https://github.com/PrototypeInteractive/gatsby-react-boilerplate
  description: n/a
  tags:
    - Styling:Bootstrap
  features:
    - Basic configuration and folder structure
    - Uses PostCSS and Sass (with autoprefixer and pixrem)
    - Uses Bootstrap 4 grid
    - Leaves the styling to you
    - Uses data from local json files
    - Contains Node.js server code for easy, secure, and fast hosting
- url: http://capricious-spring.surge.sh/
  repo: https://github.com/noahg/gatsby-starter-blog-no-styles
  description: n/a
  tags:
    - Blog
    - Styling:None
  features:
    - Same as official gatsby-starter-blog but with all styling removed
- url: https://gatsby-starter-blog-demo.netlify.com/
  repo: https://github.com/gatsbyjs/gatsby-starter-blog
  description: official blog
  tags:
    - Official
    - Blog
  features:
    - Basic setup for a full-featured blog
    - Support for an RSS feed
    - Google Analytics support
    - Automatic optimization of images in Markdown posts
    - Support for code syntax highlighting
    - Includes plugins for easy, beautiful typography
    - Includes React Helmet to allow editing site meta tags
    - Includes plugins for offline support out of the box
- url: https://gatsby-starter-bloomer.netlify.com/
  repo: https://github.com/Cethy/gatsby-starter-bloomer
  description: n/a
  tags:
    - Styling:Bulma
  features:
    - Based on gatsby-starter-default
    - Bulma CSS Framework with its Bloomer react components
    - Font-Awesome icons
    - Includes a simple fullscreen hero w/ footer example
- url: https://gatsby-starter-bootstrap-netlify.netlify.com/
  repo: https://github.com/konsumer/gatsby-starter-bootstrap-netlify
  description: n/a
  tags:
    - Styling:Bootstrap
    - Netlify CMS
  features:
    - Very similar to gatsby-starter-netlify-cms, slightly more configurable (eg set site-title in gatsby-config) with Bootstrap/Bootswatch instead of bulma
- url: https://gatstrap.netlify.com/
  repo: https://github.com/jaxx2104/gatsby-starter-bootstrap
  description: n/a
  tags:
    - Styling:Bootstrap
  features:
    - Bootstrap CSS framework
    - Single column layout
    - Basic components like SiteNavi, SitePost, SitePage
- url: http://gatsby-bulma-storybook.surge.sh/
  repo: https://github.com/gvaldambrini/gatsby-starter-bulma-storybook
  description: n/a
  tags:
    - Styling:Bulma
    - Storybook
  features:
    - Storybook for developing components in isolation
    - Bulma and Sass support for styling
    - CSS modules
    - Prettier & eslint to format & check the code
    - Jest
- url: https://gatsby-starter-business.netlify.com/
  repo: https://github.com/v4iv/gatsby-starter-business
  description: n/a
  tags:
    - Styling:Bulma
    - PWA
    - Netlify CMS
    - Disqus
    - Search
    - Pagination
  features:
    - Complete Business Website Suite - Home Page, About Page, Pricing Page, Contact Page and Blog
    - Netlify CMS for Content Management
    - SEO Friendly (Sitemap, Schemas, Meta Tags, GTM etc)
    - Bulma and Sass Support for styling
    - Progressive Web App & Offline Support
    - Tags and RSS Feed for Blog
    - Disqus and Share Support
    - Elastic-Lunr Search
    - Pagination
    - Easy Configuration using `config.js` file
- url: https://haysclark.github.io/gatsby-starter-casper/
  repo: https://github.com/haysclark/gatsby-starter-casper
  description: n/a
  tags:
    - PWA
  features:
    - Page pagination
    - CSS
    - Tags
    - Google Analytics
    - Offline support
    - Web App Manifest
    - SEO
- url: http://gatsby-starter-ceevee.surge.sh/
  repo: https://github.com/amandeepmittal/gatsby-starter-ceevee
  description: n/a
  tags:
    - Portfolio
  features:
    - Based on the Ceevee site template, design by Styleshout
    - Single Page Resume/Portfolio site
    - Target audience Developers, Designers, etc.
    - Used CSS Modules, easy to manipulate
    - FontAwsome Library for icons
    - Responsive Design, optimized for Mobile devices
- url: https://gatsby-starter-contentful-i18n.netlify.com/
  repo: https://github.com/mccrodp/gatsby-starter-contentful-i18n
  description: i18n support and language switcher for Contentful starter repo
  tags:
    - i18n
    - Contentful
    - Headless CMS
  features:
    - Localization (Multilanguage)
    - Dynamic content from Contentful CMS
    - Integrates i18n plugin starter and using-contentful repos
- url: http://cranky-edison-12166d.netlify.com/
  repo: https://github.com/datocms/gatsby-portfolio
  description: n/a
  tags:
    - DatoCMS
    - Headless CMS
  features:
    - Simple portfolio to quick start a site with DatoCMS
    - Contents and media from DatoCMS
    - Custom Sass style
    - SEO
- url: https://gatsby-deck.netlify.com/
  repo: https://github.com/fabe/gatsby-starter-deck
  description: n/a
  tags:
    - Presentation
  features:
    - Create presentations/slides using Gatsby.
    - Offline support.
    - Page transitions.
- url: https://gatsby-starter-default-i18n.netlify.com/
  repo: https://github.com/angeloocana/gatsby-starter-default-i18n
  description: n/a
  tags:
    - i18n
  features:
    - localization (Multilanguage)
- url: https://gatsby-starter-default-demo.netlify.com/
  repo: https://github.com/gatsbyjs/gatsby-starter-default
  description: official default
  tags:
    - Official
  features:
    - Comes with React Helmet for adding site meta tags
    - Includes plugins for offline support out of the box
- url: http://gatsby-dimension.surge.sh/
  repo: https://github.com/codebushi/gatsby-starter-dimension
  description: Single page starter based on the Dimension site template
  tags:
    - Portfolio
    - HTML5UP
    - Styling:SCSS
  features:
    - Designed by HTML5 UP
    - Simple one page site that’s perfect for personal portfolios
    - Fully Responsive
    - Styling with SCSS
- url: https://gatsby-docs-starter.netlify.com/
  repo: https://github.com/ericwindmill/gatsby-starter-docs
  description: n/a
  tags:
    - Documentation
    - Styling:CSS-in-JS
  features:
    - All the features from gatsby-advanced-starter, plus
    - Designed for Documentation / Tutorial Websites
    - ‘Table of Contents’ Component, Auto generates ToC from posts - just follow the file frontmatter conventions from markdown files in ‘lessons’.
    - Styled Components w/ ThemeProvider
    - Basic UI
    - A few extra components
    - Custom prismjs theme
    - React Icons
- url: https://parmsang.github.io/gatsby-starter-ecommerce/
  repo: https://github.com/parmsang/gatsby-starter-ecommerce
  description: Easy to use starter for an e-commerce store
  tags:
    - Styling:Semantic
    - Stripe
    - Moltin
    - e-commerce
    - PWA
    - Authentication
  features:
    - Uses the Moltin eCommerce Api
    - Stripe checkout
    - Semantic-UI
    - Styled components
    - Google Analytics - (you enter the tracking-id)
    - React-headroom
    - Eslint & Prettier. Uses Airbnb JavaScript Style Guide
    - Authentication via Moltin (Login and Register)
- url: http://gatsby-forty.surge.sh/
  repo: https://github.com/codebushi/gatsby-starter-forty
  description: Multi-page starter based on the Forty site template
  tags:
    - Styling:SCSS
    - HTML5UP
  features:
    - Designed by HTML5 UP
    - Colorful homepage, and also includes a Landing Page and Generic Page components.
    - Many elements are available, including buttons, forms, tables, and pagination.
    - Custom grid made with CSS Grid
    - Styling with SCSS
- url: https://themes.gatsbythemes.com/gatsby-starter/
  repo: https://github.com/saschajullmann/gatsby-starter-gatsbythemes
  description: n/a
  tags:
    - Styling:CSS-in-JS
    - Blog
  features:
    - CSS-in-JS via Emotion.
    - Jest and Enzyme for testing.
    - Eslint in dev mode with the airbnb config and prettier formatting rules.
    - React 16.
    - A basic blog, with posts under src/pages/blog. There’s also a script which creates a new Blog entry (post.sh).
    - Data per JSON files.
    - A few basic components (Navigation, Footer, Layout).
    - Layout components make use of Styled-System.
    - Google Analytics (you just have to enter your tracking-id).
    - Gatsby-Plugin-Offline which includes Service Workers.
    - Prettier for a uniform codebase.
    - Normalize css (7.0).
    - Feather icons.
    - Font styles taken from Tachyons.
- url: https://gcn.netlify.com/
  repo: https://github.com/ryanwiemer/gatsby-starter-gcn
  description: A starter template to build amazing static websites with Gatsby, Contentful and Netlify
  tags:
    - Contentful
    - Headless CMS
    - Blog
    - Netlify Form
    - Styling:CSS-in-JS
  features:
    - Contentful integration with ready to go placeholder content
    - Netlify integration including a pre-built contact form
    - Minimal responsive design - made to customize or tear apart
    - Pagination logic
    - Styled components
    - SEO Friendly Component
    - JSON-LD Schema
    - OpenGraph sharing support
    - Sitemap Generation
    - Google Analytics
    - Progressive Web app
    - Offline Support
    - RSS Feed
    - Gatsby Standard module for linting JavaScript with StandardJS
    - Stylelint support for Styled Components to lint the CSS in JS
- url: https://alampros.github.io/gatsby-starter-grommet/
  repo: https://github.com/alampros/gatsby-starter-grommet
  description: n/a
  tags:
    - Styling:Grommet
  features:
    - Barebones configuration for using the Grommet design system
    - Uses Sass (with CSS modules support)
- url: https://gatsby-starter-hello-world-demo.netlify.com/
  repo: https://github.com/gatsbyjs/gatsby-starter-hello-world
  description: official hello world
  tags:
    - Official
  features:
    - A no-frills Gatsby install
    - No plugins, no boilerplate
    - Great for advanced users
- url: https://gatsby-starter-hero-blog.greglobinski.com/
  repo: https://github.com/greglobinski/gatsby-starter-hero-blog
  description: no description yet
  tags:
    - Styling:PostCSS
    - SEO
    - Markdown
  features:
    - Easy editable content in Markdown files (posts, pages and parts)
    - CSS with `styled-jsx` and `PostCSS`
    - SEO (sitemap generation, robot.txt, meta and OpenGraph Tags)
    - Social sharing (Twitter, Facebook, Google, LinkedIn)
    - Comments (Facebook)
    - Images lazy loading and `webp` support (gatsby-image)
    - Post categories (category based post list)
    - Full text searching (Algolia)
    - Contact form (Netlify form handling)
    - Form elements and validation with `ant-design`
    - RSS feed
    - 100% PWA (manifest.webmanifest, offline support, favicons)
    - Google Analytics
    - App favicons generator (node script)
    - Easy customizable base styles via `theme` object generated from `yaml` file (fonts, colors, sizes)
    - React v.16.3 (gatsby-plugin-react-next)
    - Components lazy loading (social sharing)
    - ESLint (google config)
    - Prettier code styling
    - Webpack `BundleAnalyzerPlugin`
- url: https://gatsby-starter-i18n-lingui.netlify.com/
  repo: https://github.com/dcroitoru/gatsby-starter-i18n-lingui
  description: n/a
  tags:
    - i18n
  features:
    - Localization (Multilanguage) provided by js-lingui
    - Message extraction
    - Avoids code duplication - generates pages for each locale
    - Possibility of translated paths
- url: https://lumen.netlify.com/
  repo: https://github.com/alxshelepenok/gatsby-starter-lumen
  description: A minimal, lightweight and mobile-first starter for creating blogs uses Gatsby.
  tags:
    - Blog
    - Netlify CMS
    - Pagination
    - Disqus
    - RSS
    - Linting
    - Styling:PostCSS
    - Styling:SCSS
  features:
    - Lost Grid
    - Jest testing
    - Beautiful typography inspired by matejlatin/Gutenberg
    - Mobile-First approach in development
    - Stylesheet built using SASS and BEM-Style naming
    - Syntax highlighting in code blocks
    - Sidebar menu built using a configuration block
    - Archive organized by tags and categories
    - Pagination support
    - Offline support
    - Google Analytics support
    - Disqus Comments support
- url: https://minimal-blog.lekoarts.de
  repo: https://github.com/LekoArts/gatsby-starter-minimal-blog
  description: This starter is part of a german tutorial series on Gatsby. The starter will change over time to use more advanced stuff (feel free to express your ideas in the repository). Its first priority is a minimalistic style coupled with a lot of features for the content.
  tags:
    - Blog
    - MDX
    - Styling:CSS-in-JS
    - Netlify Form
    - Linting
    - PWA
  features:
    - Minimal and clean white layout
    - Write your blog posts in MDX
    - Offline Support, WebApp Manifest, SEO
    - Code highlighting (with prism-react-renderer) and live preview (with react-live)
- url: https://gatsby-starter-modern-demo.netlify.com/
  repo: https://github.com/kripod/gatsby-starter-modern
  description: no description yet
  tags:
    - Linting
  features:
    - A set of strict linting rules (based on the Airbnb JavaScript Style Guide)
    - Encourage automatic code formatting
    - Prefer using Yarn for package management
    - Use EditorConfig to maintain consistent coding styles between different editors and IDEs
    - Integration with Visual Studio Code
    - Based on gatsby-starter-default
- url: https://gatsby-netlify-cms.netlify.com/
  repo: https://github.com/netlify-templates/gatsby-starter-netlify-cms
  description: n/a
  tags:
    - Blog
    - Styling:Bulma
    - Netlify CMS
  features:
    - A simple blog built with Netlify CMS
    - Basic directory organization
    - Uses Bulma for styling
    - Visit the repo to learn how to set up authentication, and begin modeling your content.
- url: https://gatsby-starter-personal-blog.greglobinski.com/
  repo: https://github.com/greglobinski/gatsby-starter-personal-blog
  description: n/a
  tags:
    - Blog
    - Markdown
    - Algolia
    - Netlify Form
    - Styling:Material
  features:
    - Ready to use, but easily customizable a fully equipped theme starter
    - Easy editable content in Markdown files (posts, pages and parts)
    - ‘Like an app’ layout transitions
    - Easily restyled through theme object
    - Styling with JSS
    - Page transitions
    - Comments (Facebook)
    - Post categories
    - Post list filtering
    - Full text searching (Algolia)
    - Contact form (Netlify form handling)
    - Material UI (@next)
    - RSS feed
    - Full screen mode
    - User adjustable articles’ body copy font size
    - Social sharing (Twitter, Facebook, Google, LinkedIn)
    - PWA (manifes.json, offline support, favicons)
    - Google Analytics
    - Favicons generator (node script)
    - Components leazy loading with AsyncComponent (social sharing, info box)
    - ESLint (google config)
    - Prettier code styling
    - Custom webpack CommonsChunkPlugin settings
    - Webpack BundleAnalyzerPlugin
- url: http://gatsby-photon.surge.sh/
  repo: https://github.com/codebushi/gatsby-starter-photon
  description: Single page starter based on the Photon site template
  tags:
    - HTML5UP
    - Styling:SCSS
  features:
    - Designed by HTML5 UP
    - Single Page, Responsive Site
    - Custom grid made with CSS Grid
    - Styling with SCSS
- url: https://portfolio-bella.netlify.com/
  repo: https://github.com/LekoArts/gatsby-starter-portfolio-bella
  description: A portfolio starter for Gatsby. The target audience are designers and photographers. The light themed website shows your work with large images & big typography. The Onepage is powered by the Headless CMS Prismic.io. and has programmatically created pages for your projects. General settings and colors can be changed in a config & theme file.
  tags:
    - Portfolio
    - Prismic
    - Headless CMS
    - Styling:CSS-in-JS
    - Onepage
    - PWA
    - Linting
  features:
    - Big typography & images
    - White theme
    - Prismic.io as CMS
    - Emotion for styling + Emotion-Grid
    - One-page layout with sub-pages for case studies
    - Easily configurable
    - And other good stuff (SEO, Offline Support, WebApp Manifest Support)
- url: https://cara.lekoarts.de
  repo: https://github.com/LekoArts/gatsby-starter-portfolio-cara
  description: A portfolio starter for Gatsby. The target audience are designers and photographers. The playful & colorful Onepage has beautiful parallax effects (made possible by React Spring) and has a Hero, Projects, About and Contact section. The styling is defined by TailwindCSS which enables easy edits and a consistent look. General settings and colors can be changed in a config & theme file.
  tags:
    - Portfolio
    - Onepage
    - Styling:CSS-in-JS
    - Styling:Tailwind
    - PWA
    - Linting
  features:
    - React Spring
    - TailwindCSS & Styled Components
    - Uses tailwind.macro (Babel macro) for easy TailwindCSS styling
    - Playful & Colorful One-Page website with Parallax effect
    - Easily configurable
    - And other good stuff (SEO, Responsive images, Offline Support, WebApp Manifest Support)
- url: https://emilia.lekoarts.de
  repo: https://github.com/LekoArts/gatsby-starter-portfolio-emilia
  description: A portfolio starter for Gatsby. The target audience are designers and photographers. The dark themed website shows your work with large images in a grid-layout (powered by CSS Grid). The transition effects on the header add a playful touch to the overall minimal design. The website has programmatically created pages for your projects (with automatic image import). General settings and colors can be changed in a config & theme file.
  tags:
    - Portfolio
    - PWA
    - Transitions
    - MDX
    - Styling:CSS-in-JS
    - Linting
  features:
    - Focus on big images (with gatsby-image)
    - Dark Theme with HeroPatterns Header
    - CSS Grid and styled-components
    - Page transitions
    - react-spring animations
    - One-Page layout with sub-pages for projects
    - Create your projects in MDX (automatic import of images)
    - And other good stuff (SEO, Offline Support, WebApp Manifest Support)
- url: https://emma.lekoarts.de
  repo: https://github.com/LekoArts/gatsby-starter-portfolio-emma
  description: A portfolio starter for Gatsby. The target audience are designers and photographers. The light themed website shows your work with large images in a full-width grid-layout. Choose color overlays for card items and your projects. The website has three pages (Index, About, Contact) and programmatically created pages for your projects. General settings and colors can be changed in a config & theme file.
  tags:
    - Portfolio
    - MDX
    - Transitions
    - Styling:CSS-in-JS
    - PWA
    - Linting
  features:
    - Full-width photo grid-layout (with gatsby-image)
    - Minimalistic light theme with large images
    - Create your projects in MDX
    - Styling with styled-components
    - react-spring animations
    - Easily configurable
    - And other good stuff (SEO, Offline Support, WebApp Manifest Support)
- url: https://gatsby-starter-procyon.netlify.com/
  repo: https://github.com/danielmahon/gatsby-starter-procyon
  description: n/a
  tags:
    - PWA
    - GraphCMS
    - Headless CMS
    - Apollo Client
    - Styling:Material
    - Netlify Identity
  features:
    - Gatsby + ReactJS (server side rendering)
    - GraphCMS Headless CMS
    - DraftJS (in-place) Medium-like Editing
    - Apollo GraphQL (client-side)
    - Local caching between builds
    - Material-UI (layout, typography, components, etc)
    - Styled-Components™-like API via Material-UI
    - Netlify Deployment Friendly
    - Netlify Identity Authentication (enables editing)
    - Automatic versioning, deployment and CHANGELOG
    - Automatic rebuilds with GraphCMS and Netlify web hooks
    - PWA (Progressive Web App)
    - Google Fonts
- url: http://gatsby-starter-product-guy.surge.sh/
  repo: https://github.com/amandeepmittal/gatsby-starter-product-guy
  description: n/a
  tags:
    - Portfolio
  features:
    - Single Page
    - A portfolio Developers and Product launchers alike
    - Using Typography.js easy to switch fonts
    - All your Project/Portfolio Data in Markdown, server by GraphQL
    - Responsive Design, optimized for Mobile devices
- url: https://caki0915.github.io/gatsby-starter-redux/
  repo: https://github.com/caki0915/gatsby-starter-redux
  description: n/a
  tags:
    - Styling:CSS-in-JS
    - Redux
  features:
    - Redux and Redux-devtools.
    - Emotion with a basic theme and SSR
    - Typography.js
    - Eslint rules based on Prettier and Airbnb
- url: http://gatsby-stellar.surge.sh/
  repo: https://github.com/codebushi/gatsby-starter-stellar
  description: Single page starter based on the Stellar site template
  tags:
    - HTML5UP
    - Styling:SCSS
  features:
    - Designed by HTML5 UP
    - Scroll friendly, responsive site. Can be used as a single or multi-page site.
    - Sticky Navigation when scrolling.
    - Scroll spy and smooth scrolling to different sections of the page.
    - Styling with SCSS
- url: http://gatsby-strata.surge.sh/
  repo: https://github.com/codebushi/gatsby-starter-strata
  description: Single page starter based on the Strata site template
  tags:
    - Portfolio
    - HTML5UP
    - Styling:SCSS
  features:
    - Designed by HTML5 UP
    - Super Simple, single page portfolio site
    - Lightbox style React photo gallery
    - Fully Responsive
    - Styling with SCSS
- url: https://gatsby-starter-strict.netlify.com/
  repo: https://github.com/kripod/gatsby-starter-strict
  description: n/a
  tags:
    - Linting
  features:
    - A set of strict linting rules (based on the Airbnb JavaScript Style Guide)
    - lint script
    - Encourage automatic code formatting
    - format script
    - Prefer using Yarn for package management
    - Use EditorConfig to maintain consistent coding styles between different editors and IDEs
    - Integration with Visual Studio Code
    - Pre-configured auto-formatting on file save
    - Based on gatsby-starter-default
- url: https://gatsby-tachyons.netlify.com/
  repo: https://github.com/pixelsign/gatsby-starter-tachyons
  description: no description yet
  tags:
    - Styling:Tachyons
  features:
    - Based on gatsby-starter-default
    - Using Tachyons for CSS.
- url: https://quizzical-mcclintock-0226ac.netlify.com/
  repo: https://github.com/taylorbryant/gatsby-starter-tailwind
  description: A Gatsby v2 starter styled using Tailwind, a utility-first CSS framework. Uses Purgecss to remove unused CSS.
  tags:
    - Styling:Tailwind
  features:
    - Based on gatsby-starter-default
    - Tailwind CSS Framework
    - Removes unused CSS with Purgecss
    - Includes responsive navigation and form examples
- url: http://portfolio-v3.surge.sh/
  repo: https://github.com/amandeepmittal/gatsby-portfolio-v3
  description: n/a
  tags:
    - Portfolio
  features:
    - Single Page, Timeline View
    - A portfolio Developers and Product launchers
    - Bring in Data, plug-n-play
    - Responsive Design, optimized for Mobile devices
    - Seo Friendly
    - Uses Flexbox
- url: https://gatsby-starter-typescript-plus.netlify.com/
  repo: https://github.com/resir014/gatsby-starter-typescript-plus
  description: This is a starter kit for Gatsby.js websites written in TypeScript. It includes the bare essentials for you to get started (styling, Markdown parsing, minimal toolset).
  tags:
    - Styling:CSS-in-JS
    - TypeScript
    - Markdown
  features:
    - TypeScript
    - TSLint (with custom TSLint rules)
    - Markdown rendering with Remark
    - Basic component structure
    - Styling with emotion
- url: https://haysclark.github.io/gatsby-starter-typescript/
  repo: https://github.com/haysclark/gatsby-starter-typescript
  description: n/a
  tags:
    - TypeScript
  features:
    - TypeScript
- url: https://fabien0102-gatsby-starter.netlify.com/
  repo: https://github.com/fabien0102/gatsby-starter
  description: n/a
  tags:
    - TypeScript
    - Styling:Semantic
  features:
    - Semantic-ui for styling
    - TypeScript
    - Offline support
    - Web App Manifest
    - Jest/Enzyme testing
    - Storybook
    - Markdown linting
- url: https://gatsby-starter-wordpress.netlify.com/
  repo: https://github.com/GatsbyCentral/gatsby-starter-wordpress
  description: Gatsby starter using WordPress as the content source.
  tags:
    - Styling:CSS-in-JS
    - Wordpress
  features:
    - All the features from gatsby-advanced-starter, plus
    - Leverages the WordPress plugin for Gatsby for data
    - Configured to work with WordPress Advanced Custom Fields
    - Auto generated Navigation for your Wordpress Pages
    - Minimal UI and Styling — made to customize.
    - Styled Components
- url: https://www.concisejavascript.org/
  repo: https://github.com/rwieruch/open-crowd-fund
  description: n/a
  tags:
    - Stripe
    - Firebase
  features:
    - Open source crowdfunding for your own ideas
    - Alternative for Kickstarter, GoFundMe, etc.
    - Secured Credit Card payments with Stripe
    - Storing of funding information in Firebase
- url: https://www.verious.io/
  repo: https://github.com/cpinnix/verious-boilerplate
  description: n/a
  tags:
    - Styling:Other
  features:
    - Components only. Bring your own data, plugins, etc.
    - Bootstrap inspired grid system with Container, Row, Column components.
    - Simple Navigation and Dropdown components.
    - Baseline grid built in with modular scale across viewports.
    - Abstract measurements utilize REM for spacing.
    - One font to rule them all, Helvetica.
- url: https://gatsby-starter-blog-grommet.netlify.com/
  repo: https://github.com/Ganevru/gatsby-starter-blog-grommet
  description: GatsbyJS v2 starter for creating a blog. Based on Grommet v2 UI.
  tags:
    - Blog
    - Markdown
    - Styling:Grommet
    - TypeScript
    - Linting
    - Redux
  features:
    - Grommet v2 UI
    - Easily configurable - see site-config.js in the root
    - Switch between grommet themes
    - Change between light and dark themes (with Redux)
    - Blog posts previews in card style
    - Responsive Design, optimized for Mobile devices
    - styled-components
    - TypeScript and ESLint (typescript-eslint)
    - lint-staged and husky - for linting before commit
- url: https://happy-pare-dff451.netlify.com/
  repo: https://github.com/fhavrlent/gatsby-contentful-typescript-starter
  description: Contentful and TypeScript starter based on default starter.
  tags:
    - Contentful
    - Headless CMS
    - TypeScript
    - Styling:CSS-in-JS
  features:
    - Based on default starter
    - TypeScript
    - CSS in JS (Emotion)
    - Contentful
- url: https://xylo-gatsby-bulma-starter.netlify.com/
  repo: https://github.com/xydac/xylo-gatsby-bulma-starter
  description: Gatsby v2 Starter with Bulma based on default starter.
  tags:
    - Styling:SCSS
    - Styling:Bulma
  features:
    - Based on default starter
    - Bulma Css
    - Sass based Styling
- url: https://maxpou.github.io/gatsby-starter-morning-dew/
  repo: https://github.com/maxpou/gatsby-starter-morning-dew
  description: Gatsby v2 blog starter
  tags:
    - Blog
    - Markdown
    - PWA
    - Disqus
    - SEO
    - Styling:CSS-in-JS
  features:
    - Blog post listing with previews (image + summary) for each blog post
    - Fully configurable
    - Multilang support (blog post only)
    - Syntax highlighting
    - css-in-js (with styled-components)
    - Fully Responsive
    - Tags
    - Google Analytics
    - Disqus comments support
    - Offline support
    - Web App Manifest
    - ESLint
    - Prettier
    - Travis CI
- url: https://gatsby-starter-blog-jumpalottahigh.netlify.com/
  repo: https://github.com/jumpalottahigh/gatsby-starter-blog-jumpalottahigh
  description: Gatsby v2 blog starter with SEO, search, filter, reading progress, mobile menu fab
  tags:
    - Blog
    - Markdown
  features:
    - Blog post listing with previews (image + summary) for each blog post
    - Google structured data
    - Mobile-friendly menu toggled with a floating action button (FAB)
    - Article read progress
    - User feedback component
- url: https://i18n.smakosh.com/
  repo: https://github.com/smakosh/gatsby-starter-i18n
  description: Gatsby v2 Starter with i18n using react-intl and more cool features.
  tags:
    - Styling:CSS-in-JS
    - i18n
  features:
    - Based on default starter
    - i18n with rtl text
    - Stateless components using Recompose
    - Font changes depending on the chosen language
    - SEO (meta tags, openGraph, structured data, twitter and more...)
- url: https://gatsby-starter-mate.netlify.com
  repo: https://github.com/EmaSuriano/gatsby-starter-mate
  description: A portfolio starter for Gatsby integrated with Contentful CMS.
  tags:
    - Styling:CSS-in-JS
    - Contentful
    - Headless CMS
    - Portfolio
  features:
    - Gatsby v2
    - Rebass (Styled-components system)
    - React Reveal
    - Dynamic content from Contentful
    - Offline support
    - PWA ready
    - SEO
    - Responsive design
    - Icons from font-awesome
    - Netlify Deployment Friendly
    - Medium integration
    - Social sharing (Twitter, Facebook, Google, LinkedIn)
- url: https://gatsby-starter-typescript-sass.netlify.com
  repo: https://github.com/tdharmon/gatsby-starter-typescript-sass
  description: A basic starter with Typescript and Sass built in
  tags:
    - TypeScript
    - Styling:SCSS
    - Linting
  features:
    - TypeScript and Sass support
    - TS linter with basic react rules
- url: https://gatsby-simple-contentful-starter.netlify.com/
  repo: https://github.com/cwlsn/gatsby-simple-contentful-starter
  description: A simple starter to display Contentful data in Gatsby, ready to deploy on Netlify. Comes with a detailed article detailing the process.
  tags:
    - Contentful
    - Headless CMS
    - Markdown
    - Styling:CSS-in-JS
  features:
    - Gatsby v2
    - Query Contentful data via Gatsby's GraphQL
    - Styled-Components for CSS-in-JS
    - Simple format, easy to create your own site quickly
    - React Helmet for Header Modification
    - Remark for loading Markdown into React
- url: https://gatsby-blog-cosmicjs.netlify.com/
  repo: https://github.com/cosmicjs/gatsby-blog-cosmicjs
  description: Blog that utilizes the power of the Cosmic JS headless CMS for easy content management
  tags:
    - Cosmic JS
    - Headless CMS
    - Blog
  features:
    - Uses the Cosmic JS Gatsby source plugin
- url: https://cosmicjs-gatsby-starter.netlify.com/
  repo: https://github.com/cosmicjs/gatsby-starter
  description: Simple Gatsby starter connected to the Cosmic JS headless CMS for easy content management
  tags:
    - Cosmic JS
    - Headless CMS
  features:
    - Uses the Cosmic JS Gatsby source plugin
- url: https://www.gatsby-typescript-template.com/
  repo: https://github.com/ikeryo1182/gatsby-typescript-template
  description: This is a standard starter with Typescript, TSLint, Prettier, Lint-Staged(Husky) and Sass
  tags:
    - TypeScript
    - Linting
    - Styling:SCSS
  features:
    - Category and Tag for post
    - Type Safe by TypeScript
    - Format Safe by TSLint and Prettier with Lint-Staged(Husky)
- url: https://zandersparrow.github.io/gatsby-simple-redux/
  repo: https://github.com/zandersparrow/gatsby-simple-redux
  description: The default starter plus redux
  tags:
    - Redux
  features:
    - Minimal starter based on the official default
    - Includes redux and a simple counter example
- url: https://gatsby-casper.netlify.com/
  repo: https://github.com/scttcper/gatsby-casper
  description: This is a starter blog that looks like the Ghost.io default theme, casper.
  tags:
    - Blog
    - TypeScript
    - Styling:CSS-in-JS
  features:
    - Emotion CSS-in-JS
    - Typescript
    - Author and tag pages
    - RSS
- url: https://gatsby-universal.netlify.com
  repo: https://github.com/fabe/gatsby-universal
  description: An opinionated Gatsby v2 starter for state-of-the-art marketing sites
  tags:
    - Transitions
    - PWA
    - Styling:CSS-in-JS
    - Linting
    - Markdown
    - SEO
  features:
    - Page Transitions
    - IntersectionObserver, component-based
    - React Context for global UI state
    - styled-components v4
    - Generated media queries for easy use
    - Optimized with Google Lighthouse (100/100)
    - Offline support
    - Manifest support
    - Sitemap support
    - All favicons generated
    - SEO (with Schema JSONLD) & Social Tags
    - Prettier
    - ESLint
- url: https://gatsby-starter-prismic.netlify.com/
  repo: https://github.com/LekoArts/gatsby-starter-prismic
  description: A typography-heavy & light-themed Gatsby Starter which uses the Headless CMS Prismic.
  tags:
    - Prismic
    - Headless CMS
    - Styling:CSS-in-JS
    - Linting
    - Blog
    - PWA
  features:
    - Prismic as Headless CMS
    - Uses multiple features of Prismic - Slices, Labels, Relationship fields, Custom Types
    - Emotion for Styling
    - Prism.js highlighting
    - Responsive images with gatsby-image
    - Extensive SEO
    - ESLint & Prettier
- url: https://gatsby-starter-v2-casper.netlify.com/
  repo: https://github.com/GatsbyCentral/gatsby-v2-starter-casper
  description: A blog starter based on the Casper (v1.4) theme.
  tags:
    - Blog
    - PWA
  features:
    - Page pagination
    - CSS
    - Tags
    - Google Analytics
    - Offline support
    - Web App Manifest
    - SEO
- url: https://lumen-v2.netlify.com/
  repo: https://github.com/GatsbyCentral/gatsby-v2-starter-lumen
  description: A Gatsby v2 fork of the lumen starter.
  tags:
    - Blog
    - RSS
    - Disqus
  features:
    - Lost Grid.
    - Beautiful typography inspired by matejlatin/Gutenberg.
    - Mobile-First approach in development.
    - Stylesheet built using Sass and BEM-Style naming.
    - Syntax highlighting in code blocks.
    - Sidebar menu built using a configuration block.
    - Archive organized by tags and categories.
    - Automatic RSS generation.
    - Automatic Sitemap generation.
    - Offline support.
    - Google Analytics support.
    - Disqus Comments support.
- url: https://gatsby-starter-firebase.netlify.com/
  repo: https://github.com/muhajirdev/gatsby-starter-firebase
  description: A Gatsby + Firebase Starter. With Authentication
  tags:
    - Styling:None
    - Firebase
    - Client-side App
  features:
    - Eslint Airbnb without semicolon and without .jsx extension
    - Firebase
    - Web App Manifest
- url: http://gatsby-lightbox.416serg.me
  repo: https://github.com/416serg/gatsby-starter-lightbox
  description: Showcasing a custom lightbox implementation using `gatsby-image`
  tags:
    - Portfolio
    - SEO
    - Styling:CSS-in-JS
  features:
    - Features a custom, accessible lightbox with gatsby-image
    - Styled with styled-components using CSS Grid
    - React Helmet for SEO
- url: https://stoic-swirles-4bd808.netlify.com/
  repo: https://github.com/cardiv/gatsby-starter-antd
  description: Gatsby's default starter configured for use with the Antd component library, modular imports and less.
  tags:
    - Antd
    - Styling:Less
  features:
    - Fork of Gatsby's default starter
    - React Helmet, Manifest and offline support retained
    - Antd component library pre-installed
    - Uses gatsby-plugin-antd for modular imports
    - Customize the theme of Antd with `modifyVars`
- url: http://jackbravo.github.io/gatsby-starter-i18n-blog/
  repo: https://github.com/jackbravo/gatsby-starter-i18n-blog
  description: Same as official gatsby-starter-blog but with i18n support
  tags:
    - i18n
    - Blog
  features:
    - Translates site name and bio using .md files
    - No extra libraries needed
- url: https://calpa.me/
  repo: https://github.com/calpa/gatsby-starter-calpa-blog
  description: Blog Template X Contentful, Twitter and Facebook style
  tags:
    - Blog
    - Styling:SCSS
  features:
    - GatsbyJS v2, faster than faster
    - Not just Contentful content source, you can use any database
    - Custom style
    - Google Analytics
    - Gitalk
    - sitemap
    - React FontAwesome
    - SEO
    - Offline support
    - Web App Manifest
    - Styled using SCSS
    - Page pagination
    - Netlify optimization
- url: https://gatsby-starter-typescript-power-blog.majidhajian.com/
  repo: https://github.com/mhadaily/gatsby-starter-typescript-power-blog
  description: Minimal Personal Blog with Gatsby and Typescript
  tags:
    - PWA
    - Blog
    - TypeScript
    - Markdown
  features:
    - Mobile-First approach in development
    - TSLint & Prettier
    - Offline support
    - Category and Tag for post
    - Type Safe by TypeScript
    - Format Safe by TSLint, StyleLint and Prettier with Lint-Staged(Husky)
    - Blog page
    - Syntax highlighting in code blocks
    - Pagination Ready
    - Ready to deploy to GitHub pages
    - Automatic RSS generation
    - Automatic Sitemap generation
- url: https://gatsby-starter-kentico-cloud.netlify.com/
  repo: https://github.com/Kentico/gatsby-starter-kentico-cloud
  description: Gatsby starter site with Kentico Cloud
  tags:
    - Kentico Cloud
    - Headless CMS
  features:
    - Gatsby v2 support
    - Content item <-> content type relationships
    - Language variants relationships
    - Linked items elements relationships
    - Content items in Rich text elements relationships
    - Reverse link relationships
- url: https://gatsby-starter-storybook.netlify.com/
  repo: https://github.com/markoradak/gatsby-starter-storybook
  description: Gatsby starter site with Storybook
  tags:
    - Storybook
    - Styling:CSS-in-JS
    - Linting
  features:
    - Gatsby v2 support
    - Storybook v4 support
    - Styled Components v4 support
    - Styled Reset, ESLint, Netlify Conf
- url: https://jamstack-hackathon-starter.netlify.com/
  repo: https://github.com/sw-yx/jamstack-hackathon-starter
  description: A JAMstack app with authenticated routes, static marketing pages, etc. with Gatsby, Netlify Identity, and Netlify Functions
  tags:
    - Netlify Identity
    - Netlify Functions
    - Client-side App
  features:
    - Netlify Identity
    - Netlify Functions
    - Static Marketing pages and Dynamic Client-side Authenticated App pages
- url: https://collective.github.io/gatsby-starter-plone/
  repo: https://github.com/collective/gatsby-starter-plone
  description: A Gatsby starter template to build static sites using Plone as the content source
  tags:
    - Plone
    - Headless CMS
    - SEO
    - PWA
  features:
    - Creates 1-1 copy of source Plone site
    - Auto generated navigation and breadcrumbs
    - Progressive Web App features
    - Optimized for performance
    - Minimal UI and Styling
- url: https://gatsby-tutorial-starter.netlify.com/
  repo: https://github.com/justinformentin/gatsby-v2-tutorial-starter
  description: Simple, modern desgined blog with post lists, tags, and easily customizable code.
  tags:
    - Blog
    - Linting
    - PWA
    - SEO
    - Styling:CSS-in-JS
    - Markdown
  features:
    - Blog post listing with image, summary, date, and tags.
    - Post Tags
    - Post List Filtering
    - Typography.js
    - Emotion styling
    - Syntax Highlighting in Code Blocks
    - Gatsby Image
    - Fully Responsive
    - Offline Support
    - Web App Manifest
    - SEO
    - PWA
    - Sitemap generation
    - Schema.org JSON-LD
    - CircleCI Integration
    - Codeclimate Integration
    - Google Analytics
    - Twitter and OpenGraph Tags
    - ESLint
    - Prettier Code Styling
- url: https://avivero.github.io/gatsby-redux-starter/
  repo: https://github.com/AVivero/gatsby-redux-starter
  description: Gatsby starter site with Redux, Sass, Bootstrap, Css Modules and Material Icons
  tags:
    - Redux
    - Styling:SCSS
    - Styling:Bootstrap
    - Styling:Material
    - Linting
  features:
    - Gatsby v2 support
    - Redux support
    - Sass support
    - Bootstrap v4 support
    - Css Modules support
    - ESLint, Prettier
- url: https://gatsby-typescript-boilerplate.netlify.com/
  repo: https://github.com/leachjustin18/gatsby-typescript-boilerplate
  description: Opinionated Gatsby v2 starter with TypeScript.
  tags:
    - TypeScript
    - PWA
    - Styling:SCSS
    - Styling:PostCSS
  features:
    - TSLint with airbnb & prettier configurations
    - Prettier
    - Stylelint
    - Offline support
    - Type Safe by TypeScript
    - Format on commit with Lint-Staged(Husky)
    - Favicon generation
    - Sitemap generation
    - Autoprefixer with browser list
    - CSS nano
    - CSS MQ Packer
    - Lazy load image(s) with plugin sharp
    - Gatsby Image
    - Netlify optimizations
- url: https://danshai.github.io/gatsbyv2-scientific-blog-machine-learning/
  repo: https://github.com/DanShai/gatsbyv2-scientific-blog-machine-learning
  description: Machine learning ready and scientific blog starter
  tags:
    - Blog
    - Tensorflow
    - CSV
    - Charts
    - Linting
  features:
    - Write easly your scientific blog with katex and publish your research
    - Machine learning ready with tensorflowjs
    - Manipulate csv data
    - draw with graph mermaid
    - display charts with chartjs
- url: https://gatsby-tailwind-styled-components.netlify.com/
  repo: https://github.com/muhajirdev/gatsby-tailwind-styled-components-starter
  description: A Gatsby Starter with Tailwind CSS + Styled Components
  tags:
    - Styling:Tailwind
  features:
    - Eslint Airbnb without semicolon and without .jsx extension
    - Offline support
    - Web App Manifest
- url: https://gatsby-starter-mobx.netlify.com
  repo: https://github.com/borekb/gatsby-starter-mobx
  description: MobX + TypeScript + TSLint + Prettier
  tags:
    - MobX
    - TypeScript
    - Linting
  features:
    - Gatsby v2 + TypeScript
    - MobX with decorators
    - Two examples from @mweststrate's Egghead course
    - .editorconfig & Prettier
    - TSLint
    - Jest
- url: https://tender-raman-99e09b.netlify.com/
  repo: https://github.com/amandeepmittal/gatsby-bulma-quickstart
  description: A Bulma CSS + GatsbyJS Starter Kit
  tags:
    - Styling:Bulma
    - Styling:SCSS
  features:
    - Uses Bulma CSS
    - Sass based Styling
    - Responsive Design
    - Google Analytics Integration
    - Uses Gatsby v2
    - SEO
- url: http://starter-ghost-blog.surge.sh/
  repo: https://github.com/little-wolf-studio/gatsby-starter-ghost-blog
  description: Ghost Blog Starter Kit
  tags:
    - Ghost
    - Blog
    - Linting
    - Headless CMS
    - Styling:CSS-in-JS
  features:
    - Uses the Ghost CMS source
    - Renders pages for posts, tags and authors
    - Responsive Design
    - Google Analytics Integration
    - Uses Gatsby v2
    - ESLint and Prettier
    - Offline support
- url: https://gatsby-starter-notes.netlify.com/
  repo: https://github.com/patricoferris/gatsby-starter-notes
  description: Gatsby starter for creating notes organised by subject and topic
  tags:
    - Markdown
    - Pagination
  features:
    - Create by topic per subject notes that are organised using pagination
    - Support for code syntax highlighting
    - Support for mathematical expressions
    - Support for images
- url: https://gatsby-starter-ttag.netlify.com/
  repo: https://github.com/ttag-org/gatsby-starter-ttag
  description: Gatsby starter with the minimum required to demonstrate using ttag for precompiled internationalization of strings.
  tags:
    - i18n
  features:
    - Support for precompiled string internationalization using ttag and it's babel plugin
- url: https://gatsby-starter-typescript.netlify.com/
  repo: https://github.com/goblindegook/gatsby-starter-typescript
  description: Gatsby starter using TypeScript.
  tags:
    - Markdown
    - Pagination
    - TypeScript
    - PWA
    - Linting
  features:
    - Markdown
    - Local search powered by Lunr
    - Syntax highlighting
    - Images
- url: https://gatsby-netlify-cms-example.netlify.com/
  repo: https://github.com/robertcoopercode/gatsby-netlify-cms
  description: Gatsby starter using Netlify CMS
  tags:
    - Netlify CMS
    - Styling:SCSS
  features:
    - Example of a website for a local developer meetup group
    - NetlifyCMS used for easy data entry
    - Mobile-friendly design
    - Styling done with Sass
    - Gatsby version 2
- url: https://gatsby-typescript-starter-blog.netlify.com/
  repo: https://github.com/frnki/gatsby-typescript-starter-blog
  description: A starter blog for TypeScript-based Gatsby projects with minimal settings.
  tags:
    - TypeScript
    - Blog
    - Styling:None
  features:
    - Typescrip & TSLint
    - No Styling (No Typography.js)
    - Minimal settings based on official starter blog
- url: https://gatsby-serif.netlify.com/
  repo: https://github.com/jugglerx/gatsby-serif-theme
  description: Multi page/content-type starter using Markdown and SCSS. Serif is a beautiful small business theme for Gatsby. The theme is fully responsive, blazing fast and artfully illustrated.
  tags:
    - Styling:SCSS
    - Markdown
    - Linting
  features:
    - Multiple "content types" for `services`, `team` and `testimonials` using Markdown as the source
    - Graphql query in `gatsby-node.js` using aliases that creates pages and templates by content type based on the folder `src/pages/services`, `src/pages/team`
    - SCSS
    - Responsive design
    - Bootstrap 4 grid and media queries only
    - Responsive menu
    - Royalty free illustrations included
    - SEO titles & meta using `gatsby-plugin-react-helmet`
    - Eslint & Prettier
- url: https://awesome-gatsby-starter.netlify.com/
  repo: https://github.com/South-Paw/awesome-gatsby-starter
  description: Starter with a preconfigured MDX, Storybook and ESLint environment for component first development of your next Gatsby site.
  tags:
    - MDX
    - Markdown
    - Storybook
    - Styling:CSS-in-JS
    - Linting
  features:
    - Gatsby MDX for JSX in Markdown loading, parsing, and rendering of pages
    - Storybook for isolated component development
    - styled-components for CSS-in-JS
    - ESLint with Airbnb's config
    - Prettier integrated into ESLint
    - Jest for component testing
    - A few example components and pages with stories and simple site structure
- url: https://devchico.com/gatsby-starter-cv/
  repo: https://github.com/santosfrancisco/gatsby-starter-cv
  description: A simple starter to get up and developing your digital curriculum with GatsbyJS'
  tags:
    - Styling:CSS-in-JS
    - PWA
    - Onepage
  features:
    - Gatsby v2
    - Based on default starter
    - Google Analytics
    - Web App Manifest
    - SEO
    - Styling with styled-components
    - Responsive Design, optimized for Mobile devices
- url: https://vigilant-leakey-a4f8cd.netlify.com/
  repo: https://github.com/BoyWithSilverWings/gatsby-blog-starter
  description: Minimal Blog Starter Template with Styled Components.
  tags:
    - Markdown
    - Styling:CSS-in-JS
    - Blog
  features:
    - Markdown loading, parsing, and rendering of pages
    - Minimal UI for blog
    - Styled-components for CSS-in-JS
    - Prettier added as pre-commit hook
    - Google Analytics
    - Image Optimisation
    - Code Styling and Formatting in markdown
    - Responsive Design
- url: https://inspiring-me-lwz7512.netlify.com/
  repo: https://github.com/lwz7512/gatsby-netlify-identity-starter
  description: Gatsby Netlify Identity Starter with NIW auth support, and content gating, as well as responsive layout.
  tags:
    - Netlify Identity
    - Pagination
  features:
    - Mobile Screen support
    - Privacy control for post content view & profile page
    - User authentication by Netlify Identity Widget/Service
    - Pagination for posts
    - Navigation menu with active status
- url: https://gatsby-starter-event-calendar.netlify.com/
  repo: https://github.com/EmaSuriano/gatsby-starter-event-calendar
  description: Gatsby Starter to display information about events from Google Spreadsheets with Calendars
  tags:
    - Linting
    - Styling:Grommet
    - PWA
    - SEO
    - Google Spreadsheet
  features:
    - Grommet
    - Theming
    - Google Spreadsheet integration
    - PWA
    - A11y
    - SEO
    - Netlify Deployment Friendly
    - ESLint with Airbnb's config
    - Prettier integrated into ESLint
- url: https://gatsby-starter-tech-blog.netlify.com/
  repo: https://github.com/email2vimalraj/gatsby-starter-tech-blog
  description: A simple tech blog starter kit for gatsbyjs
  tags:
    - Blog
    - Portfolio
  features:
    - Markdown based blog
    - Filter blog posts by Tags
    - Easy customization
    - Using styled components
    - Minimal styles
    - Best scoring by Lighthouse
    - SEO support
    - PWA support
    - Offline support
- url: https://infallible-brown-28846b.netlify.com/
  repo: https://github.com/tylergreulich/gatsby-typescript-mdx-prismjs-starter
  description: Gatsby starter using TypeScript, MDX, Prismjs, and styled-components
  tags:
    - TypeScript
    - Linting
    - Styling:CSS-in-JS
    - MDX
  features:
    - Gatsby v2 + TypeScript
    - Syntax highlighting with Prismjs
    - MDX
    - Jest
    - react-testing-library
    - styled-components
- url: https://hardcore-darwin-d7328f.netlify.com/
  repo: https://github.com/BoyWithSilverWings/gatsby-careers-page
  description: A Careers Page for startups using Gatsby
  tags:
    - Markdown
    - Styling:CSS-in-JS
  features:
    - Careers Listing
    - Application Format
    - Markdown for creating job description
    - styled-components
- url: https://saikrishna.me/
  repo: https://github.com/s-kris/gatsby-minimal-portfolio-blog
  description: A minimal portfolio website with blog using Gatsby. Suitable for developers.
  tags:
    - Portfolio
    - Blog
  features:
    - Portfolio Page
    - Timline (Journey) page
    - Minimal
- url: https://gatsby-starter-blog-mdx-demo.netlify.com
  repo: https://github.com/hagnerd/gatsby-starter-blog-mdx
  description: A fork of the Official Gatsby Starter Blog with support for MDX out of the box.
  tags:
    - MDX
    - Blog
  features:
    - MDX
    - Blog
    - RSS Feed
- url: https://gatsby-tailwindcss-sass-starter-demo.netlify.com/
  repo: https://github.com/durianstack/gatsby-tailwindcss-sass-starter
  description: Just another Gatsby Tailwind with SASS starter
  tags:
    - Styling:Tailwind
    - Styling:SCSS
  features:
    - Tailwind, A Utility-First CSS Framework for Rapid UI Development
    - SASS/SCSS
    - Comes with React Helmet for adding site meta tags
    - Includes plugins for offline support out of the box
    - PurgeCSS to shave off unused styles
- url: https://tyra-starter.netlify.com/
  repo: https://github.com/madelyneriksen/gatsby-starter-tyra
  description: A feminine GatsbyJS Starter Optimized for SEO
  tags:
    - SEO
    - Blog
    - Styling:Tachyons
  features:
    - Integration with Social Media and Mailchimp.
    - Styled with Tachyons.
    - Rich structured data on blog posts for SEO.
    - Pagination and category pages.
- url: https://gatsby-starter-styled.netlify.com/
  repo: https://github.com/gregoralbrecht/gatsby-starter-styled
  description: Yet another simple starter with Styled-System, Typography.js, SEO and Google Analytics.
  tags:
    - Styling:CSS-in-JS
    - PWA
    - SEO
  features:
    - Styled-Components
    - Styled-System
    - Rebass Grid
    - Typography.js to easily set up font styles
    - Google Analytics
    - Prettier, ESLint & Stylelint
    - SEO (meta tags and schema.org via JSON-LD)
    - Offline support
    - Web App Manifest
- url: https://gatsby.ghost.org/
  repo: https://github.com/TryGhost/gatsby-starter-ghost
  description: Build lightning-fast, modern publications with Ghost and Gatbsy
  tags:
    - Ghost
    - Headless CMS
    - Blog
  features:
    - Ghost integration with ready to go placeholder content and webhooks support
    - Minimal responsive design
    - Pagination for posts, tags, and authors
    - SEO Friendly Meta
    - JSON-LD Schema
    - OpenGraph structured data
    - Twitter Cards meta
    - Sitemap Generation
    - XML Sitemaps
    - Progressive Web App
    - Offline Support
    - RSS Feed
    - Netlify integration ready to deploy
- url: https://traveler-blog.netlify.com/
  repo: https://github.com/QingpingMeng/gatsby-starter-traveler-blog
  description: A fork of the Official Gatsby Starter Blog to build a travler blog with images support
  tags:
    - Blog
    - PWA
    - SEO
    - Styling:Material
    - Styling:CSS-in-JS
  features:
    - Netlify integration ready to deploy
    - Material UI
    - styled-components
    - Github markdown css support
- url: https://ueno.co/
  repo: https://github.com/ueno-llc/ueno-gatsby-starter
  description: Ueno's starter template for Gatsby
  tags:
    - TypeScript
  features:
    - GraphQL hybrid
    - SEO friendly
    - GSAP ready
    - Nice devtools
    - Decorators
- url: https://gatsby-sseon-starter.netlify.com/
  repo: https://github.com/SeonHyungJo/gatsby-sseon-starter
  description: Simple starter template for Gatsby
  tags:
    - Blog
    - Disqus
    - Markdown
    - Styling:SCSS
  features:
    - SASS/SCSS
    - Comes with React Helmet for adding site meta tags
    - Add Disqus
    - Nice Pagination
- url: https://gatsby-contentstack-starter.netlify.com/
  repo: https://github.com/contentstack/gatsby-starter-contentstack
  description: A Gatsby starter powered by Headless CMS Contentstack.
  tags:
    - Contentstack
    - Headless CMS
    - Blog
  features:
    - Includes Contentstack Delivery API for any environment
    - Dynamic content from Contentstack CMS
- url: https://gatsby-craftcms-barebones.netlify.com
  repo: https://github.com/frankievalentine/gatsby-craftcms-barebones
  description: Barebones setup for using Craft CMS and Gatsby locally.
  tags:
    - Craft CMS
    - Headless CMS
  features:
    - Full setup instructions included
    - Documented to get you set up with Craft CMS quickly
    - Code referenced in repo
- url: https://gatsby-starter-buttercms.netlify.com/
  repo: https://github.com/ButterCMS/gatsby-starter-buttercms
  description: A starter template for spinning up a Gatsby+ ButterCMS site
  tags:
    - Blog
    - SEO
    - ButterCMS
  features:
    - Fully functioning blog
    - Navigation between posts with a previous/next post button
    - FAQ Knowledge Base
    - CMS Powered Homepage
    - Customer Case Study example marketing pages
- url: https://master.d2f5ek3dnwfe9v.amplifyapp.com/
  repo: https://github.com/dabit3/gatsby-auth-starter-aws-amplify
  description: This Gatsby starter uses AWS Amplify to implement authentication flow for signing up/signing in users as well as protected client side routing.
  tags:
    - AWS
    - Authentication
  features:
    - AWS Amplify
    - Full authentication workflow
    - Registration form
    - Signup form
    - User sign in
- url: https://gatsby-starter.mdbootstrap.com/
  repo: https://github.com/anna-morawska/gatsby-material-design-for-bootstrap
  description: A simple starter which lets you quickly start developing with Gastby and Material Design For Bootstrap
  tags:
    - Styling:Material
  features:
    - React Bootstrap with Material Design css framework.
    - Free for personal and commercial use
    - Fully responsive
- url: https://frosty-ride-4ff3b9.netlify.com/
  repo: https://github.com/damassi/gatsby-starter-typescript-rebass-netlifycms
  description:
    A Gatsby starter built on top of MDX (React + Markdown), NetlifyCMS (with
    MDX and netlify-cms-backend-fs support -- no need to deploy), TypeScript,
    Rebass for UI, Styled Components, and Jest for testing. Very little visual
    styling has been applied so that you can bring your own :)
  tags:
    - MDX
    - Netlify CMS
    - TypeScript
    - Styling:Rebass
    - Styling:CSS-in-JS
  features:
    - MDX - Markdown + React
    - Netlify CMS (with MDX support)
    - Read and write to local file system via netlify-cms-backend-fs
    - TypeScript
    - Rebass
    - Styled Components
    - Jest
- url: https://bluepeter.github.io/gatsby-material-ui-business-starter/
  repo: https://github.com/bluepeter/gatsby-material-ui-business-starter
  description: Beautiful Gatsby Material Design Business Starter
  tags:
    - Styling:Material
  features:
    - Uses the popular, well-maintained Material UI React component library
    - Material Design theme and icons
    - Rotating home page carousel
    - Simple setup without opinionated setup
    - Fully instrumented for successful PROD deployments
    - Stylus for simple CSS
- url: https://example-company-website-gatsby-sanity-combo.netlify.com/
  repo: https://github.com/sanity-io/example-company-website-gatsby-sanity-combo
  description: This examples combines Gatsby site generation with Sanity.io content management in a neat company website.
  tags:
    - sanity.io
    - Headless CMS
    - Blog
  features:
    - Out-of-the-box headless CMS
    - Real-time content preview in Development
    - Fast & frugal builds
    - No accidental missing fields/types
    - Full Render Control with Portable Text
    - gatsby-image support
    - Content types for company info, pages, projects, people, and blog posts
- url: https://gatsby-starter-under-construction.netlify.com/
  repo: https://github.com/robinmetral/gatsby-starter-under-construction
  description: Blazing fast "Under Construction" page with a blazing quick setup.
  tags:
    - Under Construction
    - Onepage
    - Styling:CSS-in-JS
    - SEO
    - PWA
  features:
    - Configure everything in gatsby-config.js
    - Creative CSS3 background patterns by Lea Verou
    - Built-in Google Fonts support
    - Social icons with react-social-icons
- url: https://gatsby-starter-docz.netlify.com/
  repo: https://github.com/RobinCsl/gatsby-starter-docz
  description: Simple starter where building your own documentation with Docz is possible
  tags:
    - Docz
    - Documentation
  features:
    - Generate nice documentation with Docz, in addition to generating your normal Gatsby site
    - Document your React components in .mdx files
- url: https://gatsby-starter-santa-fe.netlify.com/
  repo: https://github.com/osogrizz/gatsby-starter-santa-fe
  description: A place for artist or designers to display their creations
  tags:
    - Styling:CSS-in-JS
  features:
    - SEO friendly
    - Built-in Google Fonts support
    - Contact Form
    - Customizable Design Template
- url: https://gatsby-hello-friend.now.sh
  repo: https://github.com/panr/gatsby-starter-hello-friend
  description: A simple starter for Gatsby. That's it.
  tags:
    - Pagination
    - Markdown
    - Blog
    - Portfolio
    - Styling:PostCSS
  features:
    - Dark/light mode, depending on your preferences
    - Great reading experience thanks to Inter font, made by Rasmus Andersson
    - Nice code highlighting thanks to PrismJS
    - Responsive youtube/vimeo etc. videos
    - Elastic menu
    - Fully responsive site
- url: https://lgcolella.github.io/gatsby-starter-developer-blog/
  repo: https://github.com/lgcolella/gatsby-starter-developer-blog
  description: A starter to create SEO-friendly, fast, multilanguage, responsive and highly customizable technical blogs/portfolios with the most common features out of the box.
  tags:
    - Blog
    - Portfolio
    - i18n
  features:
    - Multilanguage posts
    - Pagination and image preview for posts
    - Tags
    - SEO
    - Social share buttons
    - Disqus for comments
    - Highlighting for code syntax in posts
    - Dark and light themes available
    - Various available icon sets
    - RSS Feed
    - Web app manifest
- url: https://gatsby.magicsoup.io/
  repo: https://github.com/magicsoup-io/gatsby-starter-magicsoup
  description: A production ready gatsby starter using magicsoup.io
  tags:
    - SEO
    - Markdown
    - Styling:CSS-in-JS
  features:
    - Optimized images with gatsby-image.
    - SEO friendly with react-helmet, gatsby-plugin-sitemap and Google Webmaster Tools!
    - Responsive UIs with magicsoup.io/stock.
    - Static content with gatsby-transform-remark or gatsby-transform-json.
    - Convert Markdown to StyledComponents!
    - Webfonts with gatsby-plugin-web-font-loader.
    - SSR ready!
    - Testing with Jest!
- url: https://foxandgeese.github.io/tiny-agency/
  repo: https://github.com/foxandgeese/tiny-agency
  description: Simple Gatsby.js starter that uses material design and that's perfect for tiny agencies.
  tags:
    - Styling:Material
  features:
    - Uses the popular, well-maintained Material UI React component library
    - Material Design theme and icons
    - Simple setup without opinionated setup
    - Fully instrumented for successful PROD deployments
- url: https://gatsby-shopify.alexander-productions.de/
  repo: https://github.com/AlexanderProd/gatsby-shopify-starter
  description: Kick off your next, ecommerce experience with this Gatsby starter. It is based on the default Gatsby starter to be easily modifiable.
  tags:
    - Headless CMS
    - SEO
    - eCommerce
    - Styling:CSS-in-JS
  features:
    - Shopping Cart
    - Shopify Integration
    - Product Grid
    - Shopify Store Credentials included
    - Optimized images with gatsby-image.
    - SEO
- url: https://gatejs.netlify.com
  repo: https://github.com/sarasate/gate
  description: API Doc generator inspired by Stripe's API docs
  tags:
    - API
    - Documentation
    - Markdown
    - Onepage
  features:
    - API documentation from markdown sources
    - Code samples separated by language
    - Syntax highlighting
    - Everything in a single page
- url: https://hopeful-keller-943d65.netlify.com
  repo: https://github.com/iwilsonq/gatsby-starter-reasonml
  description: Gatsby starter to create static sites using type-safe ReasonML
  tags:
    - ReasonML
    - BuckleScript
    - Blog
    - Styling:CSS-in-JS
  features:
    - Gatsby v2 support
    - bs-platform v4 support
    - Similar to gatsby-starter-blog
- url: https://gatsby-starter-blog-amp-to-pwa.netlify.com/
  repo: https://github.com/tomoyukikashiro/gatsby-starter-blog-amp-to-pwa
  description: Gatsby starter blog with AMP to PWA Strategy
  tags:
    - Blog
    - AMP
    - PWA
  features:
    - Similar to gatsby-starter-blog
    - Support AMP to PWA strategy
- url: https://cvluca.github.io/gatsby-starter-markdown/
  repo: https://github.com/cvluca/gatsby-starter-markdown
  description: Boilerplate for markdown-based website (Documentation, Blog, etc.)
  tags:
    - Markdown
    - Redux
    - Ant Design
  features:
    - Responsive Web Design
    - Auto generated Sidebar
    - Auto generated Anchor
- url: https://gatsby-starter-wordpress-community.netlify.com/
  repo: https://github.com/pablovila/gatsby-starter-wordpress-community
  description: Starter using gatsby-source-wordpress to display posts and pages from a WordPress site
  tags:
    - Wordpress
    - Styling:Bulma
    - Blog
    - Pagination
  features:
    - Gatsby v2 support
    - Responsive Web Design
    - WordPress support
    - Bulma and Sass Support for styling
    - Pagination logic
- url: https://gatsby-blogger.netlify.com/
  repo: https://github.com/aslammultidots/blogger
  description: A Simple, clean and modern desgined blog with firebase authentication feature and easily customizable code.
  tags:
    - Blog
    - Redux
    - Disqus
    - Contentful
    - Firebase
  features:
    - Minimal and clean white layout.
    - Dynamic content from Contentful.
    - Blog post listing with previews (image + summary) for each blog post.
    - Disqus commenting system for each blog post.
    - Search post with keyword.
    - Firebase for Authentication.
    - Protected Routes with Authorization.
    - Contact form integration.
- url: https://gatsby-starter-styled-components.netlify.com/
  repo: https://github.com/blakenoll/gatsby-starter-styled-components
  description: The Gatsby default starter modified to use styled-components
  tags:
    - Styling:CSS-in-JS
  features:
    - styled-components
    - sticky footer
- url: https://magazine-example.livingdocs.io/
  repo: https://github.com/livingdocsIO/gatsby-magazine-example
  description: This magazine-starter helps you start out with Livingdocs as a headless CMS.
  tags:
    - Blog
    - Headless CMS
    - Livingdocs
  features:
    - Minimal and clean white layout.
    - Dynamic content from Livingdocs.
    - Built-in component library.
    - Robust template and theme.
<<<<<<< HEAD
- url: https://cape.netlify.com/
  repo: https://github.com/juhi-trivedi/cape
  description: A Gatsby - Contentful demo with Netlify.
  tags:
    - Blog
    - Netlify Form
    - Contentful
    - Styling:Bootstrap
  features:
    - Fecthing Dynamic content from Contentful.
    - Blog post listing with previews (image + summary) for each blog post.
    - Contact form integration with Netlify.
    - Grid system inspired by Bootstrap.
=======
- url: https://gatsby-starter-intl.tomekskuta.pl
  repo: https://github.com/tomekskuta/gatsby-starter-intl
  description: Gatsby v2 i18n starter which makes static pages for every locale and detect your browsers lang. i18n with react-intl.
  tags:
    - i18n
  features:
    - static pages for every language
    - detects your browser locale
    - uses react-intl
    - based on Gatsby Default Starter
    - unit tests with Jest
>>>>>>> 6f8f2c3a
<|MERGE_RESOLUTION|>--- conflicted
+++ resolved
@@ -1985,21 +1985,6 @@
     - Dynamic content from Livingdocs.
     - Built-in component library.
     - Robust template and theme.
-<<<<<<< HEAD
-- url: https://cape.netlify.com/
-  repo: https://github.com/juhi-trivedi/cape
-  description: A Gatsby - Contentful demo with Netlify.
-  tags:
-    - Blog
-    - Netlify Form
-    - Contentful
-    - Styling:Bootstrap
-  features:
-    - Fecthing Dynamic content from Contentful.
-    - Blog post listing with previews (image + summary) for each blog post.
-    - Contact form integration with Netlify.
-    - Grid system inspired by Bootstrap.
-=======
 - url: https://gatsby-starter-intl.tomekskuta.pl
   repo: https://github.com/tomekskuta/gatsby-starter-intl
   description: Gatsby v2 i18n starter which makes static pages for every locale and detect your browsers lang. i18n with react-intl.
@@ -2011,4 +1996,16 @@
     - uses react-intl
     - based on Gatsby Default Starter
     - unit tests with Jest
->>>>>>> 6f8f2c3a
+- url: https://cape.netlify.com/
+  repo: https://github.com/juhi-trivedi/cape
+  description: A Gatsby - Contentful demo with Netlify.
+  tags:
+    - Blog
+    - Netlify Form
+    - Contentful
+    - Styling:Bootstrap
+  features:
+    - Fecthing Dynamic content from Contentful.
+    - Blog post listing with previews (image + summary) for each blog post.
+    - Contact form integration with Netlify.
+    - Grid system inspired by Bootstrap.