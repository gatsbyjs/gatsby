--- conflicted
+++ resolved
@@ -6799,7 +6799,6 @@
     - Landing Page
     - Google Analytics
     - PaperCSS style
-<<<<<<< HEAD
 - url: https://gatsby-typescript-app-starter.netlify.app/
   repo: https://github.com/MeridjaNassim/gatsby-typescript-app-starter
   description: Minimal starter configuration for PWA using typescript with both static routes and client side routes.
@@ -6811,7 +6810,6 @@
     - Client side App configuration , with client side routing
     - JSON data layer included
     - Minimal CSS GRID
-=======
 - url: https://mui-treasury.com/layout/clones/reactjs?bgColor=b6c0d4
   repo: https://github.com/mui-treasury/gatsby-mui-layout-starter
   description: Supercharge your next project with Mui Treasury Layout, built on top of Material-UI
@@ -6843,5 +6841,4 @@
     - Archives by date
     - Pagination
     - Share Button
-    - Prism for code preview
->>>>>>> 35cf175d
+    - Prism for code preview