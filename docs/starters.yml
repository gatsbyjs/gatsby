- url: https://mdx-cms-docs.netlify.app/
  repo: https://github.com/danielcurtis/gatsby-starter-netlify-docs
  description: An accessible and blazing fast documentation starter for Gatsby integrated with Netlify CMS.
  tags:
    - CMS:Netlify
    - CMS:Headless
    - Documentation
    - MDX
    - Markdown
    - Netlify
  features:
    - Netlify CMS for Creating, Updating, and Deleting MDX files
    - Fully-Configurable Landing Page from Netlify CMS
    - Accessible and Fast with a Perfect Lighthouse Score
    - Clean, Repsponsive User Interface
    - Table of Contents & Toggleable Main-Menu
    - Configurable Dark and Light Mode Themes
    - Google Analytics Support
    - MDX Embeds for Tweets, Repl.it, YouTube and More
- url: https://gatsby-pod6.netlify.app/
  repo: https://github.com/zag/gatsby-starter-pod6
  description: A minimal, lightweight, and mobile-first starter for creating blogs with pod6 markup language.
  tags:
    - Blog
    - CMS:Netlify
    - Pagination
    - RSS
    - Linting
    - Styling:PostCSS
    - Styling:SCSS
  features:
    - Lost Grid
    - Jest testing
    - Beautiful typography inspired by matejlatin/Gutenberg
    - Mobile-First approach in development
    - Sidebar menu built using a configuration block
    - Pagination support
    - Sitemap Generation
    - Offline support
    - Google Analytics support
    - Create pages and posts in pod6 markup language
- url: https://ghost-balsa-preview.draftbox.co/
  repo: https://github.com/draftbox-co/gatsby-ghost-balsa-starter
  description: A Gatsby starter for creating blogs from headless Ghost CMS.
  tags:
    - Blog
    - CMS:Headless
    - SEO
    - Styling:SCSS
  features:
    - Balsa theme by Draftbox
    - Data sourcing from headless Ghost
    - Responsive design
    - SEO optimized
    - OpenGraph structured data
    - Twitter Cards meta
    - Sitemap Generation
    - XML Sitemaps
    - Progressive Web App
    - Offline Support
    - RSS Feed
    - Composable and extensible
- url: https://gatsby-typescript-markdown-starter.vercel.app/
  repo: https://github.com/caelinsutch/gatsby-typescript-markdown-starter
  description: A Gatsby starter with TypeScript and Markdown Preconfigured to Make a Portfolio.
  tags:
    - Blog
    - SEO
    - Styling:SCSS
    - Styling:CSS-in-JS
    - Markdown
    - Portfolio
  features:
    - Eslint/Prettier configured
    - Easy to customize
    - Typescript pre configured
    - Markdown posts with PrismJS code styling
    - Categories based off a yaml file
    - Preconfigured with Gatsby Image
    - High Lighthouse Scores
    - Easy to understand product structure
    - CSS in JS with Emotion
    - Sass stylesheets
    - React Helmet for SEO best practices and metatags
    - SEO optimized
    - Projects page, categories, home, 404 page
    - Responsive
- url: https://gatsby-starter-wordpress-twenty-twenty.netlify.app/
  repo: https://github.com/henrikwirth/gatsby-starter-wordpress-twenty-twenty
  description: A port of the WordPress Twenty Twenty theme to Gatsby.
  tags:
    - Blog
    - CMS:WordPress
    - Styling:Other
    - Pagination
  features:
    - Data sourcing from WordPress
    - Uses WPGraphQL as an API
    - Using the new gatsby-wordpress-source@v4
    - Responsive design
    - Works well with Gatsby Cloud incremental updates
- url: https://22boxes-gatsby-uno.netlify.app/
  repo: https://github.com/iamtherealgd/gatsby-starter-22boxes-uno
  description: A Gatsby starter for creating blogs and showcasing your work
  tags:
    - Blog
    - Portfolio
    - Markdown
    - SEO
  features:
    - Work and About pages
    - Work page with blog type content management
    - Personal webiste to create content and put your portfolio items
    - Landing pages for your work items, not just links
- url: https://wp-libre-preview.draftbox.co/
  repo: https://github.com/draftbox-co/gatsby-wordpress-libre-starter
  description: A Gatsby starter for creating blogs from headless WordPress CMS.
  tags:
    - Blog
    - SEO
    - CMS:WordPress
    - Styling:Other
    - Pagination
  features:
    - WordPress Libre 2 skin
    - Data sourcing from headless WordPress
    - Responsive design
    - SEO optimized
    - OpenGraph structured data
    - Twitter Cards meta
    - Sitemap Generation
    - XML Sitemaps
    - Progressive Web App
- url: https://delog-w3layouts.netlify.app/
  repo: https://github.com/W3Layouts/gatsby-starter-delog
  description: A Gatsby Starter built with Netlify CMS to launch your dream blog with a click.
  tags:
    - Blog
    - CMS:Netlify
  features:
    - Simple blog designed for designer and developers
    - Manage Posts with Netlify CMS
    - Option to add featured image and meta description while adding posts
- url: https://styxlab.github.io
  repo: https://github.com/styxlab/gatsby-starter-try-ghost
  description: A Gatsby starter for creating blogs from headless Ghost CMS.
  tags:
    - Blog
    - CMS:Headless
    - SEO
    - Styling:PostCSS
  features:
    - Casper standard Ghost theme
    - Data sourcing from headless Ghost
    - Sticky navigation headers
    - Hover on author avatar
    - Responsive design
    - SEO optimized
    - Styled 404 page
    - OpenGraph structured data
    - Twitter Cards meta
    - Sitemap Generation
    - XML Sitemaps
    - Progressive Web App
    - Offline Support
    - RSS Feed
    - Composable and extensible
- url: https://gatsby-theme-sky-lite.netlify.app
  repo: https://github.com/vim-labs/gatsby-theme-sky-lite-starter
  description: A lightweight Gatsby starter with Material-UI and MDX Markdown support.
  tags:
    - Blog
    - Styling:Material
  features:
    - Lightweight
    - Markdown
    - MDX
    - MaterialUI Components
    - React Icons
- url: https://authenticaysh.netlify.app/
  repo: https://github.com/seabeams/gatsby-starter-auth-aws-amplify
  description: Full-featured Auth with AWS Amplify & AWS Cognito
  tags:
    - AWS
    - Authentication
  features:
    - Full-featured AWS Authentication with Cognito
    - Error feedback in forms
    - Password Reset
    - Multi-Factor Authentication
    - Styling with Bootstrap and Sass
- url: https://gatsby-starter-blog-demo.netlify.app/
  repo: https://github.com/gatsbyjs/gatsby-starter-blog
  description: official blog
  tags:
    - Official
    - Blog
  features:
    - Basic setup for a full-featured blog
    - Support for an RSS feed
    - Google Analytics support
    - Automatic optimization of images in Markdown posts
    - Support for code syntax highlighting
    - Includes plugins for easy, beautiful typography
    - Includes React Helmet to allow editing site meta tags
    - Includes plugins for offline support out of the box
- url: https://gatsby-starter-default-demo.netlify.app/
  repo: https://github.com/gatsbyjs/gatsby-starter-default
  description: official default
  tags:
    - Official
  features:
    - Comes with React Helmet for adding site meta tags
    - Includes plugins for offline support out of the box
- url: https://gatsby-netlify-cms.netlify.app/
  repo: https://github.com/netlify-templates/gatsby-starter-netlify-cms
  description: n/a
  tags:
    - Blog
    - Styling:Bulma
    - CMS:Netlify
  features:
    - A simple blog built with Netlify CMS
    - Basic directory organization
    - Uses Bulma for styling
    - Visit the repo to learn how to set up authentication, and begin modeling your content.
- url: https://vagr9k.github.io/gatsby-advanced-starter/
  repo: https://github.com/Vagr9K/gatsby-advanced-starter
  description: Great for learning about advanced features and their implementations
  tags:
    - Blog
    - Styling:None
  features:
    - Does not contain any UI frameworks
    - Provides only a skeleton
    - Tags
    - Categories
    - Google Analytics
    - Disqus
    - Offline support
    - Web App Manifest
    - SEO
- url: https://vagr9k.github.io/gatsby-material-starter/
  repo: https://github.com/Vagr9K/gatsby-material-starter
  description: n/a
  tags:
    - Styling:Material
  features:
    - React-MD for Material design
    - Sass/SCSS
    - Tags
    - Categories
    - Google Analytics
    - Disqus
    - Offline support
    - Web App Manifest
    - SEO
- url: https://gatsby-advanced-blog-system.danilowoz.now.sh/blog
  repo: https://github.com/danilowoz/gatsby-advanced-blog-system
  description: Create a complete blog from scratch with pagination, categories, featured posts, author, SEO, and navigation.
  tags:
    - Pagination
    - Markdown
    - SEO
  features:
    - Pagination;
    - Category and tag pages (with pagination);
    - Category list (with navigation);
    - Featured post;
    - Author page;
    - Next and prev post;
    - SEO component.
- url: https://graphcms.github.io/gatsby-graphcms-tailwindcss-example/
  repo: https://github.com/GraphCMS/gatsby-graphcms-tailwindcss-example
  description: The default Gatsby starter blog with the addition of the gatsby-source-graphql and Tailwind dependencies.
  tags:
    - Styling:Tailwind
    - CMS:Headless
  features:
    - Tailwind style library
    - GraphQL source plugin
    - Very simple boilerplate
- url: https://wonism.github.io/
  repo: https://github.com/wonism/gatsby-advanced-blog
  description: n/a
  tags:
    - Portfolio
    - Redux
  features:
    - Blog post listing with previews (image + summary) for each blog post
    - Categories and tags for blog posts with pagination
    - Search post with keyword
    - Put react application / tweet into post
    - Copy some codes in post with clicking button
    - Portfolio
    - Resume
    - Redux for managing statement (with redux-saga / reselect)

- url: https://gatsby-tailwind-emotion-starter.netlify.app/
  repo: https://github.com/muhajirdev/gatsby-tailwind-emotion-starter
  description: A Gatsby Starter with Tailwind CSS + Emotion JS
  tags:
    - Styling:Tailwind
  features:
    - ESLint Airbnb without semicolon and without .jsx extension
    - Offline support
    - Web App Manifest
- url: https://gatsby-starter-redux-firebase.netlify.app/
  repo: https://github.com/muhajirdev/gatsby-starter-redux-firebase
  description: A Gatsby + Redux + Firebase Starter. With Authentication
  tags:
    - Styling:None
    - Firebase
    - Client-side App
  features:
    - ESLint Airbnb without semicolon and without .jsx extension
    - Firebase
    - Web App Manifest
- url: https://dschau.github.io/gatsby-blog-starter-kit/
  repo: https://github.com/dschau/gatsby-blog-starter-kit
  description: n/a
  tags:
    - Blog
  features:
    - Blog post listing with previews for each blog post
    - Navigation between posts with a previous/next post button
    - Tags and tag navigation
- url: https://contentful.github.io/starter-gatsby-blog/
  repo: https://github.com/contentful/starter-gatsby-blog
  description: n/a
  tags:
    - Blog
    - CMS:Contentful
    - CMS:Headless
  features:
    - Based on the Gatsby Starter Blog
    - Includes Contentful Delivery API for production build
    - Includes Contentful Preview API for development
- url: https://react-firebase-authentication.wieruch.com/
  repo: https://github.com/the-road-to-react-with-firebase/react-gatsby-firebase-authentication
  description: n/a
  tags:
    - Firebase
  features:
    - Sign In, Sign Up, Sign Out
    - Password Forget
    - Password Change
    - Protected Routes with Authorization
    - Realtime Database with Users
- url: http://dmwl.net/gatsby-hampton-theme
  repo: https://github.com/davad/gatsby-hampton-theme
  description: n/a
  tags:
    - Styling:CSS-in-JS
  features:
    - ESLint in dev mode with the Airbnb config and Prettier formatting rules
    - Emotion for CSS-in-JS
    - A basic blog, with posts under src/pages/blog
    - A few basic components (Navigation, Layout, Link wrapper around gatsby-link))
    - Based on gatsby-starter-gatsbytheme
- url: https://orgapp.github.io/gatsby-starter-orga/
  repo: https://github.com/orgapp/gatsby-starter-orga
  description: Want to use org-mode instead of markdown? This is for you.
  tags:
    - Blog
  features:
    - Use org-mode files as source.
    - Generate post pages, can be configured to be file-based or section-based.
    - Generate posts index pages.
- url: http://2column-portfolio.surge.sh/
  repo: https://github.com/praagyajoshi/gatsby-starter-2column-portfolio
  description: n/a
  tags:
    - Portfolio
    - Styling:SCSS
  features:
    - Designed as a minimalistic portfolio website
    - Grid system using flexboxgrid
    - Styled using SCSS
    - Font icons using font-awesome
    - Google Analytics integration
    - Open Sans font using Google Fonts
    - Prerendered Open Graph tags for rich sharing
- url: https://prototypeinteractive.github.io/gatsby-react-boilerplate/
  repo: https://github.com/PrototypeInteractive/gatsby-react-boilerplate
  description: n/a
  tags:
    - Styling:Bootstrap
  features:
    - Basic configuration and folder structure
    - Uses PostCSS and Sass (with autoprefixer and pixrem)
    - Uses Bootstrap 4 grid
    - Leaves the styling to you
    - Uses data from local json files
    - Contains Node.js server code for easy, secure, and fast hosting
- url: http://capricious-spring.surge.sh/
  repo: https://github.com/noahg/gatsby-starter-blog-no-styles
  description: n/a
  tags:
    - Blog
    - Styling:None
  features:
    - Same as official gatsby-starter-blog but with all styling removed
- url: https://gatsby-starter-github-api.netlify.app/
  repo: https://github.com/lundgren2/gatsby-starter-github-api
  description: Single page starter based on gatsby-source-github-api
  tags:
    - Portfolio
    - Onepage
  features:
    - Use your GitHub as your own portfolio site
    - List your GitHub repositories
    - GitHub GraphQL API v4
- url: https://gatsby-starter-github-repositories.netlify.app
  repo: https://github.com/tool3/gatsby-starter-github-repositories
  description: Single page starter based on gatsby-source-github-api and gatsby-starter-github-api
  tags:
    - Portfolio
    - Onepage
  features:
    - Use your GitHub as your own portfolio site
    - List your GitHub repositories
    - GitHub GraphQL API v4

- url: https://gatsby-starter-bloomer.netlify.app/
  repo: https://github.com/Cethy/gatsby-starter-bloomer
  description: n/a
  tags:
    - Styling:Bulma
  features:
    - Based on gatsby-starter-default
    - Bulma CSS Framework with its Bloomer react components
    - Font-Awesome icons
    - Includes a simple fullscreen hero w/ footer example
- url: https://gatsby-starter-bootstrap-netlify.netlify.app/
  repo: https://github.com/konsumer/gatsby-starter-bootstrap-netlify
  description: n/a
  tags:
    - Styling:Bootstrap
    - CMS:Netlify
  features:
    - Very similar to gatsby-starter-netlify-cms, slightly more configurable (e.g. set site-title in gatsby-config) with Bootstrap/Bootswatch instead of bulma
- url: https://gatstrap.netlify.app/
  repo: https://github.com/jaxx2104/gatsby-starter-bootstrap
  description: n/a
  tags:
    - Styling:Bootstrap
  features:
    - Bootstrap CSS framework
    - Single column layout
    - Basic components like SiteNavi, SitePost, SitePage
- url: http://gatsby-bulma-storybook.surge.sh/
  repo: https://github.com/gvaldambrini/gatsby-starter-bulma-storybook
  description: n/a
  tags:
    - Styling:Bulma
    - Storybook
    - Testing
  features:
    - Storybook for developing components in isolation
    - Bulma and Sass support for styling
    - CSS modules
    - Prettier & ESLint to format & check the code
    - Jest
- url: https://gatsby-starter-business.netlify.app/
  repo: https://github.com/v4iv/gatsby-starter-business
  description: n/a
  tags:
    - Styling:Bulma
    - PWA
    - CMS:Netlify
    - Disqus
    - Search
    - Pagination
  features:
    - Complete Business Website Suite - Home Page, About Page, Pricing Page, Contact Page and Blog
    - Netlify CMS for Content Management
    - SEO Friendly (Sitemap, Schemas, Meta Tags, GTM etc)
    - Bulma and Sass Support for styling
    - Progressive Web App & Offline Support
    - Tags and RSS Feed for Blog
    - Disqus and Share Support
    - Elastic-Lunr Search
    - Pagination
    - Easy Configuration using `config.js` file
- url: https://haysclark.github.io/gatsby-starter-casper/
  repo: https://github.com/haysclark/gatsby-starter-casper
  description: n/a
  tags:
    - PWA
  features:
    - Page pagination
    - CSS
    - Tags
    - Google Analytics
    - Offline support
    - Web App Manifest
    - SEO
- url: http://gatsby-starter-ceevee.surge.sh/
  repo: https://github.com/amandeepmittal/gatsby-starter-ceevee
  description: n/a
  tags:
    - Portfolio
  features:
    - Based on the Ceevee site template, design by Styleshout
    - Single Page Resume/Portfolio site
    - Target audience Developers, Designers, etc.
    - Used CSS Modules, easy to manipulate
    - FontAwsome Library for icons
    - Responsive Design, optimized for Mobile devices
- url: https://gatsby-starter-contentful-i18n.netlify.app/
  repo: https://github.com/mccrodp/gatsby-starter-contentful-i18n
  description: i18n support and language switcher for Contentful starter repo
  tags:
    - i18n
    - CMS:Contentful
    - CMS:Headless
  features:
    - Localization (Multilanguage)
    - Dynamic content from Contentful CMS
    - Integrates i18n plugin starter and using-contentful repos
- url: https://cranky-edison-12166d.netlify.app/
  repo: https://github.com/datocms/gatsby-portfolio
  description: n/a
  tags:
    - CMS:DatoCMS
    - CMS:Headless
  features:
    - Simple portfolio to quick start a site with DatoCMS
    - Contents and media from DatoCMS
    - Custom Sass style
    - SEO
- url: https://gatsby-deck.netlify.app/
  repo: https://github.com/fabe/gatsby-starter-deck
  description: n/a
  tags:
    - Presentation
  features:
    - Create presentations/slides using Gatsby.
    - Offline support.
    - Page transitions.
- url: https://gatsby-starter-default-i18n.netlify.app/
  repo: https://github.com/angeloocana/gatsby-starter-default-i18n
  description: n/a
  tags:
    - i18n
  features:
    - localization (Multilanguage)
- url: http://gatsby-dimension.surge.sh/
  repo: https://github.com/codebushi/gatsby-starter-dimension
  description: Single page starter based on the Dimension site template
  tags:
    - Portfolio
    - HTML5UP
    - Styling:SCSS
  features:
    - Designed by HTML5 UP
    - Simple one page site that’s perfect for personal portfolios
    - Fully Responsive
    - Styling with SCSS
- url: https://gatsby-docs-starter.netlify.app/
  repo: https://github.com/ericwindmill/gatsby-starter-docs
  description: n/a
  tags:
    - Documentation
    - Styling:CSS-in-JS
  features:
    - All the features from gatsby-advanced-starter, plus
    - Designed for Documentation / Tutorial Websites
    - ‘Table of Contents’ Component, Auto generates ToC from posts - just follow the file frontmatter conventions from markdown files in ‘lessons’.
    - Styled Components w/ ThemeProvider
    - Basic UI
    - A few extra components
    - Custom prismjs theme
    - React Icons
- url: https://parmsang.github.io/gatsby-starter-ecommerce/
  repo: https://github.com/parmsang/gatsby-starter-ecommerce
  description: Easy to use starter for an e-commerce store
  tags:
    - Styling:Other
    - Stripe
    - E-commerce
    - PWA
    - Authentication
  features:
    - Uses the Moltin e-commerce Api
    - Stripe checkout
    - Semantic-UI
    - Styled components
    - Google Analytics - (you enter the tracking-id)
    - React-headroom
    - ESLint & Prettier. Uses Airbnb JavaScript Style Guide
    - Authentication via Moltin (Login and Register)
- url: http://gatsby-forty.surge.sh/
  repo: https://github.com/codebushi/gatsby-starter-forty
  description: Multi-page starter based on the Forty site template
  tags:
    - Styling:SCSS
    - HTML5UP
  features:
    - Designed by HTML5 UP
    - Colorful homepage, and also includes a Landing Page and Generic Page components.
    - Many elements are available, including buttons, forms, tables, and pagination.
    - Custom grid made with CSS Grid
    - Styling with SCSS
- url: https://themes.gatsbythemes.com/gatsby-starter/
  repo: https://github.com/saschajullmann/gatsby-starter-gatsbythemes
  description: n/a
  tags:
    - Styling:CSS-in-JS
    - Blog
    - Testing
    - Linting
  features:
    - CSS-in-JS via Emotion.
    - Jest and Enzyme for testing.
    - ESLint in dev mode with the Airbnb config and Prettier formatting rules.
    - React 16.
    - A basic blog, with posts under src/pages/blog. There’s also a script which creates a new Blog entry (post.sh).
    - Data per JSON files.
    - A few basic components (Navigation, Footer, Layout).
    - Layout components make use of Styled-System.
    - Google Analytics (you just have to enter your tracking-id).
    - Gatsby-Plugin-Offline which includes Service Workers.
    - Prettier for a uniform codebase.
    - Normalize css (7.0).
    - Feather icons.
    - Font styles taken from Tachyons.
- url: https://gcn.netlify.app/
  repo: https://github.com/ryanwiemer/gatsby-starter-gcn
  description: A starter template to build amazing static websites with Gatsby, Contentful, and Netlify
  tags:
    - CMS:Contentful
    - CMS:Headless
    - Blog
    - Netlify
    - Styling:CSS-in-JS
  features:
    - CMS:Contentful integration with ready to go placeholder content
    - Netlify integration including a pre-built contact form
    - Minimal responsive design - made to customize or tear apart
    - Pagination logic
    - Styled components
    - SEO Friendly Component
    - JSON-LD Schema
    - OpenGraph sharing support
    - Sitemap Generation
    - Google Analytics
    - Progressive Web app
    - Offline Support
    - RSS Feed
    - Gatsby Standard module for linting JavaScript with StandardJS
    - Stylelint support for Styled Components to lint the CSS in JS
- url: https://alampros.github.io/gatsby-starter-grommet/
  repo: https://github.com/alampros/gatsby-starter-grommet
  description: n/a
  tags:
    - Styling:Grommet
  features:
    - Barebones configuration for using the Grommet design system
    - Uses Sass (with CSS modules support)
- url: https://gatsby-starter-hello-world-demo.netlify.app/
  repo: https://github.com/gatsbyjs/gatsby-starter-hello-world
  description: official hello world
  tags:
    - Official
  features:
    - A no-frills Gatsby install
    - No plugins, no boilerplate
    - Great for advanced users
- url: https://gatsby-starter-hello-world-tailwind-css.netlify.app/
  repo: https://github.com/ohduran/gatsby-starter-hello-world-tailwind-css
  description: hello world + Tailwind CSS
  tags:
    - Styling:Tailwind
  features:
    - One plugin, no boilerplate
    - Great for advanced users
- url: https://gatsby-starter-hero-blog.greglobinski.com/
  repo: https://github.com/greglobinski/gatsby-starter-hero-blog
  description: no description yet
  tags:
    - Styling:PostCSS
    - SEO
    - Markdown
  features:
    - Easy editable content in Markdown files (posts, pages and parts)
    - CSS with `styled-jsx` and `PostCSS`
    - SEO (sitemap generation, robot.txt, meta and OpenGraph Tags)
    - Social sharing (Twitter, Facebook, Google, LinkedIn)
    - Comments (Facebook)
    - Images lazy loading and `webp` support (gatsby-image)
    - Post categories (category based post list)
    - Full text searching (Algolia)
    - Contact form (Netlify form handling)
    - Form elements and validation with `ant-design`
    - RSS feed
    - 100% PWA (manifest.webmanifest, offline support, favicons)
    - Google Analytics
    - App favicons generator (node script)
    - Easy customizable base styles via `theme` object generated from `yaml` file (fonts, colors, sizes)
    - React v.16.3 (gatsby-plugin-react-next)
    - Components lazy loading (social sharing)
    - ESLint (google config)
    - Prettier code styling
    - webpack `BundleAnalyzerPlugin`
- url: https://gatsby-starter-i18n-lingui.netlify.app/
  repo: https://github.com/dcroitoru/gatsby-starter-i18n-lingui
  description: n/a
  tags:
    - i18n
  features:
    - Localization (Multilanguage) provided by js-lingui
    - Message extraction
    - Avoids code duplication - generates pages for each locale
    - Possibility of translated paths
- url: https://lumen.netlify.app/
  repo: https://github.com/alxshelepenok/gatsby-starter-lumen
  description: A minimal, lightweight, and mobile-first starter for creating blogs using Gatsby.
  tags:
    - Blog
    - CMS:Netlify
    - Pagination
    - Disqus
    - RSS
    - Linting
    - Testing
    - Styling:PostCSS
    - Styling:SCSS
  features:
    - Lost Grid
    - Jest testing
    - Beautiful typography inspired by matejlatin/Gutenberg
    - Mobile-First approach in development
    - Stylesheet built using SASS and BEM-Style naming
    - Syntax highlighting in code blocks
    - Sidebar menu built using a configuration block
    - Archive organized by tags and categories
    - Pagination support
    - Offline support
    - Google Analytics support
    - Disqus Comments support
- url: https://minimal-blog.lekoarts.de
  repo: https://github.com/LekoArts/gatsby-starter-minimal-blog
  description: This starter is part of a german tutorial series on Gatsby. The starter will change over time to use more advanced stuff (feel free to express your ideas in the repository). Its first priority is a minimalistic style coupled with a lot of features for the content.
  tags:
    - Blog
    - MDX
    - Styling:CSS-in-JS
    - Netlify
    - Linting
    - PWA
  features:
    - Minimal and clean white layout
    - Write your blog posts in MDX
    - Offline Support, WebApp Manifest, SEO
    - Code highlighting (with prism-react-renderer) and live preview (with react-live)
- url: https://gatsby-starter-modern-demo.netlify.app/
  repo: https://github.com/kripod/gatsby-starter-modern
  description: no description yet
  tags:
    - Linting
  features:
    - A set of strict linting rules (based on the Airbnb JavaScript Style Guide)
    - Encourage automatic code formatting
    - Prefer using Yarn for package management
    - Use EditorConfig to maintain consistent coding styles between different editors and IDEs
    - Integration with Visual Studio Code
    - Based on gatsby-starter-default
- url: https://gatsby-starter-personal-blog.greglobinski.com/
  repo: https://github.com/greglobinski/gatsby-starter-personal-blog
  description: n/a
  tags:
    - Blog
    - Markdown
    - Netlify
    - Styling:Material
  features:
    - Ready to use, but easily customizable a fully equipped theme starter
    - Easy editable content in Markdown files (posts, pages and parts)
    - ‘Like an app’ layout transitions
    - Easily restyled through theme object
    - Styling with JSS
    - Page transitions
    - Comments (Facebook)
    - Post categories
    - Post list filtering
    - Full text searching (Algolia)
    - Contact form (Netlify form handling)
    - Material UI (@next)
    - RSS feed
    - Full screen mode
    - User adjustable articles’ body copy font size
    - Social sharing (Twitter, Facebook, Google, LinkedIn)
    - PWA (manifes.json, offline support, favicons)
    - Google Analytics
    - Favicons generator (node script)
    - Components leazy loading with AsyncComponent (social sharing, info box)
    - ESLint (google config)
    - Prettier code styling
    - Custom webpack CommonsChunkPlugin settings
    - webpack BundleAnalyzerPlugin
- url: http://gatsby-photon.surge.sh/
  repo: https://github.com/codebushi/gatsby-starter-photon
  description: Single page starter based on the Photon site template
  tags:
    - HTML5UP
    - Onepage
    - Styling:SCSS
  features:
    - Designed by HTML5 UP
    - Single Page, Responsive Site
    - Custom grid made with CSS Grid
    - Styling with SCSS
- url: https://portfolio-bella.netlify.app/
  repo: https://github.com/LekoArts/gatsby-starter-portfolio-bella
  description: A portfolio starter for Gatsby. The target audience are designers and photographers. The light themed website shows your work with large images & big typography. The Onepage is powered by the Headless CMS Prismic.io. and has programmatically created pages for your projects. General settings and colors can be changed in a config & theme file.
  tags:
    - Portfolio
    - CMS:Prismic
    - CMS:Headless
    - Styling:CSS-in-JS
    - Onepage
    - PWA
    - Linting
  features:
    - Big typography & images
    - White theme
    - Prismic.io as CMS
    - Emotion for styling + Emotion-Grid
    - One-page layout with sub-pages for case studies
    - Easily configurable
    - And other good stuff (SEO, Offline Support, WebApp Manifest Support)
- url: https://cara.lekoarts.de
  repo: https://github.com/LekoArts/gatsby-starter-portfolio-cara
  description: Playful and Colorful One-Page portfolio featuring Parallax effects and animations. Especially designers and/or photographers will love this theme! Built with MDX and Theme UI.
  tags:
    - Portfolio
    - Onepage
    - Styling:CSS-in-JS
    - PWA
  features:
    - React Spring Parallax effects
    - Theme UI-based theming
    - CSS Animations and shapes
    - Light/Dark mode
- url: https://emilia.lekoarts.de
  repo: https://github.com/LekoArts/gatsby-starter-portfolio-emilia
  description: A portfolio starter for Gatsby. The target audience are designers and photographers. The dark-themed website shows your work with large images in a grid-layout (powered by CSS Grid). The transition effects on the header add a playful touch to the overall minimal design. The website has programmatically created pages for your projects (with automatic image import). General settings and colors can be changed in a config & theme file.
  tags:
    - Portfolio
    - PWA
    - Transitions
    - MDX
    - Styling:CSS-in-JS
    - Linting
    - Testing
  features:
    - Focus on big images (with gatsby-image)
    - Dark Theme with HeroPatterns Header
    - CSS Grid and styled-components
    - Page transitions
    - Cypress for End-to-End testing
    - react-spring animations
    - One-Page layout with sub-pages for projects
    - Create your projects in MDX (automatic import of images)
    - And other good stuff (SEO, Offline Support, WebApp Manifest Support)
- url: https://emma.lekoarts.de
  repo: https://github.com/LekoArts/gatsby-starter-portfolio-emma
  description: Minimalistic portfolio with full-width grid, page transitions, support for additional MDX pages, and a focus on large images. Especially designers and/or photographers will love this theme! Built with MDX and Theme UI. Using the Gatsby Theme "@lekoarts/gatsby-theme-emma".
  tags:
    - Portfolio
    - MDX
    - Transitions
    - Styling:CSS-in-JS
    - PWA
  features:
    - MDX
    - react-spring page animations
    - Optional MDX pages which automatically get added to the navigation
    - Fully customizable through the usage of Gatsby Themes (and Theme UI)
    - Light Mode / Dark Mode
    - Google Analytics Support
    - SEO (Sitemap, OpenGraph tags, Twitter tags)
    - Offline Support & WebApp Manifest
- url: https://gatsby-starter-procyon.netlify.app/
  repo: https://github.com/danielmahon/gatsby-starter-procyon
  description: n/a
  tags:
    - PWA
    - CMS:Headless
    - CMS:Other
    - Styling:Material
    - Netlify
  features:
    - Gatsby + React (server side rendering)
    - GraphCMS Headless CMS
    - DraftJS (in-place) Medium-like Editing
    - Apollo GraphQL (client-side)
    - Local caching between builds
    - Material-UI (layout, typography, components, etc)
    - Styled-Components™-like API via Material-UI
    - Netlify Deployment Friendly
    - Netlify Identity Authentication (enables editing)
    - Automatic versioning, deployment and CHANGELOG
    - Automatic rebuilds with GraphCMS and Netlify web hooks
    - PWA (Progressive Web App)
    - Google Fonts
- url: http://gatsby-starter-product-guy.surge.sh/
  repo: https://github.com/amandeepmittal/gatsby-starter-product-guy
  description: n/a
  tags:
    - Portfolio
  features:
    - Single Page
    - A portfolio Developers and Product launchers alike
    - Using Typography.js easy to switch fonts
    - All your Project/Portfolio Data in Markdown, server by GraphQL
    - Responsive Design, optimized for Mobile devices
- url: https://caki0915.github.io/gatsby-starter-redux/
  repo: https://github.com/caki0915/gatsby-starter-redux
  description: n/a
  tags:
    - Styling:CSS-in-JS
    - Redux
  features:
    - Redux and Redux-devtools.
    - Emotion with a basic theme and SSR
    - Typography.js
    - ESLint rules based on Prettier and Airbnb
- url: http://gatsby-stellar.surge.sh/
  repo: https://github.com/codebushi/gatsby-starter-stellar
  description: Single page starter based on the Stellar site template
  tags:
    - HTML5UP
    - Onepage
    - Styling:SCSS
  features:
    - Designed by HTML5 UP
    - Scroll friendly, responsive site. Can be used as a single or multi-page site.
    - Sticky Navigation when scrolling.
    - Scroll spy and smooth scrolling to different sections of the page.
    - Styling with SCSS
- url: http://gatsby-strata.surge.sh/
  repo: https://github.com/codebushi/gatsby-starter-strata
  description: Single page starter based on the Strata site template
  tags:
    - Portfolio
    - Onepage
    - HTML5UP
    - Styling:SCSS
  features:
    - Designed by HTML5 UP
    - Super Simple, single page portfolio site
    - Lightbox style React photo gallery
    - Fully Responsive
    - Styling with SCSS
- url: https://gatsby-starter-strict.netlify.app/
  repo: https://github.com/kripod/gatsby-starter-strict
  description: n/a
  tags:
    - Linting
  features:
    - A set of strict linting rules (based on the Airbnb JavaScript Style Guide)
    - lint script
    - Encourage automatic code formatting
    - format script
    - Prefer using Yarn for package management
    - Use EditorConfig to maintain consistent coding styles between different editors and IDEs
    - Integration with Visual Studio Code
    - Pre-configured auto-formatting on file save
    - Based on gatsby-starter-default
- url: https://gatsby-tachyons.netlify.app/
  repo: https://github.com/pixelsign/gatsby-starter-tachyons
  description: no description yet
  tags:
    - Styling:Other
  features:
    - Based on gatsby-starter-default
    - Using Tachyons for CSS.
- url: https://gatsby-starter-tailwind.oddstronaut.com/
  repo: https://github.com/taylorbryant/gatsby-starter-tailwind
  description: A Gatsby v2 starter styled using Tailwind, a utility-first CSS framework. Uses Purgecss to remove unused CSS.
  tags:
    - Styling:Tailwind
  features:
    - Based on gatsby-starter-default
    - Tailwind CSS Framework
    - Removes unused CSS with Purgecss
    - Includes responsive navigation and form examples
- url: http://portfolio-v3.surge.sh/
  repo: https://github.com/amandeepmittal/gatsby-portfolio-v3
  description: n/a
  tags:
    - Portfolio
  features:
    - Single Page, Timeline View
    - A portfolio Developers and Product launchers
    - Bring in Data, plug-n-play
    - Responsive Design, optimized for Mobile devices
    - Seo Friendly
    - Uses Flexbox
- url: https://gatsby-starter-typescript-plus.netlify.app/
  repo: https://github.com/resir014/gatsby-starter-typescript-plus
  description: This is a starter kit for Gatsby.js websites written in TypeScript. It includes the bare essentials for you to get started (styling, Markdown parsing, minimal toolset).
  tags:
    - Styling:CSS-in-JS
    - Language:TypeScript
    - Markdown
  features:
    - TypeScript
    - ESLint (with custom ESLint rules)
    - Markdown rendering with Remark
    - Basic component structure
    - Styling with emotion
- url: https://haysclark.github.io/gatsby-starter-typescript/
  repo: https://github.com/haysclark/gatsby-starter-typescript
  description: n/a
  tags:
    - Language:TypeScript
  features:
    - TypeScript
- url: https://fabien0102-gatsby-starter.netlify.app/
  repo: https://github.com/fabien0102/gatsby-starter
  description: n/a
  tags:
    - Language:TypeScript
    - Styling:Other
    - Testing
  features:
    - Semantic-ui for styling
    - TypeScript
    - Offline support
    - Web App Manifest
    - Jest/Enzyme testing
    - Storybook
    - Markdown linting
- url: https://gatsby-starter-wordpress.netlify.app/
  repo: https://github.com/GatsbyCentral/gatsby-starter-wordpress
  description: Gatsby starter using WordPress as the content source.
  tags:
    - Styling:CSS-in-JS
    - CMS:WordPress
  features:
    - All the features from gatsby-advanced-starter, plus
    - Leverages the WordPress plugin for Gatsby for data
    - Configured to work with WordPress Advanced Custom Fields
    - Auto generated Navigation for your WordPress Pages
    - Minimal UI and Styling — made to customize.
    - Styled Components
- url: https://www.concisejavascript.org/
  repo: https://github.com/rwieruch/open-crowd-fund
  description: n/a
  tags:
    - Stripe
    - Firebase
  features:
    - Open source crowdfunding for your own ideas
    - Alternative for Kickstarter, GoFundMe, etc.
    - Secured Credit Card payments with Stripe
    - Storing of funding information in Firebase
- url: https://www.verious.io/
  repo: https://github.com/cpinnix/verious-boilerplate
  description: n/a
  tags:
    - Styling:Other
  features:
    - Components only. Bring your own data, plugins, etc.
    - Bootstrap inspired grid system with Container, Row, Column components.
    - Simple Navigation and Dropdown components.
    - Baseline grid built in with modular scale across viewports.
    - Abstract measurements utilize REM for spacing.
    - One font to rule them all, Helvetica.
- url: https://gatsby-starter-blog-grommet.netlify.app/
  repo: https://github.com/Ganevru/gatsby-starter-blog-grommet
  description: Gatsby v2 starter for creating a blog. Based on Grommet v2 UI.
  tags:
    - Blog
    - Markdown
    - Styling:Grommet
    - Language:TypeScript
    - Linting
    - Redux
  features:
    - Grommet v2 UI
    - Easily configurable - see site-config.js in the root
    - Switch between grommet themes
    - Change between light and dark themes (with Redux)
    - Blog posts previews in card style
    - Responsive Design, optimized for Mobile devices
    - styled-components
    - TypeScript and ESLint (typescript-eslint)
    - lint-staged and husky - for linting before commit
- url: https://happy-pare-dff451.netlify.app/
  repo: https://github.com/fhavrlent/gatsby-contentful-typescript-starter
  description: Contentful and TypeScript starter based on default starter.
  tags:
    - CMS:Contentful
    - CMS:Headless
    - Language:TypeScript
    - Styling:CSS-in-JS
  features:
    - Based on default starter
    - TypeScript
    - CSS in JS (Emotion)
    - CMS:Contentful
- url: https://xylo-gatsby-bulma-starter.netlify.app/
  repo: https://github.com/xydac/xylo-gatsby-bulma-starter
  description: Gatsby v2 Starter with Bulma based on default starter.
  tags:
    - Styling:SCSS
    - Styling:Bulma
  features:
    - Based on default starter
    - Bulma Css
    - Sass based Styling
- url: https://maxpou.github.io/gatsby-starter-morning-dew/
  repo: https://github.com/maxpou/gatsby-starter-morning-dew
  description: Gatsby v2 blog starter
  tags:
    - Blog
    - Markdown
    - PWA
    - Disqus
    - SEO
    - MDX
    - Styling:CSS-in-JS
  features:
    - Blog post listing with previews (image + summary) for each blog post
    - Fully configurable
    - Multilang support (blog post only)
    - Syntax highlighting
    - css-in-js (with styled-components)
    - Fully Responsive
    - Tags
    - Google Analytics
    - Disqus comments support
    - Offline support
    - Web App Manifest
    - ESLint
    - Prettier
    - Travis CI
- url: https://gatsby-starter-blog-jumpalottahigh.netlify.app/
  repo: https://github.com/jumpalottahigh/gatsby-starter-blog-jumpalottahigh
  description: Gatsby v2 blog starter with SEO, search, filter, reading progress, mobile menu fab
  tags:
    - Blog
    - Markdown
  features:
    - Blog post listing with previews (image + summary) for each blog post
    - Google structured data
    - Mobile-friendly menu toggled with a floating action button (FAB)
    - Article read progress
    - User feedback component
- url: https://i18n.smakosh.com/
  repo: https://github.com/smakosh/gatsby-starter-i18n
  description: Gatsby v2 Starter with i18n using react-intl and more cool features.
  tags:
    - Styling:CSS-in-JS
    - i18n
  features:
    - Based on default starter
    - i18n with rtl text
    - Stateless components using Recompose
    - Font changes depending on the chosen language
    - SEO (meta tags, openGraph, structured data, Twitter and more...)
- url: https://gatsby-starter-mate.netlify.app
  repo: https://github.com/EmaSuriano/gatsby-starter-mate
  description: A portfolio starter for Gatsby integrated with Contentful CMS.
  tags:
    - Styling:CSS-in-JS
    - CMS:Contentful
    - CMS:Headless
    - Portfolio
  features:
    - Gatsby v2
    - Rebass (Styled-components system)
    - React Reveal
    - Dynamic content from Contentful
    - Offline support
    - PWA ready
    - SEO
    - Responsive design
    - Icons from font-awesome
    - Netlify Deployment Friendly
    - Medium integration
    - Social sharing (Twitter, Facebook, Google, LinkedIn)
- url: https://gatsby-starter-typescript-sass.netlify.app
  repo: https://github.com/thetrevorharmon/gatsby-starter-typescript-sass
  description: A basic starter with TypeScript and Sass built-in
  tags:
    - Language:TypeScript
    - Styling:SCSS
    - Linting
  features:
    - TypeScript and Sass support
    - TS linter with basic react rules
- url: https://gatsby-simple-contentful-starter.netlify.app/
  repo: https://github.com/cwlsn/gatsby-simple-contentful-starter
  description: A simple starter to display Contentful data in Gatsby, ready to deploy on Netlify. Comes with a detailed article detailing the process.
  tags:
    - CMS:Contentful
    - CMS:Headless
    - Markdown
    - Styling:CSS-in-JS
  features:
    - Gatsby v2
    - Query Contentful data via Gatsby's GraphQL
    - Styled-Components for CSS-in-JS
    - Simple format, easy to create your own site quickly
    - React Helmet for Header Modification
    - Remark for loading Markdown into React
- url: https://gatsby-blog-cosmicjs.netlify.app/
  repo: https://github.com/cosmicjs/gatsby-blog-cosmicjs
  description: Blog that utilizes the power of the Cosmic headless CMS for easy content management
  tags:
    - CMS:Cosmic
    - CMS:Headless
    - Blog
  features:
    - Uses the Cosmic Gatsby source plugin
- url: https://cosmicjs-gatsby-starter.netlify.app/
  repo: https://github.com/cosmicjs/gatsby-starter
  description: Simple Gatsby starter connected to the Cosmic headless CMS for easy content management
  tags:
    - CMS:Cosmic
    - CMS:Headless
  features:
    - Uses the Cosmic Gatsby source plugin
- url: https://www.gatsby-typescript-template.com/
  repo: https://github.com/ikeryo1182/gatsby-typescript-template
  description: This is a standard starter with TypeScript, TSLint, Prettier, Lint-Staged(Husky) and Sass
  tags:
    - Language:TypeScript
    - Linting
    - Styling:SCSS
  features:
    - Category and Tag for post
    - Type Safe by TypeScript
    - Format Safe by TSLint and Prettier with Lint-Staged(Husky)
- url: https://zandersparrow.github.io/gatsby-simple-redux/
  repo: https://github.com/zandersparrow/gatsby-simple-redux
  description: The default starter plus redux
  tags:
    - Redux
  features:
    - Minimal starter based on the official default
    - Includes redux and a simple counter example
- url: https://gatsby-casper.netlify.app/
  repo: https://github.com/scttcper/gatsby-casper
  description: This is a starter blog that looks like the Ghost.io default theme, casper.
  tags:
    - Blog
    - Language:TypeScript
    - Styling:CSS-in-JS
  features:
    - Emotion CSS-in-JS
    - TypeScript
    - Author and tag pages
    - RSS
- url: https://gatsby-universal.netlify.app
  repo: https://github.com/fabe/gatsby-universal
  description: An opinionated Gatsby v2 starter for state-of-the-art marketing sites
  tags:
    - Transitions
    - PWA
    - Styling:CSS-in-JS
    - Linting
    - Markdown
    - SEO
  features:
    - Page Transitions
    - IntersectionObserver, component-based
    - React Context for global UI state
    - styled-components v4
    - Generated media queries for easy use
    - Optimized with Google Lighthouse (100/100)
    - Offline support
    - Manifest support
    - Sitemap support
    - All favicons generated
    - SEO (with Schema JSONLD) & Social Tags
    - Prettier
    - ESLint
- url: https://prismic.lekoarts.de/
  repo: https://github.com/LekoArts/gatsby-starter-prismic
  description: A typography-heavy & light-themed Gatsby Starter which uses the Headless CMS Prismic.
  tags:
    - CMS:Prismic
    - CMS:Headless
    - Styling:CSS-in-JS
    - Linting
    - Blog
    - PWA
    - Testing
  features:
    - Prismic as Headless CMS
    - Uses multiple features of Prismic - Slices, Labels, Relationship fields, Custom Types
    - Emotion for Styling
    - Cypress for End-to-End testing
    - Prism.js highlighting
    - Responsive images with gatsby-image
    - Extensive SEO
    - ESLint & Prettier
- url: https://gatsby-starter-v2-casper.netlify.app/
  repo: https://github.com/GatsbyCentral/gatsby-v2-starter-casper
  description: A blog starter based on the Casper (v1.4) theme.
  tags:
    - Blog
    - PWA
  features:
    - Page pagination
    - CSS
    - Tags
    - Google Analytics
    - Offline support
    - Web App Manifest
    - SEO
- url: https://lumen-v2.netlify.app/
  repo: https://github.com/GatsbyCentral/gatsby-v2-starter-lumen
  description: A Gatsby v2 fork of the lumen starter.
  tags:
    - Blog
    - RSS
    - Disqus
  features:
    - Lost Grid.
    - Beautiful typography inspired by matejlatin/Gutenberg.
    - Mobile-First approach in development.
    - Stylesheet built using Sass and BEM-Style naming.
    - Syntax highlighting in code blocks.
    - Sidebar menu built using a configuration block.
    - Archive organized by tags and categories.
    - Automatic RSS generation.
    - Automatic Sitemap generation.
    - Offline support.
    - Google Analytics support.
    - Disqus Comments support.
- url: https://gatsby-starter-firebase.netlify.app/
  repo: https://github.com/muhajirdev/gatsby-starter-firebase
  description: A Gatsby + Firebase Starter. With Authentication
  tags:
    - Firebase
    - Client-side App
  features:
    - ESLint Airbnb without semicolon and without .jsx extension
    - Firebase
    - Web App Manifest
- url: http://gatsby-lightbox.416serg.me
  repo: https://github.com/416serg/gatsby-starter-lightbox
  description: Showcasing a custom lightbox implementation using `gatsby-image`
  tags:
    - Portfolio
    - SEO
    - Styling:CSS-in-JS
  features:
    - Features a custom, accessible lightbox with gatsby-image
    - Styled with styled-components using CSS Grid
    - React Helmet for SEO
- url: https://jackbravo.github.io/gatsby-starter-i18n-blog/
  repo: https://github.com/jackbravo/gatsby-starter-i18n-blog
  description: Same as official gatsby-starter-blog but with i18n support
  tags:
    - i18n
    - Blog
  features:
    - Translates site name and bio using .md files
    - No extra libraries needed
- url: https://calpa.me/
  repo: https://github.com/calpa/gatsby-starter-calpa-blog
  description: Blog Template X Contentful, Twitter and Facebook style
  tags:
    - Blog
    - Styling:SCSS
  features:
    - Gatsby v2, faster than faster
    - Not just Contentful content source, you can use any database
    - Custom style
    - Google Analytics
    - Gitalk
    - sitemap
    - React FontAwesome
    - SEO
    - Offline support
    - Web App Manifest
    - Styled using SCSS
    - Page pagination
    - Netlify optimization
- url: https://gatsby-starter-typescript-power-blog.majidhajian.com/
  repo: https://github.com/mhadaily/gatsby-starter-typescript-power-blog
  description: Minimal Personal Blog with Gatsby and TypeScript
  tags:
    - PWA
    - Blog
    - Language:TypeScript
    - Markdown
  features:
    - Mobile-First approach in development
    - TSLint & Prettier
    - Offline support
    - Styled Component implementation
    - Category and Tag for post
    - Dark / Light theme
    - Type Safe by TypeScript
    - Purge CSS
    - Format Safe by TSLint, StyleLint and Prettier with Lint-Staged(Husky)
    - Blog page
    - Syntax highlighting in code blocks
    - Pagination Ready
    - Ready to deploy to GitHub Pages or Netlify
    - Automatic RSS generation
    - Automatic Sitemap generation
- url: https://gatsby-starter-kontent.netlify.app
  repo: https://github.com/Kentico/gatsby-starter-kontent
  description: Gatsby starter site with Kentico Kontent based on default Gatsby starter
  tags:
    - CMS:Headless
    - CMS:Kontent
    - Netlify
  features:
    - Comes with React Helmet for adding site meta tags
    - Includes plugins for offline support out of the box
    - Kentico Kontent integration
- url: https://gatsby-starter-storybook.netlify.app/
  repo: https://github.com/markoradak/gatsby-starter-storybook
  description: Gatsby starter site with Storybook
  tags:
    - Storybook
    - Styling:CSS-in-JS
    - Linting
  features:
    - Gatsby v2 support
    - Storybook v4 support
    - Styled Components v4 support
    - Styled Reset, ESLint, Netlify Conf
- url: https://jamstack-hackathon-starter.netlify.app/
  repo: https://github.com/sw-yx/jamstack-hackathon-starter
  description: A JAMstack app with authenticated routes, static marketing pages, etc. with Gatsby, Netlify Identity, and Netlify Functions
  tags:
    - Netlify
    - Client-side App
  features:
    - Netlify Identity
    - Netlify Functions
    - Static Marketing pages and Dynamic Client-side Authenticated App pages
- url: https://collective.github.io/gatsby-starter-plone/
  repo: https://github.com/collective/gatsby-starter-plone
  description: A Gatsby starter template to build static sites using Plone as the content source
  tags:
    - CMS:Other
    - CMS:Headless
    - SEO
    - PWA
  features:
    - Creates 1-1 copy of source Plone site
    - Auto generated navigation and breadcrumbs
    - Progressive Web App features
    - Optimized for performance
    - Minimal UI and Styling
- url: https://gatsby-tutorial-starter.netlify.app/
  repo: https://github.com/justinformentin/gatsby-v2-tutorial-starter
  description: Simple, modern designed blog with post lists, tags, and easily customizable code.
  tags:
    - Blog
    - Linting
    - PWA
    - SEO
    - Styling:CSS-in-JS
    - Markdown
  features:
    - Blog post listing with image, summary, date, and tags.
    - Post Tags
    - Post List Filtering
    - Typography.js
    - Emotion styling
    - Syntax Highlighting in Code Blocks
    - Gatsby Image
    - Fully Responsive
    - Offline Support
    - Web App Manifest
    - SEO
    - PWA
    - Sitemap generation
    - Schema.org JSON-LD
    - CircleCI Integration
    - Codeclimate Integration
    - Google Analytics
    - Twitter and OpenGraph Tags
    - ESLint
    - Prettier Code Styling
- url: https://avivero.github.io/gatsby-redux-starter/
  repo: https://github.com/AVivero/gatsby-redux-starter
  description: Gatsby starter site with Redux, Sass, Bootstrap, CSS Modules, and Material Icons
  tags:
    - Redux
    - Styling:SCSS
    - Styling:Bootstrap
    - Styling:Material
    - Linting
  features:
    - Gatsby v2 support
    - Redux support
    - Sass support
    - Bootstrap v4 support
    - Css Modules support
    - ESLint, Prettier
- url: https://gatsby-typescript-boilerplate.netlify.app/
  repo: https://github.com/leachjustin18/gatsby-typescript-boilerplate
  description: Opinionated Gatsby v2 starter with TypeScript.
  tags:
    - Language:TypeScript
    - PWA
    - Styling:SCSS
    - Styling:PostCSS
  features:
    - TSLint with Airbnb & Prettier configurations
    - Prettier
    - Stylelint
    - Offline support
    - Type Safe by TypeScript
    - Format on commit with Lint-Staged(Husky)
    - Favicon generation
    - Sitemap generation
    - Autoprefixer with browser list
    - CSS nano
    - CSS MQ Packer
    - Lazy load image(s) with plugin sharp
    - Gatsby Image
    - Netlify optimizations
- url: https://danshai.github.io/gatsbyv2-scientific-blog-machine-learning/
  repo: https://github.com/DanShai/gatsbyv2-scientific-blog-machine-learning
  description: Machine learning ready and scientific blog starter
  tags:
    - Blog
    - Linting
  features:
    - Write easly your scientific blog with katex and publish your research
    - Machine learning ready with tensorflowjs
    - Manipulate csv data
    - draw with graph mermaid
    - display charts with chartjs
- url: https://gatsby-tailwind-styled-components.netlify.app/
  repo: https://github.com/muhajirdev/gatsby-tailwind-styled-components-starter
  description: A Gatsby Starter with Tailwind CSS + Styled Components
  tags:
    - Styling:Tailwind
  features:
    - ESLint Airbnb without semicolon and without .jsx extension
    - Offline support
    - Web App Manifest
- url: https://gatsby-starter-mobx.netlify.app
  repo: https://github.com/borekb/gatsby-starter-mobx
  description: MobX + TypeScript + TSLint + Prettier
  tags:
    - Language:TypeScript
    - Linting
    - Testing
  features:
    - Gatsby v2 + TypeScript
    - MobX with decorators
    - Two examples from @mweststrate's Egghead course
    - .editorconfig & Prettier
    - TSLint
    - Jest
- url: https://tender-raman-99e09b.netlify.app/
  repo: https://github.com/amandeepmittal/gatsby-bulma-quickstart
  description: A Bulma CSS + Gatsby Starter Kit
  tags:
    - Styling:Bulma
    - Styling:SCSS
  features:
    - Uses Bulma CSS
    - Sass based Styling
    - Responsive Design
    - Google Analytics Integration
    - Uses Gatsby v2
    - SEO
- url: https://gatsby-starter-notes.netlify.app/
  repo: https://github.com/patricoferris/gatsby-starter-notes
  description: Gatsby starter for creating notes organised by subject and topic
  tags:
    - Markdown
    - Pagination
  features:
    - Create by topic per subject notes that are organised using pagination
    - Support for code syntax highlighting
    - Support for mathematical expressions
    - Support for images
- url: https://gatsby-starter-ttag.netlify.app/
  repo: https://github.com/ttag-org/gatsby-starter-ttag
  description: Gatsby starter with the minimum required to demonstrate using ttag for precompiled internationalization of strings.
  tags:
    - i18n
  features:
    - Support for precompiled string internationalization using ttag and it's babel plugin
- url: https://gatsby-starter-typescript.netlify.app/
  repo: https://github.com/goblindegook/gatsby-starter-typescript
  description: Gatsby starter using TypeScript.
  tags:
    - Markdown
    - Pagination
    - Language:TypeScript
    - PWA
    - Linting
  features:
    - Markdown and MDX
    - Local search powered by Lunr
    - Syntax highlighting
    - Images
    - Styling with Emotion
    - Testing with Jest and react-testing-library
- url: https://gatsby-netlify-cms-example.netlify.app/
  repo: https://github.com/robertcoopercode/gatsby-netlify-cms
  description: Gatsby starter using Netlify CMS
  tags:
    - CMS:Netlify
    - Styling:SCSS
  features:
    - Example of a website for a local developer meetup group
    - NetlifyCMS used for easy data entry
    - Mobile-friendly design
    - Styling done with Sass
    - Gatsby version 2
- url: https://gatsby-typescript-starter-blog.netlify.app/
  repo: https://github.com/frnki/gatsby-typescript-starter-blog
  description: A starter blog for TypeScript-based Gatsby projects with minimal settings.
  tags:
    - Language:TypeScript
    - Blog
  features:
    - TypeScript & TSLint
    - No Styling (No Typography.js)
    - Minimal settings based on official starter blog
- url: https://gatsby-serif.netlify.app/
  repo: https://github.com/jugglerx/gatsby-serif-theme
  description: Multi-page/content-type starter using Markdown and SCSS. Serif is a beautiful small business theme for Gatsby. The theme is fully responsive, blazing fast, and artfully illustrated.
  tags:
    - Styling:SCSS
    - Markdown
    - Linting
  features:
    - Multiple "content types" for `services`, `team` and `testimonials` using Markdown as the source
    - Graphql query in `gatsby-node.js` using aliases that creates pages and templates by content type based on the folder `src/pages/services`, `src/pages/team`
    - SCSS
    - Responsive design
    - Bootstrap 4 grid and media queries only
    - Responsive menu
    - Royalty free illustrations included
    - SEO titles & meta using `gatsby-plugin-react-helmet`
    - ESLint & Prettier
- url: https://awesome-gatsby-starter.netlify.app/
  repo: https://github.com/South-Paw/awesome-gatsby-starter
  description: Starter with a preconfigured MDX, Storybook, and ESLint environment for component first development of your next Gatsby site.
  tags:
    - MDX
    - Markdown
    - Storybook
    - Styling:CSS-in-JS
    - Linting
  features:
    - Gatsby MDX for JSX in Markdown loading, parsing, and rendering of pages
    - Storybook for isolated component development
    - styled-components for CSS-in-JS
    - ESLint with Airbnb's config
    - Prettier integrated into ESLint
    - A few example components and pages with stories and simple site structure
- url: https://awesome-gatsby-starter-ts.netlify.app/
  repo: https://github.com/South-Paw/awesome-gatsby-starter-ts
  description: TypeScript starter with a preconfigured MDX, Storybook, and ESLint environment for component first development of your next Gatsby site.
  tags:
    - Language:TypeScript
    - MDX
    - Markdown
    - Storybook
    - Styling:CSS-in-JS
    - Linting
  features:
    - Gatsby MDX for JSX in Markdown loading, parsing, and rendering of pages
    - Storybook for isolated component development
    - styled-components for CSS-in-JS
    - ESLint with Airbnb's config
    - Prettier integrated into ESLint
    - A few example components and pages with stories and simple site structure
- url: https://santosfrancisco.github.io/gatsby-starter-cv/
  repo: https://github.com/santosfrancisco/gatsby-starter-cv
  description: A simple starter to get up and developing your digital curriculum with Gatsby'
  tags:
    - Styling:CSS-in-JS
    - PWA
    - Onepage
  features:
    - Gatsby v2
    - Based on default starter
    - Google Analytics
    - Web App Manifest
    - SEO
    - Styling with styled-components
    - Responsive Design, optimized for Mobile devices
- url: https://vigilant-leakey-a4f8cd.netlify.app/
  repo: https://github.com/agneym/gatsby-blog-starter
  description: Minimal Blog Starter Template with Styled Components.
  tags:
    - Markdown
    - Styling:CSS-in-JS
    - Blog
  features:
    - Markdown loading, parsing, and rendering of pages
    - Minimal UI for blog
    - Styled-components for CSS-in-JS
    - Prettier added as pre-commit hook
    - Google Analytics
    - Image Optimisation
    - Code Styling and Formatting in markdown
    - Responsive Design
- url: https://inspiring-me-lwz7512.netlify.app/
  repo: https://github.com/lwz7512/gatsby-netlify-identity-starter
  description: Gatsby Netlify Identity Starter with NIW auth support, and content gating, as well as a responsive layout.
  tags:
    - Netlify
    - Pagination
  features:
    - Mobile Screen support
    - Privacy control for post content view & profile page
    - User authentication by Netlify Identity Widget/Service
    - Pagination for posts
    - Navigation menu with active status
- url: https://gatsby-starter-event-calendar.netlify.app/
  repo: https://github.com/EmaSuriano/gatsby-starter-event-calendar
  description: Gatsby Starter to display information about events from Google Spreadsheets with Calendars
  tags:
    - Linting
    - Styling:Grommet
    - PWA
    - SEO
    - Google Sheets
  features:
    - Grommet
    - Theming
    - Google Spreadsheet integration
    - PWA
    - A11y
    - SEO
    - Netlify Deployment Friendly
    - ESLint with Airbnb's config
    - Prettier integrated into ESLint
- url: https://gatsby-starter-tech-blog.netlify.app/
  repo: https://github.com/email2vimalraj/gatsby-starter-tech-blog
  description: A simple tech blog starter kit for Gatsby
  tags:
    - Blog
    - Portfolio
  features:
    - Markdown based blog
    - Filter blog posts by Tags
    - Easy customization
    - Using styled components
    - Minimal styles
    - Best scoring by Lighthouse
    - SEO support
    - PWA support
    - Offline support
- url: https://infallible-brown-28846b.netlify.app/
  repo: https://github.com/tylergreulich/gatsby-typescript-mdx-prismjs-starter
  description: Gatsby starter using TypeScript, MDX, Prismjs, and styled-components
  tags:
    - Language:TypeScript
    - Linting
    - Testing
    - Styling:CSS-in-JS
    - MDX
  features:
    - Gatsby v2 + TypeScript
    - Syntax highlighting with Prismjs
    - MDX
    - Jest
    - react-testing-library
    - styled-components
- url: https://hardcore-darwin-d7328f.netlify.app/
  repo: https://github.com/agneym/gatsby-careers-page
  description: A Careers Page for startups using Gatsby
  tags:
    - Markdown
    - Styling:CSS-in-JS
  features:
    - Careers Listing
    - Application Format
    - Markdown for creating job description
    - styled-components
- url: https://saikrishna.me/
  repo: https://github.com/s-kris/gatsby-minimal-portfolio-blog
  description: A minimal portfolio website with blog using Gatsby. Suitable for developers.
  tags:
    - Portfolio
    - Blog
  features:
    - Portfolio Page
    - Timline (Journey) page
    - Minimal
- url: https://gatsby-starter-blog-mdx-demo.netlify.app
  repo: https://github.com/hagnerd/gatsby-starter-blog-mdx
  description: A fork of the Official Gatsby Starter Blog with support for MDX out of the box.
  tags:
    - MDX
    - Blog
  features:
    - MDX
    - Blog
    - RSS Feed
- url: https://gatsby-tailwindcss-sass-starter-demo.netlify.app/
  repo: https://github.com/durianstack/gatsby-tailwindcss-sass-starter
  description: Just another Gatsby Tailwind with SASS starter
  tags:
    - Styling:Tailwind
    - Styling:SCSS
  features:
    - Tailwind, A Utility-First CSS Framework for Rapid UI Development
    - SASS/SCSS
    - Comes with React Helmet for adding site meta tags
    - Includes plugins for offline support out of the box
    - PurgeCSS to shave off unused styles
- url: https://tyra-starter.netlify.app/
  repo: https://github.com/madelyneriksen/gatsby-starter-tyra
  description: A feminine Gatsby Starter Optimized for SEO
  tags:
    - SEO
    - Blog
    - Styling:Other
  features:
    - Integration with Social Media and Mailchimp.
    - Styled with Tachyons.
    - Rich structured data on blog posts for SEO.
    - Pagination and category pages.
- url: https://gatsby-starter-styled.netlify.app/
  repo: https://github.com/gregoralbrecht/gatsby-starter-styled
  description: Yet another simple starter with Styled-System, Typography.js, SEO, and Google Analytics.
  tags:
    - Styling:CSS-in-JS
    - PWA
    - SEO
  features:
    - Styled-Components
    - Styled-System
    - Rebass Grid
    - Typography.js to easily set up font styles
    - Google Analytics
    - Prettier, ESLint & Stylelint
    - SEO (meta tags and schema.org via JSON-LD)
    - Offline support
    - Web App Manifest
- url: https://gatsby.ghost.org/
  repo: https://github.com/TryGhost/gatsby-starter-ghost
  description: Build lightning-fast, modern publications with Ghost and Gatsby
  tags:
    - CMS:Headless
    - Blog
  features:
    - Ghost integration with ready to go placeholder content and webhooks support
    - Minimal responsive design
    - Pagination for posts, tags, and authors
    - SEO Friendly Meta
    - JSON-LD Schema
    - OpenGraph structured data
    - Twitter Cards meta
    - Sitemap Generation
    - XML Sitemaps
    - Progressive Web App
    - Offline Support
    - RSS Feed
    - Netlify integration ready to deploy
- url: https://traveler-blog.netlify.app/
  repo: https://github.com/QingpingMeng/gatsby-starter-traveler-blog
  description: A fork of the Official Gatsby Starter Blog to build a traveler blog with images support
  tags:
    - Blog
    - PWA
    - SEO
    - Styling:Material
    - Styling:CSS-in-JS
  features:
    - Netlify integration ready to deploy
    - Material UI
    - styled-components
    - GitHub markdown css support
- url: https://create-ueno-app.netlify.app
  repo: https://github.com/ueno-llc/ueno-gatsby-starter
  description: Opinionated Gatsby starter by Ueno.
  tags:
    - Language:TypeScript
    - Styling:SCSS
    - Linting
    - Transitions
  features:
    - GraphQL hybrid
    - SEO friendly
    - GSAP ready
    - Nice Devtools
    - GsapTools
    - Ueno plugins
    - SVG to React component
    - Ueno's TSlint
    - Decorators
- url: https://gatsby-snyung-starter.netlify.app/
  repo: https://github.com/SeonHyungJo/gatsby-snyung-starter
  description: Basic starter template for You
  tags:
    - CMS:Contentful
    - Markdown
    - Linting
    - Pagination
    - Portfolio
    - SEO
    - Styling:SCSS
    - Transitions
  features:
    - SASS/SCSS
    - Add Utterances
    - Nice Pagination
    - Comes with React Helmet for adding site meta tags
    - Create Yout Name Card for writing meta data
- url: https://gatsby-contentstack-starter.netlify.app/
  repo: https://github.com/contentstack/gatsby-starter-contentstack
  description: A Gatsby starter powered by Headless CMS Contentstack.
  tags:
    - CMS:Headless
    - Blog
  features:
    - Includes Contentstack Delivery API for any environment
    - Dynamic content from Contentstack CMS
- url: https://gatsby-craftcms-barebones.netlify.app
  repo: https://github.com/frankievalentine/gatsby-craftcms-barebones
  description: Barebones setup for using Craft CMS and Gatsby locally.
  tags:
    - CMS:Headless
  features:
    - Full setup instructions included
    - Documented to get you set up with Craft CMS quickly
    - Code referenced in repo
- url: https://gatsby-starter-buttercms.netlify.app/
  repo: https://github.com/ButterCMS/gatsby-starter-buttercms
  description: A starter template for spinning up a Gatsby+ ButterCMS site
  tags:
    - Blog
    - SEO
    - CMS:Headless
  features:
    - Fully functioning blog
    - Navigation between posts with a previous/next post button
    - FAQ Knowledge Base
    - CMS Powered Homepage
    - Customer Case Study example marketing pages
- url: https://master.d2f5ek3dnwfe9v.amplifyapp.com/
  repo: https://github.com/dabit3/gatsby-auth-starter-aws-amplify
  description: This Gatsby starter uses AWS Amplify to implement authentication flow for signing up/signing in users as well as protected client side routing.
  tags:
    - AWS
    - Authentication
  features:
    - AWS Amplify
    - Full authentication workflow
    - Registration form
    - Signup form
    - User sign in
- url: https://gatsby-starter.mdbootstrap.com/
  repo: https://github.com/anna-morawska/gatsby-material-design-for-bootstrap
  description: A simple starter which lets you quickly start developing with Gatsby and Material Design For Bootstrap
  tags:
    - Styling:Material
  features:
    - React Bootstrap with Material Design css framework.
    - Free for personal and commercial use
    - Fully responsive
- url: https://frosty-ride-4ff3b9.netlify.app/
  repo: https://github.com/damassi/gatsby-starter-typescript-rebass-netlifycms
  description:
    A Gatsby starter built on top of MDX (React + Markdown), NetlifyCMS (with
    MDX and netlify-cms-backend-fs support -- no need to deploy), TypeScript,
    Rebass for UI, Styled Components, and Jest for testing. Very little visual
    styling has been applied so that you can bring your own :)
  tags:
    - MDX
    - CMS:Netlify
    - Language:TypeScript
    - Styling:Other
    - Styling:CSS-in-JS
    - Testing
  features:
    - MDX - Markdown + React
    - Netlify CMS (with MDX support)
    - Read and write to local file system via netlify-cms-backend-fs
    - TypeScript
    - Rebass
    - Styled Components
    - Jest
- url: https://bluepeter.github.io/gatsby-material-ui-business-starter/
  repo: https://github.com/bluepeter/gatsby-material-ui-business-starter
  description: Beautiful Gatsby Material Design Business Starter
  tags:
    - Styling:Material
  features:
    - Uses the popular, well-maintained Material UI React component library
    - Material Design theme and icons
    - Rotating home page carousel
    - Simple setup without opinionated setup
    - Fully instrumented for successful PROD deployments
    - Stylus for simple CSS
- url: https://example-company-website-gatsby-sanity-combo.netlify.app/
  repo: https://github.com/sanity-io/example-company-website-gatsby-sanity-combo
  description: This example combines Gatsby site generation with Sanity.io content management in a neat company website.
  tags:
    - CMS:sanity.io
    - CMS:Headless
    - Blog
  features:
    - Out-of-the-box headless CMS
    - Real-time content preview in Development
    - Fast & frugal builds
    - No accidental missing fields/types
    - Full Render Control with Portable Text
    - gatsby-image support
    - Content types for company info, pages, projects, people, and blog posts
- url: https://gatsby-starter-oss.netlify.app/
  repo: https://github.com/robinmetral/gatsby-starter-oss
  description: A Gatsby starter to showcase your open-source projects.
  tags:
    - Portfolio
    - Styling:Theme-UI
    - Styling:CSS-in-JS
    - Onepage
    - PWA
    - SEO
    - Testing
    - Linting
  features:
    - 🐙🐈 Pull your pinned repos from GitHub
    - 👩‍🎤 Style with Emotion
    - ✨ Themeable with Theme UI
    - 🚀 Powered by gatsby-theme-oss
    - 💯 100/100 Lighthouse scores
- url: https://gatsby-starter-docz.netlify.app/
  repo: https://github.com/RobinCsl/gatsby-starter-docz
  description: Simple starter where building your own documentation with Docz is possible
  tags:
    - Documentation
  features:
    - Generate nice documentation with Docz, in addition to generating your normal Gatsby site
    - Document your React components in .mdx files
- url: https://gatsby-starter-santa-fe.netlify.app/
  repo: https://github.com/osogrizz/gatsby-starter-santa-fe
  description: A place for artist or designers to display their creations
  tags:
    - Styling:CSS-in-JS
  features:
    - SEO friendly
    - Built-in Google Fonts support
    - Contact Form
    - Customizable Design Template
- url: https://gatsby-hello-friend.now.sh
  repo: https://github.com/panr/gatsby-starter-hello-friend
  description: A simple starter for Gatsby. That's it.
  tags:
    - Pagination
    - Markdown
    - Blog
    - Portfolio
    - Styling:PostCSS
  features:
    - Dark/light mode, depending on your preferences
    - Great reading experience thanks to Inter font, made by Rasmus Andersson
    - Nice code highlighting thanks to PrismJS
    - Responsive youtube/vimeo etc. videos
    - Elastic menu
    - Fully responsive site
- url: https://lgcolella.github.io/gatsby-starter-developer-blog/
  repo: https://github.com/lgcolella/gatsby-starter-developer-blog
  description: A starter to create SEO-friendly, fast, multilanguage, responsive, and highly customizable technical blogs/portfolios with the most common features out of the box.
  tags:
    - Blog
    - Portfolio
    - i18n
  features:
    - Multilanguage posts
    - Pagination and image preview for posts
    - Tags
    - SEO
    - Social share buttons
    - Disqus for comments
    - Highlighting for code syntax in posts
    - Dark and light themes available
    - Various available icon sets
    - RSS Feed
    - Web app manifest
- url: https://gatsby.magicsoup.io/
  repo: https://github.com/magicsoup-io/gatsby-starter-magicsoup
  description: A production-ready Gatsby starter using magicsoup.io
  tags:
    - SEO
    - Markdown
    - Styling:CSS-in-JS
    - Testing
  features:
    - Optimized images with gatsby-image.
    - SEO friendly with react-helmet, gatsby-plugin-sitemap and Google Webmaster Tools!
    - Responsive UIs with magicsoup.io/stock.
    - Static content with gatsby-transform-remark or gatsby-transform-json.
    - Convert Markdown to StyledComponents!
    - Webfonts with gatsby-plugin-web-font-loader.
    - SSR ready!
    - Testing with Jest!
- url: https://foxandgeese.github.io/tiny-agency/
  repo: https://github.com/foxandgeese/tiny-agency
  description: Simple Gatsby.js starter that uses material design and that's perfect for tiny agencies.
  tags:
    - Styling:Material
  features:
    - Uses the popular, well-maintained Material UI React component library
    - Material Design theme and icons
    - Simple setup without opinionated setup
    - Fully instrumented for successful PROD deployments
- url: https://gatsby-shopify-starter.netlify.app/
  repo: https://github.com/AlexanderProd/gatsby-shopify-starter
  description: Kick off your next, e-commerce experience with this Gatsby starter. It is based on the default Gatsby starter to be easily modifiable.
  tags:
    - CMS:Headless
    - SEO
    - E-commerce
    - Styling:CSS-in-JS
  features:
    - Shopping Cart
    - Shopify Integration
    - Product Grid
    - Shopify Store Credentials included
    - Optimized images with gatsby-image.
    - SEO
- url: https://gatsby-starter-hello-world-shopify.netlify.app/
  repo: https://github.com/ohduran/gatsby-starter-hello-world-shopify
  description: Boilerplate with the barebones to set up your Shopify Store using Gatsby
  tags:
    - E-commerce
  features:
    - Shopping Cart
    - Shopify Integration
    - Product Grid
    - Shopify Store Credentials included
- url: https://gatejs.netlify.app
  repo: https://github.com/sarasate/gate
  description: API Doc generator inspired by Stripe's API docs
  tags:
    - Documentation
    - Markdown
    - Onepage
  features:
    - API documentation from markdown sources
    - Code samples separated by language
    - Syntax highlighting
    - Everything in a single page
- url: https://hopeful-keller-943d65.netlify.app
  repo: https://github.com/iwilsonq/gatsby-starter-reasonml
  description: Gatsby starter to create static sites using type-safe ReasonML
  tags:
    - Language:Other
    - Blog
    - Styling:CSS-in-JS
  features:
    - Gatsby v2 support
    - bs-platform v4 support
    - Similar to gatsby-starter-blog
- url: https://gatsby-starter-blog-amp-to-pwa.netlify.app/
  repo: https://github.com/tomoyukikashiro/gatsby-starter-blog-amp-to-pwa
  description: Gatsby starter blog with AMP to PWA Strategy
  tags:
    - Blog
    - AMP
    - PWA
  features:
    - Similar to gatsby-starter-blog
    - Support AMP to PWA strategy
- url: https://cvluca.github.io/gatsby-starter-markdown/
  repo: https://github.com/cvluca/gatsby-starter-markdown
  description: Boilerplate for a markdown-based website (Documentation, Blog, etc.)
  tags:
    - Markdown
    - Redux
    - Styling:Ant Design
  features:
    - Responsive Web Design
    - Auto generated Sidebar
    - Auto generated Anchor
- url: https://gatsby-starter-wordpress-community.netlify.app/
  repo: https://github.com/pablovila/gatsby-starter-wordpress-community
  description: Starter using gatsby-source-wordpress to display posts and pages from a WordPress site
  tags:
    - CMS:WordPress
    - Styling:Bulma
    - Blog
    - Pagination
  features:
    - Gatsby v2 support
    - Responsive Web Design
    - WordPress support
    - Bulma and Sass Support for styling
    - Pagination logic
- url: https://gatsby-blogger.netlify.app/
  repo: https://github.com/aslammultidots/blogger
  description: A simple, clean, and modern designed blog with a firebase authentication feature and easily customizable code.
  tags:
    - Blog
    - Redux
    - Disqus
    - CMS:Contentful
    - Firebase
  features:
    - Minimal and clean white layout.
    - Dynamic content from Contentful.
    - Blog post listing with previews (image + summary) for each blog post.
    - Disqus commenting system for each blog post.
    - Search post with keyword.
    - Firebase for Authentication.
    - Protected Routes with Authorization.
    - Contact form integration.
- url: https://gatsby-starter-styled-components.netlify.app/
  repo: https://github.com/blakenoll/gatsby-starter-styled-components
  description: The Gatsby default starter modified to use styled-components
  tags:
    - Styling:CSS-in-JS
  features:
    - styled-components
    - sticky footer
- url: https://magazine-example.livingdocs.io/
  repo: https://github.com/livingdocsIO/gatsby-magazine-example
  description: This magazine-starter helps you start out with Livingdocs as a headless CMS.
  tags:
    - Blog
    - CMS:Headless
  features:
    - Minimal and clean white layout.
    - Dynamic content from Livingdocs.
    - Built-in component library.
    - Robust template and theme.
- url: https://gatsby-starter-intl.tomekskuta.pl
  repo: https://github.com/tomekskuta/gatsby-starter-intl
  description: Gatsby v2 i18n starter which makes static pages for every locale and detect your browsers lang. i18n with react-intl.
  tags:
    - i18n
    - Testing
  features:
    - static pages for every language
    - detects your browser locale
    - uses react-intl
    - based on Gatsby Default Starter
    - unit tests with Jest
- url: https://cape.netlify.app/
  repo: https://github.com/juhi-trivedi/cape
  description: A Gatsby - CMS:Contentful demo with Netlify.
  tags:
    - Blog
    - Netlify
    - CMS:Contentful
    - Styling:Bootstrap
  features:
    - Fecthing Dynamic content from Contentful.
    - Blog post listing with previews (image + summary) for each blog post.
    - Contact form integration with Netlify.
    - Grid system inspired by Bootstrap.
- url: https://gatsby-starter-infinite-scroll.baobab.fi/
  repo: https://github.com/baobabKoodaa/gatsby-starter-infinite-scroll
  description: Infinite Scroll and Pagination with 10k photos
  tags:
    - Infinite Scroll
    - Pagination
    - Styling:CSS-in-JS
  features:
    - Infinite Scroll (default mode)
    - Pagination (fallback for users without JS)
    - Toggle between these modes in demo
    - Efficient implementation (only fetch the data that's needed, ship initial items with the page instead of fetch, etc.)
- url: https://jodie.lekoarts.de/
  repo: https://github.com/LekoArts/gatsby-starter-portfolio-jodie
  description: Image-heavy photography portfolio with colorful accents & great typography
  tags:
    - Portfolio
    - PWA
    - Transitions
    - Styling:CSS-in-JS
    - Linting
    - Testing
    - Language:TypeScript
  features:
    - Configurable with theming, CSS Grid & a yaml file for navigation
    - Create your projects by editing a yaml file and putting images into a folder
    - Shows your Instagram posts
    - TypeScript
    - Cypress for End-to-End testing
    - react-spring for animations & transitions
    - Uses styled-components + styled-system
    - SEO with Sitemap, Schema.org JSONLD, Tags
    - Responsive images with gatsby-image
- url: https://amazing-jones-e61bda.netlify.app/
  repo: https://github.com/WebCu/gatsby-material-kit-react
  description: Adaptation of Material Kit React to Gatsby
  tags:
    - Styling:Material
  features:
    - 60 Handcrafted Components
    - 4 Customized Plugins
    - 3 Example Pages
- url: https://relaxed-bhaskara-5abd0a.netlify.app/
  repo: https://github.com/LekovicMilos/gatsby-starter-portfolio
  description: Gatsby portfolio starter for creating a quick portfolio
  tags:
    - Portfolio
  features:
    - Showcase of portfolio items
    - About me page
- url: https://gatsby-typescript-scss-docker-starter.netlify.app/
  repo: https://github.com/OFranke/gatsby-typescript-scss-docker
  description: Gatsby starter TypeScript, SCSS, Docker
  tags:
    - Language:TypeScript
    - Styling:SCSS
    - Linting
  features:
    - Format & Commit Safe by ESLint, StyleLint and Prettier with Lint-Staged (Husky), optimized for VS Code
    - Typings for scss files are automatically generated
    - Responsiveness from the beginning through easy breakpoint configuration
    - Enforce the DRY principle, no hardcoded and repeated `margin`, `font-size`, `color`, `box-shadow`, `border-radius` ... properties anymore
    - Docker ready - you can run Gatsby dev mode on your machine environment or with docker-compose
- url: https://prismic-i18n.lekoarts.de/
  repo: https://github.com/LekoArts/gatsby-starter-prismic-i18n
  description: Based on gatsby-starter-prismic with Internationalization (i18n) support.
  tags:
    - CMS:Prismic
    - CMS:Headless
    - Styling:CSS-in-JS
    - Linting
    - Blog
    - PWA
    - Testing
    - i18n
  features:
    - Prismic as Headless CMS
    - Uses multiple features of Prismic - Slices, Labels, Relationship fields, Custom Types, Internationalization
    - Emotion for Styling
    - i18n without any third-party libaries
    - Cypress for End-to-End testing
    - Prism.js highlighting
    - Responsive images with gatsby-image
    - Extensive SEO
    - ESLint & Prettier
- url: https://gatsby-starter-landing-page.netlify.app/
  repo: https://github.com/gillkyle/gatsby-starter-landing-page
  description: Single page starter for minimal landing pages
  tags:
    - Onepage
  features:
    - Gatsby image
    - Google Analytics
    - Minimal design
- url: https://thakkaryash94.github.io/gatsby-github-personal-website/
  repo: https://github.com/thakkaryash94/gatsby-github-personal-website
  description: It is a conversion of original GitHub personal website repo which is written in ruby for JS developers. This repository gives you the code you'll need to kickstart a personal website that showcases your work as a software developer. And when you manage the code in a GitHub repository, it will automatically render a webpage with the owner's profile information, including a photo, bio, and repositories.
  tags:
    - Portfolio
    - Onepage
  features:
    - layout config either stacked or sidebar
    - theme dark/light mode
    - post support
- url: https://gatsby-starter-default-intl.netlify.app
  repo: https://github.com/wiziple/gatsby-starter-default-intl
  description: The default Gatsby starter with features of multi-language URL routes and browser language detection.
  tags:
    - i18n
  features:
    - Localization (Multilanguage) provided by react-intl.
    - Support automatic redirection based on user's preferred language in browser provided by browser-lang.
    - Support multi-language url routes within a single page component. That means you don't have to create separate pages such as pages/en/index.js or pages/ko/index.js.
    - Based on gatsby-starter-default with least modification.
- url: https://gatsby-starter-julia.netlify.app/
  repo: https://github.com/niklasmtj/gatsby-starter-julia
  description: A minimal blog starter template built with Gatsby
  tags:
    - Markdown
    - Blog
  features:
    - Landingpage
    - Blogoverview
    - Markdown sourcing
    - Estimated reading time
    - Styled component with @emotion
    - Netlify deployment friendly
    - Nunito font as npm module
    - Site meta tags with React Helmet
- url: https://agalp.imedadel.me
  repo: https://github.com/ImedAdel/automatic-gatsbyjs-app-landing-page
  description: Automatically generate iOS app landing page using Gatsby
  tags:
    - Onepage
    - PWA
    - SEO
  features:
    - One Configuration file
    - Automatically generate a landing page for your iOS app
    - List app features
    - App Store and Play Store buttons
    - App screenshot and video preview
    - Easily add social media accounts and contact info in the footer via the site-config.js file.
    - Pick custom Font Awesome icons for the feature list via the site-config.js file.
    - Built using Prettier and Styled-Components
    - Easily integrate Google Analytics by adding your ID to site-config.js file.
- url: https://gatsby-starter-shopify-app.firebaseapp.com/install
  repo: https://github.com/gil--/gatsby-starter-shopify-app
  description: Easily create Serverless Shopify Admin Apps powered by Gatsby and Firebase Functions
  tags:
    - Shopify
    - Firebase
  features:
    - 🗄 Firebase Firestore Realtime DB
    - ⚡️ Serverless Functions API layer (Firebase Functions)
    - 💼 Admin API (Graphql) Serverless Proxy
    - 🎨 Shopify Polaris (AppProvider, etc.)
    - 💰 Application Charge Logic (30 days) with variable trial duration
    - 📡 Webhook Validation & Creation
    - 🔑 GDPR Ready (Including GDPR Webhooks)
    - 🏗 CircleCI Config for easy continuous deployments to Firebase
- url: https://gatsby-starter-paperbase.netlify.app/
  repo: https://github.com/willcode4food/gatsby-starter-paperbase
  description: A Gatsby starter that implements the Paperbase Premium Theme from MaterialUI
  tags:
    - Styling:Material
    - Styling:CSS-in-JS
  features:
    - MaterialUI Paperbase theme in Gatsby!
    - Create professional looking admin tools and dashboards
    - Responsive Design
    - MaterialUI Paper Components
    - MaterialUI Tab Components
- url: https://gatsby-starter-devto.netlify.app/
  repo: https://github.com/geocine/gatsby-starter-devto
  description: A Gatsby starter template that leverages the Dev.to API
  tags:
    - Blog
    - Styling:CSS-in-JS
  features:
    - Blog post listing with previews (image + summary) for each blog post
- url: https://gatsby-starter-framer-x.netlify.app/
  repo: https://github.com/simulieren/gatsby-starter-framer-x
  description: A Gatsby starter template that is connected to a Framer X project
  tags:
    - Language:TypeScript
  features:
    - TypeScript support
    - Easily work in Gatsby and Framer X at the same time
- url: https://gatsby-firebase-hosting.firebaseapp.com/
  repo: https://github.com/bijenkorf-james-wakefield/gatsby-firebase-hosting-starter
  description: A starter with configuration for Firebase Hosting and Cloud Build deployment.
  tags:
    - Firebase
    - Linting
  features:
    - Linting with ESLint
    - Jest Unit testing configuration
    - Lint-staged on precommit hook
    - Commitizen for conventional commit messages
    - Configuration for Firebase hosting
    - Configuration for Cloud Build deployment
    - Clear documentation to have your site deployed on Firebase behind SSL in no time!
- url: https://lewis-gatsby-starter-blog.netlify.app/
  repo: https://github.com/lewislbr/lewis-gatsby-starter-blog
  description: A simple custom Gatsby starter template to start a new blog or personal website.
  tags:
    - Blog
    - Styling:CSS-in-JS
    - Markdown
    - Portfolio
    - SEO
  features:
    - Blog post listing with summary preview for each blog post.
    - Automatically creates blog pages from Markdown files.
    - CSS in JS with styled-components.
    - Optimized images.
    - Offline capabilities.
    - Auto-generated sitemap and robots.txt.
- url: https://gatsby-starter-stripe.netlify.app/
  repo: https://github.com/brxck/gatsby-starter-stripe
  description: A minimal starter to create a storefront with Gatsby, Stripe, & Netlify Functions.
  tags:
    - Stripe
    - E-commerce
    - Styling:None
  features:
    - Statically generate based on Stripe inventory
    - Dynamically update with live inventory & availability data
    - Checkout powered by Stripe
    - Serverless functions interact with Stripe API
    - Shopping cart persisted in local storage
    - Responsive images with gatsby-image
- url: https://www.jannikbuschke.de/gatsby-antd-docs/
  repo: https://github.com/jannikbuschke/gatsby-antd-docs
  description: A template for documentation websites
  tags:
    - Documentation
    - Language:TypeScript
    - Styling:Ant Design
    - Markdown
    - MDX
  features:
    - Markdown
    - MDX with mdxjs
    - Syntax highlighting with prismjs
    - Anchors
    - Sidebar
    - Sitecontents
    - Landingpage
- url: https://gatsby-starter.haezl.at
  repo: https://github.com/haezl/gatsby-starter-haezl
  description: A lightweight, mobile-first blog starter with infinite scroll and Material-UI design for Gatsby.
  tags:
    - Blog
    - Language:TypeScript
    - Linting
    - Styling:CSS-in-JS
    - Styling:Material
    - Markdown
    - PWA
  features:
    - Landing Page
    - Portfolio section
    - Blog post listing with a preview for each post
    - Infinite scroll instead of next and previous buttons
    - Blog posts generated from Markdown files
    - About Page
    - Responsive Design
    - PWA (Progressive Web App) support
    - MobX
    - Customizable
- url: https://gatsby-starter-fine.netlify.app/
  repo: https://github.com/toboko/gatsby-starter-fine
  description: A multi-response and light, mobile-first blog starter with columns layout and SEO optimization.
  tags:
    - Blog
    - Markdown
    - Portfolio
    - SEO
  features:
    - Blog
    - Portfolio section
    - Customizable
    - Markdown
    - Optimized images
    - Sitemap Page
    - Seo Ready
- url: https://ugglr.github.io/gatsby-clean-portfolio/
  repo: https://github.com/ugglr/gatsby-clean-portfolio
  description: A clean themed Software Engineer Portfolio site, showcasing soft skills on the front page, features project card showcases, about page. Responsive through react-bootstrap components together with custom CSS style sheets. SEO configured, just need to add google analytics tracking code.
  tags:
    - Portfolio
    - SEO
    - Styling:Bootstrap
  features:
    - Resume
    - CV
    - google analytics
    - easy favicon swap
    - Gatsby SEO plugin
    - Clean layout
    - White theme
    - grid using react-bootstrap
    - bootstrap4 classes available
    - font-awesome Library for icons
    - Portfolio site for developers
    - custom project cards
    - easily extendable to include blog page
    - Responsive design
- url: https://gatsby-documentation-starter.netlify.app/
  repo: https://github.com/whoisryosuke/gatsby-documentation-starter
  description: Automatically generate docs for React components using MDX, react-docgen, and Gatsby
  tags:
    - Documentation
    - MDX
    - SEO
  features:
    - Parses all React components (functional, stateful, even stateless!) for JS Docblocks and Prop Types.
    - MDX - Write your docs in Markdown and include React components using JSX!
    - Lightweight (only what you need)
    - Modular (easily fits in any React project!)
    - Props table component
    - Customizable sidebar navigation
    - Includes SEO plugins Google Analytics, Offline, Manifest, Helmet.
- url: http://gatsby-absurd.surge.sh/
  repo: https://github.com/ajayns/gatsby-absurd
  description: A Gatsby starter using illustrations from https://absurd.design/
  tags:
    - Onepage
    - Styling:CSS-in-JS
  features:
    - Uses surreal illustrations from absurd.design.
    - Landing page structure split into sections
    - Basic UX/UX elements ready. navbar, smooth scrolling, faqs, theming
    - Convenient image handling and data separation
- url: https://gatsby-starter-quiz.netlify.app/
  repo: https://github.com/raphadeluca/gatsby-starter-quiz
  description: Create rich quizzes with Gatsby & MDX. No need for a database or headless CMS. Manage your data directly in your MDX file's frontmatter and write your content in the body. Customize your HTML tags, use React components from a library or write your own. Navigation will be automatically created between each question.
  tags:
    - MDX
  features:
    - Data quiz in the frontmatter
    - Rich customizable content with MDX
    - Green / Red alert footer on user's answer
    - Navigation generated based on the index of each question
- url: https://gatsby-starter-accessibility.netlify.app/
  repo: https://github.com/benrobertsonio/gatsby-starter-accessibility
  description: The default Gatsby starter with powerful accessibility tools built-in.
  tags:
    - Storybook
    - Linting
  features:
    - 🔍 eslint-plugin-jsx-a11y for catching accessibility issues while authoring code
    - ✅ lint:staged for adding a pre-commit hook to catch accessibility linting errors
    - 📣 react-axe for console reporting of accessibility errors in the DOM during development
    - 📖 storybook setup for accessibility reporting on individual components
- url: https://gatsby-theme-ggt-material-ui-blog.netlify.app/
  repo: https://github.com/avatar-kaleb/gatsby-starter-ggt-material-ui-blog
  description: Starter material-ui blog utilizing a Gatsby theme!
  tags:
    - Blog
    - MDX
  features:
    - Uses MDX with Gatsby theme for quick and easy set up
    - Material-ui design with optional config passed into the theme options
    - Gradient background with sitemap, rss feed, and offline capabilities
- url: https://gatsby-starter-blog-typescript.netlify.app/
  repo: https://github.com/gperl27/Gatsby-Starter-Blog-Typescript
  description: Gatsby starter blog with TypeScript
  tags:
    - Blog
    - Language:TypeScript
    - Styling:CSS-in-JS
  features:
    - Includes all features that come with Gatsby's official starter blog
    - TypeScript for type-safety out of the box
    - Styled components in favor of inline styles
    - Transition Link for nice page transitions
    - Type definitions from GraphQL schema (with code generation)
- url: https://gatsby-starter-sass.netlify.app/
  repo: https://github.com/colbyfayock/gatsby-starter-sass
  description: A Gatsby starter with Sass and no assumptions!
  tags:
    - Styling:SCSS
  features:
    - Sass stylesheets to manage your CSS (SCSS flavored)
    - Simple, minimal base setup to get started
    - No baked in configurations or assumptions
- url: https://billyjacoby.github.io/gatsby-react-bootstrap-starter/
  repo: https://github.com/billyjacoby/gatsby-react-bootstrap-starter
  description: Gatsby starter with react-bootstrap and react-icons
  tags:
    - Styling:Bootstrap
    - Styling:SCSS
  features:
    - SASS stylesheets to make styling components easy
    - Sample navbar that sticks to the top of the page on scroll
    - Includes react-icons to make adding icons to your app super simple
- url: https://gatsbystartermdb.netlify.app
  repo: https://github.com/jjcav84/mdbreact-gatsby-starter
  description: Gatsby starter built with MDBootstrap React free version
  tags:
    - Styling:Bootstrap
  features:
    - Material Design, Bootstrap, and React
    - Contact form and Google Map components
    - Animation
    - documentation and component library can be found at mdboostrap's website
- url: https://gatsby-starter-primer.netlify.app/
  repo: https://github.com/thomaswangio/gatsby-starter-primer
  description: A Gatsby starter featuring GitHub Primer Design System and React components
  tags:
    - Styling:Other
    - Styling:CSS-in-JS
    - SEO
    - Landing Page
  features:
    - Primer React Components
    - Styled Components
    - Gatsby Image
    - Better SEO component with appropriate OG image and appropriate fallback meta tags
- url: https://pranshuchittora.github.io/gatsby-material-boilerplate
  repo: https://github.com/pranshuchittora/gatsby-material-boilerplate
  description: A simple starter to get up and developing quickly with Gatsby in material design
  tags:
    - Styling:Material
  features:
    - Material design
    - Sass/SCSS
    - Tags
    - Categories
    - Google Analytics
    - Offline support
    - Web App Manifest
    - SEO
- url: https://anubhavsrivastava.github.io/gatsby-starter-hyperspace
  repo: https://github.com/anubhavsrivastava/gatsby-starter-hyperspace
  description: Single page starter based on the Hyperspace site template, with landing, custom, and Elements(Component) page
  tags:
    - HTML5UP
    - Styling:SCSS
    - Onepage
    - Landing Page
  features:
    - Designed by HTML5 UP
    - Simple one page site that’s perfect for personal portfolios
    - Fully Responsive
    - Styling with SCSS
    - Offline support
    - Web App Manifest
- url: https://anubhavsrivastava.github.io/gatsby-starter-identity
  repo: https://github.com/anubhavsrivastava/gatsby-starter-identity
  description: Single page starter based on the Identity site template by HTML5 up, suitable for a one-page portfolio.
  tags:
    - HTML5UP
    - Styling:SCSS
    - Onepage
    - Landing Page
    - PWA
  features:
    - Designed by HTML5 UP
    - Simple one page personal portfolio
    - Fully Responsive
    - Styling with SCSS
    - Offline support
    - Web App Manifest
- url: https://hopeful-ptolemy-cd840b.netlify.app/
  repo: https://github.com/tonydiaz/gatsby-landing-page-starter
  description: A simple landing page starter for idea validation using material-ui. Includes email signup form and pricing section.
  tags:
    - Styling:Material
    - Landing Page
  features:
    - SEO
    - Mailchimp integration
    - Material-UI components
    - Responsive
    - Pricing section
    - Benefits section
    - Email signup form
    - Easily configurable
    - Includes standard Gatsby starter features
- url: https://anubhavsrivastava.github.io/gatsby-starter-aerial
  repo: https://github.com/anubhavsrivastava/gatsby-starter-aerial
  description: Single page starter based on the Aerial site template by HTML5 up, suitable for a one-page personal page.
  tags:
    - HTML5UP
    - Styling:SCSS
    - Onepage
    - Landing Page
    - PWA
  features:
    - Designed by HTML5 UP
    - Simple one page personal portfolio
    - Fully Responsive
    - Styling with SCSS
    - Offline support
    - Web App Manifest
- url: https://anubhavsrivastava.github.io/gatsby-starter-eventually
  repo: https://github.com/anubhavsrivastava/gatsby-starter-eventually
  description: Single page starter based on the Eventually site template by HTML5 up, suitable for an upcoming product page.
  tags:
    - HTML5UP
    - Styling:SCSS
    - Landing Page
    - PWA
  features:
    - Designed by HTML5 UP
    - Fully Responsive
    - Styling with SCSS
    - Offline support
    - Web App Manifest
- url: https://jovial-jones-806326.netlify.app/
  repo: https://github.com/GabeAtWork/gatsby-elm-starter
  description: An Elm-in-Gatsby integration, based on gatsby-plugin-elm
  tags:
    - Language:Other
  features:
    - Elm language integration
- url: https://anubhavsrivastava.github.io/gatsby-starter-readonly
  repo: https://github.com/anubhavsrivastava/gatsby-starter-readonly
  description: Single page starter based on the ReadOnly site template by HTML5 up, with landing and Elements(Component) page
  tags:
    - HTML5UP
    - Onepage
    - Styling:SCSS
    - Landing Page
    - PWA
  features:
    - Designed by HTML5 UP
    - Fully Responsive
    - Styling with SCSS
    - Offline support
    - Web App Manifest
- url: https://anubhavsrivastava.github.io/gatsby-starter-prologue
  repo: https://github.com/anubhavsrivastava/gatsby-starter-prologue
  description: Single page starter based on the Prologue site template by HTML5 up, for portfolio pages
  tags:
    - HTML5UP
    - Onepage
    - Styling:SCSS
    - Portfolio
    - PWA
  features:
    - Designed by HTML5 UP
    - Fully Responsive
    - Styling with SCSS
    - Offline support
    - Web App Manifest
- url: https://gatsby-london.netlify.app
  repo: https://github.com/ImedAdel/gatsby-london
  description: A custom, image-centric theme for Gatsby.
  tags:
    - Portfolio
    - Blog
    - Styling:PostCSS
  features:
    - Post thumbnails in the homepage
    - Built with PostCSS
    - Made for image-centeric portfolios
    - Based on London for Ghost
- url: https://anubhavsrivastava.github.io/gatsby-starter-overflow
  repo: https://github.com/anubhavsrivastava/gatsby-starter-overflow
  description: Single page starter based on the Overflow site template by HTML5 up, with landing and Elements(Component) page
  tags:
    - HTML5UP
    - Onepage
    - Styling:SCSS
    - Portfolio
    - PWA
  features:
    - Designed by HTML5 UP
    - Fully Responsive
    - Image Gallery
    - Styling with SCSS
    - Offline support
    - Web App Manifest
- url: https://cosmicjs.com/apps/gatsby-agency-portfolio/demo
  repo: https://github.com/cosmicjs/gatsby-agency-portfolio
  description: Static Webpage for displaying your agency's skills and past work.  Implements 4 sections for displaying information about your company, A home page, information about services, projects, and the people in your organization.
  tags:
    - Blog
    - Portfolio
    - CMS:Cosmic
  features:
    - Landing Page
    - Home
    - Services
    - Projects
    - People
- url: https://cosmicjs.com/apps/gatsby-localization-app-starter/demo
  repo: https://github.com/cosmicjs/gatsby-localization-app-starter
  description: A localized Gatsby starter application powered by Cosmic.
  tags:
    - CMS:Cosmic
    - i18n
  features:
    - Gatsby localization starter app
- url: https://cosmicjs.com/apps/gatsby-docs/demo
  repo: https://github.com/cosmicjs/gatsby-docs-app
  description: Be able to view and create documentation using Gatsby and Cosmic. Leveraging the speed and high powered APIs of the Gatsby framework and the simplicity and scalability of Cosmic.
  tags:
    - CMS:Cosmic
    - Documentation
  features:
    - manage docs in static web file format for zippy delivery
- url: https://cosmicjs.com/apps/gatsby-ecommerce-website/demo
  repo: https://github.com/a9kitkumar/Gatsby-Ecommerce
  description: A localized Gatsby starter application powered by Cosmic.
  tags:
    - CMS:Cosmic
    - E-commerce
  features:
    - Stores products, orders using Cosmic as a database and a server
- url: https://harshil1712.github.io/gatsby-starter-googlesheets/
  repo: https://github.com/harshil1712/gatsby-starter-googlesheets
  description: A starter using Google Sheets as a data source
  tags:
    - Google Sheets
    - SEO
    - Blog
  features:
    - Uses Google Sheets for data
    - Easily configurable
- url: https://the-plain-gatsby.netlify.app/
  repo: https://github.com/wangonya/the-plain-gatsby
  description: A simple minimalist starter for your personal blog.
  tags:
    - Blog
    - Markdown
  features:
    - Minimalist design
    - Next and previous blog post navigation
    - About page
    - Markdown support
- url: https://gatsby-starter-blockstack.openintents.org
  repo: https://github.com/friedger/gatsby-starter-blockstack
  description: A starter using Blockstack on client side
  tags:
    - Authentication
  features:
    - Uses Blockstack
    - Client side app
- url: https://anubhavsrivastava.github.io/gatsby-starter-multiverse
  repo: https://github.com/anubhavsrivastava/gatsby-starter-multiverse
  description: Single page starter based on the Multiverse site template by HTML5 up, with landing and Elements(Component) page
  tags:
    - HTML5UP
    - Onepage
    - Styling:SCSS
    - Portfolio
    - PWA
  features:
    - Designed by HTML5 UP
    - Fully Responsive
    - Image Gallery
    - Styling with SCSS
    - Offline support
    - Web App Manifest
- url: https://anubhavsrivastava.github.io/gatsby-starter-highlights
  repo: https://github.com/anubhavsrivastava/gatsby-starter-highlights
  description: Single page starter based on the Highlights site template by HTML5 up, with landing and Elements(Component) page
  tags:
    - HTML5UP
    - Onepage
    - Styling:SCSS
    - Portfolio
    - PWA
  features:
    - Designed by HTML5 UP
    - Fully Responsive
    - Image Gallery
    - Styling with SCSS
    - Offline support
    - Web App Manifest
- url: https://gatsby-starter-material-business-markdown.netlify.app/
  repo: https://github.com/ANOUN/gatsby-starter-material-business-markdown
  description: A clean, modern starter for businesses using Material Design Components
  tags:
    - Blog
    - Markdown
    - PWA
    - Styling:Material
    - Styling:SCSS
  features:
    - Minimal, Modern Business Website Design
    - Material Design Components
    - MDC React Components
    - MDC Theming
    - Blog
    - Home Page
    - Contact Page
    - Contact Form
    - About Page
    - Mobile-First approach in development
    - Fully Responsive
    - Markdown
    - PWA
- url: https://gatsby-starter-default-typescript.netlify.app/
  repo: https://github.com/andykenward/gatsby-starter-default-typescript
  description: Starter Default TypeScript
  tags:
    - Language:TypeScript
  features:
    - TypeScript
    - Typing generation for GraphQL using GraphQL Code Generator
    - Comes with React Helmet for adding site meta tags
    - Based on Gatsby Starter Default
- url: http://gatsbyhoney.davshoward.com/
  repo: https://github.com/davshoward/gatsby-starter-honey
  description: A delicious baseline for Gatsby (v2).
  tags:
    - Styling:PostCSS
    - SEO
  features:
    - Gatsby v2
    - SEO (including robots.txt, sitemap generation, automated yet customisable metadata, and social sharing data)
    - Google Analytics
    - PostCSS support
    - Developer environment variables
    - Accessibility support
    - Based on Gatsby Starter Default
- url: https://material-ui-starter.netlify.app/
  repo: https://github.com/dominicabela/gatsby-starter-material-ui
  description: This starter includes Material UI boilerplate and configuration files along with the standard Gatsby configuration files. It provides a starting point for developing Gatsby apps with the Material UI framework.
  tags:
    - SEO
    - Styling:Material
  features:
    - Material UI Framework
    - Roboto Typeface (self hosted)
    - SEO
    - Offline Support
    - Based on Gatsby Default Starter
- url: https://developer-diary.netlify.app/
  repo: https://github.com/willjw3/gatsby-starter-developer-diary
  description: A blog template created with web developers in mind. Totally usable right out of the box, but minimalist enough to be easily modifiable.
  tags:
    - Blog
    - Markdown
    - Pagination
    - SEO
  features:
    - Ready to go - Blog author name, author image, etc,... can be easily added using a config file
    - Blog posts created as markdown files
    - Gatsby v.2
    - Mobile responsive
    - Pagination
    - Category and tag pages
    - Social media sharing icons in each post
    - Icons from React Icons (Font Awesome, Devicons, etc,...)
    - Beautiful tech-topic tags to attach to your web-development-related blog posts
    - Developer-relevant social media icon links, including GitHub, Stack Overflow, and freeCodeCamp
- url: https://anubhavsrivastava.github.io/gatsby-starter-paradigmshift
  repo: https://github.com/anubhavsrivastava/gatsby-starter-paradigmshift
  description: Single page starter based on the Paradigm Shift site template by HTML5 up, with landing and Elements(Component) page
  tags:
    - HTML5UP
    - Onepage
    - Styling:SCSS
    - Portfolio
    - PWA
  features:
    - Designed by HTML5 UP
    - Fully Responsive
    - Image Gallery
    - Styling with SCSS
    - Offline support
    - Web App Manifest
- url: https://dazzling-heyrovsky-62d4f9.netlify.app/
  repo: https://github.com/s-kris/gatsby-starter-medium
  description: A Gatsby starter blog as close as possible to medium.
  tags:
    - Markdown
    - Styling:CSS-in-JS
  features:
    - Careers Listing
    - Mobile Responsive
- url: https://gatsby-personal-starter-blog.netlify.app
  repo: https://github.com/thomaswangio/gatsby-personal-starter-blog
  description: Gatsby starter for personal blogs! Blog configured to run at /blog and with Netlify CMS and gatsby-remark-vscode.
  tags:
    - Blog
    - Markdown
    - Styling:CSS-in-JS
    - CMS:Netlify
  features:
    - Netlify CMS
    - VSCode syntax highlighting
    - Styled Components
- url: https://anubhavsrivastava.github.io/gatsby-starter-phantom
  repo: https://github.com/anubhavsrivastava/gatsby-starter-phantom
  description: Single page starter based on the Phantom site template by HTML5 up, with landing, generic and Elements(Component) page
  tags:
    - HTML5UP
    - Onepage
    - Styling:SCSS
    - PWA
  features:
    - Designed by HTML5 UP
    - Fully Responsive
    - Styling with SCSS
    - Offline support
    - Web App Manifest
- url: https://gatsby-starter-internationalized.ack.ee/
  repo: https://github.com/AckeeCZ/gatsby-starter-internationalized
  description: A simple starter for fully internationalized websites, including route internationalization.
  tags:
    - i18n
  features:
    - internationalized page content - via react-intl
    - internationalized routes - via language configuration
    - lightweight - includes only internationalization code
    - LocalizedLink - built-in link component handling route generation
    - LanguageSwitcher - built-in language switcher component
- url: https://gatsby-starter-bee.netlify.app/
  repo: https://github.com/JaeYeopHan/gatsby-starter-bee
  description: A simple starter for a blog with fresh UI.
  tags:
    - Blog
    - Netlify
    - Disqus
    - SEO
  features:
    - Code highlight with Fira Code font
    - Emoji (emojione)
    - Social share feature (Twitter, Facebook)
    - Comment feature (Disqus, utterances)
    - Sponsor service (Buy-me-a-coffee)
    - CLI Tool
- url: https://hasura.io/learn/graphql/react/introduction/
  repo: https://github.com/hasura/gatsby-gitbook-starter
  description: A starter to generate docs/tutorial websites based on the GitBook theme.
  tags:
    - Documentation
    - MDX
    - Markdown
    - SEO
  features:
    - Write in Markdown / MDX and generate responsive documentation/tutorial web apps
    - Fully Configurable
    - Syntax highlighting with Prismjs
    - Code diffing with +/-
    - Google Analytics Integration
    - SEO Tags with MDX frontmatter
    - Edit on GitHub button
    - Fully Customisable with rich embeds using React in MDX.
    - Search integration with Algolia
- url: https://gatsby-starter-blog-with-lunr.netlify.app/
  repo: https://github.com/lukewhitehouse/gatsby-starter-blog-with-lunr
  description: Building upon Gatsby's blog starter with a Lunr.js powered Site Search.
  tags:
    - Blog
    - Search
  features:
    - Same as the official starter blog
    - Integration with Lunr.js
- url: https://rg-portfolio.netlify.app/
  repo: https://github.com/rohitguptab/rg-portfolio
  description: Kick-off your Portfolio website with RG-Portfolio gatsby starter. We have used Gatsby + Contentful.
  tags:
    - Portfolio
    - CMS:Contentful
    - PWA
    - Blog
    - SEO
    - Disqus
    - Gallery
    - Landing Page
    - Markdown
    - Netlify
    - Styling:Bootstrap
  features:
    - Blogs listing with each blog post.
    - Contact form with Email notification using formspree.io.
    - Photos and Blogs page listing.
    - Different types of sections like About, Service, Blogs, Work, Testimonials, Photos, and contact.
    - All settings manage from contentful for example Header Menu, Homepage sections, blogs, and photos, etc.
    - Social share in blog details pages with comment ( Disqus ).
    - PWA
- url: https://oneshopper.netlify.app
  repo: https://github.com/rohitguptab/OneShopper
  description: This Starter is created for e-commerce site with Gatsby + Contentful and snipcart
  tags:
    - E-commerce
    - CMS:Contentful
    - Blog
    - SEO
    - Disqus
  features:
    - Blog post listing with previews for each blog post.
    - Store page listing all the Products and includes features like Rating, Price, Checkout, More then one Product images with tabbing.
    - Contact form with Email notification.
    - Index pages design with Latest Post, Latest Blog, Deal of week and Banner.
- url: https://anubhavsrivastava.github.io/gatsby-starter-spectral
  repo: https://github.com/anubhavsrivastava/gatsby-starter-spectral
  description: Single page starter based on the Spectral site template by HTML5 up, with landing, Generic and Elements(Component) page
  tags:
    - HTML5UP
    - Onepage
    - Styling:SCSS
    - Portfolio
    - PWA
  features:
    - Designed by HTML5 UP
    - Fully Responsive
    - Styling with SCSS
    - Offline support
    - Web App Manifest
- url: https://anubhavsrivastava.github.io/gatsby-starter-directive
  repo: https://github.com/anubhavsrivastava/gatsby-starter-directive
  description: Single page starter based on the Directive site template by HTML5 up, with landing and Elements(Component) page
  tags:
    - HTML5UP
    - Onepage
    - Styling:SCSS
    - Portfolio
    - PWA
  features:
    - Designed by HTML5 UP
    - Fully Responsive
    - Styling with SCSS
    - Offline support
    - Web App Manifest
- url: https://histaff.io/
  repo: https://github.com/histaff/website-static
  description: It's a beautiful starter static website which useful plugins based on Gatsby
  tags:
    - Styling:SCSS
    - Landing Page
    - Onepage
  features:
    - Fully Responsive
    - Styling with SCSS
    - Very similar to gatsby-starter-netlify-cms, slightly more configurable (e.g. set site-title in gatsby-config) with Bootstrap/Bootswatch instead of bulma
    - LocalizedLink - built-in link component handling route generation
- url: https://gatsby-kea-starter.netlify.app/
  repo: https://github.com/benjamin-glitsos/gatsby-kea-starter
  description: Gatsby starter with redux and sagas made simpler by the Kea library
  tags:
    - Redux
  features:
    - The Kea library makes redux and sagas extremely simple and concise
- url: https://anubhavsrivastava.github.io/gatsby-starter-solidstate
  repo: https://github.com/anubhavsrivastava/gatsby-starter-solidstate
  description: Single page starter based on the Solid State site template by HTML5 up, with landing, Generic and Elements(Component) page
  tags:
    - HTML5UP
    - Onepage
    - Styling:SCSS
    - Portfolio
    - PWA
  features:
    - Designed by HTML5 UP
    - Fully Responsive
    - Styling with SCSS
    - Offline support
    - Web App Manifest
- url: https://yellowcake.netlify.app/
  repo: https://github.com/thriveweb/yellowcake
  description: A starter project for creating lightning-fast websites with Gatsby v2 and Netlify-CMS v2 + Uploadcare integration.
  tags:
    - CMS:Netlify
    - Netlify
    - Blog
    - SEO
  features:
    - Uploadcare
    - Netlify Form
    - Category list (with navigation)
    - Featured post
    - Next and prev post
    - SEO component
- url: https://anubhavsrivastava.github.io/gatsby-starter-fractal
  repo: https://github.com/anubhavsrivastava/gatsby-starter-fractal
  description: Single page starter based on the Fractal site template by HTML5 up, with landing and Elements(Component) page
  tags:
    - HTML5UP
    - Onepage
    - Styling:SCSS
    - Portfolio
    - PWA
  features:
    - Designed by HTML5 UP
    - Fully Responsive
    - Styling with SCSS
    - Offline support
    - Web App Manifest
- url: https://minimal-gatsby-ts-starter.netlify.app/
  repo: https://github.com/TheoBr/minimal-gatsby-typescript-starter
  description: Minimal TypeScript Starter
  tags:
    - Language:TypeScript
  features:
    - TypeScript
    - ESLint + optional rule enforcement with Husky
    - Prettier
    - Netlify ready
    - Minimal
- url: https://gatsby-typescript-starter-default.netlify.app/
  repo: https://github.com/RobertoMSousa/gatsby-typescript-starter-default
  description: Simple Gatsby starter using TypeScript and ESLint instead of outdated tslint.
  tags:
    - Language:TypeScript
    - SEO
    - Linting
  features:
    - Comes with React Helmet for adding site meta tags
    - Includes plugins for offline support out of the box
    - TypeScript
    - Prettier & ESLint to format & check the code
- url: https://gatsby-starter-carraway.netlify.app/
  repo: https://github.com/endymion1818/gatsby-starter-carraway
  description: a Gatsby starter theme with Accessibility features, TypeScript, Jest, some basic UI elements, and a CircleCI pipeline
  tags:
    - Language:TypeScript
    - Pagination
    - Search
    - Testing
  features:
    - Paginated post archive
    - Site search with Lunr.js
    - Categories and category archive pages
    - Minimal CSS defaults using styled-components, including system font stack
    - Some fundamental Accessibility features including tabbable navigation & "Skip to content" link
    - UI elements including multi-column layout using CSS Grid (with float fallback), header component with logo, basic navigation & search and a footer with 3-column layout, logo and 2 menu areas
    - TypeScript & Testing including some sensible TypeScript defaults, tests with @testing-library/react, pre-commit and pre-push hooks. Set up includes enums for repeating values such as font & background colours
    - Setup for a CircleCI pipeline so you can run the above tests in branches before merging to master
    - Markdown posts _and_ pages (pages don't appear in the post archive)
- url: https://www.quietboy.net
  repo: https://github.com/zhouyuexie/gatsby-starter-quiet
  description: Gatsby out of the box blog, use TypeScript and highly customized style.
  tags:
    - Language:TypeScript
    - Styling:SCSS
    - SEO
    - Linting
    - RSS
    - Pagination
    - PWA
  features:
    - TypeScript
    - TsLint & Prettier
    - Tag list
    - Custom page layout
    - Switch the dark mode according to the system theme
    - Scss
    - Pagination
- url: https://compassionate-morse-5204bf.netlify.app/
  repo: https://github.com/deamme/gatsby-starter-prismic-resume
  description: Gatsby Resume/CV page with Prismic integration
  tags:
    - CMS:Prismic
    - CMS:Headless
    - Styling:CSS-in-JS
    - Onepage
    - Linting
  features:
    - One-page resume/CV
    - Prismic as Headless CMS
    - Emotion for styling
    - Uses multiple features of Prismic - Slices, Labels, Custom Types
    - ESLint & Prettier
- url: https://anubhavsrivastava.github.io/gatsby-starter-resume
  repo: https://github.com/anubhavsrivastava/gatsby-starter-resume
  description: Single page starter based on the Resume site template by startbootstrap for resume/portfolio page
  tags:
    - Onepage
    - Styling:SCSS
    - PWA
  features:
    - Designed by startbootstrap
    - Fully Responsive
    - Styling with SCSS
    - Offline support
    - Web App Manifest
- url: https://gatsby-starter-typescript-jest.netlify.app/
  repo: https://github.com/denningk/gatsby-starter-typescript-jest
  description: Barebones Gatsby starter with TypeScript, Jest, GitLab-CI, and other useful configurations
  tags:
    - Language:TypeScript
    - Testing
    - AWS
    - Linting
    - SEO
  features:
    - All components from default Gatsby starter converted to TypeScript
    - Jest testing configured for TypeScript with ts-jest
    - Detailed guide on how to deploy using AWS S3 buckets included in README
    - .gitlab-ci.yml file with blanks that can be customized for any Gatsby project
    - Configurations for EditorConfig, Prettier, and ESLint (for TypeScript)
- url: https://gatsby-starter-apollo.smakosh.com/app/
  repo: https://github.com/smakosh/gatsby-apollo-starter
  description: Gatsby Apollo starter - with client side routing
  tags:
    - Client-side App
    - SEO
    - Styling:CSS-in-JS
  features:
    - Apollo provider & Client side routing
    - ESLint/Prettier configured
    - Easy to customize
    - Nice project structure
    - Flex Grid components easy to customize
- url: https://portfolio.smakosh.com/
  repo: https://github.com/smakosh/gatsby-portfolio-dev
  description: A portfolio for developers
  tags:
    - Portfolio
    - SEO
    - Netlify
    - Onepage
    - Styling:CSS-in-JS
  features:
    - ESLint/Prettier configured
    - Scores 100% on a11y / Performance / PWA / SEO
    - PWA (desktop & mobile)
    - Easy to customize
    - Nice project structure
    - Amazing illustrations by Undraw.co
    - Tablet & mobile friendly
    - Continuous deployment with Netlify
    - A contact form protected by Google Recaptcha
    - Can be deployed with one click
    - Functional components with Recompose React Hooks! ready to migrate to React hooks!
    - Fetches your GitHub pinned projects with most stars (You could customize this if you wish)
- url: https://github.com/smakosh/gatsby-airtable-starter
  repo: https://github.com/smakosh/gatsby-airtable-starter
  description: Gatsby Airtable starter
  tags:
    - SEO
    - Netlify
    - Client-side App
    - Styling:CSS-in-JS
  features:
    - Static content fetched from Airtable
    - Dynamic content with CRUD operations with Airtable REST API
    - Well structured files/folders
    - Custom React Hooks
    - Custom Helpers instead of using third party libraries
    - Dynamic & Static containers
    - Global state management ready with useReducer & useContext
    - Dummy auth but ready to add real requests
- url: https://github.com/smakosh/gatsby-app-starter-rest-api
  repo: https://github.com/smakosh/gatsby-app-starter-rest-api
  description: Gatsby REST API starter
  tags:
    - Authentication
    - Client-side App
    - Styling:CSS-in-JS
  features:
    - Dynamic content with CRUD operations with a REST API
    - Well structured files/folders
    - Custom React Hooks
    - Auth with a JWT approach
    - Custom Helpers instead of using third party libraries
    - Dynamic containers
    - Global state management ready with useReducer & useContext
- url: https://gatsbyjs-starter-tailwindplay.appseed.us/
  repo: https://github.com/app-generator/gatsbyjs-starter-tailwindplay
  description: A Gatsby v2 starter styled using Tailwind, a utility-first CSS framework. Uses Purgecss to remove unused CSS.
  tags:
    - Styling:Tailwind
  features:
    - Based on gatsby-starter-tailwind
    - Tailwind CSS Framework
    - Removes unused CSS with Purgecss
- url: https://act-labs.github.io/
  repo: https://github.com/act-labs/gatsby-starter-act-blog
  description: Gatsby starter for blog/documentation using MDX, Ant Design, gatsby-plugin-combine.
  tags:
    - Blog
    - Documentation
    - Styling:Ant Design
    - Markdown
    - MDX
    - SEO
  features:
    - Posts and snippets;
    - SEO component;
    - Ant Design UI components;
    - Markdown and MDX for pages;
    - A customized webpack and babel configuration, for complex profecianal web apps with node.js, Jest tests, etc;
    - Progressively build more and more complex pages using gatsby-plugin-combine.
- url: https://gatsby-ghub.netlify.app/resume-book/
  repo: https://github.com/dwyfrequency/gatsby-ghub
  description: A resume builder app with authenticated routes, static marketing pages, and dynamic resume creation
  tags:
    - Authentication
    - Netlify
    - Client-side App
  features:
    - Netlify Identity
    - Static Marketing pages and Dynamic Client-side Authenticated App pages
    - SEO component
    - Apollo GraphQL (client-side)
- url: https://lewis-gatsby-starter-i18n.netlify.app
  repo: https://github.com/lewislbr/lewis-gatsby-starter-i18n
  description: A simple custom Gatsby starter template to start a new multilanguage website.
  tags:
    - i18n
    - Styling:CSS-in-JS
    - Portfolio
    - SEO
  features:
    - Automatically detects user browser language.
    - CSS in JS with styled-components.
    - Optimized images.
    - Offline capabilities.
    - Auto-generated sitemap and robots.txt.
- url: https://gatsby-snipcart-starter.netlify.app/
  repo: https://github.com/issydennis/gatsby-snipcart
  description: A simple e-commerce shop built using Gatsby and Snipcart.
  tags:
    - E-commerce
    - Styling:CSS-in-JS
    - Markdown
  features:
    - Minimal design to allow for simple customisation.
    - Snipcart integration provides an easy-to-use shopping cart and checkout.
    - Individual product pages with custom fields.
    - Products defined using markdown.
    - Styled components.
    - Gatsby image for optimised product images.
- url: https://anubhavsrivastava.github.io/gatsby-starter-stylish
  repo: https://github.com/anubhavsrivastava/gatsby-starter-stylish
  description: Single page starter based on the Stylish Portfolio site template by startbootstrap for portfolio page
  tags:
    - Onepage
    - Portfolio
    - Styling:SCSS
    - PWA
  features:
    - Designed by startbootstrap
    - Fully Responsive
    - Styling with SCSS
    - Offline support
    - Web App Manifest
- url: https://lewis-gatsby-starter-basic.netlify.app
  repo: https://github.com/lewislbr/lewis-gatsby-starter-basic
  description: A simple custom basic Gatsby starter template to start a new website.
  tags:
    - Styling:CSS-in-JS
    - SEO
  features:
    - Bare-bones starter.
    - CSS in JS with styled-components.
    - Optimized images.
    - Offline capabilities.
    - Auto-generated sitemap and robots.txt.
- url: https://myclicks.netlify.app/
  repo: https://github.com/himali-patel/MyClicks
  description: A simple Gatsby starter template to create a portfolio website with Contentful and Netlify.
  tags:
    - Blog
    - Netlify
    - CMS:Contentful
    - Styling:Bootstrap
    - Disqus
    - SEO
  features:
    - Fecthing Dynamic content from Contentful.
    - Blog post listing with previews, Disqus implementation and social sharing for each blog post.
    - Contact form integration with Netlify.
    - Portfolio Result Filteration according to Category.
    - Index pages design with Recent Blogs and Intagram Feed.
- url: https://gatsby-starter-typescript-graphql.netlify.app
  repo: https://github.com/spawnia/gatsby-starter-typescript-graphql
  description: A Gatsby starter with typesafe GraphQL using TypeScript
  tags:
    - Language:TypeScript
    - Linting
    - Portfolio
    - Styling:CSS-in-JS
  features:
    - Type safety with TypeScript
    - Typesafe GraphQL with graphql-code-generator
    - ESLint with TypeScript support
    - Styling with styled-components
- url: https://gatsby-tailwind-serif.netlify.app/
  repo: https://github.com/windedge/gatsby-tailwind-serif
  description: A Gatsby theme based on gatsby-serif-theme, rewrite with Tailwind CSS.
  tags:
    - Styling:Tailwind
    - Markdown
  features:
    - Based on gatsby-serif-theme
    - Tailwind CSS Framework
    - Removes unused CSS with Purgecss
    - Responsive design
    - Suitable for small business website
- url: https://mystifying-mclean-5c7fce.netlify.app
  repo: https://github.com/renvrant/gatsby-mdx-netlify-cms-starter
  description: An extension of the default starter with Netlify CMS and MDX support.
  tags:
    - MDX
    - Markdown
    - Netlify
    - CMS:Netlify
    - Styling:None
  features:
    - MDX and Netlify CMS support
    - Use React components in Netlify CMS Editor and other markdown files
    - Allow editors to choose a page template
    - Replace HTML tags with React components upon rendering Markdown, enabling design systems
    - Hide pages from being editable by the CMS
    - Minimal and extensible
- url: https://gatsby-airtable-advanced-starter.marcomelilli.com
  repo: https://github.com/marcomelilli/gatsby-airtable-advanced-starter
  description: A Gatsby Starter Blog using Airtable as backend
  tags:
    - Airtable
    - Blog
    - Styling:None
  features:
    - Dynamic content from Airtable
    - Does not contain any UI frameworks
    - Tags
    - Categories
    - Authors
    - Disqus
    - Offline support
    - Web App Manifest
    - SEO
- url: https://contentful-starter.netlify.app/
  repo: https://github.com/algokun/gatsby_contentful_starter
  description: An Awesome Starter Kit to help you get going with Contentful and Gatsby
  tags:
    - Blog
    - CMS:Contentful
    - CMS:Headless
  features:
    - Bare-bones starter.
    - Dynamic content from Contentful CMS
    - Ready made Components
    - Responsive Design
    - Includes Contentful Delivery API for production build
- url: https://gatsby-simple-blog.thundermiracle.com
  repo: https://github.com/thundermiracle/gatsby-simple-blog
  description: A gatsby-starter-blog with overreacted looking and tags, breadcrumbs, Disqus, i18n, and ESLint supported
  tags:
    - i18n
    - Blog
    - Netlify
    - Linting
    - Disqus
    - Testing
  features:
    - Easily Configurable
    - Tags
    - Breadcrumbs
    - Tags
    - Disqus
    - i18n
    - ESLint
    - Jest
- url: https://anubhavsrivastava.github.io/gatsby-starter-grayscale
  repo: https://github.com/anubhavsrivastava/gatsby-starter-grayscale
  description: Single page starter based on the Grayscale site template by startbootstrap for portfolio page
  tags:
    - Onepage
    - Portfolio
    - Styling:SCSS
    - PWA
  features:
    - Designed by startbootstrap
    - Fully Responsive
    - Styling with SCSS
    - Offline support
    - Web App Manifest
- url: https://gatsby-all-in.netlify.app
  repo: https://github.com/Gherciu/gatsby-all-in
  description: A starter that includes the most popular js libraries, already pre-configured and ready for use.
  tags:
    - Linting
    - Netlify
    - Styling:Tailwind
  features:
    - Tailwind CSS Framework
    - Antd UI Framework pre-configured
    - Redux for managing state
    - ESLint and Stylelint to enforce code style
- url: http://demo.nagui.me
  repo: https://github.com/kimnagui/gatsby-starter-nagui
  description: A Gatsby starter that full responsive blog.
  tags:
    - Blog
    - AWS
    - Pagination
    - SEO
    - Styling:CSS-in-JS
  features:
    - Tags & Categorys.
    - Pagination.
    - Show Recent Posts for category.
    - Styled-Components.
    - Mobile-First CSS.
    - Syntax highlighting in code blocks using PrismJS(Dracula).
    - Google Analytics.
    - Deploy AWS S3.
- url: https://anubhavsrivastava.github.io/gatsby-starter-newage
  repo: https://github.com/anubhavsrivastava/gatsby-starter-newage
  description: Single page starter based on the new age site template by startbootstrap for portfolio page/Mobile app launch
  tags:
    - Onepage
    - Portfolio
    - Styling:SCSS
    - PWA
  features:
    - Designed by startbootstrap
    - Fully Responsive
    - Styling with SCSS
    - Offline support
    - Web App Manifest
- url: https://gatsby-starter-krisp.netlify.app/
  repo: https://github.com/algokun/gatsby-starter-krisp
  description: A minimal, clean and responsive starter built with gatsby
  tags:
    - Styling:Bootstrap
    - Onepage
    - Portfolio
    - Netlify
    - Markdown
  features:
    - Styled-Components.
    - Mobile-First CSS.
    - Responsive Design, optimized for Mobile devices
- url: https://gatsby-datocms-starter.netlify.app/
  repo: https://github.com/brohlson/gatsby-datocms-starter
  description: An SEO-friendly DatoCMS starter with styled-components, page transitions, and out-of-the-box blog post support.
  tags:
    - CMS:DatoCMS
    - Styling:CSS-in-JS
    - Blog
    - Portfolio
    - SEO
  features:
    - Page Transitions
    - Blog Post Template
    - Sitemap & Robots.txt generation
- url: https://elemental.netlify.app/
  repo: https://github.com/akzhy/gatsby-starter-elemental
  description: A highly customizable portfolio starter with grid support.
  tags:
    - Blog
    - Portfolio
    - SEO
  features:
    - Highly Customizable
    - Portfolio Template
    - Blog Post Template
    - SEO Friendly
- url: https://gatsby-starter-apollo.netlify.app/
  repo: https://github.com/piducancore/gatsby-starter-apollo-netlify
  description: This project is an easy way to start developing fullstack apps with Gatsby and Apollo Server (using Netlify Lambda functions). For developing we use Netlify Dev to bring all of this magic to our local machine.
  tags:
    - Netlify
  features:
    - Apollo Client
    - Apollo Server running on Netlify functions
    - Netlify Dev for local development
- url: https://gatsby-starter-blog-and-portfolio.netlify.app/
  repo: https://github.com/alisalahio/gatsby-starter-blog-and-portfolio
  description: Just gatsby-starter-blog, with portfolio section added
  tags:
    - Blog
    - Portfolio
  features:
    - Basic setup for a full-featured blog
    - Basic setup for a portfolio
    - Support for an RSS feed
    - Google Analytics support
    - Automatic optimization of images in Markdown posts
    - Support for code syntax highlighting
    - Includes plugins for easy, beautiful typography
    - Includes React Helmet to allow editing site meta tags
    - Includes plugins for offline support out of the box
- url: https://www.attejuvonen.fi
  repo: https://github.com/baobabKoodaa/blog
  description: Blog with all the Bells and Whistles
  tags:
    - Blog
    - Infinite Scroll
    - Pagination
    - SEO
    - Markdown
  features:
    - Write blog posts into Markdown files (easy to format and content will not be married to any platform).
    - Expandable
    - Responsive and streamlined design.
    - Blazing fast UX
    - Autogenerated tracedSVG image placeholders are stylized to create a smooth look and transition as the image loads without the page jumping around.
    - Posts organized by tags.
    - Teasers of posts are generated to front page with infinite scroll which gracefully degrades into pagination.
    - Allow readers to be notified of updates with RSS feed and email newsletter.
    - Contact Form.
- url: https://novela.narative.co
  repo: https://github.com/narative/gatsby-starter-novela
  description: Welcome to Novela, the simplest way to start publishing with Gatsby.
  tags:
    - Blog
    - MDX
    - Portfolio
    - Pagination
    - SEO
  features:
    - Beautifully Designed
    - Multiple Homepage Layouts
    - Toggleable Light and Dark Mode
    - Simple Customization with Theme UI
    - Highlight-to-Share
    - Read Time and Progress
    - MDX support and inline code
    - Accessibility in Mind
- url: https://gatsby-starter-fashion-portfolio.netlify.app/
  repo: https://github.com/shobhitchittora/gatsby-starter-fashion-portfolio
  description: A Gatsby starter for a professional and minimal fashion portfolio.
  tags:
    - Blog
    - Client-side App
    - Landing Page
    - Portfolio
    - Styling:Other
  features:
    - A minimal and simple starter for your fashion portfolio
    - No need for any CMS, work with all your data and images locally.
    - Separate components for different pages and grid
    - Uses gatsby-image to load images
    - Built using the old school CSS.
- url: https://gatsby-theme-profile-builder.netlify.app/
  repo: https://github.com/ashr81/gatsby-theme-profile-builder
  description: Simple theme to build your personal portfolio and publish your articles using Contentful CMS.
  tags:
    - Landing Page
    - Portfolio
    - Styling:CSS-in-JS
    - Blog
    - CMS:Contentful
  features:
    - Mobile Screen support
    - Out of the box support with Contentful CMS for articles.
    - Toggleable Light and Dark Mode
    - Profile image with links to your GitHub and Twitter.
- url: https://prist.marguerite.io/
  repo: https://github.com/margueriteroth/gatsby-prismic-starter-prist
  description: A light-themed starter powered by Gatsby v2 and Prismic to showcase portfolios and blogs.
  tags:
    - Blog
    - CMS:Prismic
    - Landing Page
    - Netlify
    - Portfolio
    - SEO
    - Styling:CSS-in-JS
  features:
    - Landing page with customizable Hero, Portfolio preview, and About component
    - Emotion styled components
    - Blog layout and pages
    - Portfolio layout and pages
    - Google Analytics
    - Mobile ready
- url: https://demos.simplecode.io/gatsby/crafty/
  repo: https://github.com/simplecode-io/gatsby-crafty-theme
  description: SEO-friendly, fast, and fully responsive Gatsby starter with minimal plugins, utilizing JSON files as a content source.
  tags:
    - SEO
    - Portfolio
    - CMS:Other
    - Styling:Other
  features:
    - Beautiful and simple design
    - 100/100 Google Lighthouse score
    - SEO Optimized
    - Includes header/footer/sidebar (on Mobile)
    - CSS based sidebar
    - CSS based Modals
    - Content is fetched from JSON Files
    - Only one extra plugin from default Gatsby starter
- url: https://gatsby-starter-profile-site.netlify.app/
  repo: https://github.com/Mr404Found/gatsby-starter-profile-site
  description: A minimal and clean starter build with gatsby.
  tags:
    - Landing Page
    - Netlify
    - Portfolio
    - SEO
    - Styling:CSS-in-JS
  features:
    - Simple Design
    - Made by Sumanth
- url: https://the404blog.netlify.app
  repo: https://github.com/algokun/the404blog
  description: An Awesome Starter Blog to help you get going with Gatsby and Markdown
  tags:
    - Blog
    - Markdown
    - Search
    - Styling:CSS-in-JS
  features:
    - Bare-bones starter.
    - Dynamic content with Markdown
    - Ready made Components
    - Responsive Design
    - Includes Search Feature.
    - Syntax Highlight in Code.
    - Styling in Bootstrap
- url: https://gatsby-starter-unicorn.netlify.app/
  repo: https://github.com/algokun/gatsby_starter_unicorn
  description: An Awesome Starter Blog to help you get going with Gatsby and Markdown
  tags:
    - Blog
    - Markdown
    - Styling:CSS-in-JS
  features:
    - Bare-bones starter.
    - Dynamic content with Markdown
    - Ready made Components
    - Responsive Design
    - Syntax Highlight in Code.
- url: https://gatsby-starter-organization.netlify.app/
  repo: https://github.com/geocine/gatsby-starter-organization
  description: A Gatsby starter template for organization pages. Using the Gatsby theme "@geocine/gatsby-theme-organization"
  tags:
    - Styling:CSS-in-JS
    - Landing Page
    - Portfolio
    - Onepage
  features:
    - React Bootstrap styles
    - Theme UI and EmotionJS CSS-in-JS
    - A landing page with all your organization projects, configurable through a YML file.
    - Configurable logo, favicon, organization name and title
- url: https://gatsby-starter-interviews.netlify.app/
  repo: https://github.com/rmagon/gatsby-starter-interviews
  description: A Gatsby starter template for structured Q&A or Interview sessions
  tags:
    - SEO
    - Blog
    - Styling:SCSS
  features:
    - Minimalist design for interviews
    - Beautifully presented questions and answers
    - Option to read all answers to a specific question
    - Share interview on social channels
    - All content in simple json files
- url: https://gatsby-starter-photo-book.netlify.app/
  repo: https://github.com/baobabKoodaa/gatsby-starter-photo-book
  description: A Gatsby starter for sharing photosets.
  tags:
    - Gallery
    - Infinite Scroll
    - Pagination
    - Transitions
  features:
    - Gallery with auto-generated thumbnails are presented on CSS Grid with infinite scroll.
    - Beautiful "postcard" view for photos with fullscreen toggle.
    - Both views are responsive with minimal whitespace and polished UX.
    - Many performance optimizations for image delivery (both by Gatsby & way beyond what Gatsby can do).
- url: https://gatsby-typescript-scss-starter.netlify.app/
  repo: https://github.com/GrantBartlett/gatsby-typescript-starter
  description: A simple starter project using TypeScript and SCSS
  tags:
    - Language:TypeScript
    - Styling:SCSS
    - SEO
  features:
    - Pages and components are classes.
    - A skeleton SCSS project added with prefixing
- url: https://portfolio-by-mohan.netlify.app/
  repo: https://github.com/algokun/gatsby_starter_portfolio
  description: An Official Starter for Gatsby Tech Blog Theme
  tags:
    - SEO
    - Blog
  features:
    - Styling using Styled-Components
    - Search using ElasticLunr
    - Theme by gatsby-tech-blog-theme
    - Deployed in Netlify
- url: https://brevifolia-gatsby-forestry.netlify.app/
  repo: https://github.com/kendallstrautman/brevifolia-gatsby-forestry
  description: A minimal starter blog built with Gatsby & Forestry CMS
  tags:
    - CMS:Forestry.io
    - Blog
    - Markdown
    - Styling:SCSS
  features:
    - Blog post listing with previews (image + summary) for each blog post
    - Minimalist, responsive design & typography
    - Create new markdown posts dynamically
    - Configured to work automatically with Forestry CMS
    - Customizable 'info' page
    - Simple layout & scss architecture, easily extensible
- url: https://gatsby-firebase-starter.netlify.app/
  repo: https://github.com/ovidiumihaibelciug/gatsby-firebase-starter
  description: Starter / Project Boilerplate for Authentication and creating Dynamic pages from collections with Firebase and Gatsby.js
  tags:
    - Firebase
    - SEO
    - Styling:SCSS
    - Authentication
    - PWA
  features:
    - Authentication with Firebase
    - Programmatically create pages from a firestore collection
    - Protected Routes with Authorization
    - Email verification
    - Includes React Helmet to allow editing site meta tags
    - Includes plugins for offline support out of the box
- url: https://gatsby-typescript-minimal.netlify.app/
  repo: https://github.com/benbarber/gatsby-typescript-minimal
  description: A minimal, bare-bones TypeScript starter for Gatsby
  tags:
    - Language:TypeScript
    - Styling:CSS-in-JS
    - SEO
  features:
    - Bare-bones starter
    - TypeScript
    - TSLint
    - Prettier
    - Styled Components
    - Sitemap Generation
    - Google Analytics
- url: https://agility-gatsby-starter-gatsbycloud.netlify.app
  repo: https://github.com/agility/agility-gatsby-starter
  description: Get started with Gatsby and Agility CMS using a minimal blog.
  tags:
    - CMS:Agility CMS
    - Blog
    - SEO
  features:
    - A bare-bones starter Blog to get you off and running with Agility CMS and Gatsby.
- url: https://gatsby-starter-dot.netlify.app/
  repo: https://github.com/chronisp/gatsby-starter
  description: Gatsby Starter for creating portfolio & blog.
  tags:
    - Blog
    - CMS:Headless
    - CMS:Contentful
    - Netlify
    - Portfolio
    - Redux
    - SEO
    - Styling:Material
  features:
    - Extensible & responsive design using Material UI (palette, typography & breakpoints configuration)
    - Blog integration with Contentful CMS (GraphQL queries)
    - Redux (connect actions & props easily using custom HOF)
    - Support for Netlify deployment
    - SEO
    - Prettier code styling
- url: https://johnjkerr.github.io/gatsby-creative/
  repo: https://github.com/JohnJKerr/gatsby-creative
  description: Gatsby implementation of the Start Bootstrap Creative template
  tags:
    - Gallery
    - Portfolio
    - Styling:Bootstrap
    - Styling:SCSS
  features:
    - Start Bootstrap Creative template converted to React/Gatsby
    - React Scrollspy used to track page position
    - React Bootstrap used to create modal portfolio carousel
    - GitHub Actions deployment to GitHub Pages demonstrated
- url: https://bonneville.netlify.app/
  repo: https://github.com/bagseye/bonneville
  description: A starter blog template for Gatsby
  tags:
    - Blog
    - SEO
  features:
    - Extensible & responsive design
    - Blog integration
    - SEO
- url: https://gatsby-starter-i18next-sanity.netlify.app/en
  repo: https://github.com/johannesspohr/gatsby-starter-i18next-sanity
  description: A basic starter which integrates translations with i18next and localized sanity input.
  tags:
    - i18n
    - CMS:sanity.io
  features:
    - Showcases advanced i18n techniques with i18next and sanity.io
    - Correct URLs for the languages (language in the path, translated slugs)
    - Multilanguage content from sanity
    - Snippets translation
    - Optimized bundle size (don't ship all translations at once)
    - Alternate links to other languages
    - Sitemap with language information
    - Localized 404 pages
- url: https://gatsby-skeleton.netlify.app/
  repo: https://github.com/msallent/gatsby-skeleton
  description: Gatsby starter with TypeScript and all sort of linting
  tags:
    - Language:TypeScript
    - Styling:CSS-in-JS
    - SEO
  features:
    - TypeScript
    - Styled-Components
    - ESLint
    - Prettier
    - Stylelint
    - SEO
- url: https://nehalem.netlify.app/
  repo: https://github.com/nehalist/gatsby-starter-nehalem
  description: A starter for the Gatsby Nehalem Theme
  tags:
    - Blog
    - Language:TypeScript
    - Markdown
    - Search
    - SEO
  features:
    - Fully responsive
    - Highly optimized (Lighthouse score ~400)
    - SEO optimized (with open graph, Twitter Card, JSON-LD, RSS and sitemap)
    - Syntax highlighting
    - Search functionality
    - Multi navigations
    - Static pages
    - Fully typed with TypeScript
    - Tagging
    - Theming
    - Customizable
- url: https://gatsby-starter-headless-wp.netlify.app
  repo: https://github.com/crock/gatsby-starter-headless-wordpress
  description: A starter Gatsby site to quickly implement a site for headless WordPress
  tags:
    - Blog
    - CMS:Headless
    - CMS:WordPress
  features:
    - New Header
    - Responsive
    - Sidebar that displays recent blog posts
- url: https://gatsby-advanced-blog-starter.netlify.app
  repo: https://github.com/aman29271/gatsby-advanced-blog-starter
  description: A pre-built Gatsby Starter Tech-blog
  tags:
    - Blog
    - Markdown
  features:
    - Highly Optimised
    - Image optimised with blur-up effect
    - Responsive
    - Code  highlighting
    - tagging
    - Sass compiled
- url: https://anubhavsrivastava.github.io/gatsby-starter-casual
  repo: https://github.com/anubhavsrivastava/gatsby-starter-casual
  description: Multi-page starter based on the Casual site template by startbootstrap for portfolio
  tags:
    - Onepage
    - Styling:SCSS
    - PWA
  features:
    - Designed by startbootstrap
    - Fully Responsive
    - Styling with SCSS
    - Offline support
    - Web App Manifest
- url: https://gatsby-starter-ts-hello-world.netlify.app
  repo: https://github.com/hdorgeval/gatsby-starter-ts-hello-world
  description: TypeScript version of official hello world
  tags:
    - Language:TypeScript
  features:
    - TypeScript
    - ESLint
    - Type checking
    - no boilerplate
    - Great for advanced users
    - VSCode ready
- url: https://grommet-file.netlify.app/
  repo: https://github.com/metinsenturk/gatsby-starter-grommet-file
  description: Grommet-File is made with Grommet V2 and a blog starter
  tags:
    - Blog
    - Markdown
    - SEO
    - Portfolio
    - Styling:Grommet
  features:
    - Responsive Design
    - Pagination
    - Page creation
    - Content is Markdown files
    - Google Analytics
    - Grommet V2 User Interface
    - Support for RSS feed
    - SEO friendly
    - Mobile and responsive
    - Sitemap & Robots.txt generation
    - Optimized images with gatsby-image
- url: https://gatsby-wordpress-typescript-scss-blog.netlify.app/
  repo: https://github.com/sagar7993/gatsby-wordpress-typescript-scss-blog
  description: A Gatsby starter template for a WordPress blog, built using TypeScript, SCSS, and Ant Design
  tags:
    - Blog
    - CMS:WordPress
    - CMS:Headless
    - Language:TypeScript
    - Pagination
    - PWA
    - SEO
    - Portfolio
    - Styling:SCSS
  features:
    - TypeScript for type-safe code
    - Source content from WordPress CMS
    - Auto generated Pagination for your WordPress Posts
    - Auto generated Navigation for next and previous post at the end Post
    - Auto generated pages for tags and categories sourced from WordPress
    - SCSS stylesheets
    - PWA with offline support
    - Ant Design for UI components and theming
    - Jest and Enzyme Testing framework support for snapshots and unit tests.
    - Responsive Design
    - Google Analytics
    - Comments using Staticman
    - Images within WordPress post/page content downloaded to static folder and transformed to webp format during build
    - Social widgets
    - Instagram feed of any profile (no API token needed)
    - Pinterest pin-it button on hovering on images (no API token needed)
    - Twitter timeline and follow button (no API token needed)
    - Facebook timeline and like button (no API token needed)
    - SEO friendly
    - Web app manifest
    - Mobile optimized and responsive
    - Sitemap.xml & Robots.txt generation
    - Optimized images with gatsby-image
    - Git pre-commit and pre-push hooks using Husky
    - TSLint formatting
    - Highly optimized with excellent lighthouse audit score
- url: https://gatsby-starter-typescript-deluxe.netlify.app/
  repo: https://github.com/gojutin/gatsby-starter-typescript-deluxe
  description: A Gatsby starter with TypeScript, Storybook, Styled Components, Framer Motion, Jest, and more.
  tags:
    - Language:TypeScript
    - Styling:CSS-in-JS
    - Storybook
    - SEO
    - Linting
    - Testing
  features:
    - TypeScript for type-safe code.
    - Styled-Components for all your styles.
    - Framer Motion for awesome animations.
    - gatsby-image and gatsby-transformer-sharp for optimized images.
    - gatsby-plugin-manifest + SEO component for an SEO-friendly PWA.
    - Storybook with add-ons for showing off your awesome components.
    - Jest and React Testing library for snapshots and unit tests.
    - ESLint (with TSLint and Prettier) to make your code look its best.
    - React Axe and React A11y for accessibility so that your site is awesome for everyone.
- url: https://gatsby-markdown-blog-starter.netlify.app/
  repo: https://github.com/ammarjabakji/gatsby-markdown-blog-starter
  description: Gatsby v2 starter for creating a markdown blog. Based on Gatsby Advanced Starter.
  tags:
    - Blog
    - Markdown
    - SEO
    - PWA
  features:
    - Gatsby v2 support
    - Responsive Design
    - Pagination
    - Content is Markdown files
    - Google Analytics
    - Support for RSS feed
    - SEO friendly
    - Sitemap & Robots.txt generation
    - Sass support
    - Css Modules support
    - Web App Manifest
    - Offline support
    - htaccess support
    - Typography.js
    - Integration with Social Media
- url: https://gatsby-starter-bloomer-db0aaf.netlify.app
  repo: https://github.com/zlutfi/gatsby-starter-bloomer
  description: Barebones starter website with Bloomer React components for Bulma.
  tags:
    - PWA
    - Styling:Bulma
    - Styling:SCSS
  features:
    - Bloomer React Commponents
    - Bulma CSS Framework
    - Uses SCSS for styling
    - Font Awesome Support
    - Progressive Web App
- url: https://gatsby-starter-mdbreact.netlify.app
  repo: https://github.com/zlutfi/gatsby-starter-mdbreact
  description: Barebones starter website with Material Design Bootstrap React components.
  tags:
    - PWA
    - Styling:Bootstrap
    - Styling:Material
    - Styling:SCSS
  features:
    - MDBReact React Commponents
    - Bootstrap CSS Framework with Material Design Bootstrap styling
    - Uses SCSS for styling
    - Font Awesome Support
    - Progressive Web App
- url: https://gatsby-starter-ts-pwa.netlify.app/
  repo: https://github.com/markselby9/gatsby-starter-typescript-pwa
  description: The default Gatsby starter fork with TypeScript and PWA support added
  tags:
    - Language:TypeScript
    - PWA
  features:
    - Minimum changes based on default starter template for TypeScript and PWA
    - Added TypeScript support with ESLint and tsc check
    - Support GitHub Actions CI/CD workflow (beta)
- url: https://iceberg-gatsby-multilang.netlify.app/
  repo: https://github.com/diogorodrigues/iceberg-gatsby-multilang
  description: Gatsby multi-language starter. Internationalization / i18n without third party plugins or packages for Posts and Pages. Different URLs depending on the language. Focused on SEO, PWA, Image Optimization, Styled Components, and more. This starter also integrates with Netlify CMS to manage all pages, posts, and images.
  tags:
    - Blog
    - CMS:Headless
    - CMS:Netlify
    - i18n
    - Netlify
    - Markdown
    - Pagination
    - PWA
    - SEO
    - Styling:CSS-in-JS
  features:
    - Translations by using GraphQL, hooks and context API
    - Content in markdown for pages and posts in different languages
    - General translations for any content
    - Creation of menu by using translations and GraphQL
    - Netlify CMS to manage all pages, posts and images
    - Styled Components to styles
    - All important seetings for speedy and optimized images
    - Blog Posts list with pagination
    - Focus on SEO
    - PWA
- url: https://flexible-gatsby.netlify.app/
  repo: https://github.com/wangonya/flexible-gatsby
  description: A simple and clean theme for Gatsby
  tags:
    - Blog
    - Markdown
  features:
    - Google Analytics
    - Simple design
    - Markdown support
- url: https://gatsby-starter-leaflet.netlify.app/
  repo: https://github.com/colbyfayock/gatsby-starter-leaflet
  description: A Gatsby starter with Leaflet!
  tags:
    - Landing Page
    - Linting
    - Styling:SCSS
    - Testing
  features:
    - Simple landing page to get started with Leaflet
    - Includes Leaflet and React Leaflet
    - Starts with some basic Sass stylesheets for styling
    - Linting and testing preconfigured
- url: https://gatsby-starter-luke.netlify.app/
  repo: https://github.com/lukethacoder/luke-gatsby-starter
  description: An opinionated starter using TypeScript, styled-components (emotion flavoured), React Hooks & react-spring. Built as a BYOS (bring your own source) so you can get up and running with whatever data you choose.
  tags:
    - Language:TypeScript
    - Transitions
    - Styling:CSS-in-JS
    - Linting
  features:
    - TypeScript
    - react-spring animations
    - BYOS (bring your own source)
    - Emotion for styling components
    - Minimal Design
    - React Hooks (IntersectionObserver, KeyUp, LocalStorage)
- url: https://friendly-cray-96d631.netlify.app/
  repo: https://github.com/PABlond/Gatsby-TypeScript-Starter-Blog
  description: Project boilerplate of a blog app. The starter was built using Gatsby and TypeScript.
  tags:
    - Markdown
    - Language:TypeScript
    - SEO
    - PWA
    - Styling:SCSS
  features:
    - A complete responsive theme built wiss Scss
    - Easy editable posts in Markdown files
    - SEO component
    - Optimized with Google Lighthouse
- url: https://gatsby-starter-material-album.netlify.app
  repo: https://github.com/JoeTrubenstein/gatsby-starter-material-album
  description: A simple portfolio starter based on the Material UI Album Layout
  tags:
    - Gallery
    - Portfolio
    - Styling:Material
  features:
    - Pagination
    - Material UI
    - Exif Data Parsing
- url: https://peaceful-ptolemy-d7beb4.netlify.app
  repo: https://github.com/TRamos5/gatsby-contentful-starter
  description: A starter template for an awesome static blog utilizing Contentful as a CMS and deployed to Netlify.
  tags:
    - CMS:Contentful
    - CMS:Headless
    - Blog
    - Netlify
    - Markdown
    - Styling:CSS-in-JS
  features:
    - Netlify integration with pre built contact form
    - "CMS: Contentful integration with placeholders included"
    - Mobile friendly responsive design made to be customized or leave as is
    - Separate components for everything
    - ...and more
- url: https://gatsby-tailwind-emotion-starter-demo.netlify.app/
  repo: https://github.com/pauloelias/gatsby-tailwind-emotion-starter
  description: Gatsby starter using the latest Tailwind CSS and Emotion.
  tags:
    - Styling:Tailwind
    - Styling:CSS-in-JS
    - Styling:PostCSS
  features:
    - Tailwind CSS for rapid development
    - Emotion with `twin.macro` for flexible styled components
    - PostCSS configured out-of-the-box to write your own custom CSS
    - postcss-preset-env to write tomorrow's CSS today
    - Bare bones starter to help you hit the ground running
- url: https://gatsby-starter-grayscale-promo.netlify.app/
  repo: https://github.com/gannochenko/gatsby-starter-grayscale-promo
  description: one-page promo site
  tags:
    - Language:TypeScript
    - Styling:CSS-in-JS
    - Linting
    - Markdown
    - Onepage
    - CMS:Netlify
    - Landing Page
  features:
    - Styled-Components
    - NetlifyCMS
    - TypeScript
    - Basic design
- url: https://gatsby-starter-mdx-website-blog.netlify.app/
  repo: https://github.com/doakheggeness/gatsby-starter-mdx-website-blog
  description: Gatsby website and blog starter utilizing MDX for adding components to MDX pages and posts. Incorporates Emotion.
  tags:
    - MDX
    - Blog
    - Styling:CSS-in-JS
  features:
    - Create pages and posts using MDX
    - Incorporates the CSS-in-JS library Emotion
    - Visual effects
- url: https://gatsby-starter-zurgbot.netlify.app/
  repo: https://github.com/zurgbot/gatsby-starter-zurgbot
  description: The ultimate force of starter awesomeness in the galaxy of Gatsby
  tags:
    - Linting
    - PWA
    - SEO
    - Styling:Bulma
    - Styling:SCSS
    - Testing
  features:
    - Sass (SCSS Flavored) CSS
    - Bulma CSS Framework
    - React Helmet <head> Management
    - React Icons SVG Icon Components (Including Font Awesome and others)
    - ESLint for JS linting
    - Prettier for JS formatting
    - StyleLint for Scss linting and formatting
    - Jest for a test framework
    - Enzyme for testing with React
    - Husky for git hooks, particularly precommit management
    - Lint Staged to run commands only on staged files
- url: https://martin2844.github.io/gatsby-starter-dev-portfolio/
  repo: https://github.com/martin2844/gatsby-starter-dev-portfolio
  description: A Gatsby minimalistic portfolio site, with a blog and about section
  tags:
    - Portfolio
    - Blog
    - Markdown
  features:
    - createPages API
    - Responsive
    - Minimalistic
    - Blazing fast (LINK)
    - Graphql queries
    - Sass
    - Markdown
- url: https://wataruoguchi-gatsby-starter-typescript-contentful.netlify.app/
  repo: https://github.com/wataruoguchi/gatsby-starter-typescript-contentful
  description: Simple TypeScript starter with Contentful Integration
  tags:
    - Language:TypeScript
    - CMS:Contentful
    - Netlify
    - Blog
  features:
    - Simple
    - TypeScript
    - Contentful
    - Supports Contentful Rich Text
    - Prettier & ESLint & StyleLint to format & check the code
    - Husky & lint-staged to automate checking
- url: https://gatsby-starter-point.netlify.app/
  repo: https://github.com/teaware/gatsby-starter-point
  description: A humble Gatsby starter for blog
  tags:
    - Blog
    - Markdown
    - Netlify
  features:
    - SASS
    - SEO
    - Dark Mode
    - Google Analytics
- url: https://gatsby-typescript-storybook-starter.netlify.app/
  repo: https://github.com/RobertoMSousa/gatsby-typescript-storybook-starter
  description: A Gatsby starter with Storybook, tags, and ESLint
  tags:
    - Language:TypeScript
    - Styling:CSS-in-JS
    - Storybook
    - Markdown
    - Linting
  features:
    - Storybook
    - Simple
    - TypeScript
    - Contentful
    - Prettier & ESLint & StyleLint to format & check the code
    - Storybook
    - Jest and React Testing library for snapshots and unit tests.
    - Styled-Components for all your styles.
- url: https://semantic-ui-docs-gatsby.netlify.app/
  repo: https://github.com/whoisryosuke/semantic-ui-docs-gatsby
  description: Documentation starter using Semantic UI and MDX
  tags:
    - Documentation
    - Linting
    - Markdown
    - MDX
    - PWA
    - SEO
  features:
    - Easy starter for documentation-style sites
    - Use SUI React components anywhere in MDX
    - SASS/LESS support
    - Live code component
    - Customizable sidebar
    - Offline-ready
    - Responsive design
    - Nodemon for restarting dev server on changes
    - webpack aliasing for components, assets, etc
- url: https://gatsby-starter-saas-marketing.netlify.app/
  repo: https://github.com/keegn/gatsby-starter-saas-marketing
  description: A simple one-page marketing site starter for SaaS companies and products
  tags:
    - Onepage
    - Styling:CSS-in-JS
    - Landing Page
  features:
    - Responsive
    - Netlify ready
    - Styled-Components
    - Minimal design and easy to customize
    - Great for software or product related marketing sites
- url: https://react-landnig-page.netlify.app/
  repo: https://github.com/zilahir/react-landing-page
  description: Landing page with GraphCMS
  tags:
    - Redux
    - Styling:SCSS
    - Styling:CSS-in-JS
    - Netlify
  features:
    - Team section
    - Clients section
    - Map
    - Netlify ready
    - Styled-Components
    - Good for app showcase for startups
    - Prettier & ESLint & StyleLint to format & check the code
    - Husky & lint-staged to automate checking
- url: https://gatsby-strapi-starter.netlify.app/
  repo: https://github.com/jeremylynch/gatsby-strapi-starter
  description: Get started with Strapi, Bootstrap (reactstrap), and Gatsby FAST!
  tags:
    - CMS:Strapi
    - Styling:Bootstrap
  features:
    - Strapi
    - Bootstrap
    - Reactstrap
- url: https://kontent-template-gatsby-landing-page-photon.netlify.app
  repo: https://github.com/Simply007/kontent-template-gatsby-landing-page-photon
  description: Kentico Kontent based starter based on Photon starter by HTML5 UP
  tags:
    - CMS:Headless
    - CMS:Kontent
    - Netlify
    - Landing Page
    - HTML5UP
    - Styling:SCSS
  features:
    - Kentico Kontent CaaS platform as the data source
    - Landing page divided by section.
    - Support for code syntax highlighting
    - Includes plugins for easy, beautiful typography
    - Includes React Helmet to allow editing site meta tags
    - Includes plugins for offline support out of the box
    - Font awesome
    - Material Icons
    - CSS Grid
- url: https://gatsby-starter-typescript-blog-forms.netlify.app/
  repo: https://github.com/joerneu/gatsby-starter-typescript-blog-forms
  description: Gatsby starter for a website in TypeScript with a homepage, blog, and forms
  tags:
    - Blog
    - Language:TypeScript
    - Linting
    - Markdown
    - MDX
    - CMS:Netlify
    - SEO
    - Styling:CSS-in-JS
  features:
    - TypeScript for type safety, IDE comfort and error checking during development and build time
    - ESLint and Prettier for safety and consistent code style
    - Uses the official Gatsby Blog Core theme for data processing
    - Functional components and React Hooks
    - SEO component with React Helmet
    - Minimal responsive styling with React Emotion that can easily be extended
    - Theming of components and Markdown (MDX) with Emotion Theming
    - Forms with Formite (React Hooks Form library)
    - Accessible UI components implemented with Reakit and styling based on mini.css
    - Netlify CMS to create and edit blog posts
    - Small bundle size
- url: https://gatsby-tailwind-styled-components-storybook-starter.netlify.app/
  repo: https://github.com/denvash/gatsby-tailwind-styled-components-storybook-starter
  description: Tailwind CSS + Styled-Components + Storybook starter for Gatsby
  tags:
    - Storybook
    - Styling:Tailwind
    - Styling:CSS-in-JS
    - Styling:PostCSS
    - Netlify
  features:
    - Tailwind CSS v1
    - Styled-Components v5
    - Storybook v5
    - PostCSS
    - Deploy Storybook
    - Documentation
- url: https://gatsby-tfs-starter.netlify.app/
  repo: https://github.com/tiagofsanchez/gatsby-tfs-starter
  description: a gatsby-advanced-starter with Theme UI styling
  tags:
    - RSS
    - SEO
    - Blog
    - MDX
  features:
    - React Helmet <head> Management
    - SVG Icon
- url: https://lam.aesthetic.codes/
  repo: https://github.com/vaporwavy/gatsby-london-after-midnight
  description: A custom, image-centric theme for Gatsby. Advanced from the Gatsby starter London.
  tags:
    - Blog
    - Portfolio
    - Gallery
    - SEO
    - Markdown
    - HTML5UP
    - CMS:Netlify
    - Styling:PostCSS
  features:
    - Support tags
    - Easily change the theme color
    - Post thumbnails in the homepage
    - Built with PostCSS
    - Made for image-centric portfolios
    - Based on London for Gatsby
- url: https://alipiry-gatsby-starter-typescript.netlify.app/
  repo: https://github.com/alipiry/gatsby-starter-typescript
  description: The default Gatsby starter with TypeScript
  tags:
    - Language:TypeScript
    - Linting
    - Netlify
  features:
    - Type Checking With TypeScript
    - Powerful Linting With ESLint
- url: https://gatsby-typescript-tailwind.netlify.app/
  repo: https://github.com/impulse/gatsby-typescript-tailwind
  description: Gatsby starter with TypeScript and Tailwind CSS
  tags:
    - Language:TypeScript
    - Styling:Tailwind
    - Styling:PostCSS
    - Netlify
  features:
    - Simple
    - TSLint
    - Tailwind CSS v1
    - PostCSS + PurgeCSS
- url: https://gatsby-starter-blog-tailwindcss-demo.netlify.app/
  repo: https://github.com/andrezzoid/gatsby-starter-blog-tailwindcss
  description: Gatsby blog starter with Tailwind CSS
  tags:
    - Blog
    - SEO
    - Markdown
    - Styling:Tailwind
    - Styling:PostCSS
  features:
    - Based on the official Gatsby starter blog
    - Uses Tailwind CSS
    - Uses PostCSS
- url: https://gatsby-minimalist-starter.netlify.app/
  repo: https://github.com/dylanesque/Gatsby-Minimalist-Starter
  description: A minimalist, general-purpose Gatsby starter
  tags:
    - SEO
    - Markdown
    - Styling:CSS-in-JS
  features:
    - Less starting boilerplate than the Gatsby default starter
    - Layout.css includes checklist of initial design system decisions to make
    - Uses Emotion
    - Uses CSS-In-JS
- url: https://gastby-starter-zeevo.netlify.app/
  repo: https://github.com/zeevosec/gatsby-starter-zeevo
  description: Yet another Blog starter with a different style
  tags:
    - Blog
    - Markdown
    - SEO
  features:
    - Extendable
    - Feature filters
    - Performant
- url: https://gatsby-theme-phoenix-demo.netlify.app
  repo: https://github.com/arshad/gatsby-theme-phoenix
  description: A personal blogging and portfolio theme for Gatsby with great typography and dark mode.
  tags:
    - Blog
    - Portfolio
    - SEO
    - MDX
    - Styling:Tailwind
    - Styling:PostCSS
  features:
    - MDX - Posts, Pages and Projects
    - Tags/Categories
    - Dark mode
    - Customizable with Tailwind CSS
    - Code highlighting with Prism
    - RSS feed
- url: https://gatsby-starter-landed.netlify.app/
  repo: https://github.com/vasrush/gatsby-starter-landed
  description: A Gatsby theme based on Landed template by HTML5UP
  tags:
    - HTML5UP
    - Landing Page
    - Portfolio
    - Linting
    - Styling:SCSS
    - Transitions
    - SEO
  features:
    - Includes sections to easily create landing pages
    - React Helmet <head> Management
    - Easily update menus & submenus in gatsby-config file
    - Integrates react-scroll and react-reveal for transitions
    - ESLint and Prettier for safety and consistent code style
    - Offline-ready
    - Responsive design
    - Left, Right and no sidebar templates
    - Font awesome icons
    - HTML5UP Design
- url: https://tina-starter-grande.netlify.app/
  repo: https://github.com/tinacms/tina-starter-grande
  description: Feature-rich Gatsby starter with full TinaCMS integration
  tags:
    - Blog
    - Markdown
    - SEO
    - Netlify
    - Pagination
    - CMS:Other
    - Styling:CSS-in-JS
  features:
    - Fully integrated with TinaCMS for easy editing
    - Blocks based page & form builder
    - Styled Components
    - Code syntax highlighting
    - Light/Dark mode
- url: https://amelie-blog.netlify.app/
  repo: https://github.com/tobyau/gatsby-starter-amelie
  description: A minimal and mobile-friendly blog template
  tags:
    - Blog
    - SEO
    - Markdown
  features:
    - Responsive design
    - Customizable content through markdown files
    - SEO component with React Helmet
- url: https://chronoblog.now.sh
  repo: https://github.com/Ganevru/gatsby-starter-chronoblog
  description: Chronoblog is a Gatsby js theme specifically designed to create a personal website. The main idea of ​​Chronoblog is to allow you not only to write a personal blog but also to keep a record of everything important that you have done.
  tags:
    - Blog
    - Portfolio
    - MDX
    - Markdown
    - SEO
    - Styling:CSS-in-JS
    - Linting
  features:
    - Starter for Chronoblog Gatsby Theme
- url: https://gatsby-eth-dapp-starter.netlify.app
  repo: https://github.com/robsecord/gatsby-eth-dapp-starter
  description: Gatsby Starter for Ethereum Dapps using Web3 with Multiple Account Management Integrations
  tags:
    - Client-side App
    - Netlify
    - Authentication
  features:
    - Ethereum Web3 Authentication - Multiple Integrations
    - ConsenSys Rimble UI Integration
    - Styled Components
    - Coinbase, Fortmatic, Metamask, WalletConnect, and more
    - dFuse Blockchain Streaming and Notifications
- url: https://gatsby-starter-theme-antv.antv.vision
  repo: https://github.com/antvis/gatsby-starter-theme-antv
  description: ⚛️ Polished Gatsby theme for documentation site
  tags:
    - Documentation
    - Markdown
    - Language:TypeScript
    - Styling:Ant Design
    - i18n
  features:
    - ⚛ Prerendered static site
    - 🌎 Internationalization support by i18next
    - 📝 Markdown-based documentation and menus
    - 🎬 Examples with live playground
    - 🏗 Unified Theme and Layout
    - 🆙 Easy customized header nav
    - 🧩 Built-in home page components
- url: https://gatsby-starter-cafe.netlify.app
  repo: https://github.com/crolla97/gatsby-starter-cafe
  description: Gatsby starter for creating a single page cafe website using Contentful and Leaflet
  tags:
    - CMS:Contentful
    - Styling:SCSS
    - Landing Page
    - Onepage
  features:
    - Leaflet interactive map
    - Instagram Feed
    - Contentful for menu item storage
    - Responsive design
- url: https://gatsby-firebase-simple-auth.netlify.app/
  repo: https://github.com/marcomelilli/gatsby-firebase-simple-auth
  description: A simple Firebase Authentication Starter with protected routes
  tags:
    - Firebase
    - Authentication
    - Styling:Tailwind
  features:
    - Authentication with Firebase
    - Protected Routes with Authorization
- url: https://demo.gatsbystorefront.com/
  repo: https://github.com/GatsbyStorefront/gatsby-starter-storefront-shopify
  description: Lightning fast PWA storefront for Shopify
  tags:
    - CMS:Headless
    - Shopify
    - SEO
    - PWA
    - E-commerce
    - Styling:CSS-in-JS
  features:
    - Gatsby Storefront
    - gatsby-theme-storefront-shopify
    - Shopify Integration
    - Shopping Cart
    - PWA
    - Optimized images with gatsby-image.
    - SEO
    - A11y
- url: https://keturah.netlify.app/
  repo: https://github.com/giocare/gatsby-starter-keturah
  description: A portfolio starter for developers
  tags:
    - Portfolio
    - SEO
    - Markdown
  features:
    - Target Audience Developers
    - Designed To Resemble A Terminal And Text Editor
    - Responsive Design
    - FontAwesome Icon Library
    - Easily Customize Content Using Markdown Files
    - SEO Friendly Component
    - Social Media Icons Provided
- url: https://gatsby-lander.surge.sh/
  repo: https://github.com/codebushi/gatsby-starter-lander
  description: Single page starter built with Tailwind CSS
  tags:
    - Onepage
    - Linting
    - Styling:Tailwind
  features:
    - Simple One Page Site
    - Landing Page Design
    - Fully Responsive
    - Styling with Tailwind
- url: https://gatsby-starter-papan01.netlify.app/
  repo: https://github.com/papan01/gatsby-starter-papan01
  description: A Gatsby starter for creating a markdown blog.
  tags:
    - Linting
    - Blog
    - Styling:SCSS
    - Markdown
    - Pagination
    - PWA
    - SEO
  features:
    - SSR React Code Splitting(loadable-components)
    - Theme Toggle(light/dark)
    - Pagination
    - SEO(Sitemap, Schema.org, OpenGraph tags, Twitter tag)
    - Web application manifest and offline support
    - Google Analytics
    - Disqus
    - RSS
    - ESLint(Airbnb) for linting
    - Prettier code formatting
    - gh-pages for deploying to GitHub Pages
- url: https://gatsby-starter-boilerplatev-kontent-demo.netlify.app/
  repo: https://github.com/viperfx07/gatsby-starter-boilerplatev-kontent
  description: A Gatsby starter using BoilerplateV for Kentico Kontent.
  tags:
    - Blog
    - CMS:Headless
    - CMS:Kontent
    - Styling:Bootstrap
    - Styling:CSS-in-JS
    - Linting
  features:
    - Sass (SCSS Flavored) CSS
    - ITCSS Structure of CSS (with glob added for css)
    - Bootstrap CSS Framework
    - React Helmet <head> Management
    - ESLint(Airbnb) for JS linting
    - Prettier for JS formatting
- url: https://www.cryptocatalyst.net/
  repo: https://github.com/n8tb1t/gatsby-starter-cryptocurrency
  description: A full-fledged cryptocurrency Gatsby starter portal with landing page, blog, roadmap, devs team, and docs.
  tags:
    - Linting
    - Blog
    - Styling:SCSS
    - Markdown
    - Pagination
    - PWA
    - SEO
  features:
    - Beautiful Mobile-first design.
    - modular SCSS styles.
    - Configurable color scheme.
    - Advanced config options.
    - Advanced landing page.
    - Blog Component.
    - Live comments.
    - Roadmap component.
    - Developers page component.
    - Algolia advanced search index, with content chunks.
    - Docs component.
    - No outdated codebase, use only react hooks.
    - Easy to modify react components.
    - SEO (Sitemap, OpenGraph tags, Twitter tags)
    - Google Analytics Support
    - Offline Support & WebApp Manifest
    - Easy to modify assets.
- url: https://chronoblog-profile.now.sh
  repo: https://github.com/Ganevru/gatsby-starter-chronoblog-profile
  description: This starter will help you launch a personal website with a simple text feed on the main page. This starter looks simple and neat, but at the same time, it has great potential for organizing your content using tags, dates, and search. The homepage is organized in compact feeds. The display of content in these feeds is based on the tags of this content (for example, only content with a podcast tag gets into the feed with podcasts).
  tags:
    - Blog
    - Portfolio
    - MDX
    - Markdown
    - SEO
    - Styling:CSS-in-JS
    - Linting
  features:
    - Specially designed to create a personal website (in a simple and strict "text" style)
    - Universal text feed divided into categories
    - Search and Tags for organizing content
    - A simple change of primary and secondary colors of the site, fonts, radius of curvature of elements, etc (thanks to Theme UI theming)
    - Clean and Universal UI
    - Mobile friendly, all elements and custom images are adapted to any screen
    - Light/Dark mode
    - Easy customization of icons and links to your social networks
    - MDX for the main menu of the site, footer and other elements of the site
    - MDX for pages and content
    - Code syntax highlighting
    - SEO (OpenGraph and Twitter) out of the box with default settings that make sense (thanks to React Helmet)
- url: https://chronoblog-hacker.now.sh
  repo: https://github.com/Ganevru/gatsby-starter-chronoblog-hacker
  description: A dark (but with ability to switch to light) starter that uses the Source Code Pro font (optional) and minimalistic UI
  tags:
    - Blog
    - Portfolio
    - MDX
    - Markdown
    - SEO
    - Styling:CSS-in-JS
    - Linting
  features:
    - Specially designed to create a personal website
    - Search and Tags for organizing content
    - A simple change of primary and secondary colors of the site, fonts, radius of curvature of elements, etc (thanks to Theme UI theming)
    - Clean and Minimalistic UI
    - Mobile friendly, all elements and custom images are adapted to any screen
    - Light/Dark mode
    - Easy customization of icons and links to your social networks
    - MDX for the main menu of the site, footer and other elements of the site
    - MDX for pages and content
    - Code syntax highlighting
    - SEO (OpenGraph and Twitter) out of the box with default settings that make sense (thanks to React Helmet)
- url: https://gatsby-starter-tailwind2-emotion-styled-components.netlify.app/
  repo: https://github.com/chrish-d/gatsby-starter-tailwind2-emotion-styled-components
  description: A (reasonably) unopinionated Gatsby starter, including; Tailwind 2 and Emotion. Use Tailwind utilities with Emotion powered CSS-in-JS to produce component scoped CSS (no need for utilities like Purge CSS, etc).
  tags:
    - Styling:CSS-in-JS
    - Styling:Tailwind
  features:
    - Utility-first CSS using Tailwind 2.
    - CSS scoped within components (no "bleeding").
    - Only compiles the CSS you use (no need to use PurgeCSS/similar).
    - Automatically gives you Critical CSS with inline stlyes.
    - Hybrid of PostCSS and CSS-in-JS to give you Tailwind base styles.
- url: https://5e0a570d6afb0ef0fb162f0f--wizardly-bassi-e4658f.netlify.app/
  repo: https://github.com/adamistheanswer/gatsby-starter-baysik-blog
  description: A basic and themeable starter for creating blogs in Gatsby.
  tags:
    - Blog
    - Portfolio
    - MDX
    - Markdown
    - SEO
    - Styling:CSS-in-JS
    - Linting
  features:
    - Specially designed to create a personal website
    - Clean and Minimalistic UI
    - Facebook Comments
    - Mobile friendly, all elements and custom images are adapted to any screen
    - Light/Dark mode
    - Prettier code formatting
    - RSS
    - Links to your social networks
    - MDX for pages and content
    - Code syntax highlighting
    - SEO (OpenGraph and Twitter) out of the box with default settings that make sense (thanks to React Helmet)
- url: https://gatsby-starter-robin.netlify.app/
  repo: https://github.com/robinmetral/gatsby-starter-robin
  description: Gatsby Default Starter with state-of-the-art tooling
  tags:
    - MDX
    - Styling:CSS-in-JS
    - Linting
    - Testing
    - Storybook
  features:
    - 📚 Write in MDX
    - 👩‍🎤 Style with Emotion
    - 💅 Linting with ESLint and Prettier
    - 📝 Unit and integration testing with Jest and react-testing-library
    - 💯 E2E browser testing with Cypress
    - 📓 Visual testing with Storybook
    - ✔️ CI with GitHub Actions
    - ⚡ CD with Netlify
- url: https://help.dferber.de
  repo: https://github.com/dferber90/gatsby-starter-help-center
  description: A themeable starter for a help center
  tags:
    - Documentation
    - Markdown
    - MDX
    - Search
  features:
    - Manage content in Markdown and YAML files
    - Multiple authors possible
    - Apply your own theme
    - Usable in any language
    - SEO friendly
    - Easy to add Analytics
- url: https://evaluates2.github.io/Gatsby-Starter-TypeScript-Redux-TDD-BDD
  repo: https://github.com/Evaluates2/Gatsby-Starter-TypeScript-Redux-TDD-BDD
  description: An awesome Gatsby starter template that takes care of the tooling setup, allowing you and your team to dive right into building ultra-fast React applications quickly and deploy them with confidence! 📦
  tags:
    - Redux
    - Language:TypeScript
    - Linting
    - Testing
    - Styling:None
  features:
    - 📚 Written in TypeScript.
    - 💡 Redux preconfigured (with local-storage integration.
    - 💅 Linting with TSLint and Prettier.
    - 📝 Unit testing with Jest and react-test-renderer.
    - 💯 Behavior-driven E2E browser testing with Cypress + Cucumber.js plugin.
    - 📓 Steps for deploying to Gh-pages
    - ✔️ CI with TravisCI
    - ⚡ Steps for deploying to GitHub Pages, AWS S3, or Netlify.
- url: https://gatsby-resume-starter.netlify.app/
  repo: https://github.com/barancezayirli/gatsby-starter-resume-cms
  description: Resume starter styled using Tailwind with Netlify CMS as headless CMS.
  tags:
    - CMS:Headless
    - SEO
    - PWA
    - Portfolio
  features:
    - One-page resume/CV
    - PWA
    - Multiple Netlify CMS widgets
    - Netlify CMS as Headless CMS
    - Tailwind for styling with theming
    - Optimized build process (purge css)
    - Basic SEO, site metadata
    - Prettier
    - Social media links
- url: https://gatsby-starter-default-nostyles.netlify.app/
  repo: https://github.com/JuanJavier1979/gatsby-starter-default-nostyles
  description: The default Gatsby starter with no styles.
  tags:
    - Styling:None
  features:
    - Based on gatsby-starter-default
    - No styles
- url: https://greater-gatsby.now.sh
  repo: https://github.com/rbutera/greater-gatsby
  description: Barebones and lightweight starter with TypeScript, PostCSS, Tailwind CSS, and Storybook.
  tags:
    - PWA
    - Language:TypeScript
    - Styling:Tailwind
  features:
    - Lightweight & Barebones
    - includes Storybook
    - Full TypeScript support
    - Uses styled-components Global Styles API for consistency in styling across application and Storybook
- url: https://gatsby-simplefolio.netlify.app/
  repo: https://github.com/cobidev/gatsby-simplefolio
  description: A clean, beautiful and responsive portfolio template for Developers ⚡️
  tags:
    - Portfolio
    - PWA
    - SEO
    - Onepage
  features:
    - Modern UI Design
    - Reveal Animations
    - Fully Responsive
    - Easy site customization
    - Configurable color scheme
    - OnePage portfolio site
    - Fast image optimization
- url: https://gatsby-starter-hpp.netlify.app/
  repo: https://github.com/hppRC/gatsby-starter-hpp
  description: All in one Gatsby skeleton based TypeScript, emotion, and unstated-next.
  tags:
    - MDX
    - SEO
    - PWA
    - Linting
    - Styling:CSS-in-JS
    - Language:TypeScript
  features:
    - PWA
    - TypeScript
    - Absolute import
    - Useful ready made custom hooks
    - Ready made form component for Netlify form
    - Global CSS component and Reset CSS component
    - Advanced SEO components(ex. default twitter ogp image, sitemaps, robot.txt)
    - Prettier, ESLint
    - unstated-next(useful easy state library)
- url: https://gatsby-typescript-emotion-storybook.netlify.app/
  repo: https://github.com/duncanleung/gatsby-typescript-emotion-storybook
  description: Config for TypeScript + Emotion + Storybook + React Intl + SVGR + Jest.
  tags:
    - Language:TypeScript
    - Styling:CSS-in-JS
    - Storybook
    - i18n
    - Linting
    - Testing
  features:
    - 💻 TypeScript
    - 📓 Visual testing with Storybook
    - 👩‍🎤 CSS-in-JS styling with Emotion
    - 💅 Linting with ESLint and Prettier
    - 🌎 React Intl internationalization support
    - 🖼️ SVG support with SVGR
    - 📝 Unit and integration testing with Jest and react-testing-library
    - ⚡ CD with Netlify
- url: https://felco-gsap.netlify.app
  repo: https://github.com/AshfaqKabir/Felco-Gsap-Gatsby-Starter
  description: Minimal Multipurpose Gsap Gatsby Landing Page. Helps Getting Started With Gsap and Netlify Forms.
  tags:
    - Portfolio
    - Styling:CSS-in-JS
  features:
    - Minimal 3 Page Responsive Layout
    - Multipurpose Gatsby Theme
    - Working Netlify Form
    - Gsap For Modern Animtaions
    - Styled Components for responsive component based styling with theming
    - Basic SEO, site metadata
    - Prettier
- url: https://gatsby-starter-fusion-blog.netlify.app/
  repo: https://github.com/robertistok/gatsby-starter-fusion-blog
  description: Easy to configure blog starter with a modern, minimal theme
  tags:
    - Language:TypeScript
    - Styling:CSS-in-JS
    - Netlify
    - Markdown
    - Blog
    - SEO
  features:
    - Featured/Latest posts
    - Sticky header
    - Easy to customize -> edit config.ts with your info
    - Meta tags for improved SEO with React Helmet
    - Transform links to bitly links automatically
    - Codesyntax
    - Code syntax highlighting
- url: https://gatsby-bootstrap-italia-starter.dej611.now.sh/
  repo: https://github.com/italia/design-italia-gatsby-starterkit
  description: Gatsby starter project using the Bootstrap Italia design kit from Italian Digital Team
  tags:
    - Styling:Bootstrap
    - SEO
    - Linting
  features:
    - Bootstrap Italia - design-react-kit
    - Prettier
    - Sticky header
    - Complete header
    - Homepage and service templates pages ready to use
    - Meta tags for improved SEO with React Helmet
- url: https://gatsby-starter-webcomic.netlify.app
  repo: https://github.com/JLDevOps/gatsby-starter-webcomic
  description: Gatsby blog starter that focuses on webcomics and art with a minimalistic UI.
  tags:
    - Markdown
    - MDX
    - Netlify
    - Pagination
    - Search
    - Styling:Bootstrap
    - RSS
    - SEO
  features:
    - Designed to focus on blog posts with images.
    - Search capability on blog posts
    - Displays the latest posts
    - Displays all the tags from the site
    - Pagination between blog posts
    - Has a "archive" page that categorizes and displays all the blog posts by date
    - Mobile friendly
- url: https://gatsby-starter-material-emotion.netlify.app
  repo: https://github.com/liketurbo/gatsby-starter-material-emotion
  description: Gatsby starter of Material-UI with Emotion 👩‍🎤
  tags:
    - Language:TypeScript
    - SEO
    - Styling:Material
    - Styling:CSS-in-JS
  features:
    - Based on Gatsby Default Starter
    - Material-UI
    - Emotion
    - Roboto Typeface
    - SEO
    - TypeScript
- url: https://flex.arshad.io
  repo: https://github.com/arshad/gatsby-starter-flex
  description: A Gatsby starter for the Flex theme.
  tags:
    - SEO
    - MDX
    - Styling:CSS-in-JS
  features:
    - MDX Blocks for your Gatsby site.
    - Customizable, extendable and accessible.
    - Theme UI
    - SEO and Open graphs support
    - Color modes
    - Code Highlighting
- url: https://london-night-day.netlify.app/
  repo: https://github.com/jooplaan/gatsby-london-night-and-day
  description: A custom, image-centric dark and light mode aware theme for Gatsby. Advanced from the Gatsby starter London After Midnight.
  tags:
    - Blog
    - Portfolio
    - Gallery
    - SEO
    - Markdown
    - Styling:SCSS
    - HTML5UP
    - CMS:Netlify
  features:
    - Support tags
    - Easily change the theme color
    - Post thumbnails in the homepage
    - Made for image-centric portfolios
    - Using the London After Midnight is now “Dark mode” (the default), and the original London as “Light mode”.
    - Removed Google Fonts, using system fonts in stead (for speed and privacy :)
    - Use SASS
- url: https://the-gatsby-bootcamp-blog.netlify.app
  repo: https://github.com/SafdarJamal/gatsby-bootcamp-blog
  description: A minimal blogging site built with Gatsby using Contentful and hosted on Netlify.
  tags:
    - Blog
    - CMS:Contentful
    - Netlify
    - Styling:SCSS
    - SEO
    - Portfolio
  features:
    - Basic setup for a full-featured blog
    - Includes React Helmet to allow editing site meta tags
    - Uses SCSS for styling
    - Minimal responsive design
    - Styled components
    - SEO Friendly Meta
- url: https://gatsby-starter-catalyst-hydrogen.netlify.app/
  repo: https://github.com/ehowey/gatsby-starter-catalyst-hydrogen
  description: A full-featured starter for a freelance writer or journalist to display a portfolio of their work. SANITY.io is used as the CMS. Based on Gatsby Theme Catalyst. Uses MDX and Theme UI.
  tags:
    - Styling:Theme-UI
    - CMS:sanity.io
    - SEO
    - PWA
    - Portfolio
  features:
    - Based on Gatsby Theme Catalyst series of themes
    - MDX
    - Theme UI integration for easy to change design tokens
    - SEO optimized to include social media images and Twitter handles
    - Tight integration with SANITY.io including a predefined content studio.
    - A full tutorial is available in the docs.
- url: https://rocketdocs.netlify.app/
  repo: https://github.com/Rocketseat/gatsby-starter-rocket-docs
  description: Out of the box Gatsby Starter for creating documentation websites easily and quickly.
  tags:
    - SEO
    - MDX
    - Documentation
    - Linting
    - Markdown
    - PWA
    - Styling:CSS-in-JS
  features:
    - MDX for docs;
    - Responsive and mobile friendly;
    - Code highlighting with prism-react-renderer and react-live support;
    - SEO (Sitemap, schema.org data, Open Graph and Twitter tags).
    - Google Analytics integration;
    - Custom docs schema;
    - Offline Support & WebApp Manifest;
    - Yaml-based sidebar navigation;
- url: https://gatsby-starter-typescript-default.netlify.app/
  repo: https://github.com/lianghx-319/gatsby-starter-typescript-default
  description: Only TypeScript Gatsby starter base on Default starter
  tags:
    - Language:TypeScript
  features:
    - All features same as gatsby-starter-default
    - Only support TypeScript using gatsby-typescript-plugin
- url: https://gatsby-starter-catalyst.netlify.app/
  repo: https://github.com/ehowey/gatsby-starter-catalyst
  description: A boilerplate starter to accelerate your Gatsby development process. Based on Gatsby Theme Catalyst. Uses MDX for content and Theme UI for styling. Includes a core theme, a header theme, and a footer theme.
  tags:
    - MDX
    - Styling:Theme-UI
    - SEO
    - PWA
  features:
    - Based on Gatsby Theme Catalyst series of themes and starters.
    - Theme options are used to enable some simple layout changes.
    - Latent component shadowing allows for easy shadowing and swapping of layout components such as the header and footer.
    - Theme UI is deeply integrated with design tokens and variants throughout.
    - Uses a Tailwind preset to enable you to focus on design elements.
    - Color mode switching available by default.
    - SEO optimized to include social media images and Twitter handles.
    - React Scroll for one page, anchor based navigation is available.
    - Code highlighting via Prism.
- url: https://gatsby-starter-default-dark-mode.netlify.app/
  repo: https://github.com/alexandreramosdev/gatsby-starter-default-dark-mode
  description: A simple starter to get developing quickly with Gatsby, dark mode, and styled-components.
  tags:
    - Styling:CSS-in-JS
    - Onepage
    - Linting
  features:
    - Dark mode
    - Styled Components
    - Comes with React Helmet for adding site meta tags
    - Includes plugins for offline support out of the box
- url: https://eager-memento.netlify.app/
  repo: https://github.com/Mr404Found/gatsby-memento-blogpost
  description: A responsive gatsby portfolio starter to show off or to flex your skills in a single page
  tags:
    - Netlify
    - Markdown
    - Blog
    - Styling:Bootstrap
  features:
    - React Bootstrap
    - Responsive webpage
    - TypeWriter Effect
- url: https://gatsby-starter-wilde-creations.netlify.app/
  repo: https://github.com/georgewilde/gatsby-starter-wilde-creations
  description: Barebones starter with a minimal number of components to kick off a TypeScript and Styled Components project.
  tags:
    - Styling:CSS-in-JS
    - PWA
    - Testing
    - Linting
    - Language:TypeScript
  features:
    - ✔️ Gatsby
    - ✔️ TypeScript
    - ✔️ Styled Components
    - ✔️ Helmet
    - ✔️ Storybook
    - ✔️ Jest
    - ✔️ ESLint
    - ✔️ Husky
    - ✔️ Prettier
    - ✔️ React Testing Library
    - ✔️ Stylelint
    - ✔️ Offline support
    - ✔️ PWA ready
    - ✔️ SEO
    - ✔️ Responsive design
    - ✔️ Netlify Deployment Friendly
    - ✔️ Highly optimized (Lighthouse score 4 x 100)
- url: https://gatsby-starter-typescript-deploy.netlify.app/
  repo: https://github.com/jongwooo/gatsby-starter-typescript
  description: TypeScript version of the default Gatsby starter🔮
  tags:
    - Language:TypeScript
    - Linting
    - Netlify
    - Testing
  features:
    - TypeScript
    - ESLint for JS linting
    - Prettier code formatting
    - Jest for testing
    - Deploy to Netlify through GitHub Actions
- url: https://answer.netlify.app/
  repo: https://github.com/passwd10/gatsby-starter-answer
  description: A simple Gatsby blog to show your Future Action on top of the page
  tags:
    - Blog
    - Markdown
    - Netlify
    - Disqus
  features:
    - Emoji
    - Social Icon(fontawesome)
    - Google Analytics
    - Disqus
    - Resume
    - Place plan on the top
- url: https://gatsby-portfolio-starter.netlify.app/
  repo: https://github.com/Judionit/gatsby-portfolio-starter
  description: A simple Gatsby portfolio starter
  tags:
    - Netlify
    - Styling:CSS-in-JS
    - Onepage
    - Portfolio
  features:
    - Styled components
    - Responsive webpage
    - Portfolio
- url: https://wp-graphql-gatsby-starter.netlify.app/
  repo: https://github.com/n8finch/wp-graphql-gatsby-starter
  description: A super simple, bare-bone starter based on the Gatsby Starter for the front end and the WP GraphQL plugin on your WordPress install. This is a basic "headless CMS" setup. This starter will pull posts, pages, categories, tags, and a menu from your WordPress site. You should use either the TwentyNineteen or TwentyTwenty WordPress themes on your WordPress install. See the starter repo for more detailed instructions on getting set up. The example here uses the WordPress Theme Unit Test Data for post and page dummy content. Find something wrong? Issues are welcome on the starter repository.
  tags:
    - Blog
    - CMS:Headless
    - CMS:WordPress
    - Netlify
  features:
    - WP GraphQL plugin integration
    - Light/Dark Mode
    - React Helmet for SEO
    - Integrated navigation
    - Verbose (i.e., not D.R.Y.) GraphQL queries to get data from
    - Includes plugins for offline support out of the box
- url: https://gatsby-starter-docz-netlifycms.netlify.app/
  repo: https://github.com/colbyfayock/gatsby-starter-docz-netlifycms
  description: Quickly deploy Docz documentation powered by Netlify CMS!
  tags:
    - CMS:Netlify
    - Documentation
    - Netlify
  features:
    - Docz documentation powered by Gatsby
    - Netlify CMS to manage content
- url: https://keanu-pattern.netlify.app/
  repo: https://github.com/Mr404Found/gatsby-keanu-blog
  description: A responsive and super simple gatsby portfolio starter and extendable for blog also used yaml parsing
  tags:
    - Netlify
    - SEO
    - Blog
    - Landing Page
    - Styling:Other
  features:
    - Attractive Design
    - Responsive webpage
    - Responsive Card Design
    - Gatsby
    - yaml parsing
    - Automatic page Generation by adding content
- url: https://gatsby-contentful-portfolio-blog.netlify.app/
  repo: https://github.com/escapemanuele/gatsby-contentful-blog-portfolio
  description: Simple gatsby starter for integration with Contentful. The result is a clean and nice website for businesses or freelancers with a blog and a portfolio.
  tags:
    - Blog
    - CMS:Headless
    - CMS:Contentful
    - Portfolio
    - PWA
    - Testing
  features:
    - Styled components
    - Responsive webpage
    - Portfolio
    - Blog
    - Testing
    - PWA
- url: https://example-site-for-square-starter.netlify.app/
  repo: https://github.com/jonniebigodes/example-site-for-square-starter
  description: A barebones starter to help you kickstart your next Gatsby project with Square payments
  tags:
    - Square
    - Netlify
    - SEO
    - E-commerce
  features:
    - Serverless
    - Gatsby
    - Square
- url: https://gatsby-animate.netlify.app/
  repo: https://github.com/Mr404Found/gatsby-animate-starter
  description: A responsive and super simple gatsby starter with awesome animations to components and to build your online solutions website. stay tuned more features coming soon
  tags:
    - Netlify
    - SEO
    - Blog
    - Landing Page
    - Styling:Other
  features:
    - Attractive Design
    - Responsive webpage
    - Services
    - Animations
    - yaml parsing
    - Component Animations
    - ReactReveal Library
- url: https://gatsby-starter-instagram-baseweb.netlify.app/
  repo: https://github.com/timrodz/gatsby-starter-instagram-baseweb
  description: 🎢 A portfolio based on your latest Instagram posts, implemented with the Base Web Design System by Uber. It features out-of-the-box responsive layouts, easy-to-implement components, and CSS-in-JS styling.
  tags:
    - Landing Page
    - Portfolio
    - Gallery
    - SEO
    - Netlify
    - Styling:CSS-in-JS
    - Styling:Other
  features:
    - Display your Instagram posts (Up to the last 12 with no API key).
    - Plug & Play configuration. All you need is an Instagram username!
    - Lightweight & Minimalist page structure. Let your work show itself.
    - Responsive design.
    - Simple React functional components (FC).
    - Google Analytics ready.
    - Continuous deployment via Netlify or Vercel.
- url: https://gatsby-starter-mountain.netlify.app/
  repo: https://github.com/artezan/gatsby-starter-mountain
  description: Blog theme that combines the new powerful MDX with the old WordPress. Built with WP/MDX and Theme UI
  tags:
    - Styling:CSS-in-JS
    - PWA
    - MDX
    - CMS:WordPress
    - Landing Page
    - Blog
  features:
    - gatsby-theme-wordpress-mdx
    - Theme UI
    - react-animate-on-scroll
    - Responsive Design
    - SEO friendly
    - Optimized images with gatsby-image
    - Git pre-commit and pre-push hooks using Husky
    - Highly optimized with excellent lighthouse audit score
    - Light/Dark mode
    - CSS Animations
    - Mountain style
- url: https://gatsby-starter-redux-storybook.netlify.app/
  repo: https://github.com/fabianunger/gatsby-starter-redux-storybook
  description: Gatsby Starter that has Redux (persist) and Storybook implemented.
  tags:
    - Redux
    - Storybook
    - PWA
    - Styling:CSS-in-JS
    - SEO
  features:
    - Redux + Redux Persist implemented also for Storybook
    - PWA
    - ESLint
    - SEO ready
- url: https://dospolov.com
  repo: https://github.com/dospolov/gatsby-starter-blog-and-cv
  description: Gatsby starter for Blog and CV.
  tags:
    - Blog
    - CMS:Netlify
    - Pagination
    - Portfolio
    - Disqus
    - RSS
    - Styling:Ant Design
    - Styling:Tailwind
  features:
    - Archive organized by tags and categories
    - Pagination support
    - Offline support
    - Google Analytics support
    - Disqus Comments support
- url: https://gatsby-starter-typescript-themes.netlify.app/
  repo: https://github.com/room-js/gatsby-starter-typescript-themes
  description: Gatsby TypeScript starter with light/dark themes based on CSS variables
  tags:
    - Language:TypeScript
    - Styling:SCSS
  features:
    - Light and Dark themes based on CSS variables (persisted state)
    - Font Awesome
    - Normalize.css
- url: https://gatsby-notion-demo.netlify.app/
  repo: https://github.com/conradlin/gatsby-starter-strata-notion
  description: Gatsby starter utilizing Notion as a CMS based on the strata site template
  tags:
    - Blog
    - PWA
    - SEO
    - Styling:SCSS
  features:
    - Super simple, portfolio + blog + newsletter site
    - Utilizing Notion as a CMS
    - Fully Responsive
    - Styling with SCSS
- url: https://sumanth.netlify.app/
  repo: https://github.com/Mr404Found/gatsby-sidedrawer
  description: A responsive and super simple gatsby site with awesome navbar and stay tuned more features coming soon
  tags:
    - Netlify
    - SEO
    - Blog
    - Landing Page
    - Styling:Other
  features:
    - Attractive Design
    - Responsive webpage
    - Animations
    - Component Animations
    - ReactReveal Library
    - Side Drawer
    - Sidebar
    - Navbar
- url: https://userbase-gatsby-starter.jacobneterer.com
  repo: https://github.com/jneterer/userbase-gatsby-starter
  description: Another TODO app - a Gatsby starter for Userbase, Tailwind CSS, SCSS, and TypeScript.
  tags:
    - Styling:Tailwind
    - Styling:SCSS
    - Language:TypeScript
    - Authentication
    - Netlify
    - SEO
  features:
    - Userbase for authentication and end-to-end encrypted data management
    - All user and data APIs
    - Tailwind CSS and SCSS for styling
    - TypeScript for easier debugging and development, strict types, etc
    - Netlify for hosting
- url: https://gatsby-simple-blog-with-asciidoctor-demo.netlify.app
  repo: https://github.com/hitsuji-no-shippo/gatsby-simple-blog-with-asciidoctor
  description: A Gatsby blog with Asciidoctor. Forked from thundermiracle/gatsby-simple-blog.
  tags:
    - Blog
    - i18n
    - Netlify
    - Disqus
    - RSS
    - SEO
    - Linting
    - Testing
  features:
    - Asciidoc support
    - Easily Configurable
    - Tags
    - Edit on GitHub
    - i18n
    - SEO
    - Light and Dark themes
    - Google Analytics
    - RSS
    - Disqus
    - Breadcrumbs
    - ESLint
- url: https://barcadia.netlify.app/
  repo: https://github.com/bagseye/barcadia
  description: A super-fast site using Gatsby
  tags:
    - Blog
    - CMS:Headless
    - CMS:Contentful
    - Portfolio
  features:
    - Styled components
    - Responsive webpage
    - Portfolio
    - Blog
- url: https://gatsby-starter-clean-resume.netlify.app/
  repo: https://github.com/masoudkarimif/gatsby-starter-clean-resume
  description: A Gatsby Starter Template for Putting Your Resume Online Super Quick!
  tags:
    - Netlify
    - Pagination
    - Styling:Other
    - SEO
  features:
    - Easy setup
    - Completely customizable using only gatsby-config.js file
    - Uses Milligram for styling
    - Fully responsive
    - Clean minimalist design
    - Page transition
    - Five different themes (great-gatsby, master-yoda, wonder-woman, darth-vader, luke-lightsaber)
    - Includes React Helmet for title and description tags
    - Includes Google Analytics plugin
- url: https://gatsby-starter-i18n-bulma.netlify.app
  repo: https://github.com/kalwalt/gatsby-starter-i18n-bulma
  description: A gatsby starter with Bulma and optimized slug for better SEO.
  tags:
    - i18n
    - Netlify
    - CMS:Netlify
    - Styling:Bulma
    - Styling:SCSS
    - Gallery
    - SEO
    - Markdown
    - PWA
    - Blog
  features:
    - Multilanguage support with i18n
    - Slug switcher (multilanguage)
    - Uses Bulma for styling
    - Netlify CMS
    - React Images with Modal
    - FontAwesome icons
    - Animate.css with WOW
    - Robots.txt
    - Sitemap
    - PWA
- url: https://ghost-attila-preview.draftbox.co/
  repo: https://github.com/draftbox-co/gatsby-attila-theme-starter
  description: A Gatsby starter for creating blogs from headless Ghost CMS.
  tags:
    - Blog
    - CMS:Headless
    - SEO
    - Styling:SCSS
    - Pagination
  features:
    - Attila standard Ghost theme
    - Data sourcing from headless Ghost
    - Responsive design
    - SEO optimized
    - OpenGraph structured data
    - Twitter Cards meta
    - Sitemap Generation
    - XML Sitemaps
    - Progressive Web App
    - Offline Support
    - RSS Feed
    - Composable and extensible
- url: https://gatsby-contentful-portfolio.netlify.app/
  repo: https://github.com/wkocjan/gatsby-contentful-portfolio
  description: Gatsby portfolio theme integrated with Contentful
  tags:
    - CMS:Contentful
    - CMS:Headless
    - Gallery
    - Portfolio
    - SEO
    - Styling:Tailwind
  features:
    - Clean minimalist design
    - Contentful integration with ready to go placeholder content
    - Responsive design
    - Uses Tailwind CSS for styling
    - Font Awesome icons
    - Robots.txt
    - SEO optimized
    - OpenGraph structured data
    - Integration with Mailchimp
- url: https://gatsby-graphcms-ecommerce-starter.netlify.app
  repo: https://github.com/GraphCMS/gatsby-graphcms-ecommerce-starter
  description: Swag store built with GraphCMS, Stripe, Gatsby, Postmark, and Printful.
  tags:
    - E-commerce
    - i18n
    - Netlify
    - Styling:Tailwind
    - CMS:Other
    - Stripe
  features:
    - Dropshipping by Printful
    - Printful inventory enhanced by GraphCMS
    - Custom GraphQL API for handling checkout and payment
    - Postmark for order notifications
    - Strong Customer Authentication
- url: https://koop-blog.netlify.app/
  repo: https://github.com/bagseye/koop-blog
  description: A simple blog platform using Gatsby and MDX
  tags:
    - Blog
    - Markdown
    - MDX
  features:
    - Responsive design
    - Styled 404 page
    - Lightweight
    - Styled Components
- url: https://gatsby-blog-mdx.now.sh/
  repo: https://github.com/EllisMin/gatsby-blog-mdx
  description: A ready-to-use, customizable personal blog with minimalist design
  tags:
    - Blog
    - MDX
    - Markdown
    - Netlify
    - SEO
    - Styling:Other
    - Documentation
  features:
    - Simple blog with responsive design
    - Light / Dark Mode Switch
    - MDX & Markdown to create post & About page
    - Code syntax highlighting (Light / Dark)
    - Facebook | Disqus | Utterances comments
    - Social Media Links & Share buttons
    - SEO + Sitemap + RSS
    - Googly Analytics Support
    - Easy & Highly Customizable
- url: https://gatsby-airtable-listing.netlify.app/
  repo: https://github.com/wkocjan/gatsby-airtable-listing
  description: Airtable theme for Gatsby
  tags:
    - Airtable
    - SEO
    - Styling:Tailwind
  features:
    - Airtable integration
    - Modals with previous/next navigation
    - Responsive design
    - Uses Tailwind CSS for styling
    - Font Awesome icons
    - Clean minimalist design
    - SEO optimized
    - Robots.txt
    - OpenGraph structured data
- url: https://gatsby-starter-personality.netlify.app/
  repo: https://github.com/matheusquintaes/gatsby-starter-personality
  description: A free responsive Gatsby Starter
  tags:
    - Portfolio
    - Gallery
  features:
    - SEO
    - Page transition
    - Fully responsive
    - Styling:CSS-in-JS
- url: https://seattleservicerelief.com/
  repo: https://github.com/service-relief/gatsby-starter-service-relief
  description: Localized index of resources for your city.
  tags:
    - Airtable
    - Netlify
    - SEO
    - Styling:Tailwind
  features:
    - generates a static website using Gatsby
    - uses Airtable to manage your listings and categories
    - includes an Airtable form to collect local submissions and add them to Airtable for approval
    - can be personalized to a city or region without touching a line of code
    - one-click deployment via Netlify
- url: https://shards-gatsby-starter.netlify.app/
  repo: https://github.com/wcisco17/gatsby-typescript-shards-starter
  description: Portfolio with TypeScript and Shards UI
  tags:
    - Language:TypeScript
    - Portfolio
    - Netlify
    - PWA
    - Styling:Bootstrap
  features:
    - Portfollio Starter that includes Shards Ui component library and TypeScript generator.
    - TypeScript
    - TypeScript Generator
    - Styled-Components
    - Shards UI
    - Bootstrap
- url: https://gatsby-sanity-developer-portfolio-starter.jacobneterer.com/
  repo: https://github.com/jneterer/gatsby-sanity-developer-portfolio-starter
  description: A Gatsby + Sanity CMS starter project for developer portfolios. Also built using Tailwind CSS, SCSS, and TypeScript.
  tags:
    - CMS:sanity.io
    - Portfolio
    - Styling:Tailwind
    - Styling:SCSS
    - Language:TypeScript
    - Netlify
    - SEO
  features:
    - Developer portfolio using Gatsby + Sanity CMS
    - Edit your profile, projects, and tags all in Sanity CMS without any code commits
    - Tailwind CSS and SCSS for styling
    - TypeScript for easier debugging and development, strict types, etc
    - Netlify for hosting
    - SEO Capabilities
- url: https://serene-ramanujan-285722.netlify.app/
  repo: https://github.com/kunalJa/gatsby-starter-math-blog
  description: Responsive math-focused blog with MDX and Latex built-in
  tags:
    - MDX
    - Blog
    - PWA
    - Storybook
    - Styling:Other
    - SEO
  features:
    - Mobile friendly and fully responsive
    - Easy to configure (just change site.config.js)
    - MDX
    - Latex with Katex
    - Storybook with tested components included
    - Uses Tachyons for styling
    - Easy to create new posts
- url: https://gatsby-starter-canada-pandemic.netlify.app/
  repo: https://github.com/masoudkarimif/gatsby-starter-canada-pandemic
  description: A Gatsby starter template for covering pandemics in Canada
  tags:
    - AWS
    - Onepage
    - Styling:Other
  features:
    - Interactive SVG map using D3
    - Responsive design
    - Styled 404 page
    - Google Analytics support
    - Includes React Helmet
    - Clean minimalist design
    - Completely customizable using only gatsby-config.js file
- url: https://builderio.github.io/gatsby-starter-builder/
  repo: https://github.com/BuilderIO/gatsby-starter-builder
  description: Gatsby starter with drag + drop page building with your React components via Builder.io
  tags:
    - CMS:Other
    - CMS:Headless
  features:
    - Builder.io integration with sample pages/header/footer.
    - Drag and drop page editing and creations.
    - Lots of built-in templates, widgets, or bring in your own custom components.
    - Uses @builder.io/gatsby plugin to dynamically create pages published on the editor.
    - SEO
- url: https://gatsby-starter-reason-blog.netlify.app/
  repo: https://github.com/mukul-rathi/gatsby-starter-reason-blog
  description: The Gatsby Starter Blog using ReasonML!
  tags:
    - Blog
    - Styling:CSS-in-JS
    - Language:Other
  features:
    - Basic setup for a full-featured type-safe blog
    - ReasonML support out-of-the-box
    - ReasonReact v3 JSX syntax
    - CSS-in-Reason support
    - StaticQuery GraphQL support in ReasonML
    - Similar to gatsby-starter-blog

- url: https://gct.mozart409.space/
  repo: https://github.com/Mozart409/gatsby-custom-tailwind
  description: A minimal Tailwind CSS starter, with custom fonts, purgecss, automatic linting when committing to master, awesome lighthouse audit, custom Vercel/serve server for production build, visible to all in your network, so you can test it with your phone.
  tags:
    - Linting
    - PWA
    - SEO
    - Styling:Tailwind
    - Styling:PostCSS
  features:
    - Minimal Tailwind Starter
    - Custom Fonts predefined
    - Automatic Linting on Commit using husky and pretty-quick
    - Custom server to test Production Builds on your local network via Vercel/serve
    - Extensive Readme in the repo
- url: https://gatsby-redux-toolkit-typescript.netlify.app/
  repo: https://github.com/saimirkapaj/gatsby-redux-toolkit-typescript-starter
  description: Gatsby Starter using Redux-Toolkit, TypeScript, Styled Components, and Tailwind CSS.
  tags:
    - Redux
    - Language:TypeScript
    - Styling:Tailwind
  features:
    - Redux-Toolkit
    - TypeScript
    - Styled Components
    - Tailwind CSS
    - Removes unused CSS with Purgecss
    - Font Awesome Icons
    - Responsive Design
    - Change between light and dark themes
    - SEO
    - React Helmet
    - Offline Support
- url: https://gatsby-ts-tw-styled-eslint.netlify.app
  repo: https://github.com/Miloshinjo/gatsby-ts-tw-styled-eslint-starter
  description: Gatsby starter with TypeScript, Tailwind CSS, @emotion/styled, and ESLint.
  tags:
    - Linting
    - Styling:CSS-in-JS
    - Styling:Tailwind
    - Language:TypeScript
  features:
    - TypeScript support
    - CSS-in-JS with @emotion/styled (like styled components)
    - Tailwind CSS (1.2) support
    - ESLint with Airbnb settings
- url: https://mik3y.github.io/gatsby-starter-basic-bootstrap/
  repo: https://github.com/mik3y/gatsby-starter-basic-bootstrap
  description: A barebones starter featuring react-bootstrap and deliberately little else
  tags:
    - Styling:Bootstrap
    - Styling:SCSS
  features:
    - Uses react-bootstrap, sass, and little else
    - Skeleton starter, based on gatsby-starter-default
    - Optional easy integration of themes from Bootswatch.com
- url: https://gatsby-starter-songc.netlify.app/
  repo: https://github.com/FFM-TEAM/gatsby-starter-song
  description: A Gatsby starter for blog style with fresh UI.
  tags:
    - Blog
    - Netlify
    - SEO
    - Language:TypeScript
    - Styling:CSS-in-JS
  features:
    - Emoji (emojione)
    - Code syntax highlighting (atom-one-light Style)
    - Mobile friendly and fully responsive
    - Comment feature ( utterances)
    - Post side PostTOC
    - Simple fresh design like Medium
    - Readability
- url: https://gatsby-starter-kontent-lumen.netlify.app/
  repo: https://github.com/Kentico/gatsby-starter-kontent-lumen
  description: A minimal, lightweight, and mobile-first starter for creating blogs uses Gatsby and Kentico Kontent CMS. Inspired by Lumen.
  tags:
    - SEO
    - CMS:Headless
    - CMS:Kontent
    - Netlify
    - Styling:SCSS
    - Blog
  features:
    - Kentico Kontent CaaS platform as the data source.
    - Mobile-First approach in development.
    - Archive organized by tags and categories.
    - Automatic Sitemap generation.
    - Lost Grid.
    - Beautiful typography inspired by matejlatin/Gutenberg.
    - Stylesheet built using Sass and BEM-Style naming.
    - Syntax highlighting in code blocks.
    - Google Analytics support.
- url: https://dindim-production.netlify.app/
  repo: https://github.com/lorenzogm/gatsby-ecommerce-starter
  description: Gatsby starter to create an ecommerce website with Netlify and Stripe. Setup and release your shop in a few minutes.
  tags:
    - Client-side App
    - E-commerce
    - Firebase
    - Netlify
    - SEO
    - Stripe
    - Styling:CSS-in-JS
  features:
    - 100% Free. No subscriptions, just pay a fee to Stripe when you sell a product.
    - Home Page to list all your products.
    - Category Page to list products by category.
    - Product Detail Page. Define several colors and sizes for the same product
    - Cart Page with the summary of your cart before checkout.
    - Checkout Page powered by Stripe.
    - Scripts to create/update/delete your products in Stripe.
    - Analytics with Firebase
- url: https://gatsby-starter-ts.now.sh/
  repo: https://github.com/jpedroschmitz/gatsby-starter-ts
  description: A TypeScript starter for Gatsby. No plugins and styling. Exactly the necessary to start!
  tags:
    - Language:TypeScript
    - Styling:None
    - Linting
  features:
    - TypeScript
    - ESLint and Prettier
    - Husky and lint-staged
    - Commitizen and Commitlint
    - TypeScript absolute paths
- url: https://rolwinreevan.com
  repo: https://github.com/rolwin100/rolwinreevan_gatsby_blog
  description: This starter consists of Ant Design System you can use it for your personal blog. I have given a lot of time in developing this starter because I found that there were not many starters with a very good design. Please give a star to this project if you have like it to encourage me 😄. Thank you.
  tags:
    - Blog
    - Portfolio
    - Markdown
    - SEO
    - PWA
  features:
    - Blog designed using Markdown.
    - Beautifully designed landing page.
    - First project in the starters list to use Ant Design.
    - Supports SSR and is also a PWA.
- url: https://gatsby-antd-starter.netlify.app/
  repo: https://github.com/alienCY/gatsby-antd-starter
  description: Gatsby starter with Ant Design (antd)
  tags:
    - Styling:Ant Design
    - SEO
  features:
    - Ant Design components
    - A really nice header.
- url: https://gatsby-starter-typescript.surge.sh
  repo: https://github.com/kurttomlinson/gatsby-starter-typescript
  description: A TypeScript starter with auto-generated GraphQL types, TS errors in the develop console, and gatsby-node.ts support!
  tags:
    - Language:TypeScript
  features:
    - TypeScript
    - Auto-generated types from GraphQL queries
    - TypeScript errors in the develop console
    - Support for typed GraphQL queries in gatsby-node.ts
    - Based on gatsby-starter-default
- url: https://www.dyuzz.club/
  repo: https://github.com/Dyuzz/Gatsby-Blog-Starter-Dyuzz
  description: A Gatsby starter for creating blogs.
  tags:
    - Blog
    - PWA
    - SEO
    - CMS:Netlify
    - Pagination
  features:
    - Blog designed using Markdown.
    - Beautifully designed landing page.
    - Gatsby v2
    - Google Analytics
    - Web App Manifest
    - Netlify Support
    - Gitalk Comment
    - SiteMap
    - Netlify CMS Support
    - TOC（TableOfContexts）
    - Pagination
    - SEO
    - Phone browser Support
- url: https://dropinblog-gatsby-starter.netlify.app/
  repo: https://github.com/DropInBlog/gatsby-starter
  description: A quick and simple Gatsby solution for the simplest blogging solution
  tags:
    - Blog
    - Netlify
    - Pagination
    - SEO
    - CMS:Headless
    - Styling:SCSS
    - Styling:CSS-in-JS
    - Styling:Tailwind
  features:
    - Pagination
    - Beautifully designed landing page.
    - Includes Chakra-UI and Tailwind CSS
- url: https://gatsby-material-typescript-starter.netlify.app
  repo: https://github.com/Junscuzzy/gatsby-material-typescript-starter
  description: A simple starter using TypeScript, ESLint, Prettier & @Material-ui
  tags:
    - Language:TypeScript
    - Linting
    - Netlify
    - SEO
    - Styling:Material
  features:
    - TypeScript in front-side & node-side
    - Prettier, ESLint and Type-check well configured together
    - Material-ui SSR compatible with build-in light/dark theme
    - Content sourcing free
    - Functional react (Hooks & functions instead Class)
    - Responsive design
    - SEO optimized
    - Styled 404 page
    - Google Analytics support
- url: https://gatsby-starter-takeshape-startup.netlify.app
  repo: https://github.com/colbyfayock/gatsby-starter-takeshape-startup
  description: Integrate TakeShape CMS using a ready to go TakeShape Startup project!
  tags:
    - Blog
    - CMS:Other
    - CMS:Headless
    - Landing Page
    - Styling:SCSS
  features:
    - Integrate TakeShape CMS
    - Preconfigured to work with the TakeShape Startup project
- url: https://gatsby-startbootstrap-agency.netlify.app/
  repo: https://github.com/thundermiracle/gatsby-startbootstrap-agency
  description: Gatsby version of startbootstrap-agency with i18n supported.
  tags:
    - Portfolio
    - PWA
    - SEO
    - Gallery
    - Landing Page
    - Onepage
    - Markdown
    - Netlify
    - Styling:Bootstrap
    - i18n
    - Netlify
    - Linting
  features:
    - Easily Configurable
    - Different types of sections
    - i18n
    - SEO
    - Google Analytics
    - Prettier, ESLint
- url: https://gatsby-typescript-tailwind-twin-styled-component-starter.netlify.app/
  repo: https://github.com/DevHausStudio/Gatsby-Typescript-Tailwind-Twin-Styled-Component-Starter
  description: Barebones and lightweight starter with TypeScript, Styled-Components, Tailwind CSS, Twin Macro.
  tags:
    - Language:TypeScript
    - Styling:Tailwind
    - Styling:CSS-in-JS
    - Netlify
  features:
    - Gatsby v2
    - TypeScript
    - Tailwind CSS
    - Style-Components
    - CSS-in-JS
    - Code Readability
    - Barebones
- url: https://dlford.github.io/gatsby-typescript-starter-minimalist/
  repo: https://github.com/dlford/gatsby-typescript-starter-minimalist
  description: A minimalist Gatsby TypeScript starter, because less is more
  tags:
    - Language:TypeScript
    - Linting
    - Styling:Other
  features:
    - Don't use `React.FC` (See `https://github.com/facebook/create-react-app/pull/8177`)
    - Minimalist
    - Prettier / ESLint pre-configured
    - CSS Reset / CSS Modules
    - Style Builder page for adjusting global styles
- url: https://flotiq-starter-products.herokuapp.com/
  repo: https://github.com/flotiq/gatsby-starter-products
  description: A Gatsby e-commerce starter with products sourced from Flotiq.
  tags:
    - CMS:Headless
    - E-commerce
    - CMS:Other
  features:
    - Snipcart e-commerce starter
    - Flotiq CMS as a product source
    - Deploy to Heroku
- url: https://goodpraxis.coop
  repo: https://github.com/GoodPraxis/gp-gatsby-starter-ts-sass-jest
  description: A solid, basic Gatsby starter used by Good Praxis suitable for many different types of projects
  tags:
    - Language:TypeScript
    - Styling:SCSS
    - SEO
    - Testing
  features:
    - TypeScript support
    - SCSS for styling
    - JEST tests
    - Simple SEO setup
- url: https://gatsby-markdown-personal-website.netlify.app/
  repo: https://github.com/SaimirKapaj/gatsby-markdown-personal-website
  description: Gatsby Markdown Personal Website Starter, using Styled Components, Tailwind CSS, and Framer Motion.
  tags:
    - Blog
    - Portfolio
    - Markdown
    - Styling:Tailwind
  features:
    - Markdown
    - Framer Motion
    - Page Transition
    - Styled Components
    - Tailwind CSS
    - Removes unused CSS with Purgecss
    - Font Awesome Icons
    - Responsive Design
    - SEO
    - React Helmet
    - Offline Support
    - Gatsby Image
- url: https://flotiq-starter-recipes.herokuapp.com
  repo: https://github.com/flotiq/gatsby-starter-recipes
  description: A Gatsby culinary starter with recipes sourced from Flotiq.
  tags:
    - CMS:Headless
    - Gallery
    - Pagination
    - CMS:Other
  features:
    - Recipes starter
    - Culinary recipes
    - Flotiq CMS as a recipe source
- url: https://gatsby-markdown-typescript-personal-website.netlify.app/
  repo: https://github.com/SaimirKapaj/gatsby-markdown-typescript-personal-website
  description: Gatsby Markdown Personal Website Starter, using TypeScript, Styled Components, Tailwind CSS, and Framer Motion.
  tags:
    - Blog
    - Portfolio
    - Markdown
    - Language:TypeScript
    - Styling:Tailwind
  features:
    - Markdown
    - TypeScript
    - Framer Motion
    - Page Transition
    - Styled Components
    - Tailwind CSS
    - Removes unused CSS with Purgecss
    - Font Awesome Icons
    - Responsive Design
    - SEO
    - React Helmet
    - Offline Support
    - Gatsby Image
- url: https://thestartup.netlify.app/
  repo: https://github.com/bagseye/startup
  description: A startup template perfect for brochure sites and small businesses
  tags:
    - Landing Page
    - Onepage
    - Portfolio
    - Styling:CSS-in-JS
  features:
    - Font Awesome Icons
    - Responsive Design
    - Style-Components
- url: https://gatsby-starter-tailwind-css.netlify.app/
  repo: https://github.com/melanienolan/gatsby-starter-tailwind-css
  description: A Gatsby starter with Tailwind CSS. Uses Tailwind CSS v1.4.1 and includes built-in support for PurgeCSS.
  tags:
    - Landing Page
    - Onepage
    - Styling:Tailwind
  features:
    - Simple boilerplate site using Tailwind CSS
    - PurgeCSS support to remove unused styles
    - PostCSS including Autoprefixer
    - React Helmet for better SEO
- url: https://wp-balsa-preview.draftbox.co/
  repo: https://github.com/draftbox-co/gatsby-wordpress-balsa-starter
  description: A Gatsby starter for creating blogs from headless WordPress CMS.
  tags:
    - Blog
    - SEO
    - CMS:WordPress
    - Styling:Other
    - Pagination
  features:
    - Balsa Skin by Draftbox
    - Data sourcing from headless WordPress
    - Responsive design
    - SEO optimized
    - OpenGraph structured data
    - Twitter Cards meta
    - Sitemap Generation
    - XML Sitemaps
    - Progressive Web Ap
- url: https://gatsby-typescript-eslint-prettier-starter.netlify.app/
  repo: https://github.com/Tielem/gatsby-typescript-eslint-prettier-starter
  description: This Gatsby starter is an adaptation of the default Gatsby starter with TypeScript, ESlint and Prettier added and pre-configured, bringing you everything you need to get up and running with Gatsby in a type-safe and style-safe way.
  tags:
    - Language:TypeScript
    - Linting
    - Styling:None
  features:
    - TypeScript compile (gatsby-plugin-ts), not Babel transpile (gatsby-plugin-typescript)
    - Type errors cause gatsby develop and gatsby build to stop
    - Makes use of ESlint with Airbnb's TypeScript config, to ensure code styling both in JavaScript and TypeScript
    - Linting errors cause gatsby develop and gatsby build to stop
    - Good starter template to add additional features (such as Markdown or Headless CMS) in a type safe and style safe way
    - Dependencies are automatically kept up to date with [Renovate](https://renovate.whitesourcesoftware.com/)
- url: https://gatsby-basic-typescript-starter.netlify.app/
  repo: https://github.com/noahub/gatsby-typescript-starter
  description: This starter ships with the main Gatsby configuration files you need to build a basic site using React and TypeScript.
  tags:
    - Language:TypeScript
    - Styling:CSS-in-JS
  features:
    - TypeScript installed and configured
    - Styled Components via Emotion
    - Google Fonts enabled
    - React Helmet for SEO
    - Configured image filesystem, transformer-sharp, plugin-sharp
- url: https://gatsby-landing-page-starter.netlify.app/
  repo: https://github.com/btahir/gatsby-landing-page-starter
  description: Simple Landing Page Starter Built With Gatsby.
  tags:
    - Landing Page
    - SEO
    - PWA
    - Styling:SCSS
  features:
    - Responsive design
    - SEO optimized
    - Conversion optimized
    - Sitemap Generation
    - XML Sitemaps
    - Progressive Web App
    - Offline Support
    - Composable and extensible
- url: https://gatsby-lotus-starter.netlify.app/
  repo: https://github.com/DecliningLotus/gatsby-lotus-starter
  description: A fully featured Gatsby Bootstrap starter.
  tags:
    - Linting
    - Netlify
    - PWA
    - SEO
    - Styling:Bootstrap
    - Styling:PostCSS
    - Styling:SCSS
  features:
    - Bootstrap + React Bootstrap
    - React Icons
    - Typefaces + Font Preloader
    - SVGO Optimizations
    - Optimized SEO
    - SASS Support
    - Sitemap Generation
    - Progressive Web App
    - Offline Support
    - Semantic Release
    - Netlify + CircleCI Support
- url: https://creationspirit.github.io/gatsby-babylonjs-starter/
  repo: https://github.com/creationspirit/gatsby-babylonjs-starter
  description: A Gatsby starter with example Babylonjs scene boilerplate.
  tags:
    - Portfolio
  features:
    - Babylon.js 3D graphics
    - Built on top of Gatsby's default starter
- url: https://gatsby-starter-voyager.netlify.app/
  repo: https://github.com/gregdferrell/gatsby-starter-voyager
  description: A feature-rich starter blog.
  tags:
    - Blog
    - Markdown
    - Pagination
    - RSS
    - SEO
    - Styling:SCSS
    - Styling:Other
  features:
    - Beautiful starter blog with content in markdown
    - Responsive, mobile-first design using tachyons.scss, flexbox, SCSS & CSS modules
    - Fast, with top-notch lighthouse audit scores
    - View posts by tag & author
    - Pagination & next/prev navigation
    - Social sharing links on blog posts (twitter, facebook, pinterest)
    - SEO component with social sharing cards for twitter & facebook
    - Structured data, schema.org
    - Sitemap & RSS feed
    - Support for email subscription to Mailchimp campaign
    - Support for Google analytics
- url: https://expo-gatsby-starter.netlify.app/
  repo: https://github.com/Sidibedev/expo-gatsby-starter
  description: A simple Expo and Gatsby starter.
  tags:
    - PWA
    - SEO
  features:
    - SEO
    - PWA
    - Offline Support
    - Upload Image
    - Expo SDK
    - Image manipulation
    - 404 page
    - Navigation
- url: https://gatsby-starter-banshorian.netlify.app
  repo: https://github.com/webmaeistro/gatsby-starter-banshorian
  description: Starter for the gatsby-theme-banshorian. A creative cool-looking personal or work projects showcase/portfolio/CV. Based on byfolio.
  tags:
    - Styling:Other
    - Portfolio
    - Transitions
    - Linting
    - Testing
    - PWA
  features:
    - Gatsby v2
    - Style-Components Using @emotion
    - Edit Everything From gatsby.config
    - Developer Friendly
    - Isomorphic Skills Tiles
    - Transitions Between Pages and Menu
- url: https://a2zarslaan.github.io/gatsby-starter-sasslan/
  repo: https://github.com/a2zarslaan/gatsby-starter-sasslan
  description: A minimalistic Gatsby starter template featuring SASS and CSS 7-1 architecture.
  tags:
    - Blog
    - Portfolio
    - Markdown
  features:
    - Markdown
    - CSS 7-1 Architecture
    - GraphQL IDE
    - Page Transitions
    - Easy to edit CSS variables
    - Styled Components
    - SVG icons
    - Google fonts
    - Desktop-First Design
    - Responsive Design
    - React Helmet
    - Gatsby Remark Images
    - Code Readability
    - Progressive Web App
- url: https://pedantic-brown-bbf927.netlify.app/
  repo: https://github.com/pkino/gatsby-starter-typescript-sass
  description: A minimum starter with TypeScript, Sass, ESLint and Prettier built-in
  tags:
    - Language:TypeScript
    - Styling:SCSS
    - Linting
  features:
    - TypeScript and Sass support
    - ESLint with basic react rules
- url: https://gatsby-starter-portfolio-minimal.netlify.app/
  repo: https://github.com/konstantinmuenster/gatsby-starter-portfolio-minimal
  description: A modern one-page portfolio with a clean yet expressive design.
  tags:
    - Portfolio
    - Markdown
    - MDX
    - PWA
    - Onepage
    - Styling:CSS-in-JS
  features:
    - Quick and Easy Setup - Add content and deploy
    - Content via Markdown/MDX - No external CMS needed
    - Extendable Layout - Add more sections as you like
    - Responsive Design - With freshening Animations
    - Medium Integration - Feature your latest articles
    - Progressive Web App/PWA - Offline Support
    - Fast and Accessible
    - SEO
- url: https://gatsby-theme-clarisse.netlify.app
  repo: https://github.com/tacogator/gatsby-starter-blog-material-clarisse
  description: A minimalist blog starter with Material-UI
  tags:
    - Blog
    - SEO
    - Portfolio
    - Landing Page
    - Styling:Material
    - Markdown
    - MDX
  features:
    - SEO-ready
    - Clean design with emphasis on Call-to-action
    - Built-in Tag/Category support
    - Write post in markdown or MDX
    - Desktop and mobile responsive layout
    - Customizable branding & navigation
    - Material-UI
- url: https://ph0en1x.ru/
  repo: https://github.com/eduard-kirilov/gatsby-ts-apollo-starter
  description: This starter is a ready-made configuration that includes Gatsby, React, Redux, Apollo, GraphQL, TypeScript, Styled-Components, Material-UI, Jest, Enzyme.
  tags:
    - E-commerce
    - SEO
    - Redux
    - Language:TypeScript
    - Pagination
    - Styling:Material
  features:
    - This starter is configured to interact with GraphQL of your backend through Apollo.
    - Strong typing with TypeScript.
    - Typescript, Apollo, Mongo - backend.
    - Unit tests based on jest and enzyme.
    - In this starter, Styled-components and Material-UI can be used simultaneously.
    - This starter has tuned redux with reselect on board
    - Desktop and mobile responsive layout
- url: https://gatsby-starter-tailwind-opinionated.netlify.app/
  repo: https://github.com/mjsarfatti/gatsby-starter-tailwind-opinionated
  description: Based on the official Gatsby starter, with an opinionated Tailwind setup. Uses Purgecss to remove unused CSS.
  tags:
    - Styling:Tailwind
  features:
    - Based on gatsby-starter-default
    - Tailwind CSS Framework
    - Removes unused CSS with Purgecss
    - Works great with VS Code
    - Create React App ESLint default
    - Run Prettier through ESLint
    - Sensible Tailwind CSS configuration, great for most sites
    - Absolute imports (no more ../../../../some/components.js)
    - Typescript-ready
    - Box shadows by box-shadows.co
    - Spring transition easing
    - Tailwind forms plugin

- url: https://gatsby-starter-jest-enzyme-eslint.netlify.app
  repo: https://github.com/markbello/gatsby-starter-jest-enzyme-eslint
  description: gatsby-starter-default with Jest, Enzyme, and ESLint
  tags:
    - Testing
    - Linting
  features:
    - Jest testing set up
    - Enzyme for shallow rendering and snapshot testing
    - ESLint for linting
    - No frills, minimally opinionated
- url: https://foundation.stackrole.com/
  repo: https://github.com/stackrole/gatsby-starter-foundation
  description: A starter to launch your blazing fast personal website and a blog, Built with Gatsby and Netlify CMS. Made with ❤ by Stackrole
  tags:
    - CMS:Netlify
    - Markdown
    - Netlify
    - Pagination
    - SEO
    - Styling:SCSS
    - Blog
    - Landing Page
  features:
    - A Blog and Personal website with Netlify CMS.
    - Responsive Web Design
    - Customize content of Homepage, About and Contact page.
    - Add / Modify / Delete blog posts.
    - Edit website settings, Add Google Analytics and make it your own all with in the CMS.
    - SEO Optimized
    - OpenGraph structured data
    - Twitter Cards meta
    - Beautiful XML Sitemaps
    - Netlify Contact Form, Works right out of the box after deployment.
    - Invite collaborators into Netlify CMS, without giving access to your GitHub account via Git Gateway
    - Gatsby Incremental Builds with Netlify.
    - For more info, Take a look at readme.md on the Github repo.
- url: https://gatsby-starter-payments.netlify.app
  repo: https://github.com/moonclerk/gatsby-starter-payments
  description: A Gatsby starter for creating SaaS landing pages using MoonClerk to accept payments.
  tags:
    - Landing Page
    - Netlify
    - Onepage
    - SEO
    - Stripe
    - Styling:CSS-in-JS
  features:
    - SEO optimized
    - Landing Page
    - Fully responsive
    - Gatsby images
    - MoonClerk Payment Forms
    - Open source illustrations from Icons8
    - Google Analytics
    - Includes React Helmet to allow editing site meta tags
    - Includes plugins for easy, beautiful typography
    - Styling with styled-components
    - Organized using ABEM
- url: https://schoolfront.netlify.app
  repo: https://github.com/orzechdev/schoolfront
  description: School website starter
  tags:
    - Language:TypeScript
    - Styling:CSS-in-JS
    - CMS:WordPress
    - Blog
    - Presentation
  features:
    - Main page
    - WordPress blog
    - Contact page
    - About page
    - Open hours information
    - Offered curriculum page
    - Teachers list
    - WCAG AA support
    - SEO optimized
    - Sitemap Generation
    - Gatsby v2
    - Styled Components
    - TypeScript
- url: https://gatsby-starter-donations.netlify.app
  repo: https://github.com/moonclerk/gatsby-starter-donations
  description: A simple starter to help get up and running accepting donations using Gatsby + MoonClerk
  tags:
    - Donations
    - Landing Page
    - Netlify
    - Onepage
    - SEO
    - Stripe
    - Styling:CSS-in-JS
  features:
    - SEO optimized
    - Fully responsive
    - Gatsby images
    - MoonClerk Payment Forms
    - Open source illustrations from Icons8
    - Open source image from Unsplash
    - Google Analytics
    - Includes React Helmet to allow editing site meta tags
    - Includes plugins for easy, beautiful typography
    - Styling with styled-components
    - Organized using ABEM
- url: https://jolly-tree-003047c03.azurestaticapps.net/
  repo: https://github.com/floAr/gatsby-starter-azure_swa
  description: A simple Gatsby starter making use of the new Azure Static Web App service.
  tags:
    - Redux
    - Styling:None
    - Azure
  features:
    - CI/CD using github actions
- url: https://minimal-blog-starter.netlify.app/
  repo: https://github.com/imjamesku/gatsby-minimal-blog-starter
  description: A minimal NetlifyCMS starter based on the default starter with no additional styling
  tags:
    - CMS:Netlify
    - Styling:None
    - Blog
  features:
    - NetlifyCMS
    - Blog post list
    - SEO
- url: https://gatsbyfire.netlify.app/
  repo: https://github.com/GeorgeSteel/gatsby-fire-starter
  description: A Gatsby Starter to build a complete web app with Gatsby & Firebase by using the library reactfire
  tags:
    - Firebase
    - Authentication
    - Client-side App
  features:
    - You can build a realtime app without any `window object` issue.
    - Private/Dynamic routing made easy with reach/router.
    - Fully integrated with reactfire.
    - Easy to setup.
    - Insane Lighthouse performance.
    - FirebaseUI fully integrated & customizable for any language location.
- url: https://gatsby-starter-catalyst-helium.netlify.app/
  repo: https://github.com/ehowey/gatsby-starter-catalyst-helium
  description: A personal blog starter with large featured images, SEO optimization, dark mode, and support for many different frontmatter fields. Based on Gatsby Theme Catalyst. Uses MDX for content and Theme UI for styling. Includes a core theme, a header theme, a footer theme, and a blog theme.
  tags:
    - MDX
    - Styling:Theme-UI
    - SEO
    - PWA
    - Blog
  features:
    - Based on Gatsby Theme Catalyst series of themes and starters.
    - Theme options are used to enable some simple layout changes.
    - Designed with component shadowing in mind to allow easier customization.
    - Theme UI is deeply integrated with design tokens and variants throughout.
    - Color mode switching available by default.
    - RSS Feed
    - SEO optimized to include social media images and Twitter handles.
    - React Scroll for one page, anchor based navigation is available.
    - Code highlighting via Prism.
- url: https://headless.us
  repo: https://github.com/ecomloop/headless-starter
  description: The Shopify + Gatsby starter theme for digital commerce
  tags:
    - E-commerce
    - Shopify
    - CMS:Netlify
    - Blog
  features:
    - Integrated with Shopify for pulling products
    - Checkout handled via Shopify
    - Includes variants for products
    - XML sitemap
    - Blog with Netlify CMS
    - RSS feed
    - Designed to bring headless commerce to Shopify merchants and shops
- url: http://gatsby-tailwind-starter.kosvrouvas.com/
  repo: https://github.com/kosvrouvas/gatsby-tailwindcss-starter
  description: The default Gatsby starter bundled with the latest TailwindCSS for DRY situations
  tags:
    - MDX
    - Styling:Tailwind
  features:
    - Based on Gatsby Starter Theme
    - Google Analytics
    - Sentry
- url: https://simple.rickkln.com
  repo: https://github.com/rickkln/gatsby-starter-simple
  description: Simple Gatsby starter for a small static site. Replaces Prettier with ESLint (AirBnB style), and adds TypeScript and Firebase hosting.
  tags:
    - Linting
    - Language:TypeScript
    - Firebase
    - SEO
    - Markdown
    - Portfolio
  features:
    - TypeScript is used for a better developer experience.
    - ESLint and the AirBnB TypeScript style guide help you avoid, and fix, simple issues in your code.
    - The default Gatsby formatting tool Prettier, has been removed in order to avoid conflicts with the ESLint + AirBnB TypeScript tools described above.
    - Firebase Hosting is supported and configured for Gatsby from the start.
    - Dynamic pages for blog posts in markdown is implemented.
- url: https://the-great-gatsby-starter.netlify.app
  repo: https://github.com/bradgarropy/gatsby-starter
  description: 🥂 the great gatsby starter
  tags:
    - Linting
    - Netlify
    - SEO
    - Styling:CSS-in-JS
  features:
    - Base scaffolding for a Gatsby site.
    - ESLint and Prettier are preconfigured.
    - Preconfigured Netlify hosting.
    - Serverless functions ready to go.
    - Style with styled-components out of the box.
    - Customizable SEO component included.
- url: https://gatsby-starter-capacitor.netlify.app/
  repo: https://github.com/flogy/gatsby-starter-capacitor
  description: Build blazing fast mobile apps with Gatsby and Capacitor.
  tags:
    - Styling:None
  features:
    - Basic setup for hybrid mobile apps for Android and iOS
    - Demonstration on how to access Native APIs of mobile devices
- url: https://gatsby-starter-woo.surge.sh/
  repo: https://github.com/desmukh/gatsby-starter-woo
  description: Simple, clean, and responsive landing page for your product or service. This is a GatsbyJS port of StyleShout's Woo template.
  tags:
    - Landing Page
    - Onepage
    - Portfolio
  features:
    - Ported from StyleShout Woo theme
    - Fully responsive
    - Includes React Helmet to allow editing site meta tags
    - All landing page content can be customised through YAML files stored in content folder and in gatsby-config.js
- url: https://gatsby-tfs-acme-starter.netlify.app/
  repo: https://github.com/tiagofsanchez/gatsby-tfs-acme-starter
  description: Your new digital garden. ACME Blog is a starter that was build on top of a gatsby-theme-acmeblog
  tags:
    - SEO
    - Blog
    - MDX
  features:
    - MDX
    - Light and Dark mode
    - Includes React Helmet to allow editing site meta tags
    - Theme-ui
    - Tags
    - Categories
- url: https://code-notes-example.netlify.com/
  repo: https://github.com/MrMartineau/gatsby-starter-code-notes
  description: A starter for the "Code Notes" Gatsby theme
  tags:
    - Markdown
    - MDX
    - Documentation
    - Styling:Theme-UI
  features:
    - Notes can be written using Markdown or MDX
    - Full syntax highlighting for most programming languages
    - Notes can be tagged
    - Notes can have associated emojis 👏
    - Extra markdown features have also been added. See the demo for in-depth examples
    - Note search powered by the super-fast Flexsearch
- url: https://adityaketkar.netlify.app/
  repo: https://github.com/adityaketkar/circle-packing-personal-homepage
  description: A Customizable Personal-Website Template, Ready to Deploy in 10 mins!
  tags:
    - Landing Page
    - Onepage
    - Portfolio
  features:
    - Based on Starter "Dimension"
    - Easy to implement, data stored in JSON file
    - Includes a instructional video, can be deployed by people with no coding experience
    - Fully customizable template
- url: https://vapor.aesthetic.codes/
  repo: https://github.com/vaporwavy/gatsby-vapor
  description: A custom, simple theme for Gatsby. Made for minimalists. Completely free and fully responsive.
  tags:
    - Blog
    - SEO
    - Search
    - Markdown
    - HTML5UP
    - Pagination
    - CMS:Netlify
  features:
    - Support tags
    - Post Search
    - Toggle Dark themes
- url: https://www.stefanseegerer.de/gatsby-starter-paper-css-landing-page/
  repo: https://github.com/manzanillo/gatsby-starter-paper-css-landing-page
  description: Single page starter with PaperCSS for a workshop, educational material, or other minimal landing pages
  tags:
    - Onepage
    - Landing Page
  features:
    - Landing Page
    - Google Analytics
    - PaperCSS style
- url: https://gatsby-typescript-app-starter.netlify.app/
  repo: https://github.com/MeridjaNassim/gatsby-typescript-app-starter
  description: Minimal starter configuration for PWA using typescript with both static routes and client side routes.
  tags:
    - PWA
    - Language:TypeScript
  features:
    - PWA configuration
    - Client side App configuration , with client side routing
    - JSON data layer included
    - Minimal CSS GRID
- url: https://gatsby-three-ts-plus.netlify.app/
  repo: https://github.com/shunp/gatsby-three-ts-plus
  description: 3D web starter kit with Three.js and TypeScript
  tags:
    - Linting
    - Language:TypeScript
    - Styling:Tailwind
    - CMS:Netlify
    - Portfolio
  features:
    - TypeScript is used for a better developer experience.
    - Tailwind CSS Framework
    - Includes React Helmet to allow editing site meta tags
    - Desktop and mobile responsive layout
- url: https://mui-treasury.com/layout/clones/reactjs?bgColor=b6c0d4
  repo: https://github.com/mui-treasury/gatsby-mui-layout-starter
  description: Supercharge your next project with Mui Treasury Layout, built on top of Material-UI
  tags:
    - Styling:CSS-in-JS
    - Styling:Material
  features:
    - Gatsby v2
    - Material-UI
    - MuiTreasury Layout
    - Dynamic configurable
    - Offline support
    - PWA ready
    - SEO
    - Responsive design
- url: https://7sferry-gatsby-contentful-starters.netlify.app/
  repo: https://github.com/7sferry/Gatsbyan1.0
  description: Blog template for Contentful CMS with some features like comment, tags, archives, pagination, prism, tags, share and many others.
  tags:
    - Blog
    - SEO
    - CMS:Contentful
    - Pagination
  features:
    - Blog template
    - Contentful CMS
    - Facebook Comment
    - Tags
    - Archives by date
    - Pagination
    - Share Button
    - Prism for code preview
- url: https://gatsby-starter-emotion-theme.netlify.app/
  repo: https://github.com/jackoliver/gatsby-starter-emotion-theme
  description: Gatsby+Emotion+Theming, made to get up and running quicker with standard marketing microsites.
  tags:
    - Styling:CSS-in-JS
  features:
    - Alias imports for quicker development
    - Emotion theming out of the box
    - Easy to change global parameters
    - BYOD (Bring your own data sources)
- url: https://gatsby-starter-catalyst-lithium.netlify.app/
  repo: https://github.com/ehowey/gatsby-starter-catalyst-lithium
  description: A personal blog starter with large featured images, SEO optimization, dark mode, and support for many different frontmatter fields. Based on Gatsby Theme Catalyst. Uses MDX for content and Theme UI for styling. Includes a core theme, a header theme, a footer theme, and a blog theme.
  tags:
    - MDX
    - Styling:Theme-UI
    - SEO
    - PWA
    - Blog
  features:
    - Based on Gatsby Theme Catalyst series of themes and starters.
    - Theme options are used to enable some simple layout changes.
    - Designed with component shadowing in mind to allow easier customization.
    - Theme UI is deeply integrated with design tokens and variants throughout.
    - Color mode switching available by default.
    - RSS Feed
    - SEO optimized to include social media images and Twitter handles.
    - React Scroll for one page, anchor based navigation is available.
    - Code highlighting via Prism.
- url: https://ghost-novela-preview.draftbox.co/
  repo: https://github.com/draftbox-co/gatsby-ghost-novela-starter
  description: A Gatsby starter for creating blogs from headless Ghost CMS.
  tags:
    - AMP
    - Blog
    - CMS:Headless
    - CMS:Ghost
    - Disqus
    - Language:TypeScript
    - Markdown
    - MDX
    - Netlify
    - Pagination
    - PWA
    - RSS
    - SEO
    - Styling:CSS-in-JS
    - Styling:Theme-UI
  features:
    - Novela theme by Narrative
    - Data sourcing from headless Ghost
    - Responsive design
    - SEO optimized
    - OpenGraph structured data
    - Twitter Cards meta
    - Sitemap Generation
    - XML Sitemaps
    - Progressive Web App
    - Offline Support
    - RSS Feed
    - Composable and extensible
- url: https://gatsby-starter-portfolio.herokuapp.com/
  repo: https://github.com/surudhb/gatsby-personal-site-template
  description: A minimalist dev portfolio featuring a blog, SEO, app-theming with React.Context, Bootstrap and Sass
  tags:
    - Portfolio
    - Blog
    - SEO
    - Markdown
    - MDX
    - Styling:Bootstrap
    - Styling:SCSS
    - Client-side App
  features:
    - Gatsby v2
    - Main page, Blog page, About page, Projects page, Resume page with dedicated pages for each blog-post and project
    - Uses Sass with Bootstrap to make styling super simple
    - Light/Dark mode for entire app using React's Context API
    - SEO enabled on each page with react-helmet
    - Features optimized image rendering using gatsby-image
    - Uses open source icons from Fontawesome and icons8
    - Uses icons as links to github, resume, hackerrank on main page
    - Programmatically generates styled pages for each blog post and project written in Markdown
    - Blog posts page features a live filter tool
    - Uses site metadata to populate About page
    - Resume page generated using template Markdown files
<<<<<<< HEAD
- url: https://gatsby-persoanl.netlify.app/
  repo: https://github.com/AbdaliDahir/gatsby-portfolio
  description: creative personal & portfolio template based on gatsby. designed so you can showcase your work and write your blogs.
  tags:
    - Blog
    - Portfolio
    - SEO
    - Styling:CSS-in-JS
    - Markdown
    - Landing Page
  features:
    - creative portfolio + blog
    - Styled components
    - Responsive Design
    - Portfolio
    - Blog
    - Github Api
    - Google Analytics
    - Create pages and posts
    - Show works
=======
- url: https://gatsby-starter-vadyan.netlify.app/
  repo: https://github.com/p1t1ch/gatsby-starter-vadyan
  description: A modern content-agnostic Gatsby starter
  tags:
    - Language:TypeScript
    - Linting
    - Netlify
    - PWA
    - SEO
    - Storybook
    - Styling:CSS-in-JS
    - Testing
  features:
    - 💬 Static type checking with Typescript
    - 🥇 Linting environment with ESLint, Prettier, Husky & lint-staged
    - 🎲 Testing environment with Jest, RTL & Cypress
    - 👩‍🎤 CSS in JS styling with Emotion
    - 📕 Work with components in Storybook
    - 🌀 Transform SVGs into React components with SVGR
    - ✨ Full PWA support
    - 🧠 Apollo Client setup for dynamic data
    - 🚦 Ready to use CI/CD setup with Github Actions
    - 📊 Analyze generated build with Webpack Bundle Analyzer
    - 💥 Write pretty imports with Webpack aliases
- url: https://gatsby-p5-gallery-starter.herokuapp.com/
  repo: https://github.com/doubledherin/gatsby-p5-starter
  description: A responsive gallery / portofolio site for showing off your p5.js sketches, with React-p5.js integration via a built-in wrapper.
  tags:
    - Gallery
    - Portfolio
    - Styling:SCSS

  features:
    - A responsive gallery website set up to easily contain generative art and other works created with p5.js
- url: https://emulsify-ds.github.io/gatsby-starter-emulsify-mdx/
  repo: https://github.com/emulsify-ds/gatsby-starter-emulsify-mdx
  description: A starter for a style guide powered by Gatsby Theme Emulsify
  tags:
    - Style Guide
    - Documentation
    - Storybook
    - Markdown
    - MDX
    - Styling:Theme-UI
  features:
    - Fully customizable style guide
    - Document pages and components using Markdown/MDX
    - Show live Storybook components with a shortcode
    - Flexible code syntax highlighting using PrismJS
    - Theming using config-based Theme UI
    - Support for modes - light/dark built-in
    - Image and file support in Markdown
    - Shortcodes for wrapping components and building tab links
    - Gatsby shadowing for Gatsby Theme Emulsify components
    - Supports linking multiple style guides
- url: https://kontent-sample-app-gatsby-intranet.netlify.app
  repo: https://github.com/Simply007/kontent-sample-app-gatsby-intranet
  description: Showcase of Kentico Kontent Intranet admin UI using Material design.
  tags:
    - CMS:Headless
    - CMS:Kontent
    - Netlify
    - Styling:Material
    - i18n
  features:
    - Kentico Kontent CaaS platform as the data source
    - Kentico Kontent rich text element resolution example
    - Showcasing multilingual possibilities
    - Includes plugins for easy, beautiful typography
    - Material Design
    - Intranet showcase
- url: https://varunagrawal.github.io/gatsby-bootstrap-template/
  repo: https://github.com/varunagrawal/gatsby-bootstrap-template
  description: A minimalistic Gatsby starter template with Bootstrap 4 included. Great for getting started with Gatsby without worrying out styling.
  tags:
    - Styling:Bootstrap
    - Client-side App
    - Landing Page
  features:
    - Minimalistic, so nothing extra other than the barebones.
    - Boostrap 4 support out of the box.
    - Comes with React Helmet for adding site meta tags.
- url: https://demo.websheets.co
  repo: https://github.com/tengkuhafidz/WebSheets-Listing-Page
  description: A listing website generator based on a standard Google Sheets template. Manage the branding, layout, and data of the site by just updating the Google Sheets.
  tags:
    - Google Sheets
    - Language:TypeScript
    - Styling:Tailwind
    - Styling:PostCSS
    - PWA
    - SEO
    - Onepage
    - Gallery
    - Portfolio
  features:
    - Google Sheets as data point
    - Change the Branding, template, and data of the site by just updating the Google Sheets
    - Fast-loading static site
    - Progressive web app with offline capabilities
    - Customisable SEO and site metadata
    - Social share
    - Dark Mode
    - Google Analytics
    - Search functionality
    - Responsive Design
    - Preconfigured prettier, eslint, husky
- url: https://www.minimal-portfolio.openarchitex.dev/
  repo: https://github.com/OpenArchitex/gatsby-starter-minimal-portfolio
  description: A simple portfolio with About, Projects and Contact sections created using Theme UI and MDX
  tags:
    - Portfolio
    - Markdown
    - MDX
    - Styling:Tailwind
    - Styling:Theme-UI
    - Onepage
  features:
    - Gatsby v2
    - Simple portfolio with About, Projects and Contact sections
    - Uses MDX and Theme UI for styling
    - SEO enabled on each page with react-helmet
- url: https://renyuanz.github.io/leonids/
  repo: https://github.com/renyuanz/leonids
  description: A simple, fixed sidebar two columns blog theme using tailwind to polish and Github Actions to deploy
  tags:
    - Blog
    - SEO
    - Markdown
    - Styling:Tailwind
    - Styling:PostCSS
  features:
    - All gatsby-starter-blog (the official blog theme) features
    - Light/Dark mode
    - Uses PostCSS with Tailwind to make styling pleasurable
    - Auto-deploys to Github pages with Github actions CI
    - SEO enabled on each page with react-helmet
    - Features optimized image rendering using gatsby-image
    - Writes with Markdown, your favourite writing tool
- url: https://gatsby-opinionated-starter.netlify.app/
  repo: https://github.com/datacrafts-io/gatsby-opinionated-starter
  description: Opinionated full-fledged TypeScript dev environment starter
  tags:
    - Styling:SCSS
    - Styling:Other
    - Testing
    - Language:TypeScript
    - Linting
    - Storybook
  features:
    - Storybook support
    - SCSS + SCSS Modules support
    - Jest + testing-library support
    - TypeScript support
    - ESLint support for both ES and TS
    - remark-lint support for linting markdown files
    - style-lint support for linting SCSS and SCSS Modules
    - GitHub Actions CI optional support
    - Renovate bot optional support
    - Husky optional support
    - Typography.js support
    - Netlify deploy optional support
- url: https://gatsby-starter-fresh.netlify.app
  repo: https://github.com/mishal23/gatsby-starter-fresh
  description:  A minimal GatsbyJS starter blog template using the Fresh Theme for anyone to build a blogging site
  tags:
    - Portfolio
    - Blog
    - SEO
    - Markdown
  features:
    - Gatsby v2
    - Blazing fast loading time
    - Mobile Friendly
    - High quality code
    - Component seperated code
    - Custom 404 page
    - In-built contact form powered by Formspree
    - Markdown support for new posts
    - Code syntax highlighting
    - Disqus support for comments
    - Supports PWA
    - Social Media icons
    - SEO friendly
    - Twitter Tags
    - Sitemap Generation
    - Google Analytics
- url: https://gatsby-starter-testing.netlify.app/
  repo: https://github.com/DanailMinchev/gatsby-starter-testing
  description: A simple Gatsby starter with configured testing frameworks and tools for each layer of the Test Pyramid and more.
  tags:
    - Linting
    - Storybook
    - Testing
  features:
    - Unit Testing - Jest with React Testing Library
    - Structural Testing - Jest Snapshot Testing
    - End-to-End Testing - Cypress with Cypress Testing Library
    - Accessibility Testing - axe with cypress-axe
    - Automated Visual Testing - Storybook with jest-puppeteer and jest-image-snapshot
- url: https://boogi.netlify.app
  repo: https://github.com/filipowm/boogi
  description: Create awesome documentation with modern, Gitbook-like look-and-feel.
  tags:
    - Documentation
    - PWA
    - SEO
    - Markdown
    - MDX
    - Styling:CSS-in-JS
    - CMS:Netlify
  features:
    - Customize your page to match your branding and needs
    - Responsive, GitBook-like design inspired by https://gitbook.com/
    - Light / dark mode themes for entire app
    - Custom [BooGi CLI](https://github.com/filipowm/boogi-cli) wrapping Gatsby CLI
      to start quickly, simplify codebase, easily run locally and build you BooGi-based app
    - Rich-content and rich-text features like text formatting, graphs and diagrams,
      quotes, columnar layout, emojis, feather icons, highlights, live code editor,
      syntax highlighting, external code snippets, social buttons and many many more!
    - draft pages
    - Search capabilities with [Algolia](https://www.algolia.com/)
    - local search (search in a browser without need to integrate with Algolia)
    - Progressive Web App (PWA) support - app can work entirely offline
    - Integration with Google Analytics
    - SEO friendliness
    - full screen mode
    - RSS feed
    - Edit content on Gitlab, Github or Bitbucket with edit-on-repo feature
    - Fully customizable using plain Yaml files
- url: https://texblog.akshatbisht.com/
  repo: https://github.com/aaaakshat/gatsby-starter-texblog
  description: A lightweight, LaTeX enabled starter to beautifully showcase your typeset articles.
  tags:
    - Blog
    - Markdown
    - MDX
    - SEO
    - Styling:SCSS
    - Language:TypeScript
  features:
    - Automatically generated landing page with articles organised by date
    - LaTeX support (rendered via remark-katex)
    - Custom Image component to easily add images
    - MDX to add components to articles
    - Uses SCSS for easy-to-understand naming
    - Google Analytics support
    - Responsive design
- url: https://knochenmark.github.io/gatsby-starter-level-2/
  repo: https://github.com/Knochenmark/gatsby-starter-level-2
  description: A minimalistic, responsive and easily configurable Gatsby starter that will help to bring your portfolio to the next level.
  tags:
    - Portfolio
    - Blog
    - Markdown
    - Styling:CSS-in-JS
    - Linting
  features:
    - Responsive Layout
    - High configurability
    - Configurable Sections via Markdown
    - Organized Projects by techs and Blog Posts by tags
    - Posts in Markdown
    - Pagination support
    - Syntax highlighting in code blocks
    - Styled Components with Emotion
    - ESLint and Prettier
    - FontAwsome Library for icons
- url: https://gatsby-starter-essentials.netlify.app/
  repo: https://github.com/selrond/gatsby-starter-essentials
  description: A solid base to build your project upon
  tags:
    - Styling:CSS-in-JS
  features:
    - Sensible folder structure
    - Only linted code is commit-able with pre-commit eslint hook
    - Absolute imports (no more import Button from '../../../../../components/atoms/Button')
    - styled-components set up
    - sanitize.css included for sane out-of-the-box CSS defaults
    - eslint with Airbnb config
    - Auto formatted code via `prettier` as an `eslint` plugin
    - Always up-to-date starter dependencies thanks to Dependabot
    - Improved npm scripts - npm start runs a local server, so you can view your site live on multiple devices at once
    - .nvmrc requiring lts node version
    - Simple circleci integration to utilize CI/CD in your app
- url: https://frosty-torvalds-822eb0.netlify.app
  repo: https://github.com/willb335/gatsby-starter-hoa
  description: A template for home owner associations built with Gatsby, Contentful, and Netlify
  tags:
    - Blog
    - CMS:Headless
    - CMS:Contentful
    - Styling:CSS-in-JS
    - Netlify
  features:
    - CMS:Contentful integration with ready to go placeholder content
    - Netlify integration including a pre-built contact form
    - Pagination logic
    - Styled Components
    - SEO friendly components
    - Prebuilt events calendar
    - Material UI
>>>>>>> 6f18069c
<|MERGE_RESOLUTION|>--- conflicted
+++ resolved
@@ -7085,7 +7085,6 @@
     - Blog posts page features a live filter tool
     - Uses site metadata to populate About page
     - Resume page generated using template Markdown files
-<<<<<<< HEAD
 - url: https://gatsby-persoanl.netlify.app/
   repo: https://github.com/AbdaliDahir/gatsby-portfolio
   description: creative personal & portfolio template based on gatsby. designed so you can showcase your work and write your blogs.
@@ -7106,7 +7105,6 @@
     - Google Analytics
     - Create pages and posts
     - Show works
-=======
 - url: https://gatsby-starter-vadyan.netlify.app/
   repo: https://github.com/p1t1ch/gatsby-starter-vadyan
   description: A modern content-agnostic Gatsby starter
@@ -7408,5 +7406,4 @@
     - Styled Components
     - SEO friendly components
     - Prebuilt events calendar
-    - Material UI
->>>>>>> 6f18069c
+    - Material UI