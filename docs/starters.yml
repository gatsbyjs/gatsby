- url: https://ghost-balsa.draftbox.co/
  repo: https://github.com/draftbox-co/gatsby-ghost-balsa-starter
  description: A Gatsby starter for creating blogs from headless Ghost CMS.
  tags:
    - Blog
    - CMS:Headless
    - SEO
    - Styling:SCSS
  features:
    - Balsa theme by Draftbox
    - Data sourcing from headless Ghost
    - Responsive design
    - SEO optimized
    - OpenGraph structured data
    - Twitter Cards meta
    - Sitemap Generation
    - XML Sitemaps
    - Progressive Web App
    - Offline Support
    - RSS Feed
    - Composable and extensible
- url: https://gatsby-starter-wordpress-twenty-twenty.netlify.app/
  repo: https://github.com/henrikwirth/gatsby-starter-wordpress-twenty-twenty
  description: A port of the WordPress Twenty Twenty theme to Gatsby.
  tags:
    - Blog
    - CMS:WordPress
    - Styling:Other
    - Pagination
  features:
    - Data sourcing from WordPress
    - Uses WPGraphQL as an API
    - Using the new gatsby-wordpress-source@v4
    - Responsive design
    - Works well with Gatsby Cloud incremental updates
- url: https://22boxes-gatsby-uno.netlify.com/
  repo: https://github.com/iamtherealgd/gatsby-starter-22boxes-uno
  description: A Gatsby starter for creating blogs and showcasing your work
  tags:
    - Blog
    - Portfolio
    - Markdown
    - SEO
  features:
    - Work and About pages
    - Work page with blog type content management
    - Personal webiste to create content and put your portfolio items
    - Landing pages for your work items, not just links
- url: https://gatsby-wordpress-libre.netlify.com/
  repo: https://github.com/armada-inc/gatsby-wordpress-libre-starter
  description: A Gatsby starter for creating blogs from headless WordPress CMS.
  tags:
    - Blog
    - SEO
    - CMS:WordPress
    - Styling:Other
    - Pagination
  features:
    - WordPress Libre 2 skin
    - Data sourcing from headless WordPress
    - Responsive design
    - SEO optimized
    - OpenGraph structured data
    - Twitter Cards meta
    - Sitemap Generation
    - XML Sitemaps
    - Progressive Web App
- url: https://delog-w3layouts.netlify.com/
  repo: https://github.com/W3Layouts/gatsby-starter-delog
  description: A Gatsby Starter built with Netlify CMS to launch your dream blog with a click.
  tags:
    - Blog
    - CMS:Netlify
  features:
    - Simple blog designed for designer and developers
    - Manage Posts with Netlify CMS
    - Option to add featured image and meta description while adding posts
- url: https://styxlab.github.io
  repo: https://github.com/styxlab/gatsby-starter-try-ghost
  description: A Gatsby starter for creating blogs from headless Ghost CMS.
  tags:
    - Blog
    - CMS:Headless
    - SEO
    - Styling:PostCSS
  features:
    - Casper standard Ghost theme
    - Data sourcing from headless Ghost
    - Sticky navigation headers
    - Hover on author avatar
    - Responsive design
    - SEO optimized
    - Styled 404 page
    - OpenGraph structured data
    - Twitter Cards meta
    - Sitemap Generation
    - XML Sitemaps
    - Progressive Web App
    - Offline Support
    - RSS Feed
    - Composable and extensible
- url: https://gatsby-theme-sky-lite.netlify.com
  repo: https://github.com/vim-labs/gatsby-theme-sky-lite-starter
  description: A lightweight GatsbyJS starter with Material-UI and MDX Markdown support.
  tags:
    - Blog
    - Styling:Material
  features:
    - Lightweight
    - Markdown
    - MDX
    - MaterialUI Components
    - React Icons
- url: https://authenticaysh.netlify.com/
  repo: https://github.com/seabeams/gatsby-starter-auth-aws-amplify
  description: Full-featured Auth with AWS Amplify & AWS Cognito
  tags:
    - AWS
    - Authentication
  features:
    - Full-featured AWS Authentication with Cognito
    - Error feedback in forms
    - Password Reset
    - Multi-Factor Authentication
    - Styling with Bootstrap and Sass
- url: https://gatsby-starter-blog-demo.netlify.com/
  repo: https://github.com/gatsbyjs/gatsby-starter-blog
  description: official blog
  tags:
    - Official
    - Blog
  features:
    - Basic setup for a full-featured blog
    - Support for an RSS feed
    - Google Analytics support
    - Automatic optimization of images in Markdown posts
    - Support for code syntax highlighting
    - Includes plugins for easy, beautiful typography
    - Includes React Helmet to allow editing site meta tags
    - Includes plugins for offline support out of the box
- url: https://gatsby-starter-default-demo.netlify.com/
  repo: https://github.com/gatsbyjs/gatsby-starter-default
  description: official default
  tags:
    - Official
  features:
    - Comes with React Helmet for adding site meta tags
    - Includes plugins for offline support out of the box
- url: https://gatsby-netlify-cms.netlify.com/
  repo: https://github.com/netlify-templates/gatsby-starter-netlify-cms
  description: n/a
  tags:
    - Blog
    - Styling:Bulma
    - CMS:Netlify
  features:
    - A simple blog built with Netlify CMS
    - Basic directory organization
    - Uses Bulma for styling
    - Visit the repo to learn how to set up authentication, and begin modeling your content.
- url: https://vagr9k.github.io/gatsby-advanced-starter/
  repo: https://github.com/Vagr9K/gatsby-advanced-starter
  description: Great for learning about advanced features and their implementations
  tags:
    - Blog
    - Styling:None
  features:
    - Does not contain any UI frameworks
    - Provides only a skeleton
    - Tags
    - Categories
    - Google Analytics
    - Disqus
    - Offline support
    - Web App Manifest
    - SEO
- url: https://vagr9k.github.io/gatsby-material-starter/
  repo: https://github.com/Vagr9K/gatsby-material-starter
  description: n/a
  tags:
    - Styling:Material
  features:
    - React-MD for Material design
    - Sass/SCSS
    - Tags
    - Categories
    - Google Analytics
    - Disqus
    - Offline support
    - Web App Manifest
    - SEO
- url: https://gatsby-advanced-blog-system.danilowoz.now.sh/blog
  repo: https://github.com/danilowoz/gatsby-advanced-blog-system
  description: Create a complete blog from scratch with pagination, categories, featured posts, author, SEO and navigation.
  tags:
    - Pagination
    - Markdown
    - SEO
  features:
    - Pagination;
    - Category and tag pages (with pagination);
    - Category list (with navigation);
    - Featured post;
    - Author page;
    - Next and prev post;
    - SEO component.
- url: https://graphcms.github.io/gatsby-graphcms-tailwindcss-example/
  repo: https://github.com/GraphCMS/gatsby-graphcms-tailwindcss-example
  description: The default Gatsby starter blog with the addition of the gatsby-source-graphql and tailwind dependencies.
  tags:
    - Styling:Tailwind
    - CMS:Headless
  features:
    - Tailwind style library
    - GraphQL source plugin
    - Very simple boilerplate
- url: https://wonism.github.io/
  repo: https://github.com/wonism/gatsby-advanced-blog
  description: n/a
  tags:
    - Portfolio
    - Redux
  features:
    - Blog post listing with previews (image + summary) for each blog post
    - Categories and tags for blog posts with pagination
    - Search post with keyword
    - Put react application / tweet into post
    - Copy some codes in post with clicking button
    - Portfolio
    - Resume
    - Redux for managing statement (with redux-saga / reselect)

- url: https://gatsby-tailwind-emotion-starter.netlify.com/
  repo: https://github.com/muhajirdev/gatsby-tailwind-emotion-starter
  description: A Gatsby Starter with Tailwind CSS + Emotion JS
  tags:
    - Styling:Tailwind
  features:
    - Eslint Airbnb without semicolon and without .jsx extension
    - Offline support
    - Web App Manifest
- url: https://gatsby-starter-redux-firebase.netlify.com/
  repo: https://github.com/muhajirdev/gatsby-starter-redux-firebase
  description: A Gatsby + Redux + Firebase Starter. With Authentication
  tags:
    - Styling:None
    - Firebase
    - Client-side App
  features:
    - Eslint Airbnb without semicolon and without .jsx extension
    - Firebase
    - Web App Manifest
- url: https://dschau.github.io/gatsby-blog-starter-kit/
  repo: https://github.com/dschau/gatsby-blog-starter-kit
  description: n/a
  tags:
    - Blog
  features:
    - Blog post listing with previews for each blog post
    - Navigation between posts with a previous/next post button
    - Tags and tag navigation
- url: https://contentful.github.io/starter-gatsby-blog/
  repo: https://github.com/contentful/starter-gatsby-blog
  description: n/a
  tags:
    - Blog
    - CMS:Contentful
    - CMS:Headless
  features:
    - Based on the Gatsby Starter Blog
    - Includes Contentful Delivery API for production build
    - Includes Contentful Preview API for development
- url: https://react-firebase-authentication.wieruch.com/
  repo: https://github.com/the-road-to-react-with-firebase/react-gatsby-firebase-authentication
  description: n/a
  tags:
    - Firebase
  features:
    - Sign In, Sign Up, Sign Out
    - Password Forget
    - Password Change
    - Protected Routes with Authorization
    - Realtime Database with Users
- url: http://dmwl.net/gatsby-hampton-theme
  repo: https://github.com/davad/gatsby-hampton-theme
  description: n/a
  tags:
    - Styling:CSS-in-JS
  features:
    - Eslint in dev mode with the airbnb config and prettier formatting rules
    - Emotion for CSS-in-JS
    - A basic blog, with posts under src/pages/blog
    - A few basic components (Navigation, Layout, Link wrapper around gatsby-link))
    - Based on gatsby-starter-gatsbytheme
- url: https://orgapp.github.io/gatsby-starter-orga/
  repo: https://github.com/orgapp/gatsby-starter-orga
  description: Want to use org-mode instead of markdown? This is for you.
  tags:
    - Blog
  features:
    - Use org-mode files as source.
    - Generate post pages, can be configured to be file-based or section-based.
    - Generate posts index pages.
- url: http://2column-portfolio.surge.sh/
  repo: https://github.com/praagyajoshi/gatsby-starter-2column-portfolio
  description: n/a
  tags:
    - Portfolio
    - Styling:SCSS
  features:
    - Designed as a minimalistic portfolio website
    - Grid system using flexboxgrid
    - Styled using SCSS
    - Font icons using font-awesome
    - Google Analytics integration
    - Open Sans font using Google Fonts
    - Prerendered Open Graph tags for rich sharing
- url: https://prototypeinteractive.github.io/gatsby-react-boilerplate/
  repo: https://github.com/PrototypeInteractive/gatsby-react-boilerplate
  description: n/a
  tags:
    - Styling:Bootstrap
  features:
    - Basic configuration and folder structure
    - Uses PostCSS and Sass (with autoprefixer and pixrem)
    - Uses Bootstrap 4 grid
    - Leaves the styling to you
    - Uses data from local json files
    - Contains Node.js server code for easy, secure, and fast hosting
- url: http://capricious-spring.surge.sh/
  repo: https://github.com/noahg/gatsby-starter-blog-no-styles
  description: n/a
  tags:
    - Blog
    - Styling:None
  features:
    - Same as official gatsby-starter-blog but with all styling removed
- url: https://gatsby-starter-github-api.netlify.com/
  repo: https://github.com/lundgren2/gatsby-starter-github-api
  description: Single page starter based on gatsby-source-github-api
  tags:
    - Portfolio
    - Onepage
  features:
    - Use your GitHub as your own portfolio site
    - List your GitHub repositories
    - GitHub GraphQL API v4

- url: https://gatsby-starter-bloomer.netlify.com/
  repo: https://github.com/Cethy/gatsby-starter-bloomer
  description: n/a
  tags:
    - Styling:Bulma
  features:
    - Based on gatsby-starter-default
    - Bulma CSS Framework with its Bloomer react components
    - Font-Awesome icons
    - Includes a simple fullscreen hero w/ footer example
- url: https://gatsby-starter-bootstrap-netlify.netlify.com/
  repo: https://github.com/konsumer/gatsby-starter-bootstrap-netlify
  description: n/a
  tags:
    - Styling:Bootstrap
    - CMS:Netlify
  features:
    - Very similar to gatsby-starter-netlify-cms, slightly more configurable (e.g. set site-title in gatsby-config) with Bootstrap/Bootswatch instead of bulma
- url: https://gatstrap.netlify.com/
  repo: https://github.com/jaxx2104/gatsby-starter-bootstrap
  description: n/a
  tags:
    - Styling:Bootstrap
  features:
    - Bootstrap CSS framework
    - Single column layout
    - Basic components like SiteNavi, SitePost, SitePage
- url: http://gatsby-bulma-storybook.surge.sh/
  repo: https://github.com/gvaldambrini/gatsby-starter-bulma-storybook
  description: n/a
  tags:
    - Styling:Bulma
    - Storybook
    - Testing
  features:
    - Storybook for developing components in isolation
    - Bulma and Sass support for styling
    - CSS modules
    - Prettier & eslint to format & check the code
    - Jest
- url: https://gatsby-starter-business.netlify.com/
  repo: https://github.com/v4iv/gatsby-starter-business
  description: n/a
  tags:
    - Styling:Bulma
    - PWA
    - CMS:Netlify
    - Disqus
    - Search
    - Pagination
  features:
    - Complete Business Website Suite - Home Page, About Page, Pricing Page, Contact Page and Blog
    - Netlify CMS for Content Management
    - SEO Friendly (Sitemap, Schemas, Meta Tags, GTM etc)
    - Bulma and Sass Support for styling
    - Progressive Web App & Offline Support
    - Tags and RSS Feed for Blog
    - Disqus and Share Support
    - Elastic-Lunr Search
    - Pagination
    - Easy Configuration using `config.js` file
- url: https://haysclark.github.io/gatsby-starter-casper/
  repo: https://github.com/haysclark/gatsby-starter-casper
  description: n/a
  tags:
    - PWA
  features:
    - Page pagination
    - CSS
    - Tags
    - Google Analytics
    - Offline support
    - Web App Manifest
    - SEO
- url: http://gatsby-starter-ceevee.surge.sh/
  repo: https://github.com/amandeepmittal/gatsby-starter-ceevee
  description: n/a
  tags:
    - Portfolio
  features:
    - Based on the Ceevee site template, design by Styleshout
    - Single Page Resume/Portfolio site
    - Target audience Developers, Designers, etc.
    - Used CSS Modules, easy to manipulate
    - FontAwsome Library for icons
    - Responsive Design, optimized for Mobile devices
- url: https://gatsby-starter-contentful-i18n.netlify.com/
  repo: https://github.com/mccrodp/gatsby-starter-contentful-i18n
  description: i18n support and language switcher for Contentful starter repo
  tags:
    - i18n
    - CMS:Contentful
    - CMS:Headless
  features:
    - Localization (Multilanguage)
    - Dynamic content from Contentful CMS
    - Integrates i18n plugin starter and using-contentful repos
- url: https://cranky-edison-12166d.netlify.com/
  repo: https://github.com/datocms/gatsby-portfolio
  description: n/a
  tags:
    - CMS:DatoCMS
    - CMS:Headless
  features:
    - Simple portfolio to quick start a site with DatoCMS
    - Contents and media from DatoCMS
    - Custom Sass style
    - SEO
- url: https://gatsby-deck.netlify.com/
  repo: https://github.com/fabe/gatsby-starter-deck
  description: n/a
  tags:
    - Presentation
  features:
    - Create presentations/slides using Gatsby.
    - Offline support.
    - Page transitions.
- url: https://gatsby-starter-default-i18n.netlify.com/
  repo: https://github.com/angeloocana/gatsby-starter-default-i18n
  description: n/a
  tags:
    - i18n
  features:
    - localization (Multilanguage)
- url: http://gatsby-dimension.surge.sh/
  repo: https://github.com/codebushi/gatsby-starter-dimension
  description: Single page starter based on the Dimension site template
  tags:
    - Portfolio
    - HTML5UP
    - Styling:SCSS
  features:
    - Designed by HTML5 UP
    - Simple one page site that’s perfect for personal portfolios
    - Fully Responsive
    - Styling with SCSS
- url: https://gatsby-docs-starter.netlify.com/
  repo: https://github.com/ericwindmill/gatsby-starter-docs
  description: n/a
  tags:
    - Documentation
    - Styling:CSS-in-JS
  features:
    - All the features from gatsby-advanced-starter, plus
    - Designed for Documentation / Tutorial Websites
    - ‘Table of Contents’ Component, Auto generates ToC from posts - just follow the file frontmatter conventions from markdown files in ‘lessons’.
    - Styled Components w/ ThemeProvider
    - Basic UI
    - A few extra components
    - Custom prismjs theme
    - React Icons
- url: https://parmsang.github.io/gatsby-starter-ecommerce/
  repo: https://github.com/parmsang/gatsby-starter-ecommerce
  description: Easy to use starter for an e-commerce store
  tags:
    - Styling:Other
    - Stripe
    - E-commerce
    - PWA
    - Authentication
  features:
    - Uses the Moltin e-commerce Api
    - Stripe checkout
    - Semantic-UI
    - Styled components
    - Google Analytics - (you enter the tracking-id)
    - React-headroom
    - Eslint & Prettier. Uses Airbnb JavaScript Style Guide
    - Authentication via Moltin (Login and Register)
- url: http://gatsby-forty.surge.sh/
  repo: https://github.com/codebushi/gatsby-starter-forty
  description: Multi-page starter based on the Forty site template
  tags:
    - Styling:SCSS
    - HTML5UP
  features:
    - Designed by HTML5 UP
    - Colorful homepage, and also includes a Landing Page and Generic Page components.
    - Many elements are available, including buttons, forms, tables, and pagination.
    - Custom grid made with CSS Grid
    - Styling with SCSS
- url: https://themes.gatsbythemes.com/gatsby-starter/
  repo: https://github.com/saschajullmann/gatsby-starter-gatsbythemes
  description: n/a
  tags:
    - Styling:CSS-in-JS
    - Blog
    - Testing
    - Linting
  features:
    - CSS-in-JS via Emotion.
    - Jest and Enzyme for testing.
    - Eslint in dev mode with the airbnb config and prettier formatting rules.
    - React 16.
    - A basic blog, with posts under src/pages/blog. There’s also a script which creates a new Blog entry (post.sh).
    - Data per JSON files.
    - A few basic components (Navigation, Footer, Layout).
    - Layout components make use of Styled-System.
    - Google Analytics (you just have to enter your tracking-id).
    - Gatsby-Plugin-Offline which includes Service Workers.
    - Prettier for a uniform codebase.
    - Normalize css (7.0).
    - Feather icons.
    - Font styles taken from Tachyons.
- url: https://gcn.netlify.com/
  repo: https://github.com/ryanwiemer/gatsby-starter-gcn
  description: A starter template to build amazing static websites with Gatsby, Contentful and Netlify
  tags:
    - CMS:Contentful
    - CMS:Headless
    - Blog
    - Netlify
    - Styling:CSS-in-JS
  features:
    - CMS:Contentful integration with ready to go placeholder content
    - Netlify integration including a pre-built contact form
    - Minimal responsive design - made to customize or tear apart
    - Pagination logic
    - Styled components
    - SEO Friendly Component
    - JSON-LD Schema
    - OpenGraph sharing support
    - Sitemap Generation
    - Google Analytics
    - Progressive Web app
    - Offline Support
    - RSS Feed
    - Gatsby Standard module for linting JavaScript with StandardJS
    - Stylelint support for Styled Components to lint the CSS in JS
- url: https://alampros.github.io/gatsby-starter-grommet/
  repo: https://github.com/alampros/gatsby-starter-grommet
  description: n/a
  tags:
    - Styling:Grommet
  features:
    - Barebones configuration for using the Grommet design system
    - Uses Sass (with CSS modules support)
- url: https://gatsby-starter-hello-world-demo.netlify.com/
  repo: https://github.com/gatsbyjs/gatsby-starter-hello-world
  description: official hello world
  tags:
    - Official
  features:
    - A no-frills Gatsby install
    - No plugins, no boilerplate
    - Great for advanced users
- url: https://gatsby-starter-hello-world-tailwind-css.netlify.com/
  repo: https://github.com/ohduran/gatsby-starter-hello-world-tailwind-css
  description: hello world + Tailwind CSS
  tags:
    - Styling:Tailwind
  features:
    - One plugin, no boilerplate
    - Great for advanced users
- url: https://gatsby-starter-hero-blog.greglobinski.com/
  repo: https://github.com/greglobinski/gatsby-starter-hero-blog
  description: no description yet
  tags:
    - Styling:PostCSS
    - SEO
    - Markdown
  features:
    - Easy editable content in Markdown files (posts, pages and parts)
    - CSS with `styled-jsx` and `PostCSS`
    - SEO (sitemap generation, robot.txt, meta and OpenGraph Tags)
    - Social sharing (Twitter, Facebook, Google, LinkedIn)
    - Comments (Facebook)
    - Images lazy loading and `webp` support (gatsby-image)
    - Post categories (category based post list)
    - Full text searching (Algolia)
    - Contact form (Netlify form handling)
    - Form elements and validation with `ant-design`
    - RSS feed
    - 100% PWA (manifest.webmanifest, offline support, favicons)
    - Google Analytics
    - App favicons generator (node script)
    - Easy customizable base styles via `theme` object generated from `yaml` file (fonts, colors, sizes)
    - React v.16.3 (gatsby-plugin-react-next)
    - Components lazy loading (social sharing)
    - ESLint (google config)
    - Prettier code styling
    - Webpack `BundleAnalyzerPlugin`
- url: https://gatsby-starter-i18n-lingui.netlify.com/
  repo: https://github.com/dcroitoru/gatsby-starter-i18n-lingui
  description: n/a
  tags:
    - i18n
  features:
    - Localization (Multilanguage) provided by js-lingui
    - Message extraction
    - Avoids code duplication - generates pages for each locale
    - Possibility of translated paths
- url: https://lumen.netlify.com/
  repo: https://github.com/alxshelepenok/gatsby-starter-lumen
  description: A minimal, lightweight and mobile-first starter for creating blogs uses Gatsby.
  tags:
    - Blog
    - CMS:Netlify
    - Pagination
    - Disqus
    - RSS
    - Linting
    - Testing
    - Styling:PostCSS
    - Styling:SCSS
  features:
    - Lost Grid
    - Jest testing
    - Beautiful typography inspired by matejlatin/Gutenberg
    - Mobile-First approach in development
    - Stylesheet built using SASS and BEM-Style naming
    - Syntax highlighting in code blocks
    - Sidebar menu built using a configuration block
    - Archive organized by tags and categories
    - Pagination support
    - Offline support
    - Google Analytics support
    - Disqus Comments support
- url: https://minimal-blog.lekoarts.de
  repo: https://github.com/LekoArts/gatsby-starter-minimal-blog
  description: This starter is part of a german tutorial series on Gatsby. The starter will change over time to use more advanced stuff (feel free to express your ideas in the repository). Its first priority is a minimalistic style coupled with a lot of features for the content.
  tags:
    - Blog
    - MDX
    - Styling:CSS-in-JS
    - Netlify
    - Linting
    - PWA
  features:
    - Minimal and clean white layout
    - Write your blog posts in MDX
    - Offline Support, WebApp Manifest, SEO
    - Code highlighting (with prism-react-renderer) and live preview (with react-live)
- url: https://gatsby-starter-modern-demo.netlify.com/
  repo: https://github.com/kripod/gatsby-starter-modern
  description: no description yet
  tags:
    - Linting
  features:
    - A set of strict linting rules (based on the Airbnb JavaScript Style Guide)
    - Encourage automatic code formatting
    - Prefer using Yarn for package management
    - Use EditorConfig to maintain consistent coding styles between different editors and IDEs
    - Integration with Visual Studio Code
    - Based on gatsby-starter-default
- url: https://gatsby-starter-personal-blog.greglobinski.com/
  repo: https://github.com/greglobinski/gatsby-starter-personal-blog
  description: n/a
  tags:
    - Blog
    - Markdown
    - Netlify
    - Styling:Material
  features:
    - Ready to use, but easily customizable a fully equipped theme starter
    - Easy editable content in Markdown files (posts, pages and parts)
    - ‘Like an app’ layout transitions
    - Easily restyled through theme object
    - Styling with JSS
    - Page transitions
    - Comments (Facebook)
    - Post categories
    - Post list filtering
    - Full text searching (Algolia)
    - Contact form (Netlify form handling)
    - Material UI (@next)
    - RSS feed
    - Full screen mode
    - User adjustable articles’ body copy font size
    - Social sharing (Twitter, Facebook, Google, LinkedIn)
    - PWA (manifes.json, offline support, favicons)
    - Google Analytics
    - Favicons generator (node script)
    - Components leazy loading with AsyncComponent (social sharing, info box)
    - ESLint (google config)
    - Prettier code styling
    - Custom webpack CommonsChunkPlugin settings
    - Webpack BundleAnalyzerPlugin
- url: http://gatsby-photon.surge.sh/
  repo: https://github.com/codebushi/gatsby-starter-photon
  description: Single page starter based on the Photon site template
  tags:
    - HTML5UP
    - Onepage
    - Styling:SCSS
  features:
    - Designed by HTML5 UP
    - Single Page, Responsive Site
    - Custom grid made with CSS Grid
    - Styling with SCSS
- url: https://portfolio-bella.netlify.com/
  repo: https://github.com/LekoArts/gatsby-starter-portfolio-bella
  description: A portfolio starter for Gatsby. The target audience are designers and photographers. The light themed website shows your work with large images & big typography. The Onepage is powered by the Headless CMS Prismic.io. and has programmatically created pages for your projects. General settings and colors can be changed in a config & theme file.
  tags:
    - Portfolio
    - CMS:Prismic
    - CMS:Headless
    - Styling:CSS-in-JS
    - Onepage
    - PWA
    - Linting
  features:
    - Big typography & images
    - White theme
    - Prismic.io as CMS
    - Emotion for styling + Emotion-Grid
    - One-page layout with sub-pages for case studies
    - Easily configurable
    - And other good stuff (SEO, Offline Support, WebApp Manifest Support)
- url: https://cara.lekoarts.de
  repo: https://github.com/LekoArts/gatsby-starter-portfolio-cara
  description: Playful and Colorful One-Page portfolio featuring Parallax effects and animations. Especially designers and/or photographers will love this theme! Built with MDX and Theme UI.
  tags:
    - Portfolio
    - Onepage
    - Styling:CSS-in-JS
    - PWA
  features:
    - React Spring Parallax effects
    - Theme UI-based theming
    - CSS Animations and shapes
    - Light/Dark mode
- url: https://emilia.lekoarts.de
  repo: https://github.com/LekoArts/gatsby-starter-portfolio-emilia
  description: A portfolio starter for Gatsby. The target audience are designers and photographers. The dark themed website shows your work with large images in a grid-layout (powered by CSS Grid). The transition effects on the header add a playful touch to the overall minimal design. The website has programmatically created pages for your projects (with automatic image import). General settings and colors can be changed in a config & theme file.
  tags:
    - Portfolio
    - PWA
    - Transitions
    - MDX
    - Styling:CSS-in-JS
    - Linting
    - Testing
  features:
    - Focus on big images (with gatsby-image)
    - Dark Theme with HeroPatterns Header
    - CSS Grid and styled-components
    - Page transitions
    - Cypress for End-to-End testing
    - react-spring animations
    - One-Page layout with sub-pages for projects
    - Create your projects in MDX (automatic import of images)
    - And other good stuff (SEO, Offline Support, WebApp Manifest Support)
- url: https://emma.lekoarts.de
  repo: https://github.com/LekoArts/gatsby-starter-portfolio-emma
  description: Minimalistic portfolio with full-width grid, page transitions, support for additional MDX pages, and a focus on large images. Especially designers and/or photographers will love this theme! Built with MDX and Theme UI. Using the Gatsby Theme "@lekoarts/gatsby-theme-emma".
  tags:
    - Portfolio
    - MDX
    - Transitions
    - Styling:CSS-in-JS
    - PWA
  features:
    - MDX
    - react-spring page animations
    - Optional MDX pages which automatically get added to the navigation
    - Fully customizable through the usage of Gatsby Themes (and Theme UI)
    - Light Mode / Dark Mode
    - Google Analytics Support
    - SEO (Sitemap, OpenGraph tags, Twitter tags)
    - Offline Support & WebApp Manifest
- url: https://gatsby-starter-procyon.netlify.com/
  repo: https://github.com/danielmahon/gatsby-starter-procyon
  description: n/a
  tags:
    - PWA
    - CMS:Headless
    - CMS:Other
    - Styling:Material
    - Netlify
  features:
    - Gatsby + ReactJS (server side rendering)
    - GraphCMS Headless CMS
    - DraftJS (in-place) Medium-like Editing
    - Apollo GraphQL (client-side)
    - Local caching between builds
    - Material-UI (layout, typography, components, etc)
    - Styled-Components™-like API via Material-UI
    - Netlify Deployment Friendly
    - Netlify Identity Authentication (enables editing)
    - Automatic versioning, deployment and CHANGELOG
    - Automatic rebuilds with GraphCMS and Netlify web hooks
    - PWA (Progressive Web App)
    - Google Fonts
- url: http://gatsby-starter-product-guy.surge.sh/
  repo: https://github.com/amandeepmittal/gatsby-starter-product-guy
  description: n/a
  tags:
    - Portfolio
  features:
    - Single Page
    - A portfolio Developers and Product launchers alike
    - Using Typography.js easy to switch fonts
    - All your Project/Portfolio Data in Markdown, server by GraphQL
    - Responsive Design, optimized for Mobile devices
- url: https://caki0915.github.io/gatsby-starter-redux/
  repo: https://github.com/caki0915/gatsby-starter-redux
  description: n/a
  tags:
    - Styling:CSS-in-JS
    - Redux
  features:
    - Redux and Redux-devtools.
    - Emotion with a basic theme and SSR
    - Typography.js
    - Eslint rules based on Prettier and Airbnb
- url: http://gatsby-stellar.surge.sh/
  repo: https://github.com/codebushi/gatsby-starter-stellar
  description: Single page starter based on the Stellar site template
  tags:
    - HTML5UP
    - Onepage
    - Styling:SCSS
  features:
    - Designed by HTML5 UP
    - Scroll friendly, responsive site. Can be used as a single or multi-page site.
    - Sticky Navigation when scrolling.
    - Scroll spy and smooth scrolling to different sections of the page.
    - Styling with SCSS
- url: http://gatsby-strata.surge.sh/
  repo: https://github.com/codebushi/gatsby-starter-strata
  description: Single page starter based on the Strata site template
  tags:
    - Portfolio
    - Onepage
    - HTML5UP
    - Styling:SCSS
  features:
    - Designed by HTML5 UP
    - Super Simple, single page portfolio site
    - Lightbox style React photo gallery
    - Fully Responsive
    - Styling with SCSS
- url: https://gatsby-starter-strict.netlify.com/
  repo: https://github.com/kripod/gatsby-starter-strict
  description: n/a
  tags:
    - Linting
  features:
    - A set of strict linting rules (based on the Airbnb JavaScript Style Guide)
    - lint script
    - Encourage automatic code formatting
    - format script
    - Prefer using Yarn for package management
    - Use EditorConfig to maintain consistent coding styles between different editors and IDEs
    - Integration with Visual Studio Code
    - Pre-configured auto-formatting on file save
    - Based on gatsby-starter-default
- url: https://gatsby-tachyons.netlify.com/
  repo: https://github.com/pixelsign/gatsby-starter-tachyons
  description: no description yet
  tags:
    - Styling:Other
  features:
    - Based on gatsby-starter-default
    - Using Tachyons for CSS.
- url: https://gatsby-starter-tailwind.oddstronaut.com/
  repo: https://github.com/taylorbryant/gatsby-starter-tailwind
  description: A Gatsby v2 starter styled using Tailwind, a utility-first CSS framework. Uses Purgecss to remove unused CSS.
  tags:
    - Styling:Tailwind
  features:
    - Based on gatsby-starter-default
    - Tailwind CSS Framework
    - Removes unused CSS with Purgecss
    - Includes responsive navigation and form examples
- url: http://portfolio-v3.surge.sh/
  repo: https://github.com/amandeepmittal/gatsby-portfolio-v3
  description: n/a
  tags:
    - Portfolio
  features:
    - Single Page, Timeline View
    - A portfolio Developers and Product launchers
    - Bring in Data, plug-n-play
    - Responsive Design, optimized for Mobile devices
    - Seo Friendly
    - Uses Flexbox
- url: https://gatsby-starter-typescript-plus.netlify.com/
  repo: https://github.com/resir014/gatsby-starter-typescript-plus
  description: This is a starter kit for Gatsby.js websites written in TypeScript. It includes the bare essentials for you to get started (styling, Markdown parsing, minimal toolset).
  tags:
    - Styling:CSS-in-JS
    - Language:TypeScript
    - Markdown
  features:
    - TypeScript
    - ESLint (with custom ESLint rules)
    - Markdown rendering with Remark
    - Basic component structure
    - Styling with emotion
- url: https://haysclark.github.io/gatsby-starter-typescript/
  repo: https://github.com/haysclark/gatsby-starter-typescript
  description: n/a
  tags:
    - Language:TypeScript
  features:
    - TypeScript
- url: https://fabien0102-gatsby-starter.netlify.com/
  repo: https://github.com/fabien0102/gatsby-starter
  description: n/a
  tags:
    - Language:TypeScript
    - Styling:Other
    - Testing
  features:
    - Semantic-ui for styling
    - TypeScript
    - Offline support
    - Web App Manifest
    - Jest/Enzyme testing
    - Storybook
    - Markdown linting
- url: https://gatsby-starter-wordpress.netlify.com/
  repo: https://github.com/GatsbyCentral/gatsby-starter-wordpress
  description: Gatsby starter using WordPress as the content source.
  tags:
    - Styling:CSS-in-JS
    - CMS:WordPress
  features:
    - All the features from gatsby-advanced-starter, plus
    - Leverages the WordPress plugin for Gatsby for data
    - Configured to work with WordPress Advanced Custom Fields
    - Auto generated Navigation for your WordPress Pages
    - Minimal UI and Styling — made to customize.
    - Styled Components
- url: https://www.concisejavascript.org/
  repo: https://github.com/rwieruch/open-crowd-fund
  description: n/a
  tags:
    - Stripe
    - Firebase
  features:
    - Open source crowdfunding for your own ideas
    - Alternative for Kickstarter, GoFundMe, etc.
    - Secured Credit Card payments with Stripe
    - Storing of funding information in Firebase
- url: https://www.verious.io/
  repo: https://github.com/cpinnix/verious-boilerplate
  description: n/a
  tags:
    - Styling:Other
  features:
    - Components only. Bring your own data, plugins, etc.
    - Bootstrap inspired grid system with Container, Row, Column components.
    - Simple Navigation and Dropdown components.
    - Baseline grid built in with modular scale across viewports.
    - Abstract measurements utilize REM for spacing.
    - One font to rule them all, Helvetica.
- url: https://gatsby-starter-blog-grommet.netlify.com/
  repo: https://github.com/Ganevru/gatsby-starter-blog-grommet
  description: GatsbyJS v2 starter for creating a blog. Based on Grommet v2 UI.
  tags:
    - Blog
    - Markdown
    - Styling:Grommet
    - Language:TypeScript
    - Linting
    - Redux
  features:
    - Grommet v2 UI
    - Easily configurable - see site-config.js in the root
    - Switch between grommet themes
    - Change between light and dark themes (with Redux)
    - Blog posts previews in card style
    - Responsive Design, optimized for Mobile devices
    - styled-components
    - TypeScript and ESLint (typescript-eslint)
    - lint-staged and husky - for linting before commit
- url: https://happy-pare-dff451.netlify.com/
  repo: https://github.com/fhavrlent/gatsby-contentful-typescript-starter
  description: Contentful and TypeScript starter based on default starter.
  tags:
    - CMS:Contentful
    - CMS:Headless
    - Language:TypeScript
    - Styling:CSS-in-JS
  features:
    - Based on default starter
    - TypeScript
    - CSS in JS (Emotion)
    - CMS:Contentful
- url: https://xylo-gatsby-bulma-starter.netlify.com/
  repo: https://github.com/xydac/xylo-gatsby-bulma-starter
  description: Gatsby v2 Starter with Bulma based on default starter.
  tags:
    - Styling:SCSS
    - Styling:Bulma
  features:
    - Based on default starter
    - Bulma Css
    - Sass based Styling
- url: https://maxpou.github.io/gatsby-starter-morning-dew/
  repo: https://github.com/maxpou/gatsby-starter-morning-dew
  description: Gatsby v2 blog starter
  tags:
    - Blog
    - Markdown
    - PWA
    - Disqus
    - SEO
    - MDX
    - Styling:CSS-in-JS
  features:
    - Blog post listing with previews (image + summary) for each blog post
    - Fully configurable
    - Multilang support (blog post only)
    - Syntax highlighting
    - css-in-js (with styled-components)
    - Fully Responsive
    - Tags
    - Google Analytics
    - Disqus comments support
    - Offline support
    - Web App Manifest
    - ESLint
    - Prettier
    - Travis CI
- url: https://gatsby-starter-blog-jumpalottahigh.netlify.com/
  repo: https://github.com/jumpalottahigh/gatsby-starter-blog-jumpalottahigh
  description: Gatsby v2 blog starter with SEO, search, filter, reading progress, mobile menu fab
  tags:
    - Blog
    - Markdown
  features:
    - Blog post listing with previews (image + summary) for each blog post
    - Google structured data
    - Mobile-friendly menu toggled with a floating action button (FAB)
    - Article read progress
    - User feedback component
- url: https://i18n.smakosh.com/
  repo: https://github.com/smakosh/gatsby-starter-i18n
  description: Gatsby v2 Starter with i18n using react-intl and more cool features.
  tags:
    - Styling:CSS-in-JS
    - i18n
  features:
    - Based on default starter
    - i18n with rtl text
    - Stateless components using Recompose
    - Font changes depending on the chosen language
    - SEO (meta tags, openGraph, structured data, Twitter and more...)
- url: https://gatsby-starter-mate.netlify.com
  repo: https://github.com/EmaSuriano/gatsby-starter-mate
  description: A portfolio starter for Gatsby integrated with Contentful CMS.
  tags:
    - Styling:CSS-in-JS
    - CMS:Contentful
    - CMS:Headless
    - Portfolio
  features:
    - Gatsby v2
    - Rebass (Styled-components system)
    - React Reveal
    - Dynamic content from Contentful
    - Offline support
    - PWA ready
    - SEO
    - Responsive design
    - Icons from font-awesome
    - Netlify Deployment Friendly
    - Medium integration
    - Social sharing (Twitter, Facebook, Google, LinkedIn)
- url: https://gatsby-starter-typescript-sass.netlify.com
  repo: https://github.com/thetrevorharmon/gatsby-starter-typescript-sass
  description: A basic starter with TypeScript and Sass built in
  tags:
    - Language:TypeScript
    - Styling:SCSS
    - Linting
  features:
    - TypeScript and Sass support
    - TS linter with basic react rules
- url: https://gatsby-simple-contentful-starter.netlify.com/
  repo: https://github.com/cwlsn/gatsby-simple-contentful-starter
  description: A simple starter to display Contentful data in Gatsby, ready to deploy on Netlify. Comes with a detailed article detailing the process.
  tags:
    - CMS:Contentful
    - CMS:Headless
    - Markdown
    - Styling:CSS-in-JS
  features:
    - Gatsby v2
    - Query Contentful data via Gatsby's GraphQL
    - Styled-Components for CSS-in-JS
    - Simple format, easy to create your own site quickly
    - React Helmet for Header Modification
    - Remark for loading Markdown into React
- url: https://gatsby-blog-cosmicjs.netlify.com/
  repo: https://github.com/cosmicjs/gatsby-blog-cosmicjs
  description: Blog that utilizes the power of the Cosmic headless CMS for easy content management
  tags:
    - CMS:Cosmic
    - CMS:Headless
    - Blog
  features:
    - Uses the Cosmic Gatsby source plugin
- url: https://cosmicjs-gatsby-starter.netlify.com/
  repo: https://github.com/cosmicjs/gatsby-starter
  description: Simple Gatsby starter connected to the Cosmic headless CMS for easy content management
  tags:
    - CMS:Cosmic
    - CMS:Headless
  features:
    - Uses the Cosmic Gatsby source plugin
- url: https://www.gatsby-typescript-template.com/
  repo: https://github.com/ikeryo1182/gatsby-typescript-template
  description: This is a standard starter with TypeScript, TSLint, Prettier, Lint-Staged(Husky) and Sass
  tags:
    - Language:TypeScript
    - Linting
    - Styling:SCSS
  features:
    - Category and Tag for post
    - Type Safe by TypeScript
    - Format Safe by TSLint and Prettier with Lint-Staged(Husky)
- url: https://zandersparrow.github.io/gatsby-simple-redux/
  repo: https://github.com/zandersparrow/gatsby-simple-redux
  description: The default starter plus redux
  tags:
    - Redux
  features:
    - Minimal starter based on the official default
    - Includes redux and a simple counter example
- url: https://gatsby-casper.netlify.com/
  repo: https://github.com/scttcper/gatsby-casper
  description: This is a starter blog that looks like the Ghost.io default theme, casper.
  tags:
    - Blog
    - Language:TypeScript
    - Styling:CSS-in-JS
  features:
    - Emotion CSS-in-JS
    - TypeScript
    - Author and tag pages
    - RSS
- url: https://gatsby-universal.netlify.com
  repo: https://github.com/fabe/gatsby-universal
  description: An opinionated Gatsby v2 starter for state-of-the-art marketing sites
  tags:
    - Transitions
    - PWA
    - Styling:CSS-in-JS
    - Linting
    - Markdown
    - SEO
  features:
    - Page Transitions
    - IntersectionObserver, component-based
    - React Context for global UI state
    - styled-components v4
    - Generated media queries for easy use
    - Optimized with Google Lighthouse (100/100)
    - Offline support
    - Manifest support
    - Sitemap support
    - All favicons generated
    - SEO (with Schema JSONLD) & Social Tags
    - Prettier
    - ESLint
- url: https://prismic.lekoarts.de/
  repo: https://github.com/LekoArts/gatsby-starter-prismic
  description: A typography-heavy & light-themed Gatsby Starter which uses the Headless CMS Prismic.
  tags:
    - CMS:Prismic
    - CMS:Headless
    - Styling:CSS-in-JS
    - Linting
    - Blog
    - PWA
    - Testing
  features:
    - Prismic as Headless CMS
    - Uses multiple features of Prismic - Slices, Labels, Relationship fields, Custom Types
    - Emotion for Styling
    - Cypress for End-to-End testing
    - Prism.js highlighting
    - Responsive images with gatsby-image
    - Extensive SEO
    - ESLint & Prettier
- url: https://gatsby-starter-v2-casper.netlify.com/
  repo: https://github.com/GatsbyCentral/gatsby-v2-starter-casper
  description: A blog starter based on the Casper (v1.4) theme.
  tags:
    - Blog
    - PWA
  features:
    - Page pagination
    - CSS
    - Tags
    - Google Analytics
    - Offline support
    - Web App Manifest
    - SEO
- url: https://lumen-v2.netlify.com/
  repo: https://github.com/GatsbyCentral/gatsby-v2-starter-lumen
  description: A Gatsby v2 fork of the lumen starter.
  tags:
    - Blog
    - RSS
    - Disqus
  features:
    - Lost Grid.
    - Beautiful typography inspired by matejlatin/Gutenberg.
    - Mobile-First approach in development.
    - Stylesheet built using Sass and BEM-Style naming.
    - Syntax highlighting in code blocks.
    - Sidebar menu built using a configuration block.
    - Archive organized by tags and categories.
    - Automatic RSS generation.
    - Automatic Sitemap generation.
    - Offline support.
    - Google Analytics support.
    - Disqus Comments support.
- url: https://gatsby-starter-firebase.netlify.com/
  repo: https://github.com/muhajirdev/gatsby-starter-firebase
  description: A Gatsby + Firebase Starter. With Authentication
  tags:
    - Firebase
    - Client-side App
  features:
    - Eslint Airbnb without semicolon and without .jsx extension
    - Firebase
    - Web App Manifest
- url: http://gatsby-lightbox.416serg.me
  repo: https://github.com/416serg/gatsby-starter-lightbox
  description: Showcasing a custom lightbox implementation using `gatsby-image`
  tags:
    - Portfolio
    - SEO
    - Styling:CSS-in-JS
  features:
    - Features a custom, accessible lightbox with gatsby-image
    - Styled with styled-components using CSS Grid
    - React Helmet for SEO
- url: http://jackbravo.github.io/gatsby-starter-i18n-blog/
  repo: https://github.com/jackbravo/gatsby-starter-i18n-blog
  description: Same as official gatsby-starter-blog but with i18n support
  tags:
    - i18n
    - Blog
  features:
    - Translates site name and bio using .md files
    - No extra libraries needed
- url: https://calpa.me/
  repo: https://github.com/calpa/gatsby-starter-calpa-blog
  description: Blog Template X Contentful, Twitter and Facebook style
  tags:
    - Blog
    - Styling:SCSS
  features:
    - GatsbyJS v2, faster than faster
    - Not just Contentful content source, you can use any database
    - Custom style
    - Google Analytics
    - Gitalk
    - sitemap
    - React FontAwesome
    - SEO
    - Offline support
    - Web App Manifest
    - Styled using SCSS
    - Page pagination
    - Netlify optimization
- url: https://gatsby-starter-typescript-power-blog.majidhajian.com/
  repo: https://github.com/mhadaily/gatsby-starter-typescript-power-blog
  description: Minimal Personal Blog with Gatsby and TypeScript
  tags:
    - PWA
    - Blog
    - Language:TypeScript
    - Markdown
  features:
    - Mobile-First approach in development
    - TSLint & Prettier
    - Offline support
    - Styled Component implementation
    - Category and Tag for post
    - Dark / Light theme
    - Type Safe by TypeScript
    - Purge CSS
    - Format Safe by TSLint, StyleLint and Prettier with Lint-Staged(Husky)
    - Blog page
    - Syntax highlighting in code blocks
    - Pagination Ready
    - Ready to deploy to GitHub Pages or Netlify
    - Automatic RSS generation
    - Automatic Sitemap generation
- url: https://gatsby-starter-kontent.netlify.com
  repo: https://github.com/Kentico/gatsby-starter-kontent
  description: Gatsby starter site with Kentico Kontent based on default Gatsby starter
  tags:
    - CMS:Headless
    - CMS:Kontent
    - Netlify
  features:
    - Comes with React Helmet for adding site meta tags
    - Includes plugins for offline support out of the box
    - Kentico Kontent integration
- url: https://gatsby-starter-storybook.netlify.com/
  repo: https://github.com/markoradak/gatsby-starter-storybook
  description: Gatsby starter site with Storybook
  tags:
    - Storybook
    - Styling:CSS-in-JS
    - Linting
  features:
    - Gatsby v2 support
    - Storybook v4 support
    - Styled Components v4 support
    - Styled Reset, ESLint, Netlify Conf
- url: https://jamstack-hackathon-starter.netlify.com/
  repo: https://github.com/sw-yx/jamstack-hackathon-starter
  description: A JAMstack app with authenticated routes, static marketing pages, etc. with Gatsby, Netlify Identity, and Netlify Functions
  tags:
    - Netlify
    - Client-side App
  features:
    - Netlify Identity
    - Netlify Functions
    - Static Marketing pages and Dynamic Client-side Authenticated App pages
- url: https://collective.github.io/gatsby-starter-plone/
  repo: https://github.com/collective/gatsby-starter-plone
  description: A Gatsby starter template to build static sites using Plone as the content source
  tags:
    - CMS:Other
    - CMS:Headless
    - SEO
    - PWA
  features:
    - Creates 1-1 copy of source Plone site
    - Auto generated navigation and breadcrumbs
    - Progressive Web App features
    - Optimized for performance
    - Minimal UI and Styling
- url: https://gatsby-tutorial-starter.netlify.com/
  repo: https://github.com/justinformentin/gatsby-v2-tutorial-starter
  description: Simple, modern designed blog with post lists, tags, and easily customizable code.
  tags:
    - Blog
    - Linting
    - PWA
    - SEO
    - Styling:CSS-in-JS
    - Markdown
  features:
    - Blog post listing with image, summary, date, and tags.
    - Post Tags
    - Post List Filtering
    - Typography.js
    - Emotion styling
    - Syntax Highlighting in Code Blocks
    - Gatsby Image
    - Fully Responsive
    - Offline Support
    - Web App Manifest
    - SEO
    - PWA
    - Sitemap generation
    - Schema.org JSON-LD
    - CircleCI Integration
    - Codeclimate Integration
    - Google Analytics
    - Twitter and OpenGraph Tags
    - ESLint
    - Prettier Code Styling
- url: https://avivero.github.io/gatsby-redux-starter/
  repo: https://github.com/AVivero/gatsby-redux-starter
  description: Gatsby starter site with Redux, Sass, Bootstrap, Css Modules and Material Icons
  tags:
    - Redux
    - Styling:SCSS
    - Styling:Bootstrap
    - Styling:Material
    - Linting
  features:
    - Gatsby v2 support
    - Redux support
    - Sass support
    - Bootstrap v4 support
    - Css Modules support
    - ESLint, Prettier
- url: https://gatsby-typescript-boilerplate.netlify.com/
  repo: https://github.com/leachjustin18/gatsby-typescript-boilerplate
  description: Opinionated Gatsby v2 starter with TypeScript.
  tags:
    - Language:TypeScript
    - PWA
    - Styling:SCSS
    - Styling:PostCSS
  features:
    - TSLint with airbnb & prettier configurations
    - Prettier
    - Stylelint
    - Offline support
    - Type Safe by TypeScript
    - Format on commit with Lint-Staged(Husky)
    - Favicon generation
    - Sitemap generation
    - Autoprefixer with browser list
    - CSS nano
    - CSS MQ Packer
    - Lazy load image(s) with plugin sharp
    - Gatsby Image
    - Netlify optimizations
- url: https://danshai.github.io/gatsbyv2-scientific-blog-machine-learning/
  repo: https://github.com/DanShai/gatsbyv2-scientific-blog-machine-learning
  description: Machine learning ready and scientific blog starter
  tags:
    - Blog
    - Linting
  features:
    - Write easly your scientific blog with katex and publish your research
    - Machine learning ready with tensorflowjs
    - Manipulate csv data
    - draw with graph mermaid
    - display charts with chartjs
- url: https://gatsby-tailwind-styled-components.netlify.com/
  repo: https://github.com/muhajirdev/gatsby-tailwind-styled-components-starter
  description: A Gatsby Starter with Tailwind CSS + Styled Components
  tags:
    - Styling:Tailwind
  features:
    - Eslint Airbnb without semicolon and without .jsx extension
    - Offline support
    - Web App Manifest
- url: https://gatsby-starter-mobx.netlify.com
  repo: https://github.com/borekb/gatsby-starter-mobx
  description: MobX + TypeScript + TSLint + Prettier
  tags:
    - Language:TypeScript
    - Linting
    - Testing
  features:
    - Gatsby v2 + TypeScript
    - MobX with decorators
    - Two examples from @mweststrate's Egghead course
    - .editorconfig & Prettier
    - TSLint
    - Jest
- url: https://tender-raman-99e09b.netlify.com/
  repo: https://github.com/amandeepmittal/gatsby-bulma-quickstart
  description: A Bulma CSS + GatsbyJS Starter Kit
  tags:
    - Styling:Bulma
    - Styling:SCSS
  features:
    - Uses Bulma CSS
    - Sass based Styling
    - Responsive Design
    - Google Analytics Integration
    - Uses Gatsby v2
    - SEO
- url: https://gatsby-starter-notes.netlify.com/
  repo: https://github.com/patricoferris/gatsby-starter-notes
  description: Gatsby starter for creating notes organised by subject and topic
  tags:
    - Markdown
    - Pagination
  features:
    - Create by topic per subject notes that are organised using pagination
    - Support for code syntax highlighting
    - Support for mathematical expressions
    - Support for images
- url: https://gatsby-starter-ttag.netlify.com/
  repo: https://github.com/ttag-org/gatsby-starter-ttag
  description: Gatsby starter with the minimum required to demonstrate using ttag for precompiled internationalization of strings.
  tags:
    - i18n
  features:
    - Support for precompiled string internationalization using ttag and it's babel plugin
- url: https://gatsby-starter-typescript.netlify.com/
  repo: https://github.com/goblindegook/gatsby-starter-typescript
  description: Gatsby starter using TypeScript.
  tags:
    - Markdown
    - Pagination
    - Language:TypeScript
    - PWA
    - Linting
  features:
    - Markdown and MDX
    - Local search powered by Lunr
    - Syntax highlighting
    - Images
    - Styling with Emotion
    - Testing with Jest and react-testing-library
- url: https://gatsby-netlify-cms-example.netlify.com/
  repo: https://github.com/robertcoopercode/gatsby-netlify-cms
  description: Gatsby starter using Netlify CMS
  tags:
    - CMS:Netlify
    - Styling:SCSS
  features:
    - Example of a website for a local developer meetup group
    - NetlifyCMS used for easy data entry
    - Mobile-friendly design
    - Styling done with Sass
    - Gatsby version 2
- url: https://gatsby-typescript-starter-blog.netlify.com/
  repo: https://github.com/frnki/gatsby-typescript-starter-blog
  description: A starter blog for TypeScript-based Gatsby projects with minimal settings.
  tags:
    - Language:TypeScript
    - Blog
  features:
    - TypeScript & TSLint
    - No Styling (No Typography.js)
    - Minimal settings based on official starter blog
- url: https://gatsby-serif.netlify.com/
  repo: https://github.com/jugglerx/gatsby-serif-theme
  description: Multi page/content-type starter using Markdown and SCSS. Serif is a beautiful small business theme for Gatsby. The theme is fully responsive, blazing fast and artfully illustrated.
  tags:
    - Styling:SCSS
    - Markdown
    - Linting
  features:
    - Multiple "content types" for `services`, `team` and `testimonials` using Markdown as the source
    - Graphql query in `gatsby-node.js` using aliases that creates pages and templates by content type based on the folder `src/pages/services`, `src/pages/team`
    - SCSS
    - Responsive design
    - Bootstrap 4 grid and media queries only
    - Responsive menu
    - Royalty free illustrations included
    - SEO titles & meta using `gatsby-plugin-react-helmet`
    - Eslint & Prettier
- url: https://awesome-gatsby-starter.netlify.com/
  repo: https://github.com/South-Paw/awesome-gatsby-starter
  description: Starter with a preconfigured MDX, Storybook and ESLint environment for component first development of your next Gatsby site.
  tags:
    - MDX
    - Markdown
    - Storybook
    - Styling:CSS-in-JS
    - Linting
  features:
    - Gatsby MDX for JSX in Markdown loading, parsing, and rendering of pages
    - Storybook for isolated component development
    - styled-components for CSS-in-JS
    - ESLint with Airbnb's config
    - Prettier integrated into ESLint
    - A few example components and pages with stories and simple site structure
- url: https://santosfrancisco.github.io/gatsby-starter-cv/
  repo: https://github.com/santosfrancisco/gatsby-starter-cv
  description: A simple starter to get up and developing your digital curriculum with GatsbyJS'
  tags:
    - Styling:CSS-in-JS
    - PWA
    - Onepage
  features:
    - Gatsby v2
    - Based on default starter
    - Google Analytics
    - Web App Manifest
    - SEO
    - Styling with styled-components
    - Responsive Design, optimized for Mobile devices
- url: https://vigilant-leakey-a4f8cd.netlify.com/
  repo: https://github.com/agneym/gatsby-blog-starter
  description: Minimal Blog Starter Template with Styled Components.
  tags:
    - Markdown
    - Styling:CSS-in-JS
    - Blog
  features:
    - Markdown loading, parsing, and rendering of pages
    - Minimal UI for blog
    - Styled-components for CSS-in-JS
    - Prettier added as pre-commit hook
    - Google Analytics
    - Image Optimisation
    - Code Styling and Formatting in markdown
    - Responsive Design
- url: https://inspiring-me-lwz7512.netlify.com/
  repo: https://github.com/lwz7512/gatsby-netlify-identity-starter
  description: Gatsby Netlify Identity Starter with NIW auth support, and content gating, as well as responsive layout.
  tags:
    - Netlify
    - Pagination
  features:
    - Mobile Screen support
    - Privacy control for post content view & profile page
    - User authentication by Netlify Identity Widget/Service
    - Pagination for posts
    - Navigation menu with active status
- url: https://gatsby-starter-event-calendar.netlify.com/
  repo: https://github.com/EmaSuriano/gatsby-starter-event-calendar
  description: Gatsby Starter to display information about events from Google Spreadsheets with Calendars
  tags:
    - Linting
    - Styling:Grommet
    - PWA
    - SEO
    - Google Sheets
  features:
    - Grommet
    - Theming
    - Google Spreadsheet integration
    - PWA
    - A11y
    - SEO
    - Netlify Deployment Friendly
    - ESLint with Airbnb's config
    - Prettier integrated into ESLint
- url: https://gatsby-starter-tech-blog.netlify.com/
  repo: https://github.com/email2vimalraj/gatsby-starter-tech-blog
  description: A simple tech blog starter kit for gatsbyjs
  tags:
    - Blog
    - Portfolio
  features:
    - Markdown based blog
    - Filter blog posts by Tags
    - Easy customization
    - Using styled components
    - Minimal styles
    - Best scoring by Lighthouse
    - SEO support
    - PWA support
    - Offline support
- url: https://infallible-brown-28846b.netlify.com/
  repo: https://github.com/tylergreulich/gatsby-typescript-mdx-prismjs-starter
  description: Gatsby starter using TypeScript, MDX, Prismjs, and styled-components
  tags:
    - Language:TypeScript
    - Linting
    - Testing
    - Styling:CSS-in-JS
    - MDX
  features:
    - Gatsby v2 + TypeScript
    - Syntax highlighting with Prismjs
    - MDX
    - Jest
    - react-testing-library
    - styled-components
- url: https://hardcore-darwin-d7328f.netlify.com/
  repo: https://github.com/agneym/gatsby-careers-page
  description: A Careers Page for startups using Gatsby
  tags:
    - Markdown
    - Styling:CSS-in-JS
  features:
    - Careers Listing
    - Application Format
    - Markdown for creating job description
    - styled-components
- url: https://saikrishna.me/
  repo: https://github.com/s-kris/gatsby-minimal-portfolio-blog
  description: A minimal portfolio website with blog using Gatsby. Suitable for developers.
  tags:
    - Portfolio
    - Blog
  features:
    - Portfolio Page
    - Timline (Journey) page
    - Minimal
- url: https://gatsby-starter-blog-mdx-demo.netlify.com
  repo: https://github.com/hagnerd/gatsby-starter-blog-mdx
  description: A fork of the Official Gatsby Starter Blog with support for MDX out of the box.
  tags:
    - MDX
    - Blog
  features:
    - MDX
    - Blog
    - RSS Feed
- url: https://gatsby-tailwindcss-sass-starter-demo.netlify.com/
  repo: https://github.com/durianstack/gatsby-tailwindcss-sass-starter
  description: Just another Gatsby Tailwind with SASS starter
  tags:
    - Styling:Tailwind
    - Styling:SCSS
  features:
    - Tailwind, A Utility-First CSS Framework for Rapid UI Development
    - SASS/SCSS
    - Comes with React Helmet for adding site meta tags
    - Includes plugins for offline support out of the box
    - PurgeCSS to shave off unused styles
- url: https://tyra-starter.netlify.com/
  repo: https://github.com/madelyneriksen/gatsby-starter-tyra
  description: A feminine GatsbyJS Starter Optimized for SEO
  tags:
    - SEO
    - Blog
    - Styling:Other
  features:
    - Integration with Social Media and Mailchimp.
    - Styled with Tachyons.
    - Rich structured data on blog posts for SEO.
    - Pagination and category pages.
- url: https://gatsby-starter-styled.netlify.com/
  repo: https://github.com/gregoralbrecht/gatsby-starter-styled
  description: Yet another simple starter with Styled-System, Typography.js, SEO and Google Analytics.
  tags:
    - Styling:CSS-in-JS
    - PWA
    - SEO
  features:
    - Styled-Components
    - Styled-System
    - Rebass Grid
    - Typography.js to easily set up font styles
    - Google Analytics
    - Prettier, ESLint & Stylelint
    - SEO (meta tags and schema.org via JSON-LD)
    - Offline support
    - Web App Manifest
- url: https://gatsby.ghost.org/
  repo: https://github.com/TryGhost/gatsby-starter-ghost
  description: Build lightning-fast, modern publications with Ghost and Gatsby
  tags:
    - CMS:Headless
    - Blog
  features:
    - Ghost integration with ready to go placeholder content and webhooks support
    - Minimal responsive design
    - Pagination for posts, tags, and authors
    - SEO Friendly Meta
    - JSON-LD Schema
    - OpenGraph structured data
    - Twitter Cards meta
    - Sitemap Generation
    - XML Sitemaps
    - Progressive Web App
    - Offline Support
    - RSS Feed
    - Netlify integration ready to deploy
- url: https://traveler-blog.netlify.com/
  repo: https://github.com/QingpingMeng/gatsby-starter-traveler-blog
  description: A fork of the Official Gatsby Starter Blog to build a travler blog with images support
  tags:
    - Blog
    - PWA
    - SEO
    - Styling:Material
    - Styling:CSS-in-JS
  features:
    - Netlify integration ready to deploy
    - Material UI
    - styled-components
    - GitHub markdown css support
- url: https://create-ueno-app.netlify.com
  repo: https://github.com/ueno-llc/ueno-gatsby-starter
  description: Opinionated Gatsby starter by Ueno.
  tags:
    - Language:TypeScript
    - Styling:SCSS
    - Linting
    - Transitions
  features:
    - GraphQL hybrid
    - SEO friendly
    - GSAP ready
    - Nice Devtools
    - GsapTools
    - Ueno plugins
    - SVG to React component
    - Ueno's TSlint
    - Decorators
- url: https://gatsby-snyung-starter.netlify.com/
  repo: https://github.com/SeonHyungJo/gatsby-snyung-starter
  description: Basic starter template for You
  tags:
    - CMS:Contentful
    - Markdown
    - Linting
    - Pagination
    - Portfolio
    - SEO
    - Styling:SCSS
    - Transitions
  features:
    - SASS/SCSS
    - Add Utterances
    - Nice Pagination
    - Comes with React Helmet for adding site meta tags
    - Create Yout Name Card for writing meta data
- url: https://gatsby-contentstack-starter.netlify.com/
  repo: https://github.com/contentstack/gatsby-starter-contentstack
  description: A Gatsby starter powered by Headless CMS Contentstack.
  tags:
    - CMS:Headless
    - Blog
  features:
    - Includes Contentstack Delivery API for any environment
    - Dynamic content from Contentstack CMS
- url: https://gatsby-craftcms-barebones.netlify.com
  repo: https://github.com/frankievalentine/gatsby-craftcms-barebones
  description: Barebones setup for using Craft CMS and Gatsby locally.
  tags:
    - CMS:Headless
  features:
    - Full setup instructions included
    - Documented to get you set up with Craft CMS quickly
    - Code referenced in repo
- url: https://gatsby-starter-buttercms.netlify.com/
  repo: https://github.com/ButterCMS/gatsby-starter-buttercms
  description: A starter template for spinning up a Gatsby+ ButterCMS site
  tags:
    - Blog
    - SEO
    - CMS:Headless
  features:
    - Fully functioning blog
    - Navigation between posts with a previous/next post button
    - FAQ Knowledge Base
    - CMS Powered Homepage
    - Customer Case Study example marketing pages
- url: https://master.d2f5ek3dnwfe9v.amplifyapp.com/
  repo: https://github.com/dabit3/gatsby-auth-starter-aws-amplify
  description: This Gatsby starter uses AWS Amplify to implement authentication flow for signing up/signing in users as well as protected client side routing.
  tags:
    - AWS
    - Authentication
  features:
    - AWS Amplify
    - Full authentication workflow
    - Registration form
    - Signup form
    - User sign in
- url: https://gatsby-starter.mdbootstrap.com/
  repo: https://github.com/anna-morawska/gatsby-material-design-for-bootstrap
  description: A simple starter which lets you quickly start developing with Gatsby and Material Design For Bootstrap
  tags:
    - Styling:Material
  features:
    - React Bootstrap with Material Design css framework.
    - Free for personal and commercial use
    - Fully responsive
- url: https://frosty-ride-4ff3b9.netlify.com/
  repo: https://github.com/damassi/gatsby-starter-typescript-rebass-netlifycms
  description:
    A Gatsby starter built on top of MDX (React + Markdown), NetlifyCMS (with
    MDX and netlify-cms-backend-fs support -- no need to deploy), TypeScript,
    Rebass for UI, Styled Components, and Jest for testing. Very little visual
    styling has been applied so that you can bring your own :)
  tags:
    - MDX
    - CMS:Netlify
    - Language:TypeScript
    - Styling:Other
    - Styling:CSS-in-JS
    - Testing
  features:
    - MDX - Markdown + React
    - Netlify CMS (with MDX support)
    - Read and write to local file system via netlify-cms-backend-fs
    - TypeScript
    - Rebass
    - Styled Components
    - Jest
- url: https://bluepeter.github.io/gatsby-material-ui-business-starter/
  repo: https://github.com/bluepeter/gatsby-material-ui-business-starter
  description: Beautiful Gatsby Material Design Business Starter
  tags:
    - Styling:Material
  features:
    - Uses the popular, well-maintained Material UI React component library
    - Material Design theme and icons
    - Rotating home page carousel
    - Simple setup without opinionated setup
    - Fully instrumented for successful PROD deployments
    - Stylus for simple CSS
- url: https://example-company-website-gatsby-sanity-combo.netlify.com/
  repo: https://github.com/sanity-io/example-company-website-gatsby-sanity-combo
  description: This examples combines Gatsby site generation with Sanity.io content management in a neat company website.
  tags:
    - CMS:sanity.io
    - CMS:Headless
    - Blog
  features:
    - Out-of-the-box headless CMS
    - Real-time content preview in Development
    - Fast & frugal builds
    - No accidental missing fields/types
    - Full Render Control with Portable Text
    - gatsby-image support
    - Content types for company info, pages, projects, people, and blog posts
- url: https://gatsby-starter-oss.netlify.com/
  repo: https://github.com/robinmetral/gatsby-starter-oss
  description: A Gatsby starter to showcase your open-source projects.
  tags:
    - Portfolio
    - Styling:Theme-UI
    - Styling:CSS-in-JS
    - Onepage
    - PWA
    - SEO
    - Testing
    - Linting
  features:
    - 🐙🐈 Pull your pinned repos from GitHub
    - 👩‍🎤 Style with Emotion
    - ✨ Themeable with Theme UI
    - 🚀 Powered by gatsby-theme-oss
    - 💯 100/100 Lighthouse scores
- url: https://gatsby-starter-docz.netlify.com/
  repo: https://github.com/RobinCsl/gatsby-starter-docz
  description: Simple starter where building your own documentation with Docz is possible
  tags:
    - Documentation
  features:
    - Generate nice documentation with Docz, in addition to generating your normal Gatsby site
    - Document your React components in .mdx files
- url: https://gatsby-starter-santa-fe.netlify.com/
  repo: https://github.com/osogrizz/gatsby-starter-santa-fe
  description: A place for artist or designers to display their creations
  tags:
    - Styling:CSS-in-JS
  features:
    - SEO friendly
    - Built-in Google Fonts support
    - Contact Form
    - Customizable Design Template
- url: https://gatsby-hello-friend.now.sh
  repo: https://github.com/panr/gatsby-starter-hello-friend
  description: A simple starter for Gatsby. That's it.
  tags:
    - Pagination
    - Markdown
    - Blog
    - Portfolio
    - Styling:PostCSS
  features:
    - Dark/light mode, depending on your preferences
    - Great reading experience thanks to Inter font, made by Rasmus Andersson
    - Nice code highlighting thanks to PrismJS
    - Responsive youtube/vimeo etc. videos
    - Elastic menu
    - Fully responsive site
- url: https://lgcolella.github.io/gatsby-starter-developer-blog/
  repo: https://github.com/lgcolella/gatsby-starter-developer-blog
  description: A starter to create SEO-friendly, fast, multilanguage, responsive and highly customizable technical blogs/portfolios with the most common features out of the box.
  tags:
    - Blog
    - Portfolio
    - i18n
  features:
    - Multilanguage posts
    - Pagination and image preview for posts
    - Tags
    - SEO
    - Social share buttons
    - Disqus for comments
    - Highlighting for code syntax in posts
    - Dark and light themes available
    - Various available icon sets
    - RSS Feed
    - Web app manifest
- url: https://gatsby.magicsoup.io/
  repo: https://github.com/magicsoup-io/gatsby-starter-magicsoup
  description: A production ready Gatsby starter using magicsoup.io
  tags:
    - SEO
    - Markdown
    - Styling:CSS-in-JS
    - Testing
  features:
    - Optimized images with gatsby-image.
    - SEO friendly with react-helmet, gatsby-plugin-sitemap and Google Webmaster Tools!
    - Responsive UIs with magicsoup.io/stock.
    - Static content with gatsby-transform-remark or gatsby-transform-json.
    - Convert Markdown to StyledComponents!
    - Webfonts with gatsby-plugin-web-font-loader.
    - SSR ready!
    - Testing with Jest!
- url: https://foxandgeese.github.io/tiny-agency/
  repo: https://github.com/foxandgeese/tiny-agency
  description: Simple Gatsby.js starter that uses material design and that's perfect for tiny agencies.
  tags:
    - Styling:Material
  features:
    - Uses the popular, well-maintained Material UI React component library
    - Material Design theme and icons
    - Simple setup without opinionated setup
    - Fully instrumented for successful PROD deployments
- url: https://gatsby-shopify-starter.netlify.com/
  repo: https://github.com/AlexanderProd/gatsby-shopify-starter
  description: Kick off your next, e-commerce experience with this Gatsby starter. It is based on the default Gatsby starter to be easily modifiable.
  tags:
    - CMS:Headless
    - SEO
    - E-commerce
    - Styling:CSS-in-JS
  features:
    - Shopping Cart
    - Shopify Integration
    - Product Grid
    - Shopify Store Credentials included
    - Optimized images with gatsby-image.
    - SEO
- url: https://gatejs.netlify.com
  repo: https://github.com/sarasate/gate
  description: API Doc generator inspired by Stripe's API docs
  tags:
    - Documentation
    - Markdown
    - Onepage
  features:
    - API documentation from markdown sources
    - Code samples separated by language
    - Syntax highlighting
    - Everything in a single page
- url: https://hopeful-keller-943d65.netlify.com
  repo: https://github.com/iwilsonq/gatsby-starter-reasonml
  description: Gatsby starter to create static sites using type-safe ReasonML
  tags:
    - Language:Other
    - Blog
    - Styling:CSS-in-JS
  features:
    - Gatsby v2 support
    - bs-platform v4 support
    - Similar to gatsby-starter-blog
- url: https://gatsby-starter-blog-amp-to-pwa.netlify.com/
  repo: https://github.com/tomoyukikashiro/gatsby-starter-blog-amp-to-pwa
  description: Gatsby starter blog with AMP to PWA Strategy
  tags:
    - Blog
    - AMP
    - PWA
  features:
    - Similar to gatsby-starter-blog
    - Support AMP to PWA strategy
- url: https://cvluca.github.io/gatsby-starter-markdown/
  repo: https://github.com/cvluca/gatsby-starter-markdown
  description: Boilerplate for markdown-based website (Documentation, Blog, etc.)
  tags:
    - Markdown
    - Redux
    - Styling:Ant Design
  features:
    - Responsive Web Design
    - Auto generated Sidebar
    - Auto generated Anchor
- url: https://gatsby-starter-wordpress-community.netlify.com/
  repo: https://github.com/pablovila/gatsby-starter-wordpress-community
  description: Starter using gatsby-source-wordpress to display posts and pages from a WordPress site
  tags:
    - CMS:WordPress
    - Styling:Bulma
    - Blog
    - Pagination
  features:
    - Gatsby v2 support
    - Responsive Web Design
    - WordPress support
    - Bulma and Sass Support for styling
    - Pagination logic
- url: https://gatsby-blogger.netlify.com/
  repo: https://github.com/aslammultidots/blogger
  description: A Simple, clean and modern designed blog with firebase authentication feature and easily customizable code.
  tags:
    - Blog
    - Redux
    - Disqus
    - CMS:Contentful
    - Firebase
  features:
    - Minimal and clean white layout.
    - Dynamic content from Contentful.
    - Blog post listing with previews (image + summary) for each blog post.
    - Disqus commenting system for each blog post.
    - Search post with keyword.
    - Firebase for Authentication.
    - Protected Routes with Authorization.
    - Contact form integration.
- url: https://gatsby-starter-styled-components.netlify.com/
  repo: https://github.com/blakenoll/gatsby-starter-styled-components
  description: The Gatsby default starter modified to use styled-components
  tags:
    - Styling:CSS-in-JS
  features:
    - styled-components
    - sticky footer
- url: https://magazine-example.livingdocs.io/
  repo: https://github.com/livingdocsIO/gatsby-magazine-example
  description: This magazine-starter helps you start out with Livingdocs as a headless CMS.
  tags:
    - Blog
    - CMS:Headless
  features:
    - Minimal and clean white layout.
    - Dynamic content from Livingdocs.
    - Built-in component library.
    - Robust template and theme.
- url: https://gatsby-starter-intl.tomekskuta.pl
  repo: https://github.com/tomekskuta/gatsby-starter-intl
  description: Gatsby v2 i18n starter which makes static pages for every locale and detect your browsers lang. i18n with react-intl.
  tags:
    - i18n
    - Testing
  features:
    - static pages for every language
    - detects your browser locale
    - uses react-intl
    - based on Gatsby Default Starter
    - unit tests with Jest
- url: https://cape.netlify.com/
  repo: https://github.com/juhi-trivedi/cape
  description: A Gatsby - CMS:Contentful demo with Netlify.
  tags:
    - Blog
    - Netlify
    - CMS:Contentful
    - Styling:Bootstrap
  features:
    - Fecthing Dynamic content from Contentful.
    - Blog post listing with previews (image + summary) for each blog post.
    - Contact form integration with Netlify.
    - Grid system inspired by Bootstrap.
- url: https://gatsby-starter-infinite-scroll.baobab.fi/
  repo: https://github.com/baobabKoodaa/gatsby-starter-infinite-scroll
  description: Infinite Scroll and Pagination with 10k photos
  tags:
    - Infinite Scroll
    - Pagination
    - Styling:CSS-in-JS
  features:
    - Infinite Scroll (default mode)
    - Pagination (fallback for users without JS)
    - Toggle between these modes in demo
    - Efficient implementation (only fetch the data that's needed, ship initial items with the page instead of fetch, etc.)
- url: https://jodie.lekoarts.de/
  repo: https://github.com/LekoArts/gatsby-starter-portfolio-jodie
  description: Image-heavy photography portfolio with colorful accents & great typography
  tags:
    - Portfolio
    - PWA
    - Transitions
    - Styling:CSS-in-JS
    - Linting
    - Testing
    - Language:TypeScript
  features:
    - Configurable with theming, CSS Grid & a yaml file for navigation
    - Create your projects by editing a yaml file and putting images into a folder
    - Shows your Instagram posts
    - TypeScript
    - Cypress for End-to-End testing
    - react-spring for animations & transitions
    - Uses styled-components + styled-system
    - SEO with Sitemap, Schema.org JSONLD, Tags
    - Responsive images with gatsby-image
- url: https://amazing-jones-e61bda.netlify.com/
  repo: https://github.com/WebCu/gatsby-material-kit-react
  description: Adaptation of Material Kit React to Gatsby
  tags:
    - Styling:Material
  features:
    - 60 Handcrafted Components
    - 4 Customized Plugins
    - 3 Example Pages
- url: https://relaxed-bhaskara-5abd0a.netlify.com/
  repo: https://github.com/LekovicMilos/gatsby-starter-portfolio
  description: Gatsby portfolio starter for creating quick portfolio
  tags:
    - Portfolio
  features:
    - Showcase of portfolio items
    - About me page
- url: https://gatsby-typescript-scss-docker-starter.netlify.com/
  repo: https://github.com/OFranke/gatsby-typescript-scss-docker
  description: Gatsby starter TypeScript, SCSS, Docker
  tags:
    - Language:TypeScript
    - Styling:SCSS
    - Linting
  features:
    - Format & Commit Safe by ESLint, StyleLint and Prettier with Lint-Staged (Husky), optimized for VS Code
    - Typings for scss files are automatically generated
    - Responsiveness from the beginning through easy breakpoint configuration
    - Enforce the DRY principle, no hardcoded and repeated `margin`, `font-size`, `color`, `box-shadow`, `border-radius` ... properties anymore
    - Docker ready - you can run Gatsby dev mode on your machine environment or with docker-compose
- url: https://prismic-i18n.lekoarts.de/
  repo: https://github.com/LekoArts/gatsby-starter-prismic-i18n
  description: Based on gatsby-starter-prismic with Internationalization (i18n) support.
  tags:
    - CMS:Prismic
    - CMS:Headless
    - Styling:CSS-in-JS
    - Linting
    - Blog
    - PWA
    - Testing
    - i18n
  features:
    - Prismic as Headless CMS
    - Uses multiple features of Prismic - Slices, Labels, Relationship fields, Custom Types, Internationalization
    - Emotion for Styling
    - i18n without any third-party libaries
    - Cypress for End-to-End testing
    - Prism.js highlighting
    - Responsive images with gatsby-image
    - Extensive SEO
    - ESLint & Prettier
- url: https://gatsby-starter-landing-page.netlify.com/
  repo: https://github.com/gillkyle/gatsby-starter-landing-page
  description: Single page starter for minimal landing pages
  tags:
    - Onepage
  features:
    - Gatsby image
    - Google Analytics
    - Minimal design
- url: https://thakkaryash94.github.io/gatsby-github-personal-website/
  repo: https://github.com/thakkaryash94/gatsby-github-personal-website
  description: It is a conversion of original GitHub personal website repo which is written in ruby for JS developers. This repository gives you the code you'll need to kickstart a personal website that showcases your work as a software developer. And when you manage the code in a GitHub repository, it will automatically render a webpage with the owner's profile information, including a photo, bio, and repositories.
  tags:
    - Portfolio
    - Onepage
  features:
    - layout config either stacked or sidebar
    - theme dark/light mode
    - post support
- url: https://gatsby-starter-default-intl.netlify.com
  repo: https://github.com/wiziple/gatsby-starter-default-intl
  description: The default Gatsby starter with features of multi-language url routes and browser language detection.
  tags:
    - i18n
  features:
    - Localization (Multilanguage) provided by react-intl.
    - Support automatic redirection based on user's preferred language in browser provided by browser-lang.
    - Support multi-language url routes within a single page component. That means you don't have to create separate pages such as pages/en/index.js or pages/ko/index.js.
    - Based on gatsby-starter-default with least modification.
- url: https://gatsby-starter-julia.netlify.com/
  repo: https://github.com/niklasmtj/gatsby-starter-julia
  description: A minimal blog starter template built with Gatsby
  tags:
    - Markdown
    - Blog
  features:
    - Landingpage
    - Blogoverview
    - Markdown sourcing
    - Estimated reading time
    - Styled component with @emotion
    - Netlify deployment friendly
    - Nunito font as npm module
    - Site meta tags with React Helmet
- url: https://agalp.imedadel.me
  repo: https://github.com/ImedAdel/automatic-gatsbyjs-app-landing-page
  description: Automatically generate iOS app landing page using GatsbyJS
  tags:
    - Onepage
    - PWA
    - SEO
  features:
    - One Configuration file
    - Automatically generate a landing page for your iOS app
    - List app features
    - App Store and Play Store buttons
    - App screenshot and video preview
    - Easily add social media accounts and contact info in the footer via the site-config.js file.
    - Pick custom Font Awesome icons for the feature list via the site-config.js file.
    - Built using Prettier and Styled-Components
    - Easily integrate Google Analytics by adding your ID to site-config.js file.
- url: https://gatsby-starter-shopify-app.firebaseapp.com/install
  repo: https://github.com/gil--/gatsby-starter-shopify-app
  description: Easily create Serverless Shopify Admin Apps powered by Gatsby and Firebase Functions
  tags:
    - Shopify
    - Firebase
  features:
    - 🗄 Firebase Firestore Realtime DB
    - ⚡️ Serverless Functions API layer (Firebase Functions)
    - 💼 Admin API (Graphql) Serverless Proxy
    - 🎨 Shopify Polaris (AppProvider, etc.)
    - 💰 Application Charge Logic (30 days) with variable trial duration
    - 📡 Webhook Validation & Creation
    - 🔑 GDPR Ready (Including GDPR Webhooks)
    - 🏗 CircleCI Config for easy continuous deployments to Firebase
- url: https://gatsby-starter-paperbase.netlify.com/
  repo: https://github.com/willcode4food/gatsby-starter-paperbase
  description: A Gatsby starter that implements the Paperbase Premium Theme from MaterialUI
  tags:
    - Styling:Material
    - Styling:CSS-in-JS
  features:
    - MaterialUI Paperbase theme in Gatsby!
    - Create professional looking admin tools and dashboards
    - Responsive Design
    - MaterialUI Paper Components
    - MaterialUI Tab Components
- url: https://gatsby-starter-devto.netlify.com/
  repo: https://github.com/geocine/gatsby-starter-devto
  description: A GatsbyJS starter template that leverages the Dev.to API
  tags:
    - Blog
    - Styling:CSS-in-JS
  features:
    - Blog post listing with previews (image + summary) for each blog post
- url: https://gatsby-starter-framer-x.netlify.com/
  repo: https://github.com/simulieren/gatsby-starter-framer-x
  description: A GatsbyJS starter template that is connected to a Framer X project
  tags:
    - Language:TypeScript
  features:
    - TypeScript support
    - Easily work in GatsbyJS and Framer X at the same time
- url: https://gatsby-firebase-hosting.firebaseapp.com/
  repo: https://github.com/bijenkorf-james-wakefield/gatsby-firebase-hosting-starter
  description: A starter with configuration for Firebase Hosting and Cloud Build deployment.
  tags:
    - Firebase
    - Linting
  features:
    - Linting with ESLint
    - Jest Unit testing configuration
    - Lint-staged on precommit hook
    - Commitizen for conventional commit messages
    - Configuration for Firebase hosting
    - Configuration for Cloud Build deployment
    - Clear documentation to have your site deployed on Firebase behind SSL in no time!
- url: https://lewis-gatsby-starter-blog.netlify.com/
  repo: https://github.com/lewislbr/lewis-gatsby-starter-blog
  description: A simple custom Gatsby starter template to start a new blog or personal website.
  tags:
    - Blog
    - Styling:CSS-in-JS
    - Markdown
    - Portfolio
    - SEO
  features:
    - Blog post listing with summary preview for each blog post.
    - Automatically creates blog pages from Markdown files.
    - CSS in JS with styled-components.
    - Optimized images.
    - Offline capabilities.
    - Auto-generated sitemap and robots.txt.
- url: https://gatsby-starter-stripe.netlify.com/
  repo: https://github.com/brxck/gatsby-starter-stripe
  description: A minimal starter to create a storefront with Gatsby, Stripe, & Netlify Functions.
  tags:
    - Stripe
    - E-commerce
    - Styling:None
  features:
    - Statically generate based on Stripe inventory
    - Dynamically update with live inventory & availability data
    - Checkout powered by Stripe
    - Serverless functions interact with Stripe API
    - Shopping cart persisted in local storage
    - Responsive images with gatsby-image
- url: https://www.jannikbuschke.de/gatsby-antd-docs/
  repo: https://github.com/jannikbuschke/gatsby-antd-docs
  description: A template for documentation websites
  tags:
    - Documentation
    - Language:TypeScript
    - Styling:Ant Design
    - Markdown
    - MDX
  features:
    - Markdown
    - MDX with mdxjs
    - Syntax highlighting with prismjs
    - Anchors
    - Sidebar
    - Sitecontents
    - Landingpage
- url: https://gatsby-starter.haezl.at
  repo: https://github.com/haezl/gatsby-starter-haezl
  description: A lightweight, mobile first blog starter with infinite scroll and Material-UI design for Gatsby.
  tags:
    - Blog
    - Language:TypeScript
    - Linting
    - Styling:CSS-in-JS
    - Styling:Material
    - Markdown
    - PWA
  features:
    - Landing Page
    - Portfolio section
    - Blog post listing with a preview for each post
    - Infinite scroll instead of next and previous buttons
    - Blog posts generated from Markdown files
    - About Page
    - Responsive Design
    - PWA (Progressive Web App) support
    - MobX
    - Customizable
- url: https://gatsby-starter-fine.netlify.com/
  repo: https://github.com/toboko/gatsby-starter-fine
  description: A mutli-response and light, mobile first blog starter with columns layout and Seo optimization.
  tags:
    - Blog
    - Markdown
    - Portfolio
    - SEO
  features:
    - Blog
    - Portfolio section
    - Customizable
    - Markdown
    - Optimized images
    - Sitemap Page
    - Seo Ready
- url: https://ugglr.github.io/gatsby-clean-portfolio/
  repo: https://github.com/ugglr/gatsby-clean-portfolio
  description: A clean themed Software Engineer Portfolio site, showcasing soft skills on the front page, features project card showcases, about page. Responsive through react-bootstrap components together with custom CSS style sheets. SEO configured, just need to add google analytics tracking code.
  tags:
    - Portfolio
    - SEO
    - Styling:Bootstrap
  features:
    - Resume
    - CV
    - google analytics
    - easy favicon swap
    - Gatsby SEO plugin
    - Clean layout
    - White theme
    - grid using react-bootstrap
    - bootstrap4 classes available
    - font-awesome Library for icons
    - Portfolio site for developers
    - custom project cards
    - easily extendable to include blog page
    - Responsive design
- url: https://gatsby-documentation-starter.netlify.com/
  repo: https://github.com/whoisryosuke/gatsby-documentation-starter
  description: Automatically generate docs for React components using MDX, react-docgen, and GatsbyJS
  tags:
    - Documentation
    - MDX
    - SEO
  features:
    - Parses all React components (functional, stateful, even stateless!) for JS Docblocks and Prop Types.
    - MDX - Write your docs in Markdown and include React components using JSX!
    - Lightweight (only what you need)
    - Modular (easily fits in any React project!)
    - Props table component
    - Customizable sidebar navigation
    - Includes SEO plugins Google Analytics, Offline, Manifest, Helmet.
- url: http://gatsby-absurd.surge.sh/
  repo: https://github.com/ajayns/gatsby-absurd
  description: A Gatsby starter using illustrations from https://absurd.design/
  tags:
    - Onepage
    - Styling:CSS-in-JS
  features:
    - Uses surreal illustrations from absurd.design.
    - Landing page structure split into sections
    - Basic UX/UX elements ready. navbar, smooth scrolling, faqs, theming
    - Convenient image handling and data separation
- url: https://gatsby-starter-quiz.netlify.com/
  repo: https://github.com/raphadeluca/gatsby-starter-quiz
  description: Create rich quizzes with Gatsby & Mdx. No need of database or headless CMS. Manage your data directly in your Mdx file's frontmatter and write your content in the body. Customize your HTML tags, use react components from a library or write your owns. Navigation will be automatically created between each question.
  tags:
    - MDX
  features:
    - Data quiz in the frontmatter
    - Rich customizable content with MDX
    - Green / Red alert footer on user's answer
    - Navigation generated based on the index of each question
- url: https://gatsby-starter-accessibility.netlify.com/
  repo: https://github.com/benrobertsonio/gatsby-starter-accessibility
  description: The default Gatsby starter with powerful accessibility tools built-in.
  tags:
    - Storybook
    - Linting
  features:
    - 🔍 eslint-plugin-jsx-a11y for catching accessibility issues while authoring code
    - ✅ lint:staged for adding a pre-commit hook to catch accessibility linting errors
    - 📣 react-axe for console reporting of accessibility errors in the DOM during development
    - 📖 storybook setup for accessibility reporting on individual components
- url: https://gatsby-theme-ggt-material-ui-blog.netlify.com/
  repo: https://github.com/avatar-kaleb/gatsby-starter-ggt-material-ui-blog
  description: Starter material-ui blog utilizing a Gatsby theme!
  tags:
    - Blog
    - MDX
  features:
    - Uses MDX with Gatsby theme for quick and easy set up
    - Material-ui design with optional config passed into the theme options
    - Gradient background with sitemap, rss feed, and offline capabilities
- url: https://gatsby-starter-blog-typescript.netlify.com/
  repo: https://github.com/gperl27/Gatsby-Starter-Blog-Typescript
  description: Gatsby starter blog with TypeScript
  tags:
    - Blog
    - Language:TypeScript
    - Styling:CSS-in-JS
  features:
    - Includes all features that come with Gatsby's official starter blog
    - TypeScript for type-safety out of the box
    - Styled components in favor of inline styles
    - Transition Link for nice page transitions
    - Type definitions from GraphQL schema (with code generation)
- url: https://gatsby-starter-sass.netlify.com/
  repo: https://github.com/colbyfayock/gatsby-starter-sass
  description: A Gatsby starter with Sass and no assumptions!
  tags:
    - Styling:SCSS
  features:
    - Sass stylesheets to manage your CSS (SCSS flavored)
    - Simple, minimal base setup to get started
    - No baked in configurations or assumptions
- url: https://billyjacoby.github.io/gatsby-react-bootstrap-starter/
  repo: https://github.com/billyjacoby/gatsby-react-bootstrap-starter
  description: GatsbyJS starter with react-bootstrap and react-icons
  tags:
    - Styling:Bootstrap
    - Styling:SCSS
  features:
    - SASS stylesheets to make styling components easy
    - Sample navbar that sticks to the top of the page on scroll
    - Includes react-icons to make adding icons to your app super simple
- url: https://gatsbystartermdb.netlify.com
  repo: https://github.com/jjcav84/mdbreact-gatsby-starter
  description: GatsbyJS starter built with MDBootstrap React free version
  tags:
    - Styling:Bootstrap
  features:
    - Material Design, Bootstrap, and React
    - Contact form and Google Map components
    - Animation
    - documentation and component library can be found at mdboostrap's website
- url: https://gatsby-starter-primer.netlify.com/
  repo: https://github.com/thomaswangio/gatsby-starter-primer
  description: A Gatsby starter featuring GitHub Primer Design System and React components
  tags:
    - Styling:Other
    - Styling:CSS-in-JS
    - SEO
    - Landing Page
  features:
    - Primer React Components
    - Styled Components
    - Gatsby Image
    - Better SEO component with appropriate OG image and appropriate fallback meta tags
- url: https://pranshuchittora.github.io/gatsby-material-boilerplate
  repo: https://github.com/pranshuchittora/gatsby-material-boilerplate
  description: A simple starter to get up and developing quickly with Gatsby in material design
  tags:
    - Styling:Material
  features:
    - Material design
    - Sass/SCSS
    - Tags
    - Categories
    - Google Analytics
    - Offline support
    - Web App Manifest
    - SEO
- url: https://anubhavsrivastava.github.io/gatsby-starter-hyperspace
  repo: https://github.com/anubhavsrivastava/gatsby-starter-hyperspace
  description: Single page starter based on the Hyperspace site template, with landing, custom and Elements(Component) page
  tags:
    - HTML5UP
    - Styling:SCSS
    - Onepage
    - Landing Page
  features:
    - Designed by HTML5 UP
    - Simple one page site that’s perfect for personal portfolios
    - Fully Responsive
    - Styling with SCSS
    - Offline support
    - Web App Manifest
- url: https://anubhavsrivastava.github.io/gatsby-starter-identity
  repo: https://github.com/anubhavsrivastava/gatsby-starter-identity
  description: Single page starter based on the Identity site template by HTML5 up, suitable for one page portfolio.
  tags:
    - HTML5UP
    - Styling:SCSS
    - Onepage
    - Landing Page
    - PWA
  features:
    - Designed by HTML5 UP
    - Simple one page personal portfolio
    - Fully Responsive
    - Styling with SCSS
    - Offline support
    - Web App Manifest
- url: https://hopeful-ptolemy-cd840b.netlify.com/
  repo: https://github.com/tonydiaz/gatsby-landing-page-starter
  description: A simple landing page starter for idea validation using material-ui. Includes email signup form and pricing section.
  tags:
    - Styling:Material
    - Landing Page
  features:
    - SEO
    - Mailchimp integration
    - Material-UI components
    - Responsive
    - Pricing section
    - Benefits section
    - Email signup form
    - Easily configurable
    - Includes standard Gatsby starter features
- url: https://anubhavsrivastava.github.io/gatsby-starter-aerial
  repo: https://github.com/anubhavsrivastava/gatsby-starter-aerial
  description: Single page starter based on the Aerial site template by HTML5 up, suitable for one page personal page.
  tags:
    - HTML5UP
    - Styling:SCSS
    - Onepage
    - Landing Page
    - PWA
  features:
    - Designed by HTML5 UP
    - Simple one page personal portfolio
    - Fully Responsive
    - Styling with SCSS
    - Offline support
    - Web App Manifest
- url: https://anubhavsrivastava.github.io/gatsby-starter-eventually
  repo: https://github.com/anubhavsrivastava/gatsby-starter-eventually
  description: Single page starter based on the Eventually site template by HTML5 up, suitable for upcoming product page.
  tags:
    - HTML5UP
    - Styling:SCSS
    - Landing Page
    - PWA
  features:
    - Designed by HTML5 UP
    - Fully Responsive
    - Styling with SCSS
    - Offline support
    - Web App Manifest
- url: https://jovial-jones-806326.netlify.com/
  repo: https://github.com/GabeAtWork/gatsby-elm-starter
  description: An Elm-in-Gatsby integration, based on gatsby-plugin-elm
  tags:
    - Language:Other
  features:
    - Elm language integration
- url: https://anubhavsrivastava.github.io/gatsby-starter-readonly
  repo: https://github.com/anubhavsrivastava/gatsby-starter-readonly
  description: Single page starter based on the ReadOnly site template by HTML5 up, with landing and Elements(Component) page
  tags:
    - HTML5UP
    - Onepage
    - Styling:SCSS
    - Landing Page
    - PWA
  features:
    - Designed by HTML5 UP
    - Fully Responsive
    - Styling with SCSS
    - Offline support
    - Web App Manifest
- url: https://anubhavsrivastava.github.io/gatsby-starter-prologue
  repo: https://github.com/anubhavsrivastava/gatsby-starter-prologue
  description: Single page starter based on the Prologue site template by HTML5 up, for portfolio pages
  tags:
    - HTML5UP
    - Onepage
    - Styling:SCSS
    - Portfolio
    - PWA
  features:
    - Designed by HTML5 UP
    - Fully Responsive
    - Styling with SCSS
    - Offline support
    - Web App Manifest
- url: https://gatsby-london.netlify.com
  repo: https://github.com/ImedAdel/gatsby-london
  description: A custom, image-centric theme for Gatsby.
  tags:
    - Portfolio
    - Blog
    - Styling:PostCSS
  features:
    - Post thumbnails in the homepage
    - Built with PostCSS
    - Made for image-centeric portfolios
    - Based on London for Ghost
- url: https://anubhavsrivastava.github.io/gatsby-starter-overflow
  repo: https://github.com/anubhavsrivastava/gatsby-starter-overflow
  description: Single page starter based on the Overflow site template by HTML5 up, with landing and Elements(Component) page
  tags:
    - HTML5UP
    - Onepage
    - Styling:SCSS
    - Portfolio
    - PWA
  features:
    - Designed by HTML5 UP
    - Fully Responsive
    - Image Gallery
    - Styling with SCSS
    - Offline support
    - Web App Manifest
- url: https://cosmicjs.com/apps/gatsby-agency-portfolio/demo
  repo: https://github.com/cosmicjs/gatsby-agency-portfolio
  description: Static Webpage for displaying your agencies skills and past work.  Implements 4 sections for displaying information about your company, A home page, information about services, projects, and the people in your organization.
  tags:
    - Blog
    - Portfolio
    - CMS:Cosmic
  features:
    - Landing Page
    - Home
    - Services
    - Projects
    - People
- url: https://cosmicjs.com/apps/gatsby-localization-app-starter/demo
  repo: https://github.com/cosmicjs/gatsby-localization-app-starter
  description: A localized Gatsby starter application powered by Cosmic.
  tags:
    - CMS:Cosmic
    - i18n
  features:
    - Gatsby localization starter app
- url: https://cosmicjs.com/apps/gatsby-docs/demo
  repo: https://github.com/cosmicjs/gatsby-docs-app
  description: Be able to view and create documentation using Gatsby and Cosmic. Leveraging the speed and high powered APIs of the Gatsby framework and the simplicity and scalability of Cosmic.
  tags:
    - CMS:Cosmic
    - Documentation
  features:
    - manage docs in static web file format for zippy delivery
- url: https://cosmicjs.com/apps/gatsby-ecommerce-website/demo
  repo: https://github.com/a9kitkumar/Gatsby-Ecommerce
  description: A localized Gatsby starter application powered by Cosmic.
  tags:
    - CMS:Cosmic
    - E-commerce
  features:
    - Stores products, orders using Cosmic as a database and a server
- url: https://harshil1712.github.io/gatsby-starter-googlesheets/
  repo: https://github.com/harshil1712/gatsby-starter-googlesheets
  description: A starter using Google Sheets as data source
  tags:
    - Google Sheets
    - SEO
    - Blog
  features:
    - Uses Google Sheets for data
    - Easily configurable
- url: https://the-plain-gatsby.netlify.com/
  repo: https://github.com/wangonya/the-plain-gatsby
  description: A simple minimalist starter for your personal blog.
  tags:
    - Blog
    - Markdown
  features:
    - Minimalist design
    - Next and previous blog post navigation
    - About page
    - Markdown support
- url: https://gatsby-starter-blockstack.openintents.org
  repo: https://github.com/friedger/gatsby-starter-blockstack
  description: A starter using Blockstack on client side
  tags:
    - Authentication
  features:
    - Uses Blockstack
    - Client side app
- url: https://anubhavsrivastava.github.io/gatsby-starter-multiverse
  repo: https://github.com/anubhavsrivastava/gatsby-starter-multiverse
  description: Single page starter based on the Multiverse site template by HTML5 up, with landing and Elements(Component) page
  tags:
    - HTML5UP
    - Onepage
    - Styling:SCSS
    - Portfolio
    - PWA
  features:
    - Designed by HTML5 UP
    - Fully Responsive
    - Image Gallery
    - Styling with SCSS
    - Offline support
    - Web App Manifest
- url: https://anubhavsrivastava.github.io/gatsby-starter-highlights
  repo: https://github.com/anubhavsrivastava/gatsby-starter-highlights
  description: Single page starter based on the Highlights site template by HTML5 up, with landing and Elements(Component) page
  tags:
    - HTML5UP
    - Onepage
    - Styling:SCSS
    - Portfolio
    - PWA
  features:
    - Designed by HTML5 UP
    - Fully Responsive
    - Image Gallery
    - Styling with SCSS
    - Offline support
    - Web App Manifest
- url: https://gatsby-starter-material-business-markdown.netlify.com/
  repo: https://github.com/ANOUN/gatsby-starter-material-business-markdown
  description: A clean, modern starter for businesses using Material Design Components
  tags:
    - Blog
    - Markdown
    - PWA
    - Styling:Material
    - Styling:SCSS
  features:
    - Minimal, Modern Business Website Design
    - Material Design Components
    - MDC React Components
    - MDC Theming
    - Blog
    - Home Page
    - Contact Page
    - Contact Form
    - About Page
    - Mobile-First approach in development
    - Fully Responsive
    - Markdown
    - PWA
- url: https://gatsby-starter-default-typescript.netlify.com/
  repo: https://github.com/andykenward/gatsby-starter-default-typescript
  description: Starter Default TypeScript
  tags:
    - Language:TypeScript
  features:
    - TypeScript
    - Typing generation for GraphQL using GraphQL Code Generator
    - Comes with React Helmet for adding site meta tags
    - Based on Gatsby Starter Default
- url: http://gatsbyhoney.davshoward.com/
  repo: https://github.com/davshoward/gatsby-starter-honey
  description: A delicious baseline for Gatsby (v2).
  tags:
    - Styling:PostCSS
    - SEO
  features:
    - Gatsby v2
    - SEO (including robots.txt, sitemap generation, automated yet customisable metadata, and social sharing data)
    - Google Analytics
    - PostCSS support
    - Developer environment variables
    - Accessibility support
    - Based on Gatsby Starter Default
- url: https://material-ui-starter.netlify.com/
  repo: https://github.com/dominicabela/gatsby-starter-material-ui
  description: This starter includes Material UI boilerplate and configuration files along with the standard Gatsby configuration files. It provides a starting point for developing Gatsby apps with the Material UI framework.
  tags:
    - SEO
    - Styling:Material
  features:
    - Material UI Framework
    - Roboto Typeface (self hosted)
    - SEO
    - Offline Support
    - Based on Gatsby Default Starter
- url: https://developer-diary.netlify.com/
  repo: https://github.com/willjw3/gatsby-starter-developer-diary
  description: A blog template created with web developers in mind. Totally usable right out of the box, but minimalist enough to be easily modifiable.
  tags:
    - Blog
    - Markdown
    - Pagination
    - SEO
  features:
    - Ready to go - Blog author name, author image, etc,... can be easily added using a config file
    - Blog posts created as markdown files
    - Gatsby v.2
    - Mobile responsive
    - Pagination
    - Category and tag pages
    - Social media sharing icons in each post
    - Icons from React Icons (Font Awesome, Devicons, etc,...)
    - Beautiful tech-topic tags to attach to your web-development-related blog posts
    - Developer-relevant social media icon links, including GitHub, Stack Overflow, and freeCodeCamp
- url: https://anubhavsrivastava.github.io/gatsby-starter-paradigmshift
  repo: https://github.com/anubhavsrivastava/gatsby-starter-paradigmshift
  description: Single page starter based on the Paradigm Shift site template by HTML5 up, with landing and Elements(Component) page
  tags:
    - HTML5UP
    - Onepage
    - Styling:SCSS
    - Portfolio
    - PWA
  features:
    - Designed by HTML5 UP
    - Fully Responsive
    - Image Gallery
    - Styling with SCSS
    - Offline support
    - Web App Manifest
- url: https://dazzling-heyrovsky-62d4f9.netlify.com/
  repo: https://github.com/s-kris/gatsby-starter-medium
  description: A GatsbyJS starter blog as close as possible to medium.
  tags:
    - Markdown
    - Styling:CSS-in-JS
  features:
    - Careers Listing
    - Mobile Responsive
- url: https://gatsby-personal-starter-blog.netlify.com
  repo: https://github.com/thomaswangio/gatsby-personal-starter-blog
  description: Gatsby starter for personal blogs! Blog configured to run at /blog and with Netlify CMS and gatsby-remark-vscode.
  tags:
    - Blog
    - Markdown
    - Styling:CSS-in-JS
    - CMS:Netlify
  features:
    - Netlify CMS
    - VSCode syntax highlighting
    - Styled Components
- url: https://anubhavsrivastava.github.io/gatsby-starter-phantom
  repo: https://github.com/anubhavsrivastava/gatsby-starter-phantom
  description: Single page starter based on the Phantom site template by HTML5 up, with landing, generic and Elements(Component) page
  tags:
    - HTML5UP
    - Onepage
    - Styling:SCSS
    - PWA
  features:
    - Designed by HTML5 UP
    - Fully Responsive
    - Styling with SCSS
    - Offline support
    - Web App Manifest
- url: https://gatsby-starter-internationalized.ack.ee/
  repo: https://github.com/AckeeCZ/gatsby-starter-internationalized
  description: A simple starter for fully internationalized websites, including route internationalization.
  tags:
    - i18n
  features:
    - internationalized page content - via react-intl
    - internationalized routes - via language configuration
    - lightweight - includes only internationalization code
    - LocalizedLink - built-in link component handling route generation
    - LanguageSwitcher - built-in language switcher component
- url: https://gatsby-starter-bee.netlify.com/
  repo: https://github.com/JaeYeopHan/gatsby-starter-bee
  description: A simple starter for blog with fresh UI.
  tags:
    - Blog
    - Netlify
    - Disqus
    - SEO
  features:
    - Code highlight with Fira Code font
    - Emoji (emojione)
    - Social share feature (Twitter, Facebook)
    - Comment feature (disqus, utterances)
    - Sponsor service (Buy-me-a-coffee)
    - CLI Tool
- url: https://hasura.io/learn/graphql/react/introduction/
  repo: https://github.com/hasura/gatsby-gitbook-starter
  description: A starter to generate docs/tutorial websites based on GitBook theme.
  tags:
    - Documentation
    - MDX
    - Markdown
    - SEO
  features:
    - Write in Markdown / MDX and generate responsive documentation/tutorial web apps
    - Fully Configurable
    - Syntax highlighting with Prismjs
    - Code diffing with +/-
    - Google Analytics Integration
    - SEO Tags with MDX frontmatter
    - Edit on GitHub button
    - Fully Customisable with rich embeds using React in MDX.
    - Search integration with Algolia
- url: https://gatsby-starter-blog-with-lunr.netlify.com/
  repo: https://github.com/lukewhitehouse/gatsby-starter-blog-with-lunr
  description: Building upon Gatsby's blog starter with a Lunr.js powered Site Search.
  tags:
    - Blog
    - Search
  features:
    - Same as the official starter blog
    - Integration with Lunr.js
- url: https://rg-portfolio.netlify.com/
  repo: https://github.com/rohitguptab/rg-portfolio
  description: Kick-off your Portfolio website with RG-Portfolio gatsby starter. We have used Gatsby + Contentful.
  tags:
    - Portfolio
    - CMS:Contentful
    - PWA
    - Blog
    - SEO
    - Disqus
    - Gallery
    - Landing Page
    - Markdown
    - Netlify
    - Styling:Bootstrap
  features:
    - Blogs listing with each blog post.
    - Contact form with Email notification using formspree.io.
    - Photos and Blogs page listing.
    - Different types of sections like About, Service, Blogs, Work, Testimonials, Photos, and contact.
    - All settings manage from contentful for example Header Menu, Homepage sections, blogs, and photos, etc.
    - Social share in blog details pages with comment ( Disqus ).
    - PWA
- url: https://oneshopper.netlify.com
  repo: https://github.com/rohitguptab/OneShopper
  description: This Starter is created for e-commerce site with Gatsby + Contentful and snipcart
  tags:
    - E-commerce
    - CMS:Contentful
    - Blog
    - SEO
    - Disqus
  features:
    - Blog post listing with previews for each blog post.
    - Store page listing all the Products and includes features like Rating, Price, Checkout, More then one Product images with tabbing.
    - Contact form with Email notification.
    - Index pages design with Latest Post, Latest Blog, Deal of week and Banner.
- url: https://anubhavsrivastava.github.io/gatsby-starter-spectral
  repo: https://github.com/anubhavsrivastava/gatsby-starter-spectral
  description: Single page starter based on the Spectral site template by HTML5 up, with landing, Generic and Elements(Component) page
  tags:
    - HTML5UP
    - Onepage
    - Styling:SCSS
    - Portfolio
    - PWA
  features:
    - Designed by HTML5 UP
    - Fully Responsive
    - Styling with SCSS
    - Offline support
    - Web App Manifest
- url: https://anubhavsrivastava.github.io/gatsby-starter-directive
  repo: https://github.com/anubhavsrivastava/gatsby-starter-directive
  description: Single page starter based on the Directive site template by HTML5 up, with landing and Elements(Component) page
  tags:
    - HTML5UP
    - Onepage
    - Styling:SCSS
    - Portfolio
    - PWA
  features:
    - Designed by HTML5 UP
    - Fully Responsive
    - Styling with SCSS
    - Offline support
    - Web App Manifest
- url: https://histaff.io/
  repo: https://github.com/histaff/website-static
  description: It's a beautiful starter static website which useful plugins based on Gatsby
  tags:
    - Styling:SCSS
    - Landing Page
    - Onepage
  features:
    - Fully Responsive
    - Styling with SCSS
    - Very similar to gatsby-starter-netlify-cms, slightly more configurable (e.g. set site-title in gatsby-config) with Bootstrap/Bootswatch instead of bulma
    - LocalizedLink - built-in link component handling route generation
- url: https://gatsby-kea-starter.netlify.com/
  repo: https://github.com/benjamin-glitsos/gatsby-kea-starter
  description: Gatsby starter with redux and sagas made simpler by the Kea library
  tags:
    - Redux
  features:
    - The Kea library makes redux and sagas extremely simple and concise
- url: https://anubhavsrivastava.github.io/gatsby-starter-solidstate
  repo: https://github.com/anubhavsrivastava/gatsby-starter-solidstate
  description: Single page starter based on the Solid State site template by HTML5 up, with landing, Generic and Elements(Component) page
  tags:
    - HTML5UP
    - Onepage
    - Styling:SCSS
    - Portfolio
    - PWA
  features:
    - Designed by HTML5 UP
    - Fully Responsive
    - Styling with SCSS
    - Offline support
    - Web App Manifest
- url: https://yellowcake.netlify.com/
  repo: https://github.com/thriveweb/yellowcake
  description: A starter project for creating lightning-fast websites with Gatsby v2 and Netlify-CMS v2 + Uploadcare integration.
  tags:
    - CMS:Netlify
    - Netlify
    - Blog
    - SEO
  features:
    - Uploadcare
    - Netlify Form
    - Category list (with navigation)
    - Featured post
    - Next and prev post
    - SEO component
- url: https://anubhavsrivastava.github.io/gatsby-starter-fractal
  repo: https://github.com/anubhavsrivastava/gatsby-starter-fractal
  description: Single page starter based on the Fractal site template by HTML5 up, with landing and Elements(Component) page
  tags:
    - HTML5UP
    - Onepage
    - Styling:SCSS
    - Portfolio
    - PWA
  features:
    - Designed by HTML5 UP
    - Fully Responsive
    - Styling with SCSS
    - Offline support
    - Web App Manifest
- url: https://minimal-gatsby-ts-starter.netlify.com/
  repo: https://github.com/TheoBr/minimal-gatsby-typescript-starter
  description: Minimal TypeScript Starter
  tags:
    - Language:TypeScript
  features:
    - TypeScript
    - ESLint + optional rule enforcement with Husky
    - Prettier
    - Netlify ready
    - Minimal
- url: https://gatsby-typescript-starter-default.netlify.com/
  repo: https://github.com/RobertoMSousa/gatsby-typescript-starter-default
  description: Simple Gatsby starter using TypeScript and eslint instead of outdated tslint.
  tags:
    - Language:TypeScript
    - SEO
    - Linting
  features:
    - Comes with React Helmet for adding site meta tags
    - Includes plugins for offline support out of the box
    - TypeScript
    - Prettier & eslint to format & check the code
- url: https://gatsby-starter-carraway.netlify.com/
  repo: https://github.com/endymion1818/gatsby-starter-carraway
  description: a Gatsby starter theme with Accessibility features, TypeScript, Jest, some basic UI elements, and a CircleCI pipeline
  tags:
    - Language:TypeScript
    - Pagination
    - Search
    - Testing
  features:
    - Paginated post archive
    - Site search with Lunr.js
    - Categories and category archive pages
    - Minimal CSS defaults using styled-components, including system font stack
    - Some fundamental Accessibility features including tabbable navigation & "Skip to content" link
    - UI elements including multi-column layout using CSS Grid (with float fallback), header component with logo, basic navigation & search and a footer with 3-column layout, logo and 2 menu areas
    - TypeScript & Testing including some sensible TypeScript defaults, tests with @testing-library/react, pre-commit and pre-push hooks. Set up includes enums for repeating values such as font & background colours
    - Setup for a CircleCI pipeline so you can run the above tests in branches before merging to master
    - Markdown posts _and_ pages (pages don't appear in the post archive)
- url: https://www.quietboy.net
  repo: https://github.com/zhouyuexie/gatsby-starter-quiet
  description: Gatsby out of the box blog, use TypeScript and highly customized style.
  tags:
    - Language:TypeScript
    - Styling:SCSS
    - SEO
    - Linting
    - RSS
    - Pagination
    - PWA
  features:
    - TypeScript
    - TsLint & Prettier
    - Tag list
    - Custom page layout
    - Switch the dark mode according to the system theme
    - Scss
    - Pagination
- url: https://compassionate-morse-5204bf.netlify.com/
  repo: https://github.com/deamme/gatsby-starter-prismic-resume
  description: Gatsby Resume/CV page with Prismic integration
  tags:
    - CMS:Prismic
    - CMS:Headless
    - Styling:CSS-in-JS
    - Onepage
    - Linting
  features:
    - One-page resume/CV
    - Prismic as Headless CMS
    - Emotion for styling
    - Uses multiple features of Prismic - Slices, Labels, Custom Types
    - ESLint & Prettier
- url: https://anubhavsrivastava.github.io/gatsby-starter-resume
  repo: https://github.com/anubhavsrivastava/gatsby-starter-resume
  description: Single page starter based on the Resume site template by startbootstrap for resume/portfolio page
  tags:
    - Onepage
    - Styling:SCSS
    - PWA
  features:
    - Designed by startbootstrap
    - Fully Responsive
    - Styling with SCSS
    - Offline support
    - Web App Manifest
- url: https://gatsby-starter-typescript-jest.netlify.com/
  repo: https://github.com/denningk/gatsby-starter-typescript-jest
  description: Barebones Gatsby starter with TypeScript, Jest, GitLab-CI, and other useful configurations
  tags:
    - Language:TypeScript
    - Testing
    - AWS
    - Linting
    - SEO
  features:
    - All components from default Gatsby starter converted to TypeScript
    - Jest testing configured for TypeScript with ts-jest
    - Detailed guide on how to deploy using AWS S3 buckets included in README
    - .gitlab-ci.yml file with blanks that can be customized for any Gatsby project
    - Configurations for EditorConfig, Prettier, and ESLint (for TypeScript)
- url: https://gatsby-starter-apollo.smakosh.com/app/
  repo: https://github.com/smakosh/gatsby-apollo-starter
  description: Gatsby Apollo starter - with client side routing
  tags:
    - Client-side App
    - SEO
    - Styling:CSS-in-JS
  features:
    - Apollo provider & Client side routing
    - Eslint/Prettier configured
    - Easy to customize
    - Nice project structure
    - Flex Grid components easy to customize
- url: https://portfolio.smakosh.com/
  repo: https://github.com/smakosh/gatsby-portfolio-dev
  description: A portfolio for developers
  tags:
    - Portfolio
    - SEO
    - Netlify
    - Onepage
    - Styling:CSS-in-JS
  features:
    - Eslint/Prettier configured
    - Scores 100% on a11y / Performance / PWA / SEO
    - PWA (desktop & mobile)
    - Easy to customize
    - Nice project structure
    - Amazing illustrations by Undraw.co
    - Tablet & mobile friendly
    - Continuous deployment with Netlify
    - A contact form protected by Google Recaptcha
    - Can be deployed with one click
    - Functional components with Recompose React Hooks! ready to migrate to React hooks!
    - Fetches your GitHub pinned projects with most stars (You could customize this if you wish)
- url: https://github.com/smakosh/gatsby-airtable-starter
  repo: https://github.com/smakosh/gatsby-airtable-starter
  description: Gatsby Airtable starter
  tags:
    - SEO
    - Netlify
    - Client-side App
    - Styling:CSS-in-JS
  features:
    - Static content fetched from Airtable
    - Dynamic content with CRUD operations with Airtable REST API
    - Well structured files/folders
    - Custom React Hooks
    - Custom Helpers instead of using third party libraries
    - Dynamic & Static containers
    - Global state management ready with useReducer & useContext
    - Dummy auth but ready to add real requests
- url: https://github.com/smakosh/gatsby-app-starter-rest-api
  repo: https://github.com/smakosh/gatsby-app-starter-rest-api
  description: Gatsby REST API starter
  tags:
    - Authentication
    - Client-side App
    - Styling:CSS-in-JS
  features:
    - Dynamic content with CRUD operations with a REST API
    - Well structured files/folders
    - Custom React Hooks
    - Auth with a JWT approach
    - Custom Helpers instead of using third party libraries
    - Dynamic containers
    - Global state management ready with useReducer & useContext
- url: https://gatsbyjs-starter-tailwindplay.appseed.us/
  repo: https://github.com/app-generator/gatsbyjs-starter-tailwindplay
  description: A Gatsby v2 starter styled using Tailwind, a utility-first CSS framework. Uses Purgecss to remove unused CSS.
  tags:
    - Styling:Tailwind
  features:
    - Based on gatsby-starter-tailwind
    - Tailwind CSS Framework
    - Removes unused CSS with Purgecss
- url: https://act-labs.github.io/
  repo: https://github.com/act-labs/gatsby-starter-act-blog
  description: Gatsby starter for blog/documentation using MDX, Ant Design, gatsby-plugin-combine.
  tags:
    - Blog
    - Documentation
    - Styling:Ant Design
    - Markdown
    - MDX
    - SEO
  features:
    - Posts and snippets;
    - SEO component;
    - Ant Design UI components;
    - Markdown and MDX for pages;
    - A customized webpack and babel configuration, for complex profecianal web apps with node.js, Jest tests, etc;
    - Progressively build more and more complex pages using gatsby-plugin-combine.
- url: https://gatsby-ghub.netlify.com/resume-book/
  repo: https://github.com/dwyfrequency/gatsby-ghub
  description: A resume builder app with authenticated routes, static marketing pages, and dynamic resume creation
  tags:
    - Authentication
    - Netlify
    - Client-side App
  features:
    - Netlify Identity
    - Static Marketing pages and Dynamic Client-side Authenticated App pages
    - SEO component
    - Apollo GraphQL (client-side)
- url: https://lewis-gatsby-starter-i18n.netlify.com
  repo: https://github.com/lewislbr/lewis-gatsby-starter-i18n
  description: A simple custom Gatsby starter template to start a new multilanguage website.
  tags:
    - i18n
    - Styling:CSS-in-JS
    - Portfolio
    - SEO
  features:
    - Automatically detects user browser language.
    - CSS in JS with styled-components.
    - Optimized images.
    - Offline capabilities.
    - Auto-generated sitemap and robots.txt.
- url: https://gatsby-snipcart-starter.netlify.com/
  repo: https://github.com/issydennis/gatsby-snipcart
  description: A simple e-commerce shop built using Gatsby and Snipcart.
  tags:
    - E-commerce
    - Styling:CSS-in-JS
    - Markdown
  features:
    - Minimal design to allow for simple customisation.
    - Snipcart integration provides an easy-to-use shopping cart and checkout.
    - Individual product pages with custom fields.
    - Products defined using markdown.
    - Styled components.
    - Gatsby image for optimised product images.
- url: https://anubhavsrivastava.github.io/gatsby-starter-stylish
  repo: https://github.com/anubhavsrivastava/gatsby-starter-stylish
  description: Single page starter based on the Stylish Portfolio site template by startbootstrap for portfolio page
  tags:
    - Onepage
    - Portfolio
    - Styling:SCSS
    - PWA
  features:
    - Designed by startbootstrap
    - Fully Responsive
    - Styling with SCSS
    - Offline support
    - Web App Manifest
- url: https://lewis-gatsby-starter-basic.netlify.com
  repo: https://github.com/lewislbr/lewis-gatsby-starter-basic
  description: A simple custom basic Gatsby starter template to start a new website.
  tags:
    - Styling:CSS-in-JS
    - SEO
  features:
    - Bare-bones starter.
    - CSS in JS with styled-components.
    - Optimized images.
    - Offline capabilities.
    - Auto-generated sitemap and robots.txt.
- url: https://myclicks.netlify.com/
  repo: https://github.com/himali-patel/MyClicks
  description: A simple Gatsby starter template to create portfolio website with contentful and Netlify.
  tags:
    - Blog
    - Netlify
    - CMS:Contentful
    - Styling:Bootstrap
    - Disqus
    - SEO
  features:
    - Fecthing Dynamic content from Contentful.
    - Blog post listing with previews, disqus implementation and social sharing for each blog post.
    - Contact form integration with Netlify.
    - Portfolio Result Filteration according to Category.
    - Index pages design with Recent Blogs and Intagram Feed.
- url: https://gatsby-starter-typescript-graphql.netlify.com
  repo: https://github.com/spawnia/gatsby-starter-typescript-graphql
  description: A Gatsby starter with typesafe GraphQL using TypeScript
  tags:
    - Language:TypeScript
    - Linting
    - Portfolio
    - Styling:CSS-in-JS
  features:
    - Type safety with TypeScript
    - Typesafe GraphQL with graphql-code-generator
    - ESLint with TypeScript support
    - Styling with styled-components
- url: https://gatsby-tailwind-serif.netlify.com/
  repo: https://github.com/windedge/gatsby-tailwind-serif
  description: A Gatsby theme based on gatsby-serif-theme, rewrite with Tailwind CSS.
  tags:
    - Styling:Tailwind
    - Markdown
  features:
    - Based on gatsby-serif-theme
    - Tailwind CSS Framework
    - Removes unused CSS with Purgecss
    - Responsive design
    - Suitable for small business website
- url: https://mystifying-mclean-5c7fce.netlify.com
  repo: https://github.com/renvrant/gatsby-mdx-netlify-cms-starter
  description: An extension of the default starter with Netlify CMS and MDX support.
  tags:
    - MDX
    - Markdown
    - Netlify
    - CMS:Netlify
    - Styling:None
  features:
    - MDX and Netlify CMS support
    - Use React components in Netlify CMS Editor and other markdown files
    - Allow editors to choose a page template
    - Replace HTML tags with React components upon rendering Markdown, enabling design systems
    - Hide pages from being editable by the CMS
    - Minimal and extensible
- url: https://gatsby-airtable-advanced-starter.marcomelilli.com
  repo: https://github.com/marcomelilli/gatsby-airtable-advanced-starter
  description: A Gatsby Starter Blog using Airtable as backend
  tags:
    - Airtable
    - Blog
    - Styling:None
  features:
    - Dynamic content from Airtable
    - Does not contain any UI frameworks
    - Tags
    - Categories
    - Authors
    - Disqus
    - Offline support
    - Web App Manifest
    - SEO
- url: https://contentful-starter.netlify.com/
  repo: https://github.com/algokun/gatsby_contentful_starter
  description: An Awesome Starter Kit to help you get going with Contentful and Gatsby
  tags:
    - Blog
    - CMS:Contentful
    - CMS:Headless
  features:
    - Bare-bones starter.
    - Dynamic content from Contentful CMS
    - Ready made Components
    - Responsive Design
    - Includes Contentful Delivery API for production build
- url: https://gatsby-simple-blog.thundermiracle.com
  repo: https://github.com/thundermiracle/gatsby-simple-blog
  description: A gatsby-starter-blog with overreacted looking and tags, breadcrumbs, disqus, i18n, eslint supported
  tags:
    - i18n
    - Blog
    - Netlify
    - Linting
    - Disqus
    - Testing
  features:
    - Easily Configurable
    - Tags
    - Breadcrumbs
    - Tags
    - Disqus
    - i18n
    - ESLint
    - Jest
- url: https://anubhavsrivastava.github.io/gatsby-starter-grayscale
  repo: https://github.com/anubhavsrivastava/gatsby-starter-grayscale
  description: Single page starter based on the Grayscale site template by startbootstrap for portfolio page
  tags:
    - Onepage
    - Portfolio
    - Styling:SCSS
    - PWA
  features:
    - Designed by startbootstrap
    - Fully Responsive
    - Styling with SCSS
    - Offline support
    - Web App Manifest
- url: https://gatsby-all-in.netlify.com
  repo: https://github.com/Gherciu/gatsby-all-in
  description: A starter that includes the most popular js libraries, already pre-configured and ready for use.
  tags:
    - Linting
    - Netlify
    - Styling:Tailwind
  features:
    - Tailwind CSS Framework
    - Antd UI Framework pre-configured
    - Redux for managing state
    - Eslint and Stylelint to enforce code style
- url: http://demo.nagui.me
  repo: https://github.com/kimnagui/gatsby-starter-nagui
  description: A Gatsby starter that full responsive blog.
  tags:
    - Blog
    - AWS
    - Pagination
    - SEO
    - Styling:CSS-in-JS
  features:
    - Tags & Categorys.
    - Pagination.
    - Show Recent Posts for category.
    - Styled-Components.
    - Mobile-First CSS.
    - Syntax highlighting in code blocks using PrismJS(Dracula).
    - Google Analytics.
    - Deploy AWS S3.
- url: https://anubhavsrivastava.github.io/gatsby-starter-newage
  repo: https://github.com/anubhavsrivastava/gatsby-starter-newage
  description: Single page starter based on the new age site template by startbootstrap for portfolio page/Mobile app launch
  tags:
    - Onepage
    - Portfolio
    - Styling:SCSS
    - PWA
  features:
    - Designed by startbootstrap
    - Fully Responsive
    - Styling with SCSS
    - Offline support
    - Web App Manifest
- url: https://gatsby-starter-krisp.netlify.com/
  repo: https://github.com/algokun/gatsby-starter-krisp
  description: A minimal, clean and responsive starter built with gatsby
  tags:
    - Styling:Bootstrap
    - Onepage
    - Portfolio
    - Netlify
    - Markdown
  features:
    - Styled-Components.
    - Mobile-First CSS.
    - Responsive Design, optimized for Mobile devices
- url: https://gatsby-datocms-starter.netlify.com/
  repo: https://github.com/brohlson/gatsby-datocms-starter
  description: An SEO-friendly DatoCMS starter with styled-components, page transitions, and out-of-the-box blog post support.
  tags:
    - CMS:DatoCMS
    - Styling:CSS-in-JS
    - Blog
    - Portfolio
    - SEO
  features:
    - Page Transitions
    - Blog Post Template
    - Sitemap & Robots.txt generation
- url: https://elemental.netlify.com/
  repo: https://github.com/akzhy/gatsby-starter-elemental
  description: A highly customizable portfolio starter with grid support.
  tags:
    - Blog
    - Portfolio
    - SEO
  features:
    - Highly Customizable
    - Portfolio Template
    - Blog Post Template
    - SEO Friendly
- url: https://gatsby-starter-apollo.netlify.com/
  repo: https://github.com/piducancore/gatsby-starter-apollo-netlify
  description: This project is an easy way to start developing fullstack apps with Gatsby and Apollo Server (using Netlify Lambda functions). For developing we use Netlify Dev to bring all of this magic to our local machine.
  tags:
    - Netlify
  features:
    - Apollo Client
    - Apollo Server running on Netlify functions
    - Netlify Dev for local development
- url: https://gatsby-starter-blog-and-portfolio.netlify.com/
  repo: https://github.com/alisalahio/gatsby-starter-blog-and-portfolio
  description: Just gatsby-starter-blog, with portfolio section added
  tags:
    - Blog
    - Portfolio
  features:
    - Basic setup for a full-featured blog
    - Basic setup for a portfolio
    - Support for an RSS feed
    - Google Analytics support
    - Automatic optimization of images in Markdown posts
    - Support for code syntax highlighting
    - Includes plugins for easy, beautiful typography
    - Includes React Helmet to allow editing site meta tags
    - Includes plugins for offline support out of the box
- url: https://www.attejuvonen.fi
  repo: https://github.com/baobabKoodaa/blog
  description: Blog with all the Bells and Whistles
  tags:
    - Blog
    - Infinite Scroll
    - Pagination
    - SEO
    - Markdown
  features:
    - Write blog posts into Markdown files (easy to format and content will not be married to any platform).
    - Expandable
    - Responsive and streamlined design.
    - Blazing fast UX
    - Autogenerated tracedSVG image placeholders are stylized to create a smooth look and transition as the image loads without the page jumping around.
    - Posts organized by tags.
    - Teasers of posts are generated to front page with infinite scroll which gracefully degrades into pagination.
    - Allow readers to be notified of updates with RSS feed and email newsletter.
    - Contact Form.
- url: https://novela.narative.co
  repo: https://github.com/narative/gatsby-starter-novela
  description: Welcome to Novela, the simplest way to start publishing with Gatsby.
  tags:
    - Blog
    - MDX
    - Portfolio
    - Pagination
    - SEO
  features:
    - Beautifully Designed
    - Multiple Homepage Layouts
    - Toggleable Light and Dark Mode
    - Simple Customization with Theme UI
    - Highlight-to-Share
    - Read Time and Progress
    - MDX support and inline code
    - Accessibility in Mind
- url: https://gatsby-starter-fashion-portfolio.netlify.com/
  repo: https://github.com/shobhitchittora/gatsby-starter-fashion-portfolio
  description: A Gatsby starter for a professional and minimal fashion portfolio.
  tags:
    - Blog
    - Client-side App
    - Landing Page
    - Portfolio
    - Styling:Other
  features:
    - A minimal and simple starter for your fashion portfolio
    - No need for any CMS, work with all your data and images locally.
    - Separate components for different pages and grid
    - Uses gatsby-image to load images
    - Built using the old school CSS.
- url: https://gatsby-theme-profile-builder.netlify.com/
  repo: https://github.com/ashr81/gatsby-theme-profile-builder
  description: Simple theme to build your personal portfolio and publish your articles using Contentful CMS.
  tags:
    - Landing Page
    - Portfolio
    - Styling:CSS-in-JS
    - Blog
    - CMS:Contentful
  features:
    - Mobile Screen support
    - Out of the box support with Contentful CMS for articles.
    - Toggleable Light and Dark Mode
    - Profile image with links to your GitHub and Twitter.
- url: https://prist.marguerite.io/
  repo: https://github.com/margueriteroth/gatsby-prismic-starter-prist
  description: A light-themed starter powered by Gatsby v2 and Prismic to showcase portfolios and blogs.
  tags:
    - Blog
    - CMS:Prismic
    - Landing Page
    - Netlify
    - Portfolio
    - SEO
    - Styling:CSS-in-JS
  features:
    - Landing page with customizable Hero, Portfolio preview, and About component
    - Emotion styled components
    - Blog layout and pages
    - Portfolio layout and pages
    - Google Analytics
    - Mobile ready
- url: https://demos.simplecode.io/gatsby/crafty/
  repo: https://github.com/simplecode-io/gatsby-crafty-theme
  description: SEO-friendly, fast, and fully responsive Gatsby starter with minimal plugins, utilizing JSON files as a content source.
  tags:
    - SEO
    - Portfolio
    - CMS:Other
    - Styling:Other
  features:
    - Beautiful and simple design
    - 100/100 Google Lighthouse score
    - SEO Optimized
    - Includes header/footer/sidebar (on Mobile)
    - CSS based sidebar
    - CSS based Modals
    - Content is fetched from JSON Files
    - Only one extra plugin from default Gatsby starter
- url: https://gatsby-starter-profile-site.netlify.com/
  repo: https://github.com/Mr404Found/gatsby-starter-profile-site
  description: A minimal and clean starter build with gatsby.
  tags:
    - Landing Page
    - Netlify
    - Portfolio
    - SEO
    - Styling:CSS-in-JS
  features:
    - Simple Design
    - Made by Sumanth
- url: https://the404blog.netlify.com
  repo: https://github.com/algokun/the404blog
  description: An Awesome Starter Blog to help you get going with Gatsby and Markdown
  tags:
    - Blog
    - Markdown
    - Search
    - Styling:CSS-in-JS
  features:
    - Bare-bones starter.
    - Dynamic content with Markdown
    - Ready made Components
    - Responsive Design
    - Includes Search Feature.
    - Syntax Highlight in Code.
    - Styling in Bootstrap
- url: https://gatsby-starter-unicorn.netlify.com/
  repo: https://github.com/algokun/gatsby_starter_unicorn
  description: An Awesome Starter Blog to help you get going with Gatsby and Markdown
  tags:
    - Blog
    - Markdown
    - Styling:CSS-in-JS
  features:
    - Bare-bones starter.
    - Dynamic content with Markdown
    - Ready made Components
    - Responsive Design
    - Syntax Highlight in Code.
- url: https://gatsby-starter-organization.netlify.com/
  repo: https://github.com/geocine/gatsby-starter-organization
  description: A Gatsby starter template for organization pages. Using the Gatsby theme "@geocine/gatsby-theme-organization"
  tags:
    - Styling:CSS-in-JS
    - Landing Page
    - Portfolio
    - Onepage
  features:
    - React Bootstrap styles
    - Theme-UI and EmotionJS CSS-in-JS
    - A landing page with all your organization projects, configurable through a YML file.
    - Configurable logo, favicon, organization name and title
- url: https://gatsby-starter-interviews.netlify.com/
  repo: https://github.com/rmagon/gatsby-starter-interviews
  description: A Gatsby starter template for structured Q&A or Interview sessions
  tags:
    - SEO
    - Blog
    - Styling:SCSS
  features:
    - Minimalist design for interviews
    - Beautifully presented questions and answers
    - Option to read all answers to a specific question
    - Share interview on social channels
    - All content in simple json files
- url: https://gatsby-starter-photo-book.netlify.com/
  repo: https://github.com/baobabKoodaa/gatsby-starter-photo-book
  description: A Gatsby starter for sharing photosets.
  tags:
    - Gallery
    - Infinite Scroll
    - Pagination
    - Transitions
  features:
    - Gallery with auto-generated thumbnails are presented on CSS Grid with infinite scroll.
    - Beautiful "postcard" view for photos with fullscreen toggle.
    - Both views are responsive with minimal whitespace and polished UX.
    - Many performance optimizations for image delivery (both by Gatsby & way beyond what Gatsby can do).
- url: https://gatsby-typescript-scss-starter.netlify.com/
  repo: https://github.com/GrantBartlett/gatsby-typescript-starter
  description: A simple starter project using TypeScript and SCSS
  tags:
    - Language:TypeScript
    - Styling:SCSS
    - SEO
  features:
    - Pages and components are classes.
    - A skeleton SCSS project added with prefixing
- url: https://portfolio-by-mohan.netlify.com/
  repo: https://github.com/algokun/gatsby_starter_portfolio
  description: An Official Starter for Gatsby Tech Blog Theme
  tags:
    - SEO
    - Blog
  features:
    - Styling using Styled-Components
    - Search using ElasticLunr
    - Theme by gatsby-tech-blog-theme
    - Deployed in Netlify
- url: https://brevifolia-gatsby-forestry.netlify.com/
  repo: https://github.com/kendallstrautman/brevifolia-gatsby-forestry
  description: A minimal starter blog built with Gatsby & Forestry CMS
  tags:
    - CMS:Forestry.io
    - Blog
    - Markdown
    - Styling:SCSS
  features:
    - Blog post listing with previews (image + summary) for each blog post
    - Minimalist, responsive design & typography
    - Create new markdown posts dynamically
    - Configured to work automatically with Forestry CMS
    - Customizable 'info' page
    - Simple layout & scss architecture, easily extensible
- url: https://gatsby-firebase-starter.netlify.com/
  repo: https://github.com/ovidiumihaibelciug/gatsby-firebase-starter
  description: Starter / Project Boilerplate for Authentication and creating Dynamic pages from collections with Firebase and Gatsby.js
  tags:
    - Firebase
    - SEO
    - Styling:SCSS
    - Authentication
    - PWA
  features:
    - Authentication with Firebase
    - Programmatically create pages from a firestore collection
    - Protected Routes with Authorization
    - Email verification
    - Includes React Helmet to allow editing site meta tags
    - Includes plugins for offline support out of the box
- url: https://gatsby-typescript-minimal.netlify.com/
  repo: https://github.com/benbarber/gatsby-typescript-minimal
  description: A minimal, bare-bones TypeScript starter for Gatsby
  tags:
    - Language:TypeScript
    - Styling:CSS-in-JS
    - SEO
  features:
    - Bare-bones starter
    - TypeScript
    - TSLint
    - Prettier
    - Styled Components
    - Sitemap Generation
    - Google Analytics
- url: https://agility-gatsby-starter-gatsbycloud.netlify.com
  repo: https://github.com/agility/agility-gatsby-starter
  description: Get started with Gatsby and Agility CMS using a minimal blog.
  tags:
    - CMS:Agility CMS
    - Blog
    - SEO
  features:
    - A bare-bones starter Blog to get you off and running with Agility CMS and Gatsby.
- url: https://gatsby-starter-dot.netlify.com/
  repo: https://github.com/chronisp/gatsby-starter
  description: Gatsby Starter for creating portfolio & blog.
  tags:
    - Blog
    - CMS:Headless
    - CMS:Contentful
    - Netlify
    - Portfolio
    - Redux
    - SEO
    - Styling:Material
  features:
    - Extensible & responsive design using Material UI (palette, typography & breakpoints configuration)
    - Blog integration with Contentful CMS (GraphQL queries)
    - Redux (connect actions & props easily using custom HOF)
    - Support for Netlify deployment
    - SEO
    - Prettier code styling
- url: https://johnjkerr.github.io/gatsby-creative/
  repo: https://github.com/JohnJKerr/gatsby-creative
  description: Gatsby implementation of the Start Bootstrap Creative template
  tags:
    - Gallery
    - Portfolio
    - Styling:Bootstrap
    - Styling:SCSS
  features:
    - Start Bootstrap Creative template converted to React/Gatsby
    - React Scrollspy used to track page position
    - React Bootstrap used to create modal portfolio carousel
    - GitHub Actions deployment to GitHub Pages demonstrated
- url: https://bonneville.netlify.com/
  repo: https://github.com/bagseye/bonneville
  description: A starter blog template for Gatsby
  tags:
    - Blog
    - SEO
  features:
    - Extensible & responsive design
    - Blog integration
    - SEO
- url: https://gatsby-starter-i18next-sanity.netlify.com/en
  repo: https://github.com/johannesspohr/gatsby-starter-i18next-sanity
  description: A basic starter which integrates translations with i18next and localized sanity input.
  tags:
    - i18n
    - CMS:sanity.io
  features:
    - Showcases advanced i18n techniques with i18next and sanity.io
    - Correct URLs for the languages (language in the path, translated slugs)
    - Multilanguage content from sanity
    - Snippets translation
    - Optimized bundle size (don't ship all translations at once)
    - Alternate links to other languages
    - Sitemap with language information
    - Localized 404 pages
- url: https://gatsby-skeleton.netlify.com/
  repo: https://github.com/msallent/gatsby-skeleton
  description: Gatsby starter with TypeScript and all sort of linting
  tags:
    - Language:TypeScript
    - Styling:CSS-in-JS
    - SEO
  features:
    - TypeScript
    - Styled-Components
    - ESLint
    - Prettier
    - Stylelint
    - SEO
- url: https://nehalem.netlify.com/
  repo: https://github.com/nehalist/gatsby-starter-nehalem
  description: A starter for the Gatsby Nehalem Theme
  tags:
    - Blog
    - Language:TypeScript
    - Markdown
    - Search
    - SEO
  features:
    - Fully responsive
    - Highly optimized (Lighthouse score ~400)
    - SEO optimized (with open graph, Twitter Card, JSON-LD, RSS and sitemap)
    - Syntax highlighting
    - Search functionality
    - Multi navigations
    - Static pages
    - Fully typed with TypeScript
    - Tagging
    - Theming
    - Customizable
- url: https://gatsby-starter-headless-wp.netlify.com
  repo: https://github.com/crock/gatsby-starter-headless-wordpress
  description: A starter Gatsby site to quickly implement a site for headless WordPress
  tags:
    - Blog
    - CMS:Headless
    - CMS:WordPress
  features:
    - New Header
    - Responsive
    - Sidebar that displays recent blog posts
- url: https://gatsby-advanced-blog-starter.netlify.com
  repo: https://github.com/aman29271/gatsby-advanced-blog-starter
  description: A pre-built Gatsby Starter Tech-blog
  tags:
    - Blog
    - Markdown
  features:
    - Highly Optimised
    - Image optimised with blur-up effect
    - Responsive
    - Code  highlighting
    - tagging
    - Sass compiled
- url: https://anubhavsrivastava.github.io/gatsby-starter-casual
  repo: https://github.com/anubhavsrivastava/gatsby-starter-casual
  description: Multi page starter based on the Casual site template by startbootstrap for portfolio
  tags:
    - Onepage
    - Styling:SCSS
    - PWA
  features:
    - Designed by startbootstrap
    - Fully Responsive
    - Styling with SCSS
    - Offline support
    - Web App Manifest
- url: https://gatsby-starter-ts-hello-world.netlify.com
  repo: https://github.com/hdorgeval/gatsby-starter-ts-hello-world
  description: TypeScript version of official hello world
  tags:
    - Language:TypeScript
  features:
    - TypeScript
    - ESLint
    - Type checking
    - no boilerplate
    - Great for advanced users
    - VSCode ready
- url: https://grommet-file.netlify.com/
  repo: https://github.com/metinsenturk/gatsby-starter-grommet-file
  description: Grommet-File is made with Grommet V2 and a blog starter
  tags:
    - Blog
    - Markdown
    - SEO
    - Portfolio
    - Styling:Grommet
  features:
    - Responsive Design
    - Pagination
    - Page creation
    - Content is Markdown files
    - Google Analytics
    - Grommet V2 User Interface
    - Support for RSS feed
    - SEO friendly
    - Mobile and responsive
    - Sitemap & Robots.txt generation
    - Optimized images with gatsby-image
- url: https://gatsby-wordpress-typescript-scss-blog.netlify.com/
  repo: https://github.com/sagar7993/gatsby-wordpress-typescript-scss-blog
  description: A Gatsby starter template for a WordPress blog, built using TypeScript, SCSS and Ant Design
  tags:
    - Blog
    - CMS:WordPress
    - CMS:Headless
    - Language:TypeScript
    - Pagination
    - PWA
    - SEO
    - Portfolio
    - Styling:SCSS
  features:
    - TypeScript for type-safe code
    - Source content from WordPress CMS
    - Auto generated Pagination for your WordPress Posts
    - Auto generated Navigation for next and previous post at the end Post
    - Auto generated pages for tags and categories sourced from WordPress
    - SCSS stylesheets
    - PWA with offline support
    - Ant Design for UI components and theming
    - Jest and Enzyme Testing framework support for snapshots and unit tests.
    - Responsive Design
    - Google Analytics
    - Comments using Staticman
    - Images within WordPress post/page content downloaded to static folder and transformed to webp format during build
    - Social widgets
    - Instagram feed of any profile (no API token needed)
    - Pinterest pin-it button on hovering on images (no API token needed)
    - Twitter timeline and follow button (no API token needed)
    - Facebook timeline and like button (no API token needed)
    - SEO friendly
    - Web app manifest
    - Mobile optimized and responsive
    - Sitemap.xml & Robots.txt generation
    - Optimized images with gatsby-image
    - Git pre-commit and pre-push hooks using Husky
    - TSLint formatting
    - Highly optimized with excellent lighthouse audit score
- url: https://gatsby-starter-typescript-deluxe.netlify.com/
  repo: https://github.com/gojutin/gatsby-starter-typescript-deluxe
  description: A Gatsby starter with TypeScript, Storybook, Styled Components, Framer Motion, Jest, and more.
  tags:
    - Language:TypeScript
    - Styling:CSS-in-JS
    - Storybook
    - SEO
    - Linting
    - Testing
  features:
    - TypeScript for type-safe code.
    - Styled-Components for all your styles.
    - Framer Motion for awesome animations.
    - gatsby-image and gatsby-transformer-sharp for optimized images.
    - gatsby-plugin-manifest + SEO component for an SEO-friendly PWA.
    - Storybook with add-ons for showing off your awesome components.
    - Jest and React Testing library for snapshots and unit tests.
    - ESLint (with TSLint and Prettier) to make your code look its best.
    - React Axe and React A11y for accessibility so that your site is awesome for everyone.
- url: https://gatsby-markdown-blog-starter.netlify.com/
  repo: https://github.com/ammarjabakji/gatsby-markdown-blog-starter
  description: GatsbyJS v2 starter for creating a markdown blog. Based on Gatsby Advanced Starter.
  tags:
    - Blog
    - Markdown
    - SEO
    - PWA
  features:
    - Gatsby v2 support
    - Responsive Design
    - Pagination
    - Content is Markdown files
    - Google Analytics
    - Support for RSS feed
    - SEO friendly
    - Sitemap & Robots.txt generation
    - Sass support
    - Css Modules support
    - Web App Manifest
    - Offline support
    - htaccess support
    - Typography.js
    - Integration with Social Media
- url: https://gatsby-starter-bloomer-db0aaf.netlify.com
  repo: https://github.com/zlutfi/gatsby-starter-bloomer
  description: Barebones starter website with Bloomer React components for Bulma.
  tags:
    - PWA
    - Styling:Bulma
    - Styling:SCSS
  features:
    - Bloomer React Commponents
    - Bulma CSS Framework
    - Uses SCSS for styling
    - Font Awesome Support
    - Progressive Web App
- url: https://gatsby-starter-mdbreact.netlify.com
  repo: https://github.com/zlutfi/gatsby-starter-mdbreact
  description: Barebones starter website with Material Design Bootstrap React components.
  tags:
    - PWA
    - Styling:Bootstrap
    - Styling:Material
    - Styling:SCSS
  features:
    - MDBReact React Commponents
    - Bootstrap CSS Framework with Material Design Bootstrap styling
    - Uses SCSS for styling
    - Font Awesome Support
    - Progressive Web App
- url: https://gatsby-starter-ts-pwa.netlify.com/
  repo: https://github.com/markselby9/gatsby-starter-typescript-pwa
  description: The default Gatsby starter fork with TypeScript and PWA support added
  tags:
    - Language:TypeScript
    - PWA
  features:
    - Minimum changes based on default starter template for TypeScript and PWA
    - Added TypeScript support with eslint and tsc check
    - Support GitHub Actions CI/CD workflow (beta)
- url: https://iceberg-gatsby-multilang.netlify.com/
  repo: https://github.com/diogorodrigues/iceberg-gatsby-multilang
  description: Gatsby multi-language starter. Internationalization / i18n without third party plugins or packages for Posts and Pages. Different URLs dependending on the language. Focused on SEO, PWA, Image Optimization, Styled Components and more. This starter is also integrate with Netlify CMS to manage all pages, posts and images.
  tags:
    - Blog
    - CMS:Headless
    - CMS:Netlify
    - i18n
    - Netlify
    - Markdown
    - Pagination
    - PWA
    - SEO
    - Styling:CSS-in-JS
  features:
    - Translations by using GraphQL, hooks and context API
    - Content in markdown for pages and posts in different languages
    - General translations for any content
    - Creation of menu by using translations and GraphQL
    - Netlify CMS to manage all pages, posts and images
    - Styled Components to styles
    - All important seetings for speedy and optimized images
    - Blog Posts list with pagination
    - Focus on SEO
    - PWA
- url: https://flexible-gatsby.netlify.com/
  repo: https://github.com/wangonya/flexible-gatsby
  description: A simple and clean theme for Gatsby
  tags:
    - Blog
    - Markdown
  features:
    - Google Analytics
    - Simple design
    - Markdown support
- url: https://gatsby-starter-leaflet.netlify.com/
  repo: https://github.com/colbyfayock/gatsby-starter-leaflet
  description: A Gatsby starter with Leafet!
  tags:
    - Landing Page
    - Linting
    - Styling:SCSS
    - Testing
  features:
    - Simply landing page to get started with Leaflet
    - Includes Leaflet and React Leaflet
    - Starts with some basic Sass stylesheets for styling
    - Linting and testing preconfigured
- url: https://gatsby-starter-luke.netlify.com/
  repo: https://github.com/lukethacoder/luke-gatsby-starter
  description: An opinionated starter using TypeScript, styled-components (emotion flavoured), React Hooks & react-spring. Built as a BYOS (bring your own source) so you can get up and running with whatever data you choose.
  tags:
    - Language:TypeScript
    - Transitions
    - Styling:CSS-in-JS
    - Linting
  features:
    - TypeScript
    - react-spring animations
    - BYOS (bring your own source)
    - Emotion for styling components
    - Minimal Design
    - React Hooks (IntersectionObserver, KeyUp, LocalStorage)
- url: https://friendly-cray-96d631.netlify.com/
  repo: https://github.com/PABlond/Gatsby-TypeScript-Starter-Blog
  description: Project boilerplate of a blog app. The starter was built using Gatsby and TypeScript.
  tags:
    - Markdown
    - Language:TypeScript
    - SEO
    - PWA
    - Styling:SCSS
  features:
    - A complete responsive theme built wiss Scss
    - Easy editable posts in Markdown files
    - SEO component
    - Optimized with Google Lighthouse
- url: https://gatsby-starter-material-album.netlify.com
  repo: https://github.com/JoeTrubenstein/gatsby-starter-material-album
  description: A simple portfolio starter based on the Material UI Album Layout
  tags:
    - Gallery
    - Portfolio
    - Styling:Material
  features:
    - Pagination
    - Material UI
    - Exif Data Parsing
- url: https://peaceful-ptolemy-d7beb4.netlify.com
  repo: https://github.com/TRamos5/gatsby-contentful-starter
  description: A starter template for an awesome static blog utilizing Contentful as a CMS and deployed to Netlify.
  tags:
    - CMS:Contentful
    - CMS:Headless
    - Blog
    - Netlify
    - Markdown
    - Styling:CSS-in-JS
  features:
    - Netlify integration with pre built contact form
    - "CMS: Contentful integration with placeholders included"
    - Mobile friendly responsive design made to be customized or leave as is
    - Separate components for everything
    - ...and more
- url: https://gatsby-tailwind-emotion-starter-demo.netlify.com/
  repo: https://github.com/pauloelias/gatsby-tailwind-emotion-starter
  description: Gatsby starter using the latest Tailwind CSS and Emotion.
  tags:
    - Styling:Tailwind
    - Styling:CSS-in-JS
    - Styling:PostCSS
  features:
    - Tailwind CSS for rapid development
    - Emotion with `tailwind.macro` for flexible styled components
    - PostCSS configured out-of-the-box for when you need to write your own CSS
    - postcss-preset-env to write tomorrow's CSS today
    - Bare bones starter to help you hit the ground running
- url: https://gatsby-starter-grayscale-promo.netlify.com/
  repo: https://github.com/gannochenko/gatsby-starter-grayscale-promo
  description: one-page promo site
  tags:
    - Language:TypeScript
    - Styling:CSS-in-JS
    - Linting
    - Markdown
    - Onepage
    - CMS:Netlify
    - Landing Page
  features:
    - Styled-Components
    - NetlifyCMS
    - TypeScript
    - Basic design
- url: https://gatsby-starter-mdx-website-blog.netlify.com/
  repo: https://github.com/doakheggeness/gatsby-starter-mdx-website-blog
  description: Gatsby website and blog starter utilizing MDX for adding components to mdx pages and posts. Incorportates Emotion.
  tags:
    - MDX
    - Blog
    - Styling:CSS-in-JS
  features:
    - Create pages and posts using MDX
    - Incorporates the CSS-in-JS library Emotion
    - Visual effects
- url: https://gatsby-starter-zurgbot.netlify.com/
  repo: https://github.com/zurgbot/gatsby-starter-zurgbot
  description: The ultimate force of starter awesomeness in the galaxy of Gatsby
  tags:
    - Linting
    - PWA
    - SEO
    - Styling:Bulma
    - Styling:SCSS
    - Testing
  features:
    - Sass (SCSS Flavored) CSS
    - Bulma CSS Framework
    - React Helmet <head> Management
    - React Icons SVG Icon Components (Including Font Awesome and others)
    - Eslint for JS linting
    - Prettier for JS formatting
    - StyleLint for Scss linting and formatting
    - Jest for a test framework
    - Enzyme for testing with React
    - Husky for git hooks, particularly precommit management
    - Lint Staged to run commands only on staged files
- url: https://martin2844.github.io/gatsby-starter-dev-portfolio/
  repo: https://github.com/martin2844/gatsby-starter-dev-portfolio
  description: A GatsbyJS minimalistic portfolio site, with a blog and about section
  tags:
    - Portfolio
    - Blog
    - Markdown
  features:
    - createPages API
    - Responsive
    - Minimalistic
    - Blazing fast (LINK)
    - Graphql queries
    - Sass
    - Markdown
- url: https://wataruoguchi-gatsby-starter-typescript-contentful.netlify.com/
  repo: https://github.com/wataruoguchi/gatsby-starter-typescript-contentful
  description: Simple TypeScript starter with Contentful Integration
  tags:
    - Language:TypeScript
    - CMS:Contentful
    - Netlify
    - Blog
  features:
    - Simple
    - TypeScript
    - Contentful
    - Supports Contentful Rich Text
    - Prettier & ESlint & StyleLint to format & check the code
    - Husky & lint-staged to automate checking
- url: https://gatsby-starter-point.netlify.com/
  repo: https://github.com/teaware/gatsby-starter-point
  description: A humble Gatsby starter for blog
  tags:
    - Blog
    - Markdown
    - Netlify
  features:
    - SASS
    - SEO
    - Dark Mode
    - Google Analytics
- url: https://gatsby-typescript-storybook-starter.netlify.com/
  repo: https://github.com/RobertoMSousa/gatsby-typescript-storybook-starter
  description: A Gatsby starter with storybook, tags and eslint
  tags:
    - Language:TypeScript
    - Styling:CSS-in-JS
    - Storybook
    - Markdown
    - Linting
  features:
    - Storybook
    - Simple
    - TypeScript
    - Contentful
    - Prettier & ESlint & StyleLint to format & check the code
    - Storybook
    - Jest and React Testing library for snapshots and unit tests.
    - Styled-Components for all your styles.
- url: https://semantic-ui-docs-gatsby.netlify.com/
  repo: https://github.com/whoisryosuke/semantic-ui-docs-gatsby
  description: Documentation starter using Semantic UI and MDX
  tags:
    - Documentation
    - Linting
    - Markdown
    - MDX
    - PWA
    - SEO
  features:
    - Easy starter for documentation-style sites
    - Use SUI React components anywhere in MDX
    - SASS/LESS support
    - Live code component
    - Customizable sidebar
    - Offline-ready
    - Responsive design
    - Nodemon for restarting dev server on changes
    - Webpack aliasing for components, assets, etc
- url: https://gatsby-starter-saas-marketing.netlify.com/
  repo: https://github.com/keegn/gatsby-starter-saas-marketing
  description: A simple one page marketing site starter for SaaS companies and products
  tags:
    - Onepage
    - Styling:CSS-in-JS
    - Landing Page
  features:
    - Responsive
    - Netlify ready
    - Styled-Components
    - Minimal design and easy to customize
    - Great for software or product related marketing sites
- url: https://react-landnig-page.netlify.com/
  repo: https://github.com/zilahir/react-landing-page
  description: Landing page with GraphCMS
  tags:
    - Redux
    - Styling:SCSS
    - Styling:CSS-in-JS
    - Netlify
  features:
    - Team section
    - Clients section
    - Map
    - Netlify ready
    - Styled-Components
    - Good for app showcase for startups
    - Prettier & ESlint & StyleLint to format & check the code
    - Husky & lint-staged to automate checking
- url: https://gatsby-strapi-starter.netlify.com/
  repo: https://github.com/jeremylynch/gatsby-strapi-starter
  description: Get started with Strapi, Bootstrap (reactstrap) and Gatsby FAST!
  tags:
    - CMS:Strapi
    - Styling:Bootstrap
  features:
    - Strapi
    - Bootstrap
    - Reactstrap
- url: https://kontent-template-gatsby-landing-page-photon.netlify.com
  repo: https://github.com/Simply007/kontent-template-gatsby-landing-page-photon
  description: Kentico Kontent based starter based on Photon starter by HTML5 UP
  tags:
    - CMS:Headless
    - CMS:Kontent
    - Netlify
    - Landing Page
    - HTML5UP
    - Styling:SCSS
  features:
    - Kentico Kontent CaaS platform as the data source
    - Landing page divided by section.
    - Support for code syntax highlighting
    - Includes plugins for easy, beautiful typography
    - Includes React Helmet to allow editing site meta tags
    - Includes plugins for offline support out of the box
    - Font awesome
    - Material Icons
    - CSS Grid
- url: https://gatsby-starter-typescript-blog-forms.netlify.com/
  repo: https://github.com/joerneu/gatsby-starter-typescript-blog-forms
  description: Gatsby starter for a website in TypeScript with a homepage, blog and forms
  tags:
    - Blog
    - Language:TypeScript
    - Linting
    - Markdown
    - MDX
    - CMS:Netlify
    - SEO
    - Styling:CSS-in-JS
  features:
    - TypeScript for type safety, IDE comfort and error checking during development and build time
    - ESLint and Prettier for safety and consistent code style
    - Uses the official Gatsby Blog Core theme for data processing
    - Functional components and React Hooks
    - SEO component with React Helmet
    - Minimal responsive styling with React Emotion that can easily be extended
    - Theming of components and Markdown (MDX) with Emotion Theming
    - Forms with Formite (React Hooks Form library)
    - Accessible UI components implemented with Reakit and styling based on mini.css
    - Netlify CMS to create and edit blog posts
    - Small bundle size
- url: https://gatsby-tailwind-styled-components-storybook-starter.netlify.com/
  repo: https://github.com/denvash/gatsby-tailwind-styled-components-storybook-starter
  description: Tailwind CSS + Styled-Components + Storybook starter for Gatsby
  tags:
    - Storybook
    - Styling:Tailwind
    - Styling:CSS-in-JS
    - Styling:PostCSS
    - Netlify
  features:
    - Tailwind CSS v1
    - Styled-Components v5
    - Storybook v5
    - PostCSS
    - Deploy Storybook
    - Documentation
- url: https://gatsby-tfs-starter.netlify.com/
  repo: https://github.com/tiagofsanchez/gatsby-tfs-starter
  description: a gatsby-advanced-starter with theme-ui styling
  tags:
    - RSS
    - SEO
    - Blog
    - MDX
  features:
    - React Helmet <head> Management
    - SVG Icon
- url: https://gatsby-lam.vaporwavy.io
  repo: https://github.com/vaporwavy/gatsby-london-after-midnight
  description: A custom, image-centric theme for Gatsby. Advanced from the Gatsby starter London.
  tags:
    - Blog
    - Portfolio
    - Gallery
    - SEO
    - Markdown
    - HTML5UP
    - CMS:Netlify
    - Styling:PostCSS
  features:
    - Support tags
    - Easily change the theme color
    - Post thumbnails in the homepage
    - Built with PostCSS
    - Made for image-centric portfolios
    - Based on London for Gatsby
- url: https://alipiry-gatsby-starter-typescript.netlify.com/
  repo: https://github.com/alipiry/gatsby-starter-typescript
  description: The default Gatsby starter with TypeScript
  tags:
    - Language:TypeScript
    - Linting
    - Netlify
  features:
    - Type Checking With TypeScript
    - Powerful Linting With ESLint
- url: https://gatsby-typescript-tailwind.netlify.com/
  repo: https://github.com/impulse/gatsby-typescript-tailwind
  description: Gatsby starter with TypeScript and Tailwind CSS
  tags:
    - Language:TypeScript
    - Styling:Tailwind
    - Styling:PostCSS
    - Netlify
  features:
    - Simple
    - TSLint
    - Tailwind CSS v1
    - PostCSS + PurgeCSS
- url: https://gatsby-starter-blog-tailwindcss-demo.netlify.com/
  repo: https://github.com/andrezzoid/gatsby-starter-blog-tailwindcss
  description: Gatsby blog starter with TailwindCSS
  tags:
    - Blog
    - SEO
    - Markdown
    - Styling:Tailwind
    - Styling:PostCSS
  features:
    - Based on the official Gatsby starter blog
    - Uses TailwindCSS
    - Uses PostCSS
- url: https://gatsby-minimalist-starter.netlify.com/
  repo: https://github.com/dylanesque/Gatsby-Minimalist-Starter
  description: A minimalist, general-purpose Gatsby starter
  tags:
    - SEO
    - Markdown
    - Styling:CSS-in-JS
  features:
    - Less starting boilerplate than the Gatsby default starter
    - Layout.css includes checklist of initial design system decisions to make
    - Uses Emotion
    - Uses CSS-In-JS
- url: https://gastby-starter-zeevo.netlify.com/
  repo: https://github.com/zeevosec/gatsby-starter-zeevo
  description: Yet another Blog starter with a different style
  tags:
    - Blog
    - Markdown
    - SEO
  features:
    - Extendable
    - Feature filters
    - Performant
- url: https://gatsby-theme-phoenix-demo.netlify.com
  repo: https://github.com/arshad/gatsby-theme-phoenix
  description: A personal blogging and portfolio theme for Gatsby with great typography and dark mode.
  tags:
    - Blog
    - Portfolio
    - SEO
    - MDX
    - Styling:Tailwind
    - Styling:PostCSS
  features:
    - MDX - Posts, Pages and Projects
    - Tags/Categories
    - Dark mode
    - Customizable with Tailwind CSS
    - Code highlighting with Prism
    - RSS feed
- url: https://gatsby-starter-landed.netlify.com/
  repo: https://github.com/vasrush/gatsby-starter-landed
  description: A Gatsby theme based on Landed template by HTML5UP
  tags:
    - HTML5UP
    - Landing Page
    - Portfolio
    - Linting
    - Styling:SCSS
    - Transitions
    - SEO
  features:
    - Includes sections to easily create landing pages
    - React Helmet <head> Management
    - Easily update menus & submenus in gatsby-config file
    - Integrates react-scroll and react-reveal for transitions
    - ESLint and Prettier for safety and consistent code style
    - Offline-ready
    - Responsive design
    - Left, Right and no sidebar templates
    - Font awesome icons
    - HTML5UP Design
- url: https://tina-starter-grande.netlify.com/
  repo: https://github.com/tinacms/tina-starter-grande
  description: Feature rich Gatsby starter with full TinaCMS integration
  tags:
    - Blog
    - Markdown
    - SEO
    - Netlify
    - Pagination
    - CMS:Other
    - Styling:CSS-in-JS
  features:
    - Fully integrated with TinaCMS for easy editing
    - Blocks based page & form builder
    - Styled Components
    - Code syntax highlighting
    - Light/Dark mode
- url: https://amelie-blog.netlify.com/
  repo: https://github.com/tobyau/gatsby-starter-amelie
  description: A minimal and mobile friendly blog template
  tags:
    - Blog
    - SEO
    - Markdown
  features:
    - Responsive design
    - Customizable content through markdown files
    - SEO component with React Helmet
- url: https://chronoblog.now.sh
  repo: https://github.com/Ganevru/gatsby-starter-chronoblog
  description: Chronoblog is a Gatsby js theme specifically designed to create a personal website. The main idea of ​​Chronoblog is to allow you not only to write a personal blog but also to keep a record of everything important that you have done.
  tags:
    - Blog
    - Portfolio
    - MDX
    - Markdown
    - SEO
    - Styling:CSS-in-JS
    - Linting
  features:
    - Starter for Chronoblog Gatsby Theme
- url: https://gatsby-eth-dapp-starter.netlify.com
  repo: https://github.com/robsecord/gatsby-eth-dapp-starter
  description: Gatsby Starter for Ethereum Dapps using Web3 with Multiple Account Management Integrations
  tags:
    - Client-side App
    - Netlify
    - Authentication
  features:
    - Ethereum Web3 Authentication - Multiple Integrations
    - ConsenSys Rimble UI Integration
    - Styled Components
    - Coinbase, Fortmatic, Metamask, WalletConnect, and more
    - dFuse Blockchain Streaming and Notifications
- url: https://gatsby-starter-theme-antv.antv.vision
  repo: https://github.com/antvis/gatsby-starter-theme-antv
  description: ⚛️ Polished Gatsby theme for documentation site
  tags:
    - Documentation
    - Markdown
    - Language:TypeScript
    - Styling:Ant Design
    - i18n
  features:
    - ⚛ Prerendered static site
    - 🌎 Internationalization support by i18next
    - 📝 Markdown-based documentation and menus
    - 🎬 Examples with live playground
    - 🏗 Unified Theme and Layout
    - 🆙 Easy customized header nav
    - 🧩 Built-in home page components
- url: https://gatsby-starter-cafe.netlify.com
  repo: https://github.com/crolla97/gatsby-starter-cafe
  description: Gatsby starter for creating a single page cafe website using Contentful and Leaflet
  tags:
    - CMS:Contentful
    - Styling:SCSS
    - Landing Page
    - Onepage
  features:
    - Leaflet interactive map
    - Instagram Feed
    - Contentful for menu item storage
    - Responsive design
- url: https://gatsby-firebase-simple-auth.netlify.com/
  repo: https://github.com/marcomelilli/gatsby-firebase-simple-auth
  description: A simple Firebase Authentication Starter with protected routes
  tags:
    - Firebase
    - Authentication
    - Styling:Tailwind
  features:
    - Authentication with Firebase
    - Protected Routes with Authorization
- url: https://demo.gatsbystorefront.com/
  repo: https://github.com/GatsbyStorefront/gatsby-starter-storefront-shopify
  description: Lightning fast PWA storefront for Shopify
  tags:
    - CMS:Headless
    - Shopify
    - SEO
    - PWA
    - E-commerce
    - Styling:CSS-in-JS
  features:
    - Gatsby Storefront
    - gatsby-theme-storefront-shopify
    - Shopify Integration
    - Shopping Cart
    - PWA
    - Optimized images with gatsby-image.
    - SEO
    - A11y
- url: https://keturah.netlify.com/
  repo: https://github.com/giocare/gatsby-starter-keturah
  description: A portfolio starter for developers
  tags:
    - Portfolio
    - SEO
    - Markdown
  features:
    - Target Audience Developers
    - Designed To Resemble A Terminal And Text Editor
    - Responsive Design
    - FontAwesome Icon Library
    - Easily Customize Content Using Markdown Files
    - SEO Friendly Component
    - Social Media Icons Provided
- url: https://gatsby-lander.surge.sh/
  repo: https://github.com/codebushi/gatsby-starter-lander
  description: Single page starter built with Tailwind CSS
  tags:
    - Onepage
    - Linting
    - Styling:Tailwind
  features:
    - Simple One Page Site
    - Landing Page Design
    - Fully Responsive
    - Styling with Tailwind
- url: https://gatsby-starter-papan01.netlify.com/
  repo: https://github.com/papan01/gatsby-starter-papan01
  description: A Gatsby starter for creating a markdown blog.
  tags:
    - Linting
    - Blog
    - Styling:SCSS
    - Markdown
    - Pagination
    - PWA
    - SEO
  features:
    - SSR React Code Splitting(loadable-components)
    - Theme Toggle(light/dark)
    - Pagination
    - SEO(Sitemap, Schema.org, OpenGraph tags, Twitter tag)
    - Web application manifest and offline support
    - Google Analytics
    - Disqus
    - RSS
    - ESLint(Airbnb) for linting
    - Prettier code formatting
    - gh-pages for deploying to GitHub Pages
- url: https://gatsby-starter-boilerplatev-kontent-demo.netlify.com/
  repo: https://github.com/viperfx07/gatsby-starter-boilerplatev-kontent
  description: A Gatsby starter using BoilerplateV for Kentico Kontent.
  tags:
    - Blog
    - CMS:Headless
    - CMS:Kontent
    - Styling:Bootstrap
    - Styling:CSS-in-JS
    - Linting
  features:
    - Sass (SCSS Flavored) CSS
    - ITCSS Structure of CSS (with glob added for css)
    - Bootstrap CSS Framework
    - React Helmet <head> Management
    - ESLint(Airbnb) for JS linting
    - Prettier for JS formatting
- url: https://www.cryptocatalyst.net/
  repo: https://github.com/n8tb1t/gatsby-starter-cryptocurrency
  description: A full-fledged cryptocurrency Gatsby starter portal with landing page, blog, roadmap, devs team, and docs.
  tags:
    - Linting
    - Blog
    - Styling:SCSS
    - Markdown
    - Pagination
    - PWA
    - SEO
  features:
    - Beautiful Mobile-first design.
    - modular SCSS styles.
    - Configurable color scheme.
    - Advanced config options.
    - Advanced landing page.
    - Blog Component.
    - Live comments.
    - Roadmap component.
    - Developers page component.
    - Algolia advanced search index, with content chunks.
    - Docs component.
    - No outdated codebase, use only react hooks.
    - Easy to modify react components.
    - SEO (Sitemap, OpenGraph tags, Twitter tags)
    - Google Analytics Support
    - Offline Support & WebApp Manifest
    - Easy to modify assets.
- url: https://chronoblog-profile.now.sh
  repo: https://github.com/Ganevru/gatsby-starter-chronoblog-profile
  description: This starter will help you launch a personal website with a simple text feed on the main page. This starter looks simple and neat, but at the same time, it has great potential for organizing your content using tags, dates, and search. The homepage is organized in compact feeds. The display of content in these feeds is based on the tags of this content (for example, only content with a podcast tag gets into the feed with podcasts).
  tags:
    - Blog
    - Portfolio
    - MDX
    - Markdown
    - SEO
    - Styling:CSS-in-JS
    - Linting
  features:
    - Specially designed to create a personal website (in a simple and strict "text" style)
    - Universal text feed divided into categories
    - Search and Tags for organizing content
    - A simple change of primary and secondary colors of the site, fonts, radius of curvature of elements, etc (thanks to Theme UI theming)
    - Clean and Universal UI
    - Mobile friendly, all elements and custom images are adapted to any screen
    - Light/Dark mode
    - Easy customization of icons and links to your social networks
    - MDX for the main menu of the site, footer and other elements of the site
    - MDX for pages and content
    - Code syntax highlighting
    - SEO (OpenGraph and Twitter) out of the box with default settings that make sense (thanks to React Helmet)
- url: https://chronoblog-hacker.now.sh
  repo: https://github.com/Ganevru/gatsby-starter-chronoblog-hacker
  description: A dark (but with ability to switch to light) starter that uses the Source Code Pro font (optional) and minimalistic UI
  tags:
    - Blog
    - Portfolio
    - MDX
    - Markdown
    - SEO
    - Styling:CSS-in-JS
    - Linting
  features:
    - Specially designed to create a personal website
    - Search and Tags for organizing content
    - A simple change of primary and secondary colors of the site, fonts, radius of curvature of elements, etc (thanks to Theme UI theming)
    - Clean and Minimalistic UI
    - Mobile friendly, all elements and custom images are adapted to any screen
    - Light/Dark mode
    - Easy customization of icons and links to your social networks
    - MDX for the main menu of the site, footer and other elements of the site
    - MDX for pages and content
    - Code syntax highlighting
    - SEO (OpenGraph and Twitter) out of the box with default settings that make sense (thanks to React Helmet)
- url: https://gatsby-starter-tailwind2-emotion-styled-components.netlify.com/
  repo: https://github.com/chrish-d/gatsby-starter-tailwind2-emotion-styled-components
  description: A (reasonably) unopinionated Gatsby starter, including; Tailwind 2 and Emotion. Use Tailwind utilities with Emotion powered CSS-in-JS to produce component scoped CSS (no need for utilities like Purge CSS, etc).
  tags:
    - Styling:CSS-in-JS
    - Styling:Tailwind
  features:
    - Utility-first CSS using Tailwind 2.
    - CSS scoped within components (no "bleeding").
    - Only compiles the CSS you use (no need to use PurgeCSS/similar).
    - Automatically gives you Critical CSS with inline stlyes.
    - Hybrid of PostCSS and CSS-in-JS to give you Tailwind base styles.
- url: https://5e0a570d6afb0ef0fb162f0f--wizardly-bassi-e4658f.netlify.com/
  repo: https://github.com/adamistheanswer/gatsby-starter-baysik-blog
  description: A basic and themeable starter for creating blogs in Gatsby.
  tags:
    - Blog
    - Portfolio
    - MDX
    - Markdown
    - SEO
    - Styling:CSS-in-JS
    - Linting
  features:
    - Specially designed to create a personal website
    - Clean and Minimalistic UI
    - Facebook Comments
    - Mobile friendly, all elements and custom images are adapted to any screen
    - Light/Dark mode
    - Prettier code formatting
    - RSS
    - Links to your social networks
    - MDX for pages and content
    - Code syntax highlighting
    - SEO (OpenGraph and Twitter) out of the box with default settings that make sense (thanks to React Helmet)
- url: https://gatsby-starter-robin.netlify.com/
  repo: https://github.com/robinmetral/gatsby-starter-robin
  description: Gatsby Default Starter with state-of-the-art tooling
  tags:
    - MDX
    - Styling:CSS-in-JS
    - Linting
    - Testing
    - Storybook
  features:
    - 📚 Write in MDX
    - 👩‍🎤 Style with Emotion
    - 💅 Linting with ESLint and Prettier
    - 📝 Unit and integration testing with Jest and react-testing-library
    - 💯 E2E browser testing with Cypress
    - 📓 Visual testing with Storybook
    - ✔️ CI with GitHub Actions
    - ⚡ CD with Netlify
- url: https://help.dferber.de
  repo: https://github.com/dferber90/gatsby-starter-help-center
  description: A themeable starter for a help center
  tags:
    - Documentation
    - Markdown
    - MDX
    - Search
  features:
    - Manage content in Markdown and YAML files
    - Multiple authors possible
    - Apply your own theme
    - Usable in any language
    - SEO friendly
    - Easy to add Analytics
- url: https://evaluates2.github.io/Gatsby-Starter-TypeScript-Redux-TDD-BDD
  repo: https://github.com/Evaluates2/Gatsby-Starter-TypeScript-Redux-TDD-BDD
  description: An awesome Gatsby starter template that takes care of the tooling setup, allowing you and your team to dive right into building ultra-fast React applications quickly and deploy them with confidence! 📦
  tags:
    - Redux
    - Language:TypeScript
    - Linting
    - Testing
    - Styling:None
  features:
    - 📚 Written in TypeScript.
    - 💡 Redux preconfigured (with local-storage integration.
    - 💅 Linting with TSLint and Prettier.
    - 📝 Unit testing with Jest and react-test-renderer.
    - 💯 Behavior-driven E2E browser testing with Cypress + Cucumber.js plugin.
    - 📓 Steps for deploying to Gh-pages
    - ✔️ CI with TravisCI
    - ⚡ Steps for deploying to GitHub Pages, AWS S3, or Netlify.
- url: https://gatsby-resume-starter.netlify.com/
  repo: https://github.com/barancezayirli/gatsby-starter-resume-cms
  description: Resume starter styled using Tailwind with Netlify CMS as headless CMS.
  tags:
    - CMS:Headless
    - SEO
    - PWA
    - Portfolio
  features:
    - One-page resume/CV
    - PWA
    - Multiple Netlify CMS widgets
    - Netlify CMS as Headless CMS
    - Tailwind for styling with theming
    - Optimized build process (purge css)
    - Basic SEO, site metadata
    - Prettier
    - Social media links
- url: https://gatsby-starter-default-nostyles.netlify.com/
  repo: https://github.com/JuanJavier1979/gatsby-starter-default-nostyles
  description: The default Gatsby starter with no styles.
  tags:
    - Styling:None
  features:
    - Based on gatsby-starter-default
    - No styles
- url: https://greater-gatsby.now.sh
  repo: https://github.com/rbutera/greater-gatsby
  description: Barebones and lightweight starter with TypeScript, PostCSS, TailwindCSS and Storybook.
  tags:
    - PWA
    - Language:TypeScript
    - Styling:Tailwind
  features:
    - Lightweight & Barebones
    - includes Storybook
    - Full TypeScript support
    - Uses styled-components Global Styles API for consistency in styling across application and Storybook
- url: https://gatsby-simplefolio.netlify.com/
  repo: https://github.com/cobidev/gatsby-simplefolio
  description: A clean, beautiful and responsive portfolio template for Developers ⚡️
  tags:
    - Portfolio
    - PWA
    - SEO
    - Onepage
  features:
    - Modern UI Design
    - Reveal Animations
    - Fully Responsive
    - Easy site customization
    - Configurable color scheme
    - OnePage portfolio site
    - Fast image optimization
- url: https://gatsby-starter-hpp.netlify.com/
  repo: https://github.com/hppRC/gatsby-starter-hpp
  description: All in one Gatsby skeleton based TypeScript, emotion, and unstated-next.
  tags:
    - MDX
    - SEO
    - PWA
    - Linting
    - Styling:CSS-in-JS
    - Language:TypeScript
  features:
    - PWA
    - TypeScript
    - Absolute import
    - Useful ready made custom hooks
    - Ready made form component for Netlify form
    - Global CSS component and Reset CSS component
    - Advanced SEO components(ex. default twitter ogp image, sitemaps, robot.txt)
    - Prettier, ESLint
    - unstated-next(useful easy state library)
- url: https://gatsby-typescript-emotion-storybook.netlify.com/
  repo: https://github.com/duncanleung/gatsby-typescript-emotion-storybook
  description: Config for TypeScript + Emotion + Storybook + React Intl + SVGR + Jest.
  tags:
    - Language:TypeScript
    - Styling:CSS-in-JS
    - Storybook
    - i18n
    - Linting
    - Testing
  features:
    - 💻 TypeScript
    - 📓 Visual testing with Storybook
    - 👩‍🎤 CSS-in-JS styling with Emotion
    - 💅 Linting with ESLint and Prettier
    - 🌎 React Intl internationalization support
    - 🖼️ SVG support with SVGR
    - 📝 Unit and integration testing with Jest and react-testing-library
    - ⚡ CD with Netlify
- url: https://felco-gsap.netlify.com
  repo: https://github.com/AshfaqKabir/Felco-Gsap-Gatsby-Starter
  description: Minimal Multipurpose Gsap Gatsby Landing Page. Helps Getting Started With Gsap and Netlify Forms.
  tags:
    - Portfolio
    - Styling:CSS-in-JS
  features:
    - Minimal 3 Page Responsive Layout
    - Multipurpose Gatsby Theme
    - Working Netlify Form
    - Gsap For Modern Animtaions
    - Styled Components for responsive component based styling with theming
    - Basic SEO, site metadata
    - Prettier
- url: https://gatsby-starter-fusion-blog.netlify.com/
  repo: https://github.com/robertistok/gatsby-starter-fusion-blog
  description: Easy to configure blog starter with modern, minimal theme
  tags:
    - Language:TypeScript
    - Styling:CSS-in-JS
    - Netlify
    - Markdown
    - Blog
    - SEO
  features:
    - Featured/Latest posts
    - Sticky header
    - Easy to customize -> edit config.ts with your info
    - Meta tags for improved SEO with React Helmet
    - Transform links to bitly links automatically
    - Codesyntax
    - Code syntax highlighting
- url: https://gatsby-bootstrap-italia-starter.dej611.now.sh/
  repo: https://github.com/italia/design-italia-gatsby-starterkit
  description: Gastby starter project using the Bootstrap Italia design kit from Italian Digital Team
  tags:
    - Styling:Bootstrap
    - SEO
    - Linting
  features:
    - Bootstrap Italia - design-react-kit
    - Prettier
    - Sticky header
    - Complete header
    - Homepage and service templates pages ready to use
    - Meta tags for improved SEO with React Helmet
- url: https://gatsby-starter-webcomic.netlify.com
  repo: https://github.com/JLDevOps/gatsby-starter-webcomic
  description: Gatsby blog starter that focuses on webcomics and art with a minimalistic UI.
  tags:
    - Markdown
    - MDX
    - Netlify
    - Pagination
    - Search
    - Styling:Bootstrap
    - RSS
    - SEO
  features:
    - Designed to focus on blog posts with images.
    - Search capability on blog posts
    - Displays the latest posts
    - Displays all the tags from the site
    - Pagination between blog posts
    - Has a "archive" page that categorizes and displays all the blog posts by date
    - Mobile friendly
- url: https://gatsby-starter-material-emotion.netlify.com
  repo: https://github.com/liketurbo/gatsby-starter-material-emotion
  description: Gatsby starter of Material-UI with Emotion 👩‍🎤
  tags:
    - Language:TypeScript
    - SEO
    - Styling:Material
    - Styling:CSS-in-JS
  features:
    - Based on Gatsby Default Starter
    - Material-UI
    - Emotion
    - Roboto Typeface
    - SEO
    - TypeScript
- url: https://flex.arshad.io
  repo: https://github.com/arshad/gatsby-starter-flex
  description: A Gatsby starter for the Flex theme.
  tags:
    - SEO
    - MDX
    - Styling:CSS-in-JS
  features:
    - MDX Blocks for your Gatsby site.
    - Customizable, extendable and accessible.
    - Theme UI
    - SEO and Open graphs support
    - Color modes
    - Code Highlighting
- url: https://london-night-day.netlify.com/
  repo: https://github.com/jooplaan/gatsby-london-night-and-day
  description: A custom, image-centric dark and light mode aware theme for Gatsby. Advanced from the Gatsby starter London After Midnight.
  tags:
    - Blog
    - Portfolio
    - Gallery
    - SEO
    - Markdown
    - Styling:SCSS
    - HTML5UP
    - CMS:Netlify
  features:
    - Support tags
    - Easily change the theme color
    - Post thumbnails in the homepage
    - Made for image-centric portfolios
    - Using the London After Midnight is now “Dark mode” (the default), and the original London as “Light mode”.
    - Removed Google Fonts, using system fonts in stead (for speed and privacy :)
    - Use SASS
- url: https://the-gatsby-bootcamp-blog.netlify.com
  repo: https://github.com/SafdarJamal/gatsby-bootcamp-blog
  description: A minimal blogging site built with Gatsby using Contentful and hosted on Netlify.
  tags:
    - Blog
    - CMS:Contentful
    - Netlify
    - Styling:SCSS
    - SEO
    - Portfolio
  features:
    - Basic setup for a full-featured blog
    - Includes React Helmet to allow editing site meta tags
    - Uses SCSS for styling
    - Minimal responsive design
    - Styled components
    - SEO Friendly Meta
- url: https://gatsby-starter-catalyst-writer.netlify.com/
  repo: https://github.com/ehowey/gatsby-starter-catalyst-writer
  description: A full featured starter for a freelance writer or journalist to display a portfolio of their work. SANITY.io is used as the CMS. Based on Gatsby Theme Catalyst. Uses MDX and Theme-UI.
  tags:
    - Styling:CSS-in-JS
    - CMS:sanity.io
    - SEO
    - PWA
    - Portfolio
  features:
    - Based on Gatsby Theme Catalyst series of themes
    - MDX
    - Theme-UI integration for easy to change design tokens
    - SEO optimized to include social media images and Twitter handles
    - Tight integration with SANITY.io including a predefined content studio.
    - A full tutorial is available in the docs.
- url: https://rocketdocs.netlify.com/
  repo: https://github.com/Rocketseat/gatsby-starter-rocket-docs
  description: Out of the box Gatsby Starter for creating documentation websites easily and quickly.
  tags:
    - SEO
    - MDX
    - Documentation
    - Linting
    - Markdown
    - PWA
    - Styling:CSS-in-JS
  features:
    - MDX for docs;
    - Responsive and mobile friendly;
    - Code highlighting with prism-react-renderer and react-live support;
    - SEO (Sitemap, schema.org data, Open Graph and Twitter tags).
    - Google Analytics integration;
    - Custom docs schema;
    - Offline Support & WebApp Manifest;
    - Yaml-based sidebar navigation;
- url: https://gatsby-starter-typescript-default.netlify.com/
  repo: https://github.com/lianghx-319/gatsby-starter-typescript-default
  description: Only TypeScript Gatsby starter base on Default starter
  tags:
    - Language:TypeScript
  features:
    - All features same as gatsby-starter-default
    - Only support TypeScript using gatsby-typescript-plugin
- url: https://gatsby-starter-catalyst.netlify.com/
  repo: https://github.com/ehowey/gatsby-starter-catalyst
  description: A boilerplate starter to accelerate your Gatsby development process. Based on Gatsby Theme Catalyst. Uses MDX for content and Theme-UI for styling. Includes a core theme, a header theme, and a footer theme.
  tags:
    - MDX
    - Styling:Theme-UI
    - SEO
    - PWA
  features:
    - Based on Gatsby Theme Catalyst series of themes and starters.
    - Theme options are used to enable some simple layout changes.
    - Latent component shadowing allows for easy shadowing and swapping of layout components such as the header and footer.
    - Theme-UI is deeply integrated with design tokens and variants throughout.
    - Uses a Tailwind preset to enable you to focus on design elements.
    - Color mode switching available by default.
    - SEO optimized to include social media images and Twitter handles.
    - React Scroll for one page, anchor based navigation is available.
    - Code highlighting via Prism.
- url: https://gatsby-starter-default-dark-mode.netlify.com/
  repo: https://github.com/alexandreramosdev/gatsby-starter-default-dark-mode
  description: A simple starter to get developing quickly with Gatsby, dark mode, and styled-components.
  tags:
    - Styling:CSS-in-JS
    - Onepage
    - Linting
  features:
    - Dark mode
    - Styled Components
    - Comes with React Helmet for adding site meta tags
    - Includes plugins for offline support out of the box
- url: https://eager-memento.netlify.com/
  repo: https://github.com/Mr404Found/gatsby-memento-blogpost
  description: A responsive gatsby portfolio starter to show off or to flex your skills in a single page
  tags:
    - Netlify
    - Markdown
    - Blog
    - Styling:Bootstrap
  features:
    - React Bootstrap
    - Responsive webpage
    - TypeWriter Effect
- url: https://gatsby-starter-wilde-creations.netlify.com/
  repo: https://github.com/georgewilde/gatsby-starter-wilde-creations
  description: Barebones starter with a minimal number of components to kick off a TypeScript and Styled Components project.
  tags:
    - Styling:CSS-in-JS
    - PWA
    - Testing
    - Linting
    - Language:TypeScript
  features:
    - ✔️ Gatsby
    - ✔️ TypeScript
    - ✔️ Styled Components
    - ✔️ Helmet
    - ✔️ Storybook
    - ✔️ Jest
    - ✔️ ESLint
    - ✔️ Husky
    - ✔️ Prettier
    - ✔️ React Testing Library
    - ✔️ Stylelint
    - ✔️ Offline support
    - ✔️ PWA ready
    - ✔️ SEO
    - ✔️ Responsive design
    - ✔️ Netlify Deployment Friendly
    - ✔️ Highly optimized (Lighthouse score 4 x 100)
- url: https://gatsby-starter-typescript-deploy.netlify.com/
  repo: https://github.com/jongwooo/gatsby-starter-typescript
  description: TypeScript version of the default Gatsby starter🔮
  tags:
    - Language:TypeScript
    - Linting
    - Netlify
    - Testing
  features:
    - TypeScript
    - ESLint for JS linting
    - Prettier code formatting
    - Jest for testing
    - Deploy to Netlify through GitHub Actions
- url: https://answer.netlify.com/
  repo: https://github.com/passwd10/gatsby-starter-answer
  description: A simple Gatsby blog to show your Future Action on top of the page
  tags:
    - Blog
    - Markdown
    - Netlify
    - Disqus
  features:
    - Emoji
    - Social Icon(fontawesome)
    - Google Analytics
    - Disqus
    - Resume
    - Place plan on the top
- url: https://gatsby-portfolio-starter.netlify.com/
  repo: https://github.com/Judionit/gatsby-portfolio-starter
  description: A simple Gatsby portfolio starter
  tags:
    - Netlify
    - Styling:CSS-in-JS
    - Onepage
    - Portfolio
  features:
    - Styled components
    - Responsive webpage
    - Portfolio
- url: https://wp-graphql-gatsby-starter.netlify.com/
  repo: https://github.com/n8finch/wp-graphql-gatsby-starter
  description: A super simple, bare-bone starter based on the Gatsby Starter for the front end and the WP GraphQL plugin on your WordPress install. This is a basic "headless CMS" setup. This starter will pull posts, pages, categories, tags, and a menu from your WordPress site. You should use either the TwentyNineteen or TwentyTwenty WordPress themes on your WordPress install. See the starter repo for more detailed instructions on getting set up. The example here uses the WordPress Theme Unit Test Data for post and page dummy content. Find something wrong? Issues are welcome on the starter reository.
  tags:
    - Blog
    - CMS:Headless
    - CMS:WordPress
    - Netlify
  features:
    - WP GraphQL plugin integration
    - Light/Dark Mode
    - React Helmet for SEO
    - Integrated navigation
    - Verbose (i.e., not D.R.Y.) GraphQL queries to get data from
    - Includes plugins for offline support out of the box
- url: https://gatsby-starter-docz-netlifycms.netlify.com/
  repo: https://github.com/colbyfayock/gatsby-starter-docz-netlifycms
  description: Quickly deploy Docz documentation powered by Netlify CMS!
  tags:
    - CMS:Netlify
    - Documentation
    - Netlify
  features:
    - Docz documentation powered by Gatsby
    - Netlify CMS to manage content
- url: https://keanu-pattern.netlify.com/
  repo: https://github.com/Mr404Found/gatsby-keanu-blog
  description: A responsive and super simple gatsby portfolio starter and extendable for blog also used yaml parsing
  tags:
    - Netlify
    - SEO
    - Blog
    - Landing Page
    - Styling:Other
  features:
    - Attractive Design
    - Responsive webpage
    - Responsive Card Design
    - Gatsby
    - yaml parsing
    - Automatic page Generation by adding content
- url: https://gatsby-contentful-portfolio-blog.netlify.com/
  repo: https://github.com/escapemanuele/gatsby-contentful-blog-portfolio
  description: Simple gatsby starter for integration with Contentful. The result is a clean and nice website for businesses or freelancers with a blog and a portfolio.
  tags:
    - Blog
    - CMS:Headless
    - CMS:Contentful
    - Portfolio
    - PWA
    - Testing
  features:
    - Styled components
    - Responsive webpage
    - Portfolio
    - Blog
    - Testing
    - PWA
- url: https://example-site-for-square-starter.netlify.com/
  repo: https://github.com/jonniebigodes/example-site-for-square-starter
  description: A barebones starter to help you kickstart your next Gatsby project with Square payments
  tags:
    - Square
    - Netlify
    - SEO
    - E-commerce
  features:
    - Serverless
    - Gatsby
    - Square
- url: https://gatsby-animate.netlify.com/
  repo: https://github.com/Mr404Found/gatsby-animate-starter
  description: A responsive and super simple gatsby starter with awesome animations to components and to build your online solutions website. stay tuned more features coming soon
  tags:
    - Netlify
    - SEO
    - Blog
    - Landing Page
    - Styling:Other
  features:
    - Attractive Design
    - Responsive webpage
    - Services
    - Animations
    - yaml parsing
    - Component Animations
    - ReactReveal Library
- url: https://gatsby-starter-instagram-baseweb.netlify.com/
  repo: https://github.com/timrodz/gatsby-starter-instagram-baseweb
  description: 🎢 A portfolio based on your latest Instagram posts, implemented with the Base Web Design System by Uber. It features out-of-the-box responsive layouts, easy-to-implement components and CSS-in-JS styling.
  tags:
    - Landing Page
    - Portfolio
    - Gallery
    - SEO
    - Netlify
    - Styling:CSS-in-JS
    - Styling:Other
  features:
    - Display your Instagram posts (Up to the last 12 with no API key).
    - Plug & Play configuration. All you need is an Instagram username!
    - Lightweight & Minimalist page structure. Let your work show itself.
    - Responsive design.
    - Simple React functional components (FC).
    - Google Analytics ready.
    - Continuous deployment via Netlify or Vercel.
- url: https://gatsby-starter-mountain.netlify.com/
  repo: https://github.com/artezan/gatsby-starter-mountain
  description: Blog theme that combine the new powerful MDX with the old WordPress. Built with WP/MDX and Theme UI
  tags:
    - Styling:CSS-in-JS
    - PWA
    - MDX
    - CMS:WordPress
    - Landing Page
    - Blog
  features:
    - gatsby-theme-wordpress-mdx
    - Theme UI
    - react-animate-on-scroll
    - Responsive Design
    - SEO friendly
    - Optimized images with gatsby-image
    - Git pre-commit and pre-push hooks using Husky
    - Highly optimized with excellent lighthouse audit score
    - Light/Dark mode
    - CSS Animations
    - Mountain style
- url: https://gatsby-starter-redux-storybook.netlify.com/
  repo: https://github.com/fabianunger/gatsby-starter-redux-storybook
  description: Gatsby Starter that has Redux (persist) and Storybook implemented.
  tags:
    - Redux
    - Storybook
    - PWA
    - Styling:CSS-in-JS
    - SEO
  features:
    - Redux + Redux Persist implemented also for Storybook
    - PWA
    - ESLint
    - SEO ready
- url: https://dospolov.com
  repo: https://github.com/dospolov/gatsby-starter-blog-and-cv
  description: Gatsby starter for Blog and CV.
  tags:
    - Blog
    - CMS:Netlify
    - Pagination
    - Portfolio
    - Disqus
    - RSS
    - Styling:Ant Design
    - Styling:Tailwind
  features:
    - Archive organized by tags and categories
    - Pagination support
    - Offline support
    - Google Analytics support
    - Disqus Comments support
- url: https://gatsby-starter-typescript-themes.netlify.com/
  repo: https://github.com/room-js/gatsby-starter-typescript-themes
  description: Gatsby TypeScript starter with light/dark themes based on CSS variables
  tags:
    - Language:TypeScript
    - Styling:SCSS
  features:
    - Light and Dark themes based on CSS variables (persisted state)
    - Font Awesome
    - Normalize.css
- url: https://gatsby-notion-demo.netlify.com/
  repo: https://github.com/conradlin/gatsby-starter-strata-notion
  description: Gatsby starter utilizing Notion as a CMS based on strata site template
  tags:
    - Blog
    - PWA
    - SEO
    - Styling:SCSS
  features:
    - Super simple, portfolio + blog + newsletter site
    - Utilizing Notion as a CMS
    - Fully Responsive
    - Styling with SCSS
- url: https://sumanth.netlify.com/
  repo: https://github.com/Mr404Found/gatsby-sidedrawer
  description: A responsive and super simple gatsby site with awesome navbar and stay tuned more features coming soon
  tags:
    - Netlify
    - SEO
    - Blog
    - Landing Page
    - Styling:Other
  features:
    - Attractive Design
    - Responsive webpage
    - Animations
    - Component Animations
    - ReactReveal Library
    - Side Drawer
    - Sidebar
    - Navbar
- url: https://userbase-gatsby-starter.jacobneterer.com
  repo: https://github.com/jneterer/userbase-gatsby-starter
  description: Another TODO app - a Gatsby starter for Userbase, TailwindCSS, SCSS, and Typescript.
  tags:
    - Styling:Tailwind
    - Styling:SCSS
    - Language:TypeScript
    - Authentication
    - Netlify
    - SEO
  features:
    - Userbase for authentication and end-to-end encrypted data management
    - All user and data APIs
    - Tailwind CSS and SCSS for styling
    - Typescript for easier debugging and development, strict types, etc
    - Netlify for hosting
- url: https://gatsby-simple-blog-with-asciidoctor-demo.netlify.com
  repo: https://github.com/hitsuji-no-shippo/gatsby-simple-blog-with-asciidoctor
  description: A Gatsby blog with Asciidoctor. Forked from thundermiracle/gatsby-simple-blog.
  tags:
    - Blog
    - i18n
    - Netlify
    - Disqus
    - RSS
    - SEO
    - Linting
    - Testing
  features:
    - Asciidoc support
    - Easily Configurable
    - Tags
    - Edit on GitHub
    - i18n
    - SEO
    - Light and Dark themes
    - Google Analytics
    - RSS
    - Disqus
    - Breadcrumbs
    - ESLint
- url: https://barcadia.netlify.com/
  repo: https://github.com/bagseye/barcadia
  description: A super-fast site using GatsbyJS
  tags:
    - Blog
    - CMS:Headless
    - CMS:Contentful
    - Portfolio
  features:
    - Styled components
    - Responsive webpage
    - Portfolio
    - Blog
- url: https://gatsby-starter-clean-resume.netlify.com/
  repo: https://github.com/masoudkarimif/gatsby-starter-clean-resume
  description: A Gatsby Starter Template for Putting Your Resume Online Super Quick!
  tags:
    - Netlify
    - Pagination
    - Styling:Other
    - SEO
  features:
    - Easy setup
    - Completely customizable using only gatsby-config.js file
    - Uses Milligram for styling
    - Fully responsive
    - Clean minimalist design
    - Page transition
    - Five different themes (great-gatsby, master-yoda, wonder-woman, darth-vader, luke-lightsaber)
    - Includes React Helmet for title and description tags
    - Includes Google Analytics plugin
- url: https://gatsby-starter-i18n-bulma.netlify.com
  repo: https://github.com/kalwalt/gatsby-starter-i18n-bulma
  description: A gatsby starter with Bulma and optimized slug for better SEO.
  tags:
    - i18n
    - Netlify
    - CMS:Netlify
    - Styling:Bulma
    - Styling:SCSS
    - Gallery
    - SEO
    - Markdown
    - PWA
    - Blog
  features:
    - Multilanguage support with i18n
    - Slug switcher (multilanguage)
    - Uses Bulma for styling
    - Netlify CMS
    - React Images with Modal
    - FontAwesome icons
    - Animate.css with WOW
    - Robots.txt
    - Sitemap
    - PWA
- url: https://gatsby-attila.netlify.com/
  repo: https://github.com/armada-inc/gatsby-attila-theme-starter
  description: A Gatsby starter for creating blogs from headless Ghost CMS.
  tags:
    - Blog
    - CMS:Headless
    - SEO
    - Styling:SCSS
    - Pagination
  features:
    - Attila standard Ghost theme
    - Data sourcing from headless Ghost
    - Responsive design
    - SEO optimized
    - OpenGraph structured data
    - Twitter Cards meta
    - Sitemap Generation
    - XML Sitemaps
    - Progressive Web App
    - Offline Support
    - RSS Feed
    - Composable and extensible
- url: https://gatsby-contentful-portfolio.netlify.com/
  repo: https://github.com/wkocjan/gatsby-contentful-portfolio
  description: Gatsby portfolio theme integrated with Contentful
  tags:
    - CMS:Contentful
    - CMS:Headless
    - Gallery
    - Portfolio
    - SEO
    - Styling:Tailwind
  features:
    - Clean minimalist design
    - Contentful integration with ready to go placeholder content
    - Responsive design
    - Uses TailwindCSS for styling
    - Font Awesome icons
    - Robots.txt
    - SEO optimized
    - OpenGraph structured data
    - Integration with Mailchimp
- url: https://gatsby-graphcms-ecommerce-starter.netlify.com
  repo: https://github.com/GraphCMS/gatsby-graphcms-ecommerce-starter
  description: Swag store built with GraphCMS, Stripe, Gatsby, Postmark and Printful.
  tags:
    - E-commerce
    - i18n
    - Netlify
    - Styling:Tailwind
    - CMS:Other
    - Stripe
  features:
    - Dropshipping by Printful
    - Printful inventory enhanced by GraphCMS
    - Custom GraphQL API for handling checkout and payment
    - Postmark for order notifications
    - Strong Customer Authentication
- url: https://koop-blog.netlify.com/
  repo: https://github.com/bagseye/koop-blog
  description: A simple blog platform using GatsbyJS and MDX
  tags:
    - Blog
    - Markdown
    - MDX
  features:
    - Responsive design
    - Styled 404 page
    - Lightweight
    - Styled Components
- url: https://gatsby-minimalistic-dmin.netlify.com/
  repo: https://github.com/EllisMin/gatsby-minimalistic-dmin
  description: A ready-to-use, customizable personal blog with minimalistic design
  tags:
    - Blog
    - Markdown
    - Netlify
    - SEO
    - Styling:Other
    - Documentation
  features:
    - Simple blog with responsive design
    - Light / Dark Mode Switch
    - Markdown / HTML to create post & About page
    - Code syntax highlighting (Light / Dark)
    - Facebook Comments plugin
    - Social Media Links & Share buttons
    - Googly Analytics Support
    - Easy & Highly Customizable
    - Styled Components
- url: https://gatsby-airtable-listing.netlify.com/
  repo: https://github.com/wkocjan/gatsby-airtable-listing
  description: Airtable theme for Gatsby
  tags:
    - Airtable
    - SEO
    - Styling:Tailwind
  features:
    - Airtable integration
    - Modals with previous/next navigation
    - Responsive design
    - Uses TailwindCSS for styling
    - Font Awesome icons
    - Clean minimalist design
    - SEO optimized
    - Robots.txt
    - OpenGraph structured data
- url: https://gatsby-starter-personality.netlify.com/
  repo: https://github.com/matheusquintaes/gatsby-starter-personality
  description: A free responsive Gatsby Starter
  tags:
    - Portfolio
    - Gallery
  features:
    - SEO
    - Page transition
    - Fully responsive
    - Styling:CSS-in-JS
- url: https://seattleservicerelief.com/
  repo: https://github.com/service-relief/gatsby-starter-service-relief
  description: Localized index of resources for your city.
  tags:
    - Airtable
    - Netlify
    - SEO
    - Styling:Tailwind
  features:
    - generates a static website using GatsbyJS
    - uses Airtable to manage your listings and categories
    - includes an Airtable form to collect local submissions and add them to Airtable for approval
    - can be personalized to a city or region without touching a line of code
    - one-click deployment via Netlify
- url: https://shards-gatsby-starter.netlify.com/
  repo: https://github.com/wcisco17/gatsby-typescript-shards-starter
  description: Portfolio with Typescript and Shards UI
  tags:
    - Language:TypeScript
    - Portfolio
    - Netlify
    - PWA
    - Styling:Bootstrap
  features:
    - Portfollio Starter that includes Shards Ui component library and Typescript generator.
    - Typescript
    - Typescript Generator
    - Styled-Components
    - Shards UI
    - Bootstrap
- url: https://gatsby-sanity-developer-portfolio-starter.jacobneterer.com/
  repo: https://github.com/jneterer/gatsby-sanity-developer-portfolio-starter
  description: A Gatsby + Sanity CMS starter project for developer portfolios. Also built using TailwindCSS, SCSS, and Typescript.
  tags:
    - CMS:sanity.io
    - Portfolio
    - Styling:Tailwind
    - Styling:SCSS
    - Language:TypeScript
    - Netlify
    - SEO
  features:
    - Developer portfolio using Gatsby + Sanity CMS
    - Edit your profile, projects, and tags all in Sanity CMS without any code commits
    - TailwindCSS and SCSS for styling
    - Typescript for easier debugging and development, strict types, etc
    - Netlify for hosting
    - SEO Capabilities
- url: https://serene-ramanujan-285722.netlify.com/
  repo: https://github.com/kunalJa/gatsby-starter-math-blog
  description: A responsive math focused blog with MDX and Latex built in
  tags:
    - MDX
    - Blog
    - PWA
    - Storybook
    - Styling:Other
    - SEO
  features:
    - Mobile friendly and fully responsive
    - Easy to configure (just change site.config.js)
    - MDX
    - Latex with Katex
    - Storybook with tested components included
    - Uses Tachyons for styling
    - Easy to create new posts
- url: https://gatsby-starter-canada-pandemic.netlify.com/
  repo: https://github.com/masoudkarimif/gatsby-starter-canada-pandemic
  description: A Gatsby starter template for covering pandemics in Canada
  tags:
    - AWS
    - Onepage
    - Styling:Other
  features:
    - Interactive SVG map using D3
    - Responsive design
    - Styled 404 page
    - Google Analytics support
    - Includes React Helmet
    - Clean minimalist design
    - Completely customizable using only gatsby-config.js file
- url: https://builderio.github.io/gatsby-starter-builder/
  repo: https://github.com/BuilderIO/gatsby-starter-builder
  description: Gatsby starter with drag + drop page building with your React components via Builder.io
  tags:
    - CMS:Other
    - CMS:Headless
  features:
    - Builder.io integration with sample pages/header/footer.
    - Drag and drop page editing and creations.
    - Lots of built-in templates, widgets, or bring in your own custom components.
    - Uses @builder.io/gatsby plugin to dynamically create pages published on the editor.
    - SEO
- url: https://gatsby-starter-reason-blog.netlify.com/
  repo: https://github.com/mukul-rathi/gatsby-starter-reason-blog
  description: The Gatsby Starter Blog using ReasonML!
  tags:
    - Blog
    - Styling:CSS-in-JS
    - Language:Other
  features:
    - Basic setup for a full-featured type-safe blog
    - ReasonML support out-of-the-box
    - ReasonReact v3 JSX syntax
    - CSS-in-Reason support
    - StaticQuery GraphQL support in ReasonML
    - Similar to gatsby-starter-blog

- url: https://gct.mozart409.space/
  repo: https://github.com/Mozart409/gatsby-custom-tailwind
  description: A minimal tailwind css starter, with custom fonts, purgecss, automatic linting when committing to master, awesome lighthouse audit, custom Vercel/serve server for production build, visible to all in your network, so you can test it with your phone.
  tags:
    - Linting
    - PWA
    - SEO
    - Styling:Tailwind
    - Styling:PostCSS
  features:
    - Minimal Tailwind Starter
    - Custom Fonts predefined
    - Automatic Linting on Commit using husky and pretty-quick
    - Custom server to test Production Builds on your local network via Vercel/serve
    - Extensive Readme in the repo
- url: https://gatsby-redux-toolkit-typescript.netlify.com/
  repo: https://github.com/saimirkapaj/gatsby-redux-toolkit-typescript-starter
  description: Gatsby Starter using Redux-Toolkit, Typescript, Styled Components and Tailwind CSS.
  tags:
    - Redux
    - Language:TypeScript
    - Styling:Tailwind
  features:
    - Redux-Toolkit
    - Typescript
    - Styled Components
    - Tailwind CSS
    - Removes unused CSS with Purgecss
    - Font Awesome Icons
    - Responsive Design
    - Change between light and dark themes
    - SEO
    - React Helmet
    - Offline Support
- url: https://gatsby-ts-tw-styled-eslint.netlify.com
  repo: https://github.com/Miloshinjo/gatsby-ts-tw-styled-eslint-starter
  description: Gatsby starter with Typescript, TailwindCSS, @emotion/styled and eslint.
  tags:
    - Linting
    - Styling:CSS-in-JS
    - Styling:Tailwind
    - Language:TypeScript
  features:
    - Typescript support
    - CSS-in-JS with @emotion/styled (like styled components)
    - TailwindCSS (1.2) support
    - eslint with airbnb settings
- url: https://mik3y.github.io/gatsby-starter-basic-bootstrap/
  repo: https://github.com/mik3y/gatsby-starter-basic-bootstrap
  description: A barebones starter featuring react-bootstrap and deliberately little else
  tags:
    - Styling:Bootstrap
    - Styling:SCSS
  features:
    - Uses react-bootstrap, sass, and little else
    - Skeleton starter, based on gatsby-starter-default
    - Optional easy integration of themes from Bootswatch.com
- url: https://gatsby-starter-songc.netlify.com/
  repo: https://github.com/FFM-TEAM/gatsby-starter-song
  description: A Gatsby starter for blog style with fresh UI.
  tags:
    - Blog
    - Netlify
    - SEO
    - Language:TypeScript
    - Styling:CSS-in-JS
  features:
    - Emoji (emojione)
    - Code syntax highlighting (atom-one-light Style)
    - Mobile friendly and fully responsive
    - Comment feature ( utterances)
    - Post side PostTOC
    - Simple fresh design like Medium
    - Readability
- url: https://gatsby-starter-kontent-lumen.netlify.com/
  repo: https://github.com/Kentico/gatsby-starter-kontent-lumen
  description: A minimal, lightweight, and mobile-first starter for creating blogs uses Gatsby and Kentico Kontent CMS. Inspired by Lumen.
  tags:
    - SEO
    - CMS:Headless
    - CMS:Kontent
    - Netlify
    - Styling:SCSS
    - Blog
  features:
    - Kentico Kontent CaaS platform as the data source.
    - Mobile-First approach in development.
    - Archive organized by tags and categories.
    - Automatic Sitemap generation.
    - Lost Grid.
    - Beautiful typography inspired by matejlatin/Gutenberg.
    - Stylesheet built using Sass and BEM-Style naming.
    - Syntax highlighting in code blocks.
    - Google Analytics support.
- url: https://dindim-production.netlify.com/
  repo: https://github.com/lorenzogm/gatsby-ecommerce-starter
  description: Gatsby starter to create an ecommerce website with netlify and stripe. Setup and release your shop in a few minutes.
  tags:
    - Client-side App
    - E-commerce
    - Firebase
    - Netlify
    - SEO
    - Stripe
    - Styling:CSS-in-JS
  features:
    - 100% Free. No subscriptions, just pay a fee to Stripe when you sell a product.
    - Home Page to list all your products.
    - Category Page to list products by category.
    - Product Detail Page. Define several colors and sizes for the same product
    - Cart Page with the summary of your cart before checkout.
    - Checkout Page powered by Stripe.
    - Scripts to create/update/delete your products in Stripe.
    - Analytics with Firebase
- url: https://gatsby-starter-ts.now.sh/
  repo: https://github.com/jpedroschmitz/gatsby-starter-ts
  description: A TypeScript starter for Gatsby. No plugins and styling. Exactly the necessary to start!
  tags:
    - Language:TypeScript
    - Styling:None
    - Linting
  features:
    - TypeScript
    - ESLint and Prettier
    - Husky and lint-staged
    - Commitizen and Commitlint
    - TypeScript absolute paths
- url: https://rolwinreevan.com
  repo: https://github.com/rolwin100/rolwinreevan_gatsby_blog
  description: This starter consists of ant design system you can use it for your personal blog. I have give a lot of time in developing this starter because I found that there were not much starters with a very good design. Please give a star to this project if you have like it to encourage me 😄. Thank you.
  tags:
    - Blog
    - Portfolio
    - Markdown
    - SEO
    - PWA
  features:
    - Blog designed using Markdown.
    - Beautifully designed landing page.
    - First project in the starters list to use ant design.
    - Supports SSR and is also a PWA.
- url: https://gatsby-antd-starter.netlify.app/
  repo: https://github.com/alienCY/gatsby-antd-starter
  description: Gatsby starter with ant design (antd)
  tags:
    - Styling:Ant Design
    - SEO
  features:
    - Ant Design components
    - A really nice header.
- url: https://gatsby-starter-typescript.surge.sh
  repo: https://github.com/kurttomlinson/gatsby-starter-typescript
  description: A TypeScript starter with auto-generated GraphQL types, TS errors in the develop console, and gatsby-node.ts support!
  tags:
    - Language:TypeScript
  features:
    - TypeScript
    - Auto-generated types from GraphQL queries
    - TypeScript errors in the develop console
    - Support for typed GraphQL queries in gatsby-node.ts
    - Based on gatsby-starter-default
- url: https://www.dyuzz.club/
  repo: https://github.com/Dyuzz/Gatsby-Blog-Starter-Dyuzz
  description: A Gatsby starter for creating blogs.
  tags:
    - Blog
    - PWA
    - SEO
    - CMS:Netlify
    - Pagination
  features:
    - Blog designed using Markdown.
    - Beautifully designed landing page.
    - GatsbyJS v2
    - Google Analytics
    - Web App Manifest
    - Netlify Support
    - Gitalk Comment
    - SiteMap
    - Netlify CMS Support
    - TOC（TableOfContexts）
    - Pagination
    - SEO
    - Phone browser Support
- url: https://dropinblog-gatsby-starter.netlify.app/
  repo: https://github.com/DropInBlog/gatsby-starter
  description: A quick and simple Gatsby solution for the simplest blogging solution
  tags:
    - Blog
    - Netlify
    - Pagination
    - SEO
    - CMS:Headless
    - Styling:SCSS
    - Styling:CSS-in-JS
    - Styling:Tailwind
  features:
    - Pagination
    - Beautifully designed landing page.
    - Includes Chakra-UI and Tailwind CSS
- url: https://gatsby-material-typescript-starter.netlify.app
  repo: https://github.com/Junscuzzy/gatsby-material-typescript-starter
  description: A simple starter using Typescript, eslint, prettier & @Material-ui
  tags:
    - Language:TypeScript
    - Linting
    - Netlify
    - SEO
    - Styling:Material
  features:
    - Typescript in front-side & node-side
    - Prettier, eslint and Type-check well configured together
    - Material-ui SSR compatible with build-in light/dark theme
    - Content sourcing free
    - Functional react (Hooks & functions instead Class)
    - Responsive design
    - SEO optimized
    - Styled 404 page
    - Google Analytics support
- url: https://gatsby-starter-takeshape-startup.netlify.app
  repo: https://github.com/colbyfayock/gatsby-starter-takeshape-startup
  description: Integrate TakeShape CMS using a ready to go TakeShape Startup project!
  tags:
    - Blog
    - CMS:Other
    - CMS:Headless
    - Landing Page
    - Styling:SCSS
  features:
    - Integrate TakeShape CMS
    - Preconfigured to work with the TakeShape Startup project
- url: https://gatsby-startbootstrap-agency.netlify.app/
  repo: https://github.com/thundermiracle/gatsby-startbootstrap-agency
  description: Gatsby version of startbootstrap-agency with i18n supported.
  tags:
    - Portfolio
    - PWA
    - SEO
    - Gallery
    - Landing Page
    - Onepage
    - Markdown
    - Netlify
    - Styling:Bootstrap
    - i18n
    - Netlify
    - Linting
  features:
    - Easily Configurable
    - Different types of sections
    - i18n
    - SEO
    - Google Analytics
    - Prettier, ESLint
- url: https://gatsby-typescript-tailwind-twin-styled-component-starter.netlify.app/
  repo: https://github.com/DevHausStudio/Gatsby-Typescript-Tailwind-Twin-Styled-Component-Starter
  description: Barebones and lightweight starter with TypeScript, Styled-Components, TailwindCSS, Twin Macro.
  tags:
    - Language:TypeScript
    - Styling:Tailwind
    - Styling:CSS-in-JS
    - Netlify
  features:
    - GatsbyJS v2
    - Typescript
    - Tailwindcss
    - Style-Components
    - CSS-in-JS
    - Code Readability
    - Barebones
- url: https://dlford.github.io/gatsby-typescript-starter-minimalist/
  repo: https://github.com/dlford/gatsby-typescript-starter-minimalist
  description: A minimalist Gatsby Typescript starter, because less is more
  tags:
    - Language:TypeScript
    - Linting
    - Styling:Other
  features:
    - Don't use `React.FC` (See `https://github.com/facebook/create-react-app/pull/8177`)
    - Minimalist
    - Prettier / ESLint pre-configured
    - CSS Reset / CSS Modules
    - Style Builder page for adjusting global styles
- url: https://flotiq-starter-products.herokuapp.com/
  repo: https://github.com/flotiq/gatsby-starter-products
  description: A Gatsby e-commerce starter with products sourced from Flotiq.
  tags:
    - CMS:Headless
    - E-commerce
    - CMS:Other
  features:
    - Snipcart e-commerce starter
    - Flotiq CMS as a product source
    - Deploy to Heroku
- url: https://goodpraxis.coop
  repo: https://github.com/GoodPraxis/gp-gatsby-starter-ts-sass-jest
  description: A solid, basic Gatsby starter used by Good Praxis suitable for many different types of projects
  tags:
    - Language:TypeScript
    - Styling:SCSS
    - SEO
    - Testing
  features:
    - TypeScript support
    - SCSS for styling
    - JEST tests
    - Simple SEO setup
- url: https://gatsby-markdown-personal-website.netlify.app/
  repo: https://github.com/SaimirKapaj/gatsby-markdown-personal-website
  description: Gatsby Markdown Personal Website Starter, using Styled Components, Tailwindcss and Framer Motion.
  tags:
    - Blog
    - Portfolio
    - Markdown
    - Styling:Tailwind
  features:
    - Markdown
    - Framer Motion
    - Page Transition
    - Styled Components
    - Tailwind CSS
    - Removes unused CSS with Purgecss
    - Font Awesome Icons
    - Responsive Design
    - SEO
    - React Helmet
    - Offline Support
    - Gatsby Image
- url: https://flotiq-starter-recipes.herokuapp.com
  repo: https://github.com/flotiq/gatsby-starter-recipes
  description: A Gatsby culinary starter with recipes sourced from Flotiq.
  tags:
    - CMS:Headless
    - Gallery
    - Pagination
    - CMS:Other
  features:
    - Recipes starter
    - Culinary recipes
    - Flotiq CMS as a recipe source
- url: https://gatsby-markdown-typescript-personal-website.netlify.app/
  repo: https://github.com/SaimirKapaj/gatsby-markdown-typescript-personal-website
  description: Gatsby Markdown Personal Website Starter, using Typescript, Styled Components, Tailwindcss and Framer Motion.
  tags:
    - Blog
    - Portfolio
    - Markdown
    - Language:TypeScript
    - Styling:Tailwind
  features:
    - Markdown
    - Typescript
    - Framer Motion
    - Page Transition
    - Styled Components
    - Tailwind CSS
    - Removes unused CSS with Purgecss
    - Font Awesome Icons
    - Responsive Design
    - SEO
    - React Helmet
    - Offline Support
    - Gatsby Image
- url: https://thestartup.netlify.app/
  repo: https://github.com/bagseye/startup
  description: A startup template perfect for brochure sites and small businesses
  tags:
    - Landing Page
    - Onepage
    - Portfolio
    - Styling:CSS-in-JS
  features:
    - Font Awesome Icons
    - Responsive Design
    - Style-Components
- url: https://gatsby-starter-tailwind-css.netlify.app/
  repo: https://github.com/melanienolan/gatsby-starter-tailwind-css
  description: A Gatsby starter with Tailwind CSS. Uses Tailwind CSS v1.4.1 and includes built-in support for PurgeCSS.
  tags:
    - Landing Page
    - Onepage
    - Styling:Tailwind
  features:
    - Simple boilerplate site using Tailwind CSS
    - PurgeCSS support to remove unused styles
    - PostCSS including Autoprefixer
    - React Helmet for better SEO
- url: https://wordpress-balsa.draftbox.co/
  repo: https://github.com/draftbox-co/gatsby-wordpress-balsa-starter
  description: A Gatsby starter for creating blogs from headless WordPress CMS.
  tags:
    - Blog
    - SEO
    - CMS:WordPress
    - Styling:Other
    - Pagination
  features:
    - Balsa Skin by Draftbox
    - Data sourcing from headless WordPress
    - Responsive design
    - SEO optimized
    - OpenGraph structured data
    - Twitter Cards meta
    - Sitemap Generation
    - XML Sitemaps
    - Progressive Web Ap
<<<<<<< HEAD
- url: https://expo-gatsby-starter.netlify.app/
  repo: https://github.com/Sidibedev/expo-gatsby-starter
  description: A simple Expo and Gatsby starter.
  tags:
    - PWA
    - SEO
  features:
    - SEO
    - PWA
    - Offline Support
    - Upload Image
    - Expo SDK
    - Image manipulation
    - 404 page
    - Navigation
=======
- url: https://gatsby-starter-banshorian.netlify.app
  repo: https://github.com/webmaeistro/gatsby-starter-banshorian
  description: Starter for the gatsby-theme-banshorian. A creative cool-looking personal or work projects showcase / portfolio / CV. Based on byfolio.
  tags:
    - Styling:Other
    - Portfolio
    - Transitions
    - Linting
    - Testing
    - PWA
  features:
    - GatsbyJS v2
    - Style-Components Using @emotion
    - Edit Everything From gatsby.config
    - Developer Friendly
    - Isomorphic Skills Tiles
    - Transitions Between Pages and Menu
>>>>>>> 496eba40
- url: https://a2zarslaan.github.io/gatsby-starter-sasslan/
  repo: https://github.com/a2zarslaan/gatsby-starter-sasslan
  description: A minimalistic Gatsby starter template featuring SASS and CSS 7-1 architecture.
  tags:
    - Blog
    - Portfolio
    - Markdown
  features:
    - Markdown
    - CSS 7-1 Architecture
    - GraphQL IDE
    - Page Transitions
    - Easy to edit CSS variables
    - Styled Components
    - SVG icons
    - Google fonts
    - Desktop-First Design
    - Responsive Design
    - React Helmet
    - Gatsby Remark Images
    - Code Readability
    - Progressive Web App
- url: https://pedantic-brown-bbf927.netlify.app/
  repo: https://github.com/pkino/gatsby-starter-typescript-sass
  description: A minimum starter with TypeScript, Sass, ESLint and prettier built in
  tags:
    - Language:TypeScript
    - Styling:SCSS
    - Linting
  features:
    - TypeScript and Sass support
    - ESLint with basic react rules
- url: https://gatsby-starter-portfolio-minimal.netlify.app/
  repo: https://github.com/konstantinmuenster/gatsby-starter-portfolio-minimal
  description: A modern one-page portfolio with a clean yet expressive design.
  tags:
    - Portfolio
    - Markdown
    - MDX
    - PWA
    - Onepage
    - Styling:CSS-in-JS
  features:
    - Quick and Easy Setup - Add content and deploy
    - Content via Markdown/MDX - No external CMS needed
    - Extendable Layout - Add more sections as you like
    - Responsive Design - With freshening Animations
    - Medium Integration - Feature your latest articles
    - Progressive Web App/PWA - Offline Support
    - Fast and Accessible
    - SEO<|MERGE_RESOLUTION|>--- conflicted
+++ resolved
@@ -6301,7 +6301,6 @@
     - Sitemap Generation
     - XML Sitemaps
     - Progressive Web Ap
-<<<<<<< HEAD
 - url: https://expo-gatsby-starter.netlify.app/
   repo: https://github.com/Sidibedev/expo-gatsby-starter
   description: A simple Expo and Gatsby starter.
@@ -6317,7 +6316,6 @@
     - Image manipulation
     - 404 page
     - Navigation
-=======
 - url: https://gatsby-starter-banshorian.netlify.app
   repo: https://github.com/webmaeistro/gatsby-starter-banshorian
   description: Starter for the gatsby-theme-banshorian. A creative cool-looking personal or work projects showcase / portfolio / CV. Based on byfolio.
@@ -6335,7 +6333,6 @@
     - Developer Friendly
     - Isomorphic Skills Tiles
     - Transitions Between Pages and Menu
->>>>>>> 496eba40
 - url: https://a2zarslaan.github.io/gatsby-starter-sasslan/
   repo: https://github.com/a2zarslaan/gatsby-starter-sasslan
   description: A minimalistic Gatsby starter template featuring SASS and CSS 7-1 architecture.
