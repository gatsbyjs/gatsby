- url: https://gatsby-advanced-blog-system.danilowoz.now.sh/blog
  repo: https://github.com/danilowoz/gatsby-advanced-blog-system
  description: Create a complete blog from scratch with pagination, categories, featured posts, author, SEO and navigation.
  tags:
    - Pagination
    - Markdown
    - SEO
  features:
    - Pagination;
    - Category and tag pages (with pagination);
    - Category list (with navigation);
    - Featured post;
    - Author page;
    - Next and prev post;
    - SEO component.
- url: https://graphcms.github.io/gatsby-graphcms-tailwindcss-example/
  repo: https://github.com/GraphCMS/gatsby-graphcms-tailwindcss-example
  description: The default Gatsby starter blog with the addition of the gatsby-source-graphql and tailwind dependencies.
  tags:
    - Styling:Tailwind
    - GraphCMS
  features:
    - Tailwind style library
    - GraphQL source plugin
    - Very simple boilerplate
- url: https://wonism.github.io/
  repo: https://github.com/wonism/gatsby-advanced-blog
  description: n/a
  tags:
    - Portfolio
    - Redux
  features:
    - Blog post listing with previews (image + summary) for each blog post
    - Categories and tags for blog posts with pagination
    - Search post with keyword
    - Put react application / tweet into post
    - Copy some codes in post with clicking button
    - Portfolio
    - Resume
    - Redux for managing statement (with redux-saga / reselect)
- url: https://vagr9k.github.io/gatsby-advanced-starter/
  repo: https://github.com/Vagr9K/gatsby-advanced-starter
  description: Great for learning about advanced features and their implementations
  tags:
    - Styling:None
  features:
    - Does not contain any UI frameworks
    - Provides only a skeleton
    - Tags
    - Categories
    - Google Analytics
    - Disqus
    - Offline support
    - Web App Manifest
    - SEO
- url: https://gatsby-tailwind-emotion-starter.netlify.com/
  repo: https://github.com/muhajirdev/gatsby-tailwind-emotion-starter
  description: A Gatsby Starter with Tailwind CSS + Emotion JS
  tags:
    - Styling:Tailwind
  features:
    - Eslint Airbnb without semicolon and without .jsx extension
    - Offline support
    - Web App Manifest
- url: https://gatsby-starter-redux-firebase.netlify.com/
  repo: https://github.com/muhajirdev/gatsby-starter-redux-firebase
  description: A Gatsby + Redux + Firebase Starter. With Authentication
  tags:
    - Styling:None
    - Firebase
    - Client-side App
  features:
    - Eslint Airbnb without semicolon and without .jsx extension
    - Firebase
    - Web App Manifest
- url: https://dschau.github.io/gatsby-blog-starter-kit/
  repo: https://github.com/dschau/gatsby-blog-starter-kit
  description: n/a
  tags:
    - Blog
  features:
    - Blog post listing with previews for each blog post
    - Navigation between posts with a previous/next post button
    - Tags and tag navigation
- url: https://contentful-userland.github.io/gatsby-contentful-starter/
  repo: https://github.com/contentful-userland/gatsby-contentful-starter
  description: n/a
  tags:
    - Blog
    - Contentful
    - Headless CMS
  features:
    - Based on the Gatsby Starter Blog
    - Includes Contentful Delivery API for production build
    - Includes Contentful Preview API for development
- url: https://react-firebase-authentication.wieruch.com/
  repo: https://github.com/the-road-to-react-with-firebase/react-gatsby-firebase-authentication
  description: n/a
  tags:
    - Firebase
  features:
    - Sign In, Sign Up, Sign Out
    - Password Forget
    - Password Change
    - Protected Routes with Authorization
    - Realtime Database with Users
- url: http://dmwl.net/gatsby-hampton-theme
  repo: https://github.com/davad/gatsby-hampton-theme
  description: n/a
  tags:
    - Styling:CSS-in-JS
  features:
    - Eslint in dev mode with the airbnb config and prettier formatting rules
    - Emotion for CSS-in-JS
    - A basic blog, with posts under src/pages/blog
    - A few basic components (Navigation, Layout, Link wrapper around gatsby-link))
    - Based on gatsby-starter-gatsbytheme
- url: https://vagr9k.github.io/gatsby-material-starter/
  repo: https://github.com/Vagr9K/gatsby-material-starter
  description: n/a
  tags:
    - Styling:Material
  features:
    - React-MD for Material design
    - Sass/SCSS
    - Tags
    - Categories
    - Google Analytics
    - Disqus
    - Offline support
    - Web App Manifest
    - SEO
- url: https://xiaoxinghu.github.io/gatsby-orga/
  repo: https://github.com/xiaoxinghu/gatsby-orga
  description: n/a
  tags:
    - Orga
  features:
    - Parses org-mode files with Orga.
- url: http://2column-portfolio.surge.sh/
  repo: https://github.com/praagyajoshi/gatsby-starter-2column-portfolio
  description: n/a
  tags:
    - Portfolio
    - Styling:SCSS
  features:
    - Designed as a minimalistic portfolio website
    - Grid system using flexboxgrid
    - Styled using SCSS
    - Font icons using font-awesome
    - Google Analytics integration
    - Open Sans font using Google Fonts
    - Prerendered Open Graph tags for rich sharing
- url: https://prototypeinteractive.github.io/gatsby-react-boilerplate/
  repo: https://github.com/PrototypeInteractive/gatsby-react-boilerplate
  description: n/a
  tags:
    - Styling:Bootstrap
  features:
    - Basic configuration and folder structure
    - Uses PostCSS and Sass (with autoprefixer and pixrem)
    - Uses Bootstrap 4 grid
    - Leaves the styling to you
    - Uses data from local json files
    - Contains Node.js server code for easy, secure, and fast hosting
- url: http://capricious-spring.surge.sh/
  repo: https://github.com/noahg/gatsby-starter-blog-no-styles
  description: n/a
  tags:
    - Blog
    - Styling:None
  features:
    - Same as official gatsby-starter-blog but with all styling removed
- url: https://gatsby-starter-blog-demo.netlify.com/
  repo: https://github.com/gatsbyjs/gatsby-starter-blog
  description: official blog
  tags:
    - Official
    - Blog
  features:
    - Basic setup for a full-featured blog
    - Support for an RSS feed
    - Google Analytics support
    - Automatic optimization of images in Markdown posts
    - Support for code syntax highlighting
    - Includes plugins for easy, beautiful typography
    - Includes React Helmet to allow editing site meta tags
    - Includes plugins for offline support out of the box
- url: https://gatsby-starter-bloomer.netlify.com/
  repo: https://github.com/Cethy/gatsby-starter-bloomer
  description: n/a
  tags:
    - Styling:Bulma
  features:
    - Based on gatsby-starter-default
    - Bulma CSS Framework with its Bloomer react components
    - Font-Awesome icons
    - Includes a simple fullscreen hero w/ footer example
- url: https://gatsby-starter-bootstrap-netlify.netlify.com/
  repo: https://github.com/konsumer/gatsby-starter-bootstrap-netlify
  description: n/a
  tags:
    - Styling:Bootstrap
    - Netlify CMS
  features:
    - Very similar to gatsby-starter-netlify-cms, slightly more configurable (eg set site-title in gatsby-config) with Bootstrap/Bootswatch instead of bulma
- url: https://gatstrap.netlify.com/
  repo: https://github.com/jaxx2104/gatsby-starter-bootstrap
  description: n/a
  tags:
    - Styling:Bootstrap
  features:
    - Bootstrap CSS framework
    - Single column layout
    - Basic components like SiteNavi, SitePost, SitePage
- url: http://gatsby-bulma-storybook.surge.sh/
  repo: https://github.com/gvaldambrini/gatsby-starter-bulma-storybook
  description: n/a
  tags:
    - Styling:Bulma
    - Storybook
    - Testing
  features:
    - Storybook for developing components in isolation
    - Bulma and Sass support for styling
    - CSS modules
    - Prettier & eslint to format & check the code
    - Jest
- url: https://gatsby-starter-business.netlify.com/
  repo: https://github.com/v4iv/gatsby-starter-business
  description: n/a
  tags:
    - Styling:Bulma
    - PWA
    - Netlify CMS
    - Disqus
    - Search
    - Pagination
  features:
    - Complete Business Website Suite - Home Page, About Page, Pricing Page, Contact Page and Blog
    - Netlify CMS for Content Management
    - SEO Friendly (Sitemap, Schemas, Meta Tags, GTM etc)
    - Bulma and Sass Support for styling
    - Progressive Web App & Offline Support
    - Tags and RSS Feed for Blog
    - Disqus and Share Support
    - Elastic-Lunr Search
    - Pagination
    - Easy Configuration using `config.js` file
- url: https://haysclark.github.io/gatsby-starter-casper/
  repo: https://github.com/haysclark/gatsby-starter-casper
  description: n/a
  tags:
    - PWA
  features:
    - Page pagination
    - CSS
    - Tags
    - Google Analytics
    - Offline support
    - Web App Manifest
    - SEO
- url: http://gatsby-starter-ceevee.surge.sh/
  repo: https://github.com/amandeepmittal/gatsby-starter-ceevee
  description: n/a
  tags:
    - Portfolio
  features:
    - Based on the Ceevee site template, design by Styleshout
    - Single Page Resume/Portfolio site
    - Target audience Developers, Designers, etc.
    - Used CSS Modules, easy to manipulate
    - FontAwsome Library for icons
    - Responsive Design, optimized for Mobile devices
- url: https://gatsby-starter-contentful-i18n.netlify.com/
  repo: https://github.com/mccrodp/gatsby-starter-contentful-i18n
  description: i18n support and language switcher for Contentful starter repo
  tags:
    - i18n
    - Contentful
    - Headless CMS
  features:
    - Localization (Multilanguage)
    - Dynamic content from Contentful CMS
    - Integrates i18n plugin starter and using-contentful repos
- url: http://cranky-edison-12166d.netlify.com/
  repo: https://github.com/datocms/gatsby-portfolio
  description: n/a
  tags:
    - DatoCMS
    - Headless CMS
  features:
    - Simple portfolio to quick start a site with DatoCMS
    - Contents and media from DatoCMS
    - Custom Sass style
    - SEO
- url: https://gatsby-deck.netlify.com/
  repo: https://github.com/fabe/gatsby-starter-deck
  description: n/a
  tags:
    - Presentation
  features:
    - Create presentations/slides using Gatsby.
    - Offline support.
    - Page transitions.
- url: https://gatsby-starter-default-i18n.netlify.com/
  repo: https://github.com/angeloocana/gatsby-starter-default-i18n
  description: n/a
  tags:
    - i18n
  features:
    - localization (Multilanguage)
- url: https://gatsby-starter-default-demo.netlify.com/
  repo: https://github.com/gatsbyjs/gatsby-starter-default
  description: official default
  tags:
    - Official
  features:
    - Comes with React Helmet for adding site meta tags
    - Includes plugins for offline support out of the box
- url: http://gatsby-dimension.surge.sh/
  repo: https://github.com/codebushi/gatsby-starter-dimension
  description: Single page starter based on the Dimension site template
  tags:
    - Portfolio
    - HTML5UP
    - Styling:SCSS
  features:
    - Designed by HTML5 UP
    - Simple one page site that’s perfect for personal portfolios
    - Fully Responsive
    - Styling with SCSS
- url: https://gatsby-docs-starter.netlify.com/
  repo: https://github.com/ericwindmill/gatsby-starter-docs
  description: n/a
  tags:
    - Documentation
    - Styling:CSS-in-JS
  features:
    - All the features from gatsby-advanced-starter, plus
    - Designed for Documentation / Tutorial Websites
    - ‘Table of Contents’ Component, Auto generates ToC from posts - just follow the file frontmatter conventions from markdown files in ‘lessons’.
    - Styled Components w/ ThemeProvider
    - Basic UI
    - A few extra components
    - Custom prismjs theme
    - React Icons
- url: https://parmsang.github.io/gatsby-starter-ecommerce/
  repo: https://github.com/parmsang/gatsby-starter-ecommerce
  description: Easy to use starter for an e-commerce store
  tags:
    - Styling:Semantic
    - Stripe
    - Moltin
    - eCommerce
    - PWA
    - Authentication
  features:
    - Uses the Moltin eCommerce Api
    - Stripe checkout
    - Semantic-UI
    - Styled components
    - Google Analytics - (you enter the tracking-id)
    - React-headroom
    - Eslint & Prettier. Uses Airbnb JavaScript Style Guide
    - Authentication via Moltin (Login and Register)
- url: http://gatsby-forty.surge.sh/
  repo: https://github.com/codebushi/gatsby-starter-forty
  description: Multi-page starter based on the Forty site template
  tags:
    - Styling:SCSS
    - HTML5UP
  features:
    - Designed by HTML5 UP
    - Colorful homepage, and also includes a Landing Page and Generic Page components.
    - Many elements are available, including buttons, forms, tables, and pagination.
    - Custom grid made with CSS Grid
    - Styling with SCSS
- url: https://themes.gatsbythemes.com/gatsby-starter/
  repo: https://github.com/saschajullmann/gatsby-starter-gatsbythemes
  description: n/a
  tags:
    - Styling:CSS-in-JS
    - Blog
    - Testing
    - Linting
  features:
    - CSS-in-JS via Emotion.
    - Jest and Enzyme for testing.
    - Eslint in dev mode with the airbnb config and prettier formatting rules.
    - React 16.
    - A basic blog, with posts under src/pages/blog. There’s also a script which creates a new Blog entry (post.sh).
    - Data per JSON files.
    - A few basic components (Navigation, Footer, Layout).
    - Layout components make use of Styled-System.
    - Google Analytics (you just have to enter your tracking-id).
    - Gatsby-Plugin-Offline which includes Service Workers.
    - Prettier for a uniform codebase.
    - Normalize css (7.0).
    - Feather icons.
    - Font styles taken from Tachyons.
- url: https://gcn.netlify.com/
  repo: https://github.com/ryanwiemer/gatsby-starter-gcn
  description: A starter template to build amazing static websites with Gatsby, Contentful and Netlify
  tags:
    - Contentful
    - Headless CMS
    - Blog
    - Netlify Form
    - Styling:CSS-in-JS
  features:
    - Contentful integration with ready to go placeholder content
    - Netlify integration including a pre-built contact form
    - Minimal responsive design - made to customize or tear apart
    - Pagination logic
    - Styled components
    - SEO Friendly Component
    - JSON-LD Schema
    - OpenGraph sharing support
    - Sitemap Generation
    - Google Analytics
    - Progressive Web app
    - Offline Support
    - RSS Feed
    - Gatsby Standard module for linting JavaScript with StandardJS
    - Stylelint support for Styled Components to lint the CSS in JS
- url: https://alampros.github.io/gatsby-starter-grommet/
  repo: https://github.com/alampros/gatsby-starter-grommet
  description: n/a
  tags:
    - Styling:Grommet
  features:
    - Barebones configuration for using the Grommet design system
    - Uses Sass (with CSS modules support)
- url: https://gatsby-starter-hello-world-demo.netlify.com/
  repo: https://github.com/gatsbyjs/gatsby-starter-hello-world
  description: official hello world
  tags:
    - Official
  features:
    - A no-frills Gatsby install
    - No plugins, no boilerplate
    - Great for advanced users
- url: https://gatsby-starter-hero-blog.greglobinski.com/
  repo: https://github.com/greglobinski/gatsby-starter-hero-blog
  description: no description yet
  tags:
    - Styling:PostCSS
    - SEO
    - Markdown
  features:
    - Easy editable content in Markdown files (posts, pages and parts)
    - CSS with `styled-jsx` and `PostCSS`
    - SEO (sitemap generation, robot.txt, meta and OpenGraph Tags)
    - Social sharing (Twitter, Facebook, Google, LinkedIn)
    - Comments (Facebook)
    - Images lazy loading and `webp` support (gatsby-image)
    - Post categories (category based post list)
    - Full text searching (Algolia)
    - Contact form (Netlify form handling)
    - Form elements and validation with `ant-design`
    - RSS feed
    - 100% PWA (manifest.webmanifest, offline support, favicons)
    - Google Analytics
    - App favicons generator (node script)
    - Easy customizable base styles via `theme` object generated from `yaml` file (fonts, colors, sizes)
    - React v.16.3 (gatsby-plugin-react-next)
    - Components lazy loading (social sharing)
    - ESLint (google config)
    - Prettier code styling
    - Webpack `BundleAnalyzerPlugin`
- url: https://gatsby-starter-i18n-lingui.netlify.com/
  repo: https://github.com/dcroitoru/gatsby-starter-i18n-lingui
  description: n/a
  tags:
    - i18n
  features:
    - Localization (Multilanguage) provided by js-lingui
    - Message extraction
    - Avoids code duplication - generates pages for each locale
    - Possibility of translated paths
- url: https://lumen.netlify.com/
  repo: https://github.com/alxshelepenok/gatsby-starter-lumen
  description: A minimal, lightweight and mobile-first starter for creating blogs uses Gatsby.
  tags:
    - Blog
    - Netlify CMS
    - Pagination
    - Disqus
    - RSS
    - Linting
    - Testing
    - Styling:PostCSS
    - Styling:SCSS
  features:
    - Lost Grid
    - Jest testing
    - Beautiful typography inspired by matejlatin/Gutenberg
    - Mobile-First approach in development
    - Stylesheet built using SASS and BEM-Style naming
    - Syntax highlighting in code blocks
    - Sidebar menu built using a configuration block
    - Archive organized by tags and categories
    - Pagination support
    - Offline support
    - Google Analytics support
    - Disqus Comments support
- url: https://minimal-blog.lekoarts.de
  repo: https://github.com/LekoArts/gatsby-starter-minimal-blog
  description: This starter is part of a german tutorial series on Gatsby. The starter will change over time to use more advanced stuff (feel free to express your ideas in the repository). Its first priority is a minimalistic style coupled with a lot of features for the content.
  tags:
    - Blog
    - MDX
    - Styling:CSS-in-JS
    - Netlify Form
    - Linting
    - PWA
  features:
    - Minimal and clean white layout
    - Write your blog posts in MDX
    - Offline Support, WebApp Manifest, SEO
    - Code highlighting (with prism-react-renderer) and live preview (with react-live)
- url: https://gatsby-starter-modern-demo.netlify.com/
  repo: https://github.com/kripod/gatsby-starter-modern
  description: no description yet
  tags:
    - Linting
  features:
    - A set of strict linting rules (based on the Airbnb JavaScript Style Guide)
    - Encourage automatic code formatting
    - Prefer using Yarn for package management
    - Use EditorConfig to maintain consistent coding styles between different editors and IDEs
    - Integration with Visual Studio Code
    - Based on gatsby-starter-default
- url: https://gatsby-netlify-cms.netlify.com/
  repo: https://github.com/netlify-templates/gatsby-starter-netlify-cms
  description: n/a
  tags:
    - Blog
    - Styling:Bulma
    - Netlify CMS
  features:
    - A simple blog built with Netlify CMS
    - Basic directory organization
    - Uses Bulma for styling
    - Visit the repo to learn how to set up authentication, and begin modeling your content.
- url: https://gatsby-starter-personal-blog.greglobinski.com/
  repo: https://github.com/greglobinski/gatsby-starter-personal-blog
  description: n/a
  tags:
    - Blog
    - Markdown
    - Algolia
    - Netlify Form
    - Styling:Material
  features:
    - Ready to use, but easily customizable a fully equipped theme starter
    - Easy editable content in Markdown files (posts, pages and parts)
    - ‘Like an app’ layout transitions
    - Easily restyled through theme object
    - Styling with JSS
    - Page transitions
    - Comments (Facebook)
    - Post categories
    - Post list filtering
    - Full text searching (Algolia)
    - Contact form (Netlify form handling)
    - Material UI (@next)
    - RSS feed
    - Full screen mode
    - User adjustable articles’ body copy font size
    - Social sharing (Twitter, Facebook, Google, LinkedIn)
    - PWA (manifes.json, offline support, favicons)
    - Google Analytics
    - Favicons generator (node script)
    - Components leazy loading with AsyncComponent (social sharing, info box)
    - ESLint (google config)
    - Prettier code styling
    - Custom webpack CommonsChunkPlugin settings
    - Webpack BundleAnalyzerPlugin
- url: http://gatsby-photon.surge.sh/
  repo: https://github.com/codebushi/gatsby-starter-photon
  description: Single page starter based on the Photon site template
  tags:
    - HTML5UP
    - Styling:SCSS
  features:
    - Designed by HTML5 UP
    - Single Page, Responsive Site
    - Custom grid made with CSS Grid
    - Styling with SCSS
- url: https://portfolio-bella.netlify.com/
  repo: https://github.com/LekoArts/gatsby-starter-portfolio-bella
  description: A portfolio starter for Gatsby. The target audience are designers and photographers. The light themed website shows your work with large images & big typography. The Onepage is powered by the Headless CMS Prismic.io. and has programmatically created pages for your projects. General settings and colors can be changed in a config & theme file.
  tags:
    - Portfolio
    - Prismic
    - Headless CMS
    - Styling:CSS-in-JS
    - Onepage
    - PWA
    - Linting
  features:
    - Big typography & images
    - White theme
    - Prismic.io as CMS
    - Emotion for styling + Emotion-Grid
    - One-page layout with sub-pages for case studies
    - Easily configurable
    - And other good stuff (SEO, Offline Support, WebApp Manifest Support)
- url: https://cara.lekoarts.de
  repo: https://github.com/LekoArts/gatsby-starter-portfolio-cara
  description: A portfolio starter for Gatsby. The target audience are designers and photographers. The playful & colorful Onepage has beautiful parallax effects (made possible by React Spring) and has a Hero, Projects, About and Contact section. The styling is defined by TailwindCSS which enables easy edits and a consistent look. General settings and colors can be changed in a config & theme file.
  tags:
    - Portfolio
    - Onepage
    - Styling:CSS-in-JS
    - Styling:Tailwind
    - PWA
    - Linting
  features:
    - React Spring
    - TailwindCSS & Styled Components
    - Uses tailwind.macro (Babel macro) for easy TailwindCSS styling
    - Playful & Colorful One-Page website with Parallax effect
    - Easily configurable
    - And other good stuff (SEO, Responsive images, Offline Support, WebApp Manifest Support)
- url: https://emilia.lekoarts.de
  repo: https://github.com/LekoArts/gatsby-starter-portfolio-emilia
  description: A portfolio starter for Gatsby. The target audience are designers and photographers. The dark themed website shows your work with large images in a grid-layout (powered by CSS Grid). The transition effects on the header add a playful touch to the overall minimal design. The website has programmatically created pages for your projects (with automatic image import). General settings and colors can be changed in a config & theme file.
  tags:
    - Portfolio
    - PWA
    - Transitions
    - MDX
    - Styling:CSS-in-JS
    - Linting
    - Testing
  features:
    - Focus on big images (with gatsby-image)
    - Dark Theme with HeroPatterns Header
    - CSS Grid and styled-components
    - Page transitions
    - Cypress for End-to-End testing
    - react-spring animations
    - One-Page layout with sub-pages for projects
    - Create your projects in MDX (automatic import of images)
    - And other good stuff (SEO, Offline Support, WebApp Manifest Support)
- url: https://emma.lekoarts.de
  repo: https://github.com/LekoArts/gatsby-starter-portfolio-emma
  description: A portfolio starter for Gatsby. The target audience are designers and photographers. The light themed website shows your work with large images in a full-width grid-layout. Choose color overlays for card items and your projects. The website has three pages (Index, About, Contact) and programmatically created pages for your projects. General settings and colors can be changed in a config & theme file.
  tags:
    - Portfolio
    - MDX
    - Transitions
    - Styling:CSS-in-JS
    - PWA
    - Linting
    - Testing
  features:
    - Full-width photo grid-layout (with gatsby-image)
    - Minimalistic light theme with large images
    - Create your projects in MDX
    - Styling with styled-components
    - react-spring animations
    - Easily configurable
    - And other good stuff (SEO, Offline Support, WebApp Manifest Support)
- url: https://gatsby-starter-procyon.netlify.com/
  repo: https://github.com/danielmahon/gatsby-starter-procyon
  description: n/a
  tags:
    - PWA
    - GraphCMS
    - Headless CMS
    - Apollo Client
    - Styling:Material
    - Netlify Identity
  features:
    - Gatsby + ReactJS (server side rendering)
    - GraphCMS Headless CMS
    - DraftJS (in-place) Medium-like Editing
    - Apollo GraphQL (client-side)
    - Local caching between builds
    - Material-UI (layout, typography, components, etc)
    - Styled-Components™-like API via Material-UI
    - Netlify Deployment Friendly
    - Netlify Identity Authentication (enables editing)
    - Automatic versioning, deployment and CHANGELOG
    - Automatic rebuilds with GraphCMS and Netlify web hooks
    - PWA (Progressive Web App)
    - Google Fonts
- url: http://gatsby-starter-product-guy.surge.sh/
  repo: https://github.com/amandeepmittal/gatsby-starter-product-guy
  description: n/a
  tags:
    - Portfolio
  features:
    - Single Page
    - A portfolio Developers and Product launchers alike
    - Using Typography.js easy to switch fonts
    - All your Project/Portfolio Data in Markdown, server by GraphQL
    - Responsive Design, optimized for Mobile devices
- url: https://caki0915.github.io/gatsby-starter-redux/
  repo: https://github.com/caki0915/gatsby-starter-redux
  description: n/a
  tags:
    - Styling:CSS-in-JS
    - Redux
  features:
    - Redux and Redux-devtools.
    - Emotion with a basic theme and SSR
    - Typography.js
    - Eslint rules based on Prettier and Airbnb
- url: http://gatsby-stellar.surge.sh/
  repo: https://github.com/codebushi/gatsby-starter-stellar
  description: Single page starter based on the Stellar site template
  tags:
    - HTML5UP
    - Styling:SCSS
  features:
    - Designed by HTML5 UP
    - Scroll friendly, responsive site. Can be used as a single or multi-page site.
    - Sticky Navigation when scrolling.
    - Scroll spy and smooth scrolling to different sections of the page.
    - Styling with SCSS
- url: http://gatsby-strata.surge.sh/
  repo: https://github.com/codebushi/gatsby-starter-strata
  description: Single page starter based on the Strata site template
  tags:
    - Portfolio
    - HTML5UP
    - Styling:SCSS
  features:
    - Designed by HTML5 UP
    - Super Simple, single page portfolio site
    - Lightbox style React photo gallery
    - Fully Responsive
    - Styling with SCSS
- url: https://gatsby-starter-strict.netlify.com/
  repo: https://github.com/kripod/gatsby-starter-strict
  description: n/a
  tags:
    - Linting
  features:
    - A set of strict linting rules (based on the Airbnb JavaScript Style Guide)
    - lint script
    - Encourage automatic code formatting
    - format script
    - Prefer using Yarn for package management
    - Use EditorConfig to maintain consistent coding styles between different editors and IDEs
    - Integration with Visual Studio Code
    - Pre-configured auto-formatting on file save
    - Based on gatsby-starter-default
- url: https://gatsby-tachyons.netlify.com/
  repo: https://github.com/pixelsign/gatsby-starter-tachyons
  description: no description yet
  tags:
    - Styling:Tachyons
  features:
    - Based on gatsby-starter-default
    - Using Tachyons for CSS.
- url: https://quizzical-mcclintock-0226ac.netlify.com/
  repo: https://github.com/taylorbryant/gatsby-starter-tailwind
  description: A Gatsby v2 starter styled using Tailwind, a utility-first CSS framework. Uses Purgecss to remove unused CSS.
  tags:
    - Styling:Tailwind
  features:
    - Based on gatsby-starter-default
    - Tailwind CSS Framework
    - Removes unused CSS with Purgecss
    - Includes responsive navigation and form examples
- url: http://portfolio-v3.surge.sh/
  repo: https://github.com/amandeepmittal/gatsby-portfolio-v3
  description: n/a
  tags:
    - Portfolio
  features:
    - Single Page, Timeline View
    - A portfolio Developers and Product launchers
    - Bring in Data, plug-n-play
    - Responsive Design, optimized for Mobile devices
    - Seo Friendly
    - Uses Flexbox
- url: https://gatsby-starter-typescript-plus.netlify.com/
  repo: https://github.com/resir014/gatsby-starter-typescript-plus
  description: This is a starter kit for Gatsby.js websites written in TypeScript. It includes the bare essentials for you to get started (styling, Markdown parsing, minimal toolset).
  tags:
    - Styling:CSS-in-JS
    - TypeScript
    - Markdown
  features:
    - TypeScript
    - TSLint (with custom TSLint rules)
    - Markdown rendering with Remark
    - Basic component structure
    - Styling with emotion
- url: https://haysclark.github.io/gatsby-starter-typescript/
  repo: https://github.com/haysclark/gatsby-starter-typescript
  description: n/a
  tags:
    - TypeScript
  features:
    - TypeScript
- url: https://fabien0102-gatsby-starter.netlify.com/
  repo: https://github.com/fabien0102/gatsby-starter
  description: n/a
  tags:
    - TypeScript
    - Styling:Semantic
    - Testing
  features:
    - Semantic-ui for styling
    - TypeScript
    - Offline support
    - Web App Manifest
    - Jest/Enzyme testing
    - Storybook
    - Markdown linting
- url: https://gatsby-starter-wordpress.netlify.com/
  repo: https://github.com/GatsbyCentral/gatsby-starter-wordpress
  description: Gatsby starter using WordPress as the content source.
  tags:
    - Styling:CSS-in-JS
    - Wordpress
  features:
    - All the features from gatsby-advanced-starter, plus
    - Leverages the WordPress plugin for Gatsby for data
    - Configured to work with WordPress Advanced Custom Fields
    - Auto generated Navigation for your Wordpress Pages
    - Minimal UI and Styling — made to customize.
    - Styled Components
- url: https://www.concisejavascript.org/
  repo: https://github.com/rwieruch/open-crowd-fund
  description: n/a
  tags:
    - Stripe
    - Firebase
  features:
    - Open source crowdfunding for your own ideas
    - Alternative for Kickstarter, GoFundMe, etc.
    - Secured Credit Card payments with Stripe
    - Storing of funding information in Firebase
- url: https://www.verious.io/
  repo: https://github.com/cpinnix/verious-boilerplate
  description: n/a
  tags:
    - Styling:Other
  features:
    - Components only. Bring your own data, plugins, etc.
    - Bootstrap inspired grid system with Container, Row, Column components.
    - Simple Navigation and Dropdown components.
    - Baseline grid built in with modular scale across viewports.
    - Abstract measurements utilize REM for spacing.
    - One font to rule them all, Helvetica.
- url: https://gatsby-starter-blog-grommet.netlify.com/
  repo: https://github.com/Ganevru/gatsby-starter-blog-grommet
  description: GatsbyJS v2 starter for creating a blog. Based on Grommet v2 UI.
  tags:
    - Blog
    - Markdown
    - Styling:Grommet
    - TypeScript
    - Linting
    - Redux
  features:
    - Grommet v2 UI
    - Easily configurable - see site-config.js in the root
    - Switch between grommet themes
    - Change between light and dark themes (with Redux)
    - Blog posts previews in card style
    - Responsive Design, optimized for Mobile devices
    - styled-components
    - TypeScript and ESLint (typescript-eslint)
    - lint-staged and husky - for linting before commit
- url: https://happy-pare-dff451.netlify.com/
  repo: https://github.com/fhavrlent/gatsby-contentful-typescript-starter
  description: Contentful and TypeScript starter based on default starter.
  tags:
    - Contentful
    - Headless CMS
    - TypeScript
    - Styling:CSS-in-JS
  features:
    - Based on default starter
    - TypeScript
    - CSS in JS (Emotion)
    - Contentful
- url: https://xylo-gatsby-bulma-starter.netlify.com/
  repo: https://github.com/xydac/xylo-gatsby-bulma-starter
  description: Gatsby v2 Starter with Bulma based on default starter.
  tags:
    - Styling:SCSS
    - Styling:Bulma
  features:
    - Based on default starter
    - Bulma Css
    - Sass based Styling
- url: https://maxpou.github.io/gatsby-starter-morning-dew/
  repo: https://github.com/maxpou/gatsby-starter-morning-dew
  description: Gatsby v2 blog starter
  tags:
    - Blog
    - Markdown
    - PWA
    - Disqus
    - SEO
    - Styling:CSS-in-JS
  features:
    - Blog post listing with previews (image + summary) for each blog post
    - Fully configurable
    - Multilang support (blog post only)
    - Syntax highlighting
    - css-in-js (with styled-components)
    - Fully Responsive
    - Tags
    - Google Analytics
    - Disqus comments support
    - Offline support
    - Web App Manifest
    - ESLint
    - Prettier
    - Travis CI
- url: https://gatsby-starter-blog-jumpalottahigh.netlify.com/
  repo: https://github.com/jumpalottahigh/gatsby-starter-blog-jumpalottahigh
  description: Gatsby v2 blog starter with SEO, search, filter, reading progress, mobile menu fab
  tags:
    - Blog
    - Markdown
  features:
    - Blog post listing with previews (image + summary) for each blog post
    - Google structured data
    - Mobile-friendly menu toggled with a floating action button (FAB)
    - Article read progress
    - User feedback component
- url: https://i18n.smakosh.com/
  repo: https://github.com/smakosh/gatsby-starter-i18n
  description: Gatsby v2 Starter with i18n using react-intl and more cool features.
  tags:
    - Styling:CSS-in-JS
    - i18n
  features:
    - Based on default starter
    - i18n with rtl text
    - Stateless components using Recompose
    - Font changes depending on the chosen language
    - SEO (meta tags, openGraph, structured data, twitter and more...)
- url: https://gatsby-starter-mate.netlify.com
  repo: https://github.com/EmaSuriano/gatsby-starter-mate
  description: A portfolio starter for Gatsby integrated with Contentful CMS.
  tags:
    - Styling:CSS-in-JS
    - Contentful
    - Headless CMS
    - Portfolio
  features:
    - Gatsby v2
    - Rebass (Styled-components system)
    - React Reveal
    - Dynamic content from Contentful
    - Offline support
    - PWA ready
    - SEO
    - Responsive design
    - Icons from font-awesome
    - Netlify Deployment Friendly
    - Medium integration
    - Social sharing (Twitter, Facebook, Google, LinkedIn)
- url: https://gatsby-starter-typescript-sass.netlify.com
  repo: https://github.com/tdharmon/gatsby-starter-typescript-sass
  description: A basic starter with TypeScript and Sass built in
  tags:
    - TypeScript
    - Styling:SCSS
    - Linting
  features:
    - TypeScript and Sass support
    - TS linter with basic react rules
- url: https://gatsby-simple-contentful-starter.netlify.com/
  repo: https://github.com/cwlsn/gatsby-simple-contentful-starter
  description: A simple starter to display Contentful data in Gatsby, ready to deploy on Netlify. Comes with a detailed article detailing the process.
  tags:
    - Contentful
    - Headless CMS
    - Markdown
    - Styling:CSS-in-JS
  features:
    - Gatsby v2
    - Query Contentful data via Gatsby's GraphQL
    - Styled-Components for CSS-in-JS
    - Simple format, easy to create your own site quickly
    - React Helmet for Header Modification
    - Remark for loading Markdown into React
- url: https://gatsby-blog-cosmicjs.netlify.com/
  repo: https://github.com/cosmicjs/gatsby-blog-cosmicjs
  description: Blog that utilizes the power of the Cosmic JS headless CMS for easy content management
  tags:
    - Cosmic JS
    - Headless CMS
    - Blog
  features:
    - Uses the Cosmic JS Gatsby source plugin
- url: https://cosmicjs-gatsby-starter.netlify.com/
  repo: https://github.com/cosmicjs/gatsby-starter
  description: Simple Gatsby starter connected to the Cosmic JS headless CMS for easy content management
  tags:
    - Cosmic JS
    - Headless CMS
  features:
    - Uses the Cosmic JS Gatsby source plugin
- url: https://www.gatsby-typescript-template.com/
  repo: https://github.com/ikeryo1182/gatsby-typescript-template
  description: This is a standard starter with TypeScript, TSLint, Prettier, Lint-Staged(Husky) and Sass
  tags:
    - TypeScript
    - Linting
    - Styling:SCSS
  features:
    - Category and Tag for post
    - Type Safe by TypeScript
    - Format Safe by TSLint and Prettier with Lint-Staged(Husky)
- url: https://zandersparrow.github.io/gatsby-simple-redux/
  repo: https://github.com/zandersparrow/gatsby-simple-redux
  description: The default starter plus redux
  tags:
    - Redux
  features:
    - Minimal starter based on the official default
    - Includes redux and a simple counter example
- url: https://gatsby-casper.netlify.com/
  repo: https://github.com/scttcper/gatsby-casper
  description: This is a starter blog that looks like the Ghost.io default theme, casper.
  tags:
    - Blog
    - TypeScript
    - Styling:CSS-in-JS
  features:
    - Emotion CSS-in-JS
    - TypeScript
    - Author and tag pages
    - RSS
- url: https://gatsby-universal.netlify.com
  repo: https://github.com/fabe/gatsby-universal
  description: An opinionated Gatsby v2 starter for state-of-the-art marketing sites
  tags:
    - Transitions
    - PWA
    - Styling:CSS-in-JS
    - Linting
    - Markdown
    - SEO
  features:
    - Page Transitions
    - IntersectionObserver, component-based
    - React Context for global UI state
    - styled-components v4
    - Generated media queries for easy use
    - Optimized with Google Lighthouse (100/100)
    - Offline support
    - Manifest support
    - Sitemap support
    - All favicons generated
    - SEO (with Schema JSONLD) & Social Tags
    - Prettier
    - ESLint
- url: https://prismic.lekoarts.de/
  repo: https://github.com/LekoArts/gatsby-starter-prismic
  description: A typography-heavy & light-themed Gatsby Starter which uses the Headless CMS Prismic.
  tags:
    - Prismic
    - Headless CMS
    - Styling:CSS-in-JS
    - Linting
    - Blog
    - PWA
    - Testing
  features:
    - Prismic as Headless CMS
    - Uses multiple features of Prismic - Slices, Labels, Relationship fields, Custom Types
    - Emotion for Styling
    - Cypress for End-to-End testing
    - Prism.js highlighting
    - Responsive images with gatsby-image
    - Extensive SEO
    - ESLint & Prettier
- url: https://gatsby-starter-v2-casper.netlify.com/
  repo: https://github.com/GatsbyCentral/gatsby-v2-starter-casper
  description: A blog starter based on the Casper (v1.4) theme.
  tags:
    - Blog
    - PWA
  features:
    - Page pagination
    - CSS
    - Tags
    - Google Analytics
    - Offline support
    - Web App Manifest
    - SEO
- url: https://lumen-v2.netlify.com/
  repo: https://github.com/GatsbyCentral/gatsby-v2-starter-lumen
  description: A Gatsby v2 fork of the lumen starter.
  tags:
    - Blog
    - RSS
    - Disqus
  features:
    - Lost Grid.
    - Beautiful typography inspired by matejlatin/Gutenberg.
    - Mobile-First approach in development.
    - Stylesheet built using Sass and BEM-Style naming.
    - Syntax highlighting in code blocks.
    - Sidebar menu built using a configuration block.
    - Archive organized by tags and categories.
    - Automatic RSS generation.
    - Automatic Sitemap generation.
    - Offline support.
    - Google Analytics support.
    - Disqus Comments support.
- url: https://gatsby-starter-firebase.netlify.com/
  repo: https://github.com/muhajirdev/gatsby-starter-firebase
  description: A Gatsby + Firebase Starter. With Authentication
  tags:
    - Styling:None
    - Firebase
    - Client-side App
  features:
    - Eslint Airbnb without semicolon and without .jsx extension
    - Firebase
    - Web App Manifest
- url: http://gatsby-lightbox.416serg.me
  repo: https://github.com/416serg/gatsby-starter-lightbox
  description: Showcasing a custom lightbox implementation using `gatsby-image`
  tags:
    - Portfolio
    - SEO
    - Styling:CSS-in-JS
  features:
    - Features a custom, accessible lightbox with gatsby-image
    - Styled with styled-components using CSS Grid
    - React Helmet for SEO
- url: https://stoic-swirles-4bd808.netlify.com/
  repo: https://github.com/crstnio/gatsby-starter-antd
  description: Gatsby's default starter configured for use with the Antd component library, modular imports and less.
  tags:
    - Styling:Ant Design
    - Styling:Less
  features:
    - Fork of Gatsby's default starter
    - React Helmet, Manifest and offline support retained
    - Antd component library pre-installed
    - Uses gatsby-plugin-antd for modular imports
    - Customize the theme of Antd with `modifyVars`
- url: http://jackbravo.github.io/gatsby-starter-i18n-blog/
  repo: https://github.com/jackbravo/gatsby-starter-i18n-blog
  description: Same as official gatsby-starter-blog but with i18n support
  tags:
    - i18n
    - Blog
  features:
    - Translates site name and bio using .md files
    - No extra libraries needed
- url: https://calpa.me/
  repo: https://github.com/calpa/gatsby-starter-calpa-blog
  description: Blog Template X Contentful, Twitter and Facebook style
  tags:
    - Blog
    - Styling:SCSS
  features:
    - GatsbyJS v2, faster than faster
    - Not just Contentful content source, you can use any database
    - Custom style
    - Google Analytics
    - Gitalk
    - sitemap
    - React FontAwesome
    - SEO
    - Offline support
    - Web App Manifest
    - Styled using SCSS
    - Page pagination
    - Netlify optimization
- url: https://gatsby-starter-typescript-power-blog.majidhajian.com/
  repo: https://github.com/mhadaily/gatsby-starter-typescript-power-blog
  description: Minimal Personal Blog with Gatsby and TypeScript
  tags:
    - PWA
    - Blog
    - TypeScript
    - Markdown
  features:
    - Mobile-First approach in development
    - TSLint & Prettier
    - Offline support
    - Category and Tag for post
    - Type Safe by TypeScript
    - Format Safe by TSLint, StyleLint and Prettier with Lint-Staged(Husky)
    - Blog page
    - Syntax highlighting in code blocks
    - Pagination Ready
    - Ready to deploy to GitHub pages
    - Automatic RSS generation
    - Automatic Sitemap generation
- url: https://gatsby-starter-kentico-cloud.netlify.com/
  repo: https://github.com/Kentico/gatsby-starter-kentico-cloud
  description: Gatsby starter site with Kentico Cloud
  tags:
    - Kentico Cloud
    - Headless CMS
  features:
    - Gatsby v2 support
    - Content item <-> content type relationships
    - Language variants relationships
    - Linked items elements relationships
    - Content items in Rich text elements relationships
    - Reverse link relationships
- url: https://gatsby-starter-storybook.netlify.com/
  repo: https://github.com/markoradak/gatsby-starter-storybook
  description: Gatsby starter site with Storybook
  tags:
    - Storybook
    - Styling:CSS-in-JS
    - Linting
  features:
    - Gatsby v2 support
    - Storybook v4 support
    - Styled Components v4 support
    - Styled Reset, ESLint, Netlify Conf
- url: https://jamstack-hackathon-starter.netlify.com/
  repo: https://github.com/sw-yx/jamstack-hackathon-starter
  description: A JAMstack app with authenticated routes, static marketing pages, etc. with Gatsby, Netlify Identity, and Netlify Functions
  tags:
    - Netlify Identity
    - Netlify Functions
    - Client-side App
  features:
    - Netlify Identity
    - Netlify Functions
    - Static Marketing pages and Dynamic Client-side Authenticated App pages
- url: https://collective.github.io/gatsby-starter-plone/
  repo: https://github.com/collective/gatsby-starter-plone
  description: A Gatsby starter template to build static sites using Plone as the content source
  tags:
    - Plone
    - Headless CMS
    - SEO
    - PWA
  features:
    - Creates 1-1 copy of source Plone site
    - Auto generated navigation and breadcrumbs
    - Progressive Web App features
    - Optimized for performance
    - Minimal UI and Styling
- url: https://gatsby-tutorial-starter.netlify.com/
  repo: https://github.com/justinformentin/gatsby-v2-tutorial-starter
  description: Simple, modern desgined blog with post lists, tags, and easily customizable code.
  tags:
    - Blog
    - Linting
    - PWA
    - SEO
    - Styling:CSS-in-JS
    - Markdown
  features:
    - Blog post listing with image, summary, date, and tags.
    - Post Tags
    - Post List Filtering
    - Typography.js
    - Emotion styling
    - Syntax Highlighting in Code Blocks
    - Gatsby Image
    - Fully Responsive
    - Offline Support
    - Web App Manifest
    - SEO
    - PWA
    - Sitemap generation
    - Schema.org JSON-LD
    - CircleCI Integration
    - Codeclimate Integration
    - Google Analytics
    - Twitter and OpenGraph Tags
    - ESLint
    - Prettier Code Styling
- url: https://avivero.github.io/gatsby-redux-starter/
  repo: https://github.com/AVivero/gatsby-redux-starter
  description: Gatsby starter site with Redux, Sass, Bootstrap, Css Modules and Material Icons
  tags:
    - Redux
    - Styling:SCSS
    - Styling:Bootstrap
    - Styling:Material
    - Linting
  features:
    - Gatsby v2 support
    - Redux support
    - Sass support
    - Bootstrap v4 support
    - Css Modules support
    - ESLint, Prettier
- url: https://gatsby-typescript-boilerplate.netlify.com/
  repo: https://github.com/leachjustin18/gatsby-typescript-boilerplate
  description: Opinionated Gatsby v2 starter with TypeScript.
  tags:
    - TypeScript
    - PWA
    - Styling:SCSS
    - Styling:PostCSS
  features:
    - TSLint with airbnb & prettier configurations
    - Prettier
    - Stylelint
    - Offline support
    - Type Safe by TypeScript
    - Format on commit with Lint-Staged(Husky)
    - Favicon generation
    - Sitemap generation
    - Autoprefixer with browser list
    - CSS nano
    - CSS MQ Packer
    - Lazy load image(s) with plugin sharp
    - Gatsby Image
    - Netlify optimizations
- url: https://danshai.github.io/gatsbyv2-scientific-blog-machine-learning/
  repo: https://github.com/DanShai/gatsbyv2-scientific-blog-machine-learning
  description: Machine learning ready and scientific blog starter
  tags:
    - Blog
    - Tensorflow
    - CSV
    - Charts
    - Linting
  features:
    - Write easly your scientific blog with katex and publish your research
    - Machine learning ready with tensorflowjs
    - Manipulate csv data
    - draw with graph mermaid
    - display charts with chartjs
- url: https://gatsby-tailwind-styled-components.netlify.com/
  repo: https://github.com/muhajirdev/gatsby-tailwind-styled-components-starter
  description: A Gatsby Starter with Tailwind CSS + Styled Components
  tags:
    - Styling:Tailwind
  features:
    - Eslint Airbnb without semicolon and without .jsx extension
    - Offline support
    - Web App Manifest
- url: https://gatsby-starter-mobx.netlify.com
  repo: https://github.com/borekb/gatsby-starter-mobx
  description: MobX + TypeScript + TSLint + Prettier
  tags:
    - MobX
    - TypeScript
    - Linting
    - Testing
  features:
    - Gatsby v2 + TypeScript
    - MobX with decorators
    - Two examples from @mweststrate's Egghead course
    - .editorconfig & Prettier
    - TSLint
    - Jest
- url: https://tender-raman-99e09b.netlify.com/
  repo: https://github.com/amandeepmittal/gatsby-bulma-quickstart
  description: A Bulma CSS + GatsbyJS Starter Kit
  tags:
    - Styling:Bulma
    - Styling:SCSS
  features:
    - Uses Bulma CSS
    - Sass based Styling
    - Responsive Design
    - Google Analytics Integration
    - Uses Gatsby v2
    - SEO
- url: https://gatsby-starter-notes.netlify.com/
  repo: https://github.com/patricoferris/gatsby-starter-notes
  description: Gatsby starter for creating notes organised by subject and topic
  tags:
    - Markdown
    - Pagination
  features:
    - Create by topic per subject notes that are organised using pagination
    - Support for code syntax highlighting
    - Support for mathematical expressions
    - Support for images
- url: https://gatsby-starter-ttag.netlify.com/
  repo: https://github.com/ttag-org/gatsby-starter-ttag
  description: Gatsby starter with the minimum required to demonstrate using ttag for precompiled internationalization of strings.
  tags:
    - i18n
  features:
    - Support for precompiled string internationalization using ttag and it's babel plugin
- url: https://gatsby-starter-typescript.netlify.com/
  repo: https://github.com/goblindegook/gatsby-starter-typescript
  description: Gatsby starter using TypeScript.
  tags:
    - Markdown
    - Pagination
    - TypeScript
    - PWA
    - Linting
  features:
    - Markdown
    - Local search powered by Lunr
    - Syntax highlighting
    - Images
- url: https://gatsby-netlify-cms-example.netlify.com/
  repo: https://github.com/robertcoopercode/gatsby-netlify-cms
  description: Gatsby starter using Netlify CMS
  tags:
    - Netlify CMS
    - Styling:SCSS
  features:
    - Example of a website for a local developer meetup group
    - NetlifyCMS used for easy data entry
    - Mobile-friendly design
    - Styling done with Sass
    - Gatsby version 2
- url: https://gatsby-typescript-starter-blog.netlify.com/
  repo: https://github.com/frnki/gatsby-typescript-starter-blog
  description: A starter blog for TypeScript-based Gatsby projects with minimal settings.
  tags:
    - TypeScript
    - Blog
    - Styling:None
  features:
    - Typescrip & TSLint
    - No Styling (No Typography.js)
    - Minimal settings based on official starter blog
- url: https://gatsby-serif.netlify.com/
  repo: https://github.com/jugglerx/gatsby-serif-theme
  description: Multi page/content-type starter using Markdown and SCSS. Serif is a beautiful small business theme for Gatsby. The theme is fully responsive, blazing fast and artfully illustrated.
  tags:
    - Styling:SCSS
    - Markdown
    - Linting
  features:
    - Multiple "content types" for `services`, `team` and `testimonials` using Markdown as the source
    - Graphql query in `gatsby-node.js` using aliases that creates pages and templates by content type based on the folder `src/pages/services`, `src/pages/team`
    - SCSS
    - Responsive design
    - Bootstrap 4 grid and media queries only
    - Responsive menu
    - Royalty free illustrations included
    - SEO titles & meta using `gatsby-plugin-react-helmet`
    - Eslint & Prettier
- url: https://awesome-gatsby-starter.netlify.com/
  repo: https://github.com/South-Paw/awesome-gatsby-starter
  description: Starter with a preconfigured MDX, Storybook and ESLint environment for component first development of your next Gatsby site.
  tags:
    - MDX
    - Markdown
    - Storybook
    - Styling:CSS-in-JS
    - Linting
  features:
    - Gatsby MDX for JSX in Markdown loading, parsing, and rendering of pages
    - Storybook for isolated component development
    - styled-components for CSS-in-JS
    - ESLint with Airbnb's config
    - Prettier integrated into ESLint
    - A few example components and pages with stories and simple site structure
- url: https://santosfrancisco.github.io/gatsby-starter-cv/
  repo: https://github.com/santosfrancisco/gatsby-starter-cv
  description: A simple starter to get up and developing your digital curriculum with GatsbyJS'
  tags:
    - Styling:CSS-in-JS
    - PWA
    - Onepage
  features:
    - Gatsby v2
    - Based on default starter
    - Google Analytics
    - Web App Manifest
    - SEO
    - Styling with styled-components
    - Responsive Design, optimized for Mobile devices
- url: https://vigilant-leakey-a4f8cd.netlify.com/
  repo: https://github.com/BoyWithSilverWings/gatsby-blog-starter
  description: Minimal Blog Starter Template with Styled Components.
  tags:
    - Markdown
    - Styling:CSS-in-JS
    - Blog
  features:
    - Markdown loading, parsing, and rendering of pages
    - Minimal UI for blog
    - Styled-components for CSS-in-JS
    - Prettier added as pre-commit hook
    - Google Analytics
    - Image Optimisation
    - Code Styling and Formatting in markdown
    - Responsive Design
- url: https://inspiring-me-lwz7512.netlify.com/
  repo: https://github.com/lwz7512/gatsby-netlify-identity-starter
  description: Gatsby Netlify Identity Starter with NIW auth support, and content gating, as well as responsive layout.
  tags:
    - Netlify Identity
    - Pagination
  features:
    - Mobile Screen support
    - Privacy control for post content view & profile page
    - User authentication by Netlify Identity Widget/Service
    - Pagination for posts
    - Navigation menu with active status
- url: https://gatsby-starter-event-calendar.netlify.com/
  repo: https://github.com/EmaSuriano/gatsby-starter-event-calendar
  description: Gatsby Starter to display information about events from Google Spreadsheets with Calendars
  tags:
    - Linting
    - Styling:Grommet
    - PWA
    - SEO
    - Google Sheets
  features:
    - Grommet
    - Theming
    - Google Spreadsheet integration
    - PWA
    - A11y
    - SEO
    - Netlify Deployment Friendly
    - ESLint with Airbnb's config
    - Prettier integrated into ESLint
- url: https://gatsby-starter-tech-blog.netlify.com/
  repo: https://github.com/email2vimalraj/gatsby-starter-tech-blog
  description: A simple tech blog starter kit for gatsbyjs
  tags:
    - Blog
    - Portfolio
  features:
    - Markdown based blog
    - Filter blog posts by Tags
    - Easy customization
    - Using styled components
    - Minimal styles
    - Best scoring by Lighthouse
    - SEO support
    - PWA support
    - Offline support
- url: https://infallible-brown-28846b.netlify.com/
  repo: https://github.com/tylergreulich/gatsby-typescript-mdx-prismjs-starter
  description: Gatsby starter using TypeScript, MDX, Prismjs, and styled-components
  tags:
    - TypeScript
    - Linting
    - Testing
    - Styling:CSS-in-JS
    - MDX
  features:
    - Gatsby v2 + TypeScript
    - Syntax highlighting with Prismjs
    - MDX
    - Jest
    - react-testing-library
    - styled-components
- url: https://hardcore-darwin-d7328f.netlify.com/
  repo: https://github.com/BoyWithSilverWings/gatsby-careers-page
  description: A Careers Page for startups using Gatsby
  tags:
    - Markdown
    - Styling:CSS-in-JS
  features:
    - Careers Listing
    - Application Format
    - Markdown for creating job description
    - styled-components
- url: https://saikrishna.me/
  repo: https://github.com/s-kris/gatsby-minimal-portfolio-blog
  description: A minimal portfolio website with blog using Gatsby. Suitable for developers.
  tags:
    - Portfolio
    - Blog
  features:
    - Portfolio Page
    - Timline (Journey) page
    - Minimal
- url: https://gatsby-starter-blog-mdx-demo.netlify.com
  repo: https://github.com/hagnerd/gatsby-starter-blog-mdx
  description: A fork of the Official Gatsby Starter Blog with support for MDX out of the box.
  tags:
    - MDX
    - Blog
  features:
    - MDX
    - Blog
    - RSS Feed
- url: https://gatsby-tailwindcss-sass-starter-demo.netlify.com/
  repo: https://github.com/durianstack/gatsby-tailwindcss-sass-starter
  description: Just another Gatsby Tailwind with SASS starter
  tags:
    - Styling:Tailwind
    - Styling:SCSS
  features:
    - Tailwind, A Utility-First CSS Framework for Rapid UI Development
    - SASS/SCSS
    - Comes with React Helmet for adding site meta tags
    - Includes plugins for offline support out of the box
    - PurgeCSS to shave off unused styles
- url: https://tyra-starter.netlify.com/
  repo: https://github.com/madelyneriksen/gatsby-starter-tyra
  description: A feminine GatsbyJS Starter Optimized for SEO
  tags:
    - SEO
    - Blog
    - Styling:Tachyons
  features:
    - Integration with Social Media and Mailchimp.
    - Styled with Tachyons.
    - Rich structured data on blog posts for SEO.
    - Pagination and category pages.
- url: https://gatsby-starter-styled.netlify.com/
  repo: https://github.com/gregoralbrecht/gatsby-starter-styled
  description: Yet another simple starter with Styled-System, Typography.js, SEO and Google Analytics.
  tags:
    - Styling:CSS-in-JS
    - PWA
    - SEO
  features:
    - Styled-Components
    - Styled-System
    - Rebass Grid
    - Typography.js to easily set up font styles
    - Google Analytics
    - Prettier, ESLint & Stylelint
    - SEO (meta tags and schema.org via JSON-LD)
    - Offline support
    - Web App Manifest
- url: https://gatsby.ghost.org/
  repo: https://github.com/TryGhost/gatsby-starter-ghost
  description: Build lightning-fast, modern publications with Ghost and Gatbsy
  tags:
    - Ghost
    - Headless CMS
    - Blog
  features:
    - Ghost integration with ready to go placeholder content and webhooks support
    - Minimal responsive design
    - Pagination for posts, tags, and authors
    - SEO Friendly Meta
    - JSON-LD Schema
    - OpenGraph structured data
    - Twitter Cards meta
    - Sitemap Generation
    - XML Sitemaps
    - Progressive Web App
    - Offline Support
    - RSS Feed
    - Netlify integration ready to deploy
- url: https://traveler-blog.netlify.com/
  repo: https://github.com/QingpingMeng/gatsby-starter-traveler-blog
  description: A fork of the Official Gatsby Starter Blog to build a travler blog with images support
  tags:
    - Blog
    - PWA
    - SEO
    - Styling:Material
    - Styling:CSS-in-JS
  features:
    - Netlify integration ready to deploy
    - Material UI
    - styled-components
    - GitHub markdown css support
- url: https://create-ueno-app.netlify.com
  repo: https://github.com/ueno-llc/ueno-gatsby-starter
  description: Opinionated Gatsby starter by Ueno.
  tags:
    - TypeScript
    - Styling:SCSS
    - Linting
    - Transitions
  features:
    - GraphQL hybrid
    - SEO friendly
    - GSAP ready
    - Nice Devtools
    - GsapTools
    - Ueno plugins
    - SVG to React component
    - Ueno's TSlint
    - Decorators
- url: https://gatsby-sseon-starter.netlify.com/
  repo: https://github.com/SeonHyungJo/gatsby-sseon-starter
  description: Simple starter template for Gatsby
  tags:
    - Blog
    - Disqus
    - Markdown
    - Styling:SCSS
  features:
    - SASS/SCSS
    - Comes with React Helmet for adding site meta tags
    - Add Disqus
    - Nice Pagination
- url: https://gatsby-contentstack-starter.netlify.com/
  repo: https://github.com/contentstack/gatsby-starter-contentstack
  description: A Gatsby starter powered by Headless CMS Contentstack.
  tags:
    - Contentstack
    - Headless CMS
    - Blog
  features:
    - Includes Contentstack Delivery API for any environment
    - Dynamic content from Contentstack CMS
- url: https://gatsby-craftcms-barebones.netlify.com
  repo: https://github.com/frankievalentine/gatsby-craftcms-barebones
  description: Barebones setup for using Craft CMS and Gatsby locally.
  tags:
    - Craft CMS
    - Headless CMS
  features:
    - Full setup instructions included
    - Documented to get you set up with Craft CMS quickly
    - Code referenced in repo
- url: https://gatsby-starter-buttercms.netlify.com/
  repo: https://github.com/ButterCMS/gatsby-starter-buttercms
  description: A starter template for spinning up a Gatsby+ ButterCMS site
  tags:
    - Blog
    - SEO
    - ButterCMS
  features:
    - Fully functioning blog
    - Navigation between posts with a previous/next post button
    - FAQ Knowledge Base
    - CMS Powered Homepage
    - Customer Case Study example marketing pages
- url: https://master.d2f5ek3dnwfe9v.amplifyapp.com/
  repo: https://github.com/dabit3/gatsby-auth-starter-aws-amplify
  description: This Gatsby starter uses AWS Amplify to implement authentication flow for signing up/signing in users as well as protected client side routing.
  tags:
    - AWS
    - Authentication
  features:
    - AWS Amplify
    - Full authentication workflow
    - Registration form
    - Signup form
    - User sign in
- url: https://gatsby-starter.mdbootstrap.com/
  repo: https://github.com/anna-morawska/gatsby-material-design-for-bootstrap
  description: A simple starter which lets you quickly start developing with Gatsby and Material Design For Bootstrap
  tags:
    - Styling:Material
  features:
    - React Bootstrap with Material Design css framework.
    - Free for personal and commercial use
    - Fully responsive
- url: https://frosty-ride-4ff3b9.netlify.com/
  repo: https://github.com/damassi/gatsby-starter-typescript-rebass-netlifycms
  description:
    A Gatsby starter built on top of MDX (React + Markdown), NetlifyCMS (with
    MDX and netlify-cms-backend-fs support -- no need to deploy), TypeScript,
    Rebass for UI, Styled Components, and Jest for testing. Very little visual
    styling has been applied so that you can bring your own :)
  tags:
    - MDX
    - Netlify CMS
    - TypeScript
    - Styling:Rebass
    - Styling:CSS-in-JS
    - Testing
  features:
    - MDX - Markdown + React
    - Netlify CMS (with MDX support)
    - Read and write to local file system via netlify-cms-backend-fs
    - TypeScript
    - Rebass
    - Styled Components
    - Jest
- url: https://bluepeter.github.io/gatsby-material-ui-business-starter/
  repo: https://github.com/bluepeter/gatsby-material-ui-business-starter
  description: Beautiful Gatsby Material Design Business Starter
  tags:
    - Styling:Material
  features:
    - Uses the popular, well-maintained Material UI React component library
    - Material Design theme and icons
    - Rotating home page carousel
    - Simple setup without opinionated setup
    - Fully instrumented for successful PROD deployments
    - Stylus for simple CSS
- url: https://example-company-website-gatsby-sanity-combo.netlify.com/
  repo: https://github.com/sanity-io/example-company-website-gatsby-sanity-combo
  description: This examples combines Gatsby site generation with Sanity.io content management in a neat company website.
  tags:
    - sanity.io
    - Headless CMS
    - Blog
  features:
    - Out-of-the-box headless CMS
    - Real-time content preview in Development
    - Fast & frugal builds
    - No accidental missing fields/types
    - Full Render Control with Portable Text
    - gatsby-image support
    - Content types for company info, pages, projects, people, and blog posts
- url: https://gatsby-starter-under-construction.netlify.com/
  repo: https://github.com/robinmetral/gatsby-starter-under-construction
  description: Blazing fast "Under Construction" page with a blazing quick setup.
  tags:
    - Under Construction
    - Onepage
    - Styling:CSS-in-JS
    - SEO
    - PWA
  features:
    - Configure everything in gatsby-config.js
    - Creative CSS3 background patterns by Lea Verou
    - Built-in Google Fonts support
    - Social icons with react-social-icons
- url: https://gatsby-starter-docz.netlify.com/
  repo: https://github.com/RobinCsl/gatsby-starter-docz
  description: Simple starter where building your own documentation with Docz is possible
  tags:
    - Docz
    - Documentation
  features:
    - Generate nice documentation with Docz, in addition to generating your normal Gatsby site
    - Document your React components in .mdx files
- url: https://gatsby-starter-santa-fe.netlify.com/
  repo: https://github.com/osogrizz/gatsby-starter-santa-fe
  description: A place for artist or designers to display their creations
  tags:
    - Styling:CSS-in-JS
  features:
    - SEO friendly
    - Built-in Google Fonts support
    - Contact Form
    - Customizable Design Template
- url: https://gatsby-hello-friend.now.sh
  repo: https://github.com/panr/gatsby-starter-hello-friend
  description: A simple starter for Gatsby. That's it.
  tags:
    - Pagination
    - Markdown
    - Blog
    - Portfolio
    - Styling:PostCSS
  features:
    - Dark/light mode, depending on your preferences
    - Great reading experience thanks to Inter font, made by Rasmus Andersson
    - Nice code highlighting thanks to PrismJS
    - Responsive youtube/vimeo etc. videos
    - Elastic menu
    - Fully responsive site
- url: https://lgcolella.github.io/gatsby-starter-developer-blog/
  repo: https://github.com/lgcolella/gatsby-starter-developer-blog
  description: A starter to create SEO-friendly, fast, multilanguage, responsive and highly customizable technical blogs/portfolios with the most common features out of the box.
  tags:
    - Blog
    - Portfolio
    - i18n
  features:
    - Multilanguage posts
    - Pagination and image preview for posts
    - Tags
    - SEO
    - Social share buttons
    - Disqus for comments
    - Highlighting for code syntax in posts
    - Dark and light themes available
    - Various available icon sets
    - RSS Feed
    - Web app manifest
- url: https://gatsby.magicsoup.io/
  repo: https://github.com/magicsoup-io/gatsby-starter-magicsoup
  description: A production ready gatsby starter using magicsoup.io
  tags:
    - SEO
    - Markdown
    - Styling:CSS-in-JS
    - Testing
  features:
    - Optimized images with gatsby-image.
    - SEO friendly with react-helmet, gatsby-plugin-sitemap and Google Webmaster Tools!
    - Responsive UIs with magicsoup.io/stock.
    - Static content with gatsby-transform-remark or gatsby-transform-json.
    - Convert Markdown to StyledComponents!
    - Webfonts with gatsby-plugin-web-font-loader.
    - SSR ready!
    - Testing with Jest!
- url: https://foxandgeese.github.io/tiny-agency/
  repo: https://github.com/foxandgeese/tiny-agency
  description: Simple Gatsby.js starter that uses material design and that's perfect for tiny agencies.
  tags:
    - Styling:Material
  features:
    - Uses the popular, well-maintained Material UI React component library
    - Material Design theme and icons
    - Simple setup without opinionated setup
    - Fully instrumented for successful PROD deployments
- url: https://gatsby-shopify.alexander-productions.de/
  repo: https://github.com/AlexanderProd/gatsby-shopify-starter
  description: Kick off your next, ecommerce experience with this Gatsby starter. It is based on the default Gatsby starter to be easily modifiable.
  tags:
    - Headless CMS
    - SEO
    - eCommerce
    - Styling:CSS-in-JS
  features:
    - Shopping Cart
    - Shopify Integration
    - Product Grid
    - Shopify Store Credentials included
    - Optimized images with gatsby-image.
    - SEO
- url: https://gatejs.netlify.com
  repo: https://github.com/sarasate/gate
  description: API Doc generator inspired by Stripe's API docs
  tags:
    - API
    - Documentation
    - Markdown
    - Onepage
  features:
    - API documentation from markdown sources
    - Code samples separated by language
    - Syntax highlighting
    - Everything in a single page
- url: https://hopeful-keller-943d65.netlify.com
  repo: https://github.com/iwilsonq/gatsby-starter-reasonml
  description: Gatsby starter to create static sites using type-safe ReasonML
  tags:
    - ReasonML
    - BuckleScript
    - Blog
    - Styling:CSS-in-JS
  features:
    - Gatsby v2 support
    - bs-platform v4 support
    - Similar to gatsby-starter-blog
- url: https://gatsby-starter-blog-amp-to-pwa.netlify.com/
  repo: https://github.com/tomoyukikashiro/gatsby-starter-blog-amp-to-pwa
  description: Gatsby starter blog with AMP to PWA Strategy
  tags:
    - Blog
    - AMP
    - PWA
  features:
    - Similar to gatsby-starter-blog
    - Support AMP to PWA strategy
- url: https://cvluca.github.io/gatsby-starter-markdown/
  repo: https://github.com/cvluca/gatsby-starter-markdown
  description: Boilerplate for markdown-based website (Documentation, Blog, etc.)
  tags:
    - Markdown
    - Redux
    - Styling:Ant Design
  features:
    - Responsive Web Design
    - Auto generated Sidebar
    - Auto generated Anchor
- url: https://gatsby-starter-wordpress-community.netlify.com/
  repo: https://github.com/pablovila/gatsby-starter-wordpress-community
  description: Starter using gatsby-source-wordpress to display posts and pages from a WordPress site
  tags:
    - Wordpress
    - Styling:Bulma
    - Blog
    - Pagination
  features:
    - Gatsby v2 support
    - Responsive Web Design
    - WordPress support
    - Bulma and Sass Support for styling
    - Pagination logic
- url: https://gatsby-blogger.netlify.com/
  repo: https://github.com/aslammultidots/blogger
  description: A Simple, clean and modern desgined blog with firebase authentication feature and easily customizable code.
  tags:
    - Blog
    - Redux
    - Disqus
    - Contentful
    - Firebase
  features:
    - Minimal and clean white layout.
    - Dynamic content from Contentful.
    - Blog post listing with previews (image + summary) for each blog post.
    - Disqus commenting system for each blog post.
    - Search post with keyword.
    - Firebase for Authentication.
    - Protected Routes with Authorization.
    - Contact form integration.
- url: https://gatsby-starter-styled-components.netlify.com/
  repo: https://github.com/blakenoll/gatsby-starter-styled-components
  description: The Gatsby default starter modified to use styled-components
  tags:
    - Styling:CSS-in-JS
  features:
    - styled-components
    - sticky footer
- url: https://magazine-example.livingdocs.io/
  repo: https://github.com/livingdocsIO/gatsby-magazine-example
  description: This magazine-starter helps you start out with Livingdocs as a headless CMS.
  tags:
    - Blog
    - Headless CMS
    - Livingdocs
  features:
    - Minimal and clean white layout.
    - Dynamic content from Livingdocs.
    - Built-in component library.
    - Robust template and theme.
- url: https://gatsby-starter-intl.tomekskuta.pl
  repo: https://github.com/tomekskuta/gatsby-starter-intl
  description: Gatsby v2 i18n starter which makes static pages for every locale and detect your browsers lang. i18n with react-intl.
  tags:
    - i18n
    - Testing
  features:
    - static pages for every language
    - detects your browser locale
    - uses react-intl
    - based on Gatsby Default Starter
    - unit tests with Jest
- url: https://cape.netlify.com/
  repo: https://github.com/juhi-trivedi/cape
  description: A Gatsby - Contentful demo with Netlify.
  tags:
    - Blog
    - Netlify Form
    - Contentful
    - Styling:Bootstrap
  features:
    - Fecthing Dynamic content from Contentful.
    - Blog post listing with previews (image + summary) for each blog post.
    - Contact form integration with Netlify.
    - Grid system inspired by Bootstrap.
- url: https://gatsby-starter-infinite-scroll.baobab.fi/
  repo: https://github.com/baobabKoodaa/gatsby-starter-infinite-scroll
  description: Infinite Scroll and Pagination with 10k photos
  tags:
    - Infinite Scroll
    - Pagination
    - Styling:CSS-in-JS
  features:
    - Infinite Scroll (default mode)
    - Pagination (fallback for users without JS)
    - Toggle between these modes in demo
    - Efficient implementation (only fetch the data that's needed, ship initial items with the page instead of fetch, etc.)
- url: https://jodie.lekoarts.de/
  repo: https://github.com/LekoArts/gatsby-starter-portfolio-jodie
  description: Image-heavy photography portfolio with colorful accents & great typography
  tags:
    - Portfolio
    - PWA
    - Transitions
    - Styling:CSS-in-JS
    - Linting
    - Testing
    - TypeScript
  features:
    - Configurable with theming, CSS Grid & a yaml file for navigation
    - Create your projects by editing a yaml file and putting images into a folder
    - Shows your Instagram posts
    - TypeScript
    - Cypress for End-to-End testing
    - react-spring for animations & transitions
    - Uses styled-components + styled-system
    - SEO with Sitemap, Schema.org JSONLD, Tags
    - Responsive images with gatsby-image
- url: https://amazing-jones-e61bda.netlify.com/
  repo: https://github.com/WebCu/gatsby-material-kit-react
  description: Adaptation of Material Kit React to Gatsby
  tags:
    - Styling:Material
  features:
    - 60 Handcrafted Components
    - 4 Customized Plugins
    - 3 Example Pages
- url: https://relaxed-bhaskara-5abd0a.netlify.com/
  repo: https://github.com/LekovicMilos/gatsby-starter-portfolio
  description: Gatsby portfolio starter for creating quick portfolio
  tags:
    - Portfolio
  features:
    - Showcase of portfolio items
    - About me page
- url: https://gatsby-typescript-scss-docker-starter.netlify.com/
  repo: https://github.com/OFranke/gatsby-typescript-scss-docker
  description: Gatsby starter TypeScript, SCSS, Docker
  tags:
    - TypeScript
    - Styling:SCSS
    - Linting
    - Docker
  features:
    - Format & Commit Safe by ESLint, StyleLint and Prettier with Lint-Staged (Husky), optimized for VS Code
    - Typings for scss files are automatically generated
    - Responsiveness from the beginning through easy breakpoint configuration
    - Enforce the DRY principle, no hardcoded and repeated `margin`, `font-size`, `color`, `box-shadow`, `border-radius` ... properties anymore
    - Docker ready - you can run gatsby dev mode on your machine environment or with docker-compose
- url: https://prismic-i18n.lekoarts.de/
  repo: https://github.com/LekoArts/gatsby-starter-prismic-i18n
  description: Based on gatsby-starter-prismic with Internationalization (i18n) support.
  tags:
    - Prismic
    - Headless CMS
    - Styling:CSS-in-JS
    - Linting
    - Blog
    - PWA
    - Testing
    - i18n
  features:
    - Prismic as Headless CMS
    - Uses multiple features of Prismic - Slices, Labels, Relationship fields, Custom Types, Internationalization
    - Emotion for Styling
    - i18n without any third-party libaries
    - Cypress for End-to-End testing
    - Prism.js highlighting
    - Responsive images with gatsby-image
    - Extensive SEO
    - ESLint & Prettier
- url: https://gatsby-starter-landing-page.netlify.com/
  repo: https://github.com/gillkyle/gatsby-starter-landing-page
  description: Single page starter for minimal landing pages
  tags:
    - Onepage
  features:
    - Gatsby image
    - Google Analytics
    - Minimal design
- url: https://thakkaryash94.github.io/gatsby-github-personal-website/
  repo: https://github.com/thakkaryash94/gatsby-github-personal-website
  description: It is a conversion of original github personal website repo which is written in ruby for JS developers. This repository gives you the code you'll need to kickstart a personal website that showcases your work as a software developer. And when you manage the code in a GitHub repository, it will automatically render a webpage with the owner's profile information, including a photo, bio, and repositories.
  tags:
    - Portfolio
    - Onepage
  features:
    - layout config either stacked or sidebar
    - theme dark/light mode
    - post support
- url: http://gatsby-starter-default-intl.netlify.com
  repo: https://github.com/wiziple/gatsby-starter-default-intl
  description: The default Gatsby starter with features of multi-language url routes and browser language detection.
  tags:
    - i18n
  features:
    - Localization (Multilanguage) provided by react-intl.
    - Support automatic redirection based on user's preferred language in browser provided by browser-lang.
    - Support multi-language url routes within a single page component. That means you don't have to create separate pages such as pages/en/index.js or pages/ko/index.js.
    - Based on gatsby-starter-default with least modification.
- url: https://gatsby-starter-julia.netlify.com/
  repo: https://github.com/niklasmtj/gatsby-starter-julia
  description: A minimal blog starter template built with Gatsby
  tags:
    - Markdown
    - Blog
  features:
    - Landingpage
    - Blogoverview
    - Markdown sourcing
    - Estimated reading time
    - Styled component with @emotion
    - Netlify deployment friendly
    - Nunito font as npm module
    - Site meta tags with React Helmet
- url: https://agalp.imedadel.me
  repo: https://github.com/ImedAdel/automatic-gatsbyjs-app-landing-page
  description: Automatically generate iOS app landing page using GatsbyJS
  tags:
    - Onepage
    - PWA
    - SEO
  features:
    - One Configuration file
    - Automatically generate a landing page for your iOS app
    - List app features
    - App Store and Play Store buttons
    - App screenshot and video preview
    - Easily add social media accounts and contact info in the footer via the site-config.js file.
    - Pick custom Font Awesome icons for the feature list via the site-config.js file.
    - Built using Prettier and Styled-Components
    - Easily integrate Google Analytics by adding your ID to site-config.js file.
- url: https://gatsby-starter-shopify-app.firebaseapp.com/install
  repo: https://github.com/gil--/gatsby-starter-shopify-app
  description: Easily create Serverless Shopify Admin Apps powered by Gatsby and Firebase Functions
  tags:
    - Shopify
    - Serverless
    - Firebase
    - App
  features:
    - 🗄 Firebase Firestore Realtime DB
    - ⚡️ Serverless Functions API layer (Firebase Functions)
    - 💼 Admin API (Graphql) Serverless Proxy
    - 🎨 Shopify Polaris (AppProvider, etc.)
    - 💰 Application Charge Logic (30 days) with variable trial duration
    - 📡 Webhook Validation & Creation
    - 🔑 GDPR Ready (Including GDPR Webhooks)
    - 🏗 CircleCI Config for easy continuous deployments to Firebase
- url: https://gatsby-starter-paperbase.netlify.com/
  repo: https://github.com/willcode4food/gatsby-starter-paperbase
  description: A Gatsby starter that implements the Paperbase Premium Theme from MaterialUI
  tags:
    - Styling:Material
    - Styling:CSS-in-JS
  features:
    - MaterialUI Paperbase theme in Gatsby!
    - Create professional looking admin tools and dashboards
    - Responsive Design
    - MaterialUI Paper Components
    - MaterialUI Tab Components
- url: https://gatsby-starter-devto.netlify.com/
  repo: https://github.com/geocine/gatsby-starter-devto
  description: A GatsbyJS starter template that leverages the Dev.to API
  tags:
    - Dev.to
    - Blog
    - Styling:CSS-in-JS
  features:
    - Blog post listing with previews (image + summary) for each blog post
- url: https://gatsby-starter-framer-x.netlify.com/
  repo: https://github.com/simulieren/gatsby-starter-framer-x
  description: A GatsbyJS starter template that is connected to a Framer X project
  tags:
    - Framer X
    - TypeScript
  features:
    - TypeScript support
    - Easily work in GatsbyJS and Framer X at the same time
- url: https://gatsby-firebase-hosting.firebaseapp.com/
  repo: https://github.com/bijenkorf-james-wakefield/gatsby-firebase-hosting-starter
  description: A starter with configuration for Firebase Hosting and Cloud Build deployment.
  tags:
    - Firebase
    - Google Cloud
    - Linting
  features:
    - Linting with ESLint
    - Jest Unit testing configuration
    - Lint-staged on precommit hook
    - Commitizen for conventional commit messages
    - Configuration for Firebase hosting
    - Configuration for Cloud Build deployment
    - Clear documentation to have your site deployed on Firebase behind SSL in no time!
- url: https://lewis-gatsby-starter-blog.firebaseapp.com
  repo: https://github.com/lewislbr/lewis-gatsby-starter-blog
  description: A simple custom Gatsby starter template to start a new blog or personal website.
  tags:
    - Blog
    - Styling:CSS-in-JS
    - Markdown
    - PWA
    - Portfolio
    - SEO
  features:
    - Blog post listing with summary preview for each blog post.
    - Automatically creates blog pages from Markdown files.
    - CSS in JS with styled-components.
    - Optimized images.
    - Offline capabilities.
    - Auto-generated sitemap and robots.txt.
- url: https://gatsby-starter-stripe.netlify.com/
  repo: https://github.com/brxck/gatsby-starter-stripe
  description: A minimal starter to create a storefront with Gatsby, Stripe, & Netlify Functions.
  tags:
    - Stripe
    - Netlify Functions
    - Serverless
    - eCommerce
    - Styling:None
  features:
    - Statically generate based on Stripe inventory
    - Dynamically update with live inventory & availability data
    - Checkout powered by Stripe
    - Serverless functions interact with Stripe API
    - Shopping cart persisted in local storage
    - Responsive images with gatsby-image
- url: https://www.jannikbuschke.de/gatsby-antd-docs/
  repo: https://github.com/jannikbuschke/gatsby-antd-docs
  description: A template for documentation websites
  tags:
    - Documentation
    - TypeScript
    - Styling:Ant Design
    - Markdown
    - MDX
  features:
    - Markdown
    - MDX with mdxjs
    - Syntax highlighting with prismjs
    - Anchors
    - Sidebar
    - Sitecontents
    - Landingpage
- url: https://gatsby-starter.haezl.at
  repo: https://github.com/haezl/gatsby-starter-haezl
  description: A lightweight, mobile first blog starter with infinite scroll and Material-UI design for Gatsby.
  tags:
    - Blog
    - TypeScript
    - Linting
    - Styling:CSS-in-JS
    - Styling:Material
    - Markdown
    - PWA
  features:
    - Landing Page
    - Portfolio section
    - Blog post listing with a preview for each post
    - Infinite scroll instead of next and previous buttons
    - Blog posts generated from Markdown files
    - About Page
    - Responsive Design
    - PWA (Progressive Web App) support
    - MobX
    - Customizable
- url: https://gatsby-starter-fine.netlify.com/
  repo: https://github.com/toboko/gatsby-starter-fine
  description: A mutli-response and light, mobile first blog starter with columns layout and Seo optimization.
  tags:
    - Blog
    - Markdown
    - Sitemap
    - Portfolio
    - SEO
    - Grouping
  features:
    - Blog
    - Portfolio section
    - Customizable
    - Markdown
    - Optimized images
    - Sitemap Page
    - Seo Ready
- url: https://ugglr.github.io/gatsby-clean-portfolio/
  repo: https://github.com/ugglr/gatsby-clean-portfolio
  description: A clean themed Software Engineer Portfolio site, showcasing soft skills on the front page, features project card showcases, about page. Responsive through react-bootstrap components together with custom CSS style sheets. SEO configured, just need to add google analytics tracking code.
  tags:
    - Portfolio
    - SEO
    - Styling:Bootstrap
  features:
    - Resume
    - CV
    - google analytics
    - easy favicon swap
    - Gatsby SEO plugin
    - Clean layout
    - White theme
    - grid using react-bootstrap
    - bootstrap4 classes available
    - font-awesome Library for icons
    - Portfolio site for developers
    - custom project cards
    - easily extendable to include blog page
    - Responsive design
- url: https://gatsby-documentation-starter.netlify.com/
  repo: https://github.com/whoisryosuke/gatsby-documentation-starter
  description: Automatically generate docs for React components using MDX, react-docgen, and GatsbyJS
  tags:
    - Documentation
    - MDX
    - SEO
  features:
    - Parses all React components (functional, stateful, even stateless!) for JS Docblocks and Prop Types.
    - MDX - Write your docs in Markdown and include React components using JSX!
    - Lightweight (only what you need)
    - Modular (easily fits in any React project!)
    - Props table component
    - Customizable sidebar navigation
    - Includes SEO plugins Google Analytics, Offline, Manifest, Helmet.
- url: http://gatsby-absurd.surge.sh/
  repo: https://github.com/ajayns/gatsby-absurd
  description: A Gatsby starter using illustrations from https://absurd.design/
  tags:
    - Onepage
    - Styling:CSS-in-JS
  features:
    - Uses surreal illustrations from absurd.design.
    - Landing page structure split into sections
    - Basic UX/UX elements ready. navbar, smooth scrolling, faqs, theming
    - Convenient image handling and data separation
- url: https://gatsby-starter-quiz.netlify.com/
  repo: https://github.com/raphadeluca/gatsby-starter-quiz
  description: Create rich quizzes with Gatsby & Mdx. No need of database or headless CMS. Manage your data directly in your Mdx file's frontmatter and write your content in the body. Customize your HTML tags, use react components from a library or write your owns. Navigation will be automatically created between each question.
  tags:
    - Quiz
    - MDX
  features:
    - Data quiz in the frontmatter
    - Rich customizable content with MDX
    - Green / Red alert footer on user's answer
    - Navigation generated based on the index of each question
- url: https://gatsby-starter-accessibility.netlify.com/
  repo: https://github.com/benjamingrobertson/gatsby-starter-accessibility
  description: The default Gatsby starter with powerful accessibility tools built-in.
  tags:
    - Storybook
    - Linting
  features:
    - 🔍 eslint-plugin-jsx-a11y for catching accessibility issues while authoring code
    - ✅ lint:staged for adding a pre-commit hook to catch accessibility linting errors
    - 📣 react-axe for console reporting of accessibility errors in the DOM during development
    - 📖 storybook setup for accessibility reporting on individual components
- url: https://gatsby-theme-ggt-material-ui-blog.netlify.com/
  repo: https://github.com/greatgatsbyjsthemes/gatsby-starter-ggt-material-ui-blog
  description: Starter material-ui blog utilizing a Gatsby theme!
  tags:
    - Blog
    - MDX
  features:
    - Uses MDX with Gatsby theme for quick and easy set up
    - Material-ui design with optional config passed into the theme options
    - Gradient background with sitemap, rss feed, and offline capabilities
- url: https://gatsby-starter-blog-typescript.netlify.com/
  repo: https://github.com/gperl27/Gatsby-Starter-Blog-Typescript
  description: Gatsby starter blog with TypeScript
  tags:
    - Blog
    - TypeScript
    - Styling:CSS-in-JS
  features:
    - Includes all features that come with Gatsby's official starter blog
    - TypeScript for type-safety out of the box
    - Styled components in favor of inline styles
    - Transition Link for nice page transitions
    - Type definitions from GraphQL schema (with code generation)
    - Type definitions from grapql schema (with code generation)
- url: https://gatsby-starter-sass.netlify.com/
  repo: https://github.com/colbyfayock/gatsby-starter-sass
  description: A Gatsby starter with Sass and no assumptions!
  tags:
    - Styling:SCSS
  features:
    - Sass stylesheets to manage your CSS (SCSS flavored)
    - Simple, minimal base setup to get started
    - No baked in configurations or assumptions
- url: https://billyjacoby.github.io/gatsby-react-bootstrap-starter/
  repo: https://github.com/billyjacoby/gatsby-react-bootstrap-starter
  description: GatsbyJS starter with react-bootstrap and react-icons
  tags:
    - Styling:Bootstrap
    - Styling:SCSS
  features:
    - SASS stylesheets to make styling components easy
    - Sample navbar that sticks to the top of the page on scroll
    - Includes react-icons to make adding icons to your app super simple
- url: https://gatsbystartermdb.netlify.com
  repo: https://github.com/jjcav84/mdbreact-gatsby-starter
  description: GatsbyJS starter built with MDBootstrap React free version
  tags:
    - Styling:Bootstrap
  features:
    - Material Design, Bootstrap, and React
    - Contact form and Google Map components
    - Animation
    - documentation and component library can be found at mdboostrap's website
- url: https://gatsby-starter-primer.netlify.com/
  repo: https://github.com/thomaswangio/gatsby-starter-primer
  description: A Gatsby starter featuring GitHub Primer Design System and React components
  tags:
    - Styling:Primer
    - Styling:CSS-in-JS
    - SEO
    - Landing Page
  features:
    - Primer React Components
    - Styled Components
    - Gatsby Image
    - Better SEO component with appropriate OG image and appropriate fallback meta tags
- url: https://pranshuchittora.github.io/gatsby-material-boilerplate
  repo: https://github.com/pranshuchittora/gatsby-material-boilerplate
  description: A simple starter to get up and developing quickly with Gatsby in material design
  tags:
    - Styling:Material
  features:
    - Material design
    - Sass/SCSS
    - Tags
    - Categories
    - Google Analytics
    - Offline support
    - Web App Manifest
    - SEO
- url: https://anubhavsrivastava.github.io/gatsby-starter-hyperspace
  repo: https://github.com/anubhavsrivastava/gatsby-starter-hyperspace
  description: Single page starter based on the Hyperspace site template, with landing, custom and Elements(Component) page
  tags:
    - HTML5UP
    - Styling:SCSS
    - Onepage
    - Landing Page
  features:
    - Designed by HTML5 UP
    - Simple one page site that’s perfect for personal portfolios
    - Fully Responsive
    - Styling with SCSS
    - Offline support
    - Web App Manifest
- url: https://anubhavsrivastava.github.io/gatsby-starter-identity
  repo: https://github.com/anubhavsrivastava/gatsby-starter-identity
  description: Single page starter based on the Identity site template by HTML5 up, suitable for one page portfolio.
  tags:
    - HTML5UP
    - Styling:SCSS
    - Onepage
    - Landing Page
    - PWA
  features:
    - Designed by HTML5 UP
    - Simple one page personal portfolio
    - Fully Responsive
    - Styling with SCSS
    - Offline support
    - Web App Manifest
- url: https://hopeful-ptolemy-cd840b.netlify.com/
  repo: https://github.com/tonydiaz/gatsby-landing-page-starter
  description: A simple landing page starter for idea validation using material-ui. Includes email signup form and pricing section.
  tags:
    - Styling:Material
    - Landing Page
  features:
    - SEO
    - Mailchimp integration
    - Material-UI compoentns
    - Responsive
    - Pricing section
    - Benefits section
    - Email signup form
    - Easily configurable
    - Includes standard gatsby starter features
- url: https://anubhavsrivastava.github.io/gatsby-starter-aerial
  repo: https://github.com/anubhavsrivastava/gatsby-starter-aerial
  description: Single page starter based on the Aerial site template by HTML5 up, suitable for one page personal page.
  tags:
    - HTML5UP
    - Styling:SCSS
    - Onepage
    - Landing Page
    - PWA
  features:
    - Designed by HTML5 UP
    - Simple one page personal portfolio
    - Fully Responsive
    - Styling with SCSS
    - Offline support
    - Web App Manifest
- url: https://anubhavsrivastava.github.io/gatsby-starter-eventually
  repo: https://github.com/anubhavsrivastava/gatsby-starter-eventually
  description: Single page starter based on the Eventually site template by HTML5 up, suitable for upcoming product page.
  tags:
    - HTML5UP
    - Styling:SCSS
    - Landing Page
    - PWA
  features:
    - Designed by HTML5 UP
    - Fully Responsive
    - Styling with SCSS
    - Offline support
    - Web App Manifest
- url: https://jovial-jones-806326.netlify.com/
  repo: https://github.com/GabeAtWork/gatsby-elm-starter
  description: An Elm-in-Gatsby integration, based on gatsby-plugin-elm
  tags:
    - Elm
  features:
    - Elm language integration
- url: https://anubhavsrivastava.github.io/gatsby-starter-readonly
  repo: https://github.com/anubhavsrivastava/gatsby-starter-readonly
  description: Single page starter based on the ReadOnly site template by HTML5 up, with landing and Elements(Component) page
  tags:
    - HTML5UP
    - Onepage
    - Styling:SCSS
    - Landing Page
    - PWA
  features:
    - Designed by HTML5 UP
    - Fully Responsive
    - Styling with SCSS
    - Offline support
    - Web App Manifest
- url: https://anubhavsrivastava.github.io/gatsby-starter-prologue
  repo: https://github.com/anubhavsrivastava/gatsby-starter-prologue
  description: Single page starter based on the Prologue site template by HTML5 up, for portfolio pages
  tags:
    - HTML5UP
    - Onepage
    - Styling:SCSS
    - Portfolio
    - PWA
  features:
    - Designed by HTML5 UP
    - Fully Responsive
    - Styling with SCSS
    - Offline support
    - Web App Manifest
- url: https://gatsby-london.netlify.com
  repo: https://github.com/ImedAdel/gatsby-london
  description: A custom, image-centric theme for Gatsby.
  tags:
    - Portfolio
    - Blog
    - Styling:PostCSS
  features:
    - Post thumbnails in the homepage
    - Built with PostCSS
    - Made for image-centeric portfolios
    - Based on London for Ghost
- url: https://anubhavsrivastava.github.io/gatsby-starter-overflow
  repo: https://github.com/anubhavsrivastava/gatsby-starter-overflow
  description: Single page starter based on the Overflow site template by HTML5 up, with landing and Elements(Component) page
  tags:
    - HTML5UP
    - Onepage
    - Styling:SCSS
    - Portfolio
    - PWA
  features:
    - Designed by HTML5 UP
    - Fully Responsive
    - Image Gallery
    - Styling with SCSS
    - Offline support
    - Web App Manifest
- url: https://cosmicjs.com/apps/gatsby-agency-portfolio/demo
  repo: https://github.com/cosmicjs/gatsby-agency-portfolio
  description: Static Webpage for displaying your agencies skills and past work.  Implements 4 sections for displaying information about your company, A home page, information about services, projects, and the people in your organization.
  tags:
    - Blog
    - Portfolio
    - Cosmic JS
  features:
    - Landing Page
    - Home
    - Services
    - Projects
    - People
- url: https://cosmicjs.com/apps/gatsby-localization-app-starter/demo
  repo: https://github.com/cosmicjs/gatsby-localization-app-starter
  description: A localized Gatsby starter application powered by Cosmic JS.
  tags:
    - Cosmic JS
    - i18n
  features:
    - Gatsby localization starter app
- url: https://cosmicjs.com/apps/gatsby-docs/demo
  repo: https://github.com/cosmicjs/gatsby-docs-app
  description: Be able to view and create documentation using Gatsby and Cosmic JS. Leveraging the speed and high powered APIs of the Gatsby framework and the simplicity and scalability of Cosmic JS.
  tags:
    - Cosmic JS
    - Documentation
  features:
    - manage docs in static web file format for zippy delivery
- url: https://cosmicjs.com/apps/gatsby-ecommerce-website/demo
  repo: https://github.com/a9kitkumar/Gatsby-Ecommerce
  description: A localized Gatsby starter application powered by Cosmic JS.
  tags:
    - Cosmic JS
    - eCommerce
  features:
    - Stores products, orders using Cosmic JS as a database and a server
- url: https://harshil1712.github.io/gatsby-starter-googlesheets/
  repo: https://github.com/harshil1712/gatsby-starter-googlesheets
  description: A starter using Google Sheets as data source
  tags:
    - Google Sheets
    - SEO
    - Blog
  features:
    - Uses Google Sheets for data
    - Easily configurable
- url: https://the-plain-gatsby.netlify.com/
  repo: https://github.com/wangonya/the-plain-gatsby
  description: A simple minimalist starter for your personal blog.
  tags:
    - Blog
    - Markdown
  features:
    - Minimalist design
    - Next and previous blog post navigation
    - About page
    - Markdown support
- url: https://gatsby-starter-blockstack.openintents.org
  repo: https://github.com/friedger/gatsby-starter-blockstack
  description: A starter using Blockstack on client side
  tags:
    - Blockstack
    - Authentication
  features:
    - Uses Blockstack
    - Client side app
- url: https://anubhavsrivastava.github.io/gatsby-starter-multiverse
  repo: https://github.com/anubhavsrivastava/gatsby-starter-multiverse
  description: Single page starter based on the Multiverse site template by HTML5 up, with landing and Elements(Component) page
  tags:
    - HTML5UP
    - Onepage
    - Styling:SCSS
    - Portfolio
    - PWA
  features:
    - Designed by HTML5 UP
    - Fully Responsive
    - Image Gallery
    - Styling with SCSS
    - Offline support
    - Web App Manifest
- url: https://anubhavsrivastava.github.io/gatsby-starter-highlights
  repo: https://github.com/anubhavsrivastava/gatsby-starter-highlights
  description: Single page starter based on the Highlights site template by HTML5 up, with landing and Elements(Component) page
  tags:
    - HTML5UP
    - Onepage
    - Styling:SCSS
    - Portfolio
    - PWA
  features:
    - Designed by HTML5 UP
    - Fully Responsive
    - Image Gallery
    - Styling with SCSS
    - Offline support
    - Web App Manifest
- url: https://gatsby-starter-anoun-1-markdown.netlify.com/
  repo: https://github.com/ANOUN/gatsby-starter-anoun-1-markdown
  description: A clean, modern starter for businesses using Material Design Components
  tags:
    - Business Website
    - Blog
    - Markdown
    - Modern Design
    - PWA
    - Styling:Material Design
    - Styling:SCSS
  features:
    - Minimal, Modern Business Website Design
    - Material Design Components
    - MDC React Components
    - MDC Theming
    - Blog
    - Home Page
    - Contact Page
    - Contact Form
    - About Page
    - Mobile-First approach in development
    - Fully Responsive
    - Markdown
    - PWA
- url: https://gatsby-starter-default-typescript.netlify.com/
  repo: https://github.com/andykenward/gatsby-starter-default-typescript
  description: Starter Default TypeScript
  tags:
    - TypeScript
  features:
    - TypeScript
    - Typing generation for GraphQL using GraphQL Code Generator
    - Comes with React Helmet for adding site meta tags
    - Based on Gatsby Starter Default
- url: http://gatsbyhoney.davshoward.com/
  repo: https://github.com/davshoward/gatsby-starter-honey
  description: A delicious baseline for Gatsby (v2).
  tags:
    - Styling:PostCSS
    - SEO
    - Accessibility
  features:
    - Gatsby v2
    - SEO (including robots.txt, sitemap generation, automated yet customisable metadata, and social sharing data)
    - Google Analytics
    - PostCSS support
    - Developer enviornment variables
    - Accessibility support
    - Based on Gatsby Starter Default
- url: https://material-ui-starter.netlify.com/
  repo: https://github.com/dominicabela/gatsby-starter-material-ui
  description: This starter includes Material UI boilerplate and configuration files along with the standard Gatsby configuration files. It provides a starting point for developing Gatsby apps with the Material UI framework.
  tags:
    - SEO
    - Styling:Material
    - Styling:Material Design
    - Material UI
    - Boilerplate
  features:
    - Material UI Framework
    - Roboto Typeface (self hosted)
    - SEO
    - Offline Support
    - Based on Gatsby Default Starter
- url: https://developer-diary.netlify.com/
  repo: https://github.com/willjw3/gatsby-starter-developer-diary
  description: A blog template created with web developers in mind. Totally usable right out of the box, but minimalist enough to be easily modifiable.
  tags:
    - Blog
    - Markdown
    - Pagination
    - SEO
  features:
    - Ready to go - Blog author name, author image, etc,... can be easily added using a config file
    - Blog posts created as markdown files
    - Gatsby v.2
    - Mobile responsive
    - Pagination
    - Category and tag pages
    - Social media sharing icons in each post
    - Icons from React Icons (Font Awesome, Devicons, etc,...)
    - Beautiful tech-topic tags to attach to your web-development-related blog posts
    - Developer-relevant social media icon links, including GitHub, Stack Overflow, and freeCodeCamp
- url: https://anubhavsrivastava.github.io/gatsby-starter-paradigmshift
  repo: https://github.com/anubhavsrivastava/gatsby-starter-paradigmshift
  description: Single page starter based on the Paradigm Shift site template by HTML5 up, with landing and Elements(Component) page
  tags:
    - HTML5UP
    - Onepage
    - Styling:SCSS
    - Portfolio
    - PWA
  features:
    - Designed by HTML5 UP
    - Fully Responsive
    - Image Gallery
    - Styling with SCSS
    - Offline support
    - Web App Manifest
- url: https://dazzling-heyrovsky-62d4f9.netlify.com/
  repo: https://github.com/s-kris/gatsby-starter-medium
  description: A GatsbyJS starter blog as close as possible to medium.
  tags:
    - Markdown
    - Styling:CSS-in-JS
  features:
    - Careers Listing
    - Mobile Responsive
- url: https://gatsby-personal-starter-blog.netlify.com
  repo: https://github.com/thomaswangio/gatsby-personal-starter-blog
  description: Gatsby starter for personal blogs! Blog configured to run at /blog and with Netlify CMS and gatsby-remark-vscode.
  tags:
    - Blog
    - Markdown
    - Styling:CSS-in-JS
  features:
    - Netlify CMS
    - VSCode syntax highlighting
    - Styled Components
- url: https://anubhavsrivastava.github.io/gatsby-starter-phantom
  repo: https://github.com/anubhavsrivastava/gatsby-starter-phantom
  description: Single page starter based on the Phantom site template by HTML5 up, with landing, generic and Elements(Component) page
  tags:
    - HTML5UP
    - Onepage
    - Styling:SCSS
    - PWA
  features:
    - Designed by HTML5 UP
    - Fully Responsive
    - Styling with SCSS
    - Offline support
    - Web App Manifest
- url: https://gatsby-starter-internationalized.ack.ee/
  repo: https://github.com/AckeeCZ/gatsby-starter-internationalized
  description: A simple starter for fully internationalized websites, including route internationalization.
  tags:
    - i18n
  features:
    - internationalized page content - via react-intl
    - internationalized routes - via language configuration
    - lightweight - includes only internationalization code
    - LocalizedLink - built-in link component handling route generation
    - LanguageSwitcher - built-in language switcher component
<<<<<<< HEAD
- url: https://histaff.io/
  repo: https://github.com/histaff/website-static
  description: It's a beautiful starter static website which useful plugins based on Gatsby
  tags:
    - Styling:SCSS
    - Landing Page
    - Onepage
    - Google Fonts
  features:
    - Fully Responsive
    - Styling with SCSS
    - Very similar to gatsby-starter-netlify-cms, slightly more configurable (eg set site-title in gatsby-config) with Bootstrap/Bootswatch instead of bulma
    - LocalizedLink - built-in link component handling route generation
=======
- url: https://gatsby-starter-bee.netlify.com/
  repo: https://github.com/JaeYeopHan/gatsby-starter-bee
  description: A simple starter for blog with fresh UI.
  tags:
    - Blog
    - Netlify
    - Disqus
    - SEO
  features:
    - Code highlight with Fira Code font
    - Emoji (emojione)
    - Social share feature (Twitter, Facebook)
    - Comment feature (disqus, utterances)
    - Sponsor service (Buy-me-a-coffee)
    - CLI Tool
- url: https://learn.hasura.io/graphql/react/introduction
  repo: https://github.com/hasura/gatsby-gitbook-starter
  description: A starter to generate docs/tutorial websites based on GitBook theme.
  tags:
    - Documentation
    - MDX
    - Markdown
    - SEO
  features:
    - Write in Markdown / MDX and generate responsive documentation/tutorial web apps
    - Fully Configurable
    - Syntax highlighting with Prismjs
    - Code diffing with +/-
    - Google Analytics Integration
    - SEO Tags with MDX frontmatter
    - Edit on Github button
    - Fully Customisable with rich embeds using React in MDX.
- url: https://gatsby-starter-blog-with-lunr.netlify.com/
  repo: https://github.com/lukewhitehouse/gatsby-starter-blog-with-lunr
  description: Building upon Gatsby's blog starter with a Lunr.js powered Site Search.
  tags:
    - Blog
    - Lunr.js
    - Search
  features:
    - Same as the official starter blog
    - Integration with Lunr.js
- url: https://anubhavsrivastava.github.io/gatsby-starter-spectral
  repo: https://github.com/anubhavsrivastava/gatsby-starter-spectral
  description: Single page starter based on the Spectral site template by HTML5 up, with landing, Generic and Elements(Component) page
  tags:
    - HTML5UP
    - Onepage
    - Styling:SCSS
    - Portfolio
    - PWA
  features:
    - Designed by HTML5 UP
    - Fully Responsive
    - Styling with SCSS
    - Offline support
    - Web App Manifest
- url: https://anubhavsrivastava.github.io/gatsby-starter-directive
  repo: https://github.com/anubhavsrivastava/gatsby-starter-directive
  description: Single page starter based on the Directive site template by HTML5 up, with landing and Elements(Component) page
  tags:
    - HTML5UP
    - Onepage
    - Styling:SCSS
    - Portfolio
    - PWA
  features:
    - Designed by HTML5 UP
    - Fully Responsive
    - Styling with SCSS
    - Offline support
    - Web App Manifest
>>>>>>> 056e5b4f
<|MERGE_RESOLUTION|>--- conflicted
+++ resolved
@@ -2863,21 +2863,6 @@
     - lightweight - includes only internationalization code
     - LocalizedLink - built-in link component handling route generation
     - LanguageSwitcher - built-in language switcher component
-<<<<<<< HEAD
-- url: https://histaff.io/
-  repo: https://github.com/histaff/website-static
-  description: It's a beautiful starter static website which useful plugins based on Gatsby
-  tags:
-    - Styling:SCSS
-    - Landing Page
-    - Onepage
-    - Google Fonts
-  features:
-    - Fully Responsive
-    - Styling with SCSS
-    - Very similar to gatsby-starter-netlify-cms, slightly more configurable (eg set site-title in gatsby-config) with Bootstrap/Bootswatch instead of bulma
-    - LocalizedLink - built-in link component handling route generation
-=======
 - url: https://gatsby-starter-bee.netlify.com/
   repo: https://github.com/JaeYeopHan/gatsby-starter-bee
   description: A simple starter for blog with fresh UI.
@@ -2950,4 +2935,16 @@
     - Styling with SCSS
     - Offline support
     - Web App Manifest
->>>>>>> 056e5b4f
+- url: https://histaff.io/
+  repo: https://github.com/histaff/website-static
+  description: It's a beautiful starter static website which useful plugins based on Gatsby
+  tags:
+    - Styling:SCSS
+    - Landing Page
+    - Onepage
+    - Google Fonts
+  features:
+    - Fully Responsive
+    - Styling with SCSS
+    - Very similar to gatsby-starter-netlify-cms, slightly more configurable (eg set site-title in gatsby-config) with Bootstrap/Bootswatch instead of bulma
+    - LocalizedLink - built-in link component handling route generation