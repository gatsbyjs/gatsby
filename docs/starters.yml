--- conflicted
+++ resolved
@@ -7061,7 +7061,6 @@
     - Blog posts page features a live filter tool
     - Uses site metadata to populate About page
     - Resume page generated using template Markdown files
-<<<<<<< HEAD
 - url: https://demo.websheets.co
   repo: https://github.com/tengkuhafidz/WebSheets-Listing-Page
   description: A listing website generator based on a standard Google Sheets template. Manage the branding, layout, and data of the site by just updating the Google Sheets.
@@ -7087,7 +7086,6 @@
     - Search functionality
     - Responsive Design
     - Preconfigured prettier, eslint, husky
-=======
 - url: https://www.minimal-portfolio.openarchitex.dev/
   repo: https://github.com/OpenArchitex/gatsby-starter-minimal-portfolio
   description: A simple portfolio with About, Projects and Contact sections created using Theme UI and MDX
@@ -7245,5 +7243,4 @@
     - Styled Components
     - SEO friendly components
     - Prebuilt events calendar
-    - Material UI
->>>>>>> dd9bd744
+    - Material UI