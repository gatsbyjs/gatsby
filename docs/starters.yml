--- conflicted
+++ resolved
@@ -6216,7 +6216,6 @@
     - React Helmet
     - Offline Support
     - Gatsby Image
-<<<<<<< HEAD
 - url: https://gatsby-markdown-typescript-personal-website.netlify.app/
   repo: https://github.com/SaimirKapaj/gatsby-markdown-typescript-personal-website
   description: Gatsby Markdown Personal Website Starter, using Typescript, Styled Components, Tailwindcss and Framer Motion.
@@ -6240,7 +6239,6 @@
     - React Helmet
     - Offline Support
     - Gatsby Image
-=======
 - url: https://wordpress-balsa.draftbox.co/
   repo: https://github.com/draftbox-co/gatsby-wordpress-balsa-starter
   description: A Gatsby starter for creating blogs from headless WordPress CMS.
@@ -6259,5 +6257,4 @@
     - Twitter Cards meta
     - Sitemap Generation
     - XML Sitemaps
-    - Progressive Web Ap
->>>>>>> de491829
+    - Progressive Web Ap