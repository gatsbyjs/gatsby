--- conflicted
+++ resolved
@@ -6020,7 +6020,6 @@
     - Pagination
     - SEO
     - Phone browser Support
-<<<<<<< HEAD
 - url: https://gatsby-starter-takeshape-startup.netlify.app
   repo: https://github.com/colbyfayock/gatsby-starter-takeshape-startup
   description: Integrate TakeShape CMS using a ready to go TakeShape Startup project!
@@ -6033,7 +6032,6 @@
   features:
     - Integrate TakeShape CMS
     - Preconfigured to work with the TakeShape Startup project
-=======
 - url: https://dlford.github.io/gatsby-typescript-starter-minimalist/
   repo: https://github.com/dlford/gatsby-typescript-starter-minimalist
   description: A minimalist Gatsby Typescript starter, because less is more
@@ -6057,5 +6055,4 @@
   features:
     - Snipcart e-commerce starter
     - Flotiq CMS as a product source
-    - Deploy to Heroku
->>>>>>> 5a4f7a1e
+    - Deploy to Heroku