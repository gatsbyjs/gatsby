--- conflicted
+++ resolved
@@ -4061,7 +4061,6 @@
     - Google Analytics
     - Simple design
     - Markdown support
-<<<<<<< HEAD
 - url: https://gatsby-starter-leaflet.netlify.com/
   repo: https://github.com/colbyfayock/gatsby-starter-leaflet
   description: A Gatsby starter with Leafet!
@@ -4075,7 +4074,6 @@
     - Includes Leaflet and React Leaflet
     - Starts with some basic Sass stylesheets for styling
     - Linting and testing preconfigured
-=======
 - url: https://gatsby-starter-luke.netlify.com/
   repo: https://github.com/lukethacoder/luke-gatsby-starter
   description: An opinionated starter using TypeScript, styled-components (emotion flavoured), React Hooks & react-spring. Built as a BYOS (bring your own source) so you can get up and running with whatever data you choose.
@@ -4115,5 +4113,4 @@
   features:
     - Pagination
     - Material UI
-    - Exif Data Parsing
->>>>>>> af55648e
+    - Exif Data Parsing