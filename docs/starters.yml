--- conflicted
+++ resolved
@@ -6804,24 +6804,6 @@
     - Fully responsive
     - Includes React Helmet to allow editing site meta tags
     - All landing page content can be customised through YAML files stored in content folder and in gatsby-config.js
-<<<<<<< HEAD
-- url: https://kontent-sample-app-gatsby-intranet.netlify.app
-  repo: https://github.com/Simply007/kontent-sample-app-gatsby-intranet
-  description: Showcase of Kentico Kontent Intranet admin UI using Material design.
-  tags:
-    - CMS:Headless
-    - CMS:Kontent
-    - Netlify
-    - Styling:Material
-    - i18n
-  features:
-    - Kentico Kontent CaaS platform as the data source
-    - Kentico Kontent rich text element resolution example
-    - Showcasing multilingual possibilities
-    - Includes plugins for easy, beautiful typography
-    - Material Design
-    - Intranet showcase
-=======
 - url: https://adityaketkar.netlify.app/
   repo: https://github.com/adityaketkar/circle-packing-personal-homepage
   description: A Customizable Personal-Website Template, Ready to Deploy in 10 mins!
@@ -6972,4 +6954,19 @@
     - Blog posts page features a live filter tool
     - Uses site metadata to populate About page
     - Resume page generated using template Markdown files
->>>>>>> e81ebb4c
+- url: https://kontent-sample-app-gatsby-intranet.netlify.app
+  repo: https://github.com/Simply007/kontent-sample-app-gatsby-intranet
+  description: Showcase of Kentico Kontent Intranet admin UI using Material design.
+  tags:
+    - CMS:Headless
+    - CMS:Kontent
+    - Netlify
+    - Styling:Material
+    - i18n
+  features:
+    - Kentico Kontent CaaS platform as the data source
+    - Kentico Kontent rich text element resolution example
+    - Showcasing multilingual possibilities
+    - Includes plugins for easy, beautiful typography
+    - Material Design
+    - Intranet showcase