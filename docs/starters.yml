<<<<<<< HEAD
- url: https://gatsby-starter-lamma.netlify.app/
  repo: https://github.com/desktopofsamuel/gatsby-starter-lamma/
  description: A minimal, elegant, dark theme blog starter. Forked from Gatsby Advance Starter.
  tags:
    - Blog
    - SEO
    - Markdown
    - MDX
  features:
    - Gatsby v2 + MDX
    - Main page, Blog page, Category page, Tags Page
    - Dark mode using use-dark-mode
    - Subtle table of content component
    - SEO with react-helmet
    - Optimized image rendering using gatsby-image
    - Icons from Font Awesome
    - Programmatically generates styled pages for each blog post written in Markdown
=======
- url: https://mdx-cms-docs.netlify.app/
  repo: https://github.com/danielcurtis/gatsby-starter-netlify-docs
  description: An accessible and blazing fast documentation starter for Gatsby integrated with Netlify CMS.
  tags:
    - CMS:Netlify
    - CMS:Headless
    - Documentation
    - MDX
    - Markdown
    - Netlify
  features:
    - Netlify CMS for Creating, Updating, and Deleting MDX files
    - Fully-Configurable Landing Page from Netlify CMS
    - Accessible and Fast with a Perfect Lighthouse Score
    - Clean, Repsponsive User Interface
    - Table of Contents & Toggleable Main-Menu
    - Configurable Dark and Light Mode Themes
    - Google Analytics Support
    - MDX Embeds for Tweets, Repl.it, YouTube and More
>>>>>>> 62d06fe7
- url: https://gatsby-pod6.netlify.app/
  repo: https://github.com/zag/gatsby-starter-pod6
  description: A minimal, lightweight, and mobile-first starter for creating blogs with pod6 markup language.
  tags:
    - Blog
    - CMS:Netlify
    - Pagination
    - RSS
    - Linting
    - Styling:PostCSS
    - Styling:SCSS
  features:
    - Lost Grid
    - Jest testing
    - Beautiful typography inspired by matejlatin/Gutenberg
    - Mobile-First approach in development
    - Sidebar menu built using a configuration block
    - Pagination support
    - Sitemap Generation
    - Offline support
    - Google Analytics support
    - Create pages and posts in pod6 markup language
- url: https://ghost-balsa-preview.draftbox.co/
  repo: https://github.com/draftbox-co/gatsby-ghost-balsa-starter
  description: A Gatsby starter for creating blogs from headless Ghost CMS.
  tags:
    - Blog
    - CMS:Headless
    - SEO
    - Styling:SCSS
  features:
    - Balsa theme by Draftbox
    - Data sourcing from headless Ghost
    - Responsive design
    - SEO optimized
    - OpenGraph structured data
    - Twitter Cards meta
    - Sitemap Generation
    - XML Sitemaps
    - Progressive Web App
    - Offline Support
    - RSS Feed
    - Composable and extensible
- url: https://gatsby-typescript-markdown-starter.vercel.app/
  repo: https://github.com/caelinsutch/gatsby-typescript-markdown-starter
  description: A Gatsby starter with TypeScript and Markdown Preconfigured to Make a Portfolio.
  tags:
    - Blog
    - SEO
    - Styling:SCSS
    - Styling:CSS-in-JS
    - Markdown
    - Portfolio
  features:
    - Eslint/Prettier configured
    - Easy to customize
    - Typescript pre configured
    - Markdown posts with PrismJS code styling
    - Categories based off a yaml file
    - Preconfigured with Gatsby Image
    - High Lighthouse Scores
    - Easy to understand product structure
    - CSS in JS with Emotion
    - Sass stylesheets
    - React Helmet for SEO best practices and metatags
    - SEO optimized
    - Projects page, categories, home, 404 page
    - Responsive
- url: https://gatsby-starter-wordpress-twenty-twenty.netlify.app/
  repo: https://github.com/henrikwirth/gatsby-starter-wordpress-twenty-twenty
  description: A port of the WordPress Twenty Twenty theme to Gatsby.
  tags:
    - Blog
    - CMS:WordPress
    - Styling:Other
    - Pagination
  features:
    - Data sourcing from WordPress
    - Uses WPGraphQL as an API
    - Using the new gatsby-wordpress-source@v4
    - Responsive design
    - Works well with Gatsby Cloud incremental updates
- url: https://22boxes-gatsby-uno.netlify.app/
  repo: https://github.com/iamtherealgd/gatsby-starter-22boxes-uno
  description: A Gatsby starter for creating blogs and showcasing your work
  tags:
    - Blog
    - Portfolio
    - Markdown
    - SEO
  features:
    - Work and About pages
    - Work page with blog type content management
    - Personal webiste to create content and put your portfolio items
    - Landing pages for your work items, not just links
- url: https://wp-libre-preview.draftbox.co/
  repo: https://github.com/draftbox-co/gatsby-wordpress-libre-starter
  description: A Gatsby starter for creating blogs from headless WordPress CMS.
  tags:
    - Blog
    - SEO
    - CMS:WordPress
    - Styling:Other
    - Pagination
  features:
    - WordPress Libre 2 skin
    - Data sourcing from headless WordPress
    - Responsive design
    - SEO optimized
    - OpenGraph structured data
    - Twitter Cards meta
    - Sitemap Generation
    - XML Sitemaps
    - Progressive Web App
- url: https://delog-w3layouts.netlify.app/
  repo: https://github.com/W3Layouts/gatsby-starter-delog
  description: A Gatsby Starter built with Netlify CMS to launch your dream blog with a click.
  tags:
    - Blog
    - CMS:Netlify
  features:
    - Simple blog designed for designer and developers
    - Manage Posts with Netlify CMS
    - Option to add featured image and meta description while adding posts
- url: https://styxlab.github.io
  repo: https://github.com/styxlab/gatsby-starter-try-ghost
  description: A Gatsby starter for creating blogs from headless Ghost CMS.
  tags:
    - Blog
    - CMS:Headless
    - SEO
    - Styling:PostCSS
  features:
    - Casper standard Ghost theme
    - Data sourcing from headless Ghost
    - Sticky navigation headers
    - Hover on author avatar
    - Responsive design
    - SEO optimized
    - Styled 404 page
    - OpenGraph structured data
    - Twitter Cards meta
    - Sitemap Generation
    - XML Sitemaps
    - Progressive Web App
    - Offline Support
    - RSS Feed
    - Composable and extensible
- url: https://gatsby-theme-sky-lite.netlify.app
  repo: https://github.com/vim-labs/gatsby-theme-sky-lite-starter
  description: A lightweight Gatsby starter with Material-UI and MDX Markdown support.
  tags:
    - Blog
    - Styling:Material
  features:
    - Lightweight
    - Markdown
    - MDX
    - MaterialUI Components
    - React Icons
- url: https://authenticaysh.netlify.app/
  repo: https://github.com/seabeams/gatsby-starter-auth-aws-amplify
  description: Full-featured Auth with AWS Amplify & AWS Cognito
  tags:
    - AWS
    - Authentication
  features:
    - Full-featured AWS Authentication with Cognito
    - Error feedback in forms
    - Password Reset
    - Multi-Factor Authentication
    - Styling with Bootstrap and Sass
- url: https://gatsby-starter-blog-demo.netlify.app/
  repo: https://github.com/gatsbyjs/gatsby-starter-blog
  description: official blog
  tags:
    - Official
    - Blog
  features:
    - Basic setup for a full-featured blog
    - Support for an RSS feed
    - Google Analytics support
    - Automatic optimization of images in Markdown posts
    - Support for code syntax highlighting
    - Includes plugins for easy, beautiful typography
    - Includes React Helmet to allow editing site meta tags
    - Includes plugins for offline support out of the box
- url: https://gatsby-starter-default-demo.netlify.app/
  repo: https://github.com/gatsbyjs/gatsby-starter-default
  description: official default
  tags:
    - Official
  features:
    - Comes with React Helmet for adding site meta tags
    - Includes plugins for offline support out of the box
- url: https://gatsby-netlify-cms.netlify.app/
  repo: https://github.com/netlify-templates/gatsby-starter-netlify-cms
  description: n/a
  tags:
    - Blog
    - Styling:Bulma
    - CMS:Netlify
  features:
    - A simple blog built with Netlify CMS
    - Basic directory organization
    - Uses Bulma for styling
    - Visit the repo to learn how to set up authentication, and begin modeling your content.
- url: https://vagr9k.github.io/gatsby-advanced-starter/
  repo: https://github.com/Vagr9K/gatsby-advanced-starter
  description: Great for learning about advanced features and their implementations
  tags:
    - Blog
    - Styling:None
  features:
    - Does not contain any UI frameworks
    - Provides only a skeleton
    - Tags
    - Categories
    - Google Analytics
    - Disqus
    - Offline support
    - Web App Manifest
    - SEO
- url: https://vagr9k.github.io/gatsby-material-starter/
  repo: https://github.com/Vagr9K/gatsby-material-starter
  description: n/a
  tags:
    - Styling:Material
  features:
    - React-MD for Material design
    - Sass/SCSS
    - Tags
    - Categories
    - Google Analytics
    - Disqus
    - Offline support
    - Web App Manifest
    - SEO
- url: https://gatsby-advanced-blog-system.danilowoz.now.sh/blog
  repo: https://github.com/danilowoz/gatsby-advanced-blog-system
  description: Create a complete blog from scratch with pagination, categories, featured posts, author, SEO, and navigation.
  tags:
    - Pagination
    - Markdown
    - SEO
  features:
    - Pagination;
    - Category and tag pages (with pagination);
    - Category list (with navigation);
    - Featured post;
    - Author page;
    - Next and prev post;
    - SEO component.
- url: https://graphcms.github.io/gatsby-graphcms-tailwindcss-example/
  repo: https://github.com/GraphCMS/gatsby-graphcms-tailwindcss-example
  description: The default Gatsby starter blog with the addition of the gatsby-source-graphql and Tailwind dependencies.
  tags:
    - Styling:Tailwind
    - CMS:Headless
  features:
    - Tailwind style library
    - GraphQL source plugin
    - Very simple boilerplate
- url: https://wonism.github.io/
  repo: https://github.com/wonism/gatsby-advanced-blog
  description: n/a
  tags:
    - Portfolio
    - Redux
  features:
    - Blog post listing with previews (image + summary) for each blog post
    - Categories and tags for blog posts with pagination
    - Search post with keyword
    - Put react application / tweet into post
    - Copy some codes in post with clicking button
    - Portfolio
    - Resume
    - Redux for managing statement (with redux-saga / reselect)

- url: https://gatsby-tailwind-emotion-starter.netlify.app/
  repo: https://github.com/muhajirdev/gatsby-tailwind-emotion-starter
  description: A Gatsby Starter with Tailwind CSS + Emotion JS
  tags:
    - Styling:Tailwind
  features:
    - ESLint Airbnb without semicolon and without .jsx extension
    - Offline support
    - Web App Manifest
- url: https://gatsby-starter-redux-firebase.netlify.app/
  repo: https://github.com/muhajirdev/gatsby-starter-redux-firebase
  description: A Gatsby + Redux + Firebase Starter. With Authentication
  tags:
    - Styling:None
    - Firebase
    - Client-side App
  features:
    - ESLint Airbnb without semicolon and without .jsx extension
    - Firebase
    - Web App Manifest
- url: https://dschau.github.io/gatsby-blog-starter-kit/
  repo: https://github.com/dschau/gatsby-blog-starter-kit
  description: n/a
  tags:
    - Blog
  features:
    - Blog post listing with previews for each blog post
    - Navigation between posts with a previous/next post button
    - Tags and tag navigation
- url: https://contentful.github.io/starter-gatsby-blog/
  repo: https://github.com/contentful/starter-gatsby-blog
  description: n/a
  tags:
    - Blog
    - CMS:Contentful
    - CMS:Headless
  features:
    - Based on the Gatsby Starter Blog
    - Includes Contentful Delivery API for production build
    - Includes Contentful Preview API for development
- url: https://react-firebase-authentication.wieruch.com/
  repo: https://github.com/the-road-to-react-with-firebase/react-gatsby-firebase-authentication
  description: n/a
  tags:
    - Firebase
  features:
    - Sign In, Sign Up, Sign Out
    - Password Forget
    - Password Change
    - Protected Routes with Authorization
    - Realtime Database with Users
- url: http://dmwl.net/gatsby-hampton-theme
  repo: https://github.com/davad/gatsby-hampton-theme
  description: n/a
  tags:
    - Styling:CSS-in-JS
  features:
    - ESLint in dev mode with the Airbnb config and Prettier formatting rules
    - Emotion for CSS-in-JS
    - A basic blog, with posts under src/pages/blog
    - A few basic components (Navigation, Layout, Link wrapper around gatsby-link))
    - Based on gatsby-starter-gatsbytheme
- url: https://orgapp.github.io/gatsby-starter-orga/
  repo: https://github.com/orgapp/gatsby-starter-orga
  description: Want to use org-mode instead of markdown? This is for you.
  tags:
    - Blog
  features:
    - Use org-mode files as source.
    - Generate post pages, can be configured to be file-based or section-based.
    - Generate posts index pages.
- url: http://2column-portfolio.surge.sh/
  repo: https://github.com/praagyajoshi/gatsby-starter-2column-portfolio
  description: n/a
  tags:
    - Portfolio
    - Styling:SCSS
  features:
    - Designed as a minimalistic portfolio website
    - Grid system using flexboxgrid
    - Styled using SCSS
    - Font icons using font-awesome
    - Google Analytics integration
    - Open Sans font using Google Fonts
    - Prerendered Open Graph tags for rich sharing
- url: https://prototypeinteractive.github.io/gatsby-react-boilerplate/
  repo: https://github.com/PrototypeInteractive/gatsby-react-boilerplate
  description: n/a
  tags:
    - Styling:Bootstrap
  features:
    - Basic configuration and folder structure
    - Uses PostCSS and Sass (with autoprefixer and pixrem)
    - Uses Bootstrap 4 grid
    - Leaves the styling to you
    - Uses data from local json files
    - Contains Node.js server code for easy, secure, and fast hosting
- url: http://capricious-spring.surge.sh/
  repo: https://github.com/noahg/gatsby-starter-blog-no-styles
  description: n/a
  tags:
    - Blog
    - Styling:None
  features:
    - Same as official gatsby-starter-blog but with all styling removed
- url: https://gatsby-starter-github-api.netlify.app/
  repo: https://github.com/lundgren2/gatsby-starter-github-api
  description: Single page starter based on gatsby-source-github-api
  tags:
    - Portfolio
    - Onepage
  features:
    - Use your GitHub as your own portfolio site
    - List your GitHub repositories
    - GitHub GraphQL API v4
- url: https://gatsby-starter-github-repositories.netlify.app
  repo: https://github.com/tool3/gatsby-starter-github-repositories
  description: Single page starter based on gatsby-source-github-api and gatsby-starter-github-api
  tags:
    - Portfolio
    - Onepage
  features:
    - Use your GitHub as your own portfolio site
    - List your GitHub repositories
    - GitHub GraphQL API v4

- url: https://gatsby-starter-bloomer.netlify.app/
  repo: https://github.com/Cethy/gatsby-starter-bloomer
  description: n/a
  tags:
    - Styling:Bulma
  features:
    - Based on gatsby-starter-default
    - Bulma CSS Framework with its Bloomer react components
    - Font-Awesome icons
    - Includes a simple fullscreen hero w/ footer example
- url: https://gatsby-starter-bootstrap-netlify.netlify.app/
  repo: https://github.com/konsumer/gatsby-starter-bootstrap-netlify
  description: n/a
  tags:
    - Styling:Bootstrap
    - CMS:Netlify
  features:
    - Very similar to gatsby-starter-netlify-cms, slightly more configurable (e.g. set site-title in gatsby-config) with Bootstrap/Bootswatch instead of bulma
- url: https://gatstrap.netlify.app/
  repo: https://github.com/jaxx2104/gatsby-starter-bootstrap
  description: n/a
  tags:
    - Styling:Bootstrap
  features:
    - Bootstrap CSS framework
    - Single column layout
    - Basic components like SiteNavi, SitePost, SitePage
- url: http://gatsby-bulma-storybook.surge.sh/
  repo: https://github.com/gvaldambrini/gatsby-starter-bulma-storybook
  description: n/a
  tags:
    - Styling:Bulma
    - Storybook
    - Testing
  features:
    - Storybook for developing components in isolation
    - Bulma and Sass support for styling
    - CSS modules
    - Prettier & ESLint to format & check the code
    - Jest
- url: https://gatsby-starter-business.netlify.app/
  repo: https://github.com/v4iv/gatsby-starter-business
  description: n/a
  tags:
    - Styling:Bulma
    - PWA
    - CMS:Netlify
    - Disqus
    - Search
    - Pagination
  features:
    - Complete Business Website Suite - Home Page, About Page, Pricing Page, Contact Page and Blog
    - Netlify CMS for Content Management
    - SEO Friendly (Sitemap, Schemas, Meta Tags, GTM etc)
    - Bulma and Sass Support for styling
    - Progressive Web App & Offline Support
    - Tags and RSS Feed for Blog
    - Disqus and Share Support
    - Elastic-Lunr Search
    - Pagination
    - Easy Configuration using `config.js` file
- url: https://haysclark.github.io/gatsby-starter-casper/
  repo: https://github.com/haysclark/gatsby-starter-casper
  description: n/a
  tags:
    - PWA
  features:
    - Page pagination
    - CSS
    - Tags
    - Google Analytics
    - Offline support
    - Web App Manifest
    - SEO
- url: http://gatsby-starter-ceevee.surge.sh/
  repo: https://github.com/amandeepmittal/gatsby-starter-ceevee
  description: n/a
  tags:
    - Portfolio
  features:
    - Based on the Ceevee site template, design by Styleshout
    - Single Page Resume/Portfolio site
    - Target audience Developers, Designers, etc.
    - Used CSS Modules, easy to manipulate
    - FontAwsome Library for icons
    - Responsive Design, optimized for Mobile devices
- url: https://gatsby-starter-contentful-i18n.netlify.app/
  repo: https://github.com/mccrodp/gatsby-starter-contentful-i18n
  description: i18n support and language switcher for Contentful starter repo
  tags:
    - i18n
    - CMS:Contentful
    - CMS:Headless
  features:
    - Localization (Multilanguage)
    - Dynamic content from Contentful CMS
    - Integrates i18n plugin starter and using-contentful repos
- url: https://cranky-edison-12166d.netlify.app/
  repo: https://github.com/datocms/gatsby-portfolio
  description: n/a
  tags:
    - CMS:DatoCMS
    - CMS:Headless
  features:
    - Simple portfolio to quick start a site with DatoCMS
    - Contents and media from DatoCMS
    - Custom Sass style
    - SEO
- url: https://gatsby-deck.netlify.app/
  repo: https://github.com/fabe/gatsby-starter-deck
  description: n/a
  tags:
    - Presentation
  features:
    - Create presentations/slides using Gatsby.
    - Offline support.
    - Page transitions.
- url: https://gatsby-starter-default-i18n.netlify.app/
  repo: https://github.com/angeloocana/gatsby-starter-default-i18n
  description: n/a
  tags:
    - i18n
  features:
    - localization (Multilanguage)
- url: http://gatsby-dimension.surge.sh/
  repo: https://github.com/codebushi/gatsby-starter-dimension
  description: Single page starter based on the Dimension site template
  tags:
    - Portfolio
    - HTML5UP
    - Styling:SCSS
  features:
    - Designed by HTML5 UP
    - Simple one page site that’s perfect for personal portfolios
    - Fully Responsive
    - Styling with SCSS
- url: https://gatsby-docs-starter.netlify.app/
  repo: https://github.com/ericwindmill/gatsby-starter-docs
  description: n/a
  tags:
    - Documentation
    - Styling:CSS-in-JS
  features:
    - All the features from gatsby-advanced-starter, plus
    - Designed for Documentation / Tutorial Websites
    - ‘Table of Contents’ Component, Auto generates ToC from posts - just follow the file frontmatter conventions from markdown files in ‘lessons’.
    - Styled Components w/ ThemeProvider
    - Basic UI
    - A few extra components
    - Custom prismjs theme
    - React Icons
- url: https://parmsang.github.io/gatsby-starter-ecommerce/
  repo: https://github.com/parmsang/gatsby-starter-ecommerce
  description: Easy to use starter for an e-commerce store
  tags:
    - Styling:Other
    - Stripe
    - E-commerce
    - PWA
    - Authentication
  features:
    - Uses the Moltin e-commerce Api
    - Stripe checkout
    - Semantic-UI
    - Styled components
    - Google Analytics - (you enter the tracking-id)
    - React-headroom
    - ESLint & Prettier. Uses Airbnb JavaScript Style Guide
    - Authentication via Moltin (Login and Register)
- url: http://gatsby-forty.surge.sh/
  repo: https://github.com/codebushi/gatsby-starter-forty
  description: Multi-page starter based on the Forty site template
  tags:
    - Styling:SCSS
    - HTML5UP
  features:
    - Designed by HTML5 UP
    - Colorful homepage, and also includes a Landing Page and Generic Page components.
    - Many elements are available, including buttons, forms, tables, and pagination.
    - Custom grid made with CSS Grid
    - Styling with SCSS
- url: https://themes.gatsbythemes.com/gatsby-starter/
  repo: https://github.com/saschajullmann/gatsby-starter-gatsbythemes
  description: n/a
  tags:
    - Styling:CSS-in-JS
    - Blog
    - Testing
    - Linting
  features:
    - CSS-in-JS via Emotion.
    - Jest and Enzyme for testing.
    - ESLint in dev mode with the Airbnb config and Prettier formatting rules.
    - React 16.
    - A basic blog, with posts under src/pages/blog. There’s also a script which creates a new Blog entry (post.sh).
    - Data per JSON files.
    - A few basic components (Navigation, Footer, Layout).
    - Layout components make use of Styled-System.
    - Google Analytics (you just have to enter your tracking-id).
    - Gatsby-Plugin-Offline which includes Service Workers.
    - Prettier for a uniform codebase.
    - Normalize css (7.0).
    - Feather icons.
    - Font styles taken from Tachyons.
- url: https://gcn.netlify.app/
  repo: https://github.com/ryanwiemer/gatsby-starter-gcn
  description: A starter template to build amazing static websites with Gatsby, Contentful, and Netlify
  tags:
    - CMS:Contentful
    - CMS:Headless
    - Blog
    - Netlify
    - Styling:CSS-in-JS
  features:
    - CMS:Contentful integration with ready to go placeholder content
    - Netlify integration including a pre-built contact form
    - Minimal responsive design - made to customize or tear apart
    - Pagination logic
    - Styled components
    - SEO Friendly Component
    - JSON-LD Schema
    - OpenGraph sharing support
    - Sitemap Generation
    - Google Analytics
    - Progressive Web app
    - Offline Support
    - RSS Feed
    - Gatsby Standard module for linting JavaScript with StandardJS
    - Stylelint support for Styled Components to lint the CSS in JS
- url: https://alampros.github.io/gatsby-starter-grommet/
  repo: https://github.com/alampros/gatsby-starter-grommet
  description: n/a
  tags:
    - Styling:Grommet
  features:
    - Barebones configuration for using the Grommet design system
    - Uses Sass (with CSS modules support)
- url: https://gatsby-starter-hello-world-demo.netlify.app/
  repo: https://github.com/gatsbyjs/gatsby-starter-hello-world
  description: official hello world
  tags:
    - Official
  features:
    - A no-frills Gatsby install
    - No plugins, no boilerplate
    - Great for advanced users
- url: https://gatsby-starter-hello-world-tailwind-css.netlify.app/
  repo: https://github.com/ohduran/gatsby-starter-hello-world-tailwind-css
  description: hello world + Tailwind CSS
  tags:
    - Styling:Tailwind
  features:
    - One plugin, no boilerplate
    - Great for advanced users
- url: https://gatsby-starter-hero-blog.greglobinski.com/
  repo: https://github.com/greglobinski/gatsby-starter-hero-blog
  description: no description yet
  tags:
    - Styling:PostCSS
    - SEO
    - Markdown
  features:
    - Easy editable content in Markdown files (posts, pages and parts)
    - CSS with `styled-jsx` and `PostCSS`
    - SEO (sitemap generation, robot.txt, meta and OpenGraph Tags)
    - Social sharing (Twitter, Facebook, Google, LinkedIn)
    - Comments (Facebook)
    - Images lazy loading and `webp` support (gatsby-image)
    - Post categories (category based post list)
    - Full text searching (Algolia)
    - Contact form (Netlify form handling)
    - Form elements and validation with `ant-design`
    - RSS feed
    - 100% PWA (manifest.webmanifest, offline support, favicons)
    - Google Analytics
    - App favicons generator (node script)
    - Easy customizable base styles via `theme` object generated from `yaml` file (fonts, colors, sizes)
    - React v.16.3 (gatsby-plugin-react-next)
    - Components lazy loading (social sharing)
    - ESLint (google config)
    - Prettier code styling
    - webpack `BundleAnalyzerPlugin`
- url: https://gatsby-starter-i18n-lingui.netlify.app/
  repo: https://github.com/dcroitoru/gatsby-starter-i18n-lingui
  description: n/a
  tags:
    - i18n
  features:
    - Localization (Multilanguage) provided by js-lingui
    - Message extraction
    - Avoids code duplication - generates pages for each locale
    - Possibility of translated paths
- url: https://lumen.netlify.app/
  repo: https://github.com/alxshelepenok/gatsby-starter-lumen
  description: A minimal, lightweight, and mobile-first starter for creating blogs using Gatsby.
  tags:
    - Blog
    - CMS:Netlify
    - Pagination
    - Disqus
    - RSS
    - Linting
    - Testing
    - Styling:PostCSS
    - Styling:SCSS
  features:
    - Lost Grid
    - Jest testing
    - Beautiful typography inspired by matejlatin/Gutenberg
    - Mobile-First approach in development
    - Stylesheet built using SASS and BEM-Style naming
    - Syntax highlighting in code blocks
    - Sidebar menu built using a configuration block
    - Archive organized by tags and categories
    - Pagination support
    - Offline support
    - Google Analytics support
    - Disqus Comments support
- url: https://minimal-blog.lekoarts.de
  repo: https://github.com/LekoArts/gatsby-starter-minimal-blog
  description: This starter is part of a german tutorial series on Gatsby. The starter will change over time to use more advanced stuff (feel free to express your ideas in the repository). Its first priority is a minimalistic style coupled with a lot of features for the content.
  tags:
    - Blog
    - MDX
    - Styling:CSS-in-JS
    - Netlify
    - Linting
    - PWA
  features:
    - Minimal and clean white layout
    - Write your blog posts in MDX
    - Offline Support, WebApp Manifest, SEO
    - Code highlighting (with prism-react-renderer) and live preview (with react-live)
- url: https://gatsby-starter-modern-demo.netlify.app/
  repo: https://github.com/kripod/gatsby-starter-modern
  description: no description yet
  tags:
    - Linting
  features:
    - A set of strict linting rules (based on the Airbnb JavaScript Style Guide)
    - Encourage automatic code formatting
    - Prefer using Yarn for package management
    - Use EditorConfig to maintain consistent coding styles between different editors and IDEs
    - Integration with Visual Studio Code
    - Based on gatsby-starter-default
- url: https://gatsby-starter-personal-blog.greglobinski.com/
  repo: https://github.com/greglobinski/gatsby-starter-personal-blog
  description: n/a
  tags:
    - Blog
    - Markdown
    - Netlify
    - Styling:Material
  features:
    - Ready to use, but easily customizable a fully equipped theme starter
    - Easy editable content in Markdown files (posts, pages and parts)
    - ‘Like an app’ layout transitions
    - Easily restyled through theme object
    - Styling with JSS
    - Page transitions
    - Comments (Facebook)
    - Post categories
    - Post list filtering
    - Full text searching (Algolia)
    - Contact form (Netlify form handling)
    - Material UI (@next)
    - RSS feed
    - Full screen mode
    - User adjustable articles’ body copy font size
    - Social sharing (Twitter, Facebook, Google, LinkedIn)
    - PWA (manifes.json, offline support, favicons)
    - Google Analytics
    - Favicons generator (node script)
    - Components leazy loading with AsyncComponent (social sharing, info box)
    - ESLint (google config)
    - Prettier code styling
    - Custom webpack CommonsChunkPlugin settings
    - webpack BundleAnalyzerPlugin
- url: http://gatsby-photon.surge.sh/
  repo: https://github.com/codebushi/gatsby-starter-photon
  description: Single page starter based on the Photon site template
  tags:
    - HTML5UP
    - Onepage
    - Styling:SCSS
  features:
    - Designed by HTML5 UP
    - Single Page, Responsive Site
    - Custom grid made with CSS Grid
    - Styling with SCSS
- url: https://portfolio-bella.netlify.app/
  repo: https://github.com/LekoArts/gatsby-starter-portfolio-bella
  description: A portfolio starter for Gatsby. The target audience are designers and photographers. The light themed website shows your work with large images & big typography. The Onepage is powered by the Headless CMS Prismic.io. and has programmatically created pages for your projects. General settings and colors can be changed in a config & theme file.
  tags:
    - Portfolio
    - CMS:Prismic
    - CMS:Headless
    - Styling:CSS-in-JS
    - Onepage
    - PWA
    - Linting
  features:
    - Big typography & images
    - White theme
    - Prismic.io as CMS
    - Emotion for styling + Emotion-Grid
    - One-page layout with sub-pages for case studies
    - Easily configurable
    - And other good stuff (SEO, Offline Support, WebApp Manifest Support)
- url: https://cara.lekoarts.de
  repo: https://github.com/LekoArts/gatsby-starter-portfolio-cara
  description: Playful and Colorful One-Page portfolio featuring Parallax effects and animations. Especially designers and/or photographers will love this theme! Built with MDX and Theme UI.
  tags:
    - Portfolio
    - Onepage
    - Styling:CSS-in-JS
    - PWA
  features:
    - React Spring Parallax effects
    - Theme UI-based theming
    - CSS Animations and shapes
    - Light/Dark mode
- url: https://emilia.lekoarts.de
  repo: https://github.com/LekoArts/gatsby-starter-portfolio-emilia
  description: A portfolio starter for Gatsby. The target audience are designers and photographers. The dark-themed website shows your work with large images in a grid-layout (powered by CSS Grid). The transition effects on the header add a playful touch to the overall minimal design. The website has programmatically created pages for your projects (with automatic image import). General settings and colors can be changed in a config & theme file.
  tags:
    - Portfolio
    - PWA
    - Transitions
    - MDX
    - Styling:CSS-in-JS
    - Linting
    - Testing
  features:
    - Focus on big images (with gatsby-image)
    - Dark Theme with HeroPatterns Header
    - CSS Grid and styled-components
    - Page transitions
    - Cypress for End-to-End testing
    - react-spring animations
    - One-Page layout with sub-pages for projects
    - Create your projects in MDX (automatic import of images)
    - And other good stuff (SEO, Offline Support, WebApp Manifest Support)
- url: https://emma.lekoarts.de
  repo: https://github.com/LekoArts/gatsby-starter-portfolio-emma
  description: Minimalistic portfolio with full-width grid, page transitions, support for additional MDX pages, and a focus on large images. Especially designers and/or photographers will love this theme! Built with MDX and Theme UI. Using the Gatsby Theme "@lekoarts/gatsby-theme-emma".
  tags:
    - Portfolio
    - MDX
    - Transitions
    - Styling:CSS-in-JS
    - PWA
  features:
    - MDX
    - react-spring page animations
    - Optional MDX pages which automatically get added to the navigation
    - Fully customizable through the usage of Gatsby Themes (and Theme UI)
    - Light Mode / Dark Mode
    - Google Analytics Support
    - SEO (Sitemap, OpenGraph tags, Twitter tags)
    - Offline Support & WebApp Manifest
- url: https://gatsby-starter-procyon.netlify.app/
  repo: https://github.com/danielmahon/gatsby-starter-procyon
  description: n/a
  tags:
    - PWA
    - CMS:Headless
    - CMS:Other
    - Styling:Material
    - Netlify
  features:
    - Gatsby + React (server side rendering)
    - GraphCMS Headless CMS
    - DraftJS (in-place) Medium-like Editing
    - Apollo GraphQL (client-side)
    - Local caching between builds
    - Material-UI (layout, typography, components, etc)
    - Styled-Components™-like API via Material-UI
    - Netlify Deployment Friendly
    - Netlify Identity Authentication (enables editing)
    - Automatic versioning, deployment and CHANGELOG
    - Automatic rebuilds with GraphCMS and Netlify web hooks
    - PWA (Progressive Web App)
    - Google Fonts
- url: http://gatsby-starter-product-guy.surge.sh/
  repo: https://github.com/amandeepmittal/gatsby-starter-product-guy
  description: n/a
  tags:
    - Portfolio
  features:
    - Single Page
    - A portfolio Developers and Product launchers alike
    - Using Typography.js easy to switch fonts
    - All your Project/Portfolio Data in Markdown, server by GraphQL
    - Responsive Design, optimized for Mobile devices
- url: https://caki0915.github.io/gatsby-starter-redux/
  repo: https://github.com/caki0915/gatsby-starter-redux
  description: n/a
  tags:
    - Styling:CSS-in-JS
    - Redux
  features:
    - Redux and Redux-devtools.
    - Emotion with a basic theme and SSR
    - Typography.js
    - ESLint rules based on Prettier and Airbnb
- url: http://gatsby-stellar.surge.sh/
  repo: https://github.com/codebushi/gatsby-starter-stellar
  description: Single page starter based on the Stellar site template
  tags:
    - HTML5UP
    - Onepage
    - Styling:SCSS
  features:
    - Designed by HTML5 UP
    - Scroll friendly, responsive site. Can be used as a single or multi-page site.
    - Sticky Navigation when scrolling.
    - Scroll spy and smooth scrolling to different sections of the page.
    - Styling with SCSS
- url: http://gatsby-strata.surge.sh/
  repo: https://github.com/codebushi/gatsby-starter-strata
  description: Single page starter based on the Strata site template
  tags:
    - Portfolio
    - Onepage
    - HTML5UP
    - Styling:SCSS
  features:
    - Designed by HTML5 UP
    - Super Simple, single page portfolio site
    - Lightbox style React photo gallery
    - Fully Responsive
    - Styling with SCSS
- url: https://gatsby-starter-strict.netlify.app/
  repo: https://github.com/kripod/gatsby-starter-strict
  description: n/a
  tags:
    - Linting
  features:
    - A set of strict linting rules (based on the Airbnb JavaScript Style Guide)
    - lint script
    - Encourage automatic code formatting
    - format script
    - Prefer using Yarn for package management
    - Use EditorConfig to maintain consistent coding styles between different editors and IDEs
    - Integration with Visual Studio Code
    - Pre-configured auto-formatting on file save
    - Based on gatsby-starter-default
- url: https://gatsby-tachyons.netlify.app/
  repo: https://github.com/pixelsign/gatsby-starter-tachyons
  description: no description yet
  tags:
    - Styling:Other
  features:
    - Based on gatsby-starter-default
    - Using Tachyons for CSS.
- url: https://gatsby-starter-tailwind.oddstronaut.com/
  repo: https://github.com/taylorbryant/gatsby-starter-tailwind
  description: A Gatsby v2 starter styled using Tailwind, a utility-first CSS framework. Uses Purgecss to remove unused CSS.
  tags:
    - Styling:Tailwind
  features:
    - Based on gatsby-starter-default
    - Tailwind CSS Framework
    - Removes unused CSS with Purgecss
    - Includes responsive navigation and form examples
- url: http://portfolio-v3.surge.sh/
  repo: https://github.com/amandeepmittal/gatsby-portfolio-v3
  description: n/a
  tags:
    - Portfolio
  features:
    - Single Page, Timeline View
    - A portfolio Developers and Product launchers
    - Bring in Data, plug-n-play
    - Responsive Design, optimized for Mobile devices
    - Seo Friendly
    - Uses Flexbox
- url: https://gatsby-starter-typescript-plus.netlify.app/
  repo: https://github.com/resir014/gatsby-starter-typescript-plus
  description: This is a starter kit for Gatsby.js websites written in TypeScript. It includes the bare essentials for you to get started (styling, Markdown parsing, minimal toolset).
  tags:
    - Styling:CSS-in-JS
    - Language:TypeScript
    - Markdown
  features:
    - TypeScript
    - ESLint (with custom ESLint rules)
    - Markdown rendering with Remark
    - Basic component structure
    - Styling with emotion
- url: https://haysclark.github.io/gatsby-starter-typescript/
  repo: https://github.com/haysclark/gatsby-starter-typescript
  description: n/a
  tags:
    - Language:TypeScript
  features:
    - TypeScript
- url: https://fabien0102-gatsby-starter.netlify.app/
  repo: https://github.com/fabien0102/gatsby-starter
  description: n/a
  tags:
    - Language:TypeScript
    - Styling:Other
    - Testing
  features:
    - Semantic-ui for styling
    - TypeScript
    - Offline support
    - Web App Manifest
    - Jest/Enzyme testing
    - Storybook
    - Markdown linting
- url: https://gatsby-starter-wordpress.netlify.app/
  repo: https://github.com/GatsbyCentral/gatsby-starter-wordpress
  description: Gatsby starter using WordPress as the content source.
  tags:
    - Styling:CSS-in-JS
    - CMS:WordPress
  features:
    - All the features from gatsby-advanced-starter, plus
    - Leverages the WordPress plugin for Gatsby for data
    - Configured to work with WordPress Advanced Custom Fields
    - Auto generated Navigation for your WordPress Pages
    - Minimal UI and Styling — made to customize.
    - Styled Components
- url: https://www.concisejavascript.org/
  repo: https://github.com/rwieruch/open-crowd-fund
  description: n/a
  tags:
    - Stripe
    - Firebase
  features:
    - Open source crowdfunding for your own ideas
    - Alternative for Kickstarter, GoFundMe, etc.
    - Secured Credit Card payments with Stripe
    - Storing of funding information in Firebase
- url: https://www.verious.io/
  repo: https://github.com/cpinnix/verious-boilerplate
  description: n/a
  tags:
    - Styling:Other
  features:
    - Components only. Bring your own data, plugins, etc.
    - Bootstrap inspired grid system with Container, Row, Column components.
    - Simple Navigation and Dropdown components.
    - Baseline grid built in with modular scale across viewports.
    - Abstract measurements utilize REM for spacing.
    - One font to rule them all, Helvetica.
- url: https://gatsby-starter-blog-grommet.netlify.app/
  repo: https://github.com/Ganevru/gatsby-starter-blog-grommet
  description: Gatsby v2 starter for creating a blog. Based on Grommet v2 UI.
  tags:
    - Blog
    - Markdown
    - Styling:Grommet
    - Language:TypeScript
    - Linting
    - Redux
  features:
    - Grommet v2 UI
    - Easily configurable - see site-config.js in the root
    - Switch between grommet themes
    - Change between light and dark themes (with Redux)
    - Blog posts previews in card style
    - Responsive Design, optimized for Mobile devices
    - styled-components
    - TypeScript and ESLint (typescript-eslint)
    - lint-staged and husky - for linting before commit
- url: https://happy-pare-dff451.netlify.app/
  repo: https://github.com/fhavrlent/gatsby-contentful-typescript-starter
  description: Contentful and TypeScript starter based on default starter.
  tags:
    - CMS:Contentful
    - CMS:Headless
    - Language:TypeScript
    - Styling:CSS-in-JS
  features:
    - Based on default starter
    - TypeScript
    - CSS in JS (Emotion)
    - CMS:Contentful
- url: https://xylo-gatsby-bulma-starter.netlify.app/
  repo: https://github.com/xydac/xylo-gatsby-bulma-starter
  description: Gatsby v2 Starter with Bulma based on default starter.
  tags:
    - Styling:SCSS
    - Styling:Bulma
  features:
    - Based on default starter
    - Bulma Css
    - Sass based Styling
- url: https://maxpou.github.io/gatsby-starter-morning-dew/
  repo: https://github.com/maxpou/gatsby-starter-morning-dew
  description: Gatsby v2 blog starter
  tags:
    - Blog
    - Markdown
    - PWA
    - Disqus
    - SEO
    - MDX
    - Styling:CSS-in-JS
  features:
    - Blog post listing with previews (image + summary) for each blog post
    - Fully configurable
    - Multilang support (blog post only)
    - Syntax highlighting
    - css-in-js (with styled-components)
    - Fully Responsive
    - Tags
    - Google Analytics
    - Disqus comments support
    - Offline support
    - Web App Manifest
    - ESLint
    - Prettier
    - Travis CI
- url: https://gatsby-starter-blog-jumpalottahigh.netlify.app/
  repo: https://github.com/jumpalottahigh/gatsby-starter-blog-jumpalottahigh
  description: Gatsby v2 blog starter with SEO, search, filter, reading progress, mobile menu fab
  tags:
    - Blog
    - Markdown
  features:
    - Blog post listing with previews (image + summary) for each blog post
    - Google structured data
    - Mobile-friendly menu toggled with a floating action button (FAB)
    - Article read progress
    - User feedback component
- url: https://i18n.smakosh.com/
  repo: https://github.com/smakosh/gatsby-starter-i18n
  description: Gatsby v2 Starter with i18n using react-intl and more cool features.
  tags:
    - Styling:CSS-in-JS
    - i18n
  features:
    - Based on default starter
    - i18n with rtl text
    - Stateless components using Recompose
    - Font changes depending on the chosen language
    - SEO (meta tags, openGraph, structured data, Twitter and more...)
- url: https://gatsby-starter-mate.netlify.app
  repo: https://github.com/EmaSuriano/gatsby-starter-mate
  description: A portfolio starter for Gatsby integrated with Contentful CMS.
  tags:
    - Styling:CSS-in-JS
    - CMS:Contentful
    - CMS:Headless
    - Portfolio
  features:
    - Gatsby v2
    - Rebass (Styled-components system)
    - React Reveal
    - Dynamic content from Contentful
    - Offline support
    - PWA ready
    - SEO
    - Responsive design
    - Icons from font-awesome
    - Netlify Deployment Friendly
    - Medium integration
    - Social sharing (Twitter, Facebook, Google, LinkedIn)
- url: https://gatsby-starter-typescript-sass.netlify.app
  repo: https://github.com/thetrevorharmon/gatsby-starter-typescript-sass
  description: A basic starter with TypeScript and Sass built-in
  tags:
    - Language:TypeScript
    - Styling:SCSS
    - Linting
  features:
    - TypeScript and Sass support
    - TS linter with basic react rules
- url: https://gatsby-simple-contentful-starter.netlify.app/
  repo: https://github.com/cwlsn/gatsby-simple-contentful-starter
  description: A simple starter to display Contentful data in Gatsby, ready to deploy on Netlify. Comes with a detailed article detailing the process.
  tags:
    - CMS:Contentful
    - CMS:Headless
    - Markdown
    - Styling:CSS-in-JS
  features:
    - Gatsby v2
    - Query Contentful data via Gatsby's GraphQL
    - Styled-Components for CSS-in-JS
    - Simple format, easy to create your own site quickly
    - React Helmet for Header Modification
    - Remark for loading Markdown into React
- url: https://gatsby-blog-cosmicjs.netlify.app/
  repo: https://github.com/cosmicjs/gatsby-blog-cosmicjs
  description: Blog that utilizes the power of the Cosmic headless CMS for easy content management
  tags:
    - CMS:Cosmic
    - CMS:Headless
    - Blog
  features:
    - Uses the Cosmic Gatsby source plugin
- url: https://cosmicjs-gatsby-starter.netlify.app/
  repo: https://github.com/cosmicjs/gatsby-starter
  description: Simple Gatsby starter connected to the Cosmic headless CMS for easy content management
  tags:
    - CMS:Cosmic
    - CMS:Headless
  features:
    - Uses the Cosmic Gatsby source plugin
- url: https://www.gatsby-typescript-template.com/
  repo: https://github.com/ikeryo1182/gatsby-typescript-template
  description: This is a standard starter with TypeScript, TSLint, Prettier, Lint-Staged(Husky) and Sass
  tags:
    - Language:TypeScript
    - Linting
    - Styling:SCSS
  features:
    - Category and Tag for post
    - Type Safe by TypeScript
    - Format Safe by TSLint and Prettier with Lint-Staged(Husky)
- url: https://zandersparrow.github.io/gatsby-simple-redux/
  repo: https://github.com/zandersparrow/gatsby-simple-redux
  description: The default starter plus redux
  tags:
    - Redux
  features:
    - Minimal starter based on the official default
    - Includes redux and a simple counter example
- url: https://gatsby-casper.netlify.app/
  repo: https://github.com/scttcper/gatsby-casper
  description: This is a starter blog that looks like the Ghost.io default theme, casper.
  tags:
    - Blog
    - Language:TypeScript
    - Styling:CSS-in-JS
  features:
    - Emotion CSS-in-JS
    - TypeScript
    - Author and tag pages
    - RSS
- url: https://gatsby-universal.netlify.app
  repo: https://github.com/fabe/gatsby-universal
  description: An opinionated Gatsby v2 starter for state-of-the-art marketing sites
  tags:
    - Transitions
    - PWA
    - Styling:CSS-in-JS
    - Linting
    - Markdown
    - SEO
  features:
    - Page Transitions
    - IntersectionObserver, component-based
    - React Context for global UI state
    - styled-components v4
    - Generated media queries for easy use
    - Optimized with Google Lighthouse (100/100)
    - Offline support
    - Manifest support
    - Sitemap support
    - All favicons generated
    - SEO (with Schema JSONLD) & Social Tags
    - Prettier
    - ESLint
- url: https://prismic.lekoarts.de/
  repo: https://github.com/LekoArts/gatsby-starter-prismic
  description: A typography-heavy & light-themed Gatsby Starter which uses the Headless CMS Prismic.
  tags:
    - CMS:Prismic
    - CMS:Headless
    - Styling:CSS-in-JS
    - Linting
    - Blog
    - PWA
    - Testing
  features:
    - Prismic as Headless CMS
    - Uses multiple features of Prismic - Slices, Labels, Relationship fields, Custom Types
    - Emotion for Styling
    - Cypress for End-to-End testing
    - Prism.js highlighting
    - Responsive images with gatsby-image
    - Extensive SEO
    - ESLint & Prettier
- url: https://gatsby-starter-v2-casper.netlify.app/
  repo: https://github.com/GatsbyCentral/gatsby-v2-starter-casper
  description: A blog starter based on the Casper (v1.4) theme.
  tags:
    - Blog
    - PWA
  features:
    - Page pagination
    - CSS
    - Tags
    - Google Analytics
    - Offline support
    - Web App Manifest
    - SEO
- url: https://lumen-v2.netlify.app/
  repo: https://github.com/GatsbyCentral/gatsby-v2-starter-lumen
  description: A Gatsby v2 fork of the lumen starter.
  tags:
    - Blog
    - RSS
    - Disqus
  features:
    - Lost Grid.
    - Beautiful typography inspired by matejlatin/Gutenberg.
    - Mobile-First approach in development.
    - Stylesheet built using Sass and BEM-Style naming.
    - Syntax highlighting in code blocks.
    - Sidebar menu built using a configuration block.
    - Archive organized by tags and categories.
    - Automatic RSS generation.
    - Automatic Sitemap generation.
    - Offline support.
    - Google Analytics support.
    - Disqus Comments support.
- url: https://gatsby-starter-firebase.netlify.app/
  repo: https://github.com/muhajirdev/gatsby-starter-firebase
  description: A Gatsby + Firebase Starter. With Authentication
  tags:
    - Firebase
    - Client-side App
  features:
    - ESLint Airbnb without semicolon and without .jsx extension
    - Firebase
    - Web App Manifest
- url: http://gatsby-lightbox.416serg.me
  repo: https://github.com/416serg/gatsby-starter-lightbox
  description: Showcasing a custom lightbox implementation using `gatsby-image`
  tags:
    - Portfolio
    - SEO
    - Styling:CSS-in-JS
  features:
    - Features a custom, accessible lightbox with gatsby-image
    - Styled with styled-components using CSS Grid
    - React Helmet for SEO
- url: https://jackbravo.github.io/gatsby-starter-i18n-blog/
  repo: https://github.com/jackbravo/gatsby-starter-i18n-blog
  description: Same as official gatsby-starter-blog but with i18n support
  tags:
    - i18n
    - Blog
  features:
    - Translates site name and bio using .md files
    - No extra libraries needed
- url: https://calpa.me/
  repo: https://github.com/calpa/gatsby-starter-calpa-blog
  description: Blog Template X Contentful, Twitter and Facebook style
  tags:
    - Blog
    - Styling:SCSS
  features:
    - Gatsby v2, faster than faster
    - Not just Contentful content source, you can use any database
    - Custom style
    - Google Analytics
    - Gitalk
    - sitemap
    - React FontAwesome
    - SEO
    - Offline support
    - Web App Manifest
    - Styled using SCSS
    - Page pagination
    - Netlify optimization
- url: https://gatsby-starter-typescript-power-blog.majidhajian.com/
  repo: https://github.com/mhadaily/gatsby-starter-typescript-power-blog
  description: Minimal Personal Blog with Gatsby and TypeScript
  tags:
    - PWA
    - Blog
    - Language:TypeScript
    - Markdown
  features:
    - Mobile-First approach in development
    - TSLint & Prettier
    - Offline support
    - Styled Component implementation
    - Category and Tag for post
    - Dark / Light theme
    - Type Safe by TypeScript
    - Purge CSS
    - Format Safe by TSLint, StyleLint and Prettier with Lint-Staged(Husky)
    - Blog page
    - Syntax highlighting in code blocks
    - Pagination Ready
    - Ready to deploy to GitHub Pages or Netlify
    - Automatic RSS generation
    - Automatic Sitemap generation
- url: https://gatsby-starter-kontent.netlify.app
  repo: https://github.com/Kentico/gatsby-starter-kontent
  description: Gatsby starter site with Kentico Kontent based on default Gatsby starter
  tags:
    - CMS:Headless
    - CMS:Kontent
    - Netlify
  features:
    - Comes with React Helmet for adding site meta tags
    - Includes plugins for offline support out of the box
    - Kentico Kontent integration
- url: https://gatsby-starter-storybook.netlify.app/
  repo: https://github.com/markoradak/gatsby-starter-storybook
  description: Gatsby starter site with Storybook
  tags:
    - Storybook
    - Styling:CSS-in-JS
    - Linting
  features:
    - Gatsby v2 support
    - Storybook v4 support
    - Styled Components v4 support
    - Styled Reset, ESLint, Netlify Conf
- url: https://jamstack-hackathon-starter.netlify.app/
  repo: https://github.com/sw-yx/jamstack-hackathon-starter
  description: A JAMstack app with authenticated routes, static marketing pages, etc. with Gatsby, Netlify Identity, and Netlify Functions
  tags:
    - Netlify
    - Client-side App
  features:
    - Netlify Identity
    - Netlify Functions
    - Static Marketing pages and Dynamic Client-side Authenticated App pages
- url: https://collective.github.io/gatsby-starter-plone/
  repo: https://github.com/collective/gatsby-starter-plone
  description: A Gatsby starter template to build static sites using Plone as the content source
  tags:
    - CMS:Other
    - CMS:Headless
    - SEO
    - PWA
  features:
    - Creates 1-1 copy of source Plone site
    - Auto generated navigation and breadcrumbs
    - Progressive Web App features
    - Optimized for performance
    - Minimal UI and Styling
- url: https://gatsby-tutorial-starter.netlify.app/
  repo: https://github.com/justinformentin/gatsby-v2-tutorial-starter
  description: Simple, modern designed blog with post lists, tags, and easily customizable code.
  tags:
    - Blog
    - Linting
    - PWA
    - SEO
    - Styling:CSS-in-JS
    - Markdown
  features:
    - Blog post listing with image, summary, date, and tags.
    - Post Tags
    - Post List Filtering
    - Typography.js
    - Emotion styling
    - Syntax Highlighting in Code Blocks
    - Gatsby Image
    - Fully Responsive
    - Offline Support
    - Web App Manifest
    - SEO
    - PWA
    - Sitemap generation
    - Schema.org JSON-LD
    - CircleCI Integration
    - Codeclimate Integration
    - Google Analytics
    - Twitter and OpenGraph Tags
    - ESLint
    - Prettier Code Styling
- url: https://avivero.github.io/gatsby-redux-starter/
  repo: https://github.com/AVivero/gatsby-redux-starter
  description: Gatsby starter site with Redux, Sass, Bootstrap, CSS Modules, and Material Icons
  tags:
    - Redux
    - Styling:SCSS
    - Styling:Bootstrap
    - Styling:Material
    - Linting
  features:
    - Gatsby v2 support
    - Redux support
    - Sass support
    - Bootstrap v4 support
    - Css Modules support
    - ESLint, Prettier
- url: https://gatsby-typescript-boilerplate.netlify.app/
  repo: https://github.com/leachjustin18/gatsby-typescript-boilerplate
  description: Opinionated Gatsby v2 starter with TypeScript.
  tags:
    - Language:TypeScript
    - PWA
    - Styling:SCSS
    - Styling:PostCSS
  features:
    - TSLint with Airbnb & Prettier configurations
    - Prettier
    - Stylelint
    - Offline support
    - Type Safe by TypeScript
    - Format on commit with Lint-Staged(Husky)
    - Favicon generation
    - Sitemap generation
    - Autoprefixer with browser list
    - CSS nano
    - CSS MQ Packer
    - Lazy load image(s) with plugin sharp
    - Gatsby Image
    - Netlify optimizations
- url: https://danshai.github.io/gatsbyv2-scientific-blog-machine-learning/
  repo: https://github.com/DanShai/gatsbyv2-scientific-blog-machine-learning
  description: Machine learning ready and scientific blog starter
  tags:
    - Blog
    - Linting
  features:
    - Write easly your scientific blog with katex and publish your research
    - Machine learning ready with tensorflowjs
    - Manipulate csv data
    - draw with graph mermaid
    - display charts with chartjs
- url: https://gatsby-tailwind-styled-components.netlify.app/
  repo: https://github.com/muhajirdev/gatsby-tailwind-styled-components-starter
  description: A Gatsby Starter with Tailwind CSS + Styled Components
  tags:
    - Styling:Tailwind
  features:
    - ESLint Airbnb without semicolon and without .jsx extension
    - Offline support
    - Web App Manifest
- url: https://gatsby-starter-mobx.netlify.app
  repo: https://github.com/borekb/gatsby-starter-mobx
  description: MobX + TypeScript + TSLint + Prettier
  tags:
    - Language:TypeScript
    - Linting
    - Testing
  features:
    - Gatsby v2 + TypeScript
    - MobX with decorators
    - Two examples from @mweststrate's Egghead course
    - .editorconfig & Prettier
    - TSLint
    - Jest
- url: https://tender-raman-99e09b.netlify.app/
  repo: https://github.com/amandeepmittal/gatsby-bulma-quickstart
  description: A Bulma CSS + Gatsby Starter Kit
  tags:
    - Styling:Bulma
    - Styling:SCSS
  features:
    - Uses Bulma CSS
    - Sass based Styling
    - Responsive Design
    - Google Analytics Integration
    - Uses Gatsby v2
    - SEO
- url: https://gatsby-starter-notes.netlify.app/
  repo: https://github.com/patricoferris/gatsby-starter-notes
  description: Gatsby starter for creating notes organised by subject and topic
  tags:
    - Markdown
    - Pagination
  features:
    - Create by topic per subject notes that are organised using pagination
    - Support for code syntax highlighting
    - Support for mathematical expressions
    - Support for images
- url: https://gatsby-starter-ttag.netlify.app/
  repo: https://github.com/ttag-org/gatsby-starter-ttag
  description: Gatsby starter with the minimum required to demonstrate using ttag for precompiled internationalization of strings.
  tags:
    - i18n
  features:
    - Support for precompiled string internationalization using ttag and it's babel plugin
- url: https://gatsby-starter-typescript.netlify.app/
  repo: https://github.com/goblindegook/gatsby-starter-typescript
  description: Gatsby starter using TypeScript.
  tags:
    - Markdown
    - Pagination
    - Language:TypeScript
    - PWA
    - Linting
  features:
    - Markdown and MDX
    - Local search powered by Lunr
    - Syntax highlighting
    - Images
    - Styling with Emotion
    - Testing with Jest and react-testing-library
- url: https://gatsby-netlify-cms-example.netlify.app/
  repo: https://github.com/robertcoopercode/gatsby-netlify-cms
  description: Gatsby starter using Netlify CMS
  tags:
    - CMS:Netlify
    - Styling:SCSS
  features:
    - Example of a website for a local developer meetup group
    - NetlifyCMS used for easy data entry
    - Mobile-friendly design
    - Styling done with Sass
    - Gatsby version 2
- url: https://gatsby-typescript-starter-blog.netlify.app/
  repo: https://github.com/frnki/gatsby-typescript-starter-blog
  description: A starter blog for TypeScript-based Gatsby projects with minimal settings.
  tags:
    - Language:TypeScript
    - Blog
  features:
    - TypeScript & TSLint
    - No Styling (No Typography.js)
    - Minimal settings based on official starter blog
- url: https://gatsby-serif.netlify.app/
  repo: https://github.com/jugglerx/gatsby-serif-theme
  description: Multi-page/content-type starter using Markdown and SCSS. Serif is a beautiful small business theme for Gatsby. The theme is fully responsive, blazing fast, and artfully illustrated.
  tags:
    - Styling:SCSS
    - Markdown
    - Linting
  features:
    - Multiple "content types" for `services`, `team` and `testimonials` using Markdown as the source
    - Graphql query in `gatsby-node.js` using aliases that creates pages and templates by content type based on the folder `src/pages/services`, `src/pages/team`
    - SCSS
    - Responsive design
    - Bootstrap 4 grid and media queries only
    - Responsive menu
    - Royalty free illustrations included
    - SEO titles & meta using `gatsby-plugin-react-helmet`
    - ESLint & Prettier
- url: https://awesome-gatsby-starter.netlify.app/
  repo: https://github.com/South-Paw/awesome-gatsby-starter
  description: Starter with a preconfigured MDX, Storybook, and ESLint environment for component first development of your next Gatsby site.
  tags:
    - MDX
    - Markdown
    - Storybook
    - Styling:CSS-in-JS
    - Linting
  features:
    - Gatsby MDX for JSX in Markdown loading, parsing, and rendering of pages
    - Storybook for isolated component development
    - styled-components for CSS-in-JS
    - ESLint with Airbnb's config
    - Prettier integrated into ESLint
    - A few example components and pages with stories and simple site structure
- url: https://awesome-gatsby-starter-ts.netlify.app/
  repo: https://github.com/South-Paw/awesome-gatsby-starter-ts
  description: TypeScript starter with a preconfigured MDX, Storybook, and ESLint environment for component first development of your next Gatsby site.
  tags:
    - Language:TypeScript
    - MDX
    - Markdown
    - Storybook
    - Styling:CSS-in-JS
    - Linting
  features:
    - Gatsby MDX for JSX in Markdown loading, parsing, and rendering of pages
    - Storybook for isolated component development
    - styled-components for CSS-in-JS
    - ESLint with Airbnb's config
    - Prettier integrated into ESLint
    - A few example components and pages with stories and simple site structure
- url: https://santosfrancisco.github.io/gatsby-starter-cv/
  repo: https://github.com/santosfrancisco/gatsby-starter-cv
  description: A simple starter to get up and developing your digital curriculum with Gatsby'
  tags:
    - Styling:CSS-in-JS
    - PWA
    - Onepage
  features:
    - Gatsby v2
    - Based on default starter
    - Google Analytics
    - Web App Manifest
    - SEO
    - Styling with styled-components
    - Responsive Design, optimized for Mobile devices
- url: https://vigilant-leakey-a4f8cd.netlify.app/
  repo: https://github.com/agneym/gatsby-blog-starter
  description: Minimal Blog Starter Template with Styled Components.
  tags:
    - Markdown
    - Styling:CSS-in-JS
    - Blog
  features:
    - Markdown loading, parsing, and rendering of pages
    - Minimal UI for blog
    - Styled-components for CSS-in-JS
    - Prettier added as pre-commit hook
    - Google Analytics
    - Image Optimisation
    - Code Styling and Formatting in markdown
    - Responsive Design
- url: https://inspiring-me-lwz7512.netlify.app/
  repo: https://github.com/lwz7512/gatsby-netlify-identity-starter
  description: Gatsby Netlify Identity Starter with NIW auth support, and content gating, as well as a responsive layout.
  tags:
    - Netlify
    - Pagination
  features:
    - Mobile Screen support
    - Privacy control for post content view & profile page
    - User authentication by Netlify Identity Widget/Service
    - Pagination for posts
    - Navigation menu with active status
- url: https://gatsby-starter-event-calendar.netlify.app/
  repo: https://github.com/EmaSuriano/gatsby-starter-event-calendar
  description: Gatsby Starter to display information about events from Google Spreadsheets with Calendars
  tags:
    - Linting
    - Styling:Grommet
    - PWA
    - SEO
    - Google Sheets
  features:
    - Grommet
    - Theming
    - Google Spreadsheet integration
    - PWA
    - A11y
    - SEO
    - Netlify Deployment Friendly
    - ESLint with Airbnb's config
    - Prettier integrated into ESLint
- url: https://gatsby-starter-tech-blog.netlify.app/
  repo: https://github.com/email2vimalraj/gatsby-starter-tech-blog
  description: A simple tech blog starter kit for Gatsby
  tags:
    - Blog
    - Portfolio
  features:
    - Markdown based blog
    - Filter blog posts by Tags
    - Easy customization
    - Using styled components
    - Minimal styles
    - Best scoring by Lighthouse
    - SEO support
    - PWA support
    - Offline support
- url: https://infallible-brown-28846b.netlify.app/
  repo: https://github.com/tylergreulich/gatsby-typescript-mdx-prismjs-starter
  description: Gatsby starter using TypeScript, MDX, Prismjs, and styled-components
  tags:
    - Language:TypeScript
    - Linting
    - Testing
    - Styling:CSS-in-JS
    - MDX
  features:
    - Gatsby v2 + TypeScript
    - Syntax highlighting with Prismjs
    - MDX
    - Jest
    - react-testing-library
    - styled-components
- url: https://hardcore-darwin-d7328f.netlify.app/
  repo: https://github.com/agneym/gatsby-careers-page
  description: A Careers Page for startups using Gatsby
  tags:
    - Markdown
    - Styling:CSS-in-JS
  features:
    - Careers Listing
    - Application Format
    - Markdown for creating job description
    - styled-components
- url: https://saikrishna.me/
  repo: https://github.com/s-kris/gatsby-minimal-portfolio-blog
  description: A minimal portfolio website with blog using Gatsby. Suitable for developers.
  tags:
    - Portfolio
    - Blog
  features:
    - Portfolio Page
    - Timline (Journey) page
    - Minimal
- url: https://gatsby-starter-blog-mdx-demo.netlify.app
  repo: https://github.com/hagnerd/gatsby-starter-blog-mdx
  description: A fork of the Official Gatsby Starter Blog with support for MDX out of the box.
  tags:
    - MDX
    - Blog
  features:
    - MDX
    - Blog
    - RSS Feed
- url: https://gatsby-tailwindcss-sass-starter-demo.netlify.app/
  repo: https://github.com/durianstack/gatsby-tailwindcss-sass-starter
  description: Just another Gatsby Tailwind with SASS starter
  tags:
    - Styling:Tailwind
    - Styling:SCSS
  features:
    - Tailwind, A Utility-First CSS Framework for Rapid UI Development
    - SASS/SCSS
    - Comes with React Helmet for adding site meta tags
    - Includes plugins for offline support out of the box
    - PurgeCSS to shave off unused styles
- url: https://tyra-starter.netlify.app/
  repo: https://github.com/madelyneriksen/gatsby-starter-tyra
  description: A feminine Gatsby Starter Optimized for SEO
  tags:
    - SEO
    - Blog
    - Styling:Other
  features:
    - Integration with Social Media and Mailchimp.
    - Styled with Tachyons.
    - Rich structured data on blog posts for SEO.
    - Pagination and category pages.
- url: https://gatsby-starter-styled.netlify.app/
  repo: https://github.com/gregoralbrecht/gatsby-starter-styled
  description: Yet another simple starter with Styled-System, Typography.js, SEO, and Google Analytics.
  tags:
    - Styling:CSS-in-JS
    - PWA
    - SEO
  features:
    - Styled-Components
    - Styled-System
    - Rebass Grid
    - Typography.js to easily set up font styles
    - Google Analytics
    - Prettier, ESLint & Stylelint
    - SEO (meta tags and schema.org via JSON-LD)
    - Offline support
    - Web App Manifest
- url: https://gatsby.ghost.org/
  repo: https://github.com/TryGhost/gatsby-starter-ghost
  description: Build lightning-fast, modern publications with Ghost and Gatsby
  tags:
    - CMS:Headless
    - Blog
  features:
    - Ghost integration with ready to go placeholder content and webhooks support
    - Minimal responsive design
    - Pagination for posts, tags, and authors
    - SEO Friendly Meta
    - JSON-LD Schema
    - OpenGraph structured data
    - Twitter Cards meta
    - Sitemap Generation
    - XML Sitemaps
    - Progressive Web App
    - Offline Support
    - RSS Feed
    - Netlify integration ready to deploy
- url: https://traveler-blog.netlify.app/
  repo: https://github.com/QingpingMeng/gatsby-starter-traveler-blog
  description: A fork of the Official Gatsby Starter Blog to build a traveler blog with images support
  tags:
    - Blog
    - PWA
    - SEO
    - Styling:Material
    - Styling:CSS-in-JS
  features:
    - Netlify integration ready to deploy
    - Material UI
    - styled-components
    - GitHub markdown css support
- url: https://create-ueno-app.netlify.app
  repo: https://github.com/ueno-llc/ueno-gatsby-starter
  description: Opinionated Gatsby starter by Ueno.
  tags:
    - Language:TypeScript
    - Styling:SCSS
    - Linting
    - Transitions
  features:
    - GraphQL hybrid
    - SEO friendly
    - GSAP ready
    - Nice Devtools
    - GsapTools
    - Ueno plugins
    - SVG to React component
    - Ueno's TSlint
    - Decorators
- url: https://gatsby-snyung-starter.netlify.app/
  repo: https://github.com/SeonHyungJo/gatsby-snyung-starter
  description: Basic starter template for You
  tags:
    - CMS:Contentful
    - Markdown
    - Linting
    - Pagination
    - Portfolio
    - SEO
    - Styling:SCSS
    - Transitions
  features:
    - SASS/SCSS
    - Add Utterances
    - Nice Pagination
    - Comes with React Helmet for adding site meta tags
    - Create Yout Name Card for writing meta data
- url: https://gatsby-contentstack-starter.netlify.app/
  repo: https://github.com/contentstack/gatsby-starter-contentstack
  description: A Gatsby starter powered by Headless CMS Contentstack.
  tags:
    - CMS:Headless
    - Blog
  features:
    - Includes Contentstack Delivery API for any environment
    - Dynamic content from Contentstack CMS
- url: https://gatsby-craftcms-barebones.netlify.app
  repo: https://github.com/frankievalentine/gatsby-craftcms-barebones
  description: Barebones setup for using Craft CMS and Gatsby locally.
  tags:
    - CMS:Headless
  features:
    - Full setup instructions included
    - Documented to get you set up with Craft CMS quickly
    - Code referenced in repo
- url: https://gatsby-starter-buttercms.netlify.app/
  repo: https://github.com/ButterCMS/gatsby-starter-buttercms
  description: A starter template for spinning up a Gatsby+ ButterCMS site
  tags:
    - Blog
    - SEO
    - CMS:Headless
  features:
    - Fully functioning blog
    - Navigation between posts with a previous/next post button
    - FAQ Knowledge Base
    - CMS Powered Homepage
    - Customer Case Study example marketing pages
- url: https://master.d2f5ek3dnwfe9v.amplifyapp.com/
  repo: https://github.com/dabit3/gatsby-auth-starter-aws-amplify
  description: This Gatsby starter uses AWS Amplify to implement authentication flow for signing up/signing in users as well as protected client side routing.
  tags:
    - AWS
    - Authentication
  features:
    - AWS Amplify
    - Full authentication workflow
    - Registration form
    - Signup form
    - User sign in
- url: https://gatsby-starter.mdbootstrap.com/
  repo: https://github.com/anna-morawska/gatsby-material-design-for-bootstrap
  description: A simple starter which lets you quickly start developing with Gatsby and Material Design For Bootstrap
  tags:
    - Styling:Material
  features:
    - React Bootstrap with Material Design css framework.
    - Free for personal and commercial use
    - Fully responsive
- url: https://frosty-ride-4ff3b9.netlify.app/
  repo: https://github.com/damassi/gatsby-starter-typescript-rebass-netlifycms
  description:
    A Gatsby starter built on top of MDX (React + Markdown), NetlifyCMS (with
    MDX and netlify-cms-backend-fs support -- no need to deploy), TypeScript,
    Rebass for UI, Styled Components, and Jest for testing. Very little visual
    styling has been applied so that you can bring your own :)
  tags:
    - MDX
    - CMS:Netlify
    - Language:TypeScript
    - Styling:Other
    - Styling:CSS-in-JS
    - Testing
  features:
    - MDX - Markdown + React
    - Netlify CMS (with MDX support)
    - Read and write to local file system via netlify-cms-backend-fs
    - TypeScript
    - Rebass
    - Styled Components
    - Jest
- url: https://bluepeter.github.io/gatsby-material-ui-business-starter/
  repo: https://github.com/bluepeter/gatsby-material-ui-business-starter
  description: Beautiful Gatsby Material Design Business Starter
  tags:
    - Styling:Material
  features:
    - Uses the popular, well-maintained Material UI React component library
    - Material Design theme and icons
    - Rotating home page carousel
    - Simple setup without opinionated setup
    - Fully instrumented for successful PROD deployments
    - Stylus for simple CSS
- url: https://example-company-website-gatsby-sanity-combo.netlify.app/
  repo: https://github.com/sanity-io/example-company-website-gatsby-sanity-combo
  description: This example combines Gatsby site generation with Sanity.io content management in a neat company website.
  tags:
    - CMS:sanity.io
    - CMS:Headless
    - Blog
  features:
    - Out-of-the-box headless CMS
    - Real-time content preview in Development
    - Fast & frugal builds
    - No accidental missing fields/types
    - Full Render Control with Portable Text
    - gatsby-image support
    - Content types for company info, pages, projects, people, and blog posts
- url: https://gatsby-starter-oss.netlify.app/
  repo: https://github.com/robinmetral/gatsby-starter-oss
  description: A Gatsby starter to showcase your open-source projects.
  tags:
    - Portfolio
    - Styling:Theme-UI
    - Styling:CSS-in-JS
    - Onepage
    - PWA
    - SEO
    - Testing
    - Linting
  features:
    - 🐙🐈 Pull your pinned repos from GitHub
    - 👩‍🎤 Style with Emotion
    - ✨ Themeable with Theme UI
    - 🚀 Powered by gatsby-theme-oss
    - 💯 100/100 Lighthouse scores
- url: https://gatsby-starter-docz.netlify.app/
  repo: https://github.com/RobinCsl/gatsby-starter-docz
  description: Simple starter where building your own documentation with Docz is possible
  tags:
    - Documentation
  features:
    - Generate nice documentation with Docz, in addition to generating your normal Gatsby site
    - Document your React components in .mdx files
- url: https://gatsby-starter-santa-fe.netlify.app/
  repo: https://github.com/osogrizz/gatsby-starter-santa-fe
  description: A place for artist or designers to display their creations
  tags:
    - Styling:CSS-in-JS
  features:
    - SEO friendly
    - Built-in Google Fonts support
    - Contact Form
    - Customizable Design Template
- url: https://gatsby-hello-friend.now.sh
  repo: https://github.com/panr/gatsby-starter-hello-friend
  description: A simple starter for Gatsby. That's it.
  tags:
    - Pagination
    - Markdown
    - Blog
    - Portfolio
    - Styling:PostCSS
  features:
    - Dark/light mode, depending on your preferences
    - Great reading experience thanks to Inter font, made by Rasmus Andersson
    - Nice code highlighting thanks to PrismJS
    - Responsive youtube/vimeo etc. videos
    - Elastic menu
    - Fully responsive site
- url: https://lgcolella.github.io/gatsby-starter-developer-blog/
  repo: https://github.com/lgcolella/gatsby-starter-developer-blog
  description: A starter to create SEO-friendly, fast, multilanguage, responsive, and highly customizable technical blogs/portfolios with the most common features out of the box.
  tags:
    - Blog
    - Portfolio
    - i18n
  features:
    - Multilanguage posts
    - Pagination and image preview for posts
    - Tags
    - SEO
    - Social share buttons
    - Disqus for comments
    - Highlighting for code syntax in posts
    - Dark and light themes available
    - Various available icon sets
    - RSS Feed
    - Web app manifest
- url: https://gatsby.magicsoup.io/
  repo: https://github.com/magicsoup-io/gatsby-starter-magicsoup
  description: A production-ready Gatsby starter using magicsoup.io
  tags:
    - SEO
    - Markdown
    - Styling:CSS-in-JS
    - Testing
  features:
    - Optimized images with gatsby-image.
    - SEO friendly with react-helmet, gatsby-plugin-sitemap and Google Webmaster Tools!
    - Responsive UIs with magicsoup.io/stock.
    - Static content with gatsby-transform-remark or gatsby-transform-json.
    - Convert Markdown to StyledComponents!
    - Webfonts with gatsby-plugin-web-font-loader.
    - SSR ready!
    - Testing with Jest!
- url: https://foxandgeese.github.io/tiny-agency/
  repo: https://github.com/foxandgeese/tiny-agency
  description: Simple Gatsby.js starter that uses material design and that's perfect for tiny agencies.
  tags:
    - Styling:Material
  features:
    - Uses the popular, well-maintained Material UI React component library
    - Material Design theme and icons
    - Simple setup without opinionated setup
    - Fully instrumented for successful PROD deployments
- url: https://gatsby-shopify-starter.netlify.app/
  repo: https://github.com/AlexanderProd/gatsby-shopify-starter
  description: Kick off your next, e-commerce experience with this Gatsby starter. It is based on the default Gatsby starter to be easily modifiable.
  tags:
    - CMS:Headless
    - SEO
    - E-commerce
    - Styling:CSS-in-JS
  features:
    - Shopping Cart
    - Shopify Integration
    - Product Grid
    - Shopify Store Credentials included
    - Optimized images with gatsby-image.
    - SEO
- url: https://gatsby-starter-hello-world-shopify.netlify.app/
  repo: https://github.com/ohduran/gatsby-starter-hello-world-shopify
  description: Boilerplate with the barebones to set up your Shopify Store using Gatsby
  tags:
    - E-commerce
  features:
    - Shopping Cart
    - Shopify Integration
    - Product Grid
    - Shopify Store Credentials included
- url: https://gatejs.netlify.app
  repo: https://github.com/sarasate/gate
  description: API Doc generator inspired by Stripe's API docs
  tags:
    - Documentation
    - Markdown
    - Onepage
  features:
    - API documentation from markdown sources
    - Code samples separated by language
    - Syntax highlighting
    - Everything in a single page
- url: https://hopeful-keller-943d65.netlify.app
  repo: https://github.com/iwilsonq/gatsby-starter-reasonml
  description: Gatsby starter to create static sites using type-safe ReasonML
  tags:
    - Language:Other
    - Blog
    - Styling:CSS-in-JS
  features:
    - Gatsby v2 support
    - bs-platform v4 support
    - Similar to gatsby-starter-blog
- url: https://gatsby-starter-blog-amp-to-pwa.netlify.app/
  repo: https://github.com/tomoyukikashiro/gatsby-starter-blog-amp-to-pwa
  description: Gatsby starter blog with AMP to PWA Strategy
  tags:
    - Blog
    - AMP
    - PWA
  features:
    - Similar to gatsby-starter-blog
    - Support AMP to PWA strategy
- url: https://cvluca.github.io/gatsby-starter-markdown/
  repo: https://github.com/cvluca/gatsby-starter-markdown
  description: Boilerplate for a markdown-based website (Documentation, Blog, etc.)
  tags:
    - Markdown
    - Redux
    - Styling:Ant Design
  features:
    - Responsive Web Design
    - Auto generated Sidebar
    - Auto generated Anchor
- url: https://gatsby-starter-wordpress-community.netlify.app/
  repo: https://github.com/pablovila/gatsby-starter-wordpress-community
  description: Starter using gatsby-source-wordpress to display posts and pages from a WordPress site
  tags:
    - CMS:WordPress
    - Styling:Bulma
    - Blog
    - Pagination
  features:
    - Gatsby v2 support
    - Responsive Web Design
    - WordPress support
    - Bulma and Sass Support for styling
    - Pagination logic
- url: https://gatsby-blogger.netlify.app/
  repo: https://github.com/aslammultidots/blogger
  description: A simple, clean, and modern designed blog with a firebase authentication feature and easily customizable code.
  tags:
    - Blog
    - Redux
    - Disqus
    - CMS:Contentful
    - Firebase
  features:
    - Minimal and clean white layout.
    - Dynamic content from Contentful.
    - Blog post listing with previews (image + summary) for each blog post.
    - Disqus commenting system for each blog post.
    - Search post with keyword.
    - Firebase for Authentication.
    - Protected Routes with Authorization.
    - Contact form integration.
- url: https://gatsby-starter-styled-components.netlify.app/
  repo: https://github.com/blakenoll/gatsby-starter-styled-components
  description: The Gatsby default starter modified to use styled-components
  tags:
    - Styling:CSS-in-JS
  features:
    - styled-components
    - sticky footer
- url: https://magazine-example.livingdocs.io/
  repo: https://github.com/livingdocsIO/gatsby-magazine-example
  description: This magazine-starter helps you start out with Livingdocs as a headless CMS.
  tags:
    - Blog
    - CMS:Headless
  features:
    - Minimal and clean white layout.
    - Dynamic content from Livingdocs.
    - Built-in component library.
    - Robust template and theme.
- url: https://gatsby-starter-intl.tomekskuta.pl
  repo: https://github.com/tomekskuta/gatsby-starter-intl
  description: Gatsby v2 i18n starter which makes static pages for every locale and detect your browsers lang. i18n with react-intl.
  tags:
    - i18n
    - Testing
  features:
    - static pages for every language
    - detects your browser locale
    - uses react-intl
    - based on Gatsby Default Starter
    - unit tests with Jest
- url: https://cape.netlify.app/
  repo: https://github.com/juhi-trivedi/cape
  description: A Gatsby - CMS:Contentful demo with Netlify.
  tags:
    - Blog
    - Netlify
    - CMS:Contentful
    - Styling:Bootstrap
  features:
    - Fecthing Dynamic content from Contentful.
    - Blog post listing with previews (image + summary) for each blog post.
    - Contact form integration with Netlify.
    - Grid system inspired by Bootstrap.
- url: https://gatsby-starter-infinite-scroll.baobab.fi/
  repo: https://github.com/baobabKoodaa/gatsby-starter-infinite-scroll
  description: Infinite Scroll and Pagination with 10k photos
  tags:
    - Infinite Scroll
    - Pagination
    - Styling:CSS-in-JS
  features:
    - Infinite Scroll (default mode)
    - Pagination (fallback for users without JS)
    - Toggle between these modes in demo
    - Efficient implementation (only fetch the data that's needed, ship initial items with the page instead of fetch, etc.)
- url: https://jodie.lekoarts.de/
  repo: https://github.com/LekoArts/gatsby-starter-portfolio-jodie
  description: Image-heavy photography portfolio with colorful accents & great typography
  tags:
    - Portfolio
    - PWA
    - Transitions
    - Styling:CSS-in-JS
    - Linting
    - Testing
    - Language:TypeScript
  features:
    - Configurable with theming, CSS Grid & a yaml file for navigation
    - Create your projects by editing a yaml file and putting images into a folder
    - Shows your Instagram posts
    - TypeScript
    - Cypress for End-to-End testing
    - react-spring for animations & transitions
    - Uses styled-components + styled-system
    - SEO with Sitemap, Schema.org JSONLD, Tags
    - Responsive images with gatsby-image
- url: https://amazing-jones-e61bda.netlify.app/
  repo: https://github.com/WebCu/gatsby-material-kit-react
  description: Adaptation of Material Kit React to Gatsby
  tags:
    - Styling:Material
  features:
    - 60 Handcrafted Components
    - 4 Customized Plugins
    - 3 Example Pages
- url: https://relaxed-bhaskara-5abd0a.netlify.app/
  repo: https://github.com/LekovicMilos/gatsby-starter-portfolio
  description: Gatsby portfolio starter for creating a quick portfolio
  tags:
    - Portfolio
  features:
    - Showcase of portfolio items
    - About me page
- url: https://gatsby-typescript-scss-docker-starter.netlify.app/
  repo: https://github.com/OFranke/gatsby-typescript-scss-docker
  description: Gatsby starter TypeScript, SCSS, Docker
  tags:
    - Language:TypeScript
    - Styling:SCSS
    - Linting
  features:
    - Format & Commit Safe by ESLint, StyleLint and Prettier with Lint-Staged (Husky), optimized for VS Code
    - Typings for scss files are automatically generated
    - Responsiveness from the beginning through easy breakpoint configuration
    - Enforce the DRY principle, no hardcoded and repeated `margin`, `font-size`, `color`, `box-shadow`, `border-radius` ... properties anymore
    - Docker ready - you can run Gatsby dev mode on your machine environment or with docker-compose
- url: https://prismic-i18n.lekoarts.de/
  repo: https://github.com/LekoArts/gatsby-starter-prismic-i18n
  description: Based on gatsby-starter-prismic with Internationalization (i18n) support.
  tags:
    - CMS:Prismic
    - CMS:Headless
    - Styling:CSS-in-JS
    - Linting
    - Blog
    - PWA
    - Testing
    - i18n
  features:
    - Prismic as Headless CMS
    - Uses multiple features of Prismic - Slices, Labels, Relationship fields, Custom Types, Internationalization
    - Emotion for Styling
    - i18n without any third-party libaries
    - Cypress for End-to-End testing
    - Prism.js highlighting
    - Responsive images with gatsby-image
    - Extensive SEO
    - ESLint & Prettier
- url: https://gatsby-starter-landing-page.netlify.app/
  repo: https://github.com/gillkyle/gatsby-starter-landing-page
  description: Single page starter for minimal landing pages
  tags:
    - Onepage
  features:
    - Gatsby image
    - Google Analytics
    - Minimal design
- url: https://thakkaryash94.github.io/gatsby-github-personal-website/
  repo: https://github.com/thakkaryash94/gatsby-github-personal-website
  description: It is a conversion of original GitHub personal website repo which is written in ruby for JS developers. This repository gives you the code you'll need to kickstart a personal website that showcases your work as a software developer. And when you manage the code in a GitHub repository, it will automatically render a webpage with the owner's profile information, including a photo, bio, and repositories.
  tags:
    - Portfolio
    - Onepage
  features:
    - layout config either stacked or sidebar
    - theme dark/light mode
    - post support
- url: https://gatsby-starter-default-intl.netlify.app
  repo: https://github.com/wiziple/gatsby-starter-default-intl
  description: The default Gatsby starter with features of multi-language URL routes and browser language detection.
  tags:
    - i18n
  features:
    - Localization (Multilanguage) provided by react-intl.
    - Support automatic redirection based on user's preferred language in browser provided by browser-lang.
    - Support multi-language url routes within a single page component. That means you don't have to create separate pages such as pages/en/index.js or pages/ko/index.js.
    - Based on gatsby-starter-default with least modification.
- url: https://gatsby-starter-julia.netlify.app/
  repo: https://github.com/niklasmtj/gatsby-starter-julia
  description: A minimal blog starter template built with Gatsby
  tags:
    - Markdown
    - Blog
  features:
    - Landingpage
    - Blogoverview
    - Markdown sourcing
    - Estimated reading time
    - Styled component with @emotion
    - Netlify deployment friendly
    - Nunito font as npm module
    - Site meta tags with React Helmet
- url: https://agalp.imedadel.me
  repo: https://github.com/ImedAdel/automatic-gatsbyjs-app-landing-page
  description: Automatically generate iOS app landing page using Gatsby
  tags:
    - Onepage
    - PWA
    - SEO
  features:
    - One Configuration file
    - Automatically generate a landing page for your iOS app
    - List app features
    - App Store and Play Store buttons
    - App screenshot and video preview
    - Easily add social media accounts and contact info in the footer via the site-config.js file.
    - Pick custom Font Awesome icons for the feature list via the site-config.js file.
    - Built using Prettier and Styled-Components
    - Easily integrate Google Analytics by adding your ID to site-config.js file.
- url: https://gatsby-starter-shopify-app.firebaseapp.com/install
  repo: https://github.com/gil--/gatsby-starter-shopify-app
  description: Easily create Serverless Shopify Admin Apps powered by Gatsby and Firebase Functions
  tags:
    - Shopify
    - Firebase
  features:
    - 🗄 Firebase Firestore Realtime DB
    - ⚡️ Serverless Functions API layer (Firebase Functions)
    - 💼 Admin API (Graphql) Serverless Proxy
    - 🎨 Shopify Polaris (AppProvider, etc.)
    - 💰 Application Charge Logic (30 days) with variable trial duration
    - 📡 Webhook Validation & Creation
    - 🔑 GDPR Ready (Including GDPR Webhooks)
    - 🏗 CircleCI Config for easy continuous deployments to Firebase
- url: https://gatsby-starter-paperbase.netlify.app/
  repo: https://github.com/willcode4food/gatsby-starter-paperbase
  description: A Gatsby starter that implements the Paperbase Premium Theme from MaterialUI
  tags:
    - Styling:Material
    - Styling:CSS-in-JS
  features:
    - MaterialUI Paperbase theme in Gatsby!
    - Create professional looking admin tools and dashboards
    - Responsive Design
    - MaterialUI Paper Components
    - MaterialUI Tab Components
- url: https://gatsby-starter-devto.netlify.app/
  repo: https://github.com/geocine/gatsby-starter-devto
  description: A Gatsby starter template that leverages the Dev.to API
  tags:
    - Blog
    - Styling:CSS-in-JS
  features:
    - Blog post listing with previews (image + summary) for each blog post
- url: https://gatsby-starter-framer-x.netlify.app/
  repo: https://github.com/simulieren/gatsby-starter-framer-x
  description: A Gatsby starter template that is connected to a Framer X project
  tags:
    - Language:TypeScript
  features:
    - TypeScript support
    - Easily work in Gatsby and Framer X at the same time
- url: https://gatsby-firebase-hosting.firebaseapp.com/
  repo: https://github.com/bijenkorf-james-wakefield/gatsby-firebase-hosting-starter
  description: A starter with configuration for Firebase Hosting and Cloud Build deployment.
  tags:
    - Firebase
    - Linting
  features:
    - Linting with ESLint
    - Jest Unit testing configuration
    - Lint-staged on precommit hook
    - Commitizen for conventional commit messages
    - Configuration for Firebase hosting
    - Configuration for Cloud Build deployment
    - Clear documentation to have your site deployed on Firebase behind SSL in no time!
- url: https://lewis-gatsby-starter-blog.netlify.app/
  repo: https://github.com/lewislbr/lewis-gatsby-starter-blog
  description: A simple custom Gatsby starter template to start a new blog or personal website.
  tags:
    - Blog
    - Styling:CSS-in-JS
    - Markdown
    - Portfolio
    - SEO
  features:
    - Blog post listing with summary preview for each blog post.
    - Automatically creates blog pages from Markdown files.
    - CSS in JS with styled-components.
    - Optimized images.
    - Offline capabilities.
    - Auto-generated sitemap and robots.txt.
- url: https://gatsby-starter-stripe.netlify.app/
  repo: https://github.com/brxck/gatsby-starter-stripe
  description: A minimal starter to create a storefront with Gatsby, Stripe, & Netlify Functions.
  tags:
    - Stripe
    - E-commerce
    - Styling:None
  features:
    - Statically generate based on Stripe inventory
    - Dynamically update with live inventory & availability data
    - Checkout powered by Stripe
    - Serverless functions interact with Stripe API
    - Shopping cart persisted in local storage
    - Responsive images with gatsby-image
- url: https://www.jannikbuschke.de/gatsby-antd-docs/
  repo: https://github.com/jannikbuschke/gatsby-antd-docs
  description: A template for documentation websites
  tags:
    - Documentation
    - Language:TypeScript
    - Styling:Ant Design
    - Markdown
    - MDX
  features:
    - Markdown
    - MDX with mdxjs
    - Syntax highlighting with prismjs
    - Anchors
    - Sidebar
    - Sitecontents
    - Landingpage
- url: https://gatsby-starter.haezl.at
  repo: https://github.com/haezl/gatsby-starter-haezl
  description: A lightweight, mobile-first blog starter with infinite scroll and Material-UI design for Gatsby.
  tags:
    - Blog
    - Language:TypeScript
    - Linting
    - Styling:CSS-in-JS
    - Styling:Material
    - Markdown
    - PWA
  features:
    - Landing Page
    - Portfolio section
    - Blog post listing with a preview for each post
    - Infinite scroll instead of next and previous buttons
    - Blog posts generated from Markdown files
    - About Page
    - Responsive Design
    - PWA (Progressive Web App) support
    - MobX
    - Customizable
- url: https://gatsby-starter-fine.netlify.app/
  repo: https://github.com/toboko/gatsby-starter-fine
  description: A multi-response and light, mobile-first blog starter with columns layout and SEO optimization.
  tags:
    - Blog
    - Markdown
    - Portfolio
    - SEO
  features:
    - Blog
    - Portfolio section
    - Customizable
    - Markdown
    - Optimized images
    - Sitemap Page
    - Seo Ready
- url: https://ugglr.github.io/gatsby-clean-portfolio/
  repo: https://github.com/ugglr/gatsby-clean-portfolio
  description: A clean themed Software Engineer Portfolio site, showcasing soft skills on the front page, features project card showcases, about page. Responsive through react-bootstrap components together with custom CSS style sheets. SEO configured, just need to add google analytics tracking code.
  tags:
    - Portfolio
    - SEO
    - Styling:Bootstrap
  features:
    - Resume
    - CV
    - google analytics
    - easy favicon swap
    - Gatsby SEO plugin
    - Clean layout
    - White theme
    - grid using react-bootstrap
    - bootstrap4 classes available
    - font-awesome Library for icons
    - Portfolio site for developers
    - custom project cards
    - easily extendable to include blog page
    - Responsive design
- url: https://gatsby-documentation-starter.netlify.app/
  repo: https://github.com/whoisryosuke/gatsby-documentation-starter
  description: Automatically generate docs for React components using MDX, react-docgen, and Gatsby
  tags:
    - Documentation
    - MDX
    - SEO
  features:
    - Parses all React components (functional, stateful, even stateless!) for JS Docblocks and Prop Types.
    - MDX - Write your docs in Markdown and include React components using JSX!
    - Lightweight (only what you need)
    - Modular (easily fits in any React project!)
    - Props table component
    - Customizable sidebar navigation
    - Includes SEO plugins Google Analytics, Offline, Manifest, Helmet.
- url: http://gatsby-absurd.surge.sh/
  repo: https://github.com/ajayns/gatsby-absurd
  description: A Gatsby starter using illustrations from https://absurd.design/
  tags:
    - Onepage
    - Styling:CSS-in-JS
  features:
    - Uses surreal illustrations from absurd.design.
    - Landing page structure split into sections
    - Basic UX/UX elements ready. navbar, smooth scrolling, faqs, theming
    - Convenient image handling and data separation
- url: https://gatsby-starter-quiz.netlify.app/
  repo: https://github.com/raphadeluca/gatsby-starter-quiz
  description: Create rich quizzes with Gatsby & MDX. No need for a database or headless CMS. Manage your data directly in your MDX file's frontmatter and write your content in the body. Customize your HTML tags, use React components from a library or write your own. Navigation will be automatically created between each question.
  tags:
    - MDX
  features:
    - Data quiz in the frontmatter
    - Rich customizable content with MDX
    - Green / Red alert footer on user's answer
    - Navigation generated based on the index of each question
- url: https://gatsby-starter-accessibility.netlify.app/
  repo: https://github.com/benrobertsonio/gatsby-starter-accessibility
  description: The default Gatsby starter with powerful accessibility tools built-in.
  tags:
    - Storybook
    - Linting
  features:
    - 🔍 eslint-plugin-jsx-a11y for catching accessibility issues while authoring code
    - ✅ lint:staged for adding a pre-commit hook to catch accessibility linting errors
    - 📣 react-axe for console reporting of accessibility errors in the DOM during development
    - 📖 storybook setup for accessibility reporting on individual components
- url: https://gatsby-theme-ggt-material-ui-blog.netlify.app/
  repo: https://github.com/avatar-kaleb/gatsby-starter-ggt-material-ui-blog
  description: Starter material-ui blog utilizing a Gatsby theme!
  tags:
    - Blog
    - MDX
  features:
    - Uses MDX with Gatsby theme for quick and easy set up
    - Material-ui design with optional config passed into the theme options
    - Gradient background with sitemap, rss feed, and offline capabilities
- url: https://gatsby-starter-blog-typescript.netlify.app/
  repo: https://github.com/gperl27/Gatsby-Starter-Blog-Typescript
  description: Gatsby starter blog with TypeScript
  tags:
    - Blog
    - Language:TypeScript
    - Styling:CSS-in-JS
  features:
    - Includes all features that come with Gatsby's official starter blog
    - TypeScript for type-safety out of the box
    - Styled components in favor of inline styles
    - Transition Link for nice page transitions
    - Type definitions from GraphQL schema (with code generation)
- url: https://gatsby-starter-sass.netlify.app/
  repo: https://github.com/colbyfayock/gatsby-starter-sass
  description: A Gatsby starter with Sass and no assumptions!
  tags:
    - Styling:SCSS
  features:
    - Sass stylesheets to manage your CSS (SCSS flavored)
    - Simple, minimal base setup to get started
    - No baked in configurations or assumptions
- url: https://billyjacoby.github.io/gatsby-react-bootstrap-starter/
  repo: https://github.com/billyjacoby/gatsby-react-bootstrap-starter
  description: Gatsby starter with react-bootstrap and react-icons
  tags:
    - Styling:Bootstrap
    - Styling:SCSS
  features:
    - SASS stylesheets to make styling components easy
    - Sample navbar that sticks to the top of the page on scroll
    - Includes react-icons to make adding icons to your app super simple
- url: https://gatsbystartermdb.netlify.app
  repo: https://github.com/jjcav84/mdbreact-gatsby-starter
  description: Gatsby starter built with MDBootstrap React free version
  tags:
    - Styling:Bootstrap
  features:
    - Material Design, Bootstrap, and React
    - Contact form and Google Map components
    - Animation
    - documentation and component library can be found at mdboostrap's website
- url: https://gatsby-starter-primer.netlify.app/
  repo: https://github.com/thomaswangio/gatsby-starter-primer
  description: A Gatsby starter featuring GitHub Primer Design System and React components
  tags:
    - Styling:Other
    - Styling:CSS-in-JS
    - SEO
    - Landing Page
  features:
    - Primer React Components
    - Styled Components
    - Gatsby Image
    - Better SEO component with appropriate OG image and appropriate fallback meta tags
- url: https://pranshuchittora.github.io/gatsby-material-boilerplate
  repo: https://github.com/pranshuchittora/gatsby-material-boilerplate
  description: A simple starter to get up and developing quickly with Gatsby in material design
  tags:
    - Styling:Material
  features:
    - Material design
    - Sass/SCSS
    - Tags
    - Categories
    - Google Analytics
    - Offline support
    - Web App Manifest
    - SEO
- url: https://anubhavsrivastava.github.io/gatsby-starter-hyperspace
  repo: https://github.com/anubhavsrivastava/gatsby-starter-hyperspace
  description: Single page starter based on the Hyperspace site template, with landing, custom, and Elements(Component) page
  tags:
    - HTML5UP
    - Styling:SCSS
    - Onepage
    - Landing Page
  features:
    - Designed by HTML5 UP
    - Simple one page site that’s perfect for personal portfolios
    - Fully Responsive
    - Styling with SCSS
    - Offline support
    - Web App Manifest
- url: https://anubhavsrivastava.github.io/gatsby-starter-identity
  repo: https://github.com/anubhavsrivastava/gatsby-starter-identity
  description: Single page starter based on the Identity site template by HTML5 up, suitable for a one-page portfolio.
  tags:
    - HTML5UP
    - Styling:SCSS
    - Onepage
    - Landing Page
    - PWA
  features:
    - Designed by HTML5 UP
    - Simple one page personal portfolio
    - Fully Responsive
    - Styling with SCSS
    - Offline support
    - Web App Manifest
- url: https://hopeful-ptolemy-cd840b.netlify.app/
  repo: https://github.com/tonydiaz/gatsby-landing-page-starter
  description: A simple landing page starter for idea validation using material-ui. Includes email signup form and pricing section.
  tags:
    - Styling:Material
    - Landing Page
  features:
    - SEO
    - Mailchimp integration
    - Material-UI components
    - Responsive
    - Pricing section
    - Benefits section
    - Email signup form
    - Easily configurable
    - Includes standard Gatsby starter features
- url: https://anubhavsrivastava.github.io/gatsby-starter-aerial
  repo: https://github.com/anubhavsrivastava/gatsby-starter-aerial
  description: Single page starter based on the Aerial site template by HTML5 up, suitable for a one-page personal page.
  tags:
    - HTML5UP
    - Styling:SCSS
    - Onepage
    - Landing Page
    - PWA
  features:
    - Designed by HTML5 UP
    - Simple one page personal portfolio
    - Fully Responsive
    - Styling with SCSS
    - Offline support
    - Web App Manifest
- url: https://anubhavsrivastava.github.io/gatsby-starter-eventually
  repo: https://github.com/anubhavsrivastava/gatsby-starter-eventually
  description: Single page starter based on the Eventually site template by HTML5 up, suitable for an upcoming product page.
  tags:
    - HTML5UP
    - Styling:SCSS
    - Landing Page
    - PWA
  features:
    - Designed by HTML5 UP
    - Fully Responsive
    - Styling with SCSS
    - Offline support
    - Web App Manifest
- url: https://jovial-jones-806326.netlify.app/
  repo: https://github.com/GabeAtWork/gatsby-elm-starter
  description: An Elm-in-Gatsby integration, based on gatsby-plugin-elm
  tags:
    - Language:Other
  features:
    - Elm language integration
- url: https://anubhavsrivastava.github.io/gatsby-starter-readonly
  repo: https://github.com/anubhavsrivastava/gatsby-starter-readonly
  description: Single page starter based on the ReadOnly site template by HTML5 up, with landing and Elements(Component) page
  tags:
    - HTML5UP
    - Onepage
    - Styling:SCSS
    - Landing Page
    - PWA
  features:
    - Designed by HTML5 UP
    - Fully Responsive
    - Styling with SCSS
    - Offline support
    - Web App Manifest
- url: https://anubhavsrivastava.github.io/gatsby-starter-prologue
  repo: https://github.com/anubhavsrivastava/gatsby-starter-prologue
  description: Single page starter based on the Prologue site template by HTML5 up, for portfolio pages
  tags:
    - HTML5UP
    - Onepage
    - Styling:SCSS
    - Portfolio
    - PWA
  features:
    - Designed by HTML5 UP
    - Fully Responsive
    - Styling with SCSS
    - Offline support
    - Web App Manifest
- url: https://gatsby-london.netlify.app
  repo: https://github.com/ImedAdel/gatsby-london
  description: A custom, image-centric theme for Gatsby.
  tags:
    - Portfolio
    - Blog
    - Styling:PostCSS
  features:
    - Post thumbnails in the homepage
    - Built with PostCSS
    - Made for image-centeric portfolios
    - Based on London for Ghost
- url: https://anubhavsrivastava.github.io/gatsby-starter-overflow
  repo: https://github.com/anubhavsrivastava/gatsby-starter-overflow
  description: Single page starter based on the Overflow site template by HTML5 up, with landing and Elements(Component) page
  tags:
    - HTML5UP
    - Onepage
    - Styling:SCSS
    - Portfolio
    - PWA
  features:
    - Designed by HTML5 UP
    - Fully Responsive
    - Image Gallery
    - Styling with SCSS
    - Offline support
    - Web App Manifest
- url: https://cosmicjs.com/apps/gatsby-agency-portfolio/demo
  repo: https://github.com/cosmicjs/gatsby-agency-portfolio
  description: Static Webpage for displaying your agency's skills and past work.  Implements 4 sections for displaying information about your company, A home page, information about services, projects, and the people in your organization.
  tags:
    - Blog
    - Portfolio
    - CMS:Cosmic
  features:
    - Landing Page
    - Home
    - Services
    - Projects
    - People
- url: https://cosmicjs.com/apps/gatsby-localization-app-starter/demo
  repo: https://github.com/cosmicjs/gatsby-localization-app-starter
  description: A localized Gatsby starter application powered by Cosmic.
  tags:
    - CMS:Cosmic
    - i18n
  features:
    - Gatsby localization starter app
- url: https://cosmicjs.com/apps/gatsby-docs/demo
  repo: https://github.com/cosmicjs/gatsby-docs-app
  description: Be able to view and create documentation using Gatsby and Cosmic. Leveraging the speed and high powered APIs of the Gatsby framework and the simplicity and scalability of Cosmic.
  tags:
    - CMS:Cosmic
    - Documentation
  features:
    - manage docs in static web file format for zippy delivery
- url: https://cosmicjs.com/apps/gatsby-ecommerce-website/demo
  repo: https://github.com/a9kitkumar/Gatsby-Ecommerce
  description: A localized Gatsby starter application powered by Cosmic.
  tags:
    - CMS:Cosmic
    - E-commerce
  features:
    - Stores products, orders using Cosmic as a database and a server
- url: https://harshil1712.github.io/gatsby-starter-googlesheets/
  repo: https://github.com/harshil1712/gatsby-starter-googlesheets
  description: A starter using Google Sheets as a data source
  tags:
    - Google Sheets
    - SEO
    - Blog
  features:
    - Uses Google Sheets for data
    - Easily configurable
- url: https://the-plain-gatsby.netlify.app/
  repo: https://github.com/wangonya/the-plain-gatsby
  description: A simple minimalist starter for your personal blog.
  tags:
    - Blog
    - Markdown
  features:
    - Minimalist design
    - Next and previous blog post navigation
    - About page
    - Markdown support
- url: https://gatsby-starter-blockstack.openintents.org
  repo: https://github.com/friedger/gatsby-starter-blockstack
  description: A starter using Blockstack on client side
  tags:
    - Authentication
  features:
    - Uses Blockstack
    - Client side app
- url: https://anubhavsrivastava.github.io/gatsby-starter-multiverse
  repo: https://github.com/anubhavsrivastava/gatsby-starter-multiverse
  description: Single page starter based on the Multiverse site template by HTML5 up, with landing and Elements(Component) page
  tags:
    - HTML5UP
    - Onepage
    - Styling:SCSS
    - Portfolio
    - PWA
  features:
    - Designed by HTML5 UP
    - Fully Responsive
    - Image Gallery
    - Styling with SCSS
    - Offline support
    - Web App Manifest
- url: https://anubhavsrivastava.github.io/gatsby-starter-highlights
  repo: https://github.com/anubhavsrivastava/gatsby-starter-highlights
  description: Single page starter based on the Highlights site template by HTML5 up, with landing and Elements(Component) page
  tags:
    - HTML5UP
    - Onepage
    - Styling:SCSS
    - Portfolio
    - PWA
  features:
    - Designed by HTML5 UP
    - Fully Responsive
    - Image Gallery
    - Styling with SCSS
    - Offline support
    - Web App Manifest
- url: https://gatsby-starter-material-business-markdown.netlify.app/
  repo: https://github.com/ANOUN/gatsby-starter-material-business-markdown
  description: A clean, modern starter for businesses using Material Design Components
  tags:
    - Blog
    - Markdown
    - PWA
    - Styling:Material
    - Styling:SCSS
  features:
    - Minimal, Modern Business Website Design
    - Material Design Components
    - MDC React Components
    - MDC Theming
    - Blog
    - Home Page
    - Contact Page
    - Contact Form
    - About Page
    - Mobile-First approach in development
    - Fully Responsive
    - Markdown
    - PWA
- url: https://gatsby-starter-default-typescript.netlify.app/
  repo: https://github.com/andykenward/gatsby-starter-default-typescript
  description: Starter Default TypeScript
  tags:
    - Language:TypeScript
  features:
    - TypeScript
    - Typing generation for GraphQL using GraphQL Code Generator
    - Comes with React Helmet for adding site meta tags
    - Based on Gatsby Starter Default
- url: http://gatsbyhoney.davshoward.com/
  repo: https://github.com/davshoward/gatsby-starter-honey
  description: A delicious baseline for Gatsby (v2).
  tags:
    - Styling:PostCSS
    - SEO
  features:
    - Gatsby v2
    - SEO (including robots.txt, sitemap generation, automated yet customisable metadata, and social sharing data)
    - Google Analytics
    - PostCSS support
    - Developer environment variables
    - Accessibility support
    - Based on Gatsby Starter Default
- url: https://material-ui-starter.netlify.app/
  repo: https://github.com/dominicabela/gatsby-starter-material-ui
  description: This starter includes Material UI boilerplate and configuration files along with the standard Gatsby configuration files. It provides a starting point for developing Gatsby apps with the Material UI framework.
  tags:
    - SEO
    - Styling:Material
  features:
    - Material UI Framework
    - Roboto Typeface (self hosted)
    - SEO
    - Offline Support
    - Based on Gatsby Default Starter
- url: https://developer-diary.netlify.app/
  repo: https://github.com/willjw3/gatsby-starter-developer-diary
  description: A blog template created with web developers in mind. Totally usable right out of the box, but minimalist enough to be easily modifiable.
  tags:
    - Blog
    - Markdown
    - Pagination
    - SEO
  features:
    - Ready to go - Blog author name, author image, etc,... can be easily added using a config file
    - Blog posts created as markdown files
    - Gatsby v.2
    - Mobile responsive
    - Pagination
    - Category and tag pages
    - Social media sharing icons in each post
    - Icons from React Icons (Font Awesome, Devicons, etc,...)
    - Beautiful tech-topic tags to attach to your web-development-related blog posts
    - Developer-relevant social media icon links, including GitHub, Stack Overflow, and freeCodeCamp
- url: https://anubhavsrivastava.github.io/gatsby-starter-paradigmshift
  repo: https://github.com/anubhavsrivastava/gatsby-starter-paradigmshift
  description: Single page starter based on the Paradigm Shift site template by HTML5 up, with landing and Elements(Component) page
  tags:
    - HTML5UP
    - Onepage
    - Styling:SCSS
    - Portfolio
    - PWA
  features:
    - Designed by HTML5 UP
    - Fully Responsive
    - Image Gallery
    - Styling with SCSS
    - Offline support
    - Web App Manifest
- url: https://dazzling-heyrovsky-62d4f9.netlify.app/
  repo: https://github.com/s-kris/gatsby-starter-medium
  description: A Gatsby starter blog as close as possible to medium.
  tags:
    - Markdown
    - Styling:CSS-in-JS
  features:
    - Careers Listing
    - Mobile Responsive
- url: https://gatsby-personal-starter-blog.netlify.app
  repo: https://github.com/thomaswangio/gatsby-personal-starter-blog
  description: Gatsby starter for personal blogs! Blog configured to run at /blog and with Netlify CMS and gatsby-remark-vscode.
  tags:
    - Blog
    - Markdown
    - Styling:CSS-in-JS
    - CMS:Netlify
  features:
    - Netlify CMS
    - VSCode syntax highlighting
    - Styled Components
- url: https://anubhavsrivastava.github.io/gatsby-starter-phantom
  repo: https://github.com/anubhavsrivastava/gatsby-starter-phantom
  description: Single page starter based on the Phantom site template by HTML5 up, with landing, generic and Elements(Component) page
  tags:
    - HTML5UP
    - Onepage
    - Styling:SCSS
    - PWA
  features:
    - Designed by HTML5 UP
    - Fully Responsive
    - Styling with SCSS
    - Offline support
    - Web App Manifest
- url: https://gatsby-starter-internationalized.ack.ee/
  repo: https://github.com/AckeeCZ/gatsby-starter-internationalized
  description: A simple starter for fully internationalized websites, including route internationalization.
  tags:
    - i18n
  features:
    - internationalized page content - via react-intl
    - internationalized routes - via language configuration
    - lightweight - includes only internationalization code
    - LocalizedLink - built-in link component handling route generation
    - LanguageSwitcher - built-in language switcher component
- url: https://gatsby-starter-bee.netlify.app/
  repo: https://github.com/JaeYeopHan/gatsby-starter-bee
  description: A simple starter for a blog with fresh UI.
  tags:
    - Blog
    - Netlify
    - Disqus
    - SEO
  features:
    - Code highlight with Fira Code font
    - Emoji (emojione)
    - Social share feature (Twitter, Facebook)
    - Comment feature (Disqus, utterances)
    - Sponsor service (Buy-me-a-coffee)
    - CLI Tool
- url: https://hasura.io/learn/graphql/react/introduction/
  repo: https://github.com/hasura/gatsby-gitbook-starter
  description: A starter to generate docs/tutorial websites based on the GitBook theme.
  tags:
    - Documentation
    - MDX
    - Markdown
    - SEO
  features:
    - Write in Markdown / MDX and generate responsive documentation/tutorial web apps
    - Fully Configurable
    - Syntax highlighting with Prismjs
    - Code diffing with +/-
    - Google Analytics Integration
    - SEO Tags with MDX frontmatter
    - Edit on GitHub button
    - Fully Customisable with rich embeds using React in MDX.
    - Search integration with Algolia
- url: https://gatsby-starter-blog-with-lunr.netlify.app/
  repo: https://github.com/lukewhitehouse/gatsby-starter-blog-with-lunr
  description: Building upon Gatsby's blog starter with a Lunr.js powered Site Search.
  tags:
    - Blog
    - Search
  features:
    - Same as the official starter blog
    - Integration with Lunr.js
- url: https://rg-portfolio.netlify.app/
  repo: https://github.com/rohitguptab/rg-portfolio
  description: Kick-off your Portfolio website with RG-Portfolio gatsby starter. We have used Gatsby + Contentful.
  tags:
    - Portfolio
    - CMS:Contentful
    - PWA
    - Blog
    - SEO
    - Disqus
    - Gallery
    - Landing Page
    - Markdown
    - Netlify
    - Styling:Bootstrap
  features:
    - Blogs listing with each blog post.
    - Contact form with Email notification using formspree.io.
    - Photos and Blogs page listing.
    - Different types of sections like About, Service, Blogs, Work, Testimonials, Photos, and contact.
    - All settings manage from contentful for example Header Menu, Homepage sections, blogs, and photos, etc.
    - Social share in blog details pages with comment ( Disqus ).
    - PWA
- url: https://oneshopper.netlify.app
  repo: https://github.com/rohitguptab/OneShopper
  description: This Starter is created for e-commerce site with Gatsby + Contentful and snipcart
  tags:
    - E-commerce
    - CMS:Contentful
    - Blog
    - SEO
    - Disqus
  features:
    - Blog post listing with previews for each blog post.
    - Store page listing all the Products and includes features like Rating, Price, Checkout, More then one Product images with tabbing.
    - Contact form with Email notification.
    - Index pages design with Latest Post, Latest Blog, Deal of week and Banner.
- url: https://anubhavsrivastava.github.io/gatsby-starter-spectral
  repo: https://github.com/anubhavsrivastava/gatsby-starter-spectral
  description: Single page starter based on the Spectral site template by HTML5 up, with landing, Generic and Elements(Component) page
  tags:
    - HTML5UP
    - Onepage
    - Styling:SCSS
    - Portfolio
    - PWA
  features:
    - Designed by HTML5 UP
    - Fully Responsive
    - Styling with SCSS
    - Offline support
    - Web App Manifest
- url: https://anubhavsrivastava.github.io/gatsby-starter-directive
  repo: https://github.com/anubhavsrivastava/gatsby-starter-directive
  description: Single page starter based on the Directive site template by HTML5 up, with landing and Elements(Component) page
  tags:
    - HTML5UP
    - Onepage
    - Styling:SCSS
    - Portfolio
    - PWA
  features:
    - Designed by HTML5 UP
    - Fully Responsive
    - Styling with SCSS
    - Offline support
    - Web App Manifest
- url: https://histaff.io/
  repo: https://github.com/histaff/website-static
  description: It's a beautiful starter static website which useful plugins based on Gatsby
  tags:
    - Styling:SCSS
    - Landing Page
    - Onepage
  features:
    - Fully Responsive
    - Styling with SCSS
    - Very similar to gatsby-starter-netlify-cms, slightly more configurable (e.g. set site-title in gatsby-config) with Bootstrap/Bootswatch instead of bulma
    - LocalizedLink - built-in link component handling route generation
- url: https://gatsby-kea-starter.netlify.app/
  repo: https://github.com/benjamin-glitsos/gatsby-kea-starter
  description: Gatsby starter with redux and sagas made simpler by the Kea library
  tags:
    - Redux
  features:
    - The Kea library makes redux and sagas extremely simple and concise
- url: https://anubhavsrivastava.github.io/gatsby-starter-solidstate
  repo: https://github.com/anubhavsrivastava/gatsby-starter-solidstate
  description: Single page starter based on the Solid State site template by HTML5 up, with landing, Generic and Elements(Component) page
  tags:
    - HTML5UP
    - Onepage
    - Styling:SCSS
    - Portfolio
    - PWA
  features:
    - Designed by HTML5 UP
    - Fully Responsive
    - Styling with SCSS
    - Offline support
    - Web App Manifest
- url: https://yellowcake.netlify.app/
  repo: https://github.com/thriveweb/yellowcake
  description: A starter project for creating lightning-fast websites with Gatsby v2 and Netlify-CMS v2 + Uploadcare integration.
  tags:
    - CMS:Netlify
    - Netlify
    - Blog
    - SEO
  features:
    - Uploadcare
    - Netlify Form
    - Category list (with navigation)
    - Featured post
    - Next and prev post
    - SEO component
- url: https://anubhavsrivastava.github.io/gatsby-starter-fractal
  repo: https://github.com/anubhavsrivastava/gatsby-starter-fractal
  description: Single page starter based on the Fractal site template by HTML5 up, with landing and Elements(Component) page
  tags:
    - HTML5UP
    - Onepage
    - Styling:SCSS
    - Portfolio
    - PWA
  features:
    - Designed by HTML5 UP
    - Fully Responsive
    - Styling with SCSS
    - Offline support
    - Web App Manifest
- url: https://minimal-gatsby-ts-starter.netlify.app/
  repo: https://github.com/TheoBr/minimal-gatsby-typescript-starter
  description: Minimal TypeScript Starter
  tags:
    - Language:TypeScript
  features:
    - TypeScript
    - ESLint + optional rule enforcement with Husky
    - Prettier
    - Netlify ready
    - Minimal
- url: https://gatsby-typescript-starter-default.netlify.app/
  repo: https://github.com/RobertoMSousa/gatsby-typescript-starter-default
  description: Simple Gatsby starter using TypeScript and ESLint instead of outdated tslint.
  tags:
    - Language:TypeScript
    - SEO
    - Linting
  features:
    - Comes with React Helmet for adding site meta tags
    - Includes plugins for offline support out of the box
    - TypeScript
    - Prettier & ESLint to format & check the code
- url: https://gatsby-starter-carraway.netlify.app/
  repo: https://github.com/endymion1818/gatsby-starter-carraway
  description: a Gatsby starter theme with Accessibility features, TypeScript, Jest, some basic UI elements, and a CircleCI pipeline
  tags:
    - Language:TypeScript
    - Pagination
    - Search
    - Testing
  features:
    - Paginated post archive
    - Site search with Lunr.js
    - Categories and category archive pages
    - Minimal CSS defaults using styled-components, including system font stack
    - Some fundamental Accessibility features including tabbable navigation & "Skip to content" link
    - UI elements including multi-column layout using CSS Grid (with float fallback), header component with logo, basic navigation & search and a footer with 3-column layout, logo and 2 menu areas
    - TypeScript & Testing including some sensible TypeScript defaults, tests with @testing-library/react, pre-commit and pre-push hooks. Set up includes enums for repeating values such as font & background colours
    - Setup for a CircleCI pipeline so you can run the above tests in branches before merging to master
    - Markdown posts _and_ pages (pages don't appear in the post archive)
- url: https://www.quietboy.net
  repo: https://github.com/zhouyuexie/gatsby-starter-quiet
  description: Gatsby out of the box blog, use TypeScript and highly customized style.
  tags:
    - Language:TypeScript
    - Styling:SCSS
    - SEO
    - Linting
    - RSS
    - Pagination
    - PWA
  features:
    - TypeScript
    - TsLint & Prettier
    - Tag list
    - Custom page layout
    - Switch the dark mode according to the system theme
    - Scss
    - Pagination
- url: https://compassionate-morse-5204bf.netlify.app/
  repo: https://github.com/deamme/gatsby-starter-prismic-resume
  description: Gatsby Resume/CV page with Prismic integration
  tags:
    - CMS:Prismic
    - CMS:Headless
    - Styling:CSS-in-JS
    - Onepage
    - Linting
  features:
    - One-page resume/CV
    - Prismic as Headless CMS
    - Emotion for styling
    - Uses multiple features of Prismic - Slices, Labels, Custom Types
    - ESLint & Prettier
- url: https://anubhavsrivastava.github.io/gatsby-starter-resume
  repo: https://github.com/anubhavsrivastava/gatsby-starter-resume
  description: Single page starter based on the Resume site template by startbootstrap for resume/portfolio page
  tags:
    - Onepage
    - Styling:SCSS
    - PWA
  features:
    - Designed by startbootstrap
    - Fully Responsive
    - Styling with SCSS
    - Offline support
    - Web App Manifest
- url: https://gatsby-starter-typescript-jest.netlify.app/
  repo: https://github.com/denningk/gatsby-starter-typescript-jest
  description: Barebones Gatsby starter with TypeScript, Jest, GitLab-CI, and other useful configurations
  tags:
    - Language:TypeScript
    - Testing
    - AWS
    - Linting
    - SEO
  features:
    - All components from default Gatsby starter converted to TypeScript
    - Jest testing configured for TypeScript with ts-jest
    - Detailed guide on how to deploy using AWS S3 buckets included in README
    - .gitlab-ci.yml file with blanks that can be customized for any Gatsby project
    - Configurations for EditorConfig, Prettier, and ESLint (for TypeScript)
- url: https://gatsby-starter-apollo.smakosh.com/app/
  repo: https://github.com/smakosh/gatsby-apollo-starter
  description: Gatsby Apollo starter - with client side routing
  tags:
    - Client-side App
    - SEO
    - Styling:CSS-in-JS
  features:
    - Apollo provider & Client side routing
    - ESLint/Prettier configured
    - Easy to customize
    - Nice project structure
    - Flex Grid components easy to customize
- url: https://portfolio.smakosh.com/
  repo: https://github.com/smakosh/gatsby-portfolio-dev
  description: A portfolio for developers
  tags:
    - Portfolio
    - SEO
    - Netlify
    - Onepage
    - Styling:CSS-in-JS
  features:
    - ESLint/Prettier configured
    - Scores 100% on a11y / Performance / PWA / SEO
    - PWA (desktop & mobile)
    - Easy to customize
    - Nice project structure
    - Amazing illustrations by Undraw.co
    - Tablet & mobile friendly
    - Continuous deployment with Netlify
    - A contact form protected by Google Recaptcha
    - Can be deployed with one click
    - Functional components with Recompose React Hooks! ready to migrate to React hooks!
    - Fetches your GitHub pinned projects with most stars (You could customize this if you wish)
- url: https://github.com/smakosh/gatsby-airtable-starter
  repo: https://github.com/smakosh/gatsby-airtable-starter
  description: Gatsby Airtable starter
  tags:
    - SEO
    - Netlify
    - Client-side App
    - Styling:CSS-in-JS
  features:
    - Static content fetched from Airtable
    - Dynamic content with CRUD operations with Airtable REST API
    - Well structured files/folders
    - Custom React Hooks
    - Custom Helpers instead of using third party libraries
    - Dynamic & Static containers
    - Global state management ready with useReducer & useContext
    - Dummy auth but ready to add real requests
- url: https://github.com/smakosh/gatsby-app-starter-rest-api
  repo: https://github.com/smakosh/gatsby-app-starter-rest-api
  description: Gatsby REST API starter
  tags:
    - Authentication
    - Client-side App
    - Styling:CSS-in-JS
  features:
    - Dynamic content with CRUD operations with a REST API
    - Well structured files/folders
    - Custom React Hooks
    - Auth with a JWT approach
    - Custom Helpers instead of using third party libraries
    - Dynamic containers
    - Global state management ready with useReducer & useContext
- url: https://gatsbyjs-starter-tailwindplay.appseed.us/
  repo: https://github.com/app-generator/gatsbyjs-starter-tailwindplay
  description: A Gatsby v2 starter styled using Tailwind, a utility-first CSS framework. Uses Purgecss to remove unused CSS.
  tags:
    - Styling:Tailwind
  features:
    - Based on gatsby-starter-tailwind
    - Tailwind CSS Framework
    - Removes unused CSS with Purgecss
- url: https://act-labs.github.io/
  repo: https://github.com/act-labs/gatsby-starter-act-blog
  description: Gatsby starter for blog/documentation using MDX, Ant Design, gatsby-plugin-combine.
  tags:
    - Blog
    - Documentation
    - Styling:Ant Design
    - Markdown
    - MDX
    - SEO
  features:
    - Posts and snippets;
    - SEO component;
    - Ant Design UI components;
    - Markdown and MDX for pages;
    - A customized webpack and babel configuration, for complex profecianal web apps with node.js, Jest tests, etc;
    - Progressively build more and more complex pages using gatsby-plugin-combine.
- url: https://gatsby-ghub.netlify.app/resume-book/
  repo: https://github.com/dwyfrequency/gatsby-ghub
  description: A resume builder app with authenticated routes, static marketing pages, and dynamic resume creation
  tags:
    - Authentication
    - Netlify
    - Client-side App
  features:
    - Netlify Identity
    - Static Marketing pages and Dynamic Client-side Authenticated App pages
    - SEO component
    - Apollo GraphQL (client-side)
- url: https://lewis-gatsby-starter-i18n.netlify.app
  repo: https://github.com/lewislbr/lewis-gatsby-starter-i18n
  description: A simple custom Gatsby starter template to start a new multilanguage website.
  tags:
    - i18n
    - Styling:CSS-in-JS
    - Portfolio
    - SEO
  features:
    - Automatically detects user browser language.
    - CSS in JS with styled-components.
    - Optimized images.
    - Offline capabilities.
    - Auto-generated sitemap and robots.txt.
- url: https://gatsby-snipcart-starter.netlify.app/
  repo: https://github.com/issydennis/gatsby-snipcart
  description: A simple e-commerce shop built using Gatsby and Snipcart.
  tags:
    - E-commerce
    - Styling:CSS-in-JS
    - Markdown
  features:
    - Minimal design to allow for simple customisation.
    - Snipcart integration provides an easy-to-use shopping cart and checkout.
    - Individual product pages with custom fields.
    - Products defined using markdown.
    - Styled components.
    - Gatsby image for optimised product images.
- url: https://anubhavsrivastava.github.io/gatsby-starter-stylish
  repo: https://github.com/anubhavsrivastava/gatsby-starter-stylish
  description: Single page starter based on the Stylish Portfolio site template by startbootstrap for portfolio page
  tags:
    - Onepage
    - Portfolio
    - Styling:SCSS
    - PWA
  features:
    - Designed by startbootstrap
    - Fully Responsive
    - Styling with SCSS
    - Offline support
    - Web App Manifest
- url: https://lewis-gatsby-starter-basic.netlify.app
  repo: https://github.com/lewislbr/lewis-gatsby-starter-basic
  description: A simple custom basic Gatsby starter template to start a new website.
  tags:
    - Styling:CSS-in-JS
    - SEO
  features:
    - Bare-bones starter.
    - CSS in JS with styled-components.
    - Optimized images.
    - Offline capabilities.
    - Auto-generated sitemap and robots.txt.
- url: https://myclicks.netlify.app/
  repo: https://github.com/himali-patel/MyClicks
  description: A simple Gatsby starter template to create a portfolio website with Contentful and Netlify.
  tags:
    - Blog
    - Netlify
    - CMS:Contentful
    - Styling:Bootstrap
    - Disqus
    - SEO
  features:
    - Fecthing Dynamic content from Contentful.
    - Blog post listing with previews, Disqus implementation and social sharing for each blog post.
    - Contact form integration with Netlify.
    - Portfolio Result Filteration according to Category.
    - Index pages design with Recent Blogs and Intagram Feed.
- url: https://gatsby-starter-typescript-graphql.netlify.app
  repo: https://github.com/spawnia/gatsby-starter-typescript-graphql
  description: A Gatsby starter with typesafe GraphQL using TypeScript
  tags:
    - Language:TypeScript
    - Linting
    - Portfolio
    - Styling:CSS-in-JS
  features:
    - Type safety with TypeScript
    - Typesafe GraphQL with graphql-code-generator
    - ESLint with TypeScript support
    - Styling with styled-components
- url: https://gatsby-tailwind-serif.netlify.app/
  repo: https://github.com/windedge/gatsby-tailwind-serif
  description: A Gatsby theme based on gatsby-serif-theme, rewrite with Tailwind CSS.
  tags:
    - Styling:Tailwind
    - Markdown
  features:
    - Based on gatsby-serif-theme
    - Tailwind CSS Framework
    - Removes unused CSS with Purgecss
    - Responsive design
    - Suitable for small business website
- url: https://mystifying-mclean-5c7fce.netlify.app
  repo: https://github.com/renvrant/gatsby-mdx-netlify-cms-starter
  description: An extension of the default starter with Netlify CMS and MDX support.
  tags:
    - MDX
    - Markdown
    - Netlify
    - CMS:Netlify
    - Styling:None
  features:
    - MDX and Netlify CMS support
    - Use React components in Netlify CMS Editor and other markdown files
    - Allow editors to choose a page template
    - Replace HTML tags with React components upon rendering Markdown, enabling design systems
    - Hide pages from being editable by the CMS
    - Minimal and extensible
- url: https://gatsby-airtable-advanced-starter.marcomelilli.com
  repo: https://github.com/marcomelilli/gatsby-airtable-advanced-starter
  description: A Gatsby Starter Blog using Airtable as backend
  tags:
    - Airtable
    - Blog
    - Styling:None
  features:
    - Dynamic content from Airtable
    - Does not contain any UI frameworks
    - Tags
    - Categories
    - Authors
    - Disqus
    - Offline support
    - Web App Manifest
    - SEO
- url: https://contentful-starter.netlify.app/
  repo: https://github.com/algokun/gatsby_contentful_starter
  description: An Awesome Starter Kit to help you get going with Contentful and Gatsby
  tags:
    - Blog
    - CMS:Contentful
    - CMS:Headless
  features:
    - Bare-bones starter.
    - Dynamic content from Contentful CMS
    - Ready made Components
    - Responsive Design
    - Includes Contentful Delivery API for production build
- url: https://gatsby-simple-blog.thundermiracle.com
  repo: https://github.com/thundermiracle/gatsby-simple-blog
  description: A gatsby-starter-blog with overreacted looking and tags, breadcrumbs, Disqus, i18n, and ESLint supported
  tags:
    - i18n
    - Blog
    - Netlify
    - Linting
    - Disqus
    - Testing
  features:
    - Easily Configurable
    - Tags
    - Breadcrumbs
    - Tags
    - Disqus
    - i18n
    - ESLint
    - Jest
- url: https://anubhavsrivastava.github.io/gatsby-starter-grayscale
  repo: https://github.com/anubhavsrivastava/gatsby-starter-grayscale
  description: Single page starter based on the Grayscale site template by startbootstrap for portfolio page
  tags:
    - Onepage
    - Portfolio
    - Styling:SCSS
    - PWA
  features:
    - Designed by startbootstrap
    - Fully Responsive
    - Styling with SCSS
    - Offline support
    - Web App Manifest
- url: https://gatsby-all-in.netlify.app
  repo: https://github.com/Gherciu/gatsby-all-in
  description: A starter that includes the most popular js libraries, already pre-configured and ready for use.
  tags:
    - Linting
    - Netlify
    - Styling:Tailwind
  features:
    - Tailwind CSS Framework
    - Antd UI Framework pre-configured
    - Redux for managing state
    - ESLint and Stylelint to enforce code style
- url: http://demo.nagui.me
  repo: https://github.com/kimnagui/gatsby-starter-nagui
  description: A Gatsby starter that full responsive blog.
  tags:
    - Blog
    - AWS
    - Pagination
    - SEO
    - Styling:CSS-in-JS
  features:
    - Tags & Categorys.
    - Pagination.
    - Show Recent Posts for category.
    - Styled-Components.
    - Mobile-First CSS.
    - Syntax highlighting in code blocks using PrismJS(Dracula).
    - Google Analytics.
    - Deploy AWS S3.
- url: https://anubhavsrivastava.github.io/gatsby-starter-newage
  repo: https://github.com/anubhavsrivastava/gatsby-starter-newage
  description: Single page starter based on the new age site template by startbootstrap for portfolio page/Mobile app launch
  tags:
    - Onepage
    - Portfolio
    - Styling:SCSS
    - PWA
  features:
    - Designed by startbootstrap
    - Fully Responsive
    - Styling with SCSS
    - Offline support
    - Web App Manifest
- url: https://gatsby-starter-krisp.netlify.app/
  repo: https://github.com/algokun/gatsby-starter-krisp
  description: A minimal, clean and responsive starter built with gatsby
  tags:
    - Styling:Bootstrap
    - Onepage
    - Portfolio
    - Netlify
    - Markdown
  features:
    - Styled-Components.
    - Mobile-First CSS.
    - Responsive Design, optimized for Mobile devices
- url: https://gatsby-datocms-starter.netlify.app/
  repo: https://github.com/brohlson/gatsby-datocms-starter
  description: An SEO-friendly DatoCMS starter with styled-components, page transitions, and out-of-the-box blog post support.
  tags:
    - CMS:DatoCMS
    - Styling:CSS-in-JS
    - Blog
    - Portfolio
    - SEO
  features:
    - Page Transitions
    - Blog Post Template
    - Sitemap & Robots.txt generation
- url: https://elemental.netlify.app/
  repo: https://github.com/akzhy/gatsby-starter-elemental
  description: A highly customizable portfolio starter with grid support.
  tags:
    - Blog
    - Portfolio
    - SEO
  features:
    - Highly Customizable
    - Portfolio Template
    - Blog Post Template
    - SEO Friendly
- url: https://gatsby-starter-apollo.netlify.app/
  repo: https://github.com/piducancore/gatsby-starter-apollo-netlify
  description: This project is an easy way to start developing fullstack apps with Gatsby and Apollo Server (using Netlify Lambda functions). For developing we use Netlify Dev to bring all of this magic to our local machine.
  tags:
    - Netlify
  features:
    - Apollo Client
    - Apollo Server running on Netlify functions
    - Netlify Dev for local development
- url: https://gatsby-starter-blog-and-portfolio.netlify.app/
  repo: https://github.com/alisalahio/gatsby-starter-blog-and-portfolio
  description: Just gatsby-starter-blog, with portfolio section added
  tags:
    - Blog
    - Portfolio
  features:
    - Basic setup for a full-featured blog
    - Basic setup for a portfolio
    - Support for an RSS feed
    - Google Analytics support
    - Automatic optimization of images in Markdown posts
    - Support for code syntax highlighting
    - Includes plugins for easy, beautiful typography
    - Includes React Helmet to allow editing site meta tags
    - Includes plugins for offline support out of the box
- url: https://www.attejuvonen.fi
  repo: https://github.com/baobabKoodaa/blog
  description: Blog with all the Bells and Whistles
  tags:
    - Blog
    - Infinite Scroll
    - Pagination
    - SEO
    - Markdown
  features:
    - Write blog posts into Markdown files (easy to format and content will not be married to any platform).
    - Expandable
    - Responsive and streamlined design.
    - Blazing fast UX
    - Autogenerated tracedSVG image placeholders are stylized to create a smooth look and transition as the image loads without the page jumping around.
    - Posts organized by tags.
    - Teasers of posts are generated to front page with infinite scroll which gracefully degrades into pagination.
    - Allow readers to be notified of updates with RSS feed and email newsletter.
    - Contact Form.
- url: https://novela.narative.co
  repo: https://github.com/narative/gatsby-starter-novela
  description: Welcome to Novela, the simplest way to start publishing with Gatsby.
  tags:
    - Blog
    - MDX
    - Portfolio
    - Pagination
    - SEO
  features:
    - Beautifully Designed
    - Multiple Homepage Layouts
    - Toggleable Light and Dark Mode
    - Simple Customization with Theme UI
    - Highlight-to-Share
    - Read Time and Progress
    - MDX support and inline code
    - Accessibility in Mind
- url: https://gatsby-starter-fashion-portfolio.netlify.app/
  repo: https://github.com/shobhitchittora/gatsby-starter-fashion-portfolio
  description: A Gatsby starter for a professional and minimal fashion portfolio.
  tags:
    - Blog
    - Client-side App
    - Landing Page
    - Portfolio
    - Styling:Other
  features:
    - A minimal and simple starter for your fashion portfolio
    - No need for any CMS, work with all your data and images locally.
    - Separate components for different pages and grid
    - Uses gatsby-image to load images
    - Built using the old school CSS.
- url: https://gatsby-theme-profile-builder.netlify.app/
  repo: https://github.com/ashr81/gatsby-theme-profile-builder
  description: Simple theme to build your personal portfolio and publish your articles using Contentful CMS.
  tags:
    - Landing Page
    - Portfolio
    - Styling:CSS-in-JS
    - Blog
    - CMS:Contentful
  features:
    - Mobile Screen support
    - Out of the box support with Contentful CMS for articles.
    - Toggleable Light and Dark Mode
    - Profile image with links to your GitHub and Twitter.
- url: https://prist.marguerite.io/
  repo: https://github.com/margueriteroth/gatsby-prismic-starter-prist
  description: A light-themed starter powered by Gatsby v2 and Prismic to showcase portfolios and blogs.
  tags:
    - Blog
    - CMS:Prismic
    - Landing Page
    - Netlify
    - Portfolio
    - SEO
    - Styling:CSS-in-JS
  features:
    - Landing page with customizable Hero, Portfolio preview, and About component
    - Emotion styled components
    - Blog layout and pages
    - Portfolio layout and pages
    - Google Analytics
    - Mobile ready
- url: https://demos.simplecode.io/gatsby/crafty/
  repo: https://github.com/simplecode-io/gatsby-crafty-theme
  description: SEO-friendly, fast, and fully responsive Gatsby starter with minimal plugins, utilizing JSON files as a content source.
  tags:
    - SEO
    - Portfolio
    - CMS:Other
    - Styling:Other
  features:
    - Beautiful and simple design
    - 100/100 Google Lighthouse score
    - SEO Optimized
    - Includes header/footer/sidebar (on Mobile)
    - CSS based sidebar
    - CSS based Modals
    - Content is fetched from JSON Files
    - Only one extra plugin from default Gatsby starter
- url: https://gatsby-starter-profile-site.netlify.app/
  repo: https://github.com/Mr404Found/gatsby-starter-profile-site
  description: A minimal and clean starter build with gatsby.
  tags:
    - Landing Page
    - Netlify
    - Portfolio
    - SEO
    - Styling:CSS-in-JS
  features:
    - Simple Design
    - Made by Sumanth
- url: https://the404blog.netlify.app
  repo: https://github.com/algokun/the404blog
  description: An Awesome Starter Blog to help you get going with Gatsby and Markdown
  tags:
    - Blog
    - Markdown
    - Search
    - Styling:CSS-in-JS
  features:
    - Bare-bones starter.
    - Dynamic content with Markdown
    - Ready made Components
    - Responsive Design
    - Includes Search Feature.
    - Syntax Highlight in Code.
    - Styling in Bootstrap
- url: https://gatsby-starter-unicorn.netlify.app/
  repo: https://github.com/algokun/gatsby_starter_unicorn
  description: An Awesome Starter Blog to help you get going with Gatsby and Markdown
  tags:
    - Blog
    - Markdown
    - Styling:CSS-in-JS
  features:
    - Bare-bones starter.
    - Dynamic content with Markdown
    - Ready made Components
    - Responsive Design
    - Syntax Highlight in Code.
- url: https://gatsby-starter-organization.netlify.app/
  repo: https://github.com/geocine/gatsby-starter-organization
  description: A Gatsby starter template for organization pages. Using the Gatsby theme "@geocine/gatsby-theme-organization"
  tags:
    - Styling:CSS-in-JS
    - Landing Page
    - Portfolio
    - Onepage
  features:
    - React Bootstrap styles
    - Theme UI and EmotionJS CSS-in-JS
    - A landing page with all your organization projects, configurable through a YML file.
    - Configurable logo, favicon, organization name and title
- url: https://gatsby-starter-interviews.netlify.app/
  repo: https://github.com/rmagon/gatsby-starter-interviews
  description: A Gatsby starter template for structured Q&A or Interview sessions
  tags:
    - SEO
    - Blog
    - Styling:SCSS
  features:
    - Minimalist design for interviews
    - Beautifully presented questions and answers
    - Option to read all answers to a specific question
    - Share interview on social channels
    - All content in simple json files
- url: https://gatsby-starter-photo-book.netlify.app/
  repo: https://github.com/baobabKoodaa/gatsby-starter-photo-book
  description: A Gatsby starter for sharing photosets.
  tags:
    - Gallery
    - Infinite Scroll
    - Pagination
    - Transitions
  features:
    - Gallery with auto-generated thumbnails are presented on CSS Grid with infinite scroll.
    - Beautiful "postcard" view for photos with fullscreen toggle.
    - Both views are responsive with minimal whitespace and polished UX.
    - Many performance optimizations for image delivery (both by Gatsby & way beyond what Gatsby can do).
- url: https://gatsby-typescript-scss-starter.netlify.app/
  repo: https://github.com/GrantBartlett/gatsby-typescript-starter
  description: A simple starter project using TypeScript and SCSS
  tags:
    - Language:TypeScript
    - Styling:SCSS
    - SEO
  features:
    - Pages and components are classes.
    - A skeleton SCSS project added with prefixing
- url: https://portfolio-by-mohan.netlify.app/
  repo: https://github.com/algokun/gatsby_starter_portfolio
  description: An Official Starter for Gatsby Tech Blog Theme
  tags:
    - SEO
    - Blog
  features:
    - Styling using Styled-Components
    - Search using ElasticLunr
    - Theme by gatsby-tech-blog-theme
    - Deployed in Netlify
- url: https://brevifolia-gatsby-forestry.netlify.app/
  repo: https://github.com/kendallstrautman/brevifolia-gatsby-forestry
  description: A minimal starter blog built with Gatsby & Forestry CMS
  tags:
    - CMS:Forestry.io
    - Blog
    - Markdown
    - Styling:SCSS
  features:
    - Blog post listing with previews (image + summary) for each blog post
    - Minimalist, responsive design & typography
    - Create new markdown posts dynamically
    - Configured to work automatically with Forestry CMS
    - Customizable 'info' page
    - Simple layout & scss architecture, easily extensible
- url: https://gatsby-firebase-starter.netlify.app/
  repo: https://github.com/ovidiumihaibelciug/gatsby-firebase-starter
  description: Starter / Project Boilerplate for Authentication and creating Dynamic pages from collections with Firebase and Gatsby.js
  tags:
    - Firebase
    - SEO
    - Styling:SCSS
    - Authentication
    - PWA
  features:
    - Authentication with Firebase
    - Programmatically create pages from a firestore collection
    - Protected Routes with Authorization
    - Email verification
    - Includes React Helmet to allow editing site meta tags
    - Includes plugins for offline support out of the box
- url: https://gatsby-typescript-minimal.netlify.app/
  repo: https://github.com/benbarber/gatsby-typescript-minimal
  description: A minimal, bare-bones TypeScript starter for Gatsby
  tags:
    - Language:TypeScript
    - Styling:CSS-in-JS
    - SEO
  features:
    - Bare-bones starter
    - TypeScript
    - TSLint
    - Prettier
    - Styled Components
    - Sitemap Generation
    - Google Analytics
- url: https://agility-gatsby-starter-gatsbycloud.netlify.app
  repo: https://github.com/agility/agility-gatsby-starter
  description: Get started with Gatsby and Agility CMS using a minimal blog.
  tags:
    - CMS:Agility CMS
    - Blog
    - SEO
  features:
    - A bare-bones starter Blog to get you off and running with Agility CMS and Gatsby.
- url: https://gatsby-starter-dot.netlify.app/
  repo: https://github.com/chronisp/gatsby-starter
  description: Gatsby Starter for creating portfolio & blog.
  tags:
    - Blog
    - CMS:Headless
    - CMS:Contentful
    - Netlify
    - Portfolio
    - Redux
    - SEO
    - Styling:Material
  features:
    - Extensible & responsive design using Material UI (palette, typography & breakpoints configuration)
    - Blog integration with Contentful CMS (GraphQL queries)
    - Redux (connect actions & props easily using custom HOF)
    - Support for Netlify deployment
    - SEO
    - Prettier code styling
- url: https://johnjkerr.github.io/gatsby-creative/
  repo: https://github.com/JohnJKerr/gatsby-creative
  description: Gatsby implementation of the Start Bootstrap Creative template
  tags:
    - Gallery
    - Portfolio
    - Styling:Bootstrap
    - Styling:SCSS
  features:
    - Start Bootstrap Creative template converted to React/Gatsby
    - React Scrollspy used to track page position
    - React Bootstrap used to create modal portfolio carousel
    - GitHub Actions deployment to GitHub Pages demonstrated
- url: https://bonneville.netlify.app/
  repo: https://github.com/bagseye/bonneville
  description: A starter blog template for Gatsby
  tags:
    - Blog
    - SEO
  features:
    - Extensible & responsive design
    - Blog integration
    - SEO
- url: https://gatsby-starter-i18next-sanity.netlify.app/en
  repo: https://github.com/johannesspohr/gatsby-starter-i18next-sanity
  description: A basic starter which integrates translations with i18next and localized sanity input.
  tags:
    - i18n
    - CMS:sanity.io
  features:
    - Showcases advanced i18n techniques with i18next and sanity.io
    - Correct URLs for the languages (language in the path, translated slugs)
    - Multilanguage content from sanity
    - Snippets translation
    - Optimized bundle size (don't ship all translations at once)
    - Alternate links to other languages
    - Sitemap with language information
    - Localized 404 pages
- url: https://nehalem.netlify.app/
  repo: https://github.com/nehalist/gatsby-starter-nehalem
  description: A starter for the Gatsby Nehalem Theme
  tags:
    - Blog
    - Language:TypeScript
    - Markdown
    - Search
    - SEO
  features:
    - Fully responsive
    - Highly optimized (Lighthouse score ~400)
    - SEO optimized (with open graph, Twitter Card, JSON-LD, RSS and sitemap)
    - Syntax highlighting
    - Search functionality
    - Multi navigations
    - Static pages
    - Fully typed with TypeScript
    - Tagging
    - Theming
    - Customizable
- url: https://gatsby-starter-headless-wp.netlify.app
  repo: https://github.com/crock/gatsby-starter-headless-wordpress
  description: A starter Gatsby site to quickly implement a site for headless WordPress
  tags:
    - Blog
    - CMS:Headless
    - CMS:WordPress
  features:
    - New Header
    - Responsive
    - Sidebar that displays recent blog posts
- url: https://gatsby-advanced-blog-starter.netlify.app
  repo: https://github.com/aman29271/gatsby-advanced-blog-starter
  description: A pre-built Gatsby Starter Tech-blog
  tags:
    - Blog
    - Markdown
  features:
    - Highly Optimised
    - Image optimised with blur-up effect
    - Responsive
    - Code  highlighting
    - tagging
    - Sass compiled
- url: https://anubhavsrivastava.github.io/gatsby-starter-casual
  repo: https://github.com/anubhavsrivastava/gatsby-starter-casual
  description: Multi-page starter based on the Casual site template by startbootstrap for portfolio
  tags:
    - Onepage
    - Styling:SCSS
    - PWA
  features:
    - Designed by startbootstrap
    - Fully Responsive
    - Styling with SCSS
    - Offline support
    - Web App Manifest
- url: https://gatsby-starter-ts-hello-world.netlify.app
  repo: https://github.com/hdorgeval/gatsby-starter-ts-hello-world
  description: TypeScript version of official hello world
  tags:
    - Language:TypeScript
  features:
    - TypeScript
    - ESLint
    - Type checking
    - no boilerplate
    - Great for advanced users
    - VSCode ready
- url: https://grommet-file.netlify.app/
  repo: https://github.com/metinsenturk/gatsby-starter-grommet-file
  description: Grommet-File is made with Grommet V2 and a blog starter
  tags:
    - Blog
    - Markdown
    - SEO
    - Portfolio
    - Styling:Grommet
  features:
    - Responsive Design
    - Pagination
    - Page creation
    - Content is Markdown files
    - Google Analytics
    - Grommet V2 User Interface
    - Support for RSS feed
    - SEO friendly
    - Mobile and responsive
    - Sitemap & Robots.txt generation
    - Optimized images with gatsby-image
- url: https://gatsby-wordpress-typescript-scss-blog.netlify.app/
  repo: https://github.com/sagar7993/gatsby-wordpress-typescript-scss-blog
  description: A Gatsby starter template for a WordPress blog, built using TypeScript, SCSS, and Ant Design
  tags:
    - Blog
    - CMS:WordPress
    - CMS:Headless
    - Language:TypeScript
    - Pagination
    - PWA
    - SEO
    - Portfolio
    - Styling:SCSS
  features:
    - TypeScript for type-safe code
    - Source content from WordPress CMS
    - Auto generated Pagination for your WordPress Posts
    - Auto generated Navigation for next and previous post at the end Post
    - Auto generated pages for tags and categories sourced from WordPress
    - SCSS stylesheets
    - PWA with offline support
    - Ant Design for UI components and theming
    - Jest and Enzyme Testing framework support for snapshots and unit tests.
    - Responsive Design
    - Google Analytics
    - Comments using Staticman
    - Images within WordPress post/page content downloaded to static folder and transformed to webp format during build
    - Social widgets
    - Instagram feed of any profile (no API token needed)
    - Pinterest pin-it button on hovering on images (no API token needed)
    - Twitter timeline and follow button (no API token needed)
    - Facebook timeline and like button (no API token needed)
    - SEO friendly
    - Web app manifest
    - Mobile optimized and responsive
    - Sitemap.xml & Robots.txt generation
    - Optimized images with gatsby-image
    - Git pre-commit and pre-push hooks using Husky
    - TSLint formatting
    - Highly optimized with excellent lighthouse audit score
- url: https://gatsby-starter-typescript-deluxe.netlify.app/
  repo: https://github.com/gojutin/gatsby-starter-typescript-deluxe
  description: A Gatsby starter with TypeScript, Storybook, Styled Components, Framer Motion, Jest, and more.
  tags:
    - Language:TypeScript
    - Styling:CSS-in-JS
    - Storybook
    - SEO
    - Linting
    - Testing
  features:
    - TypeScript for type-safe code.
    - Styled-Components for all your styles.
    - Framer Motion for awesome animations.
    - gatsby-image and gatsby-transformer-sharp for optimized images.
    - gatsby-plugin-manifest + SEO component for an SEO-friendly PWA.
    - Storybook with add-ons for showing off your awesome components.
    - Jest and React Testing library for snapshots and unit tests.
    - ESLint (with TSLint and Prettier) to make your code look its best.
    - React Axe and React A11y for accessibility so that your site is awesome for everyone.
- url: https://gatsby-markdown-blog-starter.netlify.app/
  repo: https://github.com/ammarjabakji/gatsby-markdown-blog-starter
  description: Gatsby v2 starter for creating a markdown blog. Based on Gatsby Advanced Starter.
  tags:
    - Blog
    - Markdown
    - SEO
    - PWA
  features:
    - Gatsby v2 support
    - Responsive Design
    - Pagination
    - Content is Markdown files
    - Google Analytics
    - Support for RSS feed
    - SEO friendly
    - Sitemap & Robots.txt generation
    - Sass support
    - Css Modules support
    - Web App Manifest
    - Offline support
    - htaccess support
    - Typography.js
    - Integration with Social Media
- url: https://gatsby-starter-bloomer-db0aaf.netlify.app
  repo: https://github.com/zlutfi/gatsby-starter-bloomer
  description: Barebones starter website with Bloomer React components for Bulma.
  tags:
    - PWA
    - Styling:Bulma
    - Styling:SCSS
  features:
    - Bloomer React Commponents
    - Bulma CSS Framework
    - Uses SCSS for styling
    - Font Awesome Support
    - Progressive Web App
- url: https://gatsby-starter-mdbreact.netlify.app
  repo: https://github.com/zlutfi/gatsby-starter-mdbreact
  description: Barebones starter website with Material Design Bootstrap React components.
  tags:
    - PWA
    - Styling:Bootstrap
    - Styling:Material
    - Styling:SCSS
  features:
    - MDBReact React Commponents
    - Bootstrap CSS Framework with Material Design Bootstrap styling
    - Uses SCSS for styling
    - Font Awesome Support
    - Progressive Web App
- url: https://gatsby-starter-ts-pwa.netlify.app/
  repo: https://github.com/markselby9/gatsby-starter-typescript-pwa
  description: The default Gatsby starter fork with TypeScript and PWA support added
  tags:
    - Language:TypeScript
    - PWA
  features:
    - Minimum changes based on default starter template for TypeScript and PWA
    - Added TypeScript support with ESLint and tsc check
    - Support GitHub Actions CI/CD workflow (beta)
- url: https://iceberg-gatsby-multilang.netlify.app/
  repo: https://github.com/diogorodrigues/iceberg-gatsby-multilang
  description: Gatsby multi-language starter. Internationalization / i18n without third party plugins or packages for Posts and Pages. Different URLs depending on the language. Focused on SEO, PWA, Image Optimization, Styled Components, and more. This starter also integrates with Netlify CMS to manage all pages, posts, and images.
  tags:
    - Blog
    - CMS:Headless
    - CMS:Netlify
    - i18n
    - Netlify
    - Markdown
    - Pagination
    - PWA
    - SEO
    - Styling:CSS-in-JS
  features:
    - Translations by using GraphQL, hooks and context API
    - Content in markdown for pages and posts in different languages
    - General translations for any content
    - Creation of menu by using translations and GraphQL
    - Netlify CMS to manage all pages, posts and images
    - Styled Components to styles
    - All important seetings for speedy and optimized images
    - Blog Posts list with pagination
    - Focus on SEO
    - PWA
- url: https://flexible-gatsby.netlify.app/
  repo: https://github.com/wangonya/flexible-gatsby
  description: A simple and clean theme for Gatsby
  tags:
    - Blog
    - Markdown
  features:
    - Google Analytics
    - Simple design
    - Markdown support
- url: https://gatsby-starter-leaflet.netlify.app/
  repo: https://github.com/colbyfayock/gatsby-starter-leaflet
  description: A Gatsby starter with Leaflet!
  tags:
    - Landing Page
    - Linting
    - Styling:SCSS
    - Testing
  features:
    - Simple landing page to get started with Leaflet
    - Includes Leaflet and React Leaflet
    - Starts with some basic Sass stylesheets for styling
    - Linting and testing preconfigured
- url: https://gatsby-starter-luke.netlify.app/
  repo: https://github.com/lukethacoder/luke-gatsby-starter
  description: An opinionated starter using TypeScript, styled-components (emotion flavoured), React Hooks & react-spring. Built as a BYOS (bring your own source) so you can get up and running with whatever data you choose.
  tags:
    - Language:TypeScript
    - Transitions
    - Styling:CSS-in-JS
    - Linting
  features:
    - TypeScript
    - react-spring animations
    - BYOS (bring your own source)
    - Emotion for styling components
    - Minimal Design
    - React Hooks (IntersectionObserver, KeyUp, LocalStorage)
- url: https://friendly-cray-96d631.netlify.app/
  repo: https://github.com/PABlond/Gatsby-TypeScript-Starter-Blog
  description: Project boilerplate of a blog app. The starter was built using Gatsby and TypeScript.
  tags:
    - Markdown
    - Language:TypeScript
    - SEO
    - PWA
    - Styling:SCSS
  features:
    - A complete responsive theme built wiss Scss
    - Easy editable posts in Markdown files
    - SEO component
    - Optimized with Google Lighthouse
- url: https://gatsby-starter-material-album.netlify.app
  repo: https://github.com/JoeTrubenstein/gatsby-starter-material-album
  description: A simple portfolio starter based on the Material UI Album Layout
  tags:
    - Gallery
    - Portfolio
    - Styling:Material
  features:
    - Pagination
    - Material UI
    - Exif Data Parsing
- url: https://peaceful-ptolemy-d7beb4.netlify.app
  repo: https://github.com/TRamos5/gatsby-contentful-starter
  description: A starter template for an awesome static blog utilizing Contentful as a CMS and deployed to Netlify.
  tags:
    - CMS:Contentful
    - CMS:Headless
    - Blog
    - Netlify
    - Markdown
    - Styling:CSS-in-JS
  features:
    - Netlify integration with pre built contact form
    - "CMS: Contentful integration with placeholders included"
    - Mobile friendly responsive design made to be customized or leave as is
    - Separate components for everything
    - ...and more
- url: https://gatsby-tailwind-emotion-starter-demo.netlify.app/
  repo: https://github.com/pauloelias/gatsby-tailwind-emotion-starter
  description: Gatsby starter using the latest Tailwind CSS and Emotion.
  tags:
    - Styling:Tailwind
    - Styling:CSS-in-JS
    - Styling:PostCSS
  features:
    - Tailwind CSS for rapid development
    - Emotion with `twin.macro` for flexible styled components
    - PostCSS configured out-of-the-box to write your own custom CSS
    - postcss-preset-env to write tomorrow's CSS today
    - Bare bones starter to help you hit the ground running
- url: https://gatsby-starter-grayscale-promo.netlify.app/
  repo: https://github.com/gannochenko/gatsby-starter-grayscale-promo
  description: one-page promo site
  tags:
    - Language:TypeScript
    - Styling:CSS-in-JS
    - Linting
    - Markdown
    - Onepage
    - CMS:Netlify
    - Landing Page
  features:
    - Styled-Components
    - NetlifyCMS
    - TypeScript
    - Basic design
- url: https://gatsby-starter-mdx-website-blog.netlify.app/
  repo: https://github.com/doakheggeness/gatsby-starter-mdx-website-blog
  description: Gatsby website and blog starter utilizing MDX for adding components to MDX pages and posts. Incorporates Emotion.
  tags:
    - MDX
    - Blog
    - Styling:CSS-in-JS
  features:
    - Create pages and posts using MDX
    - Incorporates the CSS-in-JS library Emotion
    - Visual effects
- url: https://gatsby-starter-zurgbot.netlify.app/
  repo: https://github.com/zurgbot/gatsby-starter-zurgbot
  description: The ultimate force of starter awesomeness in the galaxy of Gatsby
  tags:
    - Linting
    - PWA
    - SEO
    - Styling:Bulma
    - Styling:SCSS
    - Testing
  features:
    - Sass (SCSS Flavored) CSS
    - Bulma CSS Framework
    - React Helmet <head> Management
    - React Icons SVG Icon Components (Including Font Awesome and others)
    - ESLint for JS linting
    - Prettier for JS formatting
    - StyleLint for Scss linting and formatting
    - Jest for a test framework
    - Enzyme for testing with React
    - Husky for git hooks, particularly precommit management
    - Lint Staged to run commands only on staged files
- url: https://martin2844.github.io/gatsby-starter-dev-portfolio/
  repo: https://github.com/martin2844/gatsby-starter-dev-portfolio
  description: A Gatsby minimalistic portfolio site, with a blog and about section
  tags:
    - Portfolio
    - Blog
    - Markdown
  features:
    - createPages API
    - Responsive
    - Minimalistic
    - Blazing fast (LINK)
    - Graphql queries
    - Sass
    - Markdown
- url: https://wataruoguchi-gatsby-starter-typescript-contentful.netlify.app/
  repo: https://github.com/wataruoguchi/gatsby-starter-typescript-contentful
  description: Simple TypeScript starter with Contentful Integration
  tags:
    - Language:TypeScript
    - CMS:Contentful
    - Netlify
    - Blog
  features:
    - Simple
    - TypeScript
    - Contentful
    - Supports Contentful Rich Text
    - Prettier & ESLint & StyleLint to format & check the code
    - Husky & lint-staged to automate checking
- url: https://gatsby-starter-point.netlify.app/
  repo: https://github.com/teaware/gatsby-starter-point
  description: A humble Gatsby starter for blog
  tags:
    - Blog
    - Markdown
    - Netlify
  features:
    - SASS
    - SEO
    - Dark Mode
    - Google Analytics
- url: https://gatsby-typescript-storybook-starter.netlify.app/
  repo: https://github.com/RobertoMSousa/gatsby-typescript-storybook-starter
  description: A Gatsby starter with Storybook, tags, and ESLint
  tags:
    - Language:TypeScript
    - Styling:CSS-in-JS
    - Storybook
    - Markdown
    - Linting
  features:
    - Storybook
    - Simple
    - TypeScript
    - Contentful
    - Prettier & ESLint & StyleLint to format & check the code
    - Storybook
    - Jest and React Testing library for snapshots and unit tests.
    - Styled-Components for all your styles.
- url: https://semantic-ui-docs-gatsby.netlify.app/
  repo: https://github.com/whoisryosuke/semantic-ui-docs-gatsby
  description: Documentation starter using Semantic UI and MDX
  tags:
    - Documentation
    - Linting
    - Markdown
    - MDX
    - PWA
    - SEO
  features:
    - Easy starter for documentation-style sites
    - Use SUI React components anywhere in MDX
    - SASS/LESS support
    - Live code component
    - Customizable sidebar
    - Offline-ready
    - Responsive design
    - Nodemon for restarting dev server on changes
    - webpack aliasing for components, assets, etc
- url: https://gatsby-starter-saas-marketing.netlify.app/
  repo: https://github.com/keegn/gatsby-starter-saas-marketing
  description: A simple one-page marketing site starter for SaaS companies and products
  tags:
    - Onepage
    - Styling:CSS-in-JS
    - Landing Page
  features:
    - Responsive
    - Netlify ready
    - Styled-Components
    - Minimal design and easy to customize
    - Great for software or product related marketing sites
- url: https://react-landnig-page.netlify.app/
  repo: https://github.com/zilahir/react-landing-page
  description: Landing page with GraphCMS
  tags:
    - Redux
    - Styling:SCSS
    - Styling:CSS-in-JS
    - Netlify
  features:
    - Team section
    - Clients section
    - Map
    - Netlify ready
    - Styled-Components
    - Good for app showcase for startups
    - Prettier & ESLint & StyleLint to format & check the code
    - Husky & lint-staged to automate checking
- url: https://gatsby-strapi-starter.netlify.app/
  repo: https://github.com/jeremylynch/gatsby-strapi-starter
  description: Get started with Strapi, Bootstrap (reactstrap), and Gatsby FAST!
  tags:
    - CMS:Strapi
    - Styling:Bootstrap
  features:
    - Strapi
    - Bootstrap
    - Reactstrap
- url: https://kontent-template-gatsby-landing-page-photon.netlify.app
  repo: https://github.com/Simply007/kontent-template-gatsby-landing-page-photon
  description: Kentico Kontent based starter based on Photon starter by HTML5 UP
  tags:
    - CMS:Headless
    - CMS:Kontent
    - Netlify
    - Landing Page
    - HTML5UP
    - Styling:SCSS
  features:
    - Kentico Kontent CaaS platform as the data source
    - Landing page divided by section.
    - Support for code syntax highlighting
    - Includes plugins for easy, beautiful typography
    - Includes React Helmet to allow editing site meta tags
    - Includes plugins for offline support out of the box
    - Font awesome
    - Material Icons
    - CSS Grid
- url: https://gatsby-starter-typescript-blog-forms.netlify.app/
  repo: https://github.com/joerneu/gatsby-starter-typescript-blog-forms
  description: Gatsby starter for a website in TypeScript with a homepage, blog, and forms
  tags:
    - Blog
    - Language:TypeScript
    - Linting
    - Markdown
    - MDX
    - CMS:Netlify
    - SEO
    - Styling:CSS-in-JS
  features:
    - TypeScript for type safety, IDE comfort and error checking during development and build time
    - ESLint and Prettier for safety and consistent code style
    - Uses the official Gatsby Blog Core theme for data processing
    - Functional components and React Hooks
    - SEO component with React Helmet
    - Minimal responsive styling with React Emotion that can easily be extended
    - Theming of components and Markdown (MDX) with Emotion Theming
    - Forms with Formite (React Hooks Form library)
    - Accessible UI components implemented with Reakit and styling based on mini.css
    - Netlify CMS to create and edit blog posts
    - Small bundle size
- url: https://gatsby-tailwind-styled-components-storybook-starter.netlify.app/
  repo: https://github.com/denvash/gatsby-tailwind-styled-components-storybook-starter
  description: Tailwind CSS + Styled-Components + Storybook starter for Gatsby
  tags:
    - Storybook
    - Styling:Tailwind
    - Styling:CSS-in-JS
    - Styling:PostCSS
    - Netlify
  features:
    - Tailwind CSS v1
    - Styled-Components v5
    - Storybook v5
    - PostCSS
    - Deploy Storybook
    - Documentation
- url: https://gatsby-tfs-starter.netlify.app/
  repo: https://github.com/tiagofsanchez/gatsby-tfs-starter
  description: a gatsby-advanced-starter with Theme UI styling
  tags:
    - RSS
    - SEO
    - Blog
    - MDX
  features:
    - React Helmet <head> Management
    - SVG Icon
- url: https://lam.aesthetic.codes/
  repo: https://github.com/vaporwavy/gatsby-london-after-midnight
  description: A custom, image-centric theme for Gatsby. Advanced from the Gatsby starter London.
  tags:
    - Blog
    - Portfolio
    - Gallery
    - SEO
    - Markdown
    - HTML5UP
    - CMS:Netlify
    - Styling:PostCSS
  features:
    - Support tags
    - Easily change the theme color
    - Post thumbnails in the homepage
    - Built with PostCSS
    - Made for image-centric portfolios
    - Based on London for Gatsby
- url: https://alipiry-gatsby-starter-typescript.netlify.app/
  repo: https://github.com/alipiry/gatsby-starter-typescript
  description: The default Gatsby starter with TypeScript
  tags:
    - Language:TypeScript
    - Linting
    - Netlify
  features:
    - Type Checking With TypeScript
    - Powerful Linting With ESLint
- url: https://gatsby-typescript-tailwind.netlify.app/
  repo: https://github.com/impulse/gatsby-typescript-tailwind
  description: Gatsby starter with TypeScript and Tailwind CSS
  tags:
    - Language:TypeScript
    - Styling:Tailwind
    - Styling:PostCSS
    - Netlify
  features:
    - Simple
    - TSLint
    - Tailwind CSS v1
    - PostCSS + PurgeCSS
- url: https://gatsby-starter-blog-tailwindcss-demo.netlify.app/
  repo: https://github.com/andrezzoid/gatsby-starter-blog-tailwindcss
  description: Gatsby blog starter with Tailwind CSS
  tags:
    - Blog
    - SEO
    - Markdown
    - Styling:Tailwind
    - Styling:PostCSS
  features:
    - Based on the official Gatsby starter blog
    - Uses Tailwind CSS
    - Uses PostCSS
- url: https://gatsby-minimalist-starter.netlify.app/
  repo: https://github.com/dylanesque/Gatsby-Minimalist-Starter
  description: A minimalist, general-purpose Gatsby starter
  tags:
    - SEO
    - Markdown
    - Styling:CSS-in-JS
  features:
    - Less starting boilerplate than the Gatsby default starter
    - Layout.css includes checklist of initial design system decisions to make
    - Uses Emotion
    - Uses CSS-In-JS
- url: https://gastby-starter-zeevo.netlify.app/
  repo: https://github.com/zeevosec/gatsby-starter-zeevo
  description: Yet another Blog starter with a different style
  tags:
    - Blog
    - Markdown
    - SEO
  features:
    - Extendable
    - Feature filters
    - Performant
- url: https://gatsby-theme-phoenix-demo.netlify.app
  repo: https://github.com/arshad/gatsby-theme-phoenix
  description: A personal blogging and portfolio theme for Gatsby with great typography and dark mode.
  tags:
    - Blog
    - Portfolio
    - SEO
    - MDX
    - Styling:Tailwind
    - Styling:PostCSS
  features:
    - MDX - Posts, Pages and Projects
    - Tags/Categories
    - Dark mode
    - Customizable with Tailwind CSS
    - Code highlighting with Prism
    - RSS feed
- url: https://gatsby-starter-landed.netlify.app/
  repo: https://github.com/vasrush/gatsby-starter-landed
  description: A Gatsby theme based on Landed template by HTML5UP
  tags:
    - HTML5UP
    - Landing Page
    - Portfolio
    - Linting
    - Styling:SCSS
    - Transitions
    - SEO
  features:
    - Includes sections to easily create landing pages
    - React Helmet <head> Management
    - Easily update menus & submenus in gatsby-config file
    - Integrates react-scroll and react-reveal for transitions
    - ESLint and Prettier for safety and consistent code style
    - Offline-ready
    - Responsive design
    - Left, Right and no sidebar templates
    - Font awesome icons
    - HTML5UP Design
- url: https://tina-starter-grande.netlify.app/
  repo: https://github.com/tinacms/tina-starter-grande
  description: Feature-rich Gatsby starter with full TinaCMS integration
  tags:
    - Blog
    - Markdown
    - SEO
    - Netlify
    - Pagination
    - CMS:Other
    - Styling:CSS-in-JS
  features:
    - Fully integrated with TinaCMS for easy editing
    - Blocks based page & form builder
    - Styled Components
    - Code syntax highlighting
    - Light/Dark mode
- url: https://amelie-blog.netlify.app/
  repo: https://github.com/tobyau/gatsby-starter-amelie
  description: A minimal and mobile-friendly blog template
  tags:
    - Blog
    - SEO
    - Markdown
  features:
    - Responsive design
    - Customizable content through markdown files
    - SEO component with React Helmet
- url: https://chronoblog.now.sh
  repo: https://github.com/Ganevru/gatsby-starter-chronoblog
  description: Chronoblog is a Gatsby js theme specifically designed to create a personal website. The main idea of ​​Chronoblog is to allow you not only to write a personal blog but also to keep a record of everything important that you have done.
  tags:
    - Blog
    - Portfolio
    - MDX
    - Markdown
    - SEO
    - Styling:CSS-in-JS
    - Linting
  features:
    - Starter for Chronoblog Gatsby Theme
- url: https://gatsby-eth-dapp-starter.netlify.app
  repo: https://github.com/robsecord/gatsby-eth-dapp-starter
  description: Gatsby Starter for Ethereum Dapps using Web3 with Multiple Account Management Integrations
  tags:
    - Client-side App
    - Netlify
    - Authentication
  features:
    - Ethereum Web3 Authentication - Multiple Integrations
    - ConsenSys Rimble UI Integration
    - Styled Components
    - Coinbase, Fortmatic, Metamask, WalletConnect, and more
    - dFuse Blockchain Streaming and Notifications
- url: https://gatsby-starter-theme-antv.antv.vision
  repo: https://github.com/antvis/gatsby-starter-theme-antv
  description: ⚛️ Polished Gatsby theme for documentation site
  tags:
    - Documentation
    - Markdown
    - Language:TypeScript
    - Styling:Ant Design
    - i18n
  features:
    - ⚛ Prerendered static site
    - 🌎 Internationalization support by i18next
    - 📝 Markdown-based documentation and menus
    - 🎬 Examples with live playground
    - 🏗 Unified Theme and Layout
    - 🆙 Easy customized header nav
    - 🧩 Built-in home page components
- url: https://gatsby-starter-cafe.netlify.app
  repo: https://github.com/crolla97/gatsby-starter-cafe
  description: Gatsby starter for creating a single page cafe website using Contentful and Leaflet
  tags:
    - CMS:Contentful
    - Styling:SCSS
    - Landing Page
    - Onepage
  features:
    - Leaflet interactive map
    - Instagram Feed
    - Contentful for menu item storage
    - Responsive design
- url: https://gatsby-firebase-simple-auth.netlify.app/
  repo: https://github.com/marcomelilli/gatsby-firebase-simple-auth
  description: A simple Firebase Authentication Starter with protected routes
  tags:
    - Firebase
    - Authentication
    - Styling:Tailwind
  features:
    - Authentication with Firebase
    - Protected Routes with Authorization
- url: https://demo.gatsbystorefront.com/
  repo: https://github.com/GatsbyStorefront/gatsby-starter-storefront-shopify
  description: Lightning fast PWA storefront for Shopify
  tags:
    - CMS:Headless
    - Shopify
    - SEO
    - PWA
    - E-commerce
    - Styling:CSS-in-JS
  features:
    - Gatsby Storefront
    - gatsby-theme-storefront-shopify
    - Shopify Integration
    - Shopping Cart
    - PWA
    - Optimized images with gatsby-image.
    - SEO
    - A11y
- url: https://keturah.netlify.app/
  repo: https://github.com/giocare/gatsby-starter-keturah
  description: A portfolio starter for developers
  tags:
    - Portfolio
    - SEO
    - Markdown
  features:
    - Target Audience Developers
    - Designed To Resemble A Terminal And Text Editor
    - Responsive Design
    - FontAwesome Icon Library
    - Easily Customize Content Using Markdown Files
    - SEO Friendly Component
    - Social Media Icons Provided
- url: https://gatsby-lander.surge.sh/
  repo: https://github.com/codebushi/gatsby-starter-lander
  description: Single page starter built with Tailwind CSS
  tags:
    - Onepage
    - Linting
    - Styling:Tailwind
  features:
    - Simple One Page Site
    - Landing Page Design
    - Fully Responsive
    - Styling with Tailwind
- url: https://gatsby-starter-papan01.netlify.app/
  repo: https://github.com/papan01/gatsby-starter-papan01
  description: A Gatsby starter for creating a markdown blog.
  tags:
    - Linting
    - Blog
    - Styling:SCSS
    - Markdown
    - Pagination
    - PWA
    - SEO
  features:
    - SSR React Code Splitting(loadable-components)
    - Theme Toggle(light/dark)
    - Pagination
    - SEO(Sitemap, Schema.org, OpenGraph tags, Twitter tag)
    - Web application manifest and offline support
    - Google Analytics
    - Disqus
    - RSS
    - ESLint(Airbnb) for linting
    - Prettier code formatting
    - gh-pages for deploying to GitHub Pages
- url: https://gatsby-starter-boilerplatev-kontent-demo.netlify.app/
  repo: https://github.com/viperfx07/gatsby-starter-boilerplatev-kontent
  description: A Gatsby starter using BoilerplateV for Kentico Kontent.
  tags:
    - Blog
    - CMS:Headless
    - CMS:Kontent
    - Styling:Bootstrap
    - Styling:CSS-in-JS
    - Linting
  features:
    - Sass (SCSS Flavored) CSS
    - ITCSS Structure of CSS (with glob added for css)
    - Bootstrap CSS Framework
    - React Helmet <head> Management
    - ESLint(Airbnb) for JS linting
    - Prettier for JS formatting
- url: https://www.cryptocatalyst.net/
  repo: https://github.com/n8tb1t/gatsby-starter-cryptocurrency
  description: A full-fledged cryptocurrency Gatsby starter portal with landing page, blog, roadmap, devs team, and docs.
  tags:
    - Linting
    - Blog
    - Styling:SCSS
    - Markdown
    - Pagination
    - PWA
    - SEO
  features:
    - Beautiful Mobile-first design.
    - modular SCSS styles.
    - Configurable color scheme.
    - Advanced config options.
    - Advanced landing page.
    - Blog Component.
    - Live comments.
    - Roadmap component.
    - Developers page component.
    - Algolia advanced search index, with content chunks.
    - Docs component.
    - No outdated codebase, use only react hooks.
    - Easy to modify react components.
    - SEO (Sitemap, OpenGraph tags, Twitter tags)
    - Google Analytics Support
    - Offline Support & WebApp Manifest
    - Easy to modify assets.
- url: https://chronoblog-profile.now.sh
  repo: https://github.com/Ganevru/gatsby-starter-chronoblog-profile
  description: This starter will help you launch a personal website with a simple text feed on the main page. This starter looks simple and neat, but at the same time, it has great potential for organizing your content using tags, dates, and search. The homepage is organized in compact feeds. The display of content in these feeds is based on the tags of this content (for example, only content with a podcast tag gets into the feed with podcasts).
  tags:
    - Blog
    - Portfolio
    - MDX
    - Markdown
    - SEO
    - Styling:CSS-in-JS
    - Linting
  features:
    - Specially designed to create a personal website (in a simple and strict "text" style)
    - Universal text feed divided into categories
    - Search and Tags for organizing content
    - A simple change of primary and secondary colors of the site, fonts, radius of curvature of elements, etc (thanks to Theme UI theming)
    - Clean and Universal UI
    - Mobile friendly, all elements and custom images are adapted to any screen
    - Light/Dark mode
    - Easy customization of icons and links to your social networks
    - MDX for the main menu of the site, footer and other elements of the site
    - MDX for pages and content
    - Code syntax highlighting
    - SEO (OpenGraph and Twitter) out of the box with default settings that make sense (thanks to React Helmet)
- url: https://chronoblog-hacker.now.sh
  repo: https://github.com/Ganevru/gatsby-starter-chronoblog-hacker
  description: A dark (but with ability to switch to light) starter that uses the Source Code Pro font (optional) and minimalistic UI
  tags:
    - Blog
    - Portfolio
    - MDX
    - Markdown
    - SEO
    - Styling:CSS-in-JS
    - Linting
  features:
    - Specially designed to create a personal website
    - Search and Tags for organizing content
    - A simple change of primary and secondary colors of the site, fonts, radius of curvature of elements, etc (thanks to Theme UI theming)
    - Clean and Minimalistic UI
    - Mobile friendly, all elements and custom images are adapted to any screen
    - Light/Dark mode
    - Easy customization of icons and links to your social networks
    - MDX for the main menu of the site, footer and other elements of the site
    - MDX for pages and content
    - Code syntax highlighting
    - SEO (OpenGraph and Twitter) out of the box with default settings that make sense (thanks to React Helmet)
- url: https://gatsby-starter-tailwind2-emotion-styled-components.netlify.app/
  repo: https://github.com/chrish-d/gatsby-starter-tailwind2-emotion-styled-components
  description: A (reasonably) unopinionated Gatsby starter, including; Tailwind 2 and Emotion. Use Tailwind utilities with Emotion powered CSS-in-JS to produce component scoped CSS (no need for utilities like Purge CSS, etc).
  tags:
    - Styling:CSS-in-JS
    - Styling:Tailwind
  features:
    - Utility-first CSS using Tailwind 2.
    - CSS scoped within components (no "bleeding").
    - Only compiles the CSS you use (no need to use PurgeCSS/similar).
    - Automatically gives you Critical CSS with inline stlyes.
    - Hybrid of PostCSS and CSS-in-JS to give you Tailwind base styles.
- url: https://5e0a570d6afb0ef0fb162f0f--wizardly-bassi-e4658f.netlify.app/
  repo: https://github.com/adamistheanswer/gatsby-starter-baysik-blog
  description: A basic and themeable starter for creating blogs in Gatsby.
  tags:
    - Blog
    - Portfolio
    - MDX
    - Markdown
    - SEO
    - Styling:CSS-in-JS
    - Linting
  features:
    - Specially designed to create a personal website
    - Clean and Minimalistic UI
    - Facebook Comments
    - Mobile friendly, all elements and custom images are adapted to any screen
    - Light/Dark mode
    - Prettier code formatting
    - RSS
    - Links to your social networks
    - MDX for pages and content
    - Code syntax highlighting
    - SEO (OpenGraph and Twitter) out of the box with default settings that make sense (thanks to React Helmet)
- url: https://gatsby-starter-robin.netlify.app/
  repo: https://github.com/robinmetral/gatsby-starter-robin
  description: Gatsby Default Starter with state-of-the-art tooling
  tags:
    - MDX
    - Styling:CSS-in-JS
    - Linting
    - Testing
    - Storybook
  features:
    - 📚 Write in MDX
    - 👩‍🎤 Style with Emotion
    - 💅 Linting with ESLint and Prettier
    - 📝 Unit and integration testing with Jest and react-testing-library
    - 💯 E2E browser testing with Cypress
    - 📓 Visual testing with Storybook
    - ✔️ CI with GitHub Actions
    - ⚡ CD with Netlify
- url: https://help.dferber.de
  repo: https://github.com/dferber90/gatsby-starter-help-center
  description: A themeable starter for a help center
  tags:
    - Documentation
    - Markdown
    - MDX
    - Search
  features:
    - Manage content in Markdown and YAML files
    - Multiple authors possible
    - Apply your own theme
    - Usable in any language
    - SEO friendly
    - Easy to add Analytics
- url: https://evaluates2.github.io/Gatsby-Starter-TypeScript-Redux-TDD-BDD
  repo: https://github.com/Evaluates2/Gatsby-Starter-TypeScript-Redux-TDD-BDD
  description: An awesome Gatsby starter template that takes care of the tooling setup, allowing you and your team to dive right into building ultra-fast React applications quickly and deploy them with confidence! 📦
  tags:
    - Redux
    - Language:TypeScript
    - Linting
    - Testing
    - Styling:None
  features:
    - 📚 Written in TypeScript.
    - 💡 Redux preconfigured (with local-storage integration.
    - 💅 Linting with TSLint and Prettier.
    - 📝 Unit testing with Jest and react-test-renderer.
    - 💯 Behavior-driven E2E browser testing with Cypress + Cucumber.js plugin.
    - 📓 Steps for deploying to Gh-pages
    - ✔️ CI with TravisCI
    - ⚡ Steps for deploying to GitHub Pages, AWS S3, or Netlify.
- url: https://gatsby-resume-starter.netlify.app/
  repo: https://github.com/barancezayirli/gatsby-starter-resume-cms
  description: Resume starter styled using Tailwind with Netlify CMS as headless CMS.
  tags:
    - CMS:Headless
    - SEO
    - PWA
    - Portfolio
  features:
    - One-page resume/CV
    - PWA
    - Multiple Netlify CMS widgets
    - Netlify CMS as Headless CMS
    - Tailwind for styling with theming
    - Optimized build process (purge css)
    - Basic SEO, site metadata
    - Prettier
    - Social media links
- url: https://gatsby-starter-default-nostyles.netlify.app/
  repo: https://github.com/JuanJavier1979/gatsby-starter-default-nostyles
  description: The default Gatsby starter with no styles.
  tags:
    - Styling:None
  features:
    - Based on gatsby-starter-default
    - No styles
- url: https://greater-gatsby.now.sh
  repo: https://github.com/rbutera/greater-gatsby
  description: Barebones and lightweight starter with TypeScript, PostCSS, Tailwind CSS, and Storybook.
  tags:
    - PWA
    - Language:TypeScript
    - Styling:Tailwind
  features:
    - Lightweight & Barebones
    - includes Storybook
    - Full TypeScript support
    - Uses styled-components Global Styles API for consistency in styling across application and Storybook
- url: https://gatsby-simplefolio.netlify.app/
  repo: https://github.com/cobidev/gatsby-simplefolio
  description: A clean, beautiful and responsive portfolio template for Developers ⚡️
  tags:
    - Portfolio
    - PWA
    - SEO
    - Onepage
  features:
    - Modern UI Design
    - Reveal Animations
    - Fully Responsive
    - Easy site customization
    - Configurable color scheme
    - OnePage portfolio site
    - Fast image optimization
- url: https://gatsby-starter-hpp.netlify.app/
  repo: https://github.com/hppRC/gatsby-starter-hpp
  description: All in one Gatsby skeleton based TypeScript, emotion, and unstated-next.
  tags:
    - MDX
    - SEO
    - PWA
    - Linting
    - Styling:CSS-in-JS
    - Language:TypeScript
  features:
    - PWA
    - TypeScript
    - Absolute import
    - Useful ready made custom hooks
    - Ready made form component for Netlify form
    - Global CSS component and Reset CSS component
    - Advanced SEO components(ex. default twitter ogp image, sitemaps, robot.txt)
    - Prettier, ESLint
    - unstated-next(useful easy state library)
- url: https://gatsby-typescript-emotion-storybook.netlify.app/
  repo: https://github.com/duncanleung/gatsby-typescript-emotion-storybook
  description: Config for TypeScript + Emotion + Storybook + React Intl + SVGR + Jest.
  tags:
    - Language:TypeScript
    - Styling:CSS-in-JS
    - Storybook
    - i18n
    - Linting
    - Testing
  features:
    - 💻 TypeScript
    - 📓 Visual testing with Storybook
    - 👩‍🎤 CSS-in-JS styling with Emotion
    - 💅 Linting with ESLint and Prettier
    - 🌎 React Intl internationalization support
    - 🖼️ SVG support with SVGR
    - 📝 Unit and integration testing with Jest and react-testing-library
    - ⚡ CD with Netlify
- url: https://felco-gsap.netlify.app
  repo: https://github.com/AshfaqKabir/Felco-Gsap-Gatsby-Starter
  description: Minimal Multipurpose Gsap Gatsby Landing Page. Helps Getting Started With Gsap and Netlify Forms.
  tags:
    - Portfolio
    - Styling:CSS-in-JS
  features:
    - Minimal 3 Page Responsive Layout
    - Multipurpose Gatsby Theme
    - Working Netlify Form
    - Gsap For Modern Animtaions
    - Styled Components for responsive component based styling with theming
    - Basic SEO, site metadata
    - Prettier
- url: https://gatsby-starter-fusion-blog.netlify.app/
  repo: https://github.com/robertistok/gatsby-starter-fusion-blog
  description: Easy to configure blog starter with a modern, minimal theme
  tags:
    - Language:TypeScript
    - Styling:CSS-in-JS
    - Netlify
    - Markdown
    - Blog
    - SEO
  features:
    - Featured/Latest posts
    - Sticky header
    - Easy to customize -> edit config.ts with your info
    - Meta tags for improved SEO with React Helmet
    - Transform links to bitly links automatically
    - Codesyntax
    - Code syntax highlighting
- url: https://gatsby-bootstrap-italia-starter.dej611.now.sh/
  repo: https://github.com/italia/design-italia-gatsby-starterkit
  description: Gatsby starter project using the Bootstrap Italia design kit from Italian Digital Team
  tags:
    - Styling:Bootstrap
    - SEO
    - Linting
  features:
    - Bootstrap Italia - design-react-kit
    - Prettier
    - Sticky header
    - Complete header
    - Homepage and service templates pages ready to use
    - Meta tags for improved SEO with React Helmet
- url: https://gatsby-starter-webcomic.netlify.app
  repo: https://github.com/JLDevOps/gatsby-starter-webcomic
  description: Gatsby blog starter that focuses on webcomics and art with a minimalistic UI.
  tags:
    - Markdown
    - MDX
    - Netlify
    - Pagination
    - Search
    - Styling:Bootstrap
    - RSS
    - SEO
  features:
    - Designed to focus on blog posts with images.
    - Search capability on blog posts
    - Displays the latest posts
    - Displays all the tags from the site
    - Pagination between blog posts
    - Has a "archive" page that categorizes and displays all the blog posts by date
    - Mobile friendly
- url: https://gatsby-starter-material-emotion.netlify.app
  repo: https://github.com/liketurbo/gatsby-starter-material-emotion
  description: Gatsby starter of Material-UI with Emotion 👩‍🎤
  tags:
    - Language:TypeScript
    - SEO
    - Styling:Material
    - Styling:CSS-in-JS
  features:
    - Based on Gatsby Default Starter
    - Material-UI
    - Emotion
    - Roboto Typeface
    - SEO
    - TypeScript
- url: https://flex.arshad.io
  repo: https://github.com/arshad/gatsby-starter-flex
  description: A Gatsby starter for the Flex theme.
  tags:
    - SEO
    - MDX
    - Styling:CSS-in-JS
  features:
    - MDX Blocks for your Gatsby site.
    - Customizable, extendable and accessible.
    - Theme UI
    - SEO and Open graphs support
    - Color modes
    - Code Highlighting
- url: https://london-night-day.netlify.app/
  repo: https://github.com/jooplaan/gatsby-london-night-and-day
  description: A custom, image-centric dark and light mode aware theme for Gatsby. Advanced from the Gatsby starter London After Midnight.
  tags:
    - Blog
    - Portfolio
    - Gallery
    - SEO
    - Markdown
    - Styling:SCSS
    - HTML5UP
    - CMS:Netlify
  features:
    - Support tags
    - Easily change the theme color
    - Post thumbnails in the homepage
    - Made for image-centric portfolios
    - Using the London After Midnight is now “Dark mode” (the default), and the original London as “Light mode”.
    - Removed Google Fonts, using system fonts in stead (for speed and privacy :)
    - Use SASS
- url: https://the-gatsby-bootcamp-blog.netlify.app
  repo: https://github.com/SafdarJamal/gatsby-bootcamp-blog
  description: A minimal blogging site built with Gatsby using Contentful and hosted on Netlify.
  tags:
    - Blog
    - CMS:Contentful
    - Netlify
    - Styling:SCSS
    - SEO
    - Portfolio
  features:
    - Basic setup for a full-featured blog
    - Includes React Helmet to allow editing site meta tags
    - Uses SCSS for styling
    - Minimal responsive design
    - Styled components
    - SEO Friendly Meta
- url: https://gatsby-starter-catalyst-hydrogen.netlify.app/
  repo: https://github.com/ehowey/gatsby-starter-catalyst-hydrogen
  description: A full-featured starter for a freelance writer or journalist to display a portfolio of their work. SANITY.io is used as the CMS. Based on Gatsby Theme Catalyst. Uses MDX and Theme UI.
  tags:
    - Styling:Theme-UI
    - CMS:sanity.io
    - SEO
    - PWA
    - Portfolio
  features:
    - Based on Gatsby Theme Catalyst series of themes
    - MDX
    - Theme UI integration for easy to change design tokens
    - SEO optimized to include social media images and Twitter handles
    - Tight integration with SANITY.io including a predefined content studio.
    - A full tutorial is available in the docs.
- url: https://rocketdocs.netlify.app/
  repo: https://github.com/Rocketseat/gatsby-starter-rocket-docs
  description: Out of the box Gatsby Starter for creating documentation websites easily and quickly.
  tags:
    - SEO
    - MDX
    - Documentation
    - Linting
    - Markdown
    - PWA
    - Styling:CSS-in-JS
  features:
    - MDX for docs;
    - Responsive and mobile friendly;
    - Code highlighting with prism-react-renderer and react-live support;
    - SEO (Sitemap, schema.org data, Open Graph and Twitter tags).
    - Google Analytics integration;
    - Custom docs schema;
    - Offline Support & WebApp Manifest;
    - Yaml-based sidebar navigation;
- url: https://gatsby-starter-typescript-default.netlify.app/
  repo: https://github.com/lianghx-319/gatsby-starter-typescript-default
  description: Only TypeScript Gatsby starter base on Default starter
  tags:
    - Language:TypeScript
  features:
    - All features same as gatsby-starter-default
    - Only support TypeScript using gatsby-typescript-plugin
- url: https://gatsby-starter-catalyst.netlify.app/
  repo: https://github.com/ehowey/gatsby-starter-catalyst
  description: A boilerplate starter to accelerate your Gatsby development process. Based on Gatsby Theme Catalyst. Uses MDX for content and Theme UI for styling. Includes a core theme, a header theme, and a footer theme.
  tags:
    - MDX
    - Styling:Theme-UI
    - SEO
    - PWA
  features:
    - Based on Gatsby Theme Catalyst series of themes and starters.
    - Theme options are used to enable some simple layout changes.
    - Latent component shadowing allows for easy shadowing and swapping of layout components such as the header and footer.
    - Theme UI is deeply integrated with design tokens and variants throughout.
    - Uses a Tailwind preset to enable you to focus on design elements.
    - Color mode switching available by default.
    - SEO optimized to include social media images and Twitter handles.
    - React Scroll for one page, anchor based navigation is available.
    - Code highlighting via Prism.
- url: https://gatsby-starter-default-dark-mode.netlify.app/
  repo: https://github.com/alexandreramosdev/gatsby-starter-default-dark-mode
  description: A simple starter to get developing quickly with Gatsby, dark mode, and styled-components.
  tags:
    - Styling:CSS-in-JS
    - Onepage
    - Linting
  features:
    - Dark mode
    - Styled Components
    - Comes with React Helmet for adding site meta tags
    - Includes plugins for offline support out of the box
- url: https://eager-memento.netlify.app/
  repo: https://github.com/Mr404Found/gatsby-memento-blogpost
  description: A responsive gatsby portfolio starter to show off or to flex your skills in a single page
  tags:
    - Netlify
    - Markdown
    - Blog
    - Styling:Bootstrap
  features:
    - React Bootstrap
    - Responsive webpage
    - TypeWriter Effect
- url: https://gatsby-starter-wilde-creations.netlify.app/
  repo: https://github.com/georgewilde/gatsby-starter-wilde-creations
  description: Barebones starter with a minimal number of components to kick off a TypeScript and Styled Components project.
  tags:
    - Styling:CSS-in-JS
    - PWA
    - Testing
    - Linting
    - Language:TypeScript
  features:
    - ✔️ Gatsby
    - ✔️ TypeScript
    - ✔️ Styled Components
    - ✔️ Helmet
    - ✔️ Storybook
    - ✔️ Jest
    - ✔️ ESLint
    - ✔️ Husky
    - ✔️ Prettier
    - ✔️ React Testing Library
    - ✔️ Stylelint
    - ✔️ Offline support
    - ✔️ PWA ready
    - ✔️ SEO
    - ✔️ Responsive design
    - ✔️ Netlify Deployment Friendly
    - ✔️ Highly optimized (Lighthouse score 4 x 100)
- url: https://gatsby-starter-typescript-deploy.netlify.app/
  repo: https://github.com/jongwooo/gatsby-starter-typescript
  description: TypeScript version of the default Gatsby starter🔮
  tags:
    - Language:TypeScript
    - Linting
    - Netlify
    - Testing
  features:
    - TypeScript
    - ESLint for JS linting
    - Prettier code formatting
    - Jest for testing
    - Deploy to Netlify through GitHub Actions
- url: https://answer.netlify.app/
  repo: https://github.com/passwd10/gatsby-starter-answer
  description: A simple Gatsby blog to show your Future Action on top of the page
  tags:
    - Blog
    - Markdown
    - Netlify
    - Disqus
  features:
    - Emoji
    - Social Icon(fontawesome)
    - Google Analytics
    - Disqus
    - Resume
    - Place plan on the top
- url: https://gatsby-portfolio-starter.netlify.app/
  repo: https://github.com/Judionit/gatsby-portfolio-starter
  description: A simple Gatsby portfolio starter
  tags:
    - Netlify
    - Styling:CSS-in-JS
    - Onepage
    - Portfolio
  features:
    - Styled components
    - Responsive webpage
    - Portfolio
- url: https://wp-graphql-gatsby-starter.netlify.app/
  repo: https://github.com/n8finch/wp-graphql-gatsby-starter
  description: A super simple, bare-bone starter based on the Gatsby Starter for the front end and the WP GraphQL plugin on your WordPress install. This is a basic "headless CMS" setup. This starter will pull posts, pages, categories, tags, and a menu from your WordPress site. You should use either the TwentyNineteen or TwentyTwenty WordPress themes on your WordPress install. See the starter repo for more detailed instructions on getting set up. The example here uses the WordPress Theme Unit Test Data for post and page dummy content. Find something wrong? Issues are welcome on the starter repository.
  tags:
    - Blog
    - CMS:Headless
    - CMS:WordPress
    - Netlify
  features:
    - WP GraphQL plugin integration
    - Light/Dark Mode
    - React Helmet for SEO
    - Integrated navigation
    - Verbose (i.e., not D.R.Y.) GraphQL queries to get data from
    - Includes plugins for offline support out of the box
- url: https://gatsby-starter-docz-netlifycms.netlify.app/
  repo: https://github.com/colbyfayock/gatsby-starter-docz-netlifycms
  description: Quickly deploy Docz documentation powered by Netlify CMS!
  tags:
    - CMS:Netlify
    - Documentation
    - Netlify
  features:
    - Docz documentation powered by Gatsby
    - Netlify CMS to manage content
- url: https://keanu-pattern.netlify.app/
  repo: https://github.com/Mr404Found/gatsby-keanu-blog
  description: A responsive and super simple gatsby portfolio starter and extendable for blog also used yaml parsing
  tags:
    - Netlify
    - SEO
    - Blog
    - Landing Page
    - Styling:Other
  features:
    - Attractive Design
    - Responsive webpage
    - Responsive Card Design
    - Gatsby
    - yaml parsing
    - Automatic page Generation by adding content
- url: https://gatsby-contentful-portfolio-blog.netlify.app/
  repo: https://github.com/escapemanuele/gatsby-contentful-blog-portfolio
  description: Simple gatsby starter for integration with Contentful. The result is a clean and nice website for businesses or freelancers with a blog and a portfolio.
  tags:
    - Blog
    - CMS:Headless
    - CMS:Contentful
    - Portfolio
    - PWA
    - Testing
  features:
    - Styled components
    - Responsive webpage
    - Portfolio
    - Blog
    - Testing
    - PWA
- url: https://example-site-for-square-starter.netlify.app/
  repo: https://github.com/jonniebigodes/example-site-for-square-starter
  description: A barebones starter to help you kickstart your next Gatsby project with Square payments
  tags:
    - Square
    - Netlify
    - SEO
    - E-commerce
  features:
    - Serverless
    - Gatsby
    - Square
- url: https://gatsby-animate.netlify.app/
  repo: https://github.com/Mr404Found/gatsby-animate-starter
  description: A responsive and super simple gatsby starter with awesome animations to components and to build your online solutions website. stay tuned more features coming soon
  tags:
    - Netlify
    - SEO
    - Blog
    - Landing Page
    - Styling:Other
  features:
    - Attractive Design
    - Responsive webpage
    - Services
    - Animations
    - yaml parsing
    - Component Animations
    - ReactReveal Library
- url: https://gatsby-starter-instagram-baseweb.netlify.app/
  repo: https://github.com/timrodz/gatsby-starter-instagram-baseweb
  description: 🎢 A portfolio based on your latest Instagram posts, implemented with the Base Web Design System by Uber. It features out-of-the-box responsive layouts, easy-to-implement components, and CSS-in-JS styling.
  tags:
    - Landing Page
    - Portfolio
    - Gallery
    - SEO
    - Netlify
    - Styling:CSS-in-JS
    - Styling:Other
  features:
    - Display your Instagram posts (Up to the last 12 with no API key).
    - Plug & Play configuration. All you need is an Instagram username!
    - Lightweight & Minimalist page structure. Let your work show itself.
    - Responsive design.
    - Simple React functional components (FC).
    - Google Analytics ready.
    - Continuous deployment via Netlify or Vercel.
- url: https://gatsby-starter-mountain.netlify.app/
  repo: https://github.com/artezan/gatsby-starter-mountain
  description: Blog theme that combines the new powerful MDX with the old WordPress. Built with WP/MDX and Theme UI
  tags:
    - Styling:CSS-in-JS
    - PWA
    - MDX
    - CMS:WordPress
    - Landing Page
    - Blog
  features:
    - gatsby-theme-wordpress-mdx
    - Theme UI
    - react-animate-on-scroll
    - Responsive Design
    - SEO friendly
    - Optimized images with gatsby-image
    - Git pre-commit and pre-push hooks using Husky
    - Highly optimized with excellent lighthouse audit score
    - Light/Dark mode
    - CSS Animations
    - Mountain style
- url: https://gatsby-starter-redux-storybook.netlify.app/
  repo: https://github.com/fabianunger/gatsby-starter-redux-storybook
  description: Gatsby Starter that has Redux (persist) and Storybook implemented.
  tags:
    - Redux
    - Storybook
    - PWA
    - Styling:CSS-in-JS
    - SEO
  features:
    - Redux + Redux Persist implemented also for Storybook
    - PWA
    - ESLint
    - SEO ready
- url: https://dospolov.com
  repo: https://github.com/dospolov/gatsby-starter-blog-and-cv
  description: Gatsby starter for Blog and CV.
  tags:
    - Blog
    - CMS:Netlify
    - Pagination
    - Portfolio
    - Disqus
    - RSS
    - Styling:Ant Design
    - Styling:Tailwind
  features:
    - Archive organized by tags and categories
    - Pagination support
    - Offline support
    - Google Analytics support
    - Disqus Comments support
- url: https://gatsby-starter-typescript-themes.netlify.app/
  repo: https://github.com/room-js/gatsby-starter-typescript-themes
  description: Gatsby TypeScript starter with light/dark themes based on CSS variables
  tags:
    - Language:TypeScript
    - Styling:SCSS
  features:
    - Light and Dark themes based on CSS variables (persisted state)
    - Font Awesome
    - Normalize.css
- url: https://gatsby-notion-demo.netlify.app/
  repo: https://github.com/conradlin/gatsby-starter-strata-notion
  description: Gatsby starter utilizing Notion as a CMS based on the strata site template
  tags:
    - Blog
    - PWA
    - SEO
    - Styling:SCSS
  features:
    - Super simple, portfolio + blog + newsletter site
    - Utilizing Notion as a CMS
    - Fully Responsive
    - Styling with SCSS
- url: https://sumanth.netlify.app/
  repo: https://github.com/Mr404Found/gatsby-sidedrawer
  description: A responsive and super simple gatsby site with awesome navbar and stay tuned more features coming soon
  tags:
    - Netlify
    - SEO
    - Blog
    - Landing Page
    - Styling:Other
  features:
    - Attractive Design
    - Responsive webpage
    - Animations
    - Component Animations
    - ReactReveal Library
    - Side Drawer
    - Sidebar
    - Navbar
- url: https://userbase-gatsby-starter.jacobneterer.com
  repo: https://github.com/jneterer/userbase-gatsby-starter
  description: Another TODO app - a Gatsby starter for Userbase, Tailwind CSS, SCSS, and TypeScript.
  tags:
    - Styling:Tailwind
    - Styling:SCSS
    - Language:TypeScript
    - Authentication
    - Netlify
    - SEO
  features:
    - Userbase for authentication and end-to-end encrypted data management
    - All user and data APIs
    - Tailwind CSS and SCSS for styling
    - TypeScript for easier debugging and development, strict types, etc
    - Netlify for hosting
- url: https://gatsby-simple-blog-with-asciidoctor-demo.netlify.app
  repo: https://github.com/hitsuji-no-shippo/gatsby-simple-blog-with-asciidoctor
  description: A Gatsby blog with Asciidoctor. Forked from thundermiracle/gatsby-simple-blog.
  tags:
    - Blog
    - i18n
    - Netlify
    - Disqus
    - RSS
    - SEO
    - Linting
    - Testing
  features:
    - Asciidoc support
    - Easily Configurable
    - Tags
    - Edit on GitHub
    - i18n
    - SEO
    - Light and Dark themes
    - Google Analytics
    - RSS
    - Disqus
    - Breadcrumbs
    - ESLint
- url: https://barcadia.netlify.app/
  repo: https://github.com/bagseye/barcadia
  description: A super-fast site using Gatsby
  tags:
    - Blog
    - CMS:Headless
    - CMS:Contentful
    - Portfolio
  features:
    - Styled components
    - Responsive webpage
    - Portfolio
    - Blog
- url: https://gatsby-starter-clean-resume.netlify.app/
  repo: https://github.com/masoudkarimif/gatsby-starter-clean-resume
  description: A Gatsby Starter Template for Putting Your Resume Online Super Quick!
  tags:
    - Netlify
    - Pagination
    - Styling:Other
    - SEO
  features:
    - Easy setup
    - Completely customizable using only gatsby-config.js file
    - Uses Milligram for styling
    - Fully responsive
    - Clean minimalist design
    - Page transition
    - Five different themes (great-gatsby, master-yoda, wonder-woman, darth-vader, luke-lightsaber)
    - Includes React Helmet for title and description tags
    - Includes Google Analytics plugin
- url: https://gatsby-starter-i18n-bulma.netlify.app
  repo: https://github.com/kalwalt/gatsby-starter-i18n-bulma
  description: A gatsby starter with Bulma and optimized slug for better SEO.
  tags:
    - i18n
    - Netlify
    - CMS:Netlify
    - Styling:Bulma
    - Styling:SCSS
    - Gallery
    - SEO
    - Markdown
    - PWA
    - Blog
  features:
    - Multilanguage support with i18n
    - Slug switcher (multilanguage)
    - Uses Bulma for styling
    - Netlify CMS
    - React Images with Modal
    - FontAwesome icons
    - Animate.css with WOW
    - Robots.txt
    - Sitemap
    - PWA
- url: https://ghost-attila-preview.draftbox.co/
  repo: https://github.com/draftbox-co/gatsby-attila-theme-starter
  description: A Gatsby starter for creating blogs from headless Ghost CMS.
  tags:
    - Blog
    - CMS:Headless
    - SEO
    - Styling:SCSS
    - Pagination
  features:
    - Attila standard Ghost theme
    - Data sourcing from headless Ghost
    - Responsive design
    - SEO optimized
    - OpenGraph structured data
    - Twitter Cards meta
    - Sitemap Generation
    - XML Sitemaps
    - Progressive Web App
    - Offline Support
    - RSS Feed
    - Composable and extensible
- url: https://gatsby-contentful-portfolio.netlify.app/
  repo: https://github.com/wkocjan/gatsby-contentful-portfolio
  description: Gatsby portfolio theme integrated with Contentful
  tags:
    - CMS:Contentful
    - CMS:Headless
    - Gallery
    - Portfolio
    - SEO
    - Styling:Tailwind
  features:
    - Clean minimalist design
    - Contentful integration with ready to go placeholder content
    - Responsive design
    - Uses Tailwind CSS for styling
    - Font Awesome icons
    - Robots.txt
    - SEO optimized
    - OpenGraph structured data
    - Integration with Mailchimp
- url: https://gatsby-graphcms-ecommerce-starter.netlify.app
  repo: https://github.com/GraphCMS/gatsby-graphcms-ecommerce-starter
  description: Swag store built with GraphCMS, Stripe, Gatsby, Postmark, and Printful.
  tags:
    - E-commerce
    - i18n
    - Netlify
    - Styling:Tailwind
    - CMS:Other
    - Stripe
  features:
    - Dropshipping by Printful
    - Printful inventory enhanced by GraphCMS
    - Custom GraphQL API for handling checkout and payment
    - Postmark for order notifications
    - Strong Customer Authentication
- url: https://koop-blog.netlify.app/
  repo: https://github.com/bagseye/koop-blog
  description: A simple blog platform using Gatsby and MDX
  tags:
    - Blog
    - Markdown
    - MDX
  features:
    - Responsive design
    - Styled 404 page
    - Lightweight
    - Styled Components
- url: https://gatsby-blog-mdx.now.sh/
  repo: https://github.com/EllisMin/gatsby-blog-mdx
  description: A ready-to-use, customizable personal blog with minimalist design
  tags:
    - Blog
    - MDX
    - Markdown
    - Netlify
    - SEO
    - Styling:Other
    - Documentation
  features:
    - Simple blog with responsive design
    - Light / Dark Mode Switch
    - MDX & Markdown to create post & About page
    - Code syntax highlighting (Light / Dark)
    - Facebook | Disqus | Utterances comments
    - Social Media Links & Share buttons
    - SEO + Sitemap + RSS
    - Googly Analytics Support
    - Easy & Highly Customizable
- url: https://gatsby-airtable-listing.netlify.app/
  repo: https://github.com/wkocjan/gatsby-airtable-listing
  description: Airtable theme for Gatsby
  tags:
    - Airtable
    - SEO
    - Styling:Tailwind
  features:
    - Airtable integration
    - Modals with previous/next navigation
    - Responsive design
    - Uses Tailwind CSS for styling
    - Font Awesome icons
    - Clean minimalist design
    - SEO optimized
    - Robots.txt
    - OpenGraph structured data
- url: https://gatsby-starter-personality.netlify.app/
  repo: https://github.com/matheusquintaes/gatsby-starter-personality
  description: A free responsive Gatsby Starter
  tags:
    - Portfolio
    - Gallery
  features:
    - SEO
    - Page transition
    - Fully responsive
    - Styling:CSS-in-JS
- url: https://seattleservicerelief.com/
  repo: https://github.com/service-relief/gatsby-starter-service-relief
  description: Localized index of resources for your city.
  tags:
    - Airtable
    - Netlify
    - SEO
    - Styling:Tailwind
  features:
    - generates a static website using Gatsby
    - uses Airtable to manage your listings and categories
    - includes an Airtable form to collect local submissions and add them to Airtable for approval
    - can be personalized to a city or region without touching a line of code
    - one-click deployment via Netlify
- url: https://shards-gatsby-starter.netlify.app/
  repo: https://github.com/wcisco17/gatsby-typescript-shards-starter
  description: Portfolio with TypeScript and Shards UI
  tags:
    - Language:TypeScript
    - Portfolio
    - Netlify
    - PWA
    - Styling:Bootstrap
  features:
    - Portfollio Starter that includes Shards Ui component library and TypeScript generator.
    - TypeScript
    - TypeScript Generator
    - Styled-Components
    - Shards UI
    - Bootstrap
- url: https://gatsby-sanity-developer-portfolio-starter.jacobneterer.com/
  repo: https://github.com/jneterer/gatsby-sanity-developer-portfolio-starter
  description: A Gatsby + Sanity CMS starter project for developer portfolios. Also built using Tailwind CSS, SCSS, and TypeScript.
  tags:
    - CMS:sanity.io
    - Portfolio
    - Styling:Tailwind
    - Styling:SCSS
    - Language:TypeScript
    - Netlify
    - SEO
  features:
    - Developer portfolio using Gatsby + Sanity CMS
    - Edit your profile, projects, and tags all in Sanity CMS without any code commits
    - Tailwind CSS and SCSS for styling
    - TypeScript for easier debugging and development, strict types, etc
    - Netlify for hosting
    - SEO Capabilities
- url: https://serene-ramanujan-285722.netlify.app/
  repo: https://github.com/kunalJa/gatsby-starter-math-blog
  description: Responsive math-focused blog with MDX and Latex built-in
  tags:
    - MDX
    - Blog
    - PWA
    - Storybook
    - Styling:Other
    - SEO
  features:
    - Mobile friendly and fully responsive
    - Easy to configure (just change site.config.js)
    - MDX
    - Latex with Katex
    - Storybook with tested components included
    - Uses Tachyons for styling
    - Easy to create new posts
- url: https://gatsby-starter-canada-pandemic.netlify.app/
  repo: https://github.com/masoudkarimif/gatsby-starter-canada-pandemic
  description: A Gatsby starter template for covering pandemics in Canada
  tags:
    - AWS
    - Onepage
    - Styling:Other
  features:
    - Interactive SVG map using D3
    - Responsive design
    - Styled 404 page
    - Google Analytics support
    - Includes React Helmet
    - Clean minimalist design
    - Completely customizable using only gatsby-config.js file
- url: https://builderio.github.io/gatsby-starter-builder/
  repo: https://github.com/BuilderIO/gatsby-starter-builder
  description: Gatsby starter with drag + drop page building with your React components via Builder.io
  tags:
    - CMS:Other
    - CMS:Headless
  features:
    - Builder.io integration with sample pages/header/footer.
    - Drag and drop page editing and creations.
    - Lots of built-in templates, widgets, or bring in your own custom components.
    - Uses @builder.io/gatsby plugin to dynamically create pages published on the editor.
    - SEO
- url: https://gatsby-starter-reason-blog.netlify.app/
  repo: https://github.com/mukul-rathi/gatsby-starter-reason-blog
  description: The Gatsby Starter Blog using ReasonML!
  tags:
    - Blog
    - Styling:CSS-in-JS
    - Language:Other
  features:
    - Basic setup for a full-featured type-safe blog
    - ReasonML support out-of-the-box
    - ReasonReact v3 JSX syntax
    - CSS-in-Reason support
    - StaticQuery GraphQL support in ReasonML
    - Similar to gatsby-starter-blog

- url: https://gct.mozart409.space/
  repo: https://github.com/Mozart409/gatsby-custom-tailwind
  description: A minimal Tailwind CSS starter, with custom fonts, purgecss, automatic linting when committing to master, awesome lighthouse audit, custom Vercel/serve server for production build, visible to all in your network, so you can test it with your phone.
  tags:
    - Linting
    - PWA
    - SEO
    - Styling:Tailwind
    - Styling:PostCSS
  features:
    - Minimal Tailwind Starter
    - Custom Fonts predefined
    - Automatic Linting on Commit using husky and pretty-quick
    - Custom server to test Production Builds on your local network via Vercel/serve
    - Extensive Readme in the repo
- url: https://gatsby-redux-toolkit-typescript.netlify.app/
  repo: https://github.com/saimirkapaj/gatsby-redux-toolkit-typescript-starter
  description: Gatsby Starter using Redux-Toolkit, TypeScript, Styled Components, and Tailwind CSS.
  tags:
    - Redux
    - Language:TypeScript
    - Styling:Tailwind
  features:
    - Redux-Toolkit
    - TypeScript
    - Styled Components
    - Tailwind CSS
    - Removes unused CSS with Purgecss
    - Font Awesome Icons
    - Responsive Design
    - Change between light and dark themes
    - SEO
    - React Helmet
    - Offline Support
- url: https://gatsby-ts-tw-styled-eslint.netlify.app
  repo: https://github.com/Miloshinjo/gatsby-ts-tw-styled-eslint-starter
  description: Gatsby starter with TypeScript, Tailwind CSS, @emotion/styled, and ESLint.
  tags:
    - Linting
    - Styling:CSS-in-JS
    - Styling:Tailwind
    - Language:TypeScript
  features:
    - TypeScript support
    - CSS-in-JS with @emotion/styled (like styled components)
    - Tailwind CSS (1.2) support
    - ESLint with Airbnb settings
- url: https://mik3y.github.io/gatsby-starter-basic-bootstrap/
  repo: https://github.com/mik3y/gatsby-starter-basic-bootstrap
  description: A barebones starter featuring react-bootstrap and deliberately little else
  tags:
    - Styling:Bootstrap
    - Styling:SCSS
  features:
    - Uses react-bootstrap, sass, and little else
    - Skeleton starter, based on gatsby-starter-default
    - Optional easy integration of themes from Bootswatch.com
- url: https://gatsby-starter-songc.netlify.app/
  repo: https://github.com/FFM-TEAM/gatsby-starter-song
  description: A Gatsby starter for blog style with fresh UI.
  tags:
    - Blog
    - Netlify
    - SEO
    - Language:TypeScript
    - Styling:CSS-in-JS
  features:
    - Emoji (emojione)
    - Code syntax highlighting (atom-one-light Style)
    - Mobile friendly and fully responsive
    - Comment feature ( utterances)
    - Post side PostTOC
    - Simple fresh design like Medium
    - Readability
- url: https://gatsby-starter-kontent-lumen.netlify.app/
  repo: https://github.com/Kentico/gatsby-starter-kontent-lumen
  description: A minimal, lightweight, and mobile-first starter for creating blogs uses Gatsby and Kentico Kontent CMS. Inspired by Lumen.
  tags:
    - SEO
    - CMS:Headless
    - CMS:Kontent
    - Netlify
    - Styling:SCSS
    - Blog
  features:
    - Kentico Kontent CaaS platform as the data source.
    - Mobile-First approach in development.
    - Archive organized by tags and categories.
    - Automatic Sitemap generation.
    - Lost Grid.
    - Beautiful typography inspired by matejlatin/Gutenberg.
    - Stylesheet built using Sass and BEM-Style naming.
    - Syntax highlighting in code blocks.
    - Google Analytics support.
- url: https://dindim-production.netlify.app/
  repo: https://github.com/lorenzogm/gatsby-ecommerce-starter
  description: Gatsby starter to create an ecommerce website with Netlify and Stripe. Setup and release your shop in a few minutes.
  tags:
    - Client-side App
    - E-commerce
    - Firebase
    - Netlify
    - SEO
    - Stripe
    - Styling:CSS-in-JS
  features:
    - 100% Free. No subscriptions, just pay a fee to Stripe when you sell a product.
    - Home Page to list all your products.
    - Category Page to list products by category.
    - Product Detail Page. Define several colors and sizes for the same product
    - Cart Page with the summary of your cart before checkout.
    - Checkout Page powered by Stripe.
    - Scripts to create/update/delete your products in Stripe.
    - Analytics with Firebase
- url: https://gatsby-starter-ts.now.sh/
  repo: https://github.com/jpedroschmitz/gatsby-starter-ts
  description: A TypeScript starter for Gatsby. No plugins and styling. Exactly the necessary to start!
  tags:
    - Language:TypeScript
    - Styling:None
    - Linting
  features:
    - TypeScript
    - ESLint and Prettier
    - Husky and lint-staged
    - Commitizen and Commitlint
    - TypeScript absolute paths
- url: https://rolwinreevan.com
  repo: https://github.com/rolwin100/rolwinreevan_gatsby_blog
  description: This starter consists of Ant Design System you can use it for your personal blog. I have given a lot of time in developing this starter because I found that there were not many starters with a very good design. Please give a star to this project if you have like it to encourage me 😄. Thank you.
  tags:
    - Blog
    - Portfolio
    - Markdown
    - SEO
    - PWA
  features:
    - Blog designed using Markdown.
    - Beautifully designed landing page.
    - First project in the starters list to use Ant Design.
    - Supports SSR and is also a PWA.
- url: https://gatsby-antd-starter.netlify.app/
  repo: https://github.com/alienCY/gatsby-antd-starter
  description: Gatsby starter with Ant Design (antd)
  tags:
    - Styling:Ant Design
    - SEO
  features:
    - Ant Design components
    - A really nice header.
- url: https://gatsby-starter-typescript.surge.sh
  repo: https://github.com/kurttomlinson/gatsby-starter-typescript
  description: A TypeScript starter with auto-generated GraphQL types, TS errors in the develop console, and gatsby-node.ts support!
  tags:
    - Language:TypeScript
  features:
    - TypeScript
    - Auto-generated types from GraphQL queries
    - TypeScript errors in the develop console
    - Support for typed GraphQL queries in gatsby-node.ts
    - Based on gatsby-starter-default
- url: https://www.dyuzz.club/
  repo: https://github.com/Dyuzz/Gatsby-Blog-Starter-Dyuzz
  description: A Gatsby starter for creating blogs.
  tags:
    - Blog
    - PWA
    - SEO
    - CMS:Netlify
    - Pagination
  features:
    - Blog designed using Markdown.
    - Beautifully designed landing page.
    - Gatsby v2
    - Google Analytics
    - Web App Manifest
    - Netlify Support
    - Gitalk Comment
    - SiteMap
    - Netlify CMS Support
    - TOC（TableOfContexts）
    - Pagination
    - SEO
    - Phone browser Support
- url: https://dropinblog-gatsby-starter.netlify.app/
  repo: https://github.com/DropInBlog/gatsby-starter
  description: A quick and simple Gatsby solution for the simplest blogging solution
  tags:
    - Blog
    - Netlify
    - Pagination
    - SEO
    - CMS:Headless
    - Styling:SCSS
    - Styling:CSS-in-JS
    - Styling:Tailwind
  features:
    - Pagination
    - Beautifully designed landing page.
    - Includes Chakra-UI and Tailwind CSS
- url: https://gatsby-material-typescript-starter.netlify.app
  repo: https://github.com/Junscuzzy/gatsby-material-typescript-starter
  description: A simple starter using TypeScript, ESLint, Prettier & @Material-ui
  tags:
    - Language:TypeScript
    - Linting
    - Netlify
    - SEO
    - Styling:Material
  features:
    - TypeScript in front-side & node-side
    - Prettier, ESLint and Type-check well configured together
    - Material-ui SSR compatible with build-in light/dark theme
    - Content sourcing free
    - Functional react (Hooks & functions instead Class)
    - Responsive design
    - SEO optimized
    - Styled 404 page
    - Google Analytics support
- url: https://gatsby-starter-takeshape-startup.netlify.app
  repo: https://github.com/colbyfayock/gatsby-starter-takeshape-startup
  description: Integrate TakeShape CMS using a ready to go TakeShape Startup project!
  tags:
    - Blog
    - CMS:Other
    - CMS:Headless
    - Landing Page
    - Styling:SCSS
  features:
    - Integrate TakeShape CMS
    - Preconfigured to work with the TakeShape Startup project
- url: https://gatsby-startbootstrap-agency.netlify.app/
  repo: https://github.com/thundermiracle/gatsby-startbootstrap-agency
  description: Gatsby version of startbootstrap-agency with i18n supported.
  tags:
    - Portfolio
    - PWA
    - SEO
    - Gallery
    - Landing Page
    - Onepage
    - Markdown
    - Netlify
    - Styling:Bootstrap
    - i18n
    - Netlify
    - Linting
  features:
    - Easily Configurable
    - Different types of sections
    - i18n
    - SEO
    - Google Analytics
    - Prettier, ESLint
- url: https://gatsby-typescript-tailwind-twin-styled-component-starter.netlify.app/
  repo: https://github.com/DevHausStudio/Gatsby-Typescript-Tailwind-Twin-Styled-Component-Starter
  description: Barebones and lightweight starter with TypeScript, Styled-Components, Tailwind CSS, Twin Macro.
  tags:
    - Language:TypeScript
    - Styling:Tailwind
    - Styling:CSS-in-JS
    - Netlify
  features:
    - Gatsby v2
    - TypeScript
    - Tailwind CSS
    - Style-Components
    - CSS-in-JS
    - Code Readability
    - Barebones
- url: https://dlford.github.io/gatsby-typescript-starter-minimalist/
  repo: https://github.com/dlford/gatsby-typescript-starter-minimalist
  description: A minimalist Gatsby TypeScript starter, because less is more
  tags:
    - Language:TypeScript
    - Linting
    - Styling:Other
  features:
    - Don't use `React.FC` (See `https://github.com/facebook/create-react-app/pull/8177`)
    - Minimalist
    - Prettier / ESLint pre-configured
    - CSS Reset / CSS Modules
    - Style Builder page for adjusting global styles
- url: https://flotiq-starter-products.herokuapp.com/
  repo: https://github.com/flotiq/gatsby-starter-products
  description: A Gatsby e-commerce starter with products sourced from Flotiq.
  tags:
    - CMS:Headless
    - E-commerce
    - CMS:Other
  features:
    - Snipcart e-commerce starter
    - Flotiq CMS as a product source
    - Deploy to Heroku
- url: https://goodpraxis.coop
  repo: https://github.com/GoodPraxis/gp-gatsby-starter-ts-sass-jest
  description: A solid, basic Gatsby starter used by Good Praxis suitable for many different types of projects
  tags:
    - Language:TypeScript
    - Styling:SCSS
    - SEO
    - Testing
  features:
    - TypeScript support
    - SCSS for styling
    - JEST tests
    - Simple SEO setup
- url: https://gatsby-markdown-personal-website.netlify.app/
  repo: https://github.com/SaimirKapaj/gatsby-markdown-personal-website
  description: Gatsby Markdown Personal Website Starter, using Styled Components, Tailwind CSS, and Framer Motion.
  tags:
    - Blog
    - Portfolio
    - Markdown
    - Styling:Tailwind
  features:
    - Markdown
    - Framer Motion
    - Page Transition
    - Styled Components
    - Tailwind CSS
    - Removes unused CSS with Purgecss
    - Font Awesome Icons
    - Responsive Design
    - SEO
    - React Helmet
    - Offline Support
    - Gatsby Image
- url: https://flotiq-starter-recipes.herokuapp.com
  repo: https://github.com/flotiq/gatsby-starter-recipes
  description: A Gatsby culinary starter with recipes sourced from Flotiq.
  tags:
    - CMS:Headless
    - Gallery
    - Pagination
    - CMS:Other
  features:
    - Recipes starter
    - Culinary recipes
    - Flotiq CMS as a recipe source
- url: https://gatsby-markdown-typescript-personal-website.netlify.app/
  repo: https://github.com/SaimirKapaj/gatsby-markdown-typescript-personal-website
  description: Gatsby Markdown Personal Website Starter, using TypeScript, Styled Components, Tailwind CSS, and Framer Motion.
  tags:
    - Blog
    - Portfolio
    - Markdown
    - Language:TypeScript
    - Styling:Tailwind
  features:
    - Markdown
    - TypeScript
    - Framer Motion
    - Page Transition
    - Styled Components
    - Tailwind CSS
    - Removes unused CSS with Purgecss
    - Font Awesome Icons
    - Responsive Design
    - SEO
    - React Helmet
    - Offline Support
    - Gatsby Image
- url: https://thestartup.netlify.app/
  repo: https://github.com/bagseye/startup
  description: A startup template perfect for brochure sites and small businesses
  tags:
    - Landing Page
    - Onepage
    - Portfolio
    - Styling:CSS-in-JS
  features:
    - Font Awesome Icons
    - Responsive Design
    - Style-Components
- url: https://gatsby-starter-tailwind-css.netlify.app/
  repo: https://github.com/melanienolan/gatsby-starter-tailwind-css
  description: A Gatsby starter with Tailwind CSS. Uses Tailwind CSS v1.4.1 and includes built-in support for PurgeCSS.
  tags:
    - Landing Page
    - Onepage
    - Styling:Tailwind
  features:
    - Simple boilerplate site using Tailwind CSS
    - PurgeCSS support to remove unused styles
    - PostCSS including Autoprefixer
    - React Helmet for better SEO
- url: https://wp-balsa-preview.draftbox.co/
  repo: https://github.com/draftbox-co/gatsby-wordpress-balsa-starter
  description: A Gatsby starter for creating blogs from headless WordPress CMS.
  tags:
    - Blog
    - SEO
    - CMS:WordPress
    - Styling:Other
    - Pagination
  features:
    - Balsa Skin by Draftbox
    - Data sourcing from headless WordPress
    - Responsive design
    - SEO optimized
    - OpenGraph structured data
    - Twitter Cards meta
    - Sitemap Generation
    - XML Sitemaps
    - Progressive Web Ap
- url: https://gatsby-typescript-eslint-prettier-starter.netlify.app/
  repo: https://github.com/Tielem/gatsby-typescript-eslint-prettier-starter
  description: This Gatsby starter is an adaptation of the default Gatsby starter with TypeScript, ESlint and Prettier added and pre-configured, bringing you everything you need to get up and running with Gatsby in a type-safe and style-safe way.
  tags:
    - Language:TypeScript
    - Linting
    - Styling:None
  features:
    - TypeScript compile (gatsby-plugin-ts), not Babel transpile (gatsby-plugin-typescript)
    - Type errors cause gatsby develop and gatsby build to stop
    - Makes use of ESlint with Airbnb's TypeScript config, to ensure code styling both in JavaScript and TypeScript
    - Linting errors cause gatsby develop and gatsby build to stop
    - Good starter template to add additional features (such as Markdown or Headless CMS) in a type safe and style safe way
    - Dependencies are automatically kept up to date with [Renovate](https://renovate.whitesourcesoftware.com/)
- url: https://gatsby-basic-typescript-starter.netlify.app/
  repo: https://github.com/noahub/gatsby-typescript-starter
  description: This starter ships with the main Gatsby configuration files you need to build a basic site using React and TypeScript.
  tags:
    - Language:TypeScript
    - Styling:CSS-in-JS
  features:
    - TypeScript installed and configured
    - Styled Components via Emotion
    - Google Fonts enabled
    - React Helmet for SEO
    - Configured image filesystem, transformer-sharp, plugin-sharp
- url: https://gatsby-landing-page-starter.netlify.app/
  repo: https://github.com/btahir/gatsby-landing-page-starter
  description: Simple Landing Page Starter Built With Gatsby.
  tags:
    - Landing Page
    - SEO
    - PWA
    - Styling:SCSS
  features:
    - Responsive design
    - SEO optimized
    - Conversion optimized
    - Sitemap Generation
    - XML Sitemaps
    - Progressive Web App
    - Offline Support
    - Composable and extensible
- url: https://gatsby-lotus-starter.netlify.app/
  repo: https://github.com/DecliningLotus/gatsby-lotus-starter
  description: A fully featured Gatsby Bootstrap starter.
  tags:
    - Linting
    - Netlify
    - PWA
    - SEO
    - Styling:Bootstrap
    - Styling:PostCSS
    - Styling:SCSS
  features:
    - Bootstrap + React Bootstrap
    - React Icons
    - Typefaces + Font Preloader
    - SVGO Optimizations
    - Optimized SEO
    - SASS Support
    - Sitemap Generation
    - Progressive Web App
    - Offline Support
    - Semantic Release
    - Netlify + CircleCI Support
- url: https://creationspirit.github.io/gatsby-babylonjs-starter/
  repo: https://github.com/creationspirit/gatsby-babylonjs-starter
  description: A Gatsby starter with example Babylonjs scene boilerplate.
  tags:
    - Portfolio
  features:
    - Babylon.js 3D graphics
    - Built on top of Gatsby's default starter
- url: https://gatsby-starter-voyager.netlify.app/
  repo: https://github.com/gregdferrell/gatsby-starter-voyager
  description: A feature-rich starter blog.
  tags:
    - Blog
    - Markdown
    - Pagination
    - RSS
    - SEO
    - Styling:SCSS
    - Styling:Other
  features:
    - Beautiful starter blog with content in markdown
    - Responsive, mobile-first design using tachyons.scss, flexbox, SCSS & CSS modules
    - Fast, with top-notch lighthouse audit scores
    - View posts by tag & author
    - Pagination & next/prev navigation
    - Social sharing links on blog posts (twitter, facebook, pinterest)
    - SEO component with social sharing cards for twitter & facebook
    - Structured data, schema.org
    - Sitemap & RSS feed
    - Support for email subscription to Mailchimp campaign
    - Support for Google analytics
- url: https://expo-gatsby-starter.netlify.app/
  repo: https://github.com/Sidibedev/expo-gatsby-starter
  description: A simple Expo and Gatsby starter.
  tags:
    - PWA
    - SEO
  features:
    - SEO
    - PWA
    - Offline Support
    - Upload Image
    - Expo SDK
    - Image manipulation
    - 404 page
    - Navigation
- url: https://gatsby-starter-banshorian.netlify.app
  repo: https://github.com/webmaeistro/gatsby-starter-banshorian
  description: Starter for the gatsby-theme-banshorian. A creative cool-looking personal or work projects showcase/portfolio/CV. Based on byfolio.
  tags:
    - Styling:Other
    - Portfolio
    - Transitions
    - Linting
    - Testing
    - PWA
  features:
    - Gatsby v2
    - Style-Components Using @emotion
    - Edit Everything From gatsby.config
    - Developer Friendly
    - Isomorphic Skills Tiles
    - Transitions Between Pages and Menu
- url: https://a2zarslaan.github.io/gatsby-starter-sasslan/
  repo: https://github.com/a2zarslaan/gatsby-starter-sasslan
  description: A minimalistic Gatsby starter template featuring SASS and CSS 7-1 architecture.
  tags:
    - Blog
    - Portfolio
    - Markdown
  features:
    - Markdown
    - CSS 7-1 Architecture
    - GraphQL IDE
    - Page Transitions
    - Easy to edit CSS variables
    - Styled Components
    - SVG icons
    - Google fonts
    - Desktop-First Design
    - Responsive Design
    - React Helmet
    - Gatsby Remark Images
    - Code Readability
    - Progressive Web App
- url: https://pedantic-brown-bbf927.netlify.app/
  repo: https://github.com/pkino/gatsby-starter-typescript-sass
  description: A minimum starter with TypeScript, Sass, ESLint and Prettier built-in
  tags:
    - Language:TypeScript
    - Styling:SCSS
    - Linting
  features:
    - TypeScript and Sass support
    - ESLint with basic react rules
- url: https://gatsby-starter-portfolio-minimal.netlify.app/
  repo: https://github.com/konstantinmuenster/gatsby-starter-portfolio-minimal
  description: A modern one-page portfolio with a clean yet expressive design.
  tags:
    - Portfolio
    - Markdown
    - MDX
    - PWA
    - Onepage
    - Styling:CSS-in-JS
  features:
    - Quick and Easy Setup - Add content and deploy
    - Content via Markdown/MDX - No external CMS needed
    - Extendable Layout - Add more sections as you like
    - Responsive Design - With freshening Animations
    - Medium Integration - Feature your latest articles
    - Progressive Web App/PWA - Offline Support
    - Fast and Accessible
    - SEO
- url: https://gatsby-theme-clarisse.netlify.app
  repo: https://github.com/tacogator/gatsby-starter-blog-material-clarisse
  description: A minimalist blog starter with Material-UI
  tags:
    - Blog
    - SEO
    - Portfolio
    - Landing Page
    - Styling:Material
    - Markdown
    - MDX
  features:
    - SEO-ready
    - Clean design with emphasis on Call-to-action
    - Built-in Tag/Category support
    - Write post in markdown or MDX
    - Desktop and mobile responsive layout
    - Customizable branding & navigation
    - Material-UI
- url: https://ph0en1x.ru/
  repo: https://github.com/eduard-kirilov/gatsby-ts-apollo-starter
  description: This starter is a ready-made configuration that includes Gatsby, React, Redux, Apollo, GraphQL, TypeScript, Styled-Components, Material-UI, Jest, Enzyme.
  tags:
    - E-commerce
    - SEO
    - Redux
    - Language:TypeScript
    - Pagination
    - Styling:Material
  features:
    - This starter is configured to interact with GraphQL of your backend through Apollo.
    - Strong typing with TypeScript.
    - Typescript, Apollo, Mongo - backend.
    - Unit tests based on jest and enzyme.
    - In this starter, Styled-components and Material-UI can be used simultaneously.
    - This starter has tuned redux with reselect on board
    - Desktop and mobile responsive layout
- url: https://gatsby-starter-tailwind-opinionated.netlify.app/
  repo: https://github.com/mjsarfatti/gatsby-starter-tailwind-opinionated
  description: Based on the official Gatsby starter, with an opinionated Tailwind setup. Uses Purgecss to remove unused CSS.
  tags:
    - Styling:Tailwind
  features:
    - Based on gatsby-starter-default
    - Tailwind CSS Framework
    - Removes unused CSS with Purgecss
    - Works great with VS Code
    - Create React App ESLint default
    - Run Prettier through ESLint
    - Sensible Tailwind CSS configuration, great for most sites
    - Absolute imports (no more ../../../../some/components.js)
    - Typescript-ready
    - Box shadows by box-shadows.co
    - Spring transition easing
    - Tailwind forms plugin

- url: https://gatsby-starter-jest-enzyme-eslint.netlify.app
  repo: https://github.com/markbello/gatsby-starter-jest-enzyme-eslint
  description: gatsby-starter-default with Jest, Enzyme, and ESLint
  tags:
    - Testing
    - Linting
  features:
    - Jest testing set up
    - Enzyme for shallow rendering and snapshot testing
    - ESLint for linting
    - No frills, minimally opinionated
- url: https://foundation.stackrole.com/
  repo: https://github.com/stackrole/gatsby-starter-foundation
  description: A starter to launch your blazing fast personal website and a blog, Built with Gatsby and Netlify CMS. Made with ❤ by Stackrole
  tags:
    - CMS:Netlify
    - Markdown
    - Netlify
    - Pagination
    - SEO
    - Styling:SCSS
    - Blog
    - Landing Page
  features:
    - A Blog and Personal website with Netlify CMS.
    - Responsive Web Design
    - Customize content of Homepage, About and Contact page.
    - Add / Modify / Delete blog posts.
    - Edit website settings, Add Google Analytics and make it your own all with in the CMS.
    - SEO Optimized
    - OpenGraph structured data
    - Twitter Cards meta
    - Beautiful XML Sitemaps
    - Netlify Contact Form, Works right out of the box after deployment.
    - Invite collaborators into Netlify CMS, without giving access to your GitHub account via Git Gateway
    - Gatsby Incremental Builds with Netlify.
    - For more info, Take a look at readme.md on the Github repo.
- url: https://gatsby-starter-payments.netlify.app
  repo: https://github.com/moonclerk/gatsby-starter-payments
  description: A Gatsby starter for creating SaaS landing pages using MoonClerk to accept payments.
  tags:
    - Landing Page
    - Netlify
    - Onepage
    - SEO
    - Stripe
    - Styling:CSS-in-JS
  features:
    - SEO optimized
    - Landing Page
    - Fully responsive
    - Gatsby images
    - MoonClerk Payment Forms
    - Open source illustrations from Icons8
    - Google Analytics
    - Includes React Helmet to allow editing site meta tags
    - Includes plugins for easy, beautiful typography
    - Styling with styled-components
    - Organized using ABEM
- url: https://schoolfront.netlify.app
  repo: https://github.com/orzechdev/schoolfront
  description: School website starter
  tags:
    - Language:TypeScript
    - Styling:CSS-in-JS
    - CMS:WordPress
    - Blog
    - Presentation
  features:
    - Main page
    - WordPress blog
    - Contact page
    - About page
    - Open hours information
    - Offered curriculum page
    - Teachers list
    - WCAG AA support
    - SEO optimized
    - Sitemap Generation
    - Gatsby v2
    - Styled Components
    - TypeScript
- url: https://gatsby-starter-donations.netlify.app
  repo: https://github.com/moonclerk/gatsby-starter-donations
  description: A simple starter to help get up and running accepting donations using Gatsby + MoonClerk
  tags:
    - Donations
    - Landing Page
    - Netlify
    - Onepage
    - SEO
    - Stripe
    - Styling:CSS-in-JS
  features:
    - SEO optimized
    - Fully responsive
    - Gatsby images
    - MoonClerk Payment Forms
    - Open source illustrations from Icons8
    - Open source image from Unsplash
    - Google Analytics
    - Includes React Helmet to allow editing site meta tags
    - Includes plugins for easy, beautiful typography
    - Styling with styled-components
    - Organized using ABEM
- url: https://jolly-tree-003047c03.azurestaticapps.net/
  repo: https://github.com/floAr/gatsby-starter-azure_swa
  description: A simple Gatsby starter making use of the new Azure Static Web App service.
  tags:
    - Redux
    - Styling:None
    - Azure
  features:
    - CI/CD using github actions
- url: https://minimal-blog-starter.netlify.app/
  repo: https://github.com/imjamesku/gatsby-minimal-blog-starter
  description: A minimal NetlifyCMS starter based on the default starter with no additional styling
  tags:
    - CMS:Netlify
    - Styling:None
    - Blog
  features:
    - NetlifyCMS
    - Blog post list
    - SEO
- url: https://gatsbyfire.netlify.app/
  repo: https://github.com/GeorgeSteel/gatsby-fire-starter
  description: A Gatsby Starter to build a complete web app with Gatsby & Firebase by using the library reactfire
  tags:
    - Firebase
    - Authentication
    - Client-side App
  features:
    - You can build a realtime app without any `window object` issue.
    - Private/Dynamic routing made easy with reach/router.
    - Fully integrated with reactfire.
    - Easy to setup.
    - Insane Lighthouse performance.
    - FirebaseUI fully integrated & customizable for any language location.
- url: https://gatsby-starter-catalyst-helium.netlify.app/
  repo: https://github.com/ehowey/gatsby-starter-catalyst-helium
  description: A personal blog starter with large featured images, SEO optimization, dark mode, and support for many different frontmatter fields. Based on Gatsby Theme Catalyst. Uses MDX for content and Theme UI for styling. Includes a core theme, a header theme, a footer theme, and a blog theme.
  tags:
    - MDX
    - Styling:Theme-UI
    - SEO
    - PWA
    - Blog
  features:
    - Based on Gatsby Theme Catalyst series of themes and starters.
    - Theme options are used to enable some simple layout changes.
    - Designed with component shadowing in mind to allow easier customization.
    - Theme UI is deeply integrated with design tokens and variants throughout.
    - Color mode switching available by default.
    - RSS Feed
    - SEO optimized to include social media images and Twitter handles.
    - React Scroll for one page, anchor based navigation is available.
    - Code highlighting via Prism.
- url: https://headless.us
  repo: https://github.com/ecomloop/headless-starter
  description: The Shopify + Gatsby starter theme for digital commerce
  tags:
    - E-commerce
    - Shopify
    - CMS:Netlify
    - Blog
  features:
    - Integrated with Shopify for pulling products
    - Checkout handled via Shopify
    - Includes variants for products
    - XML sitemap
    - Blog with Netlify CMS
    - RSS feed
    - Designed to bring headless commerce to Shopify merchants and shops
- url: http://gatsby-tailwind-starter.kosvrouvas.com/
  repo: https://github.com/kosvrouvas/gatsby-tailwindcss-starter
  description: The default Gatsby starter bundled with the latest TailwindCSS for DRY situations
  tags:
    - MDX
    - Styling:Tailwind
  features:
    - Based on Gatsby Starter Theme
    - Google Analytics
    - Sentry
- url: https://simple.rickkln.com
  repo: https://github.com/rickkln/gatsby-starter-simple
  description: Simple Gatsby starter for a small static site. Replaces Prettier with ESLint (AirBnB style), and adds TypeScript and Firebase hosting.
  tags:
    - Linting
    - Language:TypeScript
    - Firebase
    - SEO
    - Markdown
    - Portfolio
  features:
    - TypeScript is used for a better developer experience.
    - ESLint and the AirBnB TypeScript style guide help you avoid, and fix, simple issues in your code.
    - The default Gatsby formatting tool Prettier, has been removed in order to avoid conflicts with the ESLint + AirBnB TypeScript tools described above.
    - Firebase Hosting is supported and configured for Gatsby from the start.
    - Dynamic pages for blog posts in markdown is implemented.
- url: https://the-great-gatsby-starter.netlify.app
  repo: https://github.com/bradgarropy/gatsby-starter
  description: 🥂 the great gatsby starter
  tags:
    - Linting
    - Netlify
    - SEO
    - Styling:CSS-in-JS
  features:
    - Base scaffolding for a Gatsby site.
    - ESLint and Prettier are preconfigured.
    - Preconfigured Netlify hosting.
    - Serverless functions ready to go.
    - Style with styled-components out of the box.
    - Customizable SEO component included.
- url: https://gatsby-starter-capacitor.netlify.app/
  repo: https://github.com/flogy/gatsby-starter-capacitor
  description: Build blazing fast mobile apps with Gatsby and Capacitor.
  tags:
    - Styling:None
  features:
    - Basic setup for hybrid mobile apps for Android and iOS
    - Demonstration on how to access Native APIs of mobile devices
- url: https://gatsby-starter-woo.surge.sh/
  repo: https://github.com/desmukh/gatsby-starter-woo
  description: Simple, clean, and responsive landing page for your product or service. This is a GatsbyJS port of StyleShout's Woo template.
  tags:
    - Landing Page
    - Onepage
    - Portfolio
  features:
    - Ported from StyleShout Woo theme
    - Fully responsive
    - Includes React Helmet to allow editing site meta tags
    - All landing page content can be customised through YAML files stored in content folder and in gatsby-config.js
- url: https://gatsby-tfs-acme-starter.netlify.app/
  repo: https://github.com/tiagofsanchez/gatsby-tfs-acme-starter
  description: Your new digital garden. ACME Blog is a starter that was build on top of a gatsby-theme-acmeblog
  tags:
    - SEO
    - Blog
    - MDX
  features:
    - MDX
    - Light and Dark mode
    - Includes React Helmet to allow editing site meta tags
    - Theme-ui
    - Tags
    - Categories
- url: https://code-notes-example.netlify.com/
  repo: https://github.com/MrMartineau/gatsby-starter-code-notes
  description: A starter for the "Code Notes" Gatsby theme
  tags:
    - Markdown
    - MDX
    - Documentation
    - Styling:Theme-UI
  features:
    - Notes can be written using Markdown or MDX
    - Full syntax highlighting for most programming languages
    - Notes can be tagged
    - Notes can have associated emojis 👏
    - Extra markdown features have also been added. See the demo for in-depth examples
    - Note search powered by the super-fast Flexsearch
- url: https://adityaketkar.netlify.app/
  repo: https://github.com/adityaketkar/circle-packing-personal-homepage
  description: A Customizable Personal-Website Template, Ready to Deploy in 10 mins!
  tags:
    - Landing Page
    - Onepage
    - Portfolio
  features:
    - Based on Starter "Dimension"
    - Easy to implement, data stored in JSON file
    - Includes a instructional video, can be deployed by people with no coding experience
    - Fully customizable template
- url: https://vapor.aesthetic.codes/
  repo: https://github.com/vaporwavy/gatsby-vapor
  description: A custom, simple theme for Gatsby. Made for minimalists. Completely free and fully responsive.
  tags:
    - Blog
    - SEO
    - Search
    - Markdown
    - HTML5UP
    - Pagination
    - CMS:Netlify
  features:
    - Support tags
    - Post Search
    - Toggle Dark themes
- url: https://www.stefanseegerer.de/gatsby-starter-paper-css-landing-page/
  repo: https://github.com/manzanillo/gatsby-starter-paper-css-landing-page
  description: Single page starter with PaperCSS for a workshop, educational material, or other minimal landing pages
  tags:
    - Onepage
    - Landing Page
  features:
    - Landing Page
    - Google Analytics
    - PaperCSS style
- url: https://gatsby-typescript-app-starter.netlify.app/
  repo: https://github.com/MeridjaNassim/gatsby-typescript-app-starter
  description: Minimal starter configuration for PWA using typescript with both static routes and client side routes.
  tags:
    - PWA
    - Language:TypeScript
  features:
    - PWA configuration
    - Client side App configuration , with client side routing
    - JSON data layer included
    - Minimal CSS GRID
- url: https://gatsby-three-ts-plus.netlify.app/
  repo: https://github.com/shunp/gatsby-three-ts-plus
  description: 3D web starter kit with Three.js and TypeScript
  tags:
    - Linting
    - Language:TypeScript
    - Styling:Tailwind
    - CMS:Netlify
    - Portfolio
  features:
    - TypeScript is used for a better developer experience.
    - Tailwind CSS Framework
    - Includes React Helmet to allow editing site meta tags
    - Desktop and mobile responsive layout
- url: https://mui-treasury.com/layout/clones/reactjs?bgColor=b6c0d4
  repo: https://github.com/mui-treasury/gatsby-mui-layout-starter
  description: Supercharge your next project with Mui Treasury Layout, built on top of Material-UI
  tags:
    - Styling:CSS-in-JS
    - Styling:Material
  features:
    - Gatsby v2
    - Material-UI
    - MuiTreasury Layout
    - Dynamic configurable
    - Offline support
    - PWA ready
    - SEO
    - Responsive design
- url: https://7sferry-gatsby-contentful-starters.netlify.app/
  repo: https://github.com/7sferry/Gatsbyan1.0
  description: Blog template for Contentful CMS with some features like comment, tags, archives, pagination, prism, tags, share and many others.
  tags:
    - Blog
    - SEO
    - CMS:Contentful
    - Pagination
  features:
    - Blog template
    - Contentful CMS
    - Facebook Comment
    - Tags
    - Archives by date
    - Pagination
    - Share Button
    - Prism for code preview
- url: https://gatsby-starter-emotion-theme.netlify.app/
  repo: https://github.com/jackoliver/gatsby-starter-emotion-theme
  description: Gatsby+Emotion+Theming, made to get up and running quicker with standard marketing microsites.
  tags:
    - Styling:CSS-in-JS
  features:
    - Alias imports for quicker development
    - Emotion theming out of the box
    - Easy to change global parameters
    - BYOD (Bring your own data sources)
- url: https://gatsby-starter-catalyst-lithium.netlify.app/
  repo: https://github.com/ehowey/gatsby-starter-catalyst-lithium
  description: A personal blog starter with large featured images, SEO optimization, dark mode, and support for many different frontmatter fields. Based on Gatsby Theme Catalyst. Uses MDX for content and Theme UI for styling. Includes a core theme, a header theme, a footer theme, and a blog theme.
  tags:
    - MDX
    - Styling:Theme-UI
    - SEO
    - PWA
    - Blog
  features:
    - Based on Gatsby Theme Catalyst series of themes and starters.
    - Theme options are used to enable some simple layout changes.
    - Designed with component shadowing in mind to allow easier customization.
    - Theme UI is deeply integrated with design tokens and variants throughout.
    - Color mode switching available by default.
    - RSS Feed
    - SEO optimized to include social media images and Twitter handles.
    - React Scroll for one page, anchor based navigation is available.
    - Code highlighting via Prism.
- url: https://ghost-novela-preview.draftbox.co/
  repo: https://github.com/draftbox-co/gatsby-ghost-novela-starter
  description: A Gatsby starter for creating blogs from headless Ghost CMS.
  tags:
    - AMP
    - Blog
    - CMS:Headless
    - CMS:Ghost
    - Disqus
    - Language:TypeScript
    - Markdown
    - MDX
    - Netlify
    - Pagination
    - PWA
    - RSS
    - SEO
    - Styling:CSS-in-JS
    - Styling:Theme-UI
  features:
    - Novela theme by Narrative
    - Data sourcing from headless Ghost
    - Responsive design
    - SEO optimized
    - OpenGraph structured data
    - Twitter Cards meta
    - Sitemap Generation
    - XML Sitemaps
    - Progressive Web App
    - Offline Support
    - RSS Feed
    - Composable and extensible
- url: https://gatsby-starter-portfolio.herokuapp.com/
  repo: https://github.com/surudhb/gatsby-personal-site-template
  description: A minimalist dev portfolio featuring a blog, SEO, app-theming with React.Context, Bootstrap and Sass
  tags:
    - Portfolio
    - Blog
    - SEO
    - Markdown
    - MDX
    - Styling:Bootstrap
    - Styling:SCSS
    - Client-side App
  features:
    - Gatsby v2
    - Main page, Blog page, About page, Projects page, Resume page with dedicated pages for each blog-post and project
    - Uses Sass with Bootstrap to make styling super simple
    - Light/Dark mode for entire app using React's Context API
    - SEO enabled on each page with react-helmet
    - Features optimized image rendering using gatsby-image
    - Uses open source icons from Fontawesome and icons8
    - Uses icons as links to github, resume, hackerrank on main page
    - Programmatically generates styled pages for each blog post and project written in Markdown
    - Blog posts page features a live filter tool
    - Uses site metadata to populate About page
    - Resume page generated using template Markdown files
- url: https://cocky-williams-9d49bd.netlify.app/
  repo: https://github.com/peterdurham/gatsby-starter-blog-boost
  description: A Netlify CMS powered blog starter to jumpstart your personal or company's development.
  tags:
    - Blog
    - Markdown
    - CMS:Netlify
  features:
    - Articles (Blog Post) CMS Model
    - Topics pages
    - Tag Pages
    - Mobile ready
- url: https://gatsby-starter-skeleton.netlify.app/
  repo: https://github.com/msallent/gatsby-starter-skeleton
  description: Gatsby starter featuring TypeScript, ESLint, Prettier and more...
  tags:
    - Language:TypeScript
    - Linting
    - Styling:SCSS
    - SEO
  features:
    - TypeScript (even for gatsby-* files!)
    - ESLint
    - Prettier
    - stylelint
    - husky
    - lint-staged
    - Layout and SEO components
    - SCSS Modules
- url: https://gatsby-persoanl.netlify.app/
  repo: https://github.com/AbdaliDahir/gatsby-portfolio
  description: creative personal & portfolio template based on gatsby. designed so you can showcase your work and write your blogs.
  tags:
    - Blog
    - Portfolio
    - SEO
    - Styling:CSS-in-JS
    - Markdown
    - Landing Page
  features:
    - creative portfolio + blog
    - Styled components
    - Responsive Design
    - Portfolio
    - Blog
    - Github Api
    - Google Analytics
    - Create pages and posts
    - Show works
- url: https://gatsby-starter-vadyan.netlify.app/
  repo: https://github.com/p1t1ch/gatsby-starter-vadyan
  description: A modern content-agnostic Gatsby starter
  tags:
    - Language:TypeScript
    - Linting
    - Netlify
    - PWA
    - SEO
    - Storybook
    - Styling:CSS-in-JS
    - Testing
  features:
    - 💬 Static type checking with Typescript
    - 🥇 Linting environment with ESLint, Prettier, Husky & lint-staged
    - 🎲 Testing environment with Jest, RTL & Cypress
    - 👩‍🎤 CSS in JS styling with Emotion
    - 📕 Work with components in Storybook
    - 🌀 Transform SVGs into React components with SVGR
    - ✨ Full PWA support
    - 🧠 Apollo Client setup for dynamic data
    - 🚦 Ready to use CI/CD setup with Github Actions
    - 📊 Analyze generated build with Webpack Bundle Analyzer
    - 💥 Write pretty imports with Webpack aliases
- url: https://gatsby-p5-gallery-starter.herokuapp.com/
  repo: https://github.com/doubledherin/gatsby-p5-starter
  description: A responsive gallery / portofolio site for showing off your p5.js sketches, with React-p5.js integration via a built-in wrapper.
  tags:
    - Gallery
    - Portfolio
    - Styling:SCSS

  features:
    - A responsive gallery website set up to easily contain generative art and other works created with p5.js
- url: https://emulsify-ds.github.io/gatsby-starter-emulsify-mdx/
  repo: https://github.com/emulsify-ds/gatsby-starter-emulsify-mdx
  description: A starter for a style guide powered by Gatsby Theme Emulsify
  tags:
    - Style Guide
    - Documentation
    - Storybook
    - Markdown
    - MDX
    - Styling:Theme-UI
  features:
    - Fully customizable style guide
    - Document pages and components using Markdown/MDX
    - Show live Storybook components with a shortcode
    - Flexible code syntax highlighting using PrismJS
    - Theming using config-based Theme UI
    - Support for modes - light/dark built-in
    - Image and file support in Markdown
    - Shortcodes for wrapping components and building tab links
    - Gatsby shadowing for Gatsby Theme Emulsify components
    - Supports linking multiple style guides
- url: https://kontent-sample-app-gatsby-intranet.netlify.app
  repo: https://github.com/Simply007/kontent-sample-app-gatsby-intranet
  description: Showcase of Kentico Kontent Intranet admin UI using Material design.
  tags:
    - CMS:Headless
    - CMS:Kontent
    - Netlify
    - Styling:Material
    - i18n
  features:
    - Kentico Kontent CaaS platform as the data source
    - Kentico Kontent rich text element resolution example
    - Showcasing multilingual possibilities
    - Includes plugins for easy, beautiful typography
    - Material Design
    - Intranet showcase
- url: https://varunagrawal.github.io/gatsby-bootstrap-template/
  repo: https://github.com/varunagrawal/gatsby-bootstrap-template
  description: A minimalistic Gatsby starter template with Bootstrap 4 included. Great for getting started with Gatsby without worrying out styling.
  tags:
    - Styling:Bootstrap
    - Client-side App
    - Landing Page
  features:
    - Minimalistic, so nothing extra other than the barebones.
    - Boostrap 4 support out of the box.
    - Comes with React Helmet for adding site meta tags.
- url: https://demo.websheets.co
  repo: https://github.com/tengkuhafidz/WebSheets-Listing-Page
  description: A listing website generator based on a standard Google Sheets template. Manage the branding, layout, and data of the site by just updating the Google Sheets.
  tags:
    - Google Sheets
    - Language:TypeScript
    - Styling:Tailwind
    - Styling:PostCSS
    - PWA
    - SEO
    - Onepage
    - Gallery
    - Portfolio
  features:
    - Google Sheets as data point
    - Change the Branding, template, and data of the site by just updating the Google Sheets
    - Fast-loading static site
    - Progressive web app with offline capabilities
    - Customisable SEO and site metadata
    - Social share
    - Dark Mode
    - Google Analytics
    - Search functionality
    - Responsive Design
    - Preconfigured prettier, eslint, husky
- url: https://www.minimal-portfolio.openarchitex.dev/
  repo: https://github.com/OpenArchitex/gatsby-starter-minimal-portfolio
  description: A simple portfolio with About, Projects and Contact sections created using Theme UI and MDX
  tags:
    - Portfolio
    - Markdown
    - MDX
    - Styling:Tailwind
    - Styling:Theme-UI
    - Onepage
  features:
    - Gatsby v2
    - Simple portfolio with About, Projects and Contact sections
    - Uses MDX and Theme UI for styling
    - SEO enabled on each page with react-helmet
- url: https://renyuanz.github.io/leonids/
  repo: https://github.com/renyuanz/leonids
  description: A simple, fixed sidebar two columns blog theme using tailwind to polish and Github Actions to deploy
  tags:
    - Blog
    - SEO
    - Markdown
    - Styling:Tailwind
    - Styling:PostCSS
  features:
    - All gatsby-starter-blog (the official blog theme) features
    - Light/Dark mode
    - Uses PostCSS with Tailwind to make styling pleasurable
    - Auto-deploys to Github pages with Github actions CI
    - SEO enabled on each page with react-helmet
    - Features optimized image rendering using gatsby-image
    - Writes with Markdown, your favourite writing tool
- url: https://gatsby-opinionated-starter.netlify.app/
  repo: https://github.com/datacrafts-io/gatsby-opinionated-starter
  description: Opinionated full-fledged TypeScript dev environment starter
  tags:
    - Styling:SCSS
    - Styling:Other
    - Testing
    - Language:TypeScript
    - Linting
    - Storybook
  features:
    - Storybook support
    - SCSS + SCSS Modules support
    - Jest + testing-library support
    - TypeScript support
    - ESLint support for both ES and TS
    - remark-lint support for linting markdown files
    - style-lint support for linting SCSS and SCSS Modules
    - GitHub Actions CI optional support
    - Renovate bot optional support
    - Husky optional support
    - Typography.js support
    - Netlify deploy optional support
- url: https://gatsby-starter-fresh.netlify.app
  repo: https://github.com/mishal23/gatsby-starter-fresh
  description:  A minimal GatsbyJS starter blog template using the Fresh Theme for anyone to build a blogging site
  tags:
    - Portfolio
    - Blog
    - SEO
    - Markdown
  features:
    - Gatsby v2
    - Blazing fast loading time
    - Mobile Friendly
    - High quality code
    - Component seperated code
    - Custom 404 page
    - In-built contact form powered by Formspree
    - Markdown support for new posts
    - Code syntax highlighting
    - Disqus support for comments
    - Supports PWA
    - Social Media icons
    - SEO friendly
    - Twitter Tags
    - Sitemap Generation
    - Google Analytics
- url: https://gatsby-starter-testing.netlify.app/
  repo: https://github.com/DanailMinchev/gatsby-starter-testing
  description: A simple Gatsby starter with configured testing frameworks and tools for each layer of the Test Pyramid and more.
  tags:
    - Linting
    - Storybook
    - Testing
  features:
    - Unit Testing - Jest with React Testing Library
    - Structural Testing - Jest Snapshot Testing
    - End-to-End Testing - Cypress with Cypress Testing Library
    - Accessibility Testing - axe with cypress-axe
    - Automated Visual Testing - Storybook with jest-puppeteer and jest-image-snapshot
- url: https://boogi.netlify.app
  repo: https://github.com/filipowm/boogi
  description: Create awesome documentation with modern, Gitbook-like look-and-feel.
  tags:
    - Documentation
    - PWA
    - SEO
    - Markdown
    - MDX
    - Styling:CSS-in-JS
    - CMS:Netlify
  features:
    - Customize your page to match your branding and needs
    - Responsive, GitBook-like design inspired by https://gitbook.com/
    - Light / dark mode themes for entire app
    - Custom [BooGi CLI](https://github.com/filipowm/boogi-cli) wrapping Gatsby CLI
      to start quickly, simplify codebase, easily run locally and build you BooGi-based app
    - Rich-content and rich-text features like text formatting, graphs and diagrams,
      quotes, columnar layout, emojis, feather icons, highlights, live code editor,
      syntax highlighting, external code snippets, social buttons and many many more!
    - draft pages
    - Search capabilities with [Algolia](https://www.algolia.com/)
    - local search (search in a browser without need to integrate with Algolia)
    - Progressive Web App (PWA) support - app can work entirely offline
    - Integration with Google Analytics
    - SEO friendliness
    - full screen mode
    - RSS feed
    - Edit content on Gitlab, Github or Bitbucket with edit-on-repo feature
    - Fully customizable using plain Yaml files
- url: https://texblog.akshatbisht.com/
  repo: https://github.com/aaaakshat/gatsby-starter-texblog
  description: A lightweight, LaTeX enabled starter to beautifully showcase your typeset articles.
  tags:
    - Blog
    - Markdown
    - MDX
    - SEO
    - Styling:SCSS
    - Language:TypeScript
  features:
    - Automatically generated landing page with articles organised by date
    - LaTeX support (rendered via remark-katex)
    - Custom Image component to easily add images
    - MDX to add components to articles
    - Uses SCSS for easy-to-understand naming
    - Google Analytics support
    - Responsive design
- url: https://knochenmark.github.io/gatsby-starter-level-2/
  repo: https://github.com/Knochenmark/gatsby-starter-level-2
  description: A minimalistic, responsive and easily configurable Gatsby starter that will help to bring your portfolio to the next level.
  tags:
    - Portfolio
    - Blog
    - Markdown
    - Styling:CSS-in-JS
    - Linting
  features:
    - Responsive Layout
    - High configurability
    - Configurable Sections via Markdown
    - Organized Projects by techs and Blog Posts by tags
    - Posts in Markdown
    - Pagination support
    - Syntax highlighting in code blocks
    - Styled Components with Emotion
    - ESLint and Prettier
    - FontAwsome Library for icons
- url: https://gatsby-starter-essentials.netlify.app/
  repo: https://github.com/selrond/gatsby-starter-essentials
  description: A solid base to build your project upon
  tags:
    - Styling:CSS-in-JS
  features:
    - Sensible folder structure
    - Only linted code is commit-able with pre-commit eslint hook
    - Absolute imports (no more import Button from '../../../../../components/atoms/Button')
    - styled-components set up
    - sanitize.css included for sane out-of-the-box CSS defaults
    - eslint with Airbnb config
    - Auto formatted code via `prettier` as an `eslint` plugin
    - Always up-to-date starter dependencies thanks to Dependabot
    - Improved npm scripts - npm start runs a local server, so you can view your site live on multiple devices at once
    - .nvmrc requiring lts node version
    - Simple circleci integration to utilize CI/CD in your app
- url: https://frosty-torvalds-822eb0.netlify.app
  repo: https://github.com/willb335/gatsby-starter-hoa
  description: A template for home owner associations built with Gatsby, Contentful, and Netlify
  tags:
    - Blog
    - CMS:Headless
    - CMS:Contentful
    - Styling:CSS-in-JS
    - Netlify
  features:
    - CMS:Contentful integration with ready to go placeholder content
    - Netlify integration including a pre-built contact form
    - Pagination logic
    - Styled Components
    - SEO friendly components
    - Prebuilt events calendar
    - Material UI<|MERGE_RESOLUTION|>--- conflicted
+++ resolved
@@ -1,4 +1,3 @@
-<<<<<<< HEAD
 - url: https://gatsby-starter-lamma.netlify.app/
   repo: https://github.com/desktopofsamuel/gatsby-starter-lamma/
   description: A minimal, elegant, dark theme blog starter. Forked from Gatsby Advance Starter.
@@ -16,7 +15,6 @@
     - Optimized image rendering using gatsby-image
     - Icons from Font Awesome
     - Programmatically generates styled pages for each blog post written in Markdown
-=======
 - url: https://mdx-cms-docs.netlify.app/
   repo: https://github.com/danielcurtis/gatsby-starter-netlify-docs
   description: An accessible and blazing fast documentation starter for Gatsby integrated with Netlify CMS.
@@ -36,7 +34,6 @@
     - Configurable Dark and Light Mode Themes
     - Google Analytics Support
     - MDX Embeds for Tweets, Repl.it, YouTube and More
->>>>>>> 62d06fe7
 - url: https://gatsby-pod6.netlify.app/
   repo: https://github.com/zag/gatsby-starter-pod6
   description: A minimal, lightweight, and mobile-first starter for creating blogs with pod6 markup language.
