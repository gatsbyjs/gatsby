--- conflicted
+++ resolved
@@ -2718,21 +2718,15 @@
     - Styling with SCSS
     - Offline support
     - Web App Manifest
-<<<<<<< HEAD
 - url: https://gatsby-starter-material-business-markdown.netlify.com/
   repo: https://github.com/ANOUN/gatsby-starter-material-business-markdown/
-=======
 - url: https://gatsby-starter-anoun-1-markdown.netlify.com/
   repo: https://github.com/ANOUN/gatsby-starter-anoun-1-markdown
->>>>>>> 873a26ff
   description: A clean, modern starter for businesses using Material Design Components
   tags:
     - Business Website
     - Blog
-<<<<<<< HEAD
-    - Markdown
-=======
->>>>>>> 873a26ff
+    - Markdown
     - Modern Design
     - PWA
     - Styling:Material Design
