--- conflicted
+++ resolved
@@ -2935,7 +2935,13 @@
     - Styling with SCSS
     - Offline support
     - Web App Manifest
-<<<<<<< HEAD
+- url: https://gatsby-kea-starter.netlify.com/
+  repo: https://github.com/benjamin-glitsos/gatsby-kea-starter
+  description: Gatsby starter with redux and sagas made simpler by the Kea library
+  tags:
+    - Redux
+  features:
+    - The Kea library makes redux and sagas extremely simple and concise
 - url: https://anubhavsrivastava.github.io/gatsby-starter-solidstate
   repo: https://github.com/anubhavsrivastava/gatsby-starter-solidstate
   description: Single page starter based on the Solid State site template by HTML5 up, with landing, Generic and Elements(Component) page
@@ -2950,13 +2956,4 @@
     - Fully Responsive
     - Styling with SCSS
     - Offline support
-    - Web App Manifest
-=======
-- url: https://gatsby-kea-starter.netlify.com/
-  repo: https://github.com/benjamin-glitsos/gatsby-kea-starter
-  description: Gatsby starter with redux and sagas made simpler by the Kea library
-  tags:
-    - Redux
-  features:
-    - The Kea library makes redux and sagas extremely simple and concise
->>>>>>> c07ae320
+    - Web App Manifest