--- conflicted
+++ resolved
@@ -6029,7 +6029,6 @@
     - Pagination
     - SEO
     - Phone browser Support
-<<<<<<< HEAD
 - url: https://gatsby-startbootstrap-agency.netlify.app/
   repo: https://github.com/thundermiracle/gatsby-startbootstrap-agency
   description: Gatsby version of startbootstrap-agency with i18n supported.
@@ -6053,7 +6052,6 @@
     - SEO
     - Google Analytics
     - Prettier, ESLint
-=======
 - url: https://gatsby-typescript-tailwind-twin-styled-component-starter.netlify.app/
   repo: https://github.com/DevHausStudio/Gatsby-Typescript-Tailwind-Twin-Styled-Component-Starter
   description: Barebones and lightweight starter with TypeScript, Styled-Components, TailwindCSS, Twin Macro.
@@ -6114,5 +6112,4 @@
     - SEO
     - React Helmet
     - Offline Support
-    - Gatsby Image
->>>>>>> 519bf704
+    - Gatsby Image