- url: https://ghost-balsa.draftbox.co/
  repo: https://github.com/draftbox-co/gatsby-ghost-balsa-starter
  description: A Gatsby starter for creating blogs from headless Ghost CMS.
  tags:
    - Blog
    - CMS:Headless
    - SEO
    - Styling:SCSS
  features:
    - Balsa theme by Draftbox
    - Data sourcing from headless Ghost
    - Responsive design
    - SEO optimized
    - OpenGraph structured data
    - Twitter Cards meta
    - Sitemap Generation
    - XML Sitemaps
    - Progressive Web App
    - Offline Support
    - RSS Feed
    - Composable and extensible
- url: https://gatsby-starter-wordpress-twenty-twenty.netlify.app/
  repo: https://github.com/henrikwirth/gatsby-starter-wordpress-twenty-twenty
  description: A port of the WordPress Twenty Twenty theme to Gatsby.
  tags:
    - Blog
    - CMS:WordPress
    - Styling:Other
    - Pagination
  features:
    - Data sourcing from WordPress
    - Uses WPGraphQL as an API
    - Using the new gatsby-wordpress-source@v4
    - Responsive design
    - Works well with Gatsby Cloud incremental updates
- url: https://22boxes-gatsby-uno.netlify.com/
  repo: https://github.com/iamtherealgd/gatsby-starter-22boxes-uno
  description: A Gatsby starter for creating blogs and showcasing your work
  tags:
    - Blog
    - Portfolio
    - Markdown
    - SEO
  features:
    - Work and About pages
    - Work page with blog type content management
    - Personal webiste to create content and put your portfolio items
    - Landing pages for your work items, not just links
- url: https://gatsby-wordpress-libre.netlify.com/
  repo: https://github.com/armada-inc/gatsby-wordpress-libre-starter
  description: A Gatsby starter for creating blogs from headless WordPress CMS.
  tags:
    - Blog
    - SEO
    - CMS:WordPress
    - Styling:Other
    - Pagination
  features:
    - WordPress Libre 2 skin
    - Data sourcing from headless WordPress
    - Responsive design
    - SEO optimized
    - OpenGraph structured data
    - Twitter Cards meta
    - Sitemap Generation
    - XML Sitemaps
    - Progressive Web App
- url: https://delog-w3layouts.netlify.com/
  repo: https://github.com/W3Layouts/gatsby-starter-delog
  description: A Gatsby Starter built with Netlify CMS to launch your dream blog with a click.
  tags:
    - Blog
    - CMS:Netlify
  features:
    - Simple blog designed for designer and developers
    - Manage Posts with Netlify CMS
    - Option to add featured image and meta description while adding posts
- url: https://styxlab.github.io
  repo: https://github.com/styxlab/gatsby-starter-try-ghost
  description: A Gatsby starter for creating blogs from headless Ghost CMS.
  tags:
    - Blog
    - CMS:Headless
    - SEO
    - Styling:PostCSS
  features:
    - Casper standard Ghost theme
    - Data sourcing from headless Ghost
    - Sticky navigation headers
    - Hover on author avatar
    - Responsive design
    - SEO optimized
    - Styled 404 page
    - OpenGraph structured data
    - Twitter Cards meta
    - Sitemap Generation
    - XML Sitemaps
    - Progressive Web App
    - Offline Support
    - RSS Feed
    - Composable and extensible
- url: https://gatsby-theme-sky-lite.netlify.com
  repo: https://github.com/vim-labs/gatsby-theme-sky-lite-starter
  description: A lightweight GatsbyJS starter with Material-UI and MDX Markdown support.
  tags:
    - Blog
    - Styling:Material
  features:
    - Lightweight
    - Markdown
    - MDX
    - MaterialUI Components
    - React Icons
- url: https://authenticaysh.netlify.com/
  repo: https://github.com/seabeams/gatsby-starter-auth-aws-amplify
  description: Full-featured Auth with AWS Amplify & AWS Cognito
  tags:
    - AWS
    - Authentication
  features:
    - Full-featured AWS Authentication with Cognito
    - Error feedback in forms
    - Password Reset
    - Multi-Factor Authentication
    - Styling with Bootstrap and Sass
- url: https://gatsby-starter-blog-demo.netlify.com/
  repo: https://github.com/gatsbyjs/gatsby-starter-blog
  description: official blog
  tags:
    - Official
    - Blog
  features:
    - Basic setup for a full-featured blog
    - Support for an RSS feed
    - Google Analytics support
    - Automatic optimization of images in Markdown posts
    - Support for code syntax highlighting
    - Includes plugins for easy, beautiful typography
    - Includes React Helmet to allow editing site meta tags
    - Includes plugins for offline support out of the box
- url: https://gatsby-starter-default-demo.netlify.com/
  repo: https://github.com/gatsbyjs/gatsby-starter-default
  description: official default
  tags:
    - Official
  features:
    - Comes with React Helmet for adding site meta tags
    - Includes plugins for offline support out of the box
- url: https://gatsby-netlify-cms.netlify.com/
  repo: https://github.com/netlify-templates/gatsby-starter-netlify-cms
  description: n/a
  tags:
    - Blog
    - Styling:Bulma
    - CMS:Netlify
  features:
    - A simple blog built with Netlify CMS
    - Basic directory organization
    - Uses Bulma for styling
    - Visit the repo to learn how to set up authentication, and begin modeling your content.
- url: https://vagr9k.github.io/gatsby-advanced-starter/
  repo: https://github.com/Vagr9K/gatsby-advanced-starter
  description: Great for learning about advanced features and their implementations
  tags:
    - Blog
    - Styling:None
  features:
    - Does not contain any UI frameworks
    - Provides only a skeleton
    - Tags
    - Categories
    - Google Analytics
    - Disqus
    - Offline support
    - Web App Manifest
    - SEO
- url: https://vagr9k.github.io/gatsby-material-starter/
  repo: https://github.com/Vagr9K/gatsby-material-starter
  description: n/a
  tags:
    - Styling:Material
  features:
    - React-MD for Material design
    - Sass/SCSS
    - Tags
    - Categories
    - Google Analytics
    - Disqus
    - Offline support
    - Web App Manifest
    - SEO
- url: https://gatsby-advanced-blog-system.danilowoz.now.sh/blog
  repo: https://github.com/danilowoz/gatsby-advanced-blog-system
  description: Create a complete blog from scratch with pagination, categories, featured posts, author, SEO and navigation.
  tags:
    - Pagination
    - Markdown
    - SEO
  features:
    - Pagination;
    - Category and tag pages (with pagination);
    - Category list (with navigation);
    - Featured post;
    - Author page;
    - Next and prev post;
    - SEO component.
- url: https://graphcms.github.io/gatsby-graphcms-tailwindcss-example/
  repo: https://github.com/GraphCMS/gatsby-graphcms-tailwindcss-example
  description: The default Gatsby starter blog with the addition of the gatsby-source-graphql and tailwind dependencies.
  tags:
    - Styling:Tailwind
    - CMS:Headless
  features:
    - Tailwind style library
    - GraphQL source plugin
    - Very simple boilerplate
- url: https://wonism.github.io/
  repo: https://github.com/wonism/gatsby-advanced-blog
  description: n/a
  tags:
    - Portfolio
    - Redux
  features:
    - Blog post listing with previews (image + summary) for each blog post
    - Categories and tags for blog posts with pagination
    - Search post with keyword
    - Put react application / tweet into post
    - Copy some codes in post with clicking button
    - Portfolio
    - Resume
    - Redux for managing statement (with redux-saga / reselect)

- url: https://gatsby-tailwind-emotion-starter.netlify.com/
  repo: https://github.com/muhajirdev/gatsby-tailwind-emotion-starter
  description: A Gatsby Starter with Tailwind CSS + Emotion JS
  tags:
    - Styling:Tailwind
  features:
    - Eslint Airbnb without semicolon and without .jsx extension
    - Offline support
    - Web App Manifest
- url: https://gatsby-starter-redux-firebase.netlify.com/
  repo: https://github.com/muhajirdev/gatsby-starter-redux-firebase
  description: A Gatsby + Redux + Firebase Starter. With Authentication
  tags:
    - Styling:None
    - Firebase
    - Client-side App
  features:
    - Eslint Airbnb without semicolon and without .jsx extension
    - Firebase
    - Web App Manifest
- url: https://dschau.github.io/gatsby-blog-starter-kit/
  repo: https://github.com/dschau/gatsby-blog-starter-kit
  description: n/a
  tags:
    - Blog
  features:
    - Blog post listing with previews for each blog post
    - Navigation between posts with a previous/next post button
    - Tags and tag navigation
- url: https://contentful.github.io/starter-gatsby-blog/
  repo: https://github.com/contentful/starter-gatsby-blog
  description: n/a
  tags:
    - Blog
    - CMS:Contentful
    - CMS:Headless
  features:
    - Based on the Gatsby Starter Blog
    - Includes Contentful Delivery API for production build
    - Includes Contentful Preview API for development
- url: https://react-firebase-authentication.wieruch.com/
  repo: https://github.com/the-road-to-react-with-firebase/react-gatsby-firebase-authentication
  description: n/a
  tags:
    - Firebase
  features:
    - Sign In, Sign Up, Sign Out
    - Password Forget
    - Password Change
    - Protected Routes with Authorization
    - Realtime Database with Users
- url: http://dmwl.net/gatsby-hampton-theme
  repo: https://github.com/davad/gatsby-hampton-theme
  description: n/a
  tags:
    - Styling:CSS-in-JS
  features:
    - Eslint in dev mode with the airbnb config and prettier formatting rules
    - Emotion for CSS-in-JS
    - A basic blog, with posts under src/pages/blog
    - A few basic components (Navigation, Layout, Link wrapper around gatsby-link))
    - Based on gatsby-starter-gatsbytheme
- url: https://orgapp.github.io/gatsby-starter-orga/
  repo: https://github.com/orgapp/gatsby-starter-orga
  description: Want to use org-mode instead of markdown? This is for you.
  tags:
    - Blog
  features:
    - Use org-mode files as source.
    - Generate post pages, can be configured to be file-based or section-based.
    - Generate posts index pages.
- url: http://2column-portfolio.surge.sh/
  repo: https://github.com/praagyajoshi/gatsby-starter-2column-portfolio
  description: n/a
  tags:
    - Portfolio
    - Styling:SCSS
  features:
    - Designed as a minimalistic portfolio website
    - Grid system using flexboxgrid
    - Styled using SCSS
    - Font icons using font-awesome
    - Google Analytics integration
    - Open Sans font using Google Fonts
    - Prerendered Open Graph tags for rich sharing
- url: https://prototypeinteractive.github.io/gatsby-react-boilerplate/
  repo: https://github.com/PrototypeInteractive/gatsby-react-boilerplate
  description: n/a
  tags:
    - Styling:Bootstrap
  features:
    - Basic configuration and folder structure
    - Uses PostCSS and Sass (with autoprefixer and pixrem)
    - Uses Bootstrap 4 grid
    - Leaves the styling to you
    - Uses data from local json files
    - Contains Node.js server code for easy, secure, and fast hosting
- url: http://capricious-spring.surge.sh/
  repo: https://github.com/noahg/gatsby-starter-blog-no-styles
  description: n/a
  tags:
    - Blog
    - Styling:None
  features:
    - Same as official gatsby-starter-blog but with all styling removed
- url: https://gatsby-starter-github-api.netlify.com/
  repo: https://github.com/lundgren2/gatsby-starter-github-api
  description: Single page starter based on gatsby-source-github-api
  tags:
    - Portfolio
    - Onepage
  features:
    - Use your GitHub as your own portfolio site
    - List your GitHub repositories
    - GitHub GraphQL API v4

- url: https://gatsby-starter-bloomer.netlify.com/
  repo: https://github.com/Cethy/gatsby-starter-bloomer
  description: n/a
  tags:
    - Styling:Bulma
  features:
    - Based on gatsby-starter-default
    - Bulma CSS Framework with its Bloomer react components
    - Font-Awesome icons
    - Includes a simple fullscreen hero w/ footer example
- url: https://gatsby-starter-bootstrap-netlify.netlify.com/
  repo: https://github.com/konsumer/gatsby-starter-bootstrap-netlify
  description: n/a
  tags:
    - Styling:Bootstrap
    - CMS:Netlify
  features:
    - Very similar to gatsby-starter-netlify-cms, slightly more configurable (e.g. set site-title in gatsby-config) with Bootstrap/Bootswatch instead of bulma
- url: https://gatstrap.netlify.com/
  repo: https://github.com/jaxx2104/gatsby-starter-bootstrap
  description: n/a
  tags:
    - Styling:Bootstrap
  features:
    - Bootstrap CSS framework
    - Single column layout
    - Basic components like SiteNavi, SitePost, SitePage
- url: http://gatsby-bulma-storybook.surge.sh/
  repo: https://github.com/gvaldambrini/gatsby-starter-bulma-storybook
  description: n/a
  tags:
    - Styling:Bulma
    - Storybook
    - Testing
  features:
    - Storybook for developing components in isolation
    - Bulma and Sass support for styling
    - CSS modules
    - Prettier & eslint to format & check the code
    - Jest
- url: https://gatsby-starter-business.netlify.com/
  repo: https://github.com/v4iv/gatsby-starter-business
  description: n/a
  tags:
    - Styling:Bulma
    - PWA
    - CMS:Netlify
    - Disqus
    - Search
    - Pagination
  features:
    - Complete Business Website Suite - Home Page, About Page, Pricing Page, Contact Page and Blog
    - Netlify CMS for Content Management
    - SEO Friendly (Sitemap, Schemas, Meta Tags, GTM etc)
    - Bulma and Sass Support for styling
    - Progressive Web App & Offline Support
    - Tags and RSS Feed for Blog
    - Disqus and Share Support
    - Elastic-Lunr Search
    - Pagination
    - Easy Configuration using `config.js` file
- url: https://haysclark.github.io/gatsby-starter-casper/
  repo: https://github.com/haysclark/gatsby-starter-casper
  description: n/a
  tags:
    - PWA
  features:
    - Page pagination
    - CSS
    - Tags
    - Google Analytics
    - Offline support
    - Web App Manifest
    - SEO
- url: http://gatsby-starter-ceevee.surge.sh/
  repo: https://github.com/amandeepmittal/gatsby-starter-ceevee
  description: n/a
  tags:
    - Portfolio
  features:
    - Based on the Ceevee site template, design by Styleshout
    - Single Page Resume/Portfolio site
    - Target audience Developers, Designers, etc.
    - Used CSS Modules, easy to manipulate
    - FontAwsome Library for icons
    - Responsive Design, optimized for Mobile devices
- url: https://gatsby-starter-contentful-i18n.netlify.com/
  repo: https://github.com/mccrodp/gatsby-starter-contentful-i18n
  description: i18n support and language switcher for Contentful starter repo
  tags:
    - i18n
    - CMS:Contentful
    - CMS:Headless
  features:
    - Localization (Multilanguage)
    - Dynamic content from Contentful CMS
    - Integrates i18n plugin starter and using-contentful repos
- url: https://cranky-edison-12166d.netlify.com/
  repo: https://github.com/datocms/gatsby-portfolio
  description: n/a
  tags:
    - CMS:DatoCMS
    - CMS:Headless
  features:
    - Simple portfolio to quick start a site with DatoCMS
    - Contents and media from DatoCMS
    - Custom Sass style
    - SEO
- url: https://gatsby-deck.netlify.com/
  repo: https://github.com/fabe/gatsby-starter-deck
  description: n/a
  tags:
    - Presentation
  features:
    - Create presentations/slides using Gatsby.
    - Offline support.
    - Page transitions.
- url: https://gatsby-starter-default-i18n.netlify.com/
  repo: https://github.com/angeloocana/gatsby-starter-default-i18n
  description: n/a
  tags:
    - i18n
  features:
    - localization (Multilanguage)
- url: http://gatsby-dimension.surge.sh/
  repo: https://github.com/codebushi/gatsby-starter-dimension
  description: Single page starter based on the Dimension site template
  tags:
    - Portfolio
    - HTML5UP
    - Styling:SCSS
  features:
    - Designed by HTML5 UP
    - Simple one page site that’s perfect for personal portfolios
    - Fully Responsive
    - Styling with SCSS
- url: https://gatsby-docs-starter.netlify.com/
  repo: https://github.com/ericwindmill/gatsby-starter-docs
  description: n/a
  tags:
    - Documentation
    - Styling:CSS-in-JS
  features:
    - All the features from gatsby-advanced-starter, plus
    - Designed for Documentation / Tutorial Websites
    - ‘Table of Contents’ Component, Auto generates ToC from posts - just follow the file frontmatter conventions from markdown files in ‘lessons’.
    - Styled Components w/ ThemeProvider
    - Basic UI
    - A few extra components
    - Custom prismjs theme
    - React Icons
- url: https://parmsang.github.io/gatsby-starter-ecommerce/
  repo: https://github.com/parmsang/gatsby-starter-ecommerce
  description: Easy to use starter for an e-commerce store
  tags:
    - Styling:Other
    - Stripe
    - E-commerce
    - PWA
    - Authentication
  features:
    - Uses the Moltin e-commerce Api
    - Stripe checkout
    - Semantic-UI
    - Styled components
    - Google Analytics - (you enter the tracking-id)
    - React-headroom
    - Eslint & Prettier. Uses Airbnb JavaScript Style Guide
    - Authentication via Moltin (Login and Register)
- url: http://gatsby-forty.surge.sh/
  repo: https://github.com/codebushi/gatsby-starter-forty
  description: Multi-page starter based on the Forty site template
  tags:
    - Styling:SCSS
    - HTML5UP
  features:
    - Designed by HTML5 UP
    - Colorful homepage, and also includes a Landing Page and Generic Page components.
    - Many elements are available, including buttons, forms, tables, and pagination.
    - Custom grid made with CSS Grid
    - Styling with SCSS
- url: https://themes.gatsbythemes.com/gatsby-starter/
  repo: https://github.com/saschajullmann/gatsby-starter-gatsbythemes
  description: n/a
  tags:
    - Styling:CSS-in-JS
    - Blog
    - Testing
    - Linting
  features:
    - CSS-in-JS via Emotion.
    - Jest and Enzyme for testing.
    - Eslint in dev mode with the airbnb config and prettier formatting rules.
    - React 16.
    - A basic blog, with posts under src/pages/blog. There’s also a script which creates a new Blog entry (post.sh).
    - Data per JSON files.
    - A few basic components (Navigation, Footer, Layout).
    - Layout components make use of Styled-System.
    - Google Analytics (you just have to enter your tracking-id).
    - Gatsby-Plugin-Offline which includes Service Workers.
    - Prettier for a uniform codebase.
    - Normalize css (7.0).
    - Feather icons.
    - Font styles taken from Tachyons.
- url: https://gcn.netlify.com/
  repo: https://github.com/ryanwiemer/gatsby-starter-gcn
  description: A starter template to build amazing static websites with Gatsby, Contentful and Netlify
  tags:
    - CMS:Contentful
    - CMS:Headless
    - Blog
    - Netlify
    - Styling:CSS-in-JS
  features:
    - CMS:Contentful integration with ready to go placeholder content
    - Netlify integration including a pre-built contact form
    - Minimal responsive design - made to customize or tear apart
    - Pagination logic
    - Styled components
    - SEO Friendly Component
    - JSON-LD Schema
    - OpenGraph sharing support
    - Sitemap Generation
    - Google Analytics
    - Progressive Web app
    - Offline Support
    - RSS Feed
    - Gatsby Standard module for linting JavaScript with StandardJS
    - Stylelint support for Styled Components to lint the CSS in JS
- url: https://alampros.github.io/gatsby-starter-grommet/
  repo: https://github.com/alampros/gatsby-starter-grommet
  description: n/a
  tags:
    - Styling:Grommet
  features:
    - Barebones configuration for using the Grommet design system
    - Uses Sass (with CSS modules support)
- url: https://gatsby-starter-hello-world-demo.netlify.com/
  repo: https://github.com/gatsbyjs/gatsby-starter-hello-world
  description: official hello world
  tags:
    - Official
  features:
    - A no-frills Gatsby install
    - No plugins, no boilerplate
    - Great for advanced users
- url: https://gatsby-starter-hello-world-tailwind-css.netlify.com/
  repo: https://github.com/ohduran/gatsby-starter-hello-world-tailwind-css
  description: hello world + Tailwind CSS
  tags:
    - Styling:Tailwind
  features:
    - One plugin, no boilerplate
    - Great for advanced users
- url: https://gatsby-starter-hero-blog.greglobinski.com/
  repo: https://github.com/greglobinski/gatsby-starter-hero-blog
  description: no description yet
  tags:
    - Styling:PostCSS
    - SEO
    - Markdown
  features:
    - Easy editable content in Markdown files (posts, pages and parts)
    - CSS with `styled-jsx` and `PostCSS`
    - SEO (sitemap generation, robot.txt, meta and OpenGraph Tags)
    - Social sharing (Twitter, Facebook, Google, LinkedIn)
    - Comments (Facebook)
    - Images lazy loading and `webp` support (gatsby-image)
    - Post categories (category based post list)
    - Full text searching (Algolia)
    - Contact form (Netlify form handling)
    - Form elements and validation with `ant-design`
    - RSS feed
    - 100% PWA (manifest.webmanifest, offline support, favicons)
    - Google Analytics
    - App favicons generator (node script)
    - Easy customizable base styles via `theme` object generated from `yaml` file (fonts, colors, sizes)
    - React v.16.3 (gatsby-plugin-react-next)
    - Components lazy loading (social sharing)
    - ESLint (google config)
    - Prettier code styling
    - Webpack `BundleAnalyzerPlugin`
- url: https://gatsby-starter-i18n-lingui.netlify.com/
  repo: https://github.com/dcroitoru/gatsby-starter-i18n-lingui
  description: n/a
  tags:
    - i18n
  features:
    - Localization (Multilanguage) provided by js-lingui
    - Message extraction
    - Avoids code duplication - generates pages for each locale
    - Possibility of translated paths
- url: https://lumen.netlify.com/
  repo: https://github.com/alxshelepenok/gatsby-starter-lumen
  description: A minimal, lightweight and mobile-first starter for creating blogs uses Gatsby.
  tags:
    - Blog
    - CMS:Netlify
    - Pagination
    - Disqus
    - RSS
    - Linting
    - Testing
    - Styling:PostCSS
    - Styling:SCSS
  features:
    - Lost Grid
    - Jest testing
    - Beautiful typography inspired by matejlatin/Gutenberg
    - Mobile-First approach in development
    - Stylesheet built using SASS and BEM-Style naming
    - Syntax highlighting in code blocks
    - Sidebar menu built using a configuration block
    - Archive organized by tags and categories
    - Pagination support
    - Offline support
    - Google Analytics support
    - Disqus Comments support
- url: https://minimal-blog.lekoarts.de
  repo: https://github.com/LekoArts/gatsby-starter-minimal-blog
  description: This starter is part of a german tutorial series on Gatsby. The starter will change over time to use more advanced stuff (feel free to express your ideas in the repository). Its first priority is a minimalistic style coupled with a lot of features for the content.
  tags:
    - Blog
    - MDX
    - Styling:CSS-in-JS
    - Netlify
    - Linting
    - PWA
  features:
    - Minimal and clean white layout
    - Write your blog posts in MDX
    - Offline Support, WebApp Manifest, SEO
    - Code highlighting (with prism-react-renderer) and live preview (with react-live)
- url: https://gatsby-starter-modern-demo.netlify.com/
  repo: https://github.com/kripod/gatsby-starter-modern
  description: no description yet
  tags:
    - Linting
  features:
    - A set of strict linting rules (based on the Airbnb JavaScript Style Guide)
    - Encourage automatic code formatting
    - Prefer using Yarn for package management
    - Use EditorConfig to maintain consistent coding styles between different editors and IDEs
    - Integration with Visual Studio Code
    - Based on gatsby-starter-default
- url: https://gatsby-starter-personal-blog.greglobinski.com/
  repo: https://github.com/greglobinski/gatsby-starter-personal-blog
  description: n/a
  tags:
    - Blog
    - Markdown
    - Netlify
    - Styling:Material
  features:
    - Ready to use, but easily customizable a fully equipped theme starter
    - Easy editable content in Markdown files (posts, pages and parts)
    - ‘Like an app’ layout transitions
    - Easily restyled through theme object
    - Styling with JSS
    - Page transitions
    - Comments (Facebook)
    - Post categories
    - Post list filtering
    - Full text searching (Algolia)
    - Contact form (Netlify form handling)
    - Material UI (@next)
    - RSS feed
    - Full screen mode
    - User adjustable articles’ body copy font size
    - Social sharing (Twitter, Facebook, Google, LinkedIn)
    - PWA (manifes.json, offline support, favicons)
    - Google Analytics
    - Favicons generator (node script)
    - Components leazy loading with AsyncComponent (social sharing, info box)
    - ESLint (google config)
    - Prettier code styling
    - Custom webpack CommonsChunkPlugin settings
    - Webpack BundleAnalyzerPlugin
- url: http://gatsby-photon.surge.sh/
  repo: https://github.com/codebushi/gatsby-starter-photon
  description: Single page starter based on the Photon site template
  tags:
    - HTML5UP
    - Onepage
    - Styling:SCSS
  features:
    - Designed by HTML5 UP
    - Single Page, Responsive Site
    - Custom grid made with CSS Grid
    - Styling with SCSS
- url: https://portfolio-bella.netlify.com/
  repo: https://github.com/LekoArts/gatsby-starter-portfolio-bella
  description: A portfolio starter for Gatsby. The target audience are designers and photographers. The light themed website shows your work with large images & big typography. The Onepage is powered by the Headless CMS Prismic.io. and has programmatically created pages for your projects. General settings and colors can be changed in a config & theme file.
  tags:
    - Portfolio
    - CMS:Prismic
    - CMS:Headless
    - Styling:CSS-in-JS
    - Onepage
    - PWA
    - Linting
  features:
    - Big typography & images
    - White theme
    - Prismic.io as CMS
    - Emotion for styling + Emotion-Grid
    - One-page layout with sub-pages for case studies
    - Easily configurable
    - And other good stuff (SEO, Offline Support, WebApp Manifest Support)
- url: https://cara.lekoarts.de
  repo: https://github.com/LekoArts/gatsby-starter-portfolio-cara
  description: Playful and Colorful One-Page portfolio featuring Parallax effects and animations. Especially designers and/or photographers will love this theme! Built with MDX and Theme UI.
  tags:
    - Portfolio
    - Onepage
    - Styling:CSS-in-JS
    - PWA
  features:
    - React Spring Parallax effects
    - Theme UI-based theming
    - CSS Animations and shapes
    - Light/Dark mode
- url: https://emilia.lekoarts.de
  repo: https://github.com/LekoArts/gatsby-starter-portfolio-emilia
  description: A portfolio starter for Gatsby. The target audience are designers and photographers. The dark themed website shows your work with large images in a grid-layout (powered by CSS Grid). The transition effects on the header add a playful touch to the overall minimal design. The website has programmatically created pages for your projects (with automatic image import). General settings and colors can be changed in a config & theme file.
  tags:
    - Portfolio
    - PWA
    - Transitions
    - MDX
    - Styling:CSS-in-JS
    - Linting
    - Testing
  features:
    - Focus on big images (with gatsby-image)
    - Dark Theme with HeroPatterns Header
    - CSS Grid and styled-components
    - Page transitions
    - Cypress for End-to-End testing
    - react-spring animations
    - One-Page layout with sub-pages for projects
    - Create your projects in MDX (automatic import of images)
    - And other good stuff (SEO, Offline Support, WebApp Manifest Support)
- url: https://emma.lekoarts.de
  repo: https://github.com/LekoArts/gatsby-starter-portfolio-emma
  description: Minimalistic portfolio with full-width grid, page transitions, support for additional MDX pages, and a focus on large images. Especially designers and/or photographers will love this theme! Built with MDX and Theme UI. Using the Gatsby Theme "@lekoarts/gatsby-theme-emma".
  tags:
    - Portfolio
    - MDX
    - Transitions
    - Styling:CSS-in-JS
    - PWA
  features:
    - MDX
    - react-spring page animations
    - Optional MDX pages which automatically get added to the navigation
    - Fully customizable through the usage of Gatsby Themes (and Theme UI)
    - Light Mode / Dark Mode
    - Google Analytics Support
    - SEO (Sitemap, OpenGraph tags, Twitter tags)
    - Offline Support & WebApp Manifest
- url: https://gatsby-starter-procyon.netlify.com/
  repo: https://github.com/danielmahon/gatsby-starter-procyon
  description: n/a
  tags:
    - PWA
    - CMS:Headless
    - CMS:Other
    - Styling:Material
    - Netlify
  features:
    - Gatsby + ReactJS (server side rendering)
    - GraphCMS Headless CMS
    - DraftJS (in-place) Medium-like Editing
    - Apollo GraphQL (client-side)
    - Local caching between builds
    - Material-UI (layout, typography, components, etc)
    - Styled-Components™-like API via Material-UI
    - Netlify Deployment Friendly
    - Netlify Identity Authentication (enables editing)
    - Automatic versioning, deployment and CHANGELOG
    - Automatic rebuilds with GraphCMS and Netlify web hooks
    - PWA (Progressive Web App)
    - Google Fonts
- url: http://gatsby-starter-product-guy.surge.sh/
  repo: https://github.com/amandeepmittal/gatsby-starter-product-guy
  description: n/a
  tags:
    - Portfolio
  features:
    - Single Page
    - A portfolio Developers and Product launchers alike
    - Using Typography.js easy to switch fonts
    - All your Project/Portfolio Data in Markdown, server by GraphQL
    - Responsive Design, optimized for Mobile devices
- url: https://caki0915.github.io/gatsby-starter-redux/
  repo: https://github.com/caki0915/gatsby-starter-redux
  description: n/a
  tags:
    - Styling:CSS-in-JS
    - Redux
  features:
    - Redux and Redux-devtools.
    - Emotion with a basic theme and SSR
    - Typography.js
    - Eslint rules based on Prettier and Airbnb
- url: http://gatsby-stellar.surge.sh/
  repo: https://github.com/codebushi/gatsby-starter-stellar
  description: Single page starter based on the Stellar site template
  tags:
    - HTML5UP
    - Onepage
    - Styling:SCSS
  features:
    - Designed by HTML5 UP
    - Scroll friendly, responsive site. Can be used as a single or multi-page site.
    - Sticky Navigation when scrolling.
    - Scroll spy and smooth scrolling to different sections of the page.
    - Styling with SCSS
- url: http://gatsby-strata.surge.sh/
  repo: https://github.com/codebushi/gatsby-starter-strata
  description: Single page starter based on the Strata site template
  tags:
    - Portfolio
    - Onepage
    - HTML5UP
    - Styling:SCSS
  features:
    - Designed by HTML5 UP
    - Super Simple, single page portfolio site
    - Lightbox style React photo gallery
    - Fully Responsive
    - Styling with SCSS
- url: https://gatsby-starter-strict.netlify.com/
  repo: https://github.com/kripod/gatsby-starter-strict
  description: n/a
  tags:
    - Linting
  features:
    - A set of strict linting rules (based on the Airbnb JavaScript Style Guide)
    - lint script
    - Encourage automatic code formatting
    - format script
    - Prefer using Yarn for package management
    - Use EditorConfig to maintain consistent coding styles between different editors and IDEs
    - Integration with Visual Studio Code
    - Pre-configured auto-formatting on file save
    - Based on gatsby-starter-default
- url: https://gatsby-tachyons.netlify.com/
  repo: https://github.com/pixelsign/gatsby-starter-tachyons
  description: no description yet
  tags:
    - Styling:Other
  features:
    - Based on gatsby-starter-default
    - Using Tachyons for CSS.
- url: https://gatsby-starter-tailwind.oddstronaut.com/
  repo: https://github.com/taylorbryant/gatsby-starter-tailwind
  description: A Gatsby v2 starter styled using Tailwind, a utility-first CSS framework. Uses Purgecss to remove unused CSS.
  tags:
    - Styling:Tailwind
  features:
    - Based on gatsby-starter-default
    - Tailwind CSS Framework
    - Removes unused CSS with Purgecss
    - Includes responsive navigation and form examples
- url: http://portfolio-v3.surge.sh/
  repo: https://github.com/amandeepmittal/gatsby-portfolio-v3
  description: n/a
  tags:
    - Portfolio
  features:
    - Single Page, Timeline View
    - A portfolio Developers and Product launchers
    - Bring in Data, plug-n-play
    - Responsive Design, optimized for Mobile devices
    - Seo Friendly
    - Uses Flexbox
- url: https://gatsby-starter-typescript-plus.netlify.com/
  repo: https://github.com/resir014/gatsby-starter-typescript-plus
  description: This is a starter kit for Gatsby.js websites written in TypeScript. It includes the bare essentials for you to get started (styling, Markdown parsing, minimal toolset).
  tags:
    - Styling:CSS-in-JS
    - Language:TypeScript
    - Markdown
  features:
    - TypeScript
    - ESLint (with custom ESLint rules)
    - Markdown rendering with Remark
    - Basic component structure
    - Styling with emotion
- url: https://haysclark.github.io/gatsby-starter-typescript/
  repo: https://github.com/haysclark/gatsby-starter-typescript
  description: n/a
  tags:
    - Language:TypeScript
  features:
    - TypeScript
- url: https://fabien0102-gatsby-starter.netlify.com/
  repo: https://github.com/fabien0102/gatsby-starter
  description: n/a
  tags:
    - Language:TypeScript
    - Styling:Other
    - Testing
  features:
    - Semantic-ui for styling
    - TypeScript
    - Offline support
    - Web App Manifest
    - Jest/Enzyme testing
    - Storybook
    - Markdown linting
- url: https://gatsby-starter-wordpress.netlify.com/
  repo: https://github.com/GatsbyCentral/gatsby-starter-wordpress
  description: Gatsby starter using WordPress as the content source.
  tags:
    - Styling:CSS-in-JS
    - CMS:WordPress
  features:
    - All the features from gatsby-advanced-starter, plus
    - Leverages the WordPress plugin for Gatsby for data
    - Configured to work with WordPress Advanced Custom Fields
    - Auto generated Navigation for your WordPress Pages
    - Minimal UI and Styling — made to customize.
    - Styled Components
- url: https://www.concisejavascript.org/
  repo: https://github.com/rwieruch/open-crowd-fund
  description: n/a
  tags:
    - Stripe
    - Firebase
  features:
    - Open source crowdfunding for your own ideas
    - Alternative for Kickstarter, GoFundMe, etc.
    - Secured Credit Card payments with Stripe
    - Storing of funding information in Firebase
- url: https://www.verious.io/
  repo: https://github.com/cpinnix/verious-boilerplate
  description: n/a
  tags:
    - Styling:Other
  features:
    - Components only. Bring your own data, plugins, etc.
    - Bootstrap inspired grid system with Container, Row, Column components.
    - Simple Navigation and Dropdown components.
    - Baseline grid built in with modular scale across viewports.
    - Abstract measurements utilize REM for spacing.
    - One font to rule them all, Helvetica.
- url: https://gatsby-starter-blog-grommet.netlify.com/
  repo: https://github.com/Ganevru/gatsby-starter-blog-grommet
  description: GatsbyJS v2 starter for creating a blog. Based on Grommet v2 UI.
  tags:
    - Blog
    - Markdown
    - Styling:Grommet
    - Language:TypeScript
    - Linting
    - Redux
  features:
    - Grommet v2 UI
    - Easily configurable - see site-config.js in the root
    - Switch between grommet themes
    - Change between light and dark themes (with Redux)
    - Blog posts previews in card style
    - Responsive Design, optimized for Mobile devices
    - styled-components
    - TypeScript and ESLint (typescript-eslint)
    - lint-staged and husky - for linting before commit
- url: https://happy-pare-dff451.netlify.com/
  repo: https://github.com/fhavrlent/gatsby-contentful-typescript-starter
  description: Contentful and TypeScript starter based on default starter.
  tags:
    - CMS:Contentful
    - CMS:Headless
    - Language:TypeScript
    - Styling:CSS-in-JS
  features:
    - Based on default starter
    - TypeScript
    - CSS in JS (Emotion)
    - CMS:Contentful
- url: https://xylo-gatsby-bulma-starter.netlify.com/
  repo: https://github.com/xydac/xylo-gatsby-bulma-starter
  description: Gatsby v2 Starter with Bulma based on default starter.
  tags:
    - Styling:SCSS
    - Styling:Bulma
  features:
    - Based on default starter
    - Bulma Css
    - Sass based Styling
- url: https://maxpou.github.io/gatsby-starter-morning-dew/
  repo: https://github.com/maxpou/gatsby-starter-morning-dew
  description: Gatsby v2 blog starter
  tags:
    - Blog
    - Markdown
    - PWA
    - Disqus
    - SEO
    - MDX
    - Styling:CSS-in-JS
  features:
    - Blog post listing with previews (image + summary) for each blog post
    - Fully configurable
    - Multilang support (blog post only)
    - Syntax highlighting
    - css-in-js (with styled-components)
    - Fully Responsive
    - Tags
    - Google Analytics
    - Disqus comments support
    - Offline support
    - Web App Manifest
    - ESLint
    - Prettier
    - Travis CI
- url: https://gatsby-starter-blog-jumpalottahigh.netlify.com/
  repo: https://github.com/jumpalottahigh/gatsby-starter-blog-jumpalottahigh
  description: Gatsby v2 blog starter with SEO, search, filter, reading progress, mobile menu fab
  tags:
    - Blog
    - Markdown
  features:
    - Blog post listing with previews (image + summary) for each blog post
    - Google structured data
    - Mobile-friendly menu toggled with a floating action button (FAB)
    - Article read progress
    - User feedback component
- url: https://i18n.smakosh.com/
  repo: https://github.com/smakosh/gatsby-starter-i18n
  description: Gatsby v2 Starter with i18n using react-intl and more cool features.
  tags:
    - Styling:CSS-in-JS
    - i18n
  features:
    - Based on default starter
    - i18n with rtl text
    - Stateless components using Recompose
    - Font changes depending on the chosen language
    - SEO (meta tags, openGraph, structured data, Twitter and more...)
- url: https://gatsby-starter-mate.netlify.com
  repo: https://github.com/EmaSuriano/gatsby-starter-mate
  description: A portfolio starter for Gatsby integrated with Contentful CMS.
  tags:
    - Styling:CSS-in-JS
    - CMS:Contentful
    - CMS:Headless
    - Portfolio
  features:
    - Gatsby v2
    - Rebass (Styled-components system)
    - React Reveal
    - Dynamic content from Contentful
    - Offline support
    - PWA ready
    - SEO
    - Responsive design
    - Icons from font-awesome
    - Netlify Deployment Friendly
    - Medium integration
    - Social sharing (Twitter, Facebook, Google, LinkedIn)
- url: https://gatsby-starter-typescript-sass.netlify.com
  repo: https://github.com/thetrevorharmon/gatsby-starter-typescript-sass
  description: A basic starter with TypeScript and Sass built in
  tags:
    - Language:TypeScript
    - Styling:SCSS
    - Linting
  features:
    - TypeScript and Sass support
    - TS linter with basic react rules
- url: https://gatsby-simple-contentful-starter.netlify.com/
  repo: https://github.com/cwlsn/gatsby-simple-contentful-starter
  description: A simple starter to display Contentful data in Gatsby, ready to deploy on Netlify. Comes with a detailed article detailing the process.
  tags:
    - CMS:Contentful
    - CMS:Headless
    - Markdown
    - Styling:CSS-in-JS
  features:
    - Gatsby v2
    - Query Contentful data via Gatsby's GraphQL
    - Styled-Components for CSS-in-JS
    - Simple format, easy to create your own site quickly
    - React Helmet for Header Modification
    - Remark for loading Markdown into React
- url: https://gatsby-blog-cosmicjs.netlify.com/
  repo: https://github.com/cosmicjs/gatsby-blog-cosmicjs
  description: Blog that utilizes the power of the Cosmic headless CMS for easy content management
  tags:
    - CMS:Cosmic
    - CMS:Headless
    - Blog
  features:
    - Uses the Cosmic Gatsby source plugin
- url: https://cosmicjs-gatsby-starter.netlify.com/
  repo: https://github.com/cosmicjs/gatsby-starter
  description: Simple Gatsby starter connected to the Cosmic headless CMS for easy content management
  tags:
    - CMS:Cosmic
    - CMS:Headless
  features:
    - Uses the Cosmic Gatsby source plugin
- url: https://www.gatsby-typescript-template.com/
  repo: https://github.com/ikeryo1182/gatsby-typescript-template
  description: This is a standard starter with TypeScript, TSLint, Prettier, Lint-Staged(Husky) and Sass
  tags:
    - Language:TypeScript
    - Linting
    - Styling:SCSS
  features:
    - Category and Tag for post
    - Type Safe by TypeScript
    - Format Safe by TSLint and Prettier with Lint-Staged(Husky)
- url: https://zandersparrow.github.io/gatsby-simple-redux/
  repo: https://github.com/zandersparrow/gatsby-simple-redux
  description: The default starter plus redux
  tags:
    - Redux
  features:
    - Minimal starter based on the official default
    - Includes redux and a simple counter example
- url: https://gatsby-casper.netlify.com/
  repo: https://github.com/scttcper/gatsby-casper
  description: This is a starter blog that looks like the Ghost.io default theme, casper.
  tags:
    - Blog
    - Language:TypeScript
    - Styling:CSS-in-JS
  features:
    - Emotion CSS-in-JS
    - TypeScript
    - Author and tag pages
    - RSS
- url: https://gatsby-universal.netlify.com
  repo: https://github.com/fabe/gatsby-universal
  description: An opinionated Gatsby v2 starter for state-of-the-art marketing sites
  tags:
    - Transitions
    - PWA
    - Styling:CSS-in-JS
    - Linting
    - Markdown
    - SEO
  features:
    - Page Transitions
    - IntersectionObserver, component-based
    - React Context for global UI state
    - styled-components v4
    - Generated media queries for easy use
    - Optimized with Google Lighthouse (100/100)
    - Offline support
    - Manifest support
    - Sitemap support
    - All favicons generated
    - SEO (with Schema JSONLD) & Social Tags
    - Prettier
    - ESLint
- url: https://prismic.lekoarts.de/
  repo: https://github.com/LekoArts/gatsby-starter-prismic
  description: A typography-heavy & light-themed Gatsby Starter which uses the Headless CMS Prismic.
  tags:
    - CMS:Prismic
    - CMS:Headless
    - Styling:CSS-in-JS
    - Linting
    - Blog
    - PWA
    - Testing
  features:
    - Prismic as Headless CMS
    - Uses multiple features of Prismic - Slices, Labels, Relationship fields, Custom Types
    - Emotion for Styling
    - Cypress for End-to-End testing
    - Prism.js highlighting
    - Responsive images with gatsby-image
    - Extensive SEO
    - ESLint & Prettier
- url: https://gatsby-starter-v2-casper.netlify.com/
  repo: https://github.com/GatsbyCentral/gatsby-v2-starter-casper
  description: A blog starter based on the Casper (v1.4) theme.
  tags:
    - Blog
    - PWA
  features:
    - Page pagination
    - CSS
    - Tags
    - Google Analytics
    - Offline support
    - Web App Manifest
    - SEO
- url: https://lumen-v2.netlify.com/
  repo: https://github.com/GatsbyCentral/gatsby-v2-starter-lumen
  description: A Gatsby v2 fork of the lumen starter.
  tags:
    - Blog
    - RSS
    - Disqus
  features:
    - Lost Grid.
    - Beautiful typography inspired by matejlatin/Gutenberg.
    - Mobile-First approach in development.
    - Stylesheet built using Sass and BEM-Style naming.
    - Syntax highlighting in code blocks.
    - Sidebar menu built using a configuration block.
    - Archive organized by tags and categories.
    - Automatic RSS generation.
    - Automatic Sitemap generation.
    - Offline support.
    - Google Analytics support.
    - Disqus Comments support.
- url: https://gatsby-starter-firebase.netlify.com/
  repo: https://github.com/muhajirdev/gatsby-starter-firebase
  description: A Gatsby + Firebase Starter. With Authentication
  tags:
    - Firebase
    - Client-side App
  features:
    - Eslint Airbnb without semicolon and without .jsx extension
    - Firebase
    - Web App Manifest
- url: http://gatsby-lightbox.416serg.me
  repo: https://github.com/416serg/gatsby-starter-lightbox
  description: Showcasing a custom lightbox implementation using `gatsby-image`
  tags:
    - Portfolio
    - SEO
    - Styling:CSS-in-JS
  features:
    - Features a custom, accessible lightbox with gatsby-image
    - Styled with styled-components using CSS Grid
    - React Helmet for SEO
- url: http://jackbravo.github.io/gatsby-starter-i18n-blog/
  repo: https://github.com/jackbravo/gatsby-starter-i18n-blog
  description: Same as official gatsby-starter-blog but with i18n support
  tags:
    - i18n
    - Blog
  features:
    - Translates site name and bio using .md files
    - No extra libraries needed
- url: https://calpa.me/
  repo: https://github.com/calpa/gatsby-starter-calpa-blog
  description: Blog Template X Contentful, Twitter and Facebook style
  tags:
    - Blog
    - Styling:SCSS
  features:
    - GatsbyJS v2, faster than faster
    - Not just Contentful content source, you can use any database
    - Custom style
    - Google Analytics
    - Gitalk
    - sitemap
    - React FontAwesome
    - SEO
    - Offline support
    - Web App Manifest
    - Styled using SCSS
    - Page pagination
    - Netlify optimization
- url: https://gatsby-starter-typescript-power-blog.majidhajian.com/
  repo: https://github.com/mhadaily/gatsby-starter-typescript-power-blog
  description: Minimal Personal Blog with Gatsby and TypeScript
  tags:
    - PWA
    - Blog
    - Language:TypeScript
    - Markdown
  features:
    - Mobile-First approach in development
    - TSLint & Prettier
    - Offline support
    - Styled Component implementation
    - Category and Tag for post
    - Dark / Light theme
    - Type Safe by TypeScript
    - Purge CSS
    - Format Safe by TSLint, StyleLint and Prettier with Lint-Staged(Husky)
    - Blog page
    - Syntax highlighting in code blocks
    - Pagination Ready
    - Ready to deploy to GitHub Pages or Netlify
    - Automatic RSS generation
    - Automatic Sitemap generation
- url: https://gatsby-starter-kontent.netlify.com
  repo: https://github.com/Kentico/gatsby-starter-kontent
  description: Gatsby starter site with Kentico Kontent based on default Gatsby starter
  tags:
    - CMS:Headless
    - CMS:Kontent
    - Netlify
  features:
    - Comes with React Helmet for adding site meta tags
    - Includes plugins for offline support out of the box
    - Kentico Kontent integration
- url: https://gatsby-starter-storybook.netlify.com/
  repo: https://github.com/markoradak/gatsby-starter-storybook
  description: Gatsby starter site with Storybook
  tags:
    - Storybook
    - Styling:CSS-in-JS
    - Linting
  features:
    - Gatsby v2 support
    - Storybook v4 support
    - Styled Components v4 support
    - Styled Reset, ESLint, Netlify Conf
- url: https://jamstack-hackathon-starter.netlify.com/
  repo: https://github.com/sw-yx/jamstack-hackathon-starter
  description: A JAMstack app with authenticated routes, static marketing pages, etc. with Gatsby, Netlify Identity, and Netlify Functions
  tags:
    - Netlify
    - Client-side App
  features:
    - Netlify Identity
    - Netlify Functions
    - Static Marketing pages and Dynamic Client-side Authenticated App pages
- url: https://collective.github.io/gatsby-starter-plone/
  repo: https://github.com/collective/gatsby-starter-plone
  description: A Gatsby starter template to build static sites using Plone as the content source
  tags:
    - CMS:Other
    - CMS:Headless
    - SEO
    - PWA
  features:
    - Creates 1-1 copy of source Plone site
    - Auto generated navigation and breadcrumbs
    - Progressive Web App features
    - Optimized for performance
    - Minimal UI and Styling
- url: https://gatsby-tutorial-starter.netlify.com/
  repo: https://github.com/justinformentin/gatsby-v2-tutorial-starter
  description: Simple, modern designed blog with post lists, tags, and easily customizable code.
  tags:
    - Blog
    - Linting
    - PWA
    - SEO
    - Styling:CSS-in-JS
    - Markdown
  features:
    - Blog post listing with image, summary, date, and tags.
    - Post Tags
    - Post List Filtering
    - Typography.js
    - Emotion styling
    - Syntax Highlighting in Code Blocks
    - Gatsby Image
    - Fully Responsive
    - Offline Support
    - Web App Manifest
    - SEO
    - PWA
    - Sitemap generation
    - Schema.org JSON-LD
    - CircleCI Integration
    - Codeclimate Integration
    - Google Analytics
    - Twitter and OpenGraph Tags
    - ESLint
    - Prettier Code Styling
- url: https://avivero.github.io/gatsby-redux-starter/
  repo: https://github.com/AVivero/gatsby-redux-starter
  description: Gatsby starter site with Redux, Sass, Bootstrap, Css Modules and Material Icons
  tags:
    - Redux
    - Styling:SCSS
    - Styling:Bootstrap
    - Styling:Material
    - Linting
  features:
    - Gatsby v2 support
    - Redux support
    - Sass support
    - Bootstrap v4 support
    - Css Modules support
    - ESLint, Prettier
- url: https://gatsby-typescript-boilerplate.netlify.com/
  repo: https://github.com/leachjustin18/gatsby-typescript-boilerplate
  description: Opinionated Gatsby v2 starter with TypeScript.
  tags:
    - Language:TypeScript
    - PWA
    - Styling:SCSS
    - Styling:PostCSS
  features:
    - TSLint with airbnb & prettier configurations
    - Prettier
    - Stylelint
    - Offline support
    - Type Safe by TypeScript
    - Format on commit with Lint-Staged(Husky)
    - Favicon generation
    - Sitemap generation
    - Autoprefixer with browser list
    - CSS nano
    - CSS MQ Packer
    - Lazy load image(s) with plugin sharp
    - Gatsby Image
    - Netlify optimizations
- url: https://danshai.github.io/gatsbyv2-scientific-blog-machine-learning/
  repo: https://github.com/DanShai/gatsbyv2-scientific-blog-machine-learning
  description: Machine learning ready and scientific blog starter
  tags:
    - Blog
    - Linting
  features:
    - Write easly your scientific blog with katex and publish your research
    - Machine learning ready with tensorflowjs
    - Manipulate csv data
    - draw with graph mermaid
    - display charts with chartjs
- url: https://gatsby-tailwind-styled-components.netlify.com/
  repo: https://github.com/muhajirdev/gatsby-tailwind-styled-components-starter
  description: A Gatsby Starter with Tailwind CSS + Styled Components
  tags:
    - Styling:Tailwind
  features:
    - Eslint Airbnb without semicolon and without .jsx extension
    - Offline support
    - Web App Manifest
- url: https://gatsby-starter-mobx.netlify.com
  repo: https://github.com/borekb/gatsby-starter-mobx
  description: MobX + TypeScript + TSLint + Prettier
  tags:
    - Language:TypeScript
    - Linting
    - Testing
  features:
    - Gatsby v2 + TypeScript
    - MobX with decorators
    - Two examples from @mweststrate's Egghead course
    - .editorconfig & Prettier
    - TSLint
    - Jest
- url: https://tender-raman-99e09b.netlify.com/
  repo: https://github.com/amandeepmittal/gatsby-bulma-quickstart
  description: A Bulma CSS + GatsbyJS Starter Kit
  tags:
    - Styling:Bulma
    - Styling:SCSS
  features:
    - Uses Bulma CSS
    - Sass based Styling
    - Responsive Design
    - Google Analytics Integration
    - Uses Gatsby v2
    - SEO
- url: https://gatsby-starter-notes.netlify.com/
  repo: https://github.com/patricoferris/gatsby-starter-notes
  description: Gatsby starter for creating notes organised by subject and topic
  tags:
    - Markdown
    - Pagination
  features:
    - Create by topic per subject notes that are organised using pagination
    - Support for code syntax highlighting
    - Support for mathematical expressions
    - Support for images
- url: https://gatsby-starter-ttag.netlify.com/
  repo: https://github.com/ttag-org/gatsby-starter-ttag
  description: Gatsby starter with the minimum required to demonstrate using ttag for precompiled internationalization of strings.
  tags:
    - i18n
  features:
    - Support for precompiled string internationalization using ttag and it's babel plugin
- url: https://gatsby-starter-typescript.netlify.com/
  repo: https://github.com/goblindegook/gatsby-starter-typescript
  description: Gatsby starter using TypeScript.
  tags:
    - Markdown
    - Pagination
    - Language:TypeScript
    - PWA
    - Linting
  features:
    - Markdown and MDX
    - Local search powered by Lunr
    - Syntax highlighting
    - Images
    - Styling with Emotion
    - Testing with Jest and react-testing-library
- url: https://gatsby-netlify-cms-example.netlify.com/
  repo: https://github.com/robertcoopercode/gatsby-netlify-cms
  description: Gatsby starter using Netlify CMS
  tags:
    - CMS:Netlify
    - Styling:SCSS
  features:
    - Example of a website for a local developer meetup group
    - NetlifyCMS used for easy data entry
    - Mobile-friendly design
    - Styling done with Sass
    - Gatsby version 2
- url: https://gatsby-typescript-starter-blog.netlify.com/
  repo: https://github.com/frnki/gatsby-typescript-starter-blog
  description: A starter blog for TypeScript-based Gatsby projects with minimal settings.
  tags:
    - Language:TypeScript
    - Blog
  features:
    - TypeScript & TSLint
    - No Styling (No Typography.js)
    - Minimal settings based on official starter blog
- url: https://gatsby-serif.netlify.com/
  repo: https://github.com/jugglerx/gatsby-serif-theme
  description: Multi page/content-type starter using Markdown and SCSS. Serif is a beautiful small business theme for Gatsby. The theme is fully responsive, blazing fast and artfully illustrated.
  tags:
    - Styling:SCSS
    - Markdown
    - Linting
  features:
    - Multiple "content types" for `services`, `team` and `testimonials` using Markdown as the source
    - Graphql query in `gatsby-node.js` using aliases that creates pages and templates by content type based on the folder `src/pages/services`, `src/pages/team`
    - SCSS
    - Responsive design
    - Bootstrap 4 grid and media queries only
    - Responsive menu
    - Royalty free illustrations included
    - SEO titles & meta using `gatsby-plugin-react-helmet`
    - Eslint & Prettier
- url: https://awesome-gatsby-starter.netlify.com/
  repo: https://github.com/South-Paw/awesome-gatsby-starter
  description: Starter with a preconfigured MDX, Storybook and ESLint environment for component first development of your next Gatsby site.
  tags:
    - MDX
    - Markdown
    - Storybook
    - Styling:CSS-in-JS
    - Linting
  features:
    - Gatsby MDX for JSX in Markdown loading, parsing, and rendering of pages
    - Storybook for isolated component development
    - styled-components for CSS-in-JS
    - ESLint with Airbnb's config
    - Prettier integrated into ESLint
    - A few example components and pages with stories and simple site structure
- url: https://santosfrancisco.github.io/gatsby-starter-cv/
  repo: https://github.com/santosfrancisco/gatsby-starter-cv
  description: A simple starter to get up and developing your digital curriculum with GatsbyJS'
  tags:
    - Styling:CSS-in-JS
    - PWA
    - Onepage
  features:
    - Gatsby v2
    - Based on default starter
    - Google Analytics
    - Web App Manifest
    - SEO
    - Styling with styled-components
    - Responsive Design, optimized for Mobile devices
- url: https://vigilant-leakey-a4f8cd.netlify.com/
  repo: https://github.com/agneym/gatsby-blog-starter
  description: Minimal Blog Starter Template with Styled Components.
  tags:
    - Markdown
    - Styling:CSS-in-JS
    - Blog
  features:
    - Markdown loading, parsing, and rendering of pages
    - Minimal UI for blog
    - Styled-components for CSS-in-JS
    - Prettier added as pre-commit hook
    - Google Analytics
    - Image Optimisation
    - Code Styling and Formatting in markdown
    - Responsive Design
- url: https://inspiring-me-lwz7512.netlify.com/
  repo: https://github.com/lwz7512/gatsby-netlify-identity-starter
  description: Gatsby Netlify Identity Starter with NIW auth support, and content gating, as well as responsive layout.
  tags:
    - Netlify
    - Pagination
  features:
    - Mobile Screen support
    - Privacy control for post content view & profile page
    - User authentication by Netlify Identity Widget/Service
    - Pagination for posts
    - Navigation menu with active status
- url: https://gatsby-starter-event-calendar.netlify.com/
  repo: https://github.com/EmaSuriano/gatsby-starter-event-calendar
  description: Gatsby Starter to display information about events from Google Spreadsheets with Calendars
  tags:
    - Linting
    - Styling:Grommet
    - PWA
    - SEO
    - Google Sheets
  features:
    - Grommet
    - Theming
    - Google Spreadsheet integration
    - PWA
    - A11y
    - SEO
    - Netlify Deployment Friendly
    - ESLint with Airbnb's config
    - Prettier integrated into ESLint
- url: https://gatsby-starter-tech-blog.netlify.com/
  repo: https://github.com/email2vimalraj/gatsby-starter-tech-blog
  description: A simple tech blog starter kit for gatsbyjs
  tags:
    - Blog
    - Portfolio
  features:
    - Markdown based blog
    - Filter blog posts by Tags
    - Easy customization
    - Using styled components
    - Minimal styles
    - Best scoring by Lighthouse
    - SEO support
    - PWA support
    - Offline support
- url: https://infallible-brown-28846b.netlify.com/
  repo: https://github.com/tylergreulich/gatsby-typescript-mdx-prismjs-starter
  description: Gatsby starter using TypeScript, MDX, Prismjs, and styled-components
  tags:
    - Language:TypeScript
    - Linting
    - Testing
    - Styling:CSS-in-JS
    - MDX
  features:
    - Gatsby v2 + TypeScript
    - Syntax highlighting with Prismjs
    - MDX
    - Jest
    - react-testing-library
    - styled-components
- url: https://hardcore-darwin-d7328f.netlify.com/
  repo: https://github.com/agneym/gatsby-careers-page
  description: A Careers Page for startups using Gatsby
  tags:
    - Markdown
    - Styling:CSS-in-JS
  features:
    - Careers Listing
    - Application Format
    - Markdown for creating job description
    - styled-components
- url: https://saikrishna.me/
  repo: https://github.com/s-kris/gatsby-minimal-portfolio-blog
  description: A minimal portfolio website with blog using Gatsby. Suitable for developers.
  tags:
    - Portfolio
    - Blog
  features:
    - Portfolio Page
    - Timline (Journey) page
    - Minimal
- url: https://gatsby-starter-blog-mdx-demo.netlify.com
  repo: https://github.com/hagnerd/gatsby-starter-blog-mdx
  description: A fork of the Official Gatsby Starter Blog with support for MDX out of the box.
  tags:
    - MDX
    - Blog
  features:
    - MDX
    - Blog
    - RSS Feed
- url: https://gatsby-tailwindcss-sass-starter-demo.netlify.com/
  repo: https://github.com/durianstack/gatsby-tailwindcss-sass-starter
  description: Just another Gatsby Tailwind with SASS starter
  tags:
    - Styling:Tailwind
    - Styling:SCSS
  features:
    - Tailwind, A Utility-First CSS Framework for Rapid UI Development
    - SASS/SCSS
    - Comes with React Helmet for adding site meta tags
    - Includes plugins for offline support out of the box
    - PurgeCSS to shave off unused styles
- url: https://tyra-starter.netlify.com/
  repo: https://github.com/madelyneriksen/gatsby-starter-tyra
  description: A feminine GatsbyJS Starter Optimized for SEO
  tags:
    - SEO
    - Blog
    - Styling:Other
  features:
    - Integration with Social Media and Mailchimp.
    - Styled with Tachyons.
    - Rich structured data on blog posts for SEO.
    - Pagination and category pages.
- url: https://gatsby-starter-styled.netlify.com/
  repo: https://github.com/gregoralbrecht/gatsby-starter-styled
  description: Yet another simple starter with Styled-System, Typography.js, SEO and Google Analytics.
  tags:
    - Styling:CSS-in-JS
    - PWA
    - SEO
  features:
    - Styled-Components
    - Styled-System
    - Rebass Grid
    - Typography.js to easily set up font styles
    - Google Analytics
    - Prettier, ESLint & Stylelint
    - SEO (meta tags and schema.org via JSON-LD)
    - Offline support
    - Web App Manifest
- url: https://gatsby.ghost.org/
  repo: https://github.com/TryGhost/gatsby-starter-ghost
  description: Build lightning-fast, modern publications with Ghost and Gatsby
  tags:
    - CMS:Headless
    - Blog
  features:
    - Ghost integration with ready to go placeholder content and webhooks support
    - Minimal responsive design
    - Pagination for posts, tags, and authors
    - SEO Friendly Meta
    - JSON-LD Schema
    - OpenGraph structured data
    - Twitter Cards meta
    - Sitemap Generation
    - XML Sitemaps
    - Progressive Web App
    - Offline Support
    - RSS Feed
    - Netlify integration ready to deploy
- url: https://traveler-blog.netlify.com/
  repo: https://github.com/QingpingMeng/gatsby-starter-traveler-blog
  description: A fork of the Official Gatsby Starter Blog to build a travler blog with images support
  tags:
    - Blog
    - PWA
    - SEO
    - Styling:Material
    - Styling:CSS-in-JS
  features:
    - Netlify integration ready to deploy
    - Material UI
    - styled-components
    - GitHub markdown css support
- url: https://create-ueno-app.netlify.com
  repo: https://github.com/ueno-llc/ueno-gatsby-starter
  description: Opinionated Gatsby starter by Ueno.
  tags:
    - Language:TypeScript
    - Styling:SCSS
    - Linting
    - Transitions
  features:
    - GraphQL hybrid
    - SEO friendly
    - GSAP ready
    - Nice Devtools
    - GsapTools
    - Ueno plugins
    - SVG to React component
    - Ueno's TSlint
    - Decorators
- url: https://gatsby-snyung-starter.netlify.com/
  repo: https://github.com/SeonHyungJo/gatsby-snyung-starter
  description: Basic starter template for You
  tags:
    - CMS:Contentful
    - Markdown
    - Linting
    - Pagination
    - Portfolio
    - SEO
    - Styling:SCSS
    - Transitions
  features:
    - SASS/SCSS
    - Add Utterances
    - Nice Pagination
    - Comes with React Helmet for adding site meta tags
    - Create Yout Name Card for writing meta data
- url: https://gatsby-contentstack-starter.netlify.com/
  repo: https://github.com/contentstack/gatsby-starter-contentstack
  description: A Gatsby starter powered by Headless CMS Contentstack.
  tags:
    - CMS:Headless
    - Blog
  features:
    - Includes Contentstack Delivery API for any environment
    - Dynamic content from Contentstack CMS
- url: https://gatsby-craftcms-barebones.netlify.com
  repo: https://github.com/frankievalentine/gatsby-craftcms-barebones
  description: Barebones setup for using Craft CMS and Gatsby locally.
  tags:
    - CMS:Headless
  features:
    - Full setup instructions included
    - Documented to get you set up with Craft CMS quickly
    - Code referenced in repo
- url: https://gatsby-starter-buttercms.netlify.com/
  repo: https://github.com/ButterCMS/gatsby-starter-buttercms
  description: A starter template for spinning up a Gatsby+ ButterCMS site
  tags:
    - Blog
    - SEO
    - CMS:Headless
  features:
    - Fully functioning blog
    - Navigation between posts with a previous/next post button
    - FAQ Knowledge Base
    - CMS Powered Homepage
    - Customer Case Study example marketing pages
- url: https://master.d2f5ek3dnwfe9v.amplifyapp.com/
  repo: https://github.com/dabit3/gatsby-auth-starter-aws-amplify
  description: This Gatsby starter uses AWS Amplify to implement authentication flow for signing up/signing in users as well as protected client side routing.
  tags:
    - AWS
    - Authentication
  features:
    - AWS Amplify
    - Full authentication workflow
    - Registration form
    - Signup form
    - User sign in
- url: https://gatsby-starter.mdbootstrap.com/
  repo: https://github.com/anna-morawska/gatsby-material-design-for-bootstrap
  description: A simple starter which lets you quickly start developing with Gatsby and Material Design For Bootstrap
  tags:
    - Styling:Material
  features:
    - React Bootstrap with Material Design css framework.
    - Free for personal and commercial use
    - Fully responsive
- url: https://frosty-ride-4ff3b9.netlify.com/
  repo: https://github.com/damassi/gatsby-starter-typescript-rebass-netlifycms
  description:
    A Gatsby starter built on top of MDX (React + Markdown), NetlifyCMS (with
    MDX and netlify-cms-backend-fs support -- no need to deploy), TypeScript,
    Rebass for UI, Styled Components, and Jest for testing. Very little visual
    styling has been applied so that you can bring your own :)
  tags:
    - MDX
    - CMS:Netlify
    - Language:TypeScript
    - Styling:Other
    - Styling:CSS-in-JS
    - Testing
  features:
    - MDX - Markdown + React
    - Netlify CMS (with MDX support)
    - Read and write to local file system via netlify-cms-backend-fs
    - TypeScript
    - Rebass
    - Styled Components
    - Jest
- url: https://bluepeter.github.io/gatsby-material-ui-business-starter/
  repo: https://github.com/bluepeter/gatsby-material-ui-business-starter
  description: Beautiful Gatsby Material Design Business Starter
  tags:
    - Styling:Material
  features:
    - Uses the popular, well-maintained Material UI React component library
    - Material Design theme and icons
    - Rotating home page carousel
    - Simple setup without opinionated setup
    - Fully instrumented for successful PROD deployments
    - Stylus for simple CSS
- url: https://example-company-website-gatsby-sanity-combo.netlify.com/
  repo: https://github.com/sanity-io/example-company-website-gatsby-sanity-combo
  description: This examples combines Gatsby site generation with Sanity.io content management in a neat company website.
  tags:
    - CMS:sanity.io
    - CMS:Headless
    - Blog
  features:
    - Out-of-the-box headless CMS
    - Real-time content preview in Development
    - Fast & frugal builds
    - No accidental missing fields/types
    - Full Render Control with Portable Text
    - gatsby-image support
    - Content types for company info, pages, projects, people, and blog posts
- url: https://gatsby-starter-oss.netlify.com/
  repo: https://github.com/robinmetral/gatsby-starter-oss
  description: A Gatsby starter to showcase your open-source projects.
  tags:
    - Portfolio
    - Styling:Theme-UI
    - Styling:CSS-in-JS
    - Onepage
    - PWA
    - SEO
    - Testing
    - Linting
  features:
    - 🐙🐈 Pull your pinned repos from GitHub
    - 👩‍🎤 Style with Emotion
    - ✨ Themeable with Theme UI
    - 🚀 Powered by gatsby-theme-oss
    - 💯 100/100 Lighthouse scores
- url: https://gatsby-starter-docz.netlify.com/
  repo: https://github.com/RobinCsl/gatsby-starter-docz
  description: Simple starter where building your own documentation with Docz is possible
  tags:
    - Documentation
  features:
    - Generate nice documentation with Docz, in addition to generating your normal Gatsby site
    - Document your React components in .mdx files
- url: https://gatsby-starter-santa-fe.netlify.com/
  repo: https://github.com/osogrizz/gatsby-starter-santa-fe
  description: A place for artist or designers to display their creations
  tags:
    - Styling:CSS-in-JS
  features:
    - SEO friendly
    - Built-in Google Fonts support
    - Contact Form
    - Customizable Design Template
- url: https://gatsby-hello-friend.now.sh
  repo: https://github.com/panr/gatsby-starter-hello-friend
  description: A simple starter for Gatsby. That's it.
  tags:
    - Pagination
    - Markdown
    - Blog
    - Portfolio
    - Styling:PostCSS
  features:
    - Dark/light mode, depending on your preferences
    - Great reading experience thanks to Inter font, made by Rasmus Andersson
    - Nice code highlighting thanks to PrismJS
    - Responsive youtube/vimeo etc. videos
    - Elastic menu
    - Fully responsive site
- url: https://lgcolella.github.io/gatsby-starter-developer-blog/
  repo: https://github.com/lgcolella/gatsby-starter-developer-blog
  description: A starter to create SEO-friendly, fast, multilanguage, responsive and highly customizable technical blogs/portfolios with the most common features out of the box.
  tags:
    - Blog
    - Portfolio
    - i18n
  features:
    - Multilanguage posts
    - Pagination and image preview for posts
    - Tags
    - SEO
    - Social share buttons
    - Disqus for comments
    - Highlighting for code syntax in posts
    - Dark and light themes available
    - Various available icon sets
    - RSS Feed
    - Web app manifest
- url: https://gatsby.magicsoup.io/
  repo: https://github.com/magicsoup-io/gatsby-starter-magicsoup
  description: A production ready Gatsby starter using magicsoup.io
  tags:
    - SEO
    - Markdown
    - Styling:CSS-in-JS
    - Testing
  features:
    - Optimized images with gatsby-image.
    - SEO friendly with react-helmet, gatsby-plugin-sitemap and Google Webmaster Tools!
    - Responsive UIs with magicsoup.io/stock.
    - Static content with gatsby-transform-remark or gatsby-transform-json.
    - Convert Markdown to StyledComponents!
    - Webfonts with gatsby-plugin-web-font-loader.
    - SSR ready!
    - Testing with Jest!
- url: https://foxandgeese.github.io/tiny-agency/
  repo: https://github.com/foxandgeese/tiny-agency
  description: Simple Gatsby.js starter that uses material design and that's perfect for tiny agencies.
  tags:
    - Styling:Material
  features:
    - Uses the popular, well-maintained Material UI React component library
    - Material Design theme and icons
    - Simple setup without opinionated setup
    - Fully instrumented for successful PROD deployments
- url: https://gatsby-shopify-starter.netlify.com/
  repo: https://github.com/AlexanderProd/gatsby-shopify-starter
  description: Kick off your next, e-commerce experience with this Gatsby starter. It is based on the default Gatsby starter to be easily modifiable.
  tags:
    - CMS:Headless
    - SEO
    - E-commerce
    - Styling:CSS-in-JS
  features:
    - Shopping Cart
    - Shopify Integration
    - Product Grid
    - Shopify Store Credentials included
    - Optimized images with gatsby-image.
    - SEO
- url: https://gatejs.netlify.com
  repo: https://github.com/sarasate/gate
  description: API Doc generator inspired by Stripe's API docs
  tags:
    - Documentation
    - Markdown
    - Onepage
  features:
    - API documentation from markdown sources
    - Code samples separated by language
    - Syntax highlighting
    - Everything in a single page
- url: https://hopeful-keller-943d65.netlify.com
  repo: https://github.com/iwilsonq/gatsby-starter-reasonml
  description: Gatsby starter to create static sites using type-safe ReasonML
  tags:
    - Language:Other
    - Blog
    - Styling:CSS-in-JS
  features:
    - Gatsby v2 support
    - bs-platform v4 support
    - Similar to gatsby-starter-blog
- url: https://gatsby-starter-blog-amp-to-pwa.netlify.com/
  repo: https://github.com/tomoyukikashiro/gatsby-starter-blog-amp-to-pwa
  description: Gatsby starter blog with AMP to PWA Strategy
  tags:
    - Blog
    - AMP
    - PWA
  features:
    - Similar to gatsby-starter-blog
    - Support AMP to PWA strategy
- url: https://cvluca.github.io/gatsby-starter-markdown/
  repo: https://github.com/cvluca/gatsby-starter-markdown
  description: Boilerplate for markdown-based website (Documentation, Blog, etc.)
  tags:
    - Markdown
    - Redux
    - Styling:Ant Design
  features:
    - Responsive Web Design
    - Auto generated Sidebar
    - Auto generated Anchor
- url: https://gatsby-starter-wordpress-community.netlify.com/
  repo: https://github.com/pablovila/gatsby-starter-wordpress-community
  description: Starter using gatsby-source-wordpress to display posts and pages from a WordPress site
  tags:
    - CMS:WordPress
    - Styling:Bulma
    - Blog
    - Pagination
  features:
    - Gatsby v2 support
    - Responsive Web Design
    - WordPress support
    - Bulma and Sass Support for styling
    - Pagination logic
- url: https://gatsby-blogger.netlify.com/
  repo: https://github.com/aslammultidots/blogger
  description: A Simple, clean and modern designed blog with firebase authentication feature and easily customizable code.
  tags:
    - Blog
    - Redux
    - Disqus
    - CMS:Contentful
    - Firebase
  features:
    - Minimal and clean white layout.
    - Dynamic content from Contentful.
    - Blog post listing with previews (image + summary) for each blog post.
    - Disqus commenting system for each blog post.
    - Search post with keyword.
    - Firebase for Authentication.
    - Protected Routes with Authorization.
    - Contact form integration.
- url: https://gatsby-starter-styled-components.netlify.com/
  repo: https://github.com/blakenoll/gatsby-starter-styled-components
  description: The Gatsby default starter modified to use styled-components
  tags:
    - Styling:CSS-in-JS
  features:
    - styled-components
    - sticky footer
- url: https://magazine-example.livingdocs.io/
  repo: https://github.com/livingdocsIO/gatsby-magazine-example
  description: This magazine-starter helps you start out with Livingdocs as a headless CMS.
  tags:
    - Blog
    - CMS:Headless
  features:
    - Minimal and clean white layout.
    - Dynamic content from Livingdocs.
    - Built-in component library.
    - Robust template and theme.
- url: https://gatsby-starter-intl.tomekskuta.pl
  repo: https://github.com/tomekskuta/gatsby-starter-intl
  description: Gatsby v2 i18n starter which makes static pages for every locale and detect your browsers lang. i18n with react-intl.
  tags:
    - i18n
    - Testing
  features:
    - static pages for every language
    - detects your browser locale
    - uses react-intl
    - based on Gatsby Default Starter
    - unit tests with Jest
- url: https://cape.netlify.com/
  repo: https://github.com/juhi-trivedi/cape
  description: A Gatsby - CMS:Contentful demo with Netlify.
  tags:
    - Blog
    - Netlify
    - CMS:Contentful
    - Styling:Bootstrap
  features:
    - Fecthing Dynamic content from Contentful.
    - Blog post listing with previews (image + summary) for each blog post.
    - Contact form integration with Netlify.
    - Grid system inspired by Bootstrap.
- url: https://gatsby-starter-infinite-scroll.baobab.fi/
  repo: https://github.com/baobabKoodaa/gatsby-starter-infinite-scroll
  description: Infinite Scroll and Pagination with 10k photos
  tags:
    - Infinite Scroll
    - Pagination
    - Styling:CSS-in-JS
  features:
    - Infinite Scroll (default mode)
    - Pagination (fallback for users without JS)
    - Toggle between these modes in demo
    - Efficient implementation (only fetch the data that's needed, ship initial items with the page instead of fetch, etc.)
- url: https://jodie.lekoarts.de/
  repo: https://github.com/LekoArts/gatsby-starter-portfolio-jodie
  description: Image-heavy photography portfolio with colorful accents & great typography
  tags:
    - Portfolio
    - PWA
    - Transitions
    - Styling:CSS-in-JS
    - Linting
    - Testing
    - Language:TypeScript
  features:
    - Configurable with theming, CSS Grid & a yaml file for navigation
    - Create your projects by editing a yaml file and putting images into a folder
    - Shows your Instagram posts
    - TypeScript
    - Cypress for End-to-End testing
    - react-spring for animations & transitions
    - Uses styled-components + styled-system
    - SEO with Sitemap, Schema.org JSONLD, Tags
    - Responsive images with gatsby-image
- url: https://amazing-jones-e61bda.netlify.com/
  repo: https://github.com/WebCu/gatsby-material-kit-react
  description: Adaptation of Material Kit React to Gatsby
  tags:
    - Styling:Material
  features:
    - 60 Handcrafted Components
    - 4 Customized Plugins
    - 3 Example Pages
- url: https://relaxed-bhaskara-5abd0a.netlify.com/
  repo: https://github.com/LekovicMilos/gatsby-starter-portfolio
  description: Gatsby portfolio starter for creating quick portfolio
  tags:
    - Portfolio
  features:
    - Showcase of portfolio items
    - About me page
- url: https://gatsby-typescript-scss-docker-starter.netlify.com/
  repo: https://github.com/OFranke/gatsby-typescript-scss-docker
  description: Gatsby starter TypeScript, SCSS, Docker
  tags:
    - Language:TypeScript
    - Styling:SCSS
    - Linting
  features:
    - Format & Commit Safe by ESLint, StyleLint and Prettier with Lint-Staged (Husky), optimized for VS Code
    - Typings for scss files are automatically generated
    - Responsiveness from the beginning through easy breakpoint configuration
    - Enforce the DRY principle, no hardcoded and repeated `margin`, `font-size`, `color`, `box-shadow`, `border-radius` ... properties anymore
    - Docker ready - you can run Gatsby dev mode on your machine environment or with docker-compose
- url: https://prismic-i18n.lekoarts.de/
  repo: https://github.com/LekoArts/gatsby-starter-prismic-i18n
  description: Based on gatsby-starter-prismic with Internationalization (i18n) support.
  tags:
    - CMS:Prismic
    - CMS:Headless
    - Styling:CSS-in-JS
    - Linting
    - Blog
    - PWA
    - Testing
    - i18n
  features:
    - Prismic as Headless CMS
    - Uses multiple features of Prismic - Slices, Labels, Relationship fields, Custom Types, Internationalization
    - Emotion for Styling
    - i18n without any third-party libaries
    - Cypress for End-to-End testing
    - Prism.js highlighting
    - Responsive images with gatsby-image
    - Extensive SEO
    - ESLint & Prettier
- url: https://gatsby-starter-landing-page.netlify.com/
  repo: https://github.com/gillkyle/gatsby-starter-landing-page
  description: Single page starter for minimal landing pages
  tags:
    - Onepage
  features:
    - Gatsby image
    - Google Analytics
    - Minimal design
- url: https://thakkaryash94.github.io/gatsby-github-personal-website/
  repo: https://github.com/thakkaryash94/gatsby-github-personal-website
  description: It is a conversion of original GitHub personal website repo which is written in ruby for JS developers. This repository gives you the code you'll need to kickstart a personal website that showcases your work as a software developer. And when you manage the code in a GitHub repository, it will automatically render a webpage with the owner's profile information, including a photo, bio, and repositories.
  tags:
    - Portfolio
    - Onepage
  features:
    - layout config either stacked or sidebar
    - theme dark/light mode
    - post support
- url: https://gatsby-starter-default-intl.netlify.com
  repo: https://github.com/wiziple/gatsby-starter-default-intl
  description: The default Gatsby starter with features of multi-language url routes and browser language detection.
  tags:
    - i18n
  features:
    - Localization (Multilanguage) provided by react-intl.
    - Support automatic redirection based on user's preferred language in browser provided by browser-lang.
    - Support multi-language url routes within a single page component. That means you don't have to create separate pages such as pages/en/index.js or pages/ko/index.js.
    - Based on gatsby-starter-default with least modification.
- url: https://gatsby-starter-julia.netlify.com/
  repo: https://github.com/niklasmtj/gatsby-starter-julia
  description: A minimal blog starter template built with Gatsby
  tags:
    - Markdown
    - Blog
  features:
    - Landingpage
    - Blogoverview
    - Markdown sourcing
    - Estimated reading time
    - Styled component with @emotion
    - Netlify deployment friendly
    - Nunito font as npm module
    - Site meta tags with React Helmet
- url: https://agalp.imedadel.me
  repo: https://github.com/ImedAdel/automatic-gatsbyjs-app-landing-page
  description: Automatically generate iOS app landing page using GatsbyJS
  tags:
    - Onepage
    - PWA
    - SEO
  features:
    - One Configuration file
    - Automatically generate a landing page for your iOS app
    - List app features
    - App Store and Play Store buttons
    - App screenshot and video preview
    - Easily add social media accounts and contact info in the footer via the site-config.js file.
    - Pick custom Font Awesome icons for the feature list via the site-config.js file.
    - Built using Prettier and Styled-Components
    - Easily integrate Google Analytics by adding your ID to site-config.js file.
- url: https://gatsby-starter-shopify-app.firebaseapp.com/install
  repo: https://github.com/gil--/gatsby-starter-shopify-app
  description: Easily create Serverless Shopify Admin Apps powered by Gatsby and Firebase Functions
  tags:
    - Shopify
    - Firebase
  features:
    - 🗄 Firebase Firestore Realtime DB
    - ⚡️ Serverless Functions API layer (Firebase Functions)
    - 💼 Admin API (Graphql) Serverless Proxy
    - 🎨 Shopify Polaris (AppProvider, etc.)
    - 💰 Application Charge Logic (30 days) with variable trial duration
    - 📡 Webhook Validation & Creation
    - 🔑 GDPR Ready (Including GDPR Webhooks)
    - 🏗 CircleCI Config for easy continuous deployments to Firebase
- url: https://gatsby-starter-paperbase.netlify.com/
  repo: https://github.com/willcode4food/gatsby-starter-paperbase
  description: A Gatsby starter that implements the Paperbase Premium Theme from MaterialUI
  tags:
    - Styling:Material
    - Styling:CSS-in-JS
  features:
    - MaterialUI Paperbase theme in Gatsby!
    - Create professional looking admin tools and dashboards
    - Responsive Design
    - MaterialUI Paper Components
    - MaterialUI Tab Components
- url: https://gatsby-starter-devto.netlify.com/
  repo: https://github.com/geocine/gatsby-starter-devto
  description: A GatsbyJS starter template that leverages the Dev.to API
  tags:
    - Blog
    - Styling:CSS-in-JS
  features:
    - Blog post listing with previews (image + summary) for each blog post
- url: https://gatsby-starter-framer-x.netlify.com/
  repo: https://github.com/simulieren/gatsby-starter-framer-x
  description: A GatsbyJS starter template that is connected to a Framer X project
  tags:
    - Language:TypeScript
  features:
    - TypeScript support
    - Easily work in GatsbyJS and Framer X at the same time
- url: https://gatsby-firebase-hosting.firebaseapp.com/
  repo: https://github.com/bijenkorf-james-wakefield/gatsby-firebase-hosting-starter
  description: A starter with configuration for Firebase Hosting and Cloud Build deployment.
  tags:
    - Firebase
    - Linting
  features:
    - Linting with ESLint
    - Jest Unit testing configuration
    - Lint-staged on precommit hook
    - Commitizen for conventional commit messages
    - Configuration for Firebase hosting
    - Configuration for Cloud Build deployment
    - Clear documentation to have your site deployed on Firebase behind SSL in no time!
- url: https://lewis-gatsby-starter-blog.netlify.com/
  repo: https://github.com/lewislbr/lewis-gatsby-starter-blog
  description: A simple custom Gatsby starter template to start a new blog or personal website.
  tags:
    - Blog
    - Styling:CSS-in-JS
    - Markdown
    - Portfolio
    - SEO
  features:
    - Blog post listing with summary preview for each blog post.
    - Automatically creates blog pages from Markdown files.
    - CSS in JS with styled-components.
    - Optimized images.
    - Offline capabilities.
    - Auto-generated sitemap and robots.txt.
- url: https://gatsby-starter-stripe.netlify.com/
  repo: https://github.com/brxck/gatsby-starter-stripe
  description: A minimal starter to create a storefront with Gatsby, Stripe, & Netlify Functions.
  tags:
    - Stripe
    - E-commerce
    - Styling:None
  features:
    - Statically generate based on Stripe inventory
    - Dynamically update with live inventory & availability data
    - Checkout powered by Stripe
    - Serverless functions interact with Stripe API
    - Shopping cart persisted in local storage
    - Responsive images with gatsby-image
- url: https://www.jannikbuschke.de/gatsby-antd-docs/
  repo: https://github.com/jannikbuschke/gatsby-antd-docs
  description: A template for documentation websites
  tags:
    - Documentation
    - Language:TypeScript
    - Styling:Ant Design
    - Markdown
    - MDX
  features:
    - Markdown
    - MDX with mdxjs
    - Syntax highlighting with prismjs
    - Anchors
    - Sidebar
    - Sitecontents
    - Landingpage
- url: https://gatsby-starter.haezl.at
  repo: https://github.com/haezl/gatsby-starter-haezl
  description: A lightweight, mobile first blog starter with infinite scroll and Material-UI design for Gatsby.
  tags:
    - Blog
    - Language:TypeScript
    - Linting
    - Styling:CSS-in-JS
    - Styling:Material
    - Markdown
    - PWA
  features:
    - Landing Page
    - Portfolio section
    - Blog post listing with a preview for each post
    - Infinite scroll instead of next and previous buttons
    - Blog posts generated from Markdown files
    - About Page
    - Responsive Design
    - PWA (Progressive Web App) support
    - MobX
    - Customizable
- url: https://gatsby-starter-fine.netlify.com/
  repo: https://github.com/toboko/gatsby-starter-fine
  description: A mutli-response and light, mobile first blog starter with columns layout and Seo optimization.
  tags:
    - Blog
    - Markdown
    - Portfolio
    - SEO
  features:
    - Blog
    - Portfolio section
    - Customizable
    - Markdown
    - Optimized images
    - Sitemap Page
    - Seo Ready
- url: https://ugglr.github.io/gatsby-clean-portfolio/
  repo: https://github.com/ugglr/gatsby-clean-portfolio
  description: A clean themed Software Engineer Portfolio site, showcasing soft skills on the front page, features project card showcases, about page. Responsive through react-bootstrap components together with custom CSS style sheets. SEO configured, just need to add google analytics tracking code.
  tags:
    - Portfolio
    - SEO
    - Styling:Bootstrap
  features:
    - Resume
    - CV
    - google analytics
    - easy favicon swap
    - Gatsby SEO plugin
    - Clean layout
    - White theme
    - grid using react-bootstrap
    - bootstrap4 classes available
    - font-awesome Library for icons
    - Portfolio site for developers
    - custom project cards
    - easily extendable to include blog page
    - Responsive design
- url: https://gatsby-documentation-starter.netlify.com/
  repo: https://github.com/whoisryosuke/gatsby-documentation-starter
  description: Automatically generate docs for React components using MDX, react-docgen, and GatsbyJS
  tags:
    - Documentation
    - MDX
    - SEO
  features:
    - Parses all React components (functional, stateful, even stateless!) for JS Docblocks and Prop Types.
    - MDX - Write your docs in Markdown and include React components using JSX!
    - Lightweight (only what you need)
    - Modular (easily fits in any React project!)
    - Props table component
    - Customizable sidebar navigation
    - Includes SEO plugins Google Analytics, Offline, Manifest, Helmet.
- url: http://gatsby-absurd.surge.sh/
  repo: https://github.com/ajayns/gatsby-absurd
  description: A Gatsby starter using illustrations from https://absurd.design/
  tags:
    - Onepage
    - Styling:CSS-in-JS
  features:
    - Uses surreal illustrations from absurd.design.
    - Landing page structure split into sections
    - Basic UX/UX elements ready. navbar, smooth scrolling, faqs, theming
    - Convenient image handling and data separation
- url: https://gatsby-starter-quiz.netlify.com/
  repo: https://github.com/raphadeluca/gatsby-starter-quiz
  description: Create rich quizzes with Gatsby & Mdx. No need of database or headless CMS. Manage your data directly in your Mdx file's frontmatter and write your content in the body. Customize your HTML tags, use react components from a library or write your owns. Navigation will be automatically created between each question.
  tags:
    - MDX
  features:
    - Data quiz in the frontmatter
    - Rich customizable content with MDX
    - Green / Red alert footer on user's answer
    - Navigation generated based on the index of each question
- url: https://gatsby-starter-accessibility.netlify.com/
  repo: https://github.com/benrobertsonio/gatsby-starter-accessibility
  description: The default Gatsby starter with powerful accessibility tools built-in.
  tags:
    - Storybook
    - Linting
  features:
    - 🔍 eslint-plugin-jsx-a11y for catching accessibility issues while authoring code
    - ✅ lint:staged for adding a pre-commit hook to catch accessibility linting errors
    - 📣 react-axe for console reporting of accessibility errors in the DOM during development
    - 📖 storybook setup for accessibility reporting on individual components
- url: https://gatsby-theme-ggt-material-ui-blog.netlify.com/
  repo: https://github.com/avatar-kaleb/gatsby-starter-ggt-material-ui-blog
  description: Starter material-ui blog utilizing a Gatsby theme!
  tags:
    - Blog
    - MDX
  features:
    - Uses MDX with Gatsby theme for quick and easy set up
    - Material-ui design with optional config passed into the theme options
    - Gradient background with sitemap, rss feed, and offline capabilities
- url: https://gatsby-starter-blog-typescript.netlify.com/
  repo: https://github.com/gperl27/Gatsby-Starter-Blog-Typescript
  description: Gatsby starter blog with TypeScript
  tags:
    - Blog
    - Language:TypeScript
    - Styling:CSS-in-JS
  features:
    - Includes all features that come with Gatsby's official starter blog
    - TypeScript for type-safety out of the box
    - Styled components in favor of inline styles
    - Transition Link for nice page transitions
    - Type definitions from GraphQL schema (with code generation)
- url: https://gatsby-starter-sass.netlify.com/
  repo: https://github.com/colbyfayock/gatsby-starter-sass
  description: A Gatsby starter with Sass and no assumptions!
  tags:
    - Styling:SCSS
  features:
    - Sass stylesheets to manage your CSS (SCSS flavored)
    - Simple, minimal base setup to get started
    - No baked in configurations or assumptions
- url: https://billyjacoby.github.io/gatsby-react-bootstrap-starter/
  repo: https://github.com/billyjacoby/gatsby-react-bootstrap-starter
  description: GatsbyJS starter with react-bootstrap and react-icons
  tags:
    - Styling:Bootstrap
    - Styling:SCSS
  features:
    - SASS stylesheets to make styling components easy
    - Sample navbar that sticks to the top of the page on scroll
    - Includes react-icons to make adding icons to your app super simple
- url: https://gatsbystartermdb.netlify.com
  repo: https://github.com/jjcav84/mdbreact-gatsby-starter
  description: GatsbyJS starter built with MDBootstrap React free version
  tags:
    - Styling:Bootstrap
  features:
    - Material Design, Bootstrap, and React
    - Contact form and Google Map components
    - Animation
    - documentation and component library can be found at mdboostrap's website
- url: https://gatsby-starter-primer.netlify.com/
  repo: https://github.com/thomaswangio/gatsby-starter-primer
  description: A Gatsby starter featuring GitHub Primer Design System and React components
  tags:
    - Styling:Other
    - Styling:CSS-in-JS
    - SEO
    - Landing Page
  features:
    - Primer React Components
    - Styled Components
    - Gatsby Image
    - Better SEO component with appropriate OG image and appropriate fallback meta tags
- url: https://pranshuchittora.github.io/gatsby-material-boilerplate
  repo: https://github.com/pranshuchittora/gatsby-material-boilerplate
  description: A simple starter to get up and developing quickly with Gatsby in material design
  tags:
    - Styling:Material
  features:
    - Material design
    - Sass/SCSS
    - Tags
    - Categories
    - Google Analytics
    - Offline support
    - Web App Manifest
    - SEO
- url: https://anubhavsrivastava.github.io/gatsby-starter-hyperspace
  repo: https://github.com/anubhavsrivastava/gatsby-starter-hyperspace
  description: Single page starter based on the Hyperspace site template, with landing, custom and Elements(Component) page
  tags:
    - HTML5UP
    - Styling:SCSS
    - Onepage
    - Landing Page
  features:
    - Designed by HTML5 UP
    - Simple one page site that’s perfect for personal portfolios
    - Fully Responsive
    - Styling with SCSS
    - Offline support
    - Web App Manifest
- url: https://anubhavsrivastava.github.io/gatsby-starter-identity
  repo: https://github.com/anubhavsrivastava/gatsby-starter-identity
  description: Single page starter based on the Identity site template by HTML5 up, suitable for one page portfolio.
  tags:
    - HTML5UP
    - Styling:SCSS
    - Onepage
    - Landing Page
    - PWA
  features:
    - Designed by HTML5 UP
    - Simple one page personal portfolio
    - Fully Responsive
    - Styling with SCSS
    - Offline support
    - Web App Manifest
- url: https://hopeful-ptolemy-cd840b.netlify.com/
  repo: https://github.com/tonydiaz/gatsby-landing-page-starter
  description: A simple landing page starter for idea validation using material-ui. Includes email signup form and pricing section.
  tags:
    - Styling:Material
    - Landing Page
  features:
    - SEO
    - Mailchimp integration
    - Material-UI components
    - Responsive
    - Pricing section
    - Benefits section
    - Email signup form
    - Easily configurable
    - Includes standard Gatsby starter features
- url: https://anubhavsrivastava.github.io/gatsby-starter-aerial
  repo: https://github.com/anubhavsrivastava/gatsby-starter-aerial
  description: Single page starter based on the Aerial site template by HTML5 up, suitable for one page personal page.
  tags:
    - HTML5UP
    - Styling:SCSS
    - Onepage
    - Landing Page
    - PWA
  features:
    - Designed by HTML5 UP
    - Simple one page personal portfolio
    - Fully Responsive
    - Styling with SCSS
    - Offline support
    - Web App Manifest
- url: https://anubhavsrivastava.github.io/gatsby-starter-eventually
  repo: https://github.com/anubhavsrivastava/gatsby-starter-eventually
  description: Single page starter based on the Eventually site template by HTML5 up, suitable for upcoming product page.
  tags:
    - HTML5UP
    - Styling:SCSS
    - Landing Page
    - PWA
  features:
    - Designed by HTML5 UP
    - Fully Responsive
    - Styling with SCSS
    - Offline support
    - Web App Manifest
- url: https://jovial-jones-806326.netlify.com/
  repo: https://github.com/GabeAtWork/gatsby-elm-starter
  description: An Elm-in-Gatsby integration, based on gatsby-plugin-elm
  tags:
    - Language:Other
  features:
    - Elm language integration
- url: https://anubhavsrivastava.github.io/gatsby-starter-readonly
  repo: https://github.com/anubhavsrivastava/gatsby-starter-readonly
  description: Single page starter based on the ReadOnly site template by HTML5 up, with landing and Elements(Component) page
  tags:
    - HTML5UP
    - Onepage
    - Styling:SCSS
    - Landing Page
    - PWA
  features:
    - Designed by HTML5 UP
    - Fully Responsive
    - Styling with SCSS
    - Offline support
    - Web App Manifest
- url: https://anubhavsrivastava.github.io/gatsby-starter-prologue
  repo: https://github.com/anubhavsrivastava/gatsby-starter-prologue
  description: Single page starter based on the Prologue site template by HTML5 up, for portfolio pages
  tags:
    - HTML5UP
    - Onepage
    - Styling:SCSS
    - Portfolio
    - PWA
  features:
    - Designed by HTML5 UP
    - Fully Responsive
    - Styling with SCSS
    - Offline support
    - Web App Manifest
- url: https://gatsby-london.netlify.com
  repo: https://github.com/ImedAdel/gatsby-london
  description: A custom, image-centric theme for Gatsby.
  tags:
    - Portfolio
    - Blog
    - Styling:PostCSS
  features:
    - Post thumbnails in the homepage
    - Built with PostCSS
    - Made for image-centeric portfolios
    - Based on London for Ghost
- url: https://anubhavsrivastava.github.io/gatsby-starter-overflow
  repo: https://github.com/anubhavsrivastava/gatsby-starter-overflow
  description: Single page starter based on the Overflow site template by HTML5 up, with landing and Elements(Component) page
  tags:
    - HTML5UP
    - Onepage
    - Styling:SCSS
    - Portfolio
    - PWA
  features:
    - Designed by HTML5 UP
    - Fully Responsive
    - Image Gallery
    - Styling with SCSS
    - Offline support
    - Web App Manifest
- url: https://cosmicjs.com/apps/gatsby-agency-portfolio/demo
  repo: https://github.com/cosmicjs/gatsby-agency-portfolio
  description: Static Webpage for displaying your agencies skills and past work.  Implements 4 sections for displaying information about your company, A home page, information about services, projects, and the people in your organization.
  tags:
    - Blog
    - Portfolio
    - CMS:Cosmic
  features:
    - Landing Page
    - Home
    - Services
    - Projects
    - People
- url: https://cosmicjs.com/apps/gatsby-localization-app-starter/demo
  repo: https://github.com/cosmicjs/gatsby-localization-app-starter
  description: A localized Gatsby starter application powered by Cosmic.
  tags:
    - CMS:Cosmic
    - i18n
  features:
    - Gatsby localization starter app
- url: https://cosmicjs.com/apps/gatsby-docs/demo
  repo: https://github.com/cosmicjs/gatsby-docs-app
  description: Be able to view and create documentation using Gatsby and Cosmic. Leveraging the speed and high powered APIs of the Gatsby framework and the simplicity and scalability of Cosmic.
  tags:
    - CMS:Cosmic
    - Documentation
  features:
    - manage docs in static web file format for zippy delivery
- url: https://cosmicjs.com/apps/gatsby-ecommerce-website/demo
  repo: https://github.com/a9kitkumar/Gatsby-Ecommerce
  description: A localized Gatsby starter application powered by Cosmic.
  tags:
    - CMS:Cosmic
    - E-commerce
  features:
    - Stores products, orders using Cosmic as a database and a server
- url: https://harshil1712.github.io/gatsby-starter-googlesheets/
  repo: https://github.com/harshil1712/gatsby-starter-googlesheets
  description: A starter using Google Sheets as data source
  tags:
    - Google Sheets
    - SEO
    - Blog
  features:
    - Uses Google Sheets for data
    - Easily configurable
- url: https://the-plain-gatsby.netlify.com/
  repo: https://github.com/wangonya/the-plain-gatsby
  description: A simple minimalist starter for your personal blog.
  tags:
    - Blog
    - Markdown
  features:
    - Minimalist design
    - Next and previous blog post navigation
    - About page
    - Markdown support
- url: https://gatsby-starter-blockstack.openintents.org
  repo: https://github.com/friedger/gatsby-starter-blockstack
  description: A starter using Blockstack on client side
  tags:
    - Authentication
  features:
    - Uses Blockstack
    - Client side app
- url: https://anubhavsrivastava.github.io/gatsby-starter-multiverse
  repo: https://github.com/anubhavsrivastava/gatsby-starter-multiverse
  description: Single page starter based on the Multiverse site template by HTML5 up, with landing and Elements(Component) page
  tags:
    - HTML5UP
    - Onepage
    - Styling:SCSS
    - Portfolio
    - PWA
  features:
    - Designed by HTML5 UP
    - Fully Responsive
    - Image Gallery
    - Styling with SCSS
    - Offline support
    - Web App Manifest
- url: https://anubhavsrivastava.github.io/gatsby-starter-highlights
  repo: https://github.com/anubhavsrivastava/gatsby-starter-highlights
  description: Single page starter based on the Highlights site template by HTML5 up, with landing and Elements(Component) page
  tags:
    - HTML5UP
    - Onepage
    - Styling:SCSS
    - Portfolio
    - PWA
  features:
    - Designed by HTML5 UP
    - Fully Responsive
    - Image Gallery
    - Styling with SCSS
    - Offline support
    - Web App Manifest
- url: https://gatsby-starter-material-business-markdown.netlify.com/
  repo: https://github.com/ANOUN/gatsby-starter-material-business-markdown
  description: A clean, modern starter for businesses using Material Design Components
  tags:
    - Blog
    - Markdown
    - PWA
    - Styling:Material
    - Styling:SCSS
  features:
    - Minimal, Modern Business Website Design
    - Material Design Components
    - MDC React Components
    - MDC Theming
    - Blog
    - Home Page
    - Contact Page
    - Contact Form
    - About Page
    - Mobile-First approach in development
    - Fully Responsive
    - Markdown
    - PWA
- url: https://gatsby-starter-default-typescript.netlify.com/
  repo: https://github.com/andykenward/gatsby-starter-default-typescript
  description: Starter Default TypeScript
  tags:
    - Language:TypeScript
  features:
    - TypeScript
    - Typing generation for GraphQL using GraphQL Code Generator
    - Comes with React Helmet for adding site meta tags
    - Based on Gatsby Starter Default
- url: http://gatsbyhoney.davshoward.com/
  repo: https://github.com/davshoward/gatsby-starter-honey
  description: A delicious baseline for Gatsby (v2).
  tags:
    - Styling:PostCSS
    - SEO
  features:
    - Gatsby v2
    - SEO (including robots.txt, sitemap generation, automated yet customisable metadata, and social sharing data)
    - Google Analytics
    - PostCSS support
    - Developer environment variables
    - Accessibility support
    - Based on Gatsby Starter Default
- url: https://material-ui-starter.netlify.com/
  repo: https://github.com/dominicabela/gatsby-starter-material-ui
  description: This starter includes Material UI boilerplate and configuration files along with the standard Gatsby configuration files. It provides a starting point for developing Gatsby apps with the Material UI framework.
  tags:
    - SEO
    - Styling:Material
  features:
    - Material UI Framework
    - Roboto Typeface (self hosted)
    - SEO
    - Offline Support
    - Based on Gatsby Default Starter
- url: https://developer-diary.netlify.com/
  repo: https://github.com/willjw3/gatsby-starter-developer-diary
  description: A blog template created with web developers in mind. Totally usable right out of the box, but minimalist enough to be easily modifiable.
  tags:
    - Blog
    - Markdown
    - Pagination
    - SEO
  features:
    - Ready to go - Blog author name, author image, etc,... can be easily added using a config file
    - Blog posts created as markdown files
    - Gatsby v.2
    - Mobile responsive
    - Pagination
    - Category and tag pages
    - Social media sharing icons in each post
    - Icons from React Icons (Font Awesome, Devicons, etc,...)
    - Beautiful tech-topic tags to attach to your web-development-related blog posts
    - Developer-relevant social media icon links, including GitHub, Stack Overflow, and freeCodeCamp
- url: https://anubhavsrivastava.github.io/gatsby-starter-paradigmshift
  repo: https://github.com/anubhavsrivastava/gatsby-starter-paradigmshift
  description: Single page starter based on the Paradigm Shift site template by HTML5 up, with landing and Elements(Component) page
  tags:
    - HTML5UP
    - Onepage
    - Styling:SCSS
    - Portfolio
    - PWA
  features:
    - Designed by HTML5 UP
    - Fully Responsive
    - Image Gallery
    - Styling with SCSS
    - Offline support
    - Web App Manifest
- url: https://dazzling-heyrovsky-62d4f9.netlify.com/
  repo: https://github.com/s-kris/gatsby-starter-medium
  description: A GatsbyJS starter blog as close as possible to medium.
  tags:
    - Markdown
    - Styling:CSS-in-JS
  features:
    - Careers Listing
    - Mobile Responsive
- url: https://gatsby-personal-starter-blog.netlify.com
  repo: https://github.com/thomaswangio/gatsby-personal-starter-blog
  description: Gatsby starter for personal blogs! Blog configured to run at /blog and with Netlify CMS and gatsby-remark-vscode.
  tags:
    - Blog
    - Markdown
    - Styling:CSS-in-JS
    - CMS:Netlify
  features:
    - Netlify CMS
    - VSCode syntax highlighting
    - Styled Components
- url: https://anubhavsrivastava.github.io/gatsby-starter-phantom
  repo: https://github.com/anubhavsrivastava/gatsby-starter-phantom
  description: Single page starter based on the Phantom site template by HTML5 up, with landing, generic and Elements(Component) page
  tags:
    - HTML5UP
    - Onepage
    - Styling:SCSS
    - PWA
  features:
    - Designed by HTML5 UP
    - Fully Responsive
    - Styling with SCSS
    - Offline support
    - Web App Manifest
- url: https://gatsby-starter-internationalized.ack.ee/
  repo: https://github.com/AckeeCZ/gatsby-starter-internationalized
  description: A simple starter for fully internationalized websites, including route internationalization.
  tags:
    - i18n
  features:
    - internationalized page content - via react-intl
    - internationalized routes - via language configuration
    - lightweight - includes only internationalization code
    - LocalizedLink - built-in link component handling route generation
    - LanguageSwitcher - built-in language switcher component
- url: https://gatsby-starter-bee.netlify.com/
  repo: https://github.com/JaeYeopHan/gatsby-starter-bee
  description: A simple starter for blog with fresh UI.
  tags:
    - Blog
    - Netlify
    - Disqus
    - SEO
  features:
    - Code highlight with Fira Code font
    - Emoji (emojione)
    - Social share feature (Twitter, Facebook)
    - Comment feature (disqus, utterances)
    - Sponsor service (Buy-me-a-coffee)
    - CLI Tool
- url: https://hasura.io/learn/graphql/react/introduction/
  repo: https://github.com/hasura/gatsby-gitbook-starter
  description: A starter to generate docs/tutorial websites based on GitBook theme.
  tags:
    - Documentation
    - MDX
    - Markdown
    - SEO
  features:
    - Write in Markdown / MDX and generate responsive documentation/tutorial web apps
    - Fully Configurable
    - Syntax highlighting with Prismjs
    - Code diffing with +/-
    - Google Analytics Integration
    - SEO Tags with MDX frontmatter
    - Edit on GitHub button
    - Fully Customisable with rich embeds using React in MDX.
    - Search integration with Algolia
- url: https://gatsby-starter-blog-with-lunr.netlify.com/
  repo: https://github.com/lukewhitehouse/gatsby-starter-blog-with-lunr
  description: Building upon Gatsby's blog starter with a Lunr.js powered Site Search.
  tags:
    - Blog
    - Search
  features:
    - Same as the official starter blog
    - Integration with Lunr.js
- url: https://rg-portfolio.netlify.com/
  repo: https://github.com/rohitguptab/rg-portfolio
  description: Kick-off your Portfolio website with RG-Portfolio gatsby starter. We have used Gatsby + Contentful.
  tags:
    - Portfolio
    - CMS:Contentful
    - PWA
    - Blog
    - SEO
    - Disqus
    - Gallery
    - Landing Page
    - Markdown
    - Netlify
    - Styling:Bootstrap
  features:
    - Blogs listing with each blog post.
    - Contact form with Email notification using formspree.io.
    - Photos and Blogs page listing.
    - Different types of sections like About, Service, Blogs, Work, Testimonials, Photos, and contact.
    - All settings manage from contentful for example Header Menu, Homepage sections, blogs, and photos, etc.
    - Social share in blog details pages with comment ( Disqus ).
    - PWA
- url: https://oneshopper.netlify.com
  repo: https://github.com/rohitguptab/OneShopper
  description: This Starter is created for e-commerce site with Gatsby + Contentful and snipcart
  tags:
    - E-commerce
    - CMS:Contentful
    - Blog
    - SEO
    - Disqus
  features:
    - Blog post listing with previews for each blog post.
    - Store page listing all the Products and includes features like Rating, Price, Checkout, More then one Product images with tabbing.
    - Contact form with Email notification.
    - Index pages design with Latest Post, Latest Blog, Deal of week and Banner.
- url: https://anubhavsrivastava.github.io/gatsby-starter-spectral
  repo: https://github.com/anubhavsrivastava/gatsby-starter-spectral
  description: Single page starter based on the Spectral site template by HTML5 up, with landing, Generic and Elements(Component) page
  tags:
    - HTML5UP
    - Onepage
    - Styling:SCSS
    - Portfolio
    - PWA
  features:
    - Designed by HTML5 UP
    - Fully Responsive
    - Styling with SCSS
    - Offline support
    - Web App Manifest
- url: https://anubhavsrivastava.github.io/gatsby-starter-directive
  repo: https://github.com/anubhavsrivastava/gatsby-starter-directive
  description: Single page starter based on the Directive site template by HTML5 up, with landing and Elements(Component) page
  tags:
    - HTML5UP
    - Onepage
    - Styling:SCSS
    - Portfolio
    - PWA
  features:
    - Designed by HTML5 UP
    - Fully Responsive
    - Styling with SCSS
    - Offline support
    - Web App Manifest
- url: https://histaff.io/
  repo: https://github.com/histaff/website-static
  description: It's a beautiful starter static website which useful plugins based on Gatsby
  tags:
    - Styling:SCSS
    - Landing Page
    - Onepage
  features:
    - Fully Responsive
    - Styling with SCSS
    - Very similar to gatsby-starter-netlify-cms, slightly more configurable (e.g. set site-title in gatsby-config) with Bootstrap/Bootswatch instead of bulma
    - LocalizedLink - built-in link component handling route generation
- url: https://gatsby-kea-starter.netlify.com/
  repo: https://github.com/benjamin-glitsos/gatsby-kea-starter
  description: Gatsby starter with redux and sagas made simpler by the Kea library
  tags:
    - Redux
  features:
    - The Kea library makes redux and sagas extremely simple and concise
- url: https://anubhavsrivastava.github.io/gatsby-starter-solidstate
  repo: https://github.com/anubhavsrivastava/gatsby-starter-solidstate
  description: Single page starter based on the Solid State site template by HTML5 up, with landing, Generic and Elements(Component) page
  tags:
    - HTML5UP
    - Onepage
    - Styling:SCSS
    - Portfolio
    - PWA
  features:
    - Designed by HTML5 UP
    - Fully Responsive
    - Styling with SCSS
    - Offline support
    - Web App Manifest
- url: https://yellowcake.netlify.com/
  repo: https://github.com/thriveweb/yellowcake
  description: A starter project for creating lightning-fast websites with Gatsby v2 and Netlify-CMS v2 + Uploadcare integration.
  tags:
    - CMS:Netlify
    - Netlify
    - Blog
    - SEO
  features:
    - Uploadcare
    - Netlify Form
    - Category list (with navigation)
    - Featured post
    - Next and prev post
    - SEO component
- url: https://anubhavsrivastava.github.io/gatsby-starter-fractal
  repo: https://github.com/anubhavsrivastava/gatsby-starter-fractal
  description: Single page starter based on the Fractal site template by HTML5 up, with landing and Elements(Component) page
  tags:
    - HTML5UP
    - Onepage
    - Styling:SCSS
    - Portfolio
    - PWA
  features:
    - Designed by HTML5 UP
    - Fully Responsive
    - Styling with SCSS
    - Offline support
    - Web App Manifest
- url: https://minimal-gatsby-ts-starter.netlify.com/
  repo: https://github.com/TheoBr/minimal-gatsby-typescript-starter
  description: Minimal TypeScript Starter
  tags:
    - Language:TypeScript
  features:
    - TypeScript
    - ESLint + optional rule enforcement with Husky
    - Prettier
    - Netlify ready
    - Minimal
- url: https://gatsby-typescript-starter-default.netlify.com/
  repo: https://github.com/RobertoMSousa/gatsby-typescript-starter-default
  description: Simple Gatsby starter using TypeScript and eslint instead of outdated tslint.
  tags:
    - Language:TypeScript
    - SEO
    - Linting
  features:
    - Comes with React Helmet for adding site meta tags
    - Includes plugins for offline support out of the box
    - TypeScript
    - Prettier & eslint to format & check the code
- url: https://gatsby-starter-carraway.netlify.com/
  repo: https://github.com/endymion1818/gatsby-starter-carraway
  description: a Gatsby starter theme with Accessibility features, TypeScript, Jest, some basic UI elements, and a CircleCI pipeline
  tags:
    - Language:TypeScript
    - Pagination
    - Search
    - Testing
  features:
    - Paginated post archive
    - Site search with Lunr.js
    - Categories and category archive pages
    - Minimal CSS defaults using styled-components, including system font stack
    - Some fundamental Accessibility features including tabbable navigation & "Skip to content" link
    - UI elements including multi-column layout using CSS Grid (with float fallback), header component with logo, basic navigation & search and a footer with 3-column layout, logo and 2 menu areas
    - TypeScript & Testing including some sensible TypeScript defaults, tests with @testing-library/react, pre-commit and pre-push hooks. Set up includes enums for repeating values such as font & background colours
    - Setup for a CircleCI pipeline so you can run the above tests in branches before merging to master
    - Markdown posts _and_ pages (pages don't appear in the post archive)
- url: https://www.quietboy.net
  repo: https://github.com/zhouyuexie/gatsby-starter-quiet
  description: Gatsby out of the box blog, use TypeScript and highly customized style.
  tags:
    - Language:TypeScript
    - Styling:SCSS
    - SEO
    - Linting
    - RSS
    - Pagination
    - PWA
  features:
    - TypeScript
    - TsLint & Prettier
    - Tag list
    - Custom page layout
    - Switch the dark mode according to the system theme
    - Scss
    - Pagination
- url: https://compassionate-morse-5204bf.netlify.com/
  repo: https://github.com/deamme/gatsby-starter-prismic-resume
  description: Gatsby Resume/CV page with Prismic integration
  tags:
    - CMS:Prismic
    - CMS:Headless
    - Styling:CSS-in-JS
    - Onepage
    - Linting
  features:
    - One-page resume/CV
    - Prismic as Headless CMS
    - Emotion for styling
    - Uses multiple features of Prismic - Slices, Labels, Custom Types
    - ESLint & Prettier
- url: https://anubhavsrivastava.github.io/gatsby-starter-resume
  repo: https://github.com/anubhavsrivastava/gatsby-starter-resume
  description: Single page starter based on the Resume site template by startbootstrap for resume/portfolio page
  tags:
    - Onepage
    - Styling:SCSS
    - PWA
  features:
    - Designed by startbootstrap
    - Fully Responsive
    - Styling with SCSS
    - Offline support
    - Web App Manifest
- url: https://gatsby-starter-typescript-jest.netlify.com/
  repo: https://github.com/denningk/gatsby-starter-typescript-jest
  description: Barebones Gatsby starter with TypeScript, Jest, GitLab-CI, and other useful configurations
  tags:
    - Language:TypeScript
    - Testing
    - AWS
    - Linting
    - SEO
  features:
    - All components from default Gatsby starter converted to TypeScript
    - Jest testing configured for TypeScript with ts-jest
    - Detailed guide on how to deploy using AWS S3 buckets included in README
    - .gitlab-ci.yml file with blanks that can be customized for any Gatsby project
    - Configurations for EditorConfig, Prettier, and ESLint (for TypeScript)
- url: https://gatsby-starter-apollo.smakosh.com/app/
  repo: https://github.com/smakosh/gatsby-apollo-starter
  description: Gatsby Apollo starter - with client side routing
  tags:
    - Client-side App
    - SEO
    - Styling:CSS-in-JS
  features:
    - Apollo provider & Client side routing
    - Eslint/Prettier configured
    - Easy to customize
    - Nice project structure
    - Flex Grid components easy to customize
- url: https://portfolio.smakosh.com/
  repo: https://github.com/smakosh/gatsby-portfolio-dev
  description: A portfolio for developers
  tags:
    - Portfolio
    - SEO
    - Netlify
    - Onepage
    - Styling:CSS-in-JS
  features:
    - Eslint/Prettier configured
    - Scores 100% on a11y / Performance / PWA / SEO
    - PWA (desktop & mobile)
    - Easy to customize
    - Nice project structure
    - Amazing illustrations by Undraw.co
    - Tablet & mobile friendly
    - Continuous deployment with Netlify
    - A contact form protected by Google Recaptcha
    - Can be deployed with one click
    - Functional components with Recompose React Hooks! ready to migrate to React hooks!
    - Fetches your GitHub pinned projects with most stars (You could customize this if you wish)
- url: https://github.com/smakosh/gatsby-airtable-starter
  repo: https://github.com/smakosh/gatsby-airtable-starter
  description: Gatsby Airtable starter
  tags:
    - SEO
    - Netlify
    - Client-side App
    - Styling:CSS-in-JS
  features:
    - Static content fetched from Airtable
    - Dynamic content with CRUD operations with Airtable REST API
    - Well structured files/folders
    - Custom React Hooks
    - Custom Helpers instead of using third party libraries
    - Dynamic & Static containers
    - Global state management ready with useReducer & useContext
    - Dummy auth but ready to add real requests
- url: https://github.com/smakosh/gatsby-app-starter-rest-api
  repo: https://github.com/smakosh/gatsby-app-starter-rest-api
  description: Gatsby REST API starter
  tags:
    - Authentication
    - Client-side App
    - Styling:CSS-in-JS
  features:
    - Dynamic content with CRUD operations with a REST API
    - Well structured files/folders
    - Custom React Hooks
    - Auth with a JWT approach
    - Custom Helpers instead of using third party libraries
    - Dynamic containers
    - Global state management ready with useReducer & useContext
- url: https://gatsbyjs-starter-tailwindplay.appseed.us/
  repo: https://github.com/app-generator/gatsbyjs-starter-tailwindplay
  description: A Gatsby v2 starter styled using Tailwind, a utility-first CSS framework. Uses Purgecss to remove unused CSS.
  tags:
    - Styling:Tailwind
  features:
    - Based on gatsby-starter-tailwind
    - Tailwind CSS Framework
    - Removes unused CSS with Purgecss
- url: https://act-labs.github.io/
  repo: https://github.com/act-labs/gatsby-starter-act-blog
  description: Gatsby starter for blog/documentation using MDX, Ant Design, gatsby-plugin-combine.
  tags:
    - Blog
    - Documentation
    - Styling:Ant Design
    - Markdown
    - MDX
    - SEO
  features:
    - Posts and snippets;
    - SEO component;
    - Ant Design UI components;
    - Markdown and MDX for pages;
    - A customized webpack and babel configuration, for complex profecianal web apps with node.js, Jest tests, etc;
    - Progressively build more and more complex pages using gatsby-plugin-combine.
- url: https://gatsby-ghub.netlify.com/resume-book/
  repo: https://github.com/dwyfrequency/gatsby-ghub
  description: A resume builder app with authenticated routes, static marketing pages, and dynamic resume creation
  tags:
    - Authentication
    - Netlify
    - Client-side App
  features:
    - Netlify Identity
    - Static Marketing pages and Dynamic Client-side Authenticated App pages
    - SEO component
    - Apollo GraphQL (client-side)
- url: https://lewis-gatsby-starter-i18n.netlify.com
  repo: https://github.com/lewislbr/lewis-gatsby-starter-i18n
  description: A simple custom Gatsby starter template to start a new multilanguage website.
  tags:
    - i18n
    - Styling:CSS-in-JS
    - Portfolio
    - SEO
  features:
    - Automatically detects user browser language.
    - CSS in JS with styled-components.
    - Optimized images.
    - Offline capabilities.
    - Auto-generated sitemap and robots.txt.
- url: https://gatsby-snipcart-starter.netlify.com/
  repo: https://github.com/issydennis/gatsby-snipcart
  description: A simple e-commerce shop built using Gatsby and Snipcart.
  tags:
    - E-commerce
    - Styling:CSS-in-JS
    - Markdown
  features:
    - Minimal design to allow for simple customisation.
    - Snipcart integration provides an easy-to-use shopping cart and checkout.
    - Individual product pages with custom fields.
    - Products defined using markdown.
    - Styled components.
    - Gatsby image for optimised product images.
- url: https://anubhavsrivastava.github.io/gatsby-starter-stylish
  repo: https://github.com/anubhavsrivastava/gatsby-starter-stylish
  description: Single page starter based on the Stylish Portfolio site template by startbootstrap for portfolio page
  tags:
    - Onepage
    - Portfolio
    - Styling:SCSS
    - PWA
  features:
    - Designed by startbootstrap
    - Fully Responsive
    - Styling with SCSS
    - Offline support
    - Web App Manifest
- url: https://lewis-gatsby-starter-basic.netlify.com
  repo: https://github.com/lewislbr/lewis-gatsby-starter-basic
  description: A simple custom basic Gatsby starter template to start a new website.
  tags:
    - Styling:CSS-in-JS
    - SEO
  features:
    - Bare-bones starter.
    - CSS in JS with styled-components.
    - Optimized images.
    - Offline capabilities.
    - Auto-generated sitemap and robots.txt.
- url: https://myclicks.netlify.com/
  repo: https://github.com/himali-patel/MyClicks
  description: A simple Gatsby starter template to create portfolio website with contentful and Netlify.
  tags:
    - Blog
    - Netlify
    - CMS:Contentful
    - Styling:Bootstrap
    - Disqus
    - SEO
  features:
    - Fecthing Dynamic content from Contentful.
    - Blog post listing with previews, disqus implementation and social sharing for each blog post.
    - Contact form integration with Netlify.
    - Portfolio Result Filteration according to Category.
    - Index pages design with Recent Blogs and Intagram Feed.
- url: https://gatsby-starter-typescript-graphql.netlify.com
  repo: https://github.com/spawnia/gatsby-starter-typescript-graphql
  description: A Gatsby starter with typesafe GraphQL using TypeScript
  tags:
    - Language:TypeScript
    - Linting
    - Portfolio
    - Styling:CSS-in-JS
  features:
    - Type safety with TypeScript
    - Typesafe GraphQL with graphql-code-generator
    - ESLint with TypeScript support
    - Styling with styled-components
- url: https://gatsby-tailwind-serif.netlify.com/
  repo: https://github.com/windedge/gatsby-tailwind-serif
  description: A Gatsby theme based on gatsby-serif-theme, rewrite with Tailwind CSS.
  tags:
    - Styling:Tailwind
    - Markdown
  features:
    - Based on gatsby-serif-theme
    - Tailwind CSS Framework
    - Removes unused CSS with Purgecss
    - Responsive design
    - Suitable for small business website
- url: https://mystifying-mclean-5c7fce.netlify.com
  repo: https://github.com/renvrant/gatsby-mdx-netlify-cms-starter
  description: An extension of the default starter with Netlify CMS and MDX support.
  tags:
    - MDX
    - Markdown
    - Netlify
    - CMS:Netlify
    - Styling:None
  features:
    - MDX and Netlify CMS support
    - Use React components in Netlify CMS Editor and other markdown files
    - Allow editors to choose a page template
    - Replace HTML tags with React components upon rendering Markdown, enabling design systems
    - Hide pages from being editable by the CMS
    - Minimal and extensible
- url: https://gatsby-airtable-advanced-starter.marcomelilli.com
  repo: https://github.com/marcomelilli/gatsby-airtable-advanced-starter
  description: A Gatsby Starter Blog using Airtable as backend
  tags:
    - Airtable
    - Blog
    - Styling:None
  features:
    - Dynamic content from Airtable
    - Does not contain any UI frameworks
    - Tags
    - Categories
    - Authors
    - Disqus
    - Offline support
    - Web App Manifest
    - SEO
- url: https://contentful-starter.netlify.com/
  repo: https://github.com/algokun/gatsby_contentful_starter
  description: An Awesome Starter Kit to help you get going with Contentful and Gatsby
  tags:
    - Blog
    - CMS:Contentful
    - CMS:Headless
  features:
    - Bare-bones starter.
    - Dynamic content from Contentful CMS
    - Ready made Components
    - Responsive Design
    - Includes Contentful Delivery API for production build
- url: https://gatsby-simple-blog.thundermiracle.com
  repo: https://github.com/thundermiracle/gatsby-simple-blog
  description: A gatsby-starter-blog with overreacted looking and tags, breadcrumbs, disqus, i18n, eslint supported
  tags:
    - i18n
    - Blog
    - Netlify
    - Linting
    - Disqus
    - Testing
  features:
    - Easily Configurable
    - Tags
    - Breadcrumbs
    - Tags
    - Disqus
    - i18n
    - ESLint
    - Jest
- url: https://anubhavsrivastava.github.io/gatsby-starter-grayscale
  repo: https://github.com/anubhavsrivastava/gatsby-starter-grayscale
  description: Single page starter based on the Grayscale site template by startbootstrap for portfolio page
  tags:
    - Onepage
    - Portfolio
    - Styling:SCSS
    - PWA
  features:
    - Designed by startbootstrap
    - Fully Responsive
    - Styling with SCSS
    - Offline support
    - Web App Manifest
- url: https://gatsby-all-in.netlify.com
  repo: https://github.com/Gherciu/gatsby-all-in
  description: A starter that includes the most popular js libraries, already pre-configured and ready for use.
  tags:
    - Linting
    - Netlify
    - Styling:Tailwind
  features:
    - Tailwind CSS Framework
    - Antd UI Framework pre-configured
    - Redux for managing state
    - Eslint and Stylelint to enforce code style
- url: http://demo.nagui.me
  repo: https://github.com/kimnagui/gatsby-starter-nagui
  description: A Gatsby starter that full responsive blog.
  tags:
    - Blog
    - AWS
    - Pagination
    - SEO
    - Styling:CSS-in-JS
  features:
    - Tags & Categorys.
    - Pagination.
    - Show Recent Posts for category.
    - Styled-Components.
    - Mobile-First CSS.
    - Syntax highlighting in code blocks using PrismJS(Dracula).
    - Google Analytics.
    - Deploy AWS S3.
- url: https://anubhavsrivastava.github.io/gatsby-starter-newage
  repo: https://github.com/anubhavsrivastava/gatsby-starter-newage
  description: Single page starter based on the new age site template by startbootstrap for portfolio page/Mobile app launch
  tags:
    - Onepage
    - Portfolio
    - Styling:SCSS
    - PWA
  features:
    - Designed by startbootstrap
    - Fully Responsive
    - Styling with SCSS
    - Offline support
    - Web App Manifest
- url: https://gatsby-starter-krisp.netlify.com/
  repo: https://github.com/algokun/gatsby-starter-krisp
  description: A minimal, clean and responsive starter built with gatsby
  tags:
    - Styling:Bootstrap
    - Onepage
    - Portfolio
    - Netlify
    - Markdown
  features:
    - Styled-Components.
    - Mobile-First CSS.
    - Responsive Design, optimized for Mobile devices
- url: https://gatsby-datocms-starter.netlify.com/
  repo: https://github.com/brohlson/gatsby-datocms-starter
  description: An SEO-friendly DatoCMS starter with styled-components, page transitions, and out-of-the-box blog post support.
  tags:
    - CMS:DatoCMS
    - Styling:CSS-in-JS
    - Blog
    - Portfolio
    - SEO
  features:
    - Page Transitions
    - Blog Post Template
    - Sitemap & Robots.txt generation
- url: https://elemental.netlify.com/
  repo: https://github.com/akzhy/gatsby-starter-elemental
  description: A highly customizable portfolio starter with grid support.
  tags:
    - Blog
    - Portfolio
    - SEO
  features:
    - Highly Customizable
    - Portfolio Template
    - Blog Post Template
    - SEO Friendly
- url: https://gatsby-starter-apollo.netlify.com/
  repo: https://github.com/piducancore/gatsby-starter-apollo-netlify
  description: This project is an easy way to start developing fullstack apps with Gatsby and Apollo Server (using Netlify Lambda functions). For developing we use Netlify Dev to bring all of this magic to our local machine.
  tags:
    - Netlify
  features:
    - Apollo Client
    - Apollo Server running on Netlify functions
    - Netlify Dev for local development
- url: https://gatsby-starter-blog-and-portfolio.netlify.com/
  repo: https://github.com/alisalahio/gatsby-starter-blog-and-portfolio
  description: Just gatsby-starter-blog, with portfolio section added
  tags:
    - Blog
    - Portfolio
  features:
    - Basic setup for a full-featured blog
    - Basic setup for a portfolio
    - Support for an RSS feed
    - Google Analytics support
    - Automatic optimization of images in Markdown posts
    - Support for code syntax highlighting
    - Includes plugins for easy, beautiful typography
    - Includes React Helmet to allow editing site meta tags
    - Includes plugins for offline support out of the box
- url: https://www.attejuvonen.fi
  repo: https://github.com/baobabKoodaa/blog
  description: Blog with all the Bells and Whistles
  tags:
    - Blog
    - Infinite Scroll
    - Pagination
    - SEO
    - Markdown
  features:
    - Write blog posts into Markdown files (easy to format and content will not be married to any platform).
    - Expandable
    - Responsive and streamlined design.
    - Blazing fast UX
    - Autogenerated tracedSVG image placeholders are stylized to create a smooth look and transition as the image loads without the page jumping around.
    - Posts organized by tags.
    - Teasers of posts are generated to front page with infinite scroll which gracefully degrades into pagination.
    - Allow readers to be notified of updates with RSS feed and email newsletter.
    - Contact Form.
- url: https://novela.narative.co
  repo: https://github.com/narative/gatsby-starter-novela
  description: Welcome to Novela, the simplest way to start publishing with Gatsby.
  tags:
    - Blog
    - MDX
    - Portfolio
    - Pagination
    - SEO
  features:
    - Beautifully Designed
    - Multiple Homepage Layouts
    - Toggleable Light and Dark Mode
    - Simple Customization with Theme UI
    - Highlight-to-Share
    - Read Time and Progress
    - MDX support and inline code
    - Accessibility in Mind
- url: https://gatsby-starter-fashion-portfolio.netlify.com/
  repo: https://github.com/shobhitchittora/gatsby-starter-fashion-portfolio
  description: A Gatsby starter for a professional and minimal fashion portfolio.
  tags:
    - Blog
    - Client-side App
    - Landing Page
    - Portfolio
    - Styling:Other
  features:
    - A minimal and simple starter for your fashion portfolio
    - No need for any CMS, work with all your data and images locally.
    - Separate components for different pages and grid
    - Uses gatsby-image to load images
    - Built using the old school CSS.
- url: https://gatsby-theme-profile-builder.netlify.com/
  repo: https://github.com/ashr81/gatsby-theme-profile-builder
  description: Simple theme to build your personal portfolio and publish your articles using Contentful CMS.
  tags:
    - Landing Page
    - Portfolio
    - Styling:CSS-in-JS
    - Blog
    - CMS:Contentful
  features:
    - Mobile Screen support
    - Out of the box support with Contentful CMS for articles.
    - Toggleable Light and Dark Mode
    - Profile image with links to your GitHub and Twitter.
- url: https://prist.marguerite.io/
  repo: https://github.com/margueriteroth/gatsby-prismic-starter-prist
  description: A light-themed starter powered by Gatsby v2 and Prismic to showcase portfolios and blogs.
  tags:
    - Blog
    - CMS:Prismic
    - Landing Page
    - Netlify
    - Portfolio
    - SEO
    - Styling:CSS-in-JS
  features:
    - Landing page with customizable Hero, Portfolio preview, and About component
    - Emotion styled components
    - Blog layout and pages
    - Portfolio layout and pages
    - Google Analytics
    - Mobile ready
- url: https://demos.simplecode.io/gatsby/crafty/
  repo: https://github.com/simplecode-io/gatsby-crafty-theme
  description: SEO-friendly, fast, and fully responsive Gatsby starter with minimal plugins, utilizing JSON files as a content source.
  tags:
    - SEO
    - Portfolio
    - CMS:Other
    - Styling:Other
  features:
    - Beautiful and simple design
    - 100/100 Google Lighthouse score
    - SEO Optimized
    - Includes header/footer/sidebar (on Mobile)
    - CSS based sidebar
    - CSS based Modals
    - Content is fetched from JSON Files
    - Only one extra plugin from default Gatsby starter
- url: https://gatsby-starter-profile-site.netlify.com/
  repo: https://github.com/Mr404Found/gatsby-starter-profile-site
  description: A minimal and clean starter build with gatsby.
  tags:
    - Landing Page
    - Netlify
    - Portfolio
    - SEO
    - Styling:CSS-in-JS
  features:
    - Simple Design
    - Made by Sumanth
- url: https://the404blog.netlify.com
  repo: https://github.com/algokun/the404blog
  description: An Awesome Starter Blog to help you get going with Gatsby and Markdown
  tags:
    - Blog
    - Markdown
    - Search
    - Styling:CSS-in-JS
  features:
    - Bare-bones starter.
    - Dynamic content with Markdown
    - Ready made Components
    - Responsive Design
    - Includes Search Feature.
    - Syntax Highlight in Code.
    - Styling in Bootstrap
- url: https://gatsby-starter-unicorn.netlify.com/
  repo: https://github.com/algokun/gatsby_starter_unicorn
  description: An Awesome Starter Blog to help you get going with Gatsby and Markdown
  tags:
    - Blog
    - Markdown
    - Styling:CSS-in-JS
  features:
    - Bare-bones starter.
    - Dynamic content with Markdown
    - Ready made Components
    - Responsive Design
    - Syntax Highlight in Code.
- url: https://gatsby-starter-organization.netlify.com/
  repo: https://github.com/geocine/gatsby-starter-organization
  description: A Gatsby starter template for organization pages. Using the Gatsby theme "@geocine/gatsby-theme-organization"
  tags:
    - Styling:CSS-in-JS
    - Landing Page
    - Portfolio
    - Onepage
  features:
    - React Bootstrap styles
    - Theme-UI and EmotionJS CSS-in-JS
    - A landing page with all your organization projects, configurable through a YML file.
    - Configurable logo, favicon, organization name and title
- url: https://gatsby-starter-interviews.netlify.com/
  repo: https://github.com/rmagon/gatsby-starter-interviews
  description: A Gatsby starter template for structured Q&A or Interview sessions
  tags:
    - SEO
    - Blog
    - Styling:SCSS
  features:
    - Minimalist design for interviews
    - Beautifully presented questions and answers
    - Option to read all answers to a specific question
    - Share interview on social channels
    - All content in simple json files
- url: https://gatsby-starter-photo-book.netlify.com/
  repo: https://github.com/baobabKoodaa/gatsby-starter-photo-book
  description: A Gatsby starter for sharing photosets.
  tags:
    - Gallery
    - Infinite Scroll
    - Pagination
    - Transitions
  features:
    - Gallery with auto-generated thumbnails are presented on CSS Grid with infinite scroll.
    - Beautiful "postcard" view for photos with fullscreen toggle.
    - Both views are responsive with minimal whitespace and polished UX.
    - Many performance optimizations for image delivery (both by Gatsby & way beyond what Gatsby can do).
- url: https://gatsby-typescript-scss-starter.netlify.com/
  repo: https://github.com/GrantBartlett/gatsby-typescript-starter
  description: A simple starter project using TypeScript and SCSS
  tags:
    - Language:TypeScript
    - Styling:SCSS
    - SEO
  features:
    - Pages and components are classes.
    - A skeleton SCSS project added with prefixing
- url: https://portfolio-by-mohan.netlify.com/
  repo: https://github.com/algokun/gatsby_starter_portfolio
  description: An Official Starter for Gatsby Tech Blog Theme
  tags:
    - SEO
    - Blog
  features:
    - Styling using Styled-Components
    - Search using ElasticLunr
    - Theme by gatsby-tech-blog-theme
    - Deployed in Netlify
- url: https://brevifolia-gatsby-forestry.netlify.com/
  repo: https://github.com/kendallstrautman/brevifolia-gatsby-forestry
  description: A minimal starter blog built with Gatsby & Forestry CMS
  tags:
    - CMS:Forestry.io
    - Blog
    - Markdown
    - Styling:SCSS
  features:
    - Blog post listing with previews (image + summary) for each blog post
    - Minimalist, responsive design & typography
    - Create new markdown posts dynamically
    - Configured to work automatically with Forestry CMS
    - Customizable 'info' page
    - Simple layout & scss architecture, easily extensible
- url: https://gatsby-firebase-starter.netlify.com/
  repo: https://github.com/ovidiumihaibelciug/gatsby-firebase-starter
  description: Starter / Project Boilerplate for Authentication and creating Dynamic pages from collections with Firebase and Gatsby.js
  tags:
    - Firebase
    - SEO
    - Styling:SCSS
    - Authentication
    - PWA
  features:
    - Authentication with Firebase
    - Programmatically create pages from a firestore collection
    - Protected Routes with Authorization
    - Email verification
    - Includes React Helmet to allow editing site meta tags
    - Includes plugins for offline support out of the box
- url: https://gatsby-typescript-minimal.netlify.com/
  repo: https://github.com/benbarber/gatsby-typescript-minimal
  description: A minimal, bare-bones TypeScript starter for Gatsby
  tags:
    - Language:TypeScript
    - Styling:CSS-in-JS
    - SEO
  features:
    - Bare-bones starter
    - TypeScript
    - TSLint
    - Prettier
    - Styled Components
    - Sitemap Generation
    - Google Analytics
- url: https://agility-gatsby-starter-gatsbycloud.netlify.com
  repo: https://github.com/agility/agility-gatsby-starter
  description: Get started with Gatsby and Agility CMS using a minimal blog.
  tags:
    - CMS:Agility CMS
    - Blog
    - SEO
  features:
    - A bare-bones starter Blog to get you off and running with Agility CMS and Gatsby.
- url: https://gatsby-starter-dot.netlify.com/
  repo: https://github.com/chronisp/gatsby-starter
  description: Gatsby Starter for creating portfolio & blog.
  tags:
    - Blog
    - CMS:Headless
    - CMS:Contentful
    - Netlify
    - Portfolio
    - Redux
    - SEO
    - Styling:Material
  features:
    - Extensible & responsive design using Material UI (palette, typography & breakpoints configuration)
    - Blog integration with Contentful CMS (GraphQL queries)
    - Redux (connect actions & props easily using custom HOF)
    - Support for Netlify deployment
    - SEO
    - Prettier code styling
- url: https://johnjkerr.github.io/gatsby-creative/
  repo: https://github.com/JohnJKerr/gatsby-creative
  description: Gatsby implementation of the Start Bootstrap Creative template
  tags:
    - Gallery
    - Portfolio
    - Styling:Bootstrap
    - Styling:SCSS
  features:
    - Start Bootstrap Creative template converted to React/Gatsby
    - React Scrollspy used to track page position
    - React Bootstrap used to create modal portfolio carousel
    - GitHub Actions deployment to GitHub Pages demonstrated
- url: https://bonneville.netlify.com/
  repo: https://github.com/bagseye/bonneville
  description: A starter blog template for Gatsby
  tags:
    - Blog
    - SEO
  features:
    - Extensible & responsive design
    - Blog integration
    - SEO
- url: https://gatsby-starter-i18next-sanity.netlify.com/en
  repo: https://github.com/johannesspohr/gatsby-starter-i18next-sanity
  description: A basic starter which integrates translations with i18next and localized sanity input.
  tags:
    - i18n
    - CMS:sanity.io
  features:
    - Showcases advanced i18n techniques with i18next and sanity.io
    - Correct URLs for the languages (language in the path, translated slugs)
    - Multilanguage content from sanity
    - Snippets translation
    - Optimized bundle size (don't ship all translations at once)
    - Alternate links to other languages
    - Sitemap with language information
    - Localized 404 pages
- url: https://gatsby-skeleton.netlify.com/
  repo: https://github.com/msallent/gatsby-skeleton
  description: Gatsby starter with TypeScript and all sort of linting
  tags:
    - Language:TypeScript
    - Styling:CSS-in-JS
    - SEO
  features:
    - TypeScript
    - Styled-Components
    - ESLint
    - Prettier
    - Stylelint
    - SEO
- url: https://nehalem.netlify.com/
  repo: https://github.com/nehalist/gatsby-starter-nehalem
  description: A starter for the Gatsby Nehalem Theme
  tags:
    - Blog
    - Language:TypeScript
    - Markdown
    - Search
    - SEO
  features:
    - Fully responsive
    - Highly optimized (Lighthouse score ~400)
    - SEO optimized (with open graph, Twitter Card, JSON-LD, RSS and sitemap)
    - Syntax highlighting
    - Search functionality
    - Multi navigations
    - Static pages
    - Fully typed with TypeScript
    - Tagging
    - Theming
    - Customizable
- url: https://gatsby-starter-headless-wp.netlify.com
  repo: https://github.com/crock/gatsby-starter-headless-wordpress
  description: A starter Gatsby site to quickly implement a site for headless WordPress
  tags:
    - Blog
    - CMS:Headless
    - CMS:WordPress
  features:
    - New Header
    - Responsive
    - Sidebar that displays recent blog posts
- url: https://gatsby-advanced-blog-starter.netlify.com
  repo: https://github.com/aman29271/gatsby-advanced-blog-starter
  description: A pre-built Gatsby Starter Tech-blog
  tags:
    - Blog
    - Markdown
  features:
    - Highly Optimised
    - Image optimised with blur-up effect
    - Responsive
    - Code  highlighting
    - tagging
    - Sass compiled
- url: https://anubhavsrivastava.github.io/gatsby-starter-casual
  repo: https://github.com/anubhavsrivastava/gatsby-starter-casual
  description: Multi page starter based on the Casual site template by startbootstrap for portfolio
  tags:
    - Onepage
    - Styling:SCSS
    - PWA
  features:
    - Designed by startbootstrap
    - Fully Responsive
    - Styling with SCSS
    - Offline support
    - Web App Manifest
- url: https://gatsby-starter-ts-hello-world.netlify.com
  repo: https://github.com/hdorgeval/gatsby-starter-ts-hello-world
  description: TypeScript version of official hello world
  tags:
    - Language:TypeScript
  features:
    - TypeScript
    - ESLint
    - Type checking
    - no boilerplate
    - Great for advanced users
    - VSCode ready
- url: https://grommet-file.netlify.com/
  repo: https://github.com/metinsenturk/gatsby-starter-grommet-file
  description: Grommet-File is made with Grommet V2 and a blog starter
  tags:
    - Blog
    - Markdown
    - SEO
    - Portfolio
    - Styling:Grommet
  features:
    - Responsive Design
    - Pagination
    - Page creation
    - Content is Markdown files
    - Google Analytics
    - Grommet V2 User Interface
    - Support for RSS feed
    - SEO friendly
    - Mobile and responsive
    - Sitemap & Robots.txt generation
    - Optimized images with gatsby-image
- url: https://gatsby-wordpress-typescript-scss-blog.netlify.com/
  repo: https://github.com/sagar7993/gatsby-wordpress-typescript-scss-blog
  description: A Gatsby starter template for a WordPress blog, built using TypeScript, SCSS and Ant Design
  tags:
    - Blog
    - CMS:WordPress
    - CMS:Headless
    - Language:TypeScript
    - Pagination
    - PWA
    - SEO
    - Portfolio
    - Styling:SCSS
  features:
    - TypeScript for type-safe code
    - Source content from WordPress CMS
    - Auto generated Pagination for your WordPress Posts
    - Auto generated Navigation for next and previous post at the end Post
    - Auto generated pages for tags and categories sourced from WordPress
    - SCSS stylesheets
    - PWA with offline support
    - Ant Design for UI components and theming
    - Jest and Enzyme Testing framework support for snapshots and unit tests.
    - Responsive Design
    - Google Analytics
    - Comments using Staticman
    - Images within WordPress post/page content downloaded to static folder and transformed to webp format during build
    - Social widgets
    - Instagram feed of any profile (no API token needed)
    - Pinterest pin-it button on hovering on images (no API token needed)
    - Twitter timeline and follow button (no API token needed)
    - Facebook timeline and like button (no API token needed)
    - SEO friendly
    - Web app manifest
    - Mobile optimized and responsive
    - Sitemap.xml & Robots.txt generation
    - Optimized images with gatsby-image
    - Git pre-commit and pre-push hooks using Husky
    - TSLint formatting
    - Highly optimized with excellent lighthouse audit score
- url: https://gatsby-starter-typescript-deluxe.netlify.com/
  repo: https://github.com/gojutin/gatsby-starter-typescript-deluxe
  description: A Gatsby starter with TypeScript, Storybook, Styled Components, Framer Motion, Jest, and more.
  tags:
    - Language:TypeScript
    - Styling:CSS-in-JS
    - Storybook
    - SEO
    - Linting
    - Testing
  features:
    - TypeScript for type-safe code.
    - Styled-Components for all your styles.
    - Framer Motion for awesome animations.
    - gatsby-image and gatsby-transformer-sharp for optimized images.
    - gatsby-plugin-manifest + SEO component for an SEO-friendly PWA.
    - Storybook with add-ons for showing off your awesome components.
    - Jest and React Testing library for snapshots and unit tests.
    - ESLint (with TSLint and Prettier) to make your code look its best.
    - React Axe and React A11y for accessibility so that your site is awesome for everyone.
- url: https://gatsby-markdown-blog-starter.netlify.com/
  repo: https://github.com/ammarjabakji/gatsby-markdown-blog-starter
  description: GatsbyJS v2 starter for creating a markdown blog. Based on Gatsby Advanced Starter.
  tags:
    - Blog
    - Markdown
    - SEO
    - PWA
  features:
    - Gatsby v2 support
    - Responsive Design
    - Pagination
    - Content is Markdown files
    - Google Analytics
    - Support for RSS feed
    - SEO friendly
    - Sitemap & Robots.txt generation
    - Sass support
    - Css Modules support
    - Web App Manifest
    - Offline support
    - htaccess support
    - Typography.js
    - Integration with Social Media
- url: https://gatsby-starter-bloomer-db0aaf.netlify.com
  repo: https://github.com/zlutfi/gatsby-starter-bloomer
  description: Barebones starter website with Bloomer React components for Bulma.
  tags:
    - PWA
    - Styling:Bulma
    - Styling:SCSS
  features:
    - Bloomer React Commponents
    - Bulma CSS Framework
    - Uses SCSS for styling
    - Font Awesome Support
    - Progressive Web App
- url: https://gatsby-starter-mdbreact.netlify.com
  repo: https://github.com/zlutfi/gatsby-starter-mdbreact
  description: Barebones starter website with Material Design Bootstrap React components.
  tags:
    - PWA
    - Styling:Bootstrap
    - Styling:Material
    - Styling:SCSS
  features:
    - MDBReact React Commponents
    - Bootstrap CSS Framework with Material Design Bootstrap styling
    - Uses SCSS for styling
    - Font Awesome Support
    - Progressive Web App
- url: https://gatsby-starter-ts-pwa.netlify.com/
  repo: https://github.com/markselby9/gatsby-starter-typescript-pwa
  description: The default Gatsby starter fork with TypeScript and PWA support added
  tags:
    - Language:TypeScript
    - PWA
  features:
    - Minimum changes based on default starter template for TypeScript and PWA
    - Added TypeScript support with eslint and tsc check
    - Support GitHub Actions CI/CD workflow (beta)
- url: https://iceberg-gatsby-multilang.netlify.com/
  repo: https://github.com/diogorodrigues/iceberg-gatsby-multilang
  description: Gatsby multi-language starter. Internationalization / i18n without third party plugins or packages for Posts and Pages. Different URLs dependending on the language. Focused on SEO, PWA, Image Optimization, Styled Components and more. This starter is also integrate with Netlify CMS to manage all pages, posts and images.
  tags:
    - Blog
    - CMS:Headless
    - CMS:Netlify
    - i18n
    - Netlify
    - Markdown
    - Pagination
    - PWA
    - SEO
    - Styling:CSS-in-JS
  features:
    - Translations by using GraphQL, hooks and context API
    - Content in markdown for pages and posts in different languages
    - General translations for any content
    - Creation of menu by using translations and GraphQL
    - Netlify CMS to manage all pages, posts and images
    - Styled Components to styles
    - All important seetings for speedy and optimized images
    - Blog Posts list with pagination
    - Focus on SEO
    - PWA
- url: https://flexible-gatsby.netlify.com/
  repo: https://github.com/wangonya/flexible-gatsby
  description: A simple and clean theme for Gatsby
  tags:
    - Blog
    - Markdown
  features:
    - Google Analytics
    - Simple design
    - Markdown support
- url: https://gatsby-starter-leaflet.netlify.com/
  repo: https://github.com/colbyfayock/gatsby-starter-leaflet
  description: A Gatsby starter with Leafet!
  tags:
    - Landing Page
    - Linting
    - Styling:SCSS
    - Testing
  features:
    - Simply landing page to get started with Leaflet
    - Includes Leaflet and React Leaflet
    - Starts with some basic Sass stylesheets for styling
    - Linting and testing preconfigured
- url: https://gatsby-starter-luke.netlify.com/
  repo: https://github.com/lukethacoder/luke-gatsby-starter
  description: An opinionated starter using TypeScript, styled-components (emotion flavoured), React Hooks & react-spring. Built as a BYOS (bring your own source) so you can get up and running with whatever data you choose.
  tags:
    - Language:TypeScript
    - Transitions
    - Styling:CSS-in-JS
    - Linting
  features:
    - TypeScript
    - react-spring animations
    - BYOS (bring your own source)
    - Emotion for styling components
    - Minimal Design
    - React Hooks (IntersectionObserver, KeyUp, LocalStorage)
- url: https://friendly-cray-96d631.netlify.com/
  repo: https://github.com/PABlond/Gatsby-TypeScript-Starter-Blog
  description: Project boilerplate of a blog app. The starter was built using Gatsby and TypeScript.
  tags:
    - Markdown
    - Language:TypeScript
    - SEO
    - PWA
    - Styling:SCSS
  features:
    - A complete responsive theme built wiss Scss
    - Easy editable posts in Markdown files
    - SEO component
    - Optimized with Google Lighthouse
- url: https://gatsby-starter-material-album.netlify.com
  repo: https://github.com/JoeTrubenstein/gatsby-starter-material-album
  description: A simple portfolio starter based on the Material UI Album Layout
  tags:
    - Gallery
    - Portfolio
    - Styling:Material
  features:
    - Pagination
    - Material UI
    - Exif Data Parsing
- url: https://peaceful-ptolemy-d7beb4.netlify.com
  repo: https://github.com/TRamos5/gatsby-contentful-starter
  description: A starter template for an awesome static blog utilizing Contentful as a CMS and deployed to Netlify.
  tags:
    - CMS:Contentful
    - CMS:Headless
    - Blog
    - Netlify
    - Markdown
    - Styling:CSS-in-JS
  features:
    - Netlify integration with pre built contact form
    - "CMS: Contentful integration with placeholders included"
    - Mobile friendly responsive design made to be customized or leave as is
    - Separate components for everything
    - ...and more
- url: https://gatsby-tailwind-emotion-starter-demo.netlify.com/
  repo: https://github.com/pauloelias/gatsby-tailwind-emotion-starter
  description: Gatsby starter using the latest Tailwind CSS and Emotion.
  tags:
    - Styling:Tailwind
    - Styling:CSS-in-JS
    - Styling:PostCSS
  features:
    - Tailwind CSS for rapid development
    - Emotion with `tailwind.macro` for flexible styled components
    - PostCSS configured out-of-the-box for when you need to write your own CSS
    - postcss-preset-env to write tomorrow's CSS today
    - Bare bones starter to help you hit the ground running
- url: https://gatsby-starter-grayscale-promo.netlify.com/
  repo: https://github.com/gannochenko/gatsby-starter-grayscale-promo
  description: one-page promo site
  tags:
    - Language:TypeScript
    - Styling:CSS-in-JS
    - Linting
    - Markdown
    - Onepage
    - CMS:Netlify
    - Landing Page
  features:
    - Styled-Components
    - NetlifyCMS
    - TypeScript
    - Basic design
- url: https://gatsby-starter-mdx-website-blog.netlify.com/
  repo: https://github.com/doakheggeness/gatsby-starter-mdx-website-blog
  description: Gatsby website and blog starter utilizing MDX for adding components to mdx pages and posts. Incorportates Emotion.
  tags:
    - MDX
    - Blog
    - Styling:CSS-in-JS
  features:
    - Create pages and posts using MDX
    - Incorporates the CSS-in-JS library Emotion
    - Visual effects
- url: https://gatsby-starter-zurgbot.netlify.com/
  repo: https://github.com/zurgbot/gatsby-starter-zurgbot
  description: The ultimate force of starter awesomeness in the galaxy of Gatsby
  tags:
    - Linting
    - PWA
    - SEO
    - Styling:Bulma
    - Styling:SCSS
    - Testing
  features:
    - Sass (SCSS Flavored) CSS
    - Bulma CSS Framework
    - React Helmet <head> Management
    - React Icons SVG Icon Components (Including Font Awesome and others)
    - Eslint for JS linting
    - Prettier for JS formatting
    - StyleLint for Scss linting and formatting
    - Jest for a test framework
    - Enzyme for testing with React
    - Husky for git hooks, particularly precommit management
    - Lint Staged to run commands only on staged files
- url: https://martin2844.github.io/gatsby-starter-dev-portfolio/
  repo: https://github.com/martin2844/gatsby-starter-dev-portfolio
  description: A GatsbyJS minimalistic portfolio site, with a blog and about section
  tags:
    - Portfolio
    - Blog
    - Markdown
  features:
    - createPages API
    - Responsive
    - Minimalistic
    - Blazing fast (LINK)
    - Graphql queries
    - Sass
    - Markdown
- url: https://wataruoguchi-gatsby-starter-typescript-contentful.netlify.com/
  repo: https://github.com/wataruoguchi/gatsby-starter-typescript-contentful
  description: Simple TypeScript starter with Contentful Integration
  tags:
    - Language:TypeScript
    - CMS:Contentful
    - Netlify
    - Blog
  features:
    - Simple
    - TypeScript
    - Contentful
    - Supports Contentful Rich Text
    - Prettier & ESlint & StyleLint to format & check the code
    - Husky & lint-staged to automate checking
- url: https://gatsby-starter-point.netlify.com/
  repo: https://github.com/teaware/gatsby-starter-point
  description: A humble Gatsby starter for blog
  tags:
    - Blog
    - Markdown
    - Netlify
  features:
    - SASS
    - SEO
    - Dark Mode
    - Google Analytics
- url: https://gatsby-typescript-storybook-starter.netlify.com/
  repo: https://github.com/RobertoMSousa/gatsby-typescript-storybook-starter
  description: A Gatsby starter with storybook, tags and eslint
  tags:
    - Language:TypeScript
    - Styling:CSS-in-JS
    - Storybook
    - Markdown
    - Linting
  features:
    - Storybook
    - Simple
    - TypeScript
    - Contentful
    - Prettier & ESlint & StyleLint to format & check the code
    - Storybook
    - Jest and React Testing library for snapshots and unit tests.
    - Styled-Components for all your styles.
- url: https://semantic-ui-docs-gatsby.netlify.com/
  repo: https://github.com/whoisryosuke/semantic-ui-docs-gatsby
  description: Documentation starter using Semantic UI and MDX
  tags:
    - Documentation
    - Linting
    - Markdown
    - MDX
    - PWA
    - SEO
  features:
    - Easy starter for documentation-style sites
    - Use SUI React components anywhere in MDX
    - SASS/LESS support
    - Live code component
    - Customizable sidebar
    - Offline-ready
    - Responsive design
    - Nodemon for restarting dev server on changes
    - Webpack aliasing for components, assets, etc
- url: https://gatsby-starter-saas-marketing.netlify.com/
  repo: https://github.com/keegn/gatsby-starter-saas-marketing
  description: A simple one page marketing site starter for SaaS companies and products
  tags:
    - Onepage
    - Styling:CSS-in-JS
    - Landing Page
  features:
    - Responsive
    - Netlify ready
    - Styled-Components
    - Minimal design and easy to customize
    - Great for software or product related marketing sites
- url: https://react-landnig-page.netlify.com/
  repo: https://github.com/zilahir/react-landing-page
  description: Landing page with GraphCMS
  tags:
    - Redux
    - Styling:SCSS
    - Styling:CSS-in-JS
    - Netlify
  features:
    - Team section
    - Clients section
    - Map
    - Netlify ready
    - Styled-Components
    - Good for app showcase for startups
    - Prettier & ESlint & StyleLint to format & check the code
    - Husky & lint-staged to automate checking
- url: https://gatsby-strapi-starter.netlify.com/
  repo: https://github.com/jeremylynch/gatsby-strapi-starter
  description: Get started with Strapi, Bootstrap (reactstrap) and Gatsby FAST!
  tags:
    - CMS:Strapi
    - Styling:Bootstrap
  features:
    - Strapi
    - Bootstrap
    - Reactstrap
- url: https://kontent-template-gatsby-landing-page-photon.netlify.com
  repo: https://github.com/Simply007/kontent-template-gatsby-landing-page-photon
  description: Kentico Kontent based starter based on Photon starter by HTML5 UP
  tags:
    - CMS:Headless
    - CMS:Kontent
    - Netlify
    - Landing Page
    - HTML5UP
    - Styling:SCSS
  features:
    - Kentico Kontent CaaS platform as the data source
    - Landing page divided by section.
    - Support for code syntax highlighting
    - Includes plugins for easy, beautiful typography
    - Includes React Helmet to allow editing site meta tags
    - Includes plugins for offline support out of the box
    - Font awesome
    - Material Icons
    - CSS Grid
- url: https://gatsby-starter-typescript-blog-forms.netlify.com/
  repo: https://github.com/joerneu/gatsby-starter-typescript-blog-forms
  description: Gatsby starter for a website in TypeScript with a homepage, blog and forms
  tags:
    - Blog
    - Language:TypeScript
    - Linting
    - Markdown
    - MDX
    - CMS:Netlify
    - SEO
    - Styling:CSS-in-JS
  features:
    - TypeScript for type safety, IDE comfort and error checking during development and build time
    - ESLint and Prettier for safety and consistent code style
    - Uses the official Gatsby Blog Core theme for data processing
    - Functional components and React Hooks
    - SEO component with React Helmet
    - Minimal responsive styling with React Emotion that can easily be extended
    - Theming of components and Markdown (MDX) with Emotion Theming
    - Forms with Formite (React Hooks Form library)
    - Accessible UI components implemented with Reakit and styling based on mini.css
    - Netlify CMS to create and edit blog posts
    - Small bundle size
- url: https://gatsby-tailwind-styled-components-storybook-starter.netlify.com/
  repo: https://github.com/denvash/gatsby-tailwind-styled-components-storybook-starter
  description: Tailwind CSS + Styled-Components + Storybook starter for Gatsby
  tags:
    - Storybook
    - Styling:Tailwind
    - Styling:CSS-in-JS
    - Styling:PostCSS
    - Netlify
  features:
    - Tailwind CSS v1
    - Styled-Components v5
    - Storybook v5
    - PostCSS
    - Deploy Storybook
    - Documentation
- url: https://gatsby-tfs-starter.netlify.com/
  repo: https://github.com/tiagofsanchez/gatsby-tfs-starter
  description: a gatsby-advanced-starter with theme-ui styling
  tags:
    - RSS
    - SEO
    - Blog
    - MDX
  features:
    - React Helmet <head> Management
    - SVG Icon
- url: https://gatsby-lam.vaporwavy.io
  repo: https://github.com/vaporwavy/gatsby-london-after-midnight
  description: A custom, image-centric theme for Gatsby. Advanced from the Gatsby starter London.
  tags:
    - Blog
    - Portfolio
    - Gallery
    - SEO
    - Markdown
    - HTML5UP
    - CMS:Netlify
    - Styling:PostCSS
  features:
    - Support tags
    - Easily change the theme color
    - Post thumbnails in the homepage
    - Built with PostCSS
    - Made for image-centric portfolios
    - Based on London for Gatsby
- url: https://alipiry-gatsby-starter-typescript.netlify.com/
  repo: https://github.com/alipiry/gatsby-starter-typescript
  description: The default Gatsby starter with TypeScript
  tags:
    - Language:TypeScript
    - Linting
    - Netlify
  features:
    - Type Checking With TypeScript
    - Powerful Linting With ESLint
- url: https://gatsby-typescript-tailwind.netlify.com/
  repo: https://github.com/impulse/gatsby-typescript-tailwind
  description: Gatsby starter with TypeScript and Tailwind CSS
  tags:
    - Language:TypeScript
    - Styling:Tailwind
    - Styling:PostCSS
    - Netlify
  features:
    - Simple
    - TSLint
    - Tailwind CSS v1
    - PostCSS + PurgeCSS
- url: https://gatsby-starter-blog-tailwindcss-demo.netlify.com/
  repo: https://github.com/andrezzoid/gatsby-starter-blog-tailwindcss
  description: Gatsby blog starter with TailwindCSS
  tags:
    - Blog
    - SEO
    - Markdown
    - Styling:Tailwind
    - Styling:PostCSS
  features:
    - Based on the official Gatsby starter blog
    - Uses TailwindCSS
    - Uses PostCSS
- url: https://gatsby-minimalist-starter.netlify.com/
  repo: https://github.com/dylanesque/Gatsby-Minimalist-Starter
  description: A minimalist, general-purpose Gatsby starter
  tags:
    - SEO
    - Markdown
    - Styling:CSS-in-JS
  features:
    - Less starting boilerplate than the Gatsby default starter
    - Layout.css includes checklist of initial design system decisions to make
    - Uses Emotion
    - Uses CSS-In-JS
- url: https://gastby-starter-zeevo.netlify.com/
  repo: https://github.com/zeevosec/gatsby-starter-zeevo
  description: Yet another Blog starter with a different style
  tags:
    - Blog
    - Markdown
    - SEO
  features:
    - Extendable
    - Feature filters
    - Performant
- url: https://gatsby-theme-phoenix-demo.netlify.com
  repo: https://github.com/arshad/gatsby-theme-phoenix
  description: A personal blogging and portfolio theme for Gatsby with great typography and dark mode.
  tags:
    - Blog
    - Portfolio
    - SEO
    - MDX
    - Styling:Tailwind
    - Styling:PostCSS
  features:
    - MDX - Posts, Pages and Projects
    - Tags/Categories
    - Dark mode
    - Customizable with Tailwind CSS
    - Code highlighting with Prism
    - RSS feed
- url: https://gatsby-starter-landed.netlify.com/
  repo: https://github.com/vasrush/gatsby-starter-landed
  description: A Gatsby theme based on Landed template by HTML5UP
  tags:
    - HTML5UP
    - Landing Page
    - Portfolio
    - Linting
    - Styling:SCSS
    - Transitions
    - SEO
  features:
    - Includes sections to easily create landing pages
    - React Helmet <head> Management
    - Easily update menus & submenus in gatsby-config file
    - Integrates react-scroll and react-reveal for transitions
    - ESLint and Prettier for safety and consistent code style
    - Offline-ready
    - Responsive design
    - Left, Right and no sidebar templates
    - Font awesome icons
    - HTML5UP Design
- url: https://tina-starter-grande.netlify.com/
  repo: https://github.com/tinacms/tina-starter-grande
  description: Feature rich Gatsby starter with full TinaCMS integration
  tags:
    - Blog
    - Markdown
    - SEO
    - Netlify
    - Pagination
    - CMS:Other
    - Styling:CSS-in-JS
  features:
    - Fully integrated with TinaCMS for easy editing
    - Blocks based page & form builder
    - Styled Components
    - Code syntax highlighting
    - Light/Dark mode
- url: https://amelie-blog.netlify.com/
  repo: https://github.com/tobyau/gatsby-starter-amelie
  description: A minimal and mobile friendly blog template
  tags:
    - Blog
    - SEO
    - Markdown
  features:
    - Responsive design
    - Customizable content through markdown files
    - SEO component with React Helmet
- url: https://chronoblog.now.sh
  repo: https://github.com/Ganevru/gatsby-starter-chronoblog
  description: Chronoblog is a Gatsby js theme specifically designed to create a personal website. The main idea of ​​Chronoblog is to allow you not only to write a personal blog but also to keep a record of everything important that you have done.
  tags:
    - Blog
    - Portfolio
    - MDX
    - Markdown
    - SEO
    - Styling:CSS-in-JS
    - Linting
  features:
    - Starter for Chronoblog Gatsby Theme
- url: https://gatsby-eth-dapp-starter.netlify.com
  repo: https://github.com/robsecord/gatsby-eth-dapp-starter
  description: Gatsby Starter for Ethereum Dapps using Web3 with Multiple Account Management Integrations
  tags:
    - Client-side App
    - Netlify
    - Authentication
  features:
    - Ethereum Web3 Authentication - Multiple Integrations
    - ConsenSys Rimble UI Integration
    - Styled Components
    - Coinbase, Fortmatic, Metamask, WalletConnect, and more
    - dFuse Blockchain Streaming and Notifications
- url: https://gatsby-starter-theme-antv.antv.vision
  repo: https://github.com/antvis/gatsby-starter-theme-antv
  description: ⚛️ Polished Gatsby theme for documentation site
  tags:
    - Documentation
    - Markdown
    - Language:TypeScript
    - Styling:Ant Design
    - i18n
  features:
    - ⚛ Prerendered static site
    - 🌎 Internationalization support by i18next
    - 📝 Markdown-based documentation and menus
    - 🎬 Examples with live playground
    - 🏗 Unified Theme and Layout
    - 🆙 Easy customized header nav
    - 🧩 Built-in home page components
- url: https://gatsby-starter-cafe.netlify.com
  repo: https://github.com/crolla97/gatsby-starter-cafe
  description: Gatsby starter for creating a single page cafe website using Contentful and Leaflet
  tags:
    - CMS:Contentful
    - Styling:SCSS
    - Landing Page
    - Onepage
  features:
    - Leaflet interactive map
    - Instagram Feed
    - Contentful for menu item storage
    - Responsive design
- url: https://gatsby-firebase-simple-auth.netlify.com/
  repo: https://github.com/marcomelilli/gatsby-firebase-simple-auth
  description: A simple Firebase Authentication Starter with protected routes
  tags:
    - Firebase
    - Authentication
    - Styling:Tailwind
  features:
    - Authentication with Firebase
    - Protected Routes with Authorization
- url: https://demo.gatsbystorefront.com/
  repo: https://github.com/GatsbyStorefront/gatsby-starter-storefront-shopify
  description: Lightning fast PWA storefront for Shopify
  tags:
    - CMS:Headless
    - Shopify
    - SEO
    - PWA
    - E-commerce
    - Styling:CSS-in-JS
  features:
    - Gatsby Storefront
    - gatsby-theme-storefront-shopify
    - Shopify Integration
    - Shopping Cart
    - PWA
    - Optimized images with gatsby-image.
    - SEO
    - A11y
- url: https://keturah.netlify.com/
  repo: https://github.com/giocare/gatsby-starter-keturah
  description: A portfolio starter for developers
  tags:
    - Portfolio
    - SEO
    - Markdown
  features:
    - Target Audience Developers
    - Designed To Resemble A Terminal And Text Editor
    - Responsive Design
    - FontAwesome Icon Library
    - Easily Customize Content Using Markdown Files
    - SEO Friendly Component
    - Social Media Icons Provided
- url: https://gatsby-lander.surge.sh/
  repo: https://github.com/codebushi/gatsby-starter-lander
  description: Single page starter built with Tailwind CSS
  tags:
    - Onepage
    - Linting
    - Styling:Tailwind
  features:
    - Simple One Page Site
    - Landing Page Design
    - Fully Responsive
    - Styling with Tailwind
- url: https://gatsby-starter-papan01.netlify.com/
  repo: https://github.com/papan01/gatsby-starter-papan01
  description: A Gatsby starter for creating a markdown blog.
  tags:
    - Linting
    - Blog
    - Styling:SCSS
    - Markdown
    - Pagination
    - PWA
    - SEO
  features:
    - SSR React Code Splitting(loadable-components)
    - Theme Toggle(light/dark)
    - Pagination
    - SEO(Sitemap, Schema.org, OpenGraph tags, Twitter tag)
    - Web application manifest and offline support
    - Google Analytics
    - Disqus
    - RSS
    - ESLint(Airbnb) for linting
    - Prettier code formatting
    - gh-pages for deploying to GitHub Pages
- url: https://gatsby-starter-boilerplatev-kontent-demo.netlify.com/
  repo: https://github.com/viperfx07/gatsby-starter-boilerplatev-kontent
  description: A Gatsby starter using BoilerplateV for Kentico Kontent.
  tags:
    - Blog
    - CMS:Headless
    - CMS:Kontent
    - Styling:Bootstrap
    - Styling:CSS-in-JS
    - Linting
  features:
    - Sass (SCSS Flavored) CSS
    - ITCSS Structure of CSS (with glob added for css)
    - Bootstrap CSS Framework
    - React Helmet <head> Management
    - ESLint(Airbnb) for JS linting
    - Prettier for JS formatting
- url: https://www.cryptocatalyst.net/
  repo: https://github.com/n8tb1t/gatsby-starter-cryptocurrency
  description: A full-fledged cryptocurrency Gatsby starter portal with landing page, blog, roadmap, devs team, and docs.
  tags:
    - Linting
    - Blog
    - Styling:SCSS
    - Markdown
    - Pagination
    - PWA
    - SEO
  features:
    - Beautiful Mobile-first design.
    - modular SCSS styles.
    - Configurable color scheme.
    - Advanced config options.
    - Advanced landing page.
    - Blog Component.
    - Live comments.
    - Roadmap component.
    - Developers page component.
    - Algolia advanced search index, with content chunks.
    - Docs component.
    - No outdated codebase, use only react hooks.
    - Easy to modify react components.
    - SEO (Sitemap, OpenGraph tags, Twitter tags)
    - Google Analytics Support
    - Offline Support & WebApp Manifest
    - Easy to modify assets.
- url: https://chronoblog-profile.now.sh
  repo: https://github.com/Ganevru/gatsby-starter-chronoblog-profile
  description: This starter will help you launch a personal website with a simple text feed on the main page. This starter looks simple and neat, but at the same time, it has great potential for organizing your content using tags, dates, and search. The homepage is organized in compact feeds. The display of content in these feeds is based on the tags of this content (for example, only content with a podcast tag gets into the feed with podcasts).
  tags:
    - Blog
    - Portfolio
    - MDX
    - Markdown
    - SEO
    - Styling:CSS-in-JS
    - Linting
  features:
    - Specially designed to create a personal website (in a simple and strict "text" style)
    - Universal text feed divided into categories
    - Search and Tags for organizing content
    - A simple change of primary and secondary colors of the site, fonts, radius of curvature of elements, etc (thanks to Theme UI theming)
    - Clean and Universal UI
    - Mobile friendly, all elements and custom images are adapted to any screen
    - Light/Dark mode
    - Easy customization of icons and links to your social networks
    - MDX for the main menu of the site, footer and other elements of the site
    - MDX for pages and content
    - Code syntax highlighting
    - SEO (OpenGraph and Twitter) out of the box with default settings that make sense (thanks to React Helmet)
- url: https://chronoblog-hacker.now.sh
  repo: https://github.com/Ganevru/gatsby-starter-chronoblog-hacker
  description: A dark (but with ability to switch to light) starter that uses the Source Code Pro font (optional) and minimalistic UI
  tags:
    - Blog
    - Portfolio
    - MDX
    - Markdown
    - SEO
    - Styling:CSS-in-JS
    - Linting
  features:
    - Specially designed to create a personal website
    - Search and Tags for organizing content
    - A simple change of primary and secondary colors of the site, fonts, radius of curvature of elements, etc (thanks to Theme UI theming)
    - Clean and Minimalistic UI
    - Mobile friendly, all elements and custom images are adapted to any screen
    - Light/Dark mode
    - Easy customization of icons and links to your social networks
    - MDX for the main menu of the site, footer and other elements of the site
    - MDX for pages and content
    - Code syntax highlighting
    - SEO (OpenGraph and Twitter) out of the box with default settings that make sense (thanks to React Helmet)
- url: https://gatsby-starter-tailwind2-emotion-styled-components.netlify.com/
  repo: https://github.com/chrish-d/gatsby-starter-tailwind2-emotion-styled-components
  description: A (reasonably) unopinionated Gatsby starter, including; Tailwind 2 and Emotion. Use Tailwind utilities with Emotion powered CSS-in-JS to produce component scoped CSS (no need for utilities like Purge CSS, etc).
  tags:
    - Styling:CSS-in-JS
    - Styling:Tailwind
  features:
    - Utility-first CSS using Tailwind 2.
    - CSS scoped within components (no "bleeding").
    - Only compiles the CSS you use (no need to use PurgeCSS/similar).
    - Automatically gives you Critical CSS with inline stlyes.
    - Hybrid of PostCSS and CSS-in-JS to give you Tailwind base styles.
- url: https://5e0a570d6afb0ef0fb162f0f--wizardly-bassi-e4658f.netlify.com/
  repo: https://github.com/adamistheanswer/gatsby-starter-baysik-blog
  description: A basic and themeable starter for creating blogs in Gatsby.
  tags:
    - Blog
    - Portfolio
    - MDX
    - Markdown
    - SEO
    - Styling:CSS-in-JS
    - Linting
  features:
    - Specially designed to create a personal website
    - Clean and Minimalistic UI
    - Facebook Comments
    - Mobile friendly, all elements and custom images are adapted to any screen
    - Light/Dark mode
    - Prettier code formatting
    - RSS
    - Links to your social networks
    - MDX for pages and content
    - Code syntax highlighting
    - SEO (OpenGraph and Twitter) out of the box with default settings that make sense (thanks to React Helmet)
- url: https://gatsby-starter-robin.netlify.com/
  repo: https://github.com/robinmetral/gatsby-starter-robin
  description: Gatsby Default Starter with state-of-the-art tooling
  tags:
    - MDX
    - Styling:CSS-in-JS
    - Linting
    - Testing
    - Storybook
  features:
    - 📚 Write in MDX
    - 👩‍🎤 Style with Emotion
    - 💅 Linting with ESLint and Prettier
    - 📝 Unit and integration testing with Jest and react-testing-library
    - 💯 E2E browser testing with Cypress
    - 📓 Visual testing with Storybook
    - ✔️ CI with GitHub Actions
    - ⚡ CD with Netlify
- url: https://help.dferber.de
  repo: https://github.com/dferber90/gatsby-starter-help-center
  description: A themeable starter for a help center
  tags:
    - Documentation
    - Markdown
    - MDX
    - Search
  features:
    - Manage content in Markdown and YAML files
    - Multiple authors possible
    - Apply your own theme
    - Usable in any language
    - SEO friendly
    - Easy to add Analytics
- url: https://evaluates2.github.io/Gatsby-Starter-TypeScript-Redux-TDD-BDD
  repo: https://github.com/Evaluates2/Gatsby-Starter-TypeScript-Redux-TDD-BDD
  description: An awesome Gatsby starter template that takes care of the tooling setup, allowing you and your team to dive right into building ultra-fast React applications quickly and deploy them with confidence! 📦
  tags:
    - Redux
    - Language:TypeScript
    - Linting
    - Testing
    - Styling:None
  features:
    - 📚 Written in TypeScript.
    - 💡 Redux preconfigured (with local-storage integration.
    - 💅 Linting with TSLint and Prettier.
    - 📝 Unit testing with Jest and react-test-renderer.
    - 💯 Behavior-driven E2E browser testing with Cypress + Cucumber.js plugin.
    - 📓 Steps for deploying to Gh-pages
    - ✔️ CI with TravisCI
    - ⚡ Steps for deploying to GitHub Pages, AWS S3, or Netlify.
- url: https://gatsby-resume-starter.netlify.com/
  repo: https://github.com/barancezayirli/gatsby-starter-resume-cms
  description: Resume starter styled using Tailwind with Netlify CMS as headless CMS.
  tags:
    - CMS:Headless
    - SEO
    - PWA
    - Portfolio
  features:
    - One-page resume/CV
    - PWA
    - Multiple Netlify CMS widgets
    - Netlify CMS as Headless CMS
    - Tailwind for styling with theming
    - Optimized build process (purge css)
    - Basic SEO, site metadata
    - Prettier
    - Social media links
- url: https://gatsby-starter-default-nostyles.netlify.com/
  repo: https://github.com/JuanJavier1979/gatsby-starter-default-nostyles
  description: The default Gatsby starter with no styles.
  tags:
    - Styling:None
  features:
    - Based on gatsby-starter-default
    - No styles
- url: https://greater-gatsby.now.sh
  repo: https://github.com/rbutera/greater-gatsby
  description: Barebones and lightweight starter with TypeScript, PostCSS, TailwindCSS and Storybook.
  tags:
    - PWA
    - Language:TypeScript
    - Styling:Tailwind
  features:
    - Lightweight & Barebones
    - includes Storybook
    - Full TypeScript support
    - Uses styled-components Global Styles API for consistency in styling across application and Storybook
- url: https://gatsby-simplefolio.netlify.com/
  repo: https://github.com/cobidev/gatsby-simplefolio
  description: A clean, beautiful and responsive portfolio template for Developers ⚡️
  tags:
    - Portfolio
    - PWA
    - SEO
    - Onepage
  features:
    - Modern UI Design
    - Reveal Animations
    - Fully Responsive
    - Easy site customization
    - Configurable color scheme
    - OnePage portfolio site
    - Fast image optimization
- url: https://gatsby-starter-hpp.netlify.com/
  repo: https://github.com/hppRC/gatsby-starter-hpp
  description: All in one Gatsby skeleton based TypeScript, emotion, and unstated-next.
  tags:
    - MDX
    - SEO
    - PWA
    - Linting
    - Styling:CSS-in-JS
    - Language:TypeScript
  features:
    - PWA
    - TypeScript
    - Absolute import
    - Useful ready made custom hooks
    - Ready made form component for Netlify form
    - Global CSS component and Reset CSS component
    - Advanced SEO components(ex. default twitter ogp image, sitemaps, robot.txt)
    - Prettier, ESLint
    - unstated-next(useful easy state library)
- url: https://gatsby-typescript-emotion-storybook.netlify.com/
  repo: https://github.com/duncanleung/gatsby-typescript-emotion-storybook
  description: Config for TypeScript + Emotion + Storybook + React Intl + SVGR + Jest.
  tags:
    - Language:TypeScript
    - Styling:CSS-in-JS
    - Storybook
    - i18n
    - Linting
    - Testing
  features:
    - 💻 TypeScript
    - 📓 Visual testing with Storybook
    - 👩‍🎤 CSS-in-JS styling with Emotion
    - 💅 Linting with ESLint and Prettier
    - 🌎 React Intl internationalization support
    - 🖼️ SVG support with SVGR
    - 📝 Unit and integration testing with Jest and react-testing-library
    - ⚡ CD with Netlify
- url: https://felco-gsap.netlify.com
  repo: https://github.com/AshfaqKabir/Felco-Gsap-Gatsby-Starter
  description: Minimal Multipurpose Gsap Gatsby Landing Page. Helps Getting Started With Gsap and Netlify Forms.
  tags:
    - Portfolio
    - Styling:CSS-in-JS
  features:
    - Minimal 3 Page Responsive Layout
    - Multipurpose Gatsby Theme
    - Working Netlify Form
    - Gsap For Modern Animtaions
    - Styled Components for responsive component based styling with theming
    - Basic SEO, site metadata
    - Prettier
- url: https://gatsby-starter-fusion-blog.netlify.com/
  repo: https://github.com/robertistok/gatsby-starter-fusion-blog
  description: Easy to configure blog starter with modern, minimal theme
  tags:
    - Language:TypeScript
    - Styling:CSS-in-JS
    - Netlify
    - Markdown
    - Blog
    - SEO
  features:
    - Featured/Latest posts
    - Sticky header
    - Easy to customize -> edit config.ts with your info
    - Meta tags for improved SEO with React Helmet
    - Transform links to bitly links automatically
    - Codesyntax
    - Code syntax highlighting
- url: https://gatsby-bootstrap-italia-starter.dej611.now.sh/
  repo: https://github.com/italia/design-italia-gatsby-starterkit
  description: Gastby starter project using the Bootstrap Italia design kit from Italian Digital Team
  tags:
    - Styling:Bootstrap
    - SEO
    - Linting
  features:
    - Bootstrap Italia - design-react-kit
    - Prettier
    - Sticky header
    - Complete header
    - Homepage and service templates pages ready to use
    - Meta tags for improved SEO with React Helmet
- url: https://gatsby-starter-webcomic.netlify.com
  repo: https://github.com/JLDevOps/gatsby-starter-webcomic
  description: Gatsby blog starter that focuses on webcomics and art with a minimalistic UI.
  tags:
    - Markdown
    - MDX
    - Netlify
    - Pagination
    - Search
    - Styling:Bootstrap
    - RSS
    - SEO
  features:
    - Designed to focus on blog posts with images.
    - Search capability on blog posts
    - Displays the latest posts
    - Displays all the tags from the site
    - Pagination between blog posts
    - Has a "archive" page that categorizes and displays all the blog posts by date
    - Mobile friendly
- url: https://gatsby-starter-material-emotion.netlify.com
  repo: https://github.com/liketurbo/gatsby-starter-material-emotion
  description: Gatsby starter of Material-UI with Emotion 👩‍🎤
  tags:
    - Language:TypeScript
    - SEO
    - Styling:Material
    - Styling:CSS-in-JS
  features:
    - Based on Gatsby Default Starter
    - Material-UI
    - Emotion
    - Roboto Typeface
    - SEO
    - TypeScript
- url: https://flex.arshad.io
  repo: https://github.com/arshad/gatsby-starter-flex
  description: A Gatsby starter for the Flex theme.
  tags:
    - SEO
    - MDX
    - Styling:CSS-in-JS
  features:
    - MDX Blocks for your Gatsby site.
    - Customizable, extendable and accessible.
    - Theme UI
    - SEO and Open graphs support
    - Color modes
    - Code Highlighting
- url: https://london-night-day.netlify.com/
  repo: https://github.com/jooplaan/gatsby-london-night-and-day
  description: A custom, image-centric dark and light mode aware theme for Gatsby. Advanced from the Gatsby starter London After Midnight.
  tags:
    - Blog
    - Portfolio
    - Gallery
    - SEO
    - Markdown
    - Styling:SCSS
    - HTML5UP
    - CMS:Netlify
  features:
    - Support tags
    - Easily change the theme color
    - Post thumbnails in the homepage
    - Made for image-centric portfolios
    - Using the London After Midnight is now “Dark mode” (the default), and the original London as “Light mode”.
    - Removed Google Fonts, using system fonts in stead (for speed and privacy :)
    - Use SASS
- url: https://the-gatsby-bootcamp-blog.netlify.com
  repo: https://github.com/SafdarJamal/gatsby-bootcamp-blog
  description: A minimal blogging site built with Gatsby using Contentful and hosted on Netlify.
  tags:
    - Blog
    - CMS:Contentful
    - Netlify
    - Styling:SCSS
    - SEO
    - Portfolio
  features:
    - Basic setup for a full-featured blog
    - Includes React Helmet to allow editing site meta tags
    - Uses SCSS for styling
    - Minimal responsive design
    - Styled components
    - SEO Friendly Meta
- url: https://gatsby-starter-catalyst-writer.netlify.com/
  repo: https://github.com/ehowey/gatsby-starter-catalyst-writer
  description: A full featured starter for a freelance writer or journalist to display a portfolio of their work. SANITY.io is used as the CMS. Based on Gatsby Theme Catalyst. Uses MDX and Theme-UI.
  tags:
    - Styling:CSS-in-JS
    - CMS:sanity.io
    - SEO
    - PWA
    - Portfolio
  features:
    - Based on Gatsby Theme Catalyst series of themes
    - MDX
    - Theme-UI integration for easy to change design tokens
    - SEO optimized to include social media images and Twitter handles
    - Tight integration with SANITY.io including a predefined content studio.
    - A full tutorial is available in the docs.
- url: https://rocketdocs.netlify.com/
  repo: https://github.com/Rocketseat/gatsby-starter-rocket-docs
  description: Out of the box Gatsby Starter for creating documentation websites easily and quickly.
  tags:
    - SEO
    - MDX
    - Documentation
    - Linting
    - Markdown
    - PWA
    - Styling:CSS-in-JS
  features:
    - MDX for docs;
    - Responsive and mobile friendly;
    - Code highlighting with prism-react-renderer and react-live support;
    - SEO (Sitemap, schema.org data, Open Graph and Twitter tags).
    - Google Analytics integration;
    - Custom docs schema;
    - Offline Support & WebApp Manifest;
    - Yaml-based sidebar navigation;
- url: https://gatsby-starter-typescript-default.netlify.com/
  repo: https://github.com/lianghx-319/gatsby-starter-typescript-default
  description: Only TypeScript Gatsby starter base on Default starter
  tags:
    - Language:TypeScript
  features:
    - All features same as gatsby-starter-default
    - Only support TypeScript using gatsby-typescript-plugin
- url: https://gatsby-starter-catalyst.netlify.com/
  repo: https://github.com/ehowey/gatsby-starter-catalyst
  description: A boilerplate starter to accelerate your Gatsby development process. Based on Gatsby Theme Catalyst. Uses MDX for content and Theme-UI for styling. Includes a core theme, a header theme, and a footer theme.
  tags:
    - MDX
    - Styling:Theme-UI
    - SEO
    - PWA
  features:
    - Based on Gatsby Theme Catalyst series of themes and starters.
    - Theme options are used to enable some simple layout changes.
    - Latent component shadowing allows for easy shadowing and swapping of layout components such as the header and footer.
    - Theme-UI is deeply integrated with design tokens and variants throughout.
    - Uses a Tailwind preset to enable you to focus on design elements.
    - Color mode switching available by default.
    - SEO optimized to include social media images and Twitter handles.
    - React Scroll for one page, anchor based navigation is available.
    - Code highlighting via Prism.
- url: https://gatsby-starter-default-dark-mode.netlify.com/
  repo: https://github.com/alexandreramosdev/gatsby-starter-default-dark-mode
  description: A simple starter to get developing quickly with Gatsby, dark mode, and styled-components.
  tags:
    - Styling:CSS-in-JS
    - Onepage
    - Linting
  features:
    - Dark mode
    - Styled Components
    - Comes with React Helmet for adding site meta tags
    - Includes plugins for offline support out of the box
- url: https://eager-memento.netlify.com/
  repo: https://github.com/Mr404Found/gatsby-memento-blogpost
  description: A responsive gatsby portfolio starter to show off or to flex your skills in a single page
  tags:
    - Netlify
    - Markdown
    - Blog
    - Styling:Bootstrap
  features:
    - React Bootstrap
    - Responsive webpage
    - TypeWriter Effect
- url: https://gatsby-starter-wilde-creations.netlify.com/
  repo: https://github.com/georgewilde/gatsby-starter-wilde-creations
  description: Barebones starter with a minimal number of components to kick off a TypeScript and Styled Components project.
  tags:
    - Styling:CSS-in-JS
    - PWA
    - Testing
    - Linting
    - Language:TypeScript
  features:
    - ✔️ Gatsby
    - ✔️ TypeScript
    - ✔️ Styled Components
    - ✔️ Helmet
    - ✔️ Storybook
    - ✔️ Jest
    - ✔️ ESLint
    - ✔️ Husky
    - ✔️ Prettier
    - ✔️ React Testing Library
    - ✔️ Stylelint
    - ✔️ Offline support
    - ✔️ PWA ready
    - ✔️ SEO
    - ✔️ Responsive design
    - ✔️ Netlify Deployment Friendly
    - ✔️ Highly optimized (Lighthouse score 4 x 100)
- url: https://gatsby-starter-typescript-deploy.netlify.com/
  repo: https://github.com/jongwooo/gatsby-starter-typescript
  description: TypeScript version of the default Gatsby starter🔮
  tags:
    - Language:TypeScript
    - Linting
    - Netlify
    - Testing
  features:
    - TypeScript
    - ESLint for JS linting
    - Prettier code formatting
    - Jest for testing
    - Deploy to Netlify through GitHub Actions
- url: https://answer.netlify.com/
  repo: https://github.com/passwd10/gatsby-starter-answer
  description: A simple Gatsby blog to show your Future Action on top of the page
  tags:
    - Blog
    - Markdown
    - Netlify
    - Disqus
  features:
    - Emoji
    - Social Icon(fontawesome)
    - Google Analytics
    - Disqus
    - Resume
    - Place plan on the top
- url: https://gatsby-portfolio-starter.netlify.com/
  repo: https://github.com/Judionit/gatsby-portfolio-starter
  description: A simple Gatsby portfolio starter
  tags:
    - Netlify
    - Styling:CSS-in-JS
    - Onepage
    - Portfolio
  features:
    - Styled components
    - Responsive webpage
    - Portfolio
- url: https://wp-graphql-gatsby-starter.netlify.com/
  repo: https://github.com/n8finch/wp-graphql-gatsby-starter
  description: A super simple, bare-bone starter based on the Gatsby Starter for the front end and the WP GraphQL plugin on your WordPress install. This is a basic "headless CMS" setup. This starter will pull posts, pages, categories, tags, and a menu from your WordPress site. You should use either the TwentyNineteen or TwentyTwenty WordPress themes on your WordPress install. See the starter repo for more detailed instructions on getting set up. The example here uses the WordPress Theme Unit Test Data for post and page dummy content. Find something wrong? Issues are welcome on the starter reository.
  tags:
    - Blog
    - CMS:Headless
    - CMS:WordPress
    - Netlify
  features:
    - WP GraphQL plugin integration
    - Light/Dark Mode
    - React Helmet for SEO
    - Integrated navigation
    - Verbose (i.e., not D.R.Y.) GraphQL queries to get data from
    - Includes plugins for offline support out of the box
- url: https://gatsby-starter-docz-netlifycms.netlify.com/
  repo: https://github.com/colbyfayock/gatsby-starter-docz-netlifycms
  description: Quickly deploy Docz documentation powered by Netlify CMS!
  tags:
    - CMS:Netlify
    - Documentation
    - Netlify
  features:
    - Docz documentation powered by Gatsby
    - Netlify CMS to manage content
- url: https://keanu-pattern.netlify.com/
  repo: https://github.com/Mr404Found/gatsby-keanu-blog
  description: A responsive and super simple gatsby portfolio starter and extendable for blog also used yaml parsing
  tags:
    - Netlify
    - SEO
    - Blog
    - Landing Page
    - Styling:Other
  features:
    - Attractive Design
    - Responsive webpage
    - Responsive Card Design
    - Gatsby
    - yaml parsing
    - Automatic page Generation by adding content
- url: https://gatsby-contentful-portfolio-blog.netlify.com/
  repo: https://github.com/escapemanuele/gatsby-contentful-blog-portfolio
  description: Simple gatsby starter for integration with Contentful. The result is a clean and nice website for businesses or freelancers with a blog and a portfolio.
  tags:
    - Blog
    - CMS:Headless
    - CMS:Contentful
    - Portfolio
    - PWA
    - Testing
  features:
    - Styled components
    - Responsive webpage
    - Portfolio
    - Blog
    - Testing
    - PWA
- url: https://example-site-for-square-starter.netlify.com/
  repo: https://github.com/jonniebigodes/example-site-for-square-starter
  description: A barebones starter to help you kickstart your next Gatsby project with Square payments
  tags:
    - Square
    - Netlify
    - SEO
    - E-commerce
  features:
    - Serverless
    - Gatsby
    - Square
- url: https://gatsby-animate.netlify.com/
  repo: https://github.com/Mr404Found/gatsby-animate-starter
  description: A responsive and super simple gatsby starter with awesome animations to components and to build your online solutions website. stay tuned more features coming soon
  tags:
    - Netlify
    - SEO
    - Blog
    - Landing Page
    - Styling:Other
  features:
    - Attractive Design
    - Responsive webpage
    - Services
    - Animations
    - yaml parsing
    - Component Animations
    - ReactReveal Library
- url: https://gatsby-starter-instagram-baseweb.netlify.com/
  repo: https://github.com/timrodz/gatsby-starter-instagram-baseweb
  description: 🎢 A portfolio based on your latest Instagram posts, implemented with the Base Web Design System by Uber. It features out-of-the-box responsive layouts, easy-to-implement components and CSS-in-JS styling.
  tags:
    - Landing Page
    - Portfolio
    - Gallery
    - SEO
    - Netlify
    - Styling:CSS-in-JS
    - Styling:Other
  features:
    - Display your Instagram posts (Up to the last 12 with no API key).
    - Plug & Play configuration. All you need is an Instagram username!
    - Lightweight & Minimalist page structure. Let your work show itself.
    - Responsive design.
    - Simple React functional components (FC).
    - Google Analytics ready.
    - Continuous deployment via Netlify or Vercel.
- url: https://gatsby-starter-mountain.netlify.com/
  repo: https://github.com/artezan/gatsby-starter-mountain
  description: Blog theme that combine the new powerful MDX with the old WordPress. Built with WP/MDX and Theme UI
  tags:
    - Styling:CSS-in-JS
    - PWA
    - MDX
    - CMS:WordPress
    - Landing Page
    - Blog
  features:
    - gatsby-theme-wordpress-mdx
    - Theme UI
    - react-animate-on-scroll
    - Responsive Design
    - SEO friendly
    - Optimized images with gatsby-image
    - Git pre-commit and pre-push hooks using Husky
    - Highly optimized with excellent lighthouse audit score
    - Light/Dark mode
    - CSS Animations
    - Mountain style
- url: https://gatsby-starter-redux-storybook.netlify.com/
  repo: https://github.com/fabianunger/gatsby-starter-redux-storybook
  description: Gatsby Starter that has Redux (persist) and Storybook implemented.
  tags:
    - Redux
    - Storybook
    - PWA
    - Styling:CSS-in-JS
    - SEO
  features:
    - Redux + Redux Persist implemented also for Storybook
    - PWA
    - ESLint
    - SEO ready
- url: https://dospolov.com
  repo: https://github.com/dospolov/gatsby-starter-blog-and-cv
  description: Gatsby starter for Blog and CV.
  tags:
    - Blog
    - CMS:Netlify
    - Pagination
    - Portfolio
    - Disqus
    - RSS
    - Styling:Ant Design
    - Styling:Tailwind
  features:
    - Archive organized by tags and categories
    - Pagination support
    - Offline support
    - Google Analytics support
    - Disqus Comments support
- url: https://gatsby-starter-typescript-themes.netlify.com/
  repo: https://github.com/room-js/gatsby-starter-typescript-themes
  description: Gatsby TypeScript starter with light/dark themes based on CSS variables
  tags:
    - Language:TypeScript
    - Styling:SCSS
  features:
    - Light and Dark themes based on CSS variables (persisted state)
    - Font Awesome
    - Normalize.css
- url: https://gatsby-notion-demo.netlify.com/
  repo: https://github.com/conradlin/gatsby-starter-strata-notion
  description: Gatsby starter utilizing Notion as a CMS based on strata site template
  tags:
    - Blog
    - PWA
    - SEO
    - Styling:SCSS
  features:
    - Super simple, portfolio + blog + newsletter site
    - Utilizing Notion as a CMS
    - Fully Responsive
    - Styling with SCSS
- url: https://sumanth.netlify.com/
  repo: https://github.com/Mr404Found/gatsby-sidedrawer
  description: A responsive and super simple gatsby site with awesome navbar and stay tuned more features coming soon
  tags:
    - Netlify
    - SEO
    - Blog
    - Landing Page
    - Styling:Other
  features:
    - Attractive Design
    - Responsive webpage
    - Animations
    - Component Animations
    - ReactReveal Library
    - Side Drawer
    - Sidebar
    - Navbar
- url: https://userbase-gatsby-starter.jacobneterer.com
  repo: https://github.com/jneterer/userbase-gatsby-starter
  description: Another TODO app - a Gatsby starter for Userbase, TailwindCSS, SCSS, and Typescript.
  tags:
    - Styling:Tailwind
    - Styling:SCSS
    - Language:TypeScript
    - Authentication
    - Netlify
    - SEO
  features:
    - Userbase for authentication and end-to-end encrypted data management
    - All user and data APIs
    - Tailwind CSS and SCSS for styling
    - Typescript for easier debugging and development, strict types, etc
    - Netlify for hosting
- url: https://gatsby-simple-blog-with-asciidoctor-demo.netlify.com
  repo: https://github.com/hitsuji-no-shippo/gatsby-simple-blog-with-asciidoctor
  description: A Gatsby blog with Asciidoctor. Forked from thundermiracle/gatsby-simple-blog.
  tags:
    - Blog
    - i18n
    - Netlify
    - Disqus
    - RSS
    - SEO
    - Linting
    - Testing
  features:
    - Asciidoc support
    - Easily Configurable
    - Tags
    - Edit on GitHub
    - i18n
    - SEO
    - Light and Dark themes
    - Google Analytics
    - RSS
    - Disqus
    - Breadcrumbs
    - ESLint
- url: https://barcadia.netlify.com/
  repo: https://github.com/bagseye/barcadia
  description: A super-fast site using GatsbyJS
  tags:
    - Blog
    - CMS:Headless
    - CMS:Contentful
    - Portfolio
  features:
    - Styled components
    - Responsive webpage
    - Portfolio
    - Blog
- url: https://gatsby-starter-clean-resume.netlify.com/
  repo: https://github.com/masoudkarimif/gatsby-starter-clean-resume
  description: A Gatsby Starter Template for Putting Your Resume Online Super Quick!
  tags:
    - Netlify
    - Pagination
    - Styling:Other
    - SEO
  features:
    - Easy setup
    - Completely customizable using only gatsby-config.js file
    - Uses Milligram for styling
    - Fully responsive
    - Clean minimalist design
    - Page transition
    - Five different themes (great-gatsby, master-yoda, wonder-woman, darth-vader, luke-lightsaber)
    - Includes React Helmet for title and description tags
    - Includes Google Analytics plugin
- url: https://gatsby-starter-i18n-bulma.netlify.com
  repo: https://github.com/kalwalt/gatsby-starter-i18n-bulma
  description: A gatsby starter with Bulma and optimized slug for better SEO.
  tags:
    - i18n
    - Netlify
    - CMS:Netlify
    - Styling:Bulma
    - Styling:SCSS
    - Gallery
    - SEO
    - Markdown
    - PWA
    - Blog
  features:
    - Multilanguage support with i18n
    - Slug switcher (multilanguage)
    - Uses Bulma for styling
    - Netlify CMS
    - React Images with Modal
    - FontAwesome icons
    - Animate.css with WOW
    - Robots.txt
    - Sitemap
    - PWA
- url: https://gatsby-attila.netlify.com/
  repo: https://github.com/armada-inc/gatsby-attila-theme-starter
  description: A Gatsby starter for creating blogs from headless Ghost CMS.
  tags:
    - Blog
    - CMS:Headless
    - SEO
    - Styling:SCSS
    - Pagination
  features:
    - Attila standard Ghost theme
    - Data sourcing from headless Ghost
    - Responsive design
    - SEO optimized
    - OpenGraph structured data
    - Twitter Cards meta
    - Sitemap Generation
    - XML Sitemaps
    - Progressive Web App
    - Offline Support
    - RSS Feed
    - Composable and extensible
- url: https://gatsby-contentful-portfolio.netlify.com/
  repo: https://github.com/wkocjan/gatsby-contentful-portfolio
  description: Gatsby portfolio theme integrated with Contentful
  tags:
    - CMS:Contentful
    - CMS:Headless
    - Gallery
    - Portfolio
    - SEO
    - Styling:Tailwind
  features:
    - Clean minimalist design
    - Contentful integration with ready to go placeholder content
    - Responsive design
    - Uses TailwindCSS for styling
    - Font Awesome icons
    - Robots.txt
    - SEO optimized
    - OpenGraph structured data
    - Integration with Mailchimp
- url: https://gatsby-graphcms-ecommerce-starter.netlify.com
  repo: https://github.com/GraphCMS/gatsby-graphcms-ecommerce-starter
  description: Swag store built with GraphCMS, Stripe, Gatsby, Postmark and Printful.
  tags:
    - E-commerce
    - i18n
    - Netlify
    - Styling:Tailwind
    - CMS:Other
    - Stripe
  features:
    - Dropshipping by Printful
    - Printful inventory enhanced by GraphCMS
    - Custom GraphQL API for handling checkout and payment
    - Postmark for order notifications
    - Strong Customer Authentication
- url: https://koop-blog.netlify.com/
  repo: https://github.com/bagseye/koop-blog
  description: A simple blog platform using GatsbyJS and MDX
  tags:
    - Blog
    - Markdown
    - MDX
  features:
    - Responsive design
    - Styled 404 page
    - Lightweight
    - Styled Components
- url: https://gatsby-minimalistic-dmin.netlify.com/
  repo: https://github.com/EllisMin/gatsby-minimalistic-dmin
  description: A ready-to-use, customizable personal blog with minimalistic design
  tags:
    - Blog
    - Markdown
    - Netlify
    - SEO
    - Styling:Other
    - Documentation
  features:
    - Simple blog with responsive design
    - Light / Dark Mode Switch
    - Markdown / HTML to create post & About page
    - Code syntax highlighting (Light / Dark)
    - Facebook Comments plugin
    - Social Media Links & Share buttons
    - Googly Analytics Support
    - Easy & Highly Customizable
    - Styled Components
- url: https://gatsby-airtable-listing.netlify.com/
  repo: https://github.com/wkocjan/gatsby-airtable-listing
  description: Airtable theme for Gatsby
  tags:
    - Airtable
    - SEO
    - Styling:Tailwind
  features:
    - Airtable integration
    - Modals with previous/next navigation
    - Responsive design
    - Uses TailwindCSS for styling
    - Font Awesome icons
    - Clean minimalist design
    - SEO optimized
    - Robots.txt
    - OpenGraph structured data
- url: https://gatsby-starter-personality.netlify.com/
  repo: https://github.com/matheusquintaes/gatsby-starter-personality
  description: A free responsive Gatsby Starter
  tags:
    - Portfolio
    - Gallery
  features:
    - SEO
    - Page transition
    - Fully responsive
    - Styling:CSS-in-JS
- url: https://seattleservicerelief.com/
  repo: https://github.com/service-relief/gatsby-starter-service-relief
  description: Localized index of resources for your city.
  tags:
    - Airtable
    - Netlify
    - SEO
    - Styling:Tailwind
  features:
    - generates a static website using GatsbyJS
    - uses Airtable to manage your listings and categories
    - includes an Airtable form to collect local submissions and add them to Airtable for approval
    - can be personalized to a city or region without touching a line of code
    - one-click deployment via Netlify
- url: https://shards-gatsby-starter.netlify.com/
  repo: https://github.com/wcisco17/gatsby-typescript-shards-starter
  description: Portfolio with Typescript and Shards UI
  tags:
    - Language:TypeScript
    - Portfolio
    - Netlify
    - PWA
    - Styling:Bootstrap
  features:
    - Portfollio Starter that includes Shards Ui component library and Typescript generator.
    - Typescript
    - Typescript Generator
    - Styled-Components
    - Shards UI
    - Bootstrap
- url: https://gatsby-sanity-developer-portfolio-starter.jacobneterer.com/
  repo: https://github.com/jneterer/gatsby-sanity-developer-portfolio-starter
  description: A Gatsby + Sanity CMS starter project for developer portfolios. Also built using TailwindCSS, SCSS, and Typescript.
  tags:
    - CMS:sanity.io
    - Portfolio
    - Styling:Tailwind
    - Styling:SCSS
    - Language:TypeScript
    - Netlify
    - SEO
  features:
    - Developer portfolio using Gatsby + Sanity CMS
    - Edit your profile, projects, and tags all in Sanity CMS without any code commits
    - TailwindCSS and SCSS for styling
    - Typescript for easier debugging and development, strict types, etc
    - Netlify for hosting
    - SEO Capabilities
- url: https://serene-ramanujan-285722.netlify.com/
  repo: https://github.com/kunalJa/gatsby-starter-math-blog
  description: A responsive math focused blog with MDX and Latex built in
  tags:
    - MDX
    - Blog
    - PWA
    - Storybook
    - Styling:Other
    - SEO
  features:
    - Mobile friendly and fully responsive
    - Easy to configure (just change site.config.js)
    - MDX
    - Latex with Katex
    - Storybook with tested components included
    - Uses Tachyons for styling
    - Easy to create new posts
- url: https://gatsby-starter-canada-pandemic.netlify.com/
  repo: https://github.com/masoudkarimif/gatsby-starter-canada-pandemic
  description: A Gatsby starter template for covering pandemics in Canada
  tags:
    - AWS
    - Onepage
    - Styling:Other
  features:
    - Interactive SVG map using D3
    - Responsive design
    - Styled 404 page
    - Google Analytics support
    - Includes React Helmet
    - Clean minimalist design
    - Completely customizable using only gatsby-config.js file
- url: https://builderio.github.io/gatsby-starter-builder/
  repo: https://github.com/BuilderIO/gatsby-starter-builder
  description: Gatsby starter with drag + drop page building with your React components via Builder.io
  tags:
    - CMS:Other
    - CMS:Headless
  features:
    - Builder.io integration with sample pages/header/footer.
    - Drag and drop page editing and creations.
    - Lots of built-in templates, widgets, or bring in your own custom components.
    - Uses @builder.io/gatsby plugin to dynamically create pages published on the editor.
    - SEO
- url: https://gatsby-starter-reason-blog.netlify.com/
  repo: https://github.com/mukul-rathi/gatsby-starter-reason-blog
  description: The Gatsby Starter Blog using ReasonML!
  tags:
    - Blog
    - Styling:CSS-in-JS
    - Language:Other
  features:
    - Basic setup for a full-featured type-safe blog
    - ReasonML support out-of-the-box
    - ReasonReact v3 JSX syntax
    - CSS-in-Reason support
    - StaticQuery GraphQL support in ReasonML
    - Similar to gatsby-starter-blog

- url: https://gct.mozart409.space/
  repo: https://github.com/Mozart409/gatsby-custom-tailwind
  description: A minimal tailwind css starter, with custom fonts, purgecss, automatic linting when committing to master, awesome lighthouse audit, custom Vercel/serve server for production build, visible to all in your network, so you can test it with your phone.
  tags:
    - Linting
    - PWA
    - SEO
    - Styling:Tailwind
    - Styling:PostCSS
  features:
    - Minimal Tailwind Starter
    - Custom Fonts predefined
    - Automatic Linting on Commit using husky and pretty-quick
    - Custom server to test Production Builds on your local network via Vercel/serve
    - Extensive Readme in the repo
- url: https://gatsby-redux-toolkit-typescript.netlify.com/
  repo: https://github.com/saimirkapaj/gatsby-redux-toolkit-typescript-starter
  description: Gatsby Starter using Redux-Toolkit, Typescript, Styled Components and Tailwind CSS.
  tags:
    - Redux
    - Language:TypeScript
    - Styling:Tailwind
  features:
    - Redux-Toolkit
    - Typescript
    - Styled Components
    - Tailwind CSS
    - Removes unused CSS with Purgecss
    - Font Awesome Icons
    - Responsive Design
    - Change between light and dark themes
    - SEO
    - React Helmet
    - Offline Support
- url: https://gatsby-ts-tw-styled-eslint.netlify.com
  repo: https://github.com/Miloshinjo/gatsby-ts-tw-styled-eslint-starter
  description: Gatsby starter with Typescript, TailwindCSS, @emotion/styled and eslint.
  tags:
    - Linting
    - Styling:CSS-in-JS
    - Styling:Tailwind
    - Language:TypeScript
  features:
    - Typescript support
    - CSS-in-JS with @emotion/styled (like styled components)
    - TailwindCSS (1.2) support
    - eslint with airbnb settings
- url: https://mik3y.github.io/gatsby-starter-basic-bootstrap/
  repo: https://github.com/mik3y/gatsby-starter-basic-bootstrap
  description: A barebones starter featuring react-bootstrap and deliberately little else
  tags:
    - Styling:Bootstrap
    - Styling:SCSS
  features:
    - Uses react-bootstrap, sass, and little else
    - Skeleton starter, based on gatsby-starter-default
    - Optional easy integration of themes from Bootswatch.com
- url: https://gatsby-starter-songc.netlify.com/
  repo: https://github.com/FFM-TEAM/gatsby-starter-song
  description: A Gatsby starter for blog style with fresh UI.
  tags:
    - Blog
    - Netlify
    - SEO
    - Language:TypeScript
    - Styling:CSS-in-JS
  features:
    - Emoji (emojione)
    - Code syntax highlighting (atom-one-light Style)
    - Mobile friendly and fully responsive
    - Comment feature ( utterances)
    - Post side PostTOC
    - Simple fresh design like Medium
    - Readability
- url: https://gatsby-starter-kontent-lumen.netlify.com/
  repo: https://github.com/Kentico/gatsby-starter-kontent-lumen
  description: A minimal, lightweight, and mobile-first starter for creating blogs uses Gatsby and Kentico Kontent CMS. Inspired by Lumen.
  tags:
    - SEO
    - CMS:Headless
    - CMS:Kontent
    - Netlify
    - Styling:SCSS
    - Blog
  features:
    - Kentico Kontent CaaS platform as the data source.
    - Mobile-First approach in development.
    - Archive organized by tags and categories.
    - Automatic Sitemap generation.
    - Lost Grid.
    - Beautiful typography inspired by matejlatin/Gutenberg.
    - Stylesheet built using Sass and BEM-Style naming.
    - Syntax highlighting in code blocks.
    - Google Analytics support.
- url: https://dindim-production.netlify.com/
  repo: https://github.com/lorenzogm/gatsby-ecommerce-starter
  description: Gatsby starter to create an ecommerce website with netlify and stripe. Setup and release your shop in a few minutes.
  tags:
    - Client-side App
    - E-commerce
    - Firebase
    - Netlify
    - SEO
    - Stripe
    - Styling:CSS-in-JS
  features:
    - 100% Free. No subscriptions, just pay a fee to Stripe when you sell a product.
    - Home Page to list all your products.
    - Category Page to list products by category.
    - Product Detail Page. Define several colors and sizes for the same product
    - Cart Page with the summary of your cart before checkout.
    - Checkout Page powered by Stripe.
    - Scripts to create/update/delete your products in Stripe.
    - Analytics with Firebase
- url: https://gatsby-starter-ts.now.sh/
  repo: https://github.com/jpedroschmitz/gatsby-starter-ts
  description: A TypeScript starter for Gatsby. No plugins and styling. Exactly the necessary to start!
  tags:
    - Language:TypeScript
    - Styling:None
    - Linting
  features:
    - TypeScript
    - ESLint and Prettier
    - Husky and lint-staged
    - Commitizen and Commitlint
    - TypeScript absolute paths
- url: https://rolwinreevan.com
  repo: https://github.com/rolwin100/rolwinreevan_gatsby_blog
  description: This starter consists of ant design system you can use it for your personal blog. I have give a lot of time in developing this starter because I found that there were not much starters with a very good design. Please give a star to this project if you have like it to encourage me 😄. Thank you.
  tags:
    - Blog
    - Portfolio
    - Markdown
    - SEO
    - PWA
  features:
    - Blog designed using Markdown.
    - Beautifully designed landing page.
    - First project in the starters list to use ant design.
    - Supports SSR and is also a PWA.
- url: https://gatsby-antd-starter.netlify.app/
  repo: https://github.com/alienCY/gatsby-antd-starter
  description: Gatsby starter with ant design (antd)
  tags:
    - Styling:Ant Design
    - SEO
  features:
    - Ant Design components
    - A really nice header.
- url: https://gatsby-starter-typescript.surge.sh
  repo: https://github.com/kurttomlinson/gatsby-starter-typescript
  description: A TypeScript starter with auto-generated GraphQL types, TS errors in the develop console, and gatsby-node.ts support!
  tags:
    - Language:TypeScript
  features:
    - TypeScript
    - Auto-generated types from GraphQL queries
    - TypeScript errors in the develop console
    - Support for typed GraphQL queries in gatsby-node.ts
    - Based on gatsby-starter-default
- url: https://www.dyuzz.club/
  repo: https://github.com/Dyuzz/Gatsby-Blog-Starter-Dyuzz
  description: A Gatsby starter for creating blogs.
  tags:
    - Blog
    - PWA
    - SEO
    - CMS:Netlify
    - Pagination
  features:
    - Blog designed using Markdown.
    - Beautifully designed landing page.
    - GatsbyJS v2
    - Google Analytics
    - Web App Manifest
    - Netlify Support
    - Gitalk Comment
    - SiteMap
    - Netlify CMS Support
    - TOC（TableOfContexts）
    - Pagination
    - SEO
    - Phone browser Support
- url: https://dropinblog-gatsby-starter.netlify.app/
  repo: https://github.com/DropInBlog/gatsby-starter
  description: A quick and simple Gatsby solution for the simplest blogging solution
  tags:
    - Blog
    - Netlify
    - Pagination
    - SEO
    - CMS:Headless
    - Styling:SCSS
    - Styling:CSS-in-JS
    - Styling:Tailwind
  features:
    - Pagination
    - Beautifully designed landing page.
    - Includes Chakra-UI and Tailwind CSS
- url: https://gatsby-material-typescript-starter.netlify.app
  repo: https://github.com/Junscuzzy/gatsby-material-typescript-starter
  description: A simple starter using Typescript, eslint, prettier & @Material-ui
  tags:
    - Language:TypeScript
    - Linting
    - Netlify
    - SEO
    - Styling:Material
  features:
    - Typescript in front-side & node-side
    - Prettier, eslint and Type-check well configured together
    - Material-ui SSR compatible with build-in light/dark theme
    - Content sourcing free
    - Functional react (Hooks & functions instead Class)
    - Responsive design
    - SEO optimized
    - Styled 404 page
    - Google Analytics support
- url: https://gatsby-starter-takeshape-startup.netlify.app
  repo: https://github.com/colbyfayock/gatsby-starter-takeshape-startup
  description: Integrate TakeShape CMS using a ready to go TakeShape Startup project!
  tags:
    - Blog
    - CMS:Other
    - CMS:Headless
    - Landing Page
    - Styling:SCSS
  features:
    - Integrate TakeShape CMS
    - Preconfigured to work with the TakeShape Startup project
- url: https://gatsby-startbootstrap-agency.netlify.app/
  repo: https://github.com/thundermiracle/gatsby-startbootstrap-agency
  description: Gatsby version of startbootstrap-agency with i18n supported.
  tags:
    - Portfolio
    - PWA
    - SEO
    - Gallery
    - Landing Page
    - Onepage
    - Markdown
    - Netlify
    - Styling:Bootstrap
    - i18n
    - Netlify
    - Linting
  features:
    - Easily Configurable
    - Different types of sections
    - i18n
    - SEO
    - Google Analytics
    - Prettier, ESLint
- url: https://gatsby-typescript-tailwind-twin-styled-component-starter.netlify.app/
  repo: https://github.com/DevHausStudio/Gatsby-Typescript-Tailwind-Twin-Styled-Component-Starter
  description: Barebones and lightweight starter with TypeScript, Styled-Components, TailwindCSS, Twin Macro.
  tags:
    - Language:TypeScript
    - Styling:Tailwind
    - Styling:CSS-in-JS
    - Netlify
  features:
    - GatsbyJS v2
    - Typescript
    - Tailwindcss
    - Style-Components
    - CSS-in-JS
    - Code Readability
    - Barebones
- url: https://dlford.github.io/gatsby-typescript-starter-minimalist/
  repo: https://github.com/dlford/gatsby-typescript-starter-minimalist
  description: A minimalist Gatsby Typescript starter, because less is more
  tags:
    - Language:TypeScript
    - Linting
    - Styling:Other
  features:
    - Don't use `React.FC` (See `https://github.com/facebook/create-react-app/pull/8177`)
    - Minimalist
    - Prettier / ESLint pre-configured
    - CSS Reset / CSS Modules
    - Style Builder page for adjusting global styles
- url: https://flotiq-starter-products.herokuapp.com/
  repo: https://github.com/flotiq/gatsby-starter-products
  description: A Gatsby e-commerce starter with products sourced from Flotiq.
  tags:
    - CMS:Headless
    - E-commerce
    - CMS:Other
  features:
    - Snipcart e-commerce starter
    - Flotiq CMS as a product source
    - Deploy to Heroku
- url: https://goodpraxis.coop
  repo: https://github.com/GoodPraxis/gp-gatsby-starter-ts-sass-jest
  description: A solid, basic Gatsby starter used by Good Praxis suitable for many different types of projects
  tags:
    - Language:TypeScript
    - Styling:SCSS
    - SEO
    - Testing
  features:
    - TypeScript support
    - SCSS for styling
    - JEST tests
    - Simple SEO setup
- url: https://gatsby-markdown-personal-website.netlify.app/
  repo: https://github.com/SaimirKapaj/gatsby-markdown-personal-website
  description: Gatsby Markdown Personal Website Starter, using Styled Components, Tailwindcss and Framer Motion.
  tags:
    - Blog
    - Portfolio
    - Markdown
    - Styling:Tailwind
  features:
    - Markdown
    - Framer Motion
    - Page Transition
    - Styled Components
    - Tailwind CSS
    - Removes unused CSS with Purgecss
    - Font Awesome Icons
    - Responsive Design
    - SEO
    - React Helmet
    - Offline Support
    - Gatsby Image
- url: https://flotiq-starter-recipes.herokuapp.com
  repo: https://github.com/flotiq/gatsby-starter-recipes
  description: A Gatsby culinary starter with recipes sourced from Flotiq.
  tags:
    - CMS:Headless
    - Gallery
    - Pagination
    - CMS:Other
  features:
    - Recipes starter
    - Culinary recipes
    - Flotiq CMS as a recipe source
- url: https://gatsby-markdown-typescript-personal-website.netlify.app/
  repo: https://github.com/SaimirKapaj/gatsby-markdown-typescript-personal-website
  description: Gatsby Markdown Personal Website Starter, using Typescript, Styled Components, Tailwindcss and Framer Motion.
  tags:
    - Blog
    - Portfolio
    - Markdown
    - Language:TypeScript
    - Styling:Tailwind
  features:
    - Markdown
    - Typescript
    - Framer Motion
    - Page Transition
    - Styled Components
    - Tailwind CSS
    - Removes unused CSS with Purgecss
    - Font Awesome Icons
    - Responsive Design
    - SEO
    - React Helmet
    - Offline Support
    - Gatsby Image
- url: https://thestartup.netlify.app/
  repo: https://github.com/bagseye/startup
  description: A startup template perfect for brochure sites and small businesses
  tags:
    - Landing Page
    - Onepage
    - Portfolio
    - Styling:CSS-in-JS
  features:
    - Font Awesome Icons
    - Responsive Design
    - Style-Components
- url: https://gatsby-starter-tailwind-css.netlify.app/
  repo: https://github.com/melanienolan/gatsby-starter-tailwind-css
  description: A Gatsby starter with Tailwind CSS. Uses Tailwind CSS v1.4.1 and includes built-in support for PurgeCSS.
  tags:
    - Landing Page
    - Onepage
    - Styling:Tailwind
  features:
    - Simple boilerplate site using Tailwind CSS
    - PurgeCSS support to remove unused styles
    - PostCSS including Autoprefixer
    - React Helmet for better SEO
- url: https://wordpress-balsa.draftbox.co/
  repo: https://github.com/draftbox-co/gatsby-wordpress-balsa-starter
  description: A Gatsby starter for creating blogs from headless WordPress CMS.
  tags:
    - Blog
    - SEO
    - CMS:WordPress
    - Styling:Other
    - Pagination
  features:
    - Balsa Skin by Draftbox
    - Data sourcing from headless WordPress
    - Responsive design
    - SEO optimized
    - OpenGraph structured data
    - Twitter Cards meta
    - Sitemap Generation
    - XML Sitemaps
<<<<<<< HEAD
    - Progressive Web Ap
- url: https://a2zarslaan.github.io/gatsby-starter-sasslan/
  repo: https://github.com/a2zarslaan/gatsby-starter-sasslan
  description: A minimalistic Gatsby starter template featuring SASS and CSS 7-1 architecture.
  tags:
    - Blog
    - Portfolio
    - Markdown
  features:
    - Markdown
    - CSS 7-1 Architecture
    - GraphQL IDE
    - Page Transitions
    - Easy to edit CSS variables
    - Styled Components
    - SVG icons
    - Google fonts
    - Desktop-First Design
    - Responsive Design
    - React Helmet
    - Gatsby Remark Images
    - Code Readability
    - Progressive Web App
- url: https://pedantic-brown-bbf927.netlify.app/
  repo: https://github.com/pkino/gatsby-starter-typescript-sass
  description: A minimum starter with TypeScript, Sass, ESLint and prettier built in
=======
    - Progressive Web App
- url: https://pedantic-brown-bbf927.netlify.app/
  repo: https://github.com/pkino/gatsby-starter-typescript-sass
  description: A minimum starter with TypeScript, Sass, ESlint and prettier built in
>>>>>>> eb89b1a6
  tags:
    - Language:TypeScript
    - Styling:SCSS
    - Linting
  features:
    - TypeScript and Sass support
<<<<<<< HEAD
    - ESLint with basic react rules
    - Progressive Web App
- url: https://gatsby-starter-portfolio-minimal.netlify.app/
  repo: https://github.com/konstantinmuenster/gatsby-starter-portfolio-minimal
  description: A modern one-page portfolio with a clean yet expressive design.
  tags:
    - Portfolio
    - Personal Website
    - Markdown
    - MDX
    - PWA
    - One-page
    - Styling:CSS-in-JS
    - Animations
  features:
    - Quick and Easy Setup - Add content and deploy
    - Content via Markdown/MDX - No external CMS needed
    - Extendable Layout - Add more sections as you like
    - Responsive Design - With freshening Animations
    - Medium Integration - Feature your latest articles
    - Progressive Web App/PWA - Offline Support
    - Fast and Accessible
    - SEO
=======
    - ESLint with basic react rules
>>>>>>> eb89b1a6
<|MERGE_RESOLUTION|>--- conflicted
+++ resolved
@@ -6300,7 +6300,6 @@
     - Twitter Cards meta
     - Sitemap Generation
     - XML Sitemaps
-<<<<<<< HEAD
     - Progressive Web Ap
 - url: https://a2zarslaan.github.io/gatsby-starter-sasslan/
   repo: https://github.com/a2zarslaan/gatsby-starter-sasslan
@@ -6327,19 +6326,16 @@
 - url: https://pedantic-brown-bbf927.netlify.app/
   repo: https://github.com/pkino/gatsby-starter-typescript-sass
   description: A minimum starter with TypeScript, Sass, ESLint and prettier built in
-=======
     - Progressive Web App
 - url: https://pedantic-brown-bbf927.netlify.app/
   repo: https://github.com/pkino/gatsby-starter-typescript-sass
   description: A minimum starter with TypeScript, Sass, ESlint and prettier built in
->>>>>>> eb89b1a6
   tags:
     - Language:TypeScript
     - Styling:SCSS
     - Linting
   features:
     - TypeScript and Sass support
-<<<<<<< HEAD
     - ESLint with basic react rules
     - Progressive Web App
 - url: https://gatsby-starter-portfolio-minimal.netlify.app/
@@ -6362,7 +6358,4 @@
     - Medium Integration - Feature your latest articles
     - Progressive Web App/PWA - Offline Support
     - Fast and Accessible
-    - SEO
-=======
-    - ESLint with basic react rules
->>>>>>> eb89b1a6
+    - SEO