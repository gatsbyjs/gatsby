- url: https://gatsby-pod6.netlify.app/
  repo: https://github.com/zag/gatsby-starter-pod6
  description: A minimal, lightweight, and mobile-first starter for creating blogs with pod6 markup language.
  tags:
    - Blog
    - CMS:Netlify
    - Pagination
    - RSS
    - Linting
    - Styling:PostCSS
    - Styling:SCSS
  features:
    - Lost Grid
    - Jest testing
    - Beautiful typography inspired by matejlatin/Gutenberg
    - Mobile-First approach in development
    - Sidebar menu built using a configuration block
    - Pagination support
    - Sitemap Generation
    - Offline support
    - Google Analytics support
    - Create pages and posts in pod6 markup language
- url: https://ghost-balsa-preview.draftbox.co/
  repo: https://github.com/draftbox-co/gatsby-ghost-balsa-starter
  description: A Gatsby starter for creating blogs from headless Ghost CMS.
  tags:
    - Blog
    - CMS:Headless
    - SEO
    - Styling:SCSS
  features:
    - Balsa theme by Draftbox
    - Data sourcing from headless Ghost
    - Responsive design
    - SEO optimized
    - OpenGraph structured data
    - Twitter Cards meta
    - Sitemap Generation
    - XML Sitemaps
    - Progressive Web App
    - Offline Support
    - RSS Feed
    - Composable and extensible
- url: https://gatsby-starter-wordpress-twenty-twenty.netlify.app/
  repo: https://github.com/henrikwirth/gatsby-starter-wordpress-twenty-twenty
  description: A port of the WordPress Twenty Twenty theme to Gatsby.
  tags:
    - Blog
    - CMS:WordPress
    - Styling:Other
    - Pagination
  features:
    - Data sourcing from WordPress
    - Uses WPGraphQL as an API
    - Using the new gatsby-wordpress-source@v4
    - Responsive design
    - Works well with Gatsby Cloud incremental updates
- url: https://22boxes-gatsby-uno.netlify.app/
  repo: https://github.com/iamtherealgd/gatsby-starter-22boxes-uno
  description: A Gatsby starter for creating blogs and showcasing your work
  tags:
    - Blog
    - Portfolio
    - Markdown
    - SEO
  features:
    - Work and About pages
    - Work page with blog type content management
    - Personal webiste to create content and put your portfolio items
    - Landing pages for your work items, not just links
- url: https://wp-libre-preview.draftbox.co/
  repo: https://github.com/draftbox-co/gatsby-wordpress-libre-starter
  description: A Gatsby starter for creating blogs from headless WordPress CMS.
  tags:
    - Blog
    - SEO
    - CMS:WordPress
    - Styling:Other
    - Pagination
  features:
    - WordPress Libre 2 skin
    - Data sourcing from headless WordPress
    - Responsive design
    - SEO optimized
    - OpenGraph structured data
    - Twitter Cards meta
    - Sitemap Generation
    - XML Sitemaps
    - Progressive Web App
- url: https://delog-w3layouts.netlify.app/
  repo: https://github.com/W3Layouts/gatsby-starter-delog
  description: A Gatsby Starter built with Netlify CMS to launch your dream blog with a click.
  tags:
    - Blog
    - CMS:Netlify
  features:
    - Simple blog designed for designer and developers
    - Manage Posts with Netlify CMS
    - Option to add featured image and meta description while adding posts
- url: https://styxlab.github.io
  repo: https://github.com/styxlab/gatsby-starter-try-ghost
  description: A Gatsby starter for creating blogs from headless Ghost CMS.
  tags:
    - Blog
    - CMS:Headless
    - SEO
    - Styling:PostCSS
  features:
    - Casper standard Ghost theme
    - Data sourcing from headless Ghost
    - Sticky navigation headers
    - Hover on author avatar
    - Responsive design
    - SEO optimized
    - Styled 404 page
    - OpenGraph structured data
    - Twitter Cards meta
    - Sitemap Generation
    - XML Sitemaps
    - Progressive Web App
    - Offline Support
    - RSS Feed
    - Composable and extensible
- url: https://gatsby-theme-sky-lite.netlify.app
  repo: https://github.com/vim-labs/gatsby-theme-sky-lite-starter
  description: A lightweight Gatsby starter with Material-UI and MDX Markdown support.
  tags:
    - Blog
    - Styling:Material
  features:
    - Lightweight
    - Markdown
    - MDX
    - MaterialUI Components
    - React Icons
- url: https://authenticaysh.netlify.app/
  repo: https://github.com/seabeams/gatsby-starter-auth-aws-amplify
  description: Full-featured Auth with AWS Amplify & AWS Cognito
  tags:
    - AWS
    - Authentication
  features:
    - Full-featured AWS Authentication with Cognito
    - Error feedback in forms
    - Password Reset
    - Multi-Factor Authentication
    - Styling with Bootstrap and Sass
- url: https://gatsby-starter-blog-demo.netlify.app/
  repo: https://github.com/gatsbyjs/gatsby-starter-blog
  description: official blog
  tags:
    - Official
    - Blog
  features:
    - Basic setup for a full-featured blog
    - Support for an RSS feed
    - Google Analytics support
    - Automatic optimization of images in Markdown posts
    - Support for code syntax highlighting
    - Includes plugins for easy, beautiful typography
    - Includes React Helmet to allow editing site meta tags
    - Includes plugins for offline support out of the box
- url: https://gatsby-starter-default-demo.netlify.app/
  repo: https://github.com/gatsbyjs/gatsby-starter-default
  description: official default
  tags:
    - Official
  features:
    - Comes with React Helmet for adding site meta tags
    - Includes plugins for offline support out of the box
- url: https://gatsby-netlify-cms.netlify.app/
  repo: https://github.com/netlify-templates/gatsby-starter-netlify-cms
  description: n/a
  tags:
    - Blog
    - Styling:Bulma
    - CMS:Netlify
  features:
    - A simple blog built with Netlify CMS
    - Basic directory organization
    - Uses Bulma for styling
    - Visit the repo to learn how to set up authentication, and begin modeling your content.
- url: https://vagr9k.github.io/gatsby-advanced-starter/
  repo: https://github.com/Vagr9K/gatsby-advanced-starter
  description: Great for learning about advanced features and their implementations
  tags:
    - Blog
    - Styling:None
  features:
    - Does not contain any UI frameworks
    - Provides only a skeleton
    - Tags
    - Categories
    - Google Analytics
    - Disqus
    - Offline support
    - Web App Manifest
    - SEO
- url: https://vagr9k.github.io/gatsby-material-starter/
  repo: https://github.com/Vagr9K/gatsby-material-starter
  description: n/a
  tags:
    - Styling:Material
  features:
    - React-MD for Material design
    - Sass/SCSS
    - Tags
    - Categories
    - Google Analytics
    - Disqus
    - Offline support
    - Web App Manifest
    - SEO
- url: https://gatsby-advanced-blog-system.danilowoz.now.sh/blog
  repo: https://github.com/danilowoz/gatsby-advanced-blog-system
  description: Create a complete blog from scratch with pagination, categories, featured posts, author, SEO, and navigation.
  tags:
    - Pagination
    - Markdown
    - SEO
  features:
    - Pagination;
    - Category and tag pages (with pagination);
    - Category list (with navigation);
    - Featured post;
    - Author page;
    - Next and prev post;
    - SEO component.
- url: https://graphcms.github.io/gatsby-graphcms-tailwindcss-example/
  repo: https://github.com/GraphCMS/gatsby-graphcms-tailwindcss-example
  description: The default Gatsby starter blog with the addition of the gatsby-source-graphql and Tailwind dependencies.
  tags:
    - Styling:Tailwind
    - CMS:Headless
  features:
    - Tailwind style library
    - GraphQL source plugin
    - Very simple boilerplate
- url: https://wonism.github.io/
  repo: https://github.com/wonism/gatsby-advanced-blog
  description: n/a
  tags:
    - Portfolio
    - Redux
  features:
    - Blog post listing with previews (image + summary) for each blog post
    - Categories and tags for blog posts with pagination
    - Search post with keyword
    - Put react application / tweet into post
    - Copy some codes in post with clicking button
    - Portfolio
    - Resume
    - Redux for managing statement (with redux-saga / reselect)

- url: https://gatsby-tailwind-emotion-starter.netlify.app/
  repo: https://github.com/muhajirdev/gatsby-tailwind-emotion-starter
  description: A Gatsby Starter with Tailwind CSS + Emotion JS
  tags:
    - Styling:Tailwind
  features:
    - ESLint Airbnb without semicolon and without .jsx extension
    - Offline support
    - Web App Manifest
- url: https://gatsby-starter-redux-firebase.netlify.app/
  repo: https://github.com/muhajirdev/gatsby-starter-redux-firebase
  description: A Gatsby + Redux + Firebase Starter. With Authentication
  tags:
    - Styling:None
    - Firebase
    - Client-side App
  features:
    - ESLint Airbnb without semicolon and without .jsx extension
    - Firebase
    - Web App Manifest
- url: https://dschau.github.io/gatsby-blog-starter-kit/
  repo: https://github.com/dschau/gatsby-blog-starter-kit
  description: n/a
  tags:
    - Blog
  features:
    - Blog post listing with previews for each blog post
    - Navigation between posts with a previous/next post button
    - Tags and tag navigation
- url: https://contentful.github.io/starter-gatsby-blog/
  repo: https://github.com/contentful/starter-gatsby-blog
  description: n/a
  tags:
    - Blog
    - CMS:Contentful
    - CMS:Headless
  features:
    - Based on the Gatsby Starter Blog
    - Includes Contentful Delivery API for production build
    - Includes Contentful Preview API for development
- url: https://react-firebase-authentication.wieruch.com/
  repo: https://github.com/the-road-to-react-with-firebase/react-gatsby-firebase-authentication
  description: n/a
  tags:
    - Firebase
  features:
    - Sign In, Sign Up, Sign Out
    - Password Forget
    - Password Change
    - Protected Routes with Authorization
    - Realtime Database with Users
- url: http://dmwl.net/gatsby-hampton-theme
  repo: https://github.com/davad/gatsby-hampton-theme
  description: n/a
  tags:
    - Styling:CSS-in-JS
  features:
    - ESLint in dev mode with the Airbnb config and Prettier formatting rules
    - Emotion for CSS-in-JS
    - A basic blog, with posts under src/pages/blog
    - A few basic components (Navigation, Layout, Link wrapper around gatsby-link))
    - Based on gatsby-starter-gatsbytheme
- url: https://orgapp.github.io/gatsby-starter-orga/
  repo: https://github.com/orgapp/gatsby-starter-orga
  description: Want to use org-mode instead of markdown? This is for you.
  tags:
    - Blog
  features:
    - Use org-mode files as source.
    - Generate post pages, can be configured to be file-based or section-based.
    - Generate posts index pages.
- url: http://2column-portfolio.surge.sh/
  repo: https://github.com/praagyajoshi/gatsby-starter-2column-portfolio
  description: n/a
  tags:
    - Portfolio
    - Styling:SCSS
  features:
    - Designed as a minimalistic portfolio website
    - Grid system using flexboxgrid
    - Styled using SCSS
    - Font icons using font-awesome
    - Google Analytics integration
    - Open Sans font using Google Fonts
    - Prerendered Open Graph tags for rich sharing
- url: https://prototypeinteractive.github.io/gatsby-react-boilerplate/
  repo: https://github.com/PrototypeInteractive/gatsby-react-boilerplate
  description: n/a
  tags:
    - Styling:Bootstrap
  features:
    - Basic configuration and folder structure
    - Uses PostCSS and Sass (with autoprefixer and pixrem)
    - Uses Bootstrap 4 grid
    - Leaves the styling to you
    - Uses data from local json files
    - Contains Node.js server code for easy, secure, and fast hosting
- url: http://capricious-spring.surge.sh/
  repo: https://github.com/noahg/gatsby-starter-blog-no-styles
  description: n/a
  tags:
    - Blog
    - Styling:None
  features:
    - Same as official gatsby-starter-blog but with all styling removed
- url: https://gatsby-starter-github-api.netlify.app/
  repo: https://github.com/lundgren2/gatsby-starter-github-api
  description: Single page starter based on gatsby-source-github-api
  tags:
    - Portfolio
    - Onepage
  features:
    - Use your GitHub as your own portfolio site
    - List your GitHub repositories
    - GitHub GraphQL API v4

- url: https://gatsby-starter-bloomer.netlify.app/
  repo: https://github.com/Cethy/gatsby-starter-bloomer
  description: n/a
  tags:
    - Styling:Bulma
  features:
    - Based on gatsby-starter-default
    - Bulma CSS Framework with its Bloomer react components
    - Font-Awesome icons
    - Includes a simple fullscreen hero w/ footer example
- url: https://gatsby-starter-bootstrap-netlify.netlify.app/
  repo: https://github.com/konsumer/gatsby-starter-bootstrap-netlify
  description: n/a
  tags:
    - Styling:Bootstrap
    - CMS:Netlify
  features:
    - Very similar to gatsby-starter-netlify-cms, slightly more configurable (e.g. set site-title in gatsby-config) with Bootstrap/Bootswatch instead of bulma
- url: https://gatstrap.netlify.app/
  repo: https://github.com/jaxx2104/gatsby-starter-bootstrap
  description: n/a
  tags:
    - Styling:Bootstrap
  features:
    - Bootstrap CSS framework
    - Single column layout
    - Basic components like SiteNavi, SitePost, SitePage
- url: http://gatsby-bulma-storybook.surge.sh/
  repo: https://github.com/gvaldambrini/gatsby-starter-bulma-storybook
  description: n/a
  tags:
    - Styling:Bulma
    - Storybook
    - Testing
  features:
    - Storybook for developing components in isolation
    - Bulma and Sass support for styling
    - CSS modules
    - Prettier & ESLint to format & check the code
    - Jest
- url: https://gatsby-starter-business.netlify.app/
  repo: https://github.com/v4iv/gatsby-starter-business
  description: n/a
  tags:
    - Styling:Bulma
    - PWA
    - CMS:Netlify
    - Disqus
    - Search
    - Pagination
  features:
    - Complete Business Website Suite - Home Page, About Page, Pricing Page, Contact Page and Blog
    - Netlify CMS for Content Management
    - SEO Friendly (Sitemap, Schemas, Meta Tags, GTM etc)
    - Bulma and Sass Support for styling
    - Progressive Web App & Offline Support
    - Tags and RSS Feed for Blog
    - Disqus and Share Support
    - Elastic-Lunr Search
    - Pagination
    - Easy Configuration using `config.js` file
- url: https://haysclark.github.io/gatsby-starter-casper/
  repo: https://github.com/haysclark/gatsby-starter-casper
  description: n/a
  tags:
    - PWA
  features:
    - Page pagination
    - CSS
    - Tags
    - Google Analytics
    - Offline support
    - Web App Manifest
    - SEO
- url: http://gatsby-starter-ceevee.surge.sh/
  repo: https://github.com/amandeepmittal/gatsby-starter-ceevee
  description: n/a
  tags:
    - Portfolio
  features:
    - Based on the Ceevee site template, design by Styleshout
    - Single Page Resume/Portfolio site
    - Target audience Developers, Designers, etc.
    - Used CSS Modules, easy to manipulate
    - FontAwsome Library for icons
    - Responsive Design, optimized for Mobile devices
- url: https://gatsby-starter-contentful-i18n.netlify.app/
  repo: https://github.com/mccrodp/gatsby-starter-contentful-i18n
  description: i18n support and language switcher for Contentful starter repo
  tags:
    - i18n
    - CMS:Contentful
    - CMS:Headless
  features:
    - Localization (Multilanguage)
    - Dynamic content from Contentful CMS
    - Integrates i18n plugin starter and using-contentful repos
- url: https://cranky-edison-12166d.netlify.app/
  repo: https://github.com/datocms/gatsby-portfolio
  description: n/a
  tags:
    - CMS:DatoCMS
    - CMS:Headless
  features:
    - Simple portfolio to quick start a site with DatoCMS
    - Contents and media from DatoCMS
    - Custom Sass style
    - SEO
- url: https://gatsby-deck.netlify.app/
  repo: https://github.com/fabe/gatsby-starter-deck
  description: n/a
  tags:
    - Presentation
  features:
    - Create presentations/slides using Gatsby.
    - Offline support.
    - Page transitions.
- url: https://gatsby-starter-default-i18n.netlify.app/
  repo: https://github.com/angeloocana/gatsby-starter-default-i18n
  description: n/a
  tags:
    - i18n
  features:
    - localization (Multilanguage)
- url: http://gatsby-dimension.surge.sh/
  repo: https://github.com/codebushi/gatsby-starter-dimension
  description: Single page starter based on the Dimension site template
  tags:
    - Portfolio
    - HTML5UP
    - Styling:SCSS
  features:
    - Designed by HTML5 UP
    - Simple one page site that’s perfect for personal portfolios
    - Fully Responsive
    - Styling with SCSS
- url: https://gatsby-docs-starter.netlify.app/
  repo: https://github.com/ericwindmill/gatsby-starter-docs
  description: n/a
  tags:
    - Documentation
    - Styling:CSS-in-JS
  features:
    - All the features from gatsby-advanced-starter, plus
    - Designed for Documentation / Tutorial Websites
    - ‘Table of Contents’ Component, Auto generates ToC from posts - just follow the file frontmatter conventions from markdown files in ‘lessons’.
    - Styled Components w/ ThemeProvider
    - Basic UI
    - A few extra components
    - Custom prismjs theme
    - React Icons
- url: https://parmsang.github.io/gatsby-starter-ecommerce/
  repo: https://github.com/parmsang/gatsby-starter-ecommerce
  description: Easy to use starter for an e-commerce store
  tags:
    - Styling:Other
    - Stripe
    - E-commerce
    - PWA
    - Authentication
  features:
    - Uses the Moltin e-commerce Api
    - Stripe checkout
    - Semantic-UI
    - Styled components
    - Google Analytics - (you enter the tracking-id)
    - React-headroom
    - ESLint & Prettier. Uses Airbnb JavaScript Style Guide
    - Authentication via Moltin (Login and Register)
- url: http://gatsby-forty.surge.sh/
  repo: https://github.com/codebushi/gatsby-starter-forty
  description: Multi-page starter based on the Forty site template
  tags:
    - Styling:SCSS
    - HTML5UP
  features:
    - Designed by HTML5 UP
    - Colorful homepage, and also includes a Landing Page and Generic Page components.
    - Many elements are available, including buttons, forms, tables, and pagination.
    - Custom grid made with CSS Grid
    - Styling with SCSS
- url: https://themes.gatsbythemes.com/gatsby-starter/
  repo: https://github.com/saschajullmann/gatsby-starter-gatsbythemes
  description: n/a
  tags:
    - Styling:CSS-in-JS
    - Blog
    - Testing
    - Linting
  features:
    - CSS-in-JS via Emotion.
    - Jest and Enzyme for testing.
    - ESLint in dev mode with the Airbnb config and Prettier formatting rules.
    - React 16.
    - A basic blog, with posts under src/pages/blog. There’s also a script which creates a new Blog entry (post.sh).
    - Data per JSON files.
    - A few basic components (Navigation, Footer, Layout).
    - Layout components make use of Styled-System.
    - Google Analytics (you just have to enter your tracking-id).
    - Gatsby-Plugin-Offline which includes Service Workers.
    - Prettier for a uniform codebase.
    - Normalize css (7.0).
    - Feather icons.
    - Font styles taken from Tachyons.
- url: https://gcn.netlify.app/
  repo: https://github.com/ryanwiemer/gatsby-starter-gcn
  description: A starter template to build amazing static websites with Gatsby, Contentful, and Netlify
  tags:
    - CMS:Contentful
    - CMS:Headless
    - Blog
    - Netlify
    - Styling:CSS-in-JS
  features:
    - CMS:Contentful integration with ready to go placeholder content
    - Netlify integration including a pre-built contact form
    - Minimal responsive design - made to customize or tear apart
    - Pagination logic
    - Styled components
    - SEO Friendly Component
    - JSON-LD Schema
    - OpenGraph sharing support
    - Sitemap Generation
    - Google Analytics
    - Progressive Web app
    - Offline Support
    - RSS Feed
    - Gatsby Standard module for linting JavaScript with StandardJS
    - Stylelint support for Styled Components to lint the CSS in JS
- url: https://alampros.github.io/gatsby-starter-grommet/
  repo: https://github.com/alampros/gatsby-starter-grommet
  description: n/a
  tags:
    - Styling:Grommet
  features:
    - Barebones configuration for using the Grommet design system
    - Uses Sass (with CSS modules support)
- url: https://gatsby-starter-hello-world-demo.netlify.app/
  repo: https://github.com/gatsbyjs/gatsby-starter-hello-world
  description: official hello world
  tags:
    - Official
  features:
    - A no-frills Gatsby install
    - No plugins, no boilerplate
    - Great for advanced users
- url: https://gatsby-starter-hello-world-tailwind-css.netlify.app/
  repo: https://github.com/ohduran/gatsby-starter-hello-world-tailwind-css
  description: hello world + Tailwind CSS
  tags:
    - Styling:Tailwind
  features:
    - One plugin, no boilerplate
    - Great for advanced users
- url: https://gatsby-starter-hero-blog.greglobinski.com/
  repo: https://github.com/greglobinski/gatsby-starter-hero-blog
  description: no description yet
  tags:
    - Styling:PostCSS
    - SEO
    - Markdown
  features:
    - Easy editable content in Markdown files (posts, pages and parts)
    - CSS with `styled-jsx` and `PostCSS`
    - SEO (sitemap generation, robot.txt, meta and OpenGraph Tags)
    - Social sharing (Twitter, Facebook, Google, LinkedIn)
    - Comments (Facebook)
    - Images lazy loading and `webp` support (gatsby-image)
    - Post categories (category based post list)
    - Full text searching (Algolia)
    - Contact form (Netlify form handling)
    - Form elements and validation with `ant-design`
    - RSS feed
    - 100% PWA (manifest.webmanifest, offline support, favicons)
    - Google Analytics
    - App favicons generator (node script)
    - Easy customizable base styles via `theme` object generated from `yaml` file (fonts, colors, sizes)
    - React v.16.3 (gatsby-plugin-react-next)
    - Components lazy loading (social sharing)
    - ESLint (google config)
    - Prettier code styling
    - webpack `BundleAnalyzerPlugin`
- url: https://gatsby-starter-i18n-lingui.netlify.app/
  repo: https://github.com/dcroitoru/gatsby-starter-i18n-lingui
  description: n/a
  tags:
    - i18n
  features:
    - Localization (Multilanguage) provided by js-lingui
    - Message extraction
    - Avoids code duplication - generates pages for each locale
    - Possibility of translated paths
- url: https://lumen.netlify.app/
  repo: https://github.com/alxshelepenok/gatsby-starter-lumen
  description: A minimal, lightweight, and mobile-first starter for creating blogs using Gatsby.
  tags:
    - Blog
    - CMS:Netlify
    - Pagination
    - Disqus
    - RSS
    - Linting
    - Testing
    - Styling:PostCSS
    - Styling:SCSS
  features:
    - Lost Grid
    - Jest testing
    - Beautiful typography inspired by matejlatin/Gutenberg
    - Mobile-First approach in development
    - Stylesheet built using SASS and BEM-Style naming
    - Syntax highlighting in code blocks
    - Sidebar menu built using a configuration block
    - Archive organized by tags and categories
    - Pagination support
    - Offline support
    - Google Analytics support
    - Disqus Comments support
- url: https://minimal-blog.lekoarts.de
  repo: https://github.com/LekoArts/gatsby-starter-minimal-blog
  description: This starter is part of a german tutorial series on Gatsby. The starter will change over time to use more advanced stuff (feel free to express your ideas in the repository). Its first priority is a minimalistic style coupled with a lot of features for the content.
  tags:
    - Blog
    - MDX
    - Styling:CSS-in-JS
    - Netlify
    - Linting
    - PWA
  features:
    - Minimal and clean white layout
    - Write your blog posts in MDX
    - Offline Support, WebApp Manifest, SEO
    - Code highlighting (with prism-react-renderer) and live preview (with react-live)
- url: https://gatsby-starter-modern-demo.netlify.app/
  repo: https://github.com/kripod/gatsby-starter-modern
  description: no description yet
  tags:
    - Linting
  features:
    - A set of strict linting rules (based on the Airbnb JavaScript Style Guide)
    - Encourage automatic code formatting
    - Prefer using Yarn for package management
    - Use EditorConfig to maintain consistent coding styles between different editors and IDEs
    - Integration with Visual Studio Code
    - Based on gatsby-starter-default
- url: https://gatsby-starter-personal-blog.greglobinski.com/
  repo: https://github.com/greglobinski/gatsby-starter-personal-blog
  description: n/a
  tags:
    - Blog
    - Markdown
    - Netlify
    - Styling:Material
  features:
    - Ready to use, but easily customizable a fully equipped theme starter
    - Easy editable content in Markdown files (posts, pages and parts)
    - ‘Like an app’ layout transitions
    - Easily restyled through theme object
    - Styling with JSS
    - Page transitions
    - Comments (Facebook)
    - Post categories
    - Post list filtering
    - Full text searching (Algolia)
    - Contact form (Netlify form handling)
    - Material UI (@next)
    - RSS feed
    - Full screen mode
    - User adjustable articles’ body copy font size
    - Social sharing (Twitter, Facebook, Google, LinkedIn)
    - PWA (manifes.json, offline support, favicons)
    - Google Analytics
    - Favicons generator (node script)
    - Components leazy loading with AsyncComponent (social sharing, info box)
    - ESLint (google config)
    - Prettier code styling
    - Custom webpack CommonsChunkPlugin settings
    - webpack BundleAnalyzerPlugin
- url: http://gatsby-photon.surge.sh/
  repo: https://github.com/codebushi/gatsby-starter-photon
  description: Single page starter based on the Photon site template
  tags:
    - HTML5UP
    - Onepage
    - Styling:SCSS
  features:
    - Designed by HTML5 UP
    - Single Page, Responsive Site
    - Custom grid made with CSS Grid
    - Styling with SCSS
- url: https://portfolio-bella.netlify.app/
  repo: https://github.com/LekoArts/gatsby-starter-portfolio-bella
  description: A portfolio starter for Gatsby. The target audience are designers and photographers. The light themed website shows your work with large images & big typography. The Onepage is powered by the Headless CMS Prismic.io. and has programmatically created pages for your projects. General settings and colors can be changed in a config & theme file.
  tags:
    - Portfolio
    - CMS:Prismic
    - CMS:Headless
    - Styling:CSS-in-JS
    - Onepage
    - PWA
    - Linting
  features:
    - Big typography & images
    - White theme
    - Prismic.io as CMS
    - Emotion for styling + Emotion-Grid
    - One-page layout with sub-pages for case studies
    - Easily configurable
    - And other good stuff (SEO, Offline Support, WebApp Manifest Support)
- url: https://cara.lekoarts.de
  repo: https://github.com/LekoArts/gatsby-starter-portfolio-cara
  description: Playful and Colorful One-Page portfolio featuring Parallax effects and animations. Especially designers and/or photographers will love this theme! Built with MDX and Theme UI.
  tags:
    - Portfolio
    - Onepage
    - Styling:CSS-in-JS
    - PWA
  features:
    - React Spring Parallax effects
    - Theme UI-based theming
    - CSS Animations and shapes
    - Light/Dark mode
- url: https://emilia.lekoarts.de
  repo: https://github.com/LekoArts/gatsby-starter-portfolio-emilia
  description: A portfolio starter for Gatsby. The target audience are designers and photographers. The dark-themed website shows your work with large images in a grid-layout (powered by CSS Grid). The transition effects on the header add a playful touch to the overall minimal design. The website has programmatically created pages for your projects (with automatic image import). General settings and colors can be changed in a config & theme file.
  tags:
    - Portfolio
    - PWA
    - Transitions
    - MDX
    - Styling:CSS-in-JS
    - Linting
    - Testing
  features:
    - Focus on big images (with gatsby-image)
    - Dark Theme with HeroPatterns Header
    - CSS Grid and styled-components
    - Page transitions
    - Cypress for End-to-End testing
    - react-spring animations
    - One-Page layout with sub-pages for projects
    - Create your projects in MDX (automatic import of images)
    - And other good stuff (SEO, Offline Support, WebApp Manifest Support)
- url: https://emma.lekoarts.de
  repo: https://github.com/LekoArts/gatsby-starter-portfolio-emma
  description: Minimalistic portfolio with full-width grid, page transitions, support for additional MDX pages, and a focus on large images. Especially designers and/or photographers will love this theme! Built with MDX and Theme UI. Using the Gatsby Theme "@lekoarts/gatsby-theme-emma".
  tags:
    - Portfolio
    - MDX
    - Transitions
    - Styling:CSS-in-JS
    - PWA
  features:
    - MDX
    - react-spring page animations
    - Optional MDX pages which automatically get added to the navigation
    - Fully customizable through the usage of Gatsby Themes (and Theme UI)
    - Light Mode / Dark Mode
    - Google Analytics Support
    - SEO (Sitemap, OpenGraph tags, Twitter tags)
    - Offline Support & WebApp Manifest
- url: https://gatsby-starter-procyon.netlify.app/
  repo: https://github.com/danielmahon/gatsby-starter-procyon
  description: n/a
  tags:
    - PWA
    - CMS:Headless
    - CMS:Other
    - Styling:Material
    - Netlify
  features:
    - Gatsby + React (server side rendering)
    - GraphCMS Headless CMS
    - DraftJS (in-place) Medium-like Editing
    - Apollo GraphQL (client-side)
    - Local caching between builds
    - Material-UI (layout, typography, components, etc)
    - Styled-Components™-like API via Material-UI
    - Netlify Deployment Friendly
    - Netlify Identity Authentication (enables editing)
    - Automatic versioning, deployment and CHANGELOG
    - Automatic rebuilds with GraphCMS and Netlify web hooks
    - PWA (Progressive Web App)
    - Google Fonts
- url: http://gatsby-starter-product-guy.surge.sh/
  repo: https://github.com/amandeepmittal/gatsby-starter-product-guy
  description: n/a
  tags:
    - Portfolio
  features:
    - Single Page
    - A portfolio Developers and Product launchers alike
    - Using Typography.js easy to switch fonts
    - All your Project/Portfolio Data in Markdown, server by GraphQL
    - Responsive Design, optimized for Mobile devices
- url: https://caki0915.github.io/gatsby-starter-redux/
  repo: https://github.com/caki0915/gatsby-starter-redux
  description: n/a
  tags:
    - Styling:CSS-in-JS
    - Redux
  features:
    - Redux and Redux-devtools.
    - Emotion with a basic theme and SSR
    - Typography.js
    - ESLint rules based on Prettier and Airbnb
- url: http://gatsby-stellar.surge.sh/
  repo: https://github.com/codebushi/gatsby-starter-stellar
  description: Single page starter based on the Stellar site template
  tags:
    - HTML5UP
    - Onepage
    - Styling:SCSS
  features:
    - Designed by HTML5 UP
    - Scroll friendly, responsive site. Can be used as a single or multi-page site.
    - Sticky Navigation when scrolling.
    - Scroll spy and smooth scrolling to different sections of the page.
    - Styling with SCSS
- url: http://gatsby-strata.surge.sh/
  repo: https://github.com/codebushi/gatsby-starter-strata
  description: Single page starter based on the Strata site template
  tags:
    - Portfolio
    - Onepage
    - HTML5UP
    - Styling:SCSS
  features:
    - Designed by HTML5 UP
    - Super Simple, single page portfolio site
    - Lightbox style React photo gallery
    - Fully Responsive
    - Styling with SCSS
- url: https://gatsby-starter-strict.netlify.app/
  repo: https://github.com/kripod/gatsby-starter-strict
  description: n/a
  tags:
    - Linting
  features:
    - A set of strict linting rules (based on the Airbnb JavaScript Style Guide)
    - lint script
    - Encourage automatic code formatting
    - format script
    - Prefer using Yarn for package management
    - Use EditorConfig to maintain consistent coding styles between different editors and IDEs
    - Integration with Visual Studio Code
    - Pre-configured auto-formatting on file save
    - Based on gatsby-starter-default
- url: https://gatsby-tachyons.netlify.app/
  repo: https://github.com/pixelsign/gatsby-starter-tachyons
  description: no description yet
  tags:
    - Styling:Other
  features:
    - Based on gatsby-starter-default
    - Using Tachyons for CSS.
- url: https://gatsby-starter-tailwind.oddstronaut.com/
  repo: https://github.com/taylorbryant/gatsby-starter-tailwind
  description: A Gatsby v2 starter styled using Tailwind, a utility-first CSS framework. Uses Purgecss to remove unused CSS.
  tags:
    - Styling:Tailwind
  features:
    - Based on gatsby-starter-default
    - Tailwind CSS Framework
    - Removes unused CSS with Purgecss
    - Includes responsive navigation and form examples
- url: http://portfolio-v3.surge.sh/
  repo: https://github.com/amandeepmittal/gatsby-portfolio-v3
  description: n/a
  tags:
    - Portfolio
  features:
    - Single Page, Timeline View
    - A portfolio Developers and Product launchers
    - Bring in Data, plug-n-play
    - Responsive Design, optimized for Mobile devices
    - Seo Friendly
    - Uses Flexbox
- url: https://gatsby-starter-typescript-plus.netlify.app/
  repo: https://github.com/resir014/gatsby-starter-typescript-plus
  description: This is a starter kit for Gatsby.js websites written in TypeScript. It includes the bare essentials for you to get started (styling, Markdown parsing, minimal toolset).
  tags:
    - Styling:CSS-in-JS
    - Language:TypeScript
    - Markdown
  features:
    - TypeScript
    - ESLint (with custom ESLint rules)
    - Markdown rendering with Remark
    - Basic component structure
    - Styling with emotion
- url: https://haysclark.github.io/gatsby-starter-typescript/
  repo: https://github.com/haysclark/gatsby-starter-typescript
  description: n/a
  tags:
    - Language:TypeScript
  features:
    - TypeScript
- url: https://fabien0102-gatsby-starter.netlify.app/
  repo: https://github.com/fabien0102/gatsby-starter
  description: n/a
  tags:
    - Language:TypeScript
    - Styling:Other
    - Testing
  features:
    - Semantic-ui for styling
    - TypeScript
    - Offline support
    - Web App Manifest
    - Jest/Enzyme testing
    - Storybook
    - Markdown linting
- url: https://gatsby-starter-wordpress.netlify.app/
  repo: https://github.com/GatsbyCentral/gatsby-starter-wordpress
  description: Gatsby starter using WordPress as the content source.
  tags:
    - Styling:CSS-in-JS
    - CMS:WordPress
  features:
    - All the features from gatsby-advanced-starter, plus
    - Leverages the WordPress plugin for Gatsby for data
    - Configured to work with WordPress Advanced Custom Fields
    - Auto generated Navigation for your WordPress Pages
    - Minimal UI and Styling — made to customize.
    - Styled Components
- url: https://www.concisejavascript.org/
  repo: https://github.com/rwieruch/open-crowd-fund
  description: n/a
  tags:
    - Stripe
    - Firebase
  features:
    - Open source crowdfunding for your own ideas
    - Alternative for Kickstarter, GoFundMe, etc.
    - Secured Credit Card payments with Stripe
    - Storing of funding information in Firebase
- url: https://www.verious.io/
  repo: https://github.com/cpinnix/verious-boilerplate
  description: n/a
  tags:
    - Styling:Other
  features:
    - Components only. Bring your own data, plugins, etc.
    - Bootstrap inspired grid system with Container, Row, Column components.
    - Simple Navigation and Dropdown components.
    - Baseline grid built in with modular scale across viewports.
    - Abstract measurements utilize REM for spacing.
    - One font to rule them all, Helvetica.
- url: https://gatsby-starter-blog-grommet.netlify.app/
  repo: https://github.com/Ganevru/gatsby-starter-blog-grommet
  description: Gatsby v2 starter for creating a blog. Based on Grommet v2 UI.
  tags:
    - Blog
    - Markdown
    - Styling:Grommet
    - Language:TypeScript
    - Linting
    - Redux
  features:
    - Grommet v2 UI
    - Easily configurable - see site-config.js in the root
    - Switch between grommet themes
    - Change between light and dark themes (with Redux)
    - Blog posts previews in card style
    - Responsive Design, optimized for Mobile devices
    - styled-components
    - TypeScript and ESLint (typescript-eslint)
    - lint-staged and husky - for linting before commit
- url: https://happy-pare-dff451.netlify.app/
  repo: https://github.com/fhavrlent/gatsby-contentful-typescript-starter
  description: Contentful and TypeScript starter based on default starter.
  tags:
    - CMS:Contentful
    - CMS:Headless
    - Language:TypeScript
    - Styling:CSS-in-JS
  features:
    - Based on default starter
    - TypeScript
    - CSS in JS (Emotion)
    - CMS:Contentful
- url: https://xylo-gatsby-bulma-starter.netlify.app/
  repo: https://github.com/xydac/xylo-gatsby-bulma-starter
  description: Gatsby v2 Starter with Bulma based on default starter.
  tags:
    - Styling:SCSS
    - Styling:Bulma
  features:
    - Based on default starter
    - Bulma Css
    - Sass based Styling
- url: https://maxpou.github.io/gatsby-starter-morning-dew/
  repo: https://github.com/maxpou/gatsby-starter-morning-dew
  description: Gatsby v2 blog starter
  tags:
    - Blog
    - Markdown
    - PWA
    - Disqus
    - SEO
    - MDX
    - Styling:CSS-in-JS
  features:
    - Blog post listing with previews (image + summary) for each blog post
    - Fully configurable
    - Multilang support (blog post only)
    - Syntax highlighting
    - css-in-js (with styled-components)
    - Fully Responsive
    - Tags
    - Google Analytics
    - Disqus comments support
    - Offline support
    - Web App Manifest
    - ESLint
    - Prettier
    - Travis CI
- url: https://gatsby-starter-blog-jumpalottahigh.netlify.app/
  repo: https://github.com/jumpalottahigh/gatsby-starter-blog-jumpalottahigh
  description: Gatsby v2 blog starter with SEO, search, filter, reading progress, mobile menu fab
  tags:
    - Blog
    - Markdown
  features:
    - Blog post listing with previews (image + summary) for each blog post
    - Google structured data
    - Mobile-friendly menu toggled with a floating action button (FAB)
    - Article read progress
    - User feedback component
- url: https://i18n.smakosh.com/
  repo: https://github.com/smakosh/gatsby-starter-i18n
  description: Gatsby v2 Starter with i18n using react-intl and more cool features.
  tags:
    - Styling:CSS-in-JS
    - i18n
  features:
    - Based on default starter
    - i18n with rtl text
    - Stateless components using Recompose
    - Font changes depending on the chosen language
    - SEO (meta tags, openGraph, structured data, Twitter and more...)
- url: https://gatsby-starter-mate.netlify.app
  repo: https://github.com/EmaSuriano/gatsby-starter-mate
  description: A portfolio starter for Gatsby integrated with Contentful CMS.
  tags:
    - Styling:CSS-in-JS
    - CMS:Contentful
    - CMS:Headless
    - Portfolio
  features:
    - Gatsby v2
    - Rebass (Styled-components system)
    - React Reveal
    - Dynamic content from Contentful
    - Offline support
    - PWA ready
    - SEO
    - Responsive design
    - Icons from font-awesome
    - Netlify Deployment Friendly
    - Medium integration
    - Social sharing (Twitter, Facebook, Google, LinkedIn)
- url: https://gatsby-starter-typescript-sass.netlify.app
  repo: https://github.com/thetrevorharmon/gatsby-starter-typescript-sass
  description: A basic starter with TypeScript and Sass built-in
  tags:
    - Language:TypeScript
    - Styling:SCSS
    - Linting
  features:
    - TypeScript and Sass support
    - TS linter with basic react rules
- url: https://gatsby-simple-contentful-starter.netlify.app/
  repo: https://github.com/cwlsn/gatsby-simple-contentful-starter
  description: A simple starter to display Contentful data in Gatsby, ready to deploy on Netlify. Comes with a detailed article detailing the process.
  tags:
    - CMS:Contentful
    - CMS:Headless
    - Markdown
    - Styling:CSS-in-JS
  features:
    - Gatsby v2
    - Query Contentful data via Gatsby's GraphQL
    - Styled-Components for CSS-in-JS
    - Simple format, easy to create your own site quickly
    - React Helmet for Header Modification
    - Remark for loading Markdown into React
- url: https://gatsby-blog-cosmicjs.netlify.app/
  repo: https://github.com/cosmicjs/gatsby-blog-cosmicjs
  description: Blog that utilizes the power of the Cosmic headless CMS for easy content management
  tags:
    - CMS:Cosmic
    - CMS:Headless
    - Blog
  features:
    - Uses the Cosmic Gatsby source plugin
- url: https://cosmicjs-gatsby-starter.netlify.app/
  repo: https://github.com/cosmicjs/gatsby-starter
  description: Simple Gatsby starter connected to the Cosmic headless CMS for easy content management
  tags:
    - CMS:Cosmic
    - CMS:Headless
  features:
    - Uses the Cosmic Gatsby source plugin
- url: https://www.gatsby-typescript-template.com/
  repo: https://github.com/ikeryo1182/gatsby-typescript-template
  description: This is a standard starter with TypeScript, TSLint, Prettier, Lint-Staged(Husky) and Sass
  tags:
    - Language:TypeScript
    - Linting
    - Styling:SCSS
  features:
    - Category and Tag for post
    - Type Safe by TypeScript
    - Format Safe by TSLint and Prettier with Lint-Staged(Husky)
- url: https://zandersparrow.github.io/gatsby-simple-redux/
  repo: https://github.com/zandersparrow/gatsby-simple-redux
  description: The default starter plus redux
  tags:
    - Redux
  features:
    - Minimal starter based on the official default
    - Includes redux and a simple counter example
- url: https://gatsby-casper.netlify.app/
  repo: https://github.com/scttcper/gatsby-casper
  description: This is a starter blog that looks like the Ghost.io default theme, casper.
  tags:
    - Blog
    - Language:TypeScript
    - Styling:CSS-in-JS
  features:
    - Emotion CSS-in-JS
    - TypeScript
    - Author and tag pages
    - RSS
- url: https://gatsby-universal.netlify.app
  repo: https://github.com/fabe/gatsby-universal
  description: An opinionated Gatsby v2 starter for state-of-the-art marketing sites
  tags:
    - Transitions
    - PWA
    - Styling:CSS-in-JS
    - Linting
    - Markdown
    - SEO
  features:
    - Page Transitions
    - IntersectionObserver, component-based
    - React Context for global UI state
    - styled-components v4
    - Generated media queries for easy use
    - Optimized with Google Lighthouse (100/100)
    - Offline support
    - Manifest support
    - Sitemap support
    - All favicons generated
    - SEO (with Schema JSONLD) & Social Tags
    - Prettier
    - ESLint
- url: https://prismic.lekoarts.de/
  repo: https://github.com/LekoArts/gatsby-starter-prismic
  description: A typography-heavy & light-themed Gatsby Starter which uses the Headless CMS Prismic.
  tags:
    - CMS:Prismic
    - CMS:Headless
    - Styling:CSS-in-JS
    - Linting
    - Blog
    - PWA
    - Testing
  features:
    - Prismic as Headless CMS
    - Uses multiple features of Prismic - Slices, Labels, Relationship fields, Custom Types
    - Emotion for Styling
    - Cypress for End-to-End testing
    - Prism.js highlighting
    - Responsive images with gatsby-image
    - Extensive SEO
    - ESLint & Prettier
- url: https://gatsby-starter-v2-casper.netlify.app/
  repo: https://github.com/GatsbyCentral/gatsby-v2-starter-casper
  description: A blog starter based on the Casper (v1.4) theme.
  tags:
    - Blog
    - PWA
  features:
    - Page pagination
    - CSS
    - Tags
    - Google Analytics
    - Offline support
    - Web App Manifest
    - SEO
- url: https://lumen-v2.netlify.app/
  repo: https://github.com/GatsbyCentral/gatsby-v2-starter-lumen
  description: A Gatsby v2 fork of the lumen starter.
  tags:
    - Blog
    - RSS
    - Disqus
  features:
    - Lost Grid.
    - Beautiful typography inspired by matejlatin/Gutenberg.
    - Mobile-First approach in development.
    - Stylesheet built using Sass and BEM-Style naming.
    - Syntax highlighting in code blocks.
    - Sidebar menu built using a configuration block.
    - Archive organized by tags and categories.
    - Automatic RSS generation.
    - Automatic Sitemap generation.
    - Offline support.
    - Google Analytics support.
    - Disqus Comments support.
- url: https://gatsby-starter-firebase.netlify.app/
  repo: https://github.com/muhajirdev/gatsby-starter-firebase
  description: A Gatsby + Firebase Starter. With Authentication
  tags:
    - Firebase
    - Client-side App
  features:
    - ESLint Airbnb without semicolon and without .jsx extension
    - Firebase
    - Web App Manifest
- url: http://gatsby-lightbox.416serg.me
  repo: https://github.com/416serg/gatsby-starter-lightbox
  description: Showcasing a custom lightbox implementation using `gatsby-image`
  tags:
    - Portfolio
    - SEO
    - Styling:CSS-in-JS
  features:
    - Features a custom, accessible lightbox with gatsby-image
    - Styled with styled-components using CSS Grid
    - React Helmet for SEO
- url: https://jackbravo.github.io/gatsby-starter-i18n-blog/
  repo: https://github.com/jackbravo/gatsby-starter-i18n-blog
  description: Same as official gatsby-starter-blog but with i18n support
  tags:
    - i18n
    - Blog
  features:
    - Translates site name and bio using .md files
    - No extra libraries needed
- url: https://calpa.me/
  repo: https://github.com/calpa/gatsby-starter-calpa-blog
  description: Blog Template X Contentful, Twitter and Facebook style
  tags:
    - Blog
    - Styling:SCSS
  features:
    - Gatsby v2, faster than faster
    - Not just Contentful content source, you can use any database
    - Custom style
    - Google Analytics
    - Gitalk
    - sitemap
    - React FontAwesome
    - SEO
    - Offline support
    - Web App Manifest
    - Styled using SCSS
    - Page pagination
    - Netlify optimization
- url: https://gatsby-starter-typescript-power-blog.majidhajian.com/
  repo: https://github.com/mhadaily/gatsby-starter-typescript-power-blog
  description: Minimal Personal Blog with Gatsby and TypeScript
  tags:
    - PWA
    - Blog
    - Language:TypeScript
    - Markdown
  features:
    - Mobile-First approach in development
    - TSLint & Prettier
    - Offline support
    - Styled Component implementation
    - Category and Tag for post
    - Dark / Light theme
    - Type Safe by TypeScript
    - Purge CSS
    - Format Safe by TSLint, StyleLint and Prettier with Lint-Staged(Husky)
    - Blog page
    - Syntax highlighting in code blocks
    - Pagination Ready
    - Ready to deploy to GitHub Pages or Netlify
    - Automatic RSS generation
    - Automatic Sitemap generation
- url: https://gatsby-starter-kontent.netlify.app
  repo: https://github.com/Kentico/gatsby-starter-kontent
  description: Gatsby starter site with Kentico Kontent based on default Gatsby starter
  tags:
    - CMS:Headless
    - CMS:Kontent
    - Netlify
  features:
    - Comes with React Helmet for adding site meta tags
    - Includes plugins for offline support out of the box
    - Kentico Kontent integration
- url: https://gatsby-starter-storybook.netlify.app/
  repo: https://github.com/markoradak/gatsby-starter-storybook
  description: Gatsby starter site with Storybook
  tags:
    - Storybook
    - Styling:CSS-in-JS
    - Linting
  features:
    - Gatsby v2 support
    - Storybook v4 support
    - Styled Components v4 support
    - Styled Reset, ESLint, Netlify Conf
- url: https://jamstack-hackathon-starter.netlify.app/
  repo: https://github.com/sw-yx/jamstack-hackathon-starter
  description: A JAMstack app with authenticated routes, static marketing pages, etc. with Gatsby, Netlify Identity, and Netlify Functions
  tags:
    - Netlify
    - Client-side App
  features:
    - Netlify Identity
    - Netlify Functions
    - Static Marketing pages and Dynamic Client-side Authenticated App pages
- url: https://collective.github.io/gatsby-starter-plone/
  repo: https://github.com/collective/gatsby-starter-plone
  description: A Gatsby starter template to build static sites using Plone as the content source
  tags:
    - CMS:Other
    - CMS:Headless
    - SEO
    - PWA
  features:
    - Creates 1-1 copy of source Plone site
    - Auto generated navigation and breadcrumbs
    - Progressive Web App features
    - Optimized for performance
    - Minimal UI and Styling
- url: https://gatsby-tutorial-starter.netlify.app/
  repo: https://github.com/justinformentin/gatsby-v2-tutorial-starter
  description: Simple, modern designed blog with post lists, tags, and easily customizable code.
  tags:
    - Blog
    - Linting
    - PWA
    - SEO
    - Styling:CSS-in-JS
    - Markdown
  features:
    - Blog post listing with image, summary, date, and tags.
    - Post Tags
    - Post List Filtering
    - Typography.js
    - Emotion styling
    - Syntax Highlighting in Code Blocks
    - Gatsby Image
    - Fully Responsive
    - Offline Support
    - Web App Manifest
    - SEO
    - PWA
    - Sitemap generation
    - Schema.org JSON-LD
    - CircleCI Integration
    - Codeclimate Integration
    - Google Analytics
    - Twitter and OpenGraph Tags
    - ESLint
    - Prettier Code Styling
- url: https://avivero.github.io/gatsby-redux-starter/
  repo: https://github.com/AVivero/gatsby-redux-starter
  description: Gatsby starter site with Redux, Sass, Bootstrap, CSS Modules, and Material Icons
  tags:
    - Redux
    - Styling:SCSS
    - Styling:Bootstrap
    - Styling:Material
    - Linting
  features:
    - Gatsby v2 support
    - Redux support
    - Sass support
    - Bootstrap v4 support
    - Css Modules support
    - ESLint, Prettier
- url: https://gatsby-typescript-boilerplate.netlify.app/
  repo: https://github.com/leachjustin18/gatsby-typescript-boilerplate
  description: Opinionated Gatsby v2 starter with TypeScript.
  tags:
    - Language:TypeScript
    - PWA
    - Styling:SCSS
    - Styling:PostCSS
  features:
    - TSLint with Airbnb & Prettier configurations
    - Prettier
    - Stylelint
    - Offline support
    - Type Safe by TypeScript
    - Format on commit with Lint-Staged(Husky)
    - Favicon generation
    - Sitemap generation
    - Autoprefixer with browser list
    - CSS nano
    - CSS MQ Packer
    - Lazy load image(s) with plugin sharp
    - Gatsby Image
    - Netlify optimizations
- url: https://danshai.github.io/gatsbyv2-scientific-blog-machine-learning/
  repo: https://github.com/DanShai/gatsbyv2-scientific-blog-machine-learning
  description: Machine learning ready and scientific blog starter
  tags:
    - Blog
    - Linting
  features:
    - Write easly your scientific blog with katex and publish your research
    - Machine learning ready with tensorflowjs
    - Manipulate csv data
    - draw with graph mermaid
    - display charts with chartjs
- url: https://gatsby-tailwind-styled-components.netlify.app/
  repo: https://github.com/muhajirdev/gatsby-tailwind-styled-components-starter
  description: A Gatsby Starter with Tailwind CSS + Styled Components
  tags:
    - Styling:Tailwind
  features:
    - ESLint Airbnb without semicolon and without .jsx extension
    - Offline support
    - Web App Manifest
- url: https://gatsby-starter-mobx.netlify.app
  repo: https://github.com/borekb/gatsby-starter-mobx
  description: MobX + TypeScript + TSLint + Prettier
  tags:
    - Language:TypeScript
    - Linting
    - Testing
  features:
    - Gatsby v2 + TypeScript
    - MobX with decorators
    - Two examples from @mweststrate's Egghead course
    - .editorconfig & Prettier
    - TSLint
    - Jest
- url: https://tender-raman-99e09b.netlify.app/
  repo: https://github.com/amandeepmittal/gatsby-bulma-quickstart
  description: A Bulma CSS + Gatsby Starter Kit
  tags:
    - Styling:Bulma
    - Styling:SCSS
  features:
    - Uses Bulma CSS
    - Sass based Styling
    - Responsive Design
    - Google Analytics Integration
    - Uses Gatsby v2
    - SEO
- url: https://gatsby-starter-notes.netlify.app/
  repo: https://github.com/patricoferris/gatsby-starter-notes
  description: Gatsby starter for creating notes organised by subject and topic
  tags:
    - Markdown
    - Pagination
  features:
    - Create by topic per subject notes that are organised using pagination
    - Support for code syntax highlighting
    - Support for mathematical expressions
    - Support for images
- url: https://gatsby-starter-ttag.netlify.app/
  repo: https://github.com/ttag-org/gatsby-starter-ttag
  description: Gatsby starter with the minimum required to demonstrate using ttag for precompiled internationalization of strings.
  tags:
    - i18n
  features:
    - Support for precompiled string internationalization using ttag and it's babel plugin
- url: https://gatsby-starter-typescript.netlify.app/
  repo: https://github.com/goblindegook/gatsby-starter-typescript
  description: Gatsby starter using TypeScript.
  tags:
    - Markdown
    - Pagination
    - Language:TypeScript
    - PWA
    - Linting
  features:
    - Markdown and MDX
    - Local search powered by Lunr
    - Syntax highlighting
    - Images
    - Styling with Emotion
    - Testing with Jest and react-testing-library
- url: https://gatsby-netlify-cms-example.netlify.app/
  repo: https://github.com/robertcoopercode/gatsby-netlify-cms
  description: Gatsby starter using Netlify CMS
  tags:
    - CMS:Netlify
    - Styling:SCSS
  features:
    - Example of a website for a local developer meetup group
    - NetlifyCMS used for easy data entry
    - Mobile-friendly design
    - Styling done with Sass
    - Gatsby version 2
- url: https://gatsby-typescript-starter-blog.netlify.app/
  repo: https://github.com/frnki/gatsby-typescript-starter-blog
  description: A starter blog for TypeScript-based Gatsby projects with minimal settings.
  tags:
    - Language:TypeScript
    - Blog
  features:
    - TypeScript & TSLint
    - No Styling (No Typography.js)
    - Minimal settings based on official starter blog
- url: https://gatsby-serif.netlify.app/
  repo: https://github.com/jugglerx/gatsby-serif-theme
  description: Multi-page/content-type starter using Markdown and SCSS. Serif is a beautiful small business theme for Gatsby. The theme is fully responsive, blazing fast, and artfully illustrated.
  tags:
    - Styling:SCSS
    - Markdown
    - Linting
  features:
    - Multiple "content types" for `services`, `team` and `testimonials` using Markdown as the source
    - Graphql query in `gatsby-node.js` using aliases that creates pages and templates by content type based on the folder `src/pages/services`, `src/pages/team`
    - SCSS
    - Responsive design
    - Bootstrap 4 grid and media queries only
    - Responsive menu
    - Royalty free illustrations included
    - SEO titles & meta using `gatsby-plugin-react-helmet`
    - ESLint & Prettier
- url: https://awesome-gatsby-starter.netlify.app/
  repo: https://github.com/South-Paw/awesome-gatsby-starter
  description: Starter with a preconfigured MDX, Storybook, and ESLint environment for component first development of your next Gatsby site.
  tags:
    - MDX
    - Markdown
    - Storybook
    - Styling:CSS-in-JS
    - Linting
  features:
    - Gatsby MDX for JSX in Markdown loading, parsing, and rendering of pages
    - Storybook for isolated component development
    - styled-components for CSS-in-JS
    - ESLint with Airbnb's config
    - Prettier integrated into ESLint
    - A few example components and pages with stories and simple site structure
- url: https://santosfrancisco.github.io/gatsby-starter-cv/
  repo: https://github.com/santosfrancisco/gatsby-starter-cv
  description: A simple starter to get up and developing your digital curriculum with Gatsby'
  tags:
    - Styling:CSS-in-JS
    - PWA
    - Onepage
  features:
    - Gatsby v2
    - Based on default starter
    - Google Analytics
    - Web App Manifest
    - SEO
    - Styling with styled-components
    - Responsive Design, optimized for Mobile devices
- url: https://vigilant-leakey-a4f8cd.netlify.app/
  repo: https://github.com/agneym/gatsby-blog-starter
  description: Minimal Blog Starter Template with Styled Components.
  tags:
    - Markdown
    - Styling:CSS-in-JS
    - Blog
  features:
    - Markdown loading, parsing, and rendering of pages
    - Minimal UI for blog
    - Styled-components for CSS-in-JS
    - Prettier added as pre-commit hook
    - Google Analytics
    - Image Optimisation
    - Code Styling and Formatting in markdown
    - Responsive Design
- url: https://inspiring-me-lwz7512.netlify.app/
  repo: https://github.com/lwz7512/gatsby-netlify-identity-starter
  description: Gatsby Netlify Identity Starter with NIW auth support, and content gating, as well as a responsive layout.
  tags:
    - Netlify
    - Pagination
  features:
    - Mobile Screen support
    - Privacy control for post content view & profile page
    - User authentication by Netlify Identity Widget/Service
    - Pagination for posts
    - Navigation menu with active status
- url: https://gatsby-starter-event-calendar.netlify.app/
  repo: https://github.com/EmaSuriano/gatsby-starter-event-calendar
  description: Gatsby Starter to display information about events from Google Spreadsheets with Calendars
  tags:
    - Linting
    - Styling:Grommet
    - PWA
    - SEO
    - Google Sheets
  features:
    - Grommet
    - Theming
    - Google Spreadsheet integration
    - PWA
    - A11y
    - SEO
    - Netlify Deployment Friendly
    - ESLint with Airbnb's config
    - Prettier integrated into ESLint
- url: https://gatsby-starter-tech-blog.netlify.app/
  repo: https://github.com/email2vimalraj/gatsby-starter-tech-blog
  description: A simple tech blog starter kit for Gatsby
  tags:
    - Blog
    - Portfolio
  features:
    - Markdown based blog
    - Filter blog posts by Tags
    - Easy customization
    - Using styled components
    - Minimal styles
    - Best scoring by Lighthouse
    - SEO support
    - PWA support
    - Offline support
- url: https://infallible-brown-28846b.netlify.app/
  repo: https://github.com/tylergreulich/gatsby-typescript-mdx-prismjs-starter
  description: Gatsby starter using TypeScript, MDX, Prismjs, and styled-components
  tags:
    - Language:TypeScript
    - Linting
    - Testing
    - Styling:CSS-in-JS
    - MDX
  features:
    - Gatsby v2 + TypeScript
    - Syntax highlighting with Prismjs
    - MDX
    - Jest
    - react-testing-library
    - styled-components
- url: https://hardcore-darwin-d7328f.netlify.app/
  repo: https://github.com/agneym/gatsby-careers-page
  description: A Careers Page for startups using Gatsby
  tags:
    - Markdown
    - Styling:CSS-in-JS
  features:
    - Careers Listing
    - Application Format
    - Markdown for creating job description
    - styled-components
- url: https://saikrishna.me/
  repo: https://github.com/s-kris/gatsby-minimal-portfolio-blog
  description: A minimal portfolio website with blog using Gatsby. Suitable for developers.
  tags:
    - Portfolio
    - Blog
  features:
    - Portfolio Page
    - Timline (Journey) page
    - Minimal
- url: https://gatsby-starter-blog-mdx-demo.netlify.app
  repo: https://github.com/hagnerd/gatsby-starter-blog-mdx
  description: A fork of the Official Gatsby Starter Blog with support for MDX out of the box.
  tags:
    - MDX
    - Blog
  features:
    - MDX
    - Blog
    - RSS Feed
- url: https://gatsby-tailwindcss-sass-starter-demo.netlify.app/
  repo: https://github.com/durianstack/gatsby-tailwindcss-sass-starter
  description: Just another Gatsby Tailwind with SASS starter
  tags:
    - Styling:Tailwind
    - Styling:SCSS
  features:
    - Tailwind, A Utility-First CSS Framework for Rapid UI Development
    - SASS/SCSS
    - Comes with React Helmet for adding site meta tags
    - Includes plugins for offline support out of the box
    - PurgeCSS to shave off unused styles
- url: https://tyra-starter.netlify.app/
  repo: https://github.com/madelyneriksen/gatsby-starter-tyra
  description: A feminine Gatsby Starter Optimized for SEO
  tags:
    - SEO
    - Blog
    - Styling:Other
  features:
    - Integration with Social Media and Mailchimp.
    - Styled with Tachyons.
    - Rich structured data on blog posts for SEO.
    - Pagination and category pages.
- url: https://gatsby-starter-styled.netlify.app/
  repo: https://github.com/gregoralbrecht/gatsby-starter-styled
  description: Yet another simple starter with Styled-System, Typography.js, SEO, and Google Analytics.
  tags:
    - Styling:CSS-in-JS
    - PWA
    - SEO
  features:
    - Styled-Components
    - Styled-System
    - Rebass Grid
    - Typography.js to easily set up font styles
    - Google Analytics
    - Prettier, ESLint & Stylelint
    - SEO (meta tags and schema.org via JSON-LD)
    - Offline support
    - Web App Manifest
- url: https://gatsby.ghost.org/
  repo: https://github.com/TryGhost/gatsby-starter-ghost
  description: Build lightning-fast, modern publications with Ghost and Gatsby
  tags:
    - CMS:Headless
    - Blog
  features:
    - Ghost integration with ready to go placeholder content and webhooks support
    - Minimal responsive design
    - Pagination for posts, tags, and authors
    - SEO Friendly Meta
    - JSON-LD Schema
    - OpenGraph structured data
    - Twitter Cards meta
    - Sitemap Generation
    - XML Sitemaps
    - Progressive Web App
    - Offline Support
    - RSS Feed
    - Netlify integration ready to deploy
- url: https://traveler-blog.netlify.app/
  repo: https://github.com/QingpingMeng/gatsby-starter-traveler-blog
  description: A fork of the Official Gatsby Starter Blog to build a traveler blog with images support
  tags:
    - Blog
    - PWA
    - SEO
    - Styling:Material
    - Styling:CSS-in-JS
  features:
    - Netlify integration ready to deploy
    - Material UI
    - styled-components
    - GitHub markdown css support
- url: https://create-ueno-app.netlify.app
  repo: https://github.com/ueno-llc/ueno-gatsby-starter
  description: Opinionated Gatsby starter by Ueno.
  tags:
    - Language:TypeScript
    - Styling:SCSS
    - Linting
    - Transitions
  features:
    - GraphQL hybrid
    - SEO friendly
    - GSAP ready
    - Nice Devtools
    - GsapTools
    - Ueno plugins
    - SVG to React component
    - Ueno's TSlint
    - Decorators
- url: https://gatsby-snyung-starter.netlify.app/
  repo: https://github.com/SeonHyungJo/gatsby-snyung-starter
  description: Basic starter template for You
  tags:
    - CMS:Contentful
    - Markdown
    - Linting
    - Pagination
    - Portfolio
    - SEO
    - Styling:SCSS
    - Transitions
  features:
    - SASS/SCSS
    - Add Utterances
    - Nice Pagination
    - Comes with React Helmet for adding site meta tags
    - Create Yout Name Card for writing meta data
- url: https://gatsby-contentstack-starter.netlify.app/
  repo: https://github.com/contentstack/gatsby-starter-contentstack
  description: A Gatsby starter powered by Headless CMS Contentstack.
  tags:
    - CMS:Headless
    - Blog
  features:
    - Includes Contentstack Delivery API for any environment
    - Dynamic content from Contentstack CMS
- url: https://gatsby-craftcms-barebones.netlify.app
  repo: https://github.com/frankievalentine/gatsby-craftcms-barebones
  description: Barebones setup for using Craft CMS and Gatsby locally.
  tags:
    - CMS:Headless
  features:
    - Full setup instructions included
    - Documented to get you set up with Craft CMS quickly
    - Code referenced in repo
- url: https://gatsby-starter-buttercms.netlify.app/
  repo: https://github.com/ButterCMS/gatsby-starter-buttercms
  description: A starter template for spinning up a Gatsby+ ButterCMS site
  tags:
    - Blog
    - SEO
    - CMS:Headless
  features:
    - Fully functioning blog
    - Navigation between posts with a previous/next post button
    - FAQ Knowledge Base
    - CMS Powered Homepage
    - Customer Case Study example marketing pages
- url: https://master.d2f5ek3dnwfe9v.amplifyapp.com/
  repo: https://github.com/dabit3/gatsby-auth-starter-aws-amplify
  description: This Gatsby starter uses AWS Amplify to implement authentication flow for signing up/signing in users as well as protected client side routing.
  tags:
    - AWS
    - Authentication
  features:
    - AWS Amplify
    - Full authentication workflow
    - Registration form
    - Signup form
    - User sign in
- url: https://gatsby-starter.mdbootstrap.com/
  repo: https://github.com/anna-morawska/gatsby-material-design-for-bootstrap
  description: A simple starter which lets you quickly start developing with Gatsby and Material Design For Bootstrap
  tags:
    - Styling:Material
  features:
    - React Bootstrap with Material Design css framework.
    - Free for personal and commercial use
    - Fully responsive
- url: https://frosty-ride-4ff3b9.netlify.app/
  repo: https://github.com/damassi/gatsby-starter-typescript-rebass-netlifycms
  description:
    A Gatsby starter built on top of MDX (React + Markdown), NetlifyCMS (with
    MDX and netlify-cms-backend-fs support -- no need to deploy), TypeScript,
    Rebass for UI, Styled Components, and Jest for testing. Very little visual
    styling has been applied so that you can bring your own :)
  tags:
    - MDX
    - CMS:Netlify
    - Language:TypeScript
    - Styling:Other
    - Styling:CSS-in-JS
    - Testing
  features:
    - MDX - Markdown + React
    - Netlify CMS (with MDX support)
    - Read and write to local file system via netlify-cms-backend-fs
    - TypeScript
    - Rebass
    - Styled Components
    - Jest
- url: https://bluepeter.github.io/gatsby-material-ui-business-starter/
  repo: https://github.com/bluepeter/gatsby-material-ui-business-starter
  description: Beautiful Gatsby Material Design Business Starter
  tags:
    - Styling:Material
  features:
    - Uses the popular, well-maintained Material UI React component library
    - Material Design theme and icons
    - Rotating home page carousel
    - Simple setup without opinionated setup
    - Fully instrumented for successful PROD deployments
    - Stylus for simple CSS
- url: https://example-company-website-gatsby-sanity-combo.netlify.app/
  repo: https://github.com/sanity-io/example-company-website-gatsby-sanity-combo
  description: This example combines Gatsby site generation with Sanity.io content management in a neat company website.
  tags:
    - CMS:sanity.io
    - CMS:Headless
    - Blog
  features:
    - Out-of-the-box headless CMS
    - Real-time content preview in Development
    - Fast & frugal builds
    - No accidental missing fields/types
    - Full Render Control with Portable Text
    - gatsby-image support
    - Content types for company info, pages, projects, people, and blog posts
- url: https://gatsby-starter-oss.netlify.app/
  repo: https://github.com/robinmetral/gatsby-starter-oss
  description: A Gatsby starter to showcase your open-source projects.
  tags:
    - Portfolio
    - Styling:Theme-UI
    - Styling:CSS-in-JS
    - Onepage
    - PWA
    - SEO
    - Testing
    - Linting
  features:
    - 🐙🐈 Pull your pinned repos from GitHub
    - 👩‍🎤 Style with Emotion
    - ✨ Themeable with Theme UI
    - 🚀 Powered by gatsby-theme-oss
    - 💯 100/100 Lighthouse scores
- url: https://gatsby-starter-docz.netlify.app/
  repo: https://github.com/RobinCsl/gatsby-starter-docz
  description: Simple starter where building your own documentation with Docz is possible
  tags:
    - Documentation
  features:
    - Generate nice documentation with Docz, in addition to generating your normal Gatsby site
    - Document your React components in .mdx files
- url: https://gatsby-starter-santa-fe.netlify.app/
  repo: https://github.com/osogrizz/gatsby-starter-santa-fe
  description: A place for artist or designers to display their creations
  tags:
    - Styling:CSS-in-JS
  features:
    - SEO friendly
    - Built-in Google Fonts support
    - Contact Form
    - Customizable Design Template
- url: https://gatsby-hello-friend.now.sh
  repo: https://github.com/panr/gatsby-starter-hello-friend
  description: A simple starter for Gatsby. That's it.
  tags:
    - Pagination
    - Markdown
    - Blog
    - Portfolio
    - Styling:PostCSS
  features:
    - Dark/light mode, depending on your preferences
    - Great reading experience thanks to Inter font, made by Rasmus Andersson
    - Nice code highlighting thanks to PrismJS
    - Responsive youtube/vimeo etc. videos
    - Elastic menu
    - Fully responsive site
- url: https://lgcolella.github.io/gatsby-starter-developer-blog/
  repo: https://github.com/lgcolella/gatsby-starter-developer-blog
  description: A starter to create SEO-friendly, fast, multilanguage, responsive, and highly customizable technical blogs/portfolios with the most common features out of the box.
  tags:
    - Blog
    - Portfolio
    - i18n
  features:
    - Multilanguage posts
    - Pagination and image preview for posts
    - Tags
    - SEO
    - Social share buttons
    - Disqus for comments
    - Highlighting for code syntax in posts
    - Dark and light themes available
    - Various available icon sets
    - RSS Feed
    - Web app manifest
- url: https://gatsby.magicsoup.io/
  repo: https://github.com/magicsoup-io/gatsby-starter-magicsoup
  description: A production-ready Gatsby starter using magicsoup.io
  tags:
    - SEO
    - Markdown
    - Styling:CSS-in-JS
    - Testing
  features:
    - Optimized images with gatsby-image.
    - SEO friendly with react-helmet, gatsby-plugin-sitemap and Google Webmaster Tools!
    - Responsive UIs with magicsoup.io/stock.
    - Static content with gatsby-transform-remark or gatsby-transform-json.
    - Convert Markdown to StyledComponents!
    - Webfonts with gatsby-plugin-web-font-loader.
    - SSR ready!
    - Testing with Jest!
- url: https://foxandgeese.github.io/tiny-agency/
  repo: https://github.com/foxandgeese/tiny-agency
  description: Simple Gatsby.js starter that uses material design and that's perfect for tiny agencies.
  tags:
    - Styling:Material
  features:
    - Uses the popular, well-maintained Material UI React component library
    - Material Design theme and icons
    - Simple setup without opinionated setup
    - Fully instrumented for successful PROD deployments
- url: https://gatsby-shopify-starter.netlify.app/
  repo: https://github.com/AlexanderProd/gatsby-shopify-starter
  description: Kick off your next, e-commerce experience with this Gatsby starter. It is based on the default Gatsby starter to be easily modifiable.
  tags:
    - CMS:Headless
    - SEO
    - E-commerce
    - Styling:CSS-in-JS
  features:
    - Shopping Cart
    - Shopify Integration
    - Product Grid
    - Shopify Store Credentials included
    - Optimized images with gatsby-image.
    - SEO
- url: https://gatsby-starter-hello-world-shopify.netlify.app/
  repo: https://github.com/ohduran/gatsby-starter-hello-world-shopify
  description: Boilerplate with the barebones to set up your Shopify Store using Gatsby
  tags:
    - E-commerce
  features:
    - Shopping Cart
    - Shopify Integration
    - Product Grid
    - Shopify Store Credentials included
- url: https://gatejs.netlify.app
  repo: https://github.com/sarasate/gate
  description: API Doc generator inspired by Stripe's API docs
  tags:
    - Documentation
    - Markdown
    - Onepage
  features:
    - API documentation from markdown sources
    - Code samples separated by language
    - Syntax highlighting
    - Everything in a single page
- url: https://hopeful-keller-943d65.netlify.app
  repo: https://github.com/iwilsonq/gatsby-starter-reasonml
  description: Gatsby starter to create static sites using type-safe ReasonML
  tags:
    - Language:Other
    - Blog
    - Styling:CSS-in-JS
  features:
    - Gatsby v2 support
    - bs-platform v4 support
    - Similar to gatsby-starter-blog
- url: https://gatsby-starter-blog-amp-to-pwa.netlify.app/
  repo: https://github.com/tomoyukikashiro/gatsby-starter-blog-amp-to-pwa
  description: Gatsby starter blog with AMP to PWA Strategy
  tags:
    - Blog
    - AMP
    - PWA
  features:
    - Similar to gatsby-starter-blog
    - Support AMP to PWA strategy
- url: https://cvluca.github.io/gatsby-starter-markdown/
  repo: https://github.com/cvluca/gatsby-starter-markdown
  description: Boilerplate for a markdown-based website (Documentation, Blog, etc.)
  tags:
    - Markdown
    - Redux
    - Styling:Ant Design
  features:
    - Responsive Web Design
    - Auto generated Sidebar
    - Auto generated Anchor
- url: https://gatsby-starter-wordpress-community.netlify.app/
  repo: https://github.com/pablovila/gatsby-starter-wordpress-community
  description: Starter using gatsby-source-wordpress to display posts and pages from a WordPress site
  tags:
    - CMS:WordPress
    - Styling:Bulma
    - Blog
    - Pagination
  features:
    - Gatsby v2 support
    - Responsive Web Design
    - WordPress support
    - Bulma and Sass Support for styling
    - Pagination logic
- url: https://gatsby-blogger.netlify.app/
  repo: https://github.com/aslammultidots/blogger
  description: A simple, clean, and modern designed blog with a firebase authentication feature and easily customizable code.
  tags:
    - Blog
    - Redux
    - Disqus
    - CMS:Contentful
    - Firebase
  features:
    - Minimal and clean white layout.
    - Dynamic content from Contentful.
    - Blog post listing with previews (image + summary) for each blog post.
    - Disqus commenting system for each blog post.
    - Search post with keyword.
    - Firebase for Authentication.
    - Protected Routes with Authorization.
    - Contact form integration.
- url: https://gatsby-starter-styled-components.netlify.app/
  repo: https://github.com/blakenoll/gatsby-starter-styled-components
  description: The Gatsby default starter modified to use styled-components
  tags:
    - Styling:CSS-in-JS
  features:
    - styled-components
    - sticky footer
- url: https://magazine-example.livingdocs.io/
  repo: https://github.com/livingdocsIO/gatsby-magazine-example
  description: This magazine-starter helps you start out with Livingdocs as a headless CMS.
  tags:
    - Blog
    - CMS:Headless
  features:
    - Minimal and clean white layout.
    - Dynamic content from Livingdocs.
    - Built-in component library.
    - Robust template and theme.
- url: https://gatsby-starter-intl.tomekskuta.pl
  repo: https://github.com/tomekskuta/gatsby-starter-intl
  description: Gatsby v2 i18n starter which makes static pages for every locale and detect your browsers lang. i18n with react-intl.
  tags:
    - i18n
    - Testing
  features:
    - static pages for every language
    - detects your browser locale
    - uses react-intl
    - based on Gatsby Default Starter
    - unit tests with Jest
- url: https://cape.netlify.app/
  repo: https://github.com/juhi-trivedi/cape
  description: A Gatsby - CMS:Contentful demo with Netlify.
  tags:
    - Blog
    - Netlify
    - CMS:Contentful
    - Styling:Bootstrap
  features:
    - Fecthing Dynamic content from Contentful.
    - Blog post listing with previews (image + summary) for each blog post.
    - Contact form integration with Netlify.
    - Grid system inspired by Bootstrap.
- url: https://gatsby-starter-infinite-scroll.baobab.fi/
  repo: https://github.com/baobabKoodaa/gatsby-starter-infinite-scroll
  description: Infinite Scroll and Pagination with 10k photos
  tags:
    - Infinite Scroll
    - Pagination
    - Styling:CSS-in-JS
  features:
    - Infinite Scroll (default mode)
    - Pagination (fallback for users without JS)
    - Toggle between these modes in demo
    - Efficient implementation (only fetch the data that's needed, ship initial items with the page instead of fetch, etc.)
- url: https://jodie.lekoarts.de/
  repo: https://github.com/LekoArts/gatsby-starter-portfolio-jodie
  description: Image-heavy photography portfolio with colorful accents & great typography
  tags:
    - Portfolio
    - PWA
    - Transitions
    - Styling:CSS-in-JS
    - Linting
    - Testing
    - Language:TypeScript
  features:
    - Configurable with theming, CSS Grid & a yaml file for navigation
    - Create your projects by editing a yaml file and putting images into a folder
    - Shows your Instagram posts
    - TypeScript
    - Cypress for End-to-End testing
    - react-spring for animations & transitions
    - Uses styled-components + styled-system
    - SEO with Sitemap, Schema.org JSONLD, Tags
    - Responsive images with gatsby-image
- url: https://amazing-jones-e61bda.netlify.app/
  repo: https://github.com/WebCu/gatsby-material-kit-react
  description: Adaptation of Material Kit React to Gatsby
  tags:
    - Styling:Material
  features:
    - 60 Handcrafted Components
    - 4 Customized Plugins
    - 3 Example Pages
- url: https://relaxed-bhaskara-5abd0a.netlify.app/
  repo: https://github.com/LekovicMilos/gatsby-starter-portfolio
  description: Gatsby portfolio starter for creating a quick portfolio
  tags:
    - Portfolio
  features:
    - Showcase of portfolio items
    - About me page
- url: https://gatsby-typescript-scss-docker-starter.netlify.app/
  repo: https://github.com/OFranke/gatsby-typescript-scss-docker
  description: Gatsby starter TypeScript, SCSS, Docker
  tags:
    - Language:TypeScript
    - Styling:SCSS
    - Linting
  features:
    - Format & Commit Safe by ESLint, StyleLint and Prettier with Lint-Staged (Husky), optimized for VS Code
    - Typings for scss files are automatically generated
    - Responsiveness from the beginning through easy breakpoint configuration
    - Enforce the DRY principle, no hardcoded and repeated `margin`, `font-size`, `color`, `box-shadow`, `border-radius` ... properties anymore
    - Docker ready - you can run Gatsby dev mode on your machine environment or with docker-compose
- url: https://prismic-i18n.lekoarts.de/
  repo: https://github.com/LekoArts/gatsby-starter-prismic-i18n
  description: Based on gatsby-starter-prismic with Internationalization (i18n) support.
  tags:
    - CMS:Prismic
    - CMS:Headless
    - Styling:CSS-in-JS
    - Linting
    - Blog
    - PWA
    - Testing
    - i18n
  features:
    - Prismic as Headless CMS
    - Uses multiple features of Prismic - Slices, Labels, Relationship fields, Custom Types, Internationalization
    - Emotion for Styling
    - i18n without any third-party libaries
    - Cypress for End-to-End testing
    - Prism.js highlighting
    - Responsive images with gatsby-image
    - Extensive SEO
    - ESLint & Prettier
- url: https://gatsby-starter-landing-page.netlify.app/
  repo: https://github.com/gillkyle/gatsby-starter-landing-page
  description: Single page starter for minimal landing pages
  tags:
    - Onepage
  features:
    - Gatsby image
    - Google Analytics
    - Minimal design
- url: https://thakkaryash94.github.io/gatsby-github-personal-website/
  repo: https://github.com/thakkaryash94/gatsby-github-personal-website
  description: It is a conversion of original GitHub personal website repo which is written in ruby for JS developers. This repository gives you the code you'll need to kickstart a personal website that showcases your work as a software developer. And when you manage the code in a GitHub repository, it will automatically render a webpage with the owner's profile information, including a photo, bio, and repositories.
  tags:
    - Portfolio
    - Onepage
  features:
    - layout config either stacked or sidebar
    - theme dark/light mode
    - post support
- url: https://gatsby-starter-default-intl.netlify.app
  repo: https://github.com/wiziple/gatsby-starter-default-intl
  description: The default Gatsby starter with features of multi-language URL routes and browser language detection.
  tags:
    - i18n
  features:
    - Localization (Multilanguage) provided by react-intl.
    - Support automatic redirection based on user's preferred language in browser provided by browser-lang.
    - Support multi-language url routes within a single page component. That means you don't have to create separate pages such as pages/en/index.js or pages/ko/index.js.
    - Based on gatsby-starter-default with least modification.
- url: https://gatsby-starter-julia.netlify.app/
  repo: https://github.com/niklasmtj/gatsby-starter-julia
  description: A minimal blog starter template built with Gatsby
  tags:
    - Markdown
    - Blog
  features:
    - Landingpage
    - Blogoverview
    - Markdown sourcing
    - Estimated reading time
    - Styled component with @emotion
    - Netlify deployment friendly
    - Nunito font as npm module
    - Site meta tags with React Helmet
- url: https://agalp.imedadel.me
  repo: https://github.com/ImedAdel/automatic-gatsbyjs-app-landing-page
  description: Automatically generate iOS app landing page using Gatsby
  tags:
    - Onepage
    - PWA
    - SEO
  features:
    - One Configuration file
    - Automatically generate a landing page for your iOS app
    - List app features
    - App Store and Play Store buttons
    - App screenshot and video preview
    - Easily add social media accounts and contact info in the footer via the site-config.js file.
    - Pick custom Font Awesome icons for the feature list via the site-config.js file.
    - Built using Prettier and Styled-Components
    - Easily integrate Google Analytics by adding your ID to site-config.js file.
- url: https://gatsby-starter-shopify-app.firebaseapp.com/install
  repo: https://github.com/gil--/gatsby-starter-shopify-app
  description: Easily create Serverless Shopify Admin Apps powered by Gatsby and Firebase Functions
  tags:
    - Shopify
    - Firebase
  features:
    - 🗄 Firebase Firestore Realtime DB
    - ⚡️ Serverless Functions API layer (Firebase Functions)
    - 💼 Admin API (Graphql) Serverless Proxy
    - 🎨 Shopify Polaris (AppProvider, etc.)
    - 💰 Application Charge Logic (30 days) with variable trial duration
    - 📡 Webhook Validation & Creation
    - 🔑 GDPR Ready (Including GDPR Webhooks)
    - 🏗 CircleCI Config for easy continuous deployments to Firebase
- url: https://gatsby-starter-paperbase.netlify.app/
  repo: https://github.com/willcode4food/gatsby-starter-paperbase
  description: A Gatsby starter that implements the Paperbase Premium Theme from MaterialUI
  tags:
    - Styling:Material
    - Styling:CSS-in-JS
  features:
    - MaterialUI Paperbase theme in Gatsby!
    - Create professional looking admin tools and dashboards
    - Responsive Design
    - MaterialUI Paper Components
    - MaterialUI Tab Components
- url: https://gatsby-starter-devto.netlify.app/
  repo: https://github.com/geocine/gatsby-starter-devto
  description: A Gatsby starter template that leverages the Dev.to API
  tags:
    - Blog
    - Styling:CSS-in-JS
  features:
    - Blog post listing with previews (image + summary) for each blog post
- url: https://gatsby-starter-framer-x.netlify.app/
  repo: https://github.com/simulieren/gatsby-starter-framer-x
  description: A Gatsby starter template that is connected to a Framer X project
  tags:
    - Language:TypeScript
  features:
    - TypeScript support
    - Easily work in Gatsby and Framer X at the same time
- url: https://gatsby-firebase-hosting.firebaseapp.com/
  repo: https://github.com/bijenkorf-james-wakefield/gatsby-firebase-hosting-starter
  description: A starter with configuration for Firebase Hosting and Cloud Build deployment.
  tags:
    - Firebase
    - Linting
  features:
    - Linting with ESLint
    - Jest Unit testing configuration
    - Lint-staged on precommit hook
    - Commitizen for conventional commit messages
    - Configuration for Firebase hosting
    - Configuration for Cloud Build deployment
    - Clear documentation to have your site deployed on Firebase behind SSL in no time!
- url: https://lewis-gatsby-starter-blog.netlify.app/
  repo: https://github.com/lewislbr/lewis-gatsby-starter-blog
  description: A simple custom Gatsby starter template to start a new blog or personal website.
  tags:
    - Blog
    - Styling:CSS-in-JS
    - Markdown
    - Portfolio
    - SEO
  features:
    - Blog post listing with summary preview for each blog post.
    - Automatically creates blog pages from Markdown files.
    - CSS in JS with styled-components.
    - Optimized images.
    - Offline capabilities.
    - Auto-generated sitemap and robots.txt.
- url: https://gatsby-starter-stripe.netlify.app/
  repo: https://github.com/brxck/gatsby-starter-stripe
  description: A minimal starter to create a storefront with Gatsby, Stripe, & Netlify Functions.
  tags:
    - Stripe
    - E-commerce
    - Styling:None
  features:
    - Statically generate based on Stripe inventory
    - Dynamically update with live inventory & availability data
    - Checkout powered by Stripe
    - Serverless functions interact with Stripe API
    - Shopping cart persisted in local storage
    - Responsive images with gatsby-image
- url: https://www.jannikbuschke.de/gatsby-antd-docs/
  repo: https://github.com/jannikbuschke/gatsby-antd-docs
  description: A template for documentation websites
  tags:
    - Documentation
    - Language:TypeScript
    - Styling:Ant Design
    - Markdown
    - MDX
  features:
    - Markdown
    - MDX with mdxjs
    - Syntax highlighting with prismjs
    - Anchors
    - Sidebar
    - Sitecontents
    - Landingpage
- url: https://gatsby-starter.haezl.at
  repo: https://github.com/haezl/gatsby-starter-haezl
  description: A lightweight, mobile-first blog starter with infinite scroll and Material-UI design for Gatsby.
  tags:
    - Blog
    - Language:TypeScript
    - Linting
    - Styling:CSS-in-JS
    - Styling:Material
    - Markdown
    - PWA
  features:
    - Landing Page
    - Portfolio section
    - Blog post listing with a preview for each post
    - Infinite scroll instead of next and previous buttons
    - Blog posts generated from Markdown files
    - About Page
    - Responsive Design
    - PWA (Progressive Web App) support
    - MobX
    - Customizable
- url: https://gatsby-starter-fine.netlify.app/
  repo: https://github.com/toboko/gatsby-starter-fine
  description: A multi-response and light, mobile-first blog starter with columns layout and SEO optimization.
  tags:
    - Blog
    - Markdown
    - Portfolio
    - SEO
  features:
    - Blog
    - Portfolio section
    - Customizable
    - Markdown
    - Optimized images
    - Sitemap Page
    - Seo Ready
- url: https://ugglr.github.io/gatsby-clean-portfolio/
  repo: https://github.com/ugglr/gatsby-clean-portfolio
  description: A clean themed Software Engineer Portfolio site, showcasing soft skills on the front page, features project card showcases, about page. Responsive through react-bootstrap components together with custom CSS style sheets. SEO configured, just need to add google analytics tracking code.
  tags:
    - Portfolio
    - SEO
    - Styling:Bootstrap
  features:
    - Resume
    - CV
    - google analytics
    - easy favicon swap
    - Gatsby SEO plugin
    - Clean layout
    - White theme
    - grid using react-bootstrap
    - bootstrap4 classes available
    - font-awesome Library for icons
    - Portfolio site for developers
    - custom project cards
    - easily extendable to include blog page
    - Responsive design
- url: https://gatsby-documentation-starter.netlify.app/
  repo: https://github.com/whoisryosuke/gatsby-documentation-starter
  description: Automatically generate docs for React components using MDX, react-docgen, and Gatsby
  tags:
    - Documentation
    - MDX
    - SEO
  features:
    - Parses all React components (functional, stateful, even stateless!) for JS Docblocks and Prop Types.
    - MDX - Write your docs in Markdown and include React components using JSX!
    - Lightweight (only what you need)
    - Modular (easily fits in any React project!)
    - Props table component
    - Customizable sidebar navigation
    - Includes SEO plugins Google Analytics, Offline, Manifest, Helmet.
- url: http://gatsby-absurd.surge.sh/
  repo: https://github.com/ajayns/gatsby-absurd
  description: A Gatsby starter using illustrations from https://absurd.design/
  tags:
    - Onepage
    - Styling:CSS-in-JS
  features:
    - Uses surreal illustrations from absurd.design.
    - Landing page structure split into sections
    - Basic UX/UX elements ready. navbar, smooth scrolling, faqs, theming
    - Convenient image handling and data separation
- url: https://gatsby-starter-quiz.netlify.app/
  repo: https://github.com/raphadeluca/gatsby-starter-quiz
  description: Create rich quizzes with Gatsby & MDX. No need for a database or headless CMS. Manage your data directly in your MDX file's frontmatter and write your content in the body. Customize your HTML tags, use React components from a library or write your own. Navigation will be automatically created between each question.
  tags:
    - MDX
  features:
    - Data quiz in the frontmatter
    - Rich customizable content with MDX
    - Green / Red alert footer on user's answer
    - Navigation generated based on the index of each question
- url: https://gatsby-starter-accessibility.netlify.app/
  repo: https://github.com/benrobertsonio/gatsby-starter-accessibility
  description: The default Gatsby starter with powerful accessibility tools built-in.
  tags:
    - Storybook
    - Linting
  features:
    - 🔍 eslint-plugin-jsx-a11y for catching accessibility issues while authoring code
    - ✅ lint:staged for adding a pre-commit hook to catch accessibility linting errors
    - 📣 react-axe for console reporting of accessibility errors in the DOM during development
    - 📖 storybook setup for accessibility reporting on individual components
- url: https://gatsby-theme-ggt-material-ui-blog.netlify.app/
  repo: https://github.com/avatar-kaleb/gatsby-starter-ggt-material-ui-blog
  description: Starter material-ui blog utilizing a Gatsby theme!
  tags:
    - Blog
    - MDX
  features:
    - Uses MDX with Gatsby theme for quick and easy set up
    - Material-ui design with optional config passed into the theme options
    - Gradient background with sitemap, rss feed, and offline capabilities
- url: https://gatsby-starter-blog-typescript.netlify.app/
  repo: https://github.com/gperl27/Gatsby-Starter-Blog-Typescript
  description: Gatsby starter blog with TypeScript
  tags:
    - Blog
    - Language:TypeScript
    - Styling:CSS-in-JS
  features:
    - Includes all features that come with Gatsby's official starter blog
    - TypeScript for type-safety out of the box
    - Styled components in favor of inline styles
    - Transition Link for nice page transitions
    - Type definitions from GraphQL schema (with code generation)
- url: https://gatsby-starter-sass.netlify.app/
  repo: https://github.com/colbyfayock/gatsby-starter-sass
  description: A Gatsby starter with Sass and no assumptions!
  tags:
    - Styling:SCSS
  features:
    - Sass stylesheets to manage your CSS (SCSS flavored)
    - Simple, minimal base setup to get started
    - No baked in configurations or assumptions
- url: https://billyjacoby.github.io/gatsby-react-bootstrap-starter/
  repo: https://github.com/billyjacoby/gatsby-react-bootstrap-starter
  description: Gatsby starter with react-bootstrap and react-icons
  tags:
    - Styling:Bootstrap
    - Styling:SCSS
  features:
    - SASS stylesheets to make styling components easy
    - Sample navbar that sticks to the top of the page on scroll
    - Includes react-icons to make adding icons to your app super simple
- url: https://gatsbystartermdb.netlify.app
  repo: https://github.com/jjcav84/mdbreact-gatsby-starter
  description: Gatsby starter built with MDBootstrap React free version
  tags:
    - Styling:Bootstrap
  features:
    - Material Design, Bootstrap, and React
    - Contact form and Google Map components
    - Animation
    - documentation and component library can be found at mdboostrap's website
- url: https://gatsby-starter-primer.netlify.app/
  repo: https://github.com/thomaswangio/gatsby-starter-primer
  description: A Gatsby starter featuring GitHub Primer Design System and React components
  tags:
    - Styling:Other
    - Styling:CSS-in-JS
    - SEO
    - Landing Page
  features:
    - Primer React Components
    - Styled Components
    - Gatsby Image
    - Better SEO component with appropriate OG image and appropriate fallback meta tags
- url: https://pranshuchittora.github.io/gatsby-material-boilerplate
  repo: https://github.com/pranshuchittora/gatsby-material-boilerplate
  description: A simple starter to get up and developing quickly with Gatsby in material design
  tags:
    - Styling:Material
  features:
    - Material design
    - Sass/SCSS
    - Tags
    - Categories
    - Google Analytics
    - Offline support
    - Web App Manifest
    - SEO
- url: https://anubhavsrivastava.github.io/gatsby-starter-hyperspace
  repo: https://github.com/anubhavsrivastava/gatsby-starter-hyperspace
  description: Single page starter based on the Hyperspace site template, with landing, custom, and Elements(Component) page
  tags:
    - HTML5UP
    - Styling:SCSS
    - Onepage
    - Landing Page
  features:
    - Designed by HTML5 UP
    - Simple one page site that’s perfect for personal portfolios
    - Fully Responsive
    - Styling with SCSS
    - Offline support
    - Web App Manifest
- url: https://anubhavsrivastava.github.io/gatsby-starter-identity
  repo: https://github.com/anubhavsrivastava/gatsby-starter-identity
  description: Single page starter based on the Identity site template by HTML5 up, suitable for a one-page portfolio.
  tags:
    - HTML5UP
    - Styling:SCSS
    - Onepage
    - Landing Page
    - PWA
  features:
    - Designed by HTML5 UP
    - Simple one page personal portfolio
    - Fully Responsive
    - Styling with SCSS
    - Offline support
    - Web App Manifest
- url: https://hopeful-ptolemy-cd840b.netlify.app/
  repo: https://github.com/tonydiaz/gatsby-landing-page-starter
  description: A simple landing page starter for idea validation using material-ui. Includes email signup form and pricing section.
  tags:
    - Styling:Material
    - Landing Page
  features:
    - SEO
    - Mailchimp integration
    - Material-UI components
    - Responsive
    - Pricing section
    - Benefits section
    - Email signup form
    - Easily configurable
    - Includes standard Gatsby starter features
- url: https://anubhavsrivastava.github.io/gatsby-starter-aerial
  repo: https://github.com/anubhavsrivastava/gatsby-starter-aerial
  description: Single page starter based on the Aerial site template by HTML5 up, suitable for a one-page personal page.
  tags:
    - HTML5UP
    - Styling:SCSS
    - Onepage
    - Landing Page
    - PWA
  features:
    - Designed by HTML5 UP
    - Simple one page personal portfolio
    - Fully Responsive
    - Styling with SCSS
    - Offline support
    - Web App Manifest
- url: https://anubhavsrivastava.github.io/gatsby-starter-eventually
  repo: https://github.com/anubhavsrivastava/gatsby-starter-eventually
  description: Single page starter based on the Eventually site template by HTML5 up, suitable for an upcoming product page.
  tags:
    - HTML5UP
    - Styling:SCSS
    - Landing Page
    - PWA
  features:
    - Designed by HTML5 UP
    - Fully Responsive
    - Styling with SCSS
    - Offline support
    - Web App Manifest
- url: https://jovial-jones-806326.netlify.app/
  repo: https://github.com/GabeAtWork/gatsby-elm-starter
  description: An Elm-in-Gatsby integration, based on gatsby-plugin-elm
  tags:
    - Language:Other
  features:
    - Elm language integration
- url: https://anubhavsrivastava.github.io/gatsby-starter-readonly
  repo: https://github.com/anubhavsrivastava/gatsby-starter-readonly
  description: Single page starter based on the ReadOnly site template by HTML5 up, with landing and Elements(Component) page
  tags:
    - HTML5UP
    - Onepage
    - Styling:SCSS
    - Landing Page
    - PWA
  features:
    - Designed by HTML5 UP
    - Fully Responsive
    - Styling with SCSS
    - Offline support
    - Web App Manifest
- url: https://anubhavsrivastava.github.io/gatsby-starter-prologue
  repo: https://github.com/anubhavsrivastava/gatsby-starter-prologue
  description: Single page starter based on the Prologue site template by HTML5 up, for portfolio pages
  tags:
    - HTML5UP
    - Onepage
    - Styling:SCSS
    - Portfolio
    - PWA
  features:
    - Designed by HTML5 UP
    - Fully Responsive
    - Styling with SCSS
    - Offline support
    - Web App Manifest
- url: https://gatsby-london.netlify.app
  repo: https://github.com/ImedAdel/gatsby-london
  description: A custom, image-centric theme for Gatsby.
  tags:
    - Portfolio
    - Blog
    - Styling:PostCSS
  features:
    - Post thumbnails in the homepage
    - Built with PostCSS
    - Made for image-centeric portfolios
    - Based on London for Ghost
- url: https://anubhavsrivastava.github.io/gatsby-starter-overflow
  repo: https://github.com/anubhavsrivastava/gatsby-starter-overflow
  description: Single page starter based on the Overflow site template by HTML5 up, with landing and Elements(Component) page
  tags:
    - HTML5UP
    - Onepage
    - Styling:SCSS
    - Portfolio
    - PWA
  features:
    - Designed by HTML5 UP
    - Fully Responsive
    - Image Gallery
    - Styling with SCSS
    - Offline support
    - Web App Manifest
- url: https://cosmicjs.com/apps/gatsby-agency-portfolio/demo
  repo: https://github.com/cosmicjs/gatsby-agency-portfolio
  description: Static Webpage for displaying your agency's skills and past work.  Implements 4 sections for displaying information about your company, A home page, information about services, projects, and the people in your organization.
  tags:
    - Blog
    - Portfolio
    - CMS:Cosmic
  features:
    - Landing Page
    - Home
    - Services
    - Projects
    - People
- url: https://cosmicjs.com/apps/gatsby-localization-app-starter/demo
  repo: https://github.com/cosmicjs/gatsby-localization-app-starter
  description: A localized Gatsby starter application powered by Cosmic.
  tags:
    - CMS:Cosmic
    - i18n
  features:
    - Gatsby localization starter app
- url: https://cosmicjs.com/apps/gatsby-docs/demo
  repo: https://github.com/cosmicjs/gatsby-docs-app
  description: Be able to view and create documentation using Gatsby and Cosmic. Leveraging the speed and high powered APIs of the Gatsby framework and the simplicity and scalability of Cosmic.
  tags:
    - CMS:Cosmic
    - Documentation
  features:
    - manage docs in static web file format for zippy delivery
- url: https://cosmicjs.com/apps/gatsby-ecommerce-website/demo
  repo: https://github.com/a9kitkumar/Gatsby-Ecommerce
  description: A localized Gatsby starter application powered by Cosmic.
  tags:
    - CMS:Cosmic
    - E-commerce
  features:
    - Stores products, orders using Cosmic as a database and a server
- url: https://harshil1712.github.io/gatsby-starter-googlesheets/
  repo: https://github.com/harshil1712/gatsby-starter-googlesheets
  description: A starter using Google Sheets as a data source
  tags:
    - Google Sheets
    - SEO
    - Blog
  features:
    - Uses Google Sheets for data
    - Easily configurable
- url: https://the-plain-gatsby.netlify.app/
  repo: https://github.com/wangonya/the-plain-gatsby
  description: A simple minimalist starter for your personal blog.
  tags:
    - Blog
    - Markdown
  features:
    - Minimalist design
    - Next and previous blog post navigation
    - About page
    - Markdown support
- url: https://gatsby-starter-blockstack.openintents.org
  repo: https://github.com/friedger/gatsby-starter-blockstack
  description: A starter using Blockstack on client side
  tags:
    - Authentication
  features:
    - Uses Blockstack
    - Client side app
- url: https://anubhavsrivastava.github.io/gatsby-starter-multiverse
  repo: https://github.com/anubhavsrivastava/gatsby-starter-multiverse
  description: Single page starter based on the Multiverse site template by HTML5 up, with landing and Elements(Component) page
  tags:
    - HTML5UP
    - Onepage
    - Styling:SCSS
    - Portfolio
    - PWA
  features:
    - Designed by HTML5 UP
    - Fully Responsive
    - Image Gallery
    - Styling with SCSS
    - Offline support
    - Web App Manifest
- url: https://anubhavsrivastava.github.io/gatsby-starter-highlights
  repo: https://github.com/anubhavsrivastava/gatsby-starter-highlights
  description: Single page starter based on the Highlights site template by HTML5 up, with landing and Elements(Component) page
  tags:
    - HTML5UP
    - Onepage
    - Styling:SCSS
    - Portfolio
    - PWA
  features:
    - Designed by HTML5 UP
    - Fully Responsive
    - Image Gallery
    - Styling with SCSS
    - Offline support
    - Web App Manifest
- url: https://gatsby-starter-material-business-markdown.netlify.app/
  repo: https://github.com/ANOUN/gatsby-starter-material-business-markdown
  description: A clean, modern starter for businesses using Material Design Components
  tags:
    - Blog
    - Markdown
    - PWA
    - Styling:Material
    - Styling:SCSS
  features:
    - Minimal, Modern Business Website Design
    - Material Design Components
    - MDC React Components
    - MDC Theming
    - Blog
    - Home Page
    - Contact Page
    - Contact Form
    - About Page
    - Mobile-First approach in development
    - Fully Responsive
    - Markdown
    - PWA
- url: https://gatsby-starter-default-typescript.netlify.app/
  repo: https://github.com/andykenward/gatsby-starter-default-typescript
  description: Starter Default TypeScript
  tags:
    - Language:TypeScript
  features:
    - TypeScript
    - Typing generation for GraphQL using GraphQL Code Generator
    - Comes with React Helmet for adding site meta tags
    - Based on Gatsby Starter Default
- url: http://gatsbyhoney.davshoward.com/
  repo: https://github.com/davshoward/gatsby-starter-honey
  description: A delicious baseline for Gatsby (v2).
  tags:
    - Styling:PostCSS
    - SEO
  features:
    - Gatsby v2
    - SEO (including robots.txt, sitemap generation, automated yet customisable metadata, and social sharing data)
    - Google Analytics
    - PostCSS support
    - Developer environment variables
    - Accessibility support
    - Based on Gatsby Starter Default
- url: https://material-ui-starter.netlify.app/
  repo: https://github.com/dominicabela/gatsby-starter-material-ui
  description: This starter includes Material UI boilerplate and configuration files along with the standard Gatsby configuration files. It provides a starting point for developing Gatsby apps with the Material UI framework.
  tags:
    - SEO
    - Styling:Material
  features:
    - Material UI Framework
    - Roboto Typeface (self hosted)
    - SEO
    - Offline Support
    - Based on Gatsby Default Starter
- url: https://developer-diary.netlify.app/
  repo: https://github.com/willjw3/gatsby-starter-developer-diary
  description: A blog template created with web developers in mind. Totally usable right out of the box, but minimalist enough to be easily modifiable.
  tags:
    - Blog
    - Markdown
    - Pagination
    - SEO
  features:
    - Ready to go - Blog author name, author image, etc,... can be easily added using a config file
    - Blog posts created as markdown files
    - Gatsby v.2
    - Mobile responsive
    - Pagination
    - Category and tag pages
    - Social media sharing icons in each post
    - Icons from React Icons (Font Awesome, Devicons, etc,...)
    - Beautiful tech-topic tags to attach to your web-development-related blog posts
    - Developer-relevant social media icon links, including GitHub, Stack Overflow, and freeCodeCamp
- url: https://anubhavsrivastava.github.io/gatsby-starter-paradigmshift
  repo: https://github.com/anubhavsrivastava/gatsby-starter-paradigmshift
  description: Single page starter based on the Paradigm Shift site template by HTML5 up, with landing and Elements(Component) page
  tags:
    - HTML5UP
    - Onepage
    - Styling:SCSS
    - Portfolio
    - PWA
  features:
    - Designed by HTML5 UP
    - Fully Responsive
    - Image Gallery
    - Styling with SCSS
    - Offline support
    - Web App Manifest
- url: https://dazzling-heyrovsky-62d4f9.netlify.app/
  repo: https://github.com/s-kris/gatsby-starter-medium
  description: A Gatsby starter blog as close as possible to medium.
  tags:
    - Markdown
    - Styling:CSS-in-JS
  features:
    - Careers Listing
    - Mobile Responsive
- url: https://gatsby-personal-starter-blog.netlify.app
  repo: https://github.com/thomaswangio/gatsby-personal-starter-blog
  description: Gatsby starter for personal blogs! Blog configured to run at /blog and with Netlify CMS and gatsby-remark-vscode.
  tags:
    - Blog
    - Markdown
    - Styling:CSS-in-JS
    - CMS:Netlify
  features:
    - Netlify CMS
    - VSCode syntax highlighting
    - Styled Components
- url: https://anubhavsrivastava.github.io/gatsby-starter-phantom
  repo: https://github.com/anubhavsrivastava/gatsby-starter-phantom
  description: Single page starter based on the Phantom site template by HTML5 up, with landing, generic and Elements(Component) page
  tags:
    - HTML5UP
    - Onepage
    - Styling:SCSS
    - PWA
  features:
    - Designed by HTML5 UP
    - Fully Responsive
    - Styling with SCSS
    - Offline support
    - Web App Manifest
- url: https://gatsby-starter-internationalized.ack.ee/
  repo: https://github.com/AckeeCZ/gatsby-starter-internationalized
  description: A simple starter for fully internationalized websites, including route internationalization.
  tags:
    - i18n
  features:
    - internationalized page content - via react-intl
    - internationalized routes - via language configuration
    - lightweight - includes only internationalization code
    - LocalizedLink - built-in link component handling route generation
    - LanguageSwitcher - built-in language switcher component
- url: https://gatsby-starter-bee.netlify.app/
  repo: https://github.com/JaeYeopHan/gatsby-starter-bee
  description: A simple starter for a blog with fresh UI.
  tags:
    - Blog
    - Netlify
    - Disqus
    - SEO
  features:
    - Code highlight with Fira Code font
    - Emoji (emojione)
    - Social share feature (Twitter, Facebook)
    - Comment feature (Disqus, utterances)
    - Sponsor service (Buy-me-a-coffee)
    - CLI Tool
- url: https://hasura.io/learn/graphql/react/introduction/
  repo: https://github.com/hasura/gatsby-gitbook-starter
  description: A starter to generate docs/tutorial websites based on the GitBook theme.
  tags:
    - Documentation
    - MDX
    - Markdown
    - SEO
  features:
    - Write in Markdown / MDX and generate responsive documentation/tutorial web apps
    - Fully Configurable
    - Syntax highlighting with Prismjs
    - Code diffing with +/-
    - Google Analytics Integration
    - SEO Tags with MDX frontmatter
    - Edit on GitHub button
    - Fully Customisable with rich embeds using React in MDX.
    - Search integration with Algolia
- url: https://gatsby-starter-blog-with-lunr.netlify.app/
  repo: https://github.com/lukewhitehouse/gatsby-starter-blog-with-lunr
  description: Building upon Gatsby's blog starter with a Lunr.js powered Site Search.
  tags:
    - Blog
    - Search
  features:
    - Same as the official starter blog
    - Integration with Lunr.js
- url: https://rg-portfolio.netlify.app/
  repo: https://github.com/rohitguptab/rg-portfolio
  description: Kick-off your Portfolio website with RG-Portfolio gatsby starter. We have used Gatsby + Contentful.
  tags:
    - Portfolio
    - CMS:Contentful
    - PWA
    - Blog
    - SEO
    - Disqus
    - Gallery
    - Landing Page
    - Markdown
    - Netlify
    - Styling:Bootstrap
  features:
    - Blogs listing with each blog post.
    - Contact form with Email notification using formspree.io.
    - Photos and Blogs page listing.
    - Different types of sections like About, Service, Blogs, Work, Testimonials, Photos, and contact.
    - All settings manage from contentful for example Header Menu, Homepage sections, blogs, and photos, etc.
    - Social share in blog details pages with comment ( Disqus ).
    - PWA
- url: https://oneshopper.netlify.app
  repo: https://github.com/rohitguptab/OneShopper
  description: This Starter is created for e-commerce site with Gatsby + Contentful and snipcart
  tags:
    - E-commerce
    - CMS:Contentful
    - Blog
    - SEO
    - Disqus
  features:
    - Blog post listing with previews for each blog post.
    - Store page listing all the Products and includes features like Rating, Price, Checkout, More then one Product images with tabbing.
    - Contact form with Email notification.
    - Index pages design with Latest Post, Latest Blog, Deal of week and Banner.
- url: https://anubhavsrivastava.github.io/gatsby-starter-spectral
  repo: https://github.com/anubhavsrivastava/gatsby-starter-spectral
  description: Single page starter based on the Spectral site template by HTML5 up, with landing, Generic and Elements(Component) page
  tags:
    - HTML5UP
    - Onepage
    - Styling:SCSS
    - Portfolio
    - PWA
  features:
    - Designed by HTML5 UP
    - Fully Responsive
    - Styling with SCSS
    - Offline support
    - Web App Manifest
- url: https://anubhavsrivastava.github.io/gatsby-starter-directive
  repo: https://github.com/anubhavsrivastava/gatsby-starter-directive
  description: Single page starter based on the Directive site template by HTML5 up, with landing and Elements(Component) page
  tags:
    - HTML5UP
    - Onepage
    - Styling:SCSS
    - Portfolio
    - PWA
  features:
    - Designed by HTML5 UP
    - Fully Responsive
    - Styling with SCSS
    - Offline support
    - Web App Manifest
- url: https://histaff.io/
  repo: https://github.com/histaff/website-static
  description: It's a beautiful starter static website which useful plugins based on Gatsby
  tags:
    - Styling:SCSS
    - Landing Page
    - Onepage
  features:
    - Fully Responsive
    - Styling with SCSS
    - Very similar to gatsby-starter-netlify-cms, slightly more configurable (e.g. set site-title in gatsby-config) with Bootstrap/Bootswatch instead of bulma
    - LocalizedLink - built-in link component handling route generation
- url: https://gatsby-kea-starter.netlify.app/
  repo: https://github.com/benjamin-glitsos/gatsby-kea-starter
  description: Gatsby starter with redux and sagas made simpler by the Kea library
  tags:
    - Redux
  features:
    - The Kea library makes redux and sagas extremely simple and concise
- url: https://anubhavsrivastava.github.io/gatsby-starter-solidstate
  repo: https://github.com/anubhavsrivastava/gatsby-starter-solidstate
  description: Single page starter based on the Solid State site template by HTML5 up, with landing, Generic and Elements(Component) page
  tags:
    - HTML5UP
    - Onepage
    - Styling:SCSS
    - Portfolio
    - PWA
  features:
    - Designed by HTML5 UP
    - Fully Responsive
    - Styling with SCSS
    - Offline support
    - Web App Manifest
- url: https://yellowcake.netlify.app/
  repo: https://github.com/thriveweb/yellowcake
  description: A starter project for creating lightning-fast websites with Gatsby v2 and Netlify-CMS v2 + Uploadcare integration.
  tags:
    - CMS:Netlify
    - Netlify
    - Blog
    - SEO
  features:
    - Uploadcare
    - Netlify Form
    - Category list (with navigation)
    - Featured post
    - Next and prev post
    - SEO component
- url: https://anubhavsrivastava.github.io/gatsby-starter-fractal
  repo: https://github.com/anubhavsrivastava/gatsby-starter-fractal
  description: Single page starter based on the Fractal site template by HTML5 up, with landing and Elements(Component) page
  tags:
    - HTML5UP
    - Onepage
    - Styling:SCSS
    - Portfolio
    - PWA
  features:
    - Designed by HTML5 UP
    - Fully Responsive
    - Styling with SCSS
    - Offline support
    - Web App Manifest
- url: https://minimal-gatsby-ts-starter.netlify.app/
  repo: https://github.com/TheoBr/minimal-gatsby-typescript-starter
  description: Minimal TypeScript Starter
  tags:
    - Language:TypeScript
  features:
    - TypeScript
    - ESLint + optional rule enforcement with Husky
    - Prettier
    - Netlify ready
    - Minimal
- url: https://gatsby-typescript-starter-default.netlify.app/
  repo: https://github.com/RobertoMSousa/gatsby-typescript-starter-default
  description: Simple Gatsby starter using TypeScript and ESLint instead of outdated tslint.
  tags:
    - Language:TypeScript
    - SEO
    - Linting
  features:
    - Comes with React Helmet for adding site meta tags
    - Includes plugins for offline support out of the box
    - TypeScript
    - Prettier & ESLint to format & check the code
- url: https://gatsby-starter-carraway.netlify.app/
  repo: https://github.com/endymion1818/gatsby-starter-carraway
  description: a Gatsby starter theme with Accessibility features, TypeScript, Jest, some basic UI elements, and a CircleCI pipeline
  tags:
    - Language:TypeScript
    - Pagination
    - Search
    - Testing
  features:
    - Paginated post archive
    - Site search with Lunr.js
    - Categories and category archive pages
    - Minimal CSS defaults using styled-components, including system font stack
    - Some fundamental Accessibility features including tabbable navigation & "Skip to content" link
    - UI elements including multi-column layout using CSS Grid (with float fallback), header component with logo, basic navigation & search and a footer with 3-column layout, logo and 2 menu areas
    - TypeScript & Testing including some sensible TypeScript defaults, tests with @testing-library/react, pre-commit and pre-push hooks. Set up includes enums for repeating values such as font & background colours
    - Setup for a CircleCI pipeline so you can run the above tests in branches before merging to master
    - Markdown posts _and_ pages (pages don't appear in the post archive)
- url: https://www.quietboy.net
  repo: https://github.com/zhouyuexie/gatsby-starter-quiet
  description: Gatsby out of the box blog, use TypeScript and highly customized style.
  tags:
    - Language:TypeScript
    - Styling:SCSS
    - SEO
    - Linting
    - RSS
    - Pagination
    - PWA
  features:
    - TypeScript
    - TsLint & Prettier
    - Tag list
    - Custom page layout
    - Switch the dark mode according to the system theme
    - Scss
    - Pagination
- url: https://compassionate-morse-5204bf.netlify.app/
  repo: https://github.com/deamme/gatsby-starter-prismic-resume
  description: Gatsby Resume/CV page with Prismic integration
  tags:
    - CMS:Prismic
    - CMS:Headless
    - Styling:CSS-in-JS
    - Onepage
    - Linting
  features:
    - One-page resume/CV
    - Prismic as Headless CMS
    - Emotion for styling
    - Uses multiple features of Prismic - Slices, Labels, Custom Types
    - ESLint & Prettier
- url: https://anubhavsrivastava.github.io/gatsby-starter-resume
  repo: https://github.com/anubhavsrivastava/gatsby-starter-resume
  description: Single page starter based on the Resume site template by startbootstrap for resume/portfolio page
  tags:
    - Onepage
    - Styling:SCSS
    - PWA
  features:
    - Designed by startbootstrap
    - Fully Responsive
    - Styling with SCSS
    - Offline support
    - Web App Manifest
- url: https://gatsby-starter-typescript-jest.netlify.app/
  repo: https://github.com/denningk/gatsby-starter-typescript-jest
  description: Barebones Gatsby starter with TypeScript, Jest, GitLab-CI, and other useful configurations
  tags:
    - Language:TypeScript
    - Testing
    - AWS
    - Linting
    - SEO
  features:
    - All components from default Gatsby starter converted to TypeScript
    - Jest testing configured for TypeScript with ts-jest
    - Detailed guide on how to deploy using AWS S3 buckets included in README
    - .gitlab-ci.yml file with blanks that can be customized for any Gatsby project
    - Configurations for EditorConfig, Prettier, and ESLint (for TypeScript)
- url: https://gatsby-starter-apollo.smakosh.com/app/
  repo: https://github.com/smakosh/gatsby-apollo-starter
  description: Gatsby Apollo starter - with client side routing
  tags:
    - Client-side App
    - SEO
    - Styling:CSS-in-JS
  features:
    - Apollo provider & Client side routing
    - ESLint/Prettier configured
    - Easy to customize
    - Nice project structure
    - Flex Grid components easy to customize
- url: https://portfolio.smakosh.com/
  repo: https://github.com/smakosh/gatsby-portfolio-dev
  description: A portfolio for developers
  tags:
    - Portfolio
    - SEO
    - Netlify
    - Onepage
    - Styling:CSS-in-JS
  features:
    - ESLint/Prettier configured
    - Scores 100% on a11y / Performance / PWA / SEO
    - PWA (desktop & mobile)
    - Easy to customize
    - Nice project structure
    - Amazing illustrations by Undraw.co
    - Tablet & mobile friendly
    - Continuous deployment with Netlify
    - A contact form protected by Google Recaptcha
    - Can be deployed with one click
    - Functional components with Recompose React Hooks! ready to migrate to React hooks!
    - Fetches your GitHub pinned projects with most stars (You could customize this if you wish)
- url: https://github.com/smakosh/gatsby-airtable-starter
  repo: https://github.com/smakosh/gatsby-airtable-starter
  description: Gatsby Airtable starter
  tags:
    - SEO
    - Netlify
    - Client-side App
    - Styling:CSS-in-JS
  features:
    - Static content fetched from Airtable
    - Dynamic content with CRUD operations with Airtable REST API
    - Well structured files/folders
    - Custom React Hooks
    - Custom Helpers instead of using third party libraries
    - Dynamic & Static containers
    - Global state management ready with useReducer & useContext
    - Dummy auth but ready to add real requests
- url: https://github.com/smakosh/gatsby-app-starter-rest-api
  repo: https://github.com/smakosh/gatsby-app-starter-rest-api
  description: Gatsby REST API starter
  tags:
    - Authentication
    - Client-side App
    - Styling:CSS-in-JS
  features:
    - Dynamic content with CRUD operations with a REST API
    - Well structured files/folders
    - Custom React Hooks
    - Auth with a JWT approach
    - Custom Helpers instead of using third party libraries
    - Dynamic containers
    - Global state management ready with useReducer & useContext
- url: https://gatsbyjs-starter-tailwindplay.appseed.us/
  repo: https://github.com/app-generator/gatsbyjs-starter-tailwindplay
  description: A Gatsby v2 starter styled using Tailwind, a utility-first CSS framework. Uses Purgecss to remove unused CSS.
  tags:
    - Styling:Tailwind
  features:
    - Based on gatsby-starter-tailwind
    - Tailwind CSS Framework
    - Removes unused CSS with Purgecss
- url: https://act-labs.github.io/
  repo: https://github.com/act-labs/gatsby-starter-act-blog
  description: Gatsby starter for blog/documentation using MDX, Ant Design, gatsby-plugin-combine.
  tags:
    - Blog
    - Documentation
    - Styling:Ant Design
    - Markdown
    - MDX
    - SEO
  features:
    - Posts and snippets;
    - SEO component;
    - Ant Design UI components;
    - Markdown and MDX for pages;
    - A customized webpack and babel configuration, for complex profecianal web apps with node.js, Jest tests, etc;
    - Progressively build more and more complex pages using gatsby-plugin-combine.
- url: https://gatsby-ghub.netlify.app/resume-book/
  repo: https://github.com/dwyfrequency/gatsby-ghub
  description: A resume builder app with authenticated routes, static marketing pages, and dynamic resume creation
  tags:
    - Authentication
    - Netlify
    - Client-side App
  features:
    - Netlify Identity
    - Static Marketing pages and Dynamic Client-side Authenticated App pages
    - SEO component
    - Apollo GraphQL (client-side)
- url: https://lewis-gatsby-starter-i18n.netlify.app
  repo: https://github.com/lewislbr/lewis-gatsby-starter-i18n
  description: A simple custom Gatsby starter template to start a new multilanguage website.
  tags:
    - i18n
    - Styling:CSS-in-JS
    - Portfolio
    - SEO
  features:
    - Automatically detects user browser language.
    - CSS in JS with styled-components.
    - Optimized images.
    - Offline capabilities.
    - Auto-generated sitemap and robots.txt.
- url: https://gatsby-snipcart-starter.netlify.app/
  repo: https://github.com/issydennis/gatsby-snipcart
  description: A simple e-commerce shop built using Gatsby and Snipcart.
  tags:
    - E-commerce
    - Styling:CSS-in-JS
    - Markdown
  features:
    - Minimal design to allow for simple customisation.
    - Snipcart integration provides an easy-to-use shopping cart and checkout.
    - Individual product pages with custom fields.
    - Products defined using markdown.
    - Styled components.
    - Gatsby image for optimised product images.
- url: https://anubhavsrivastava.github.io/gatsby-starter-stylish
  repo: https://github.com/anubhavsrivastava/gatsby-starter-stylish
  description: Single page starter based on the Stylish Portfolio site template by startbootstrap for portfolio page
  tags:
    - Onepage
    - Portfolio
    - Styling:SCSS
    - PWA
  features:
    - Designed by startbootstrap
    - Fully Responsive
    - Styling with SCSS
    - Offline support
    - Web App Manifest
- url: https://lewis-gatsby-starter-basic.netlify.app
  repo: https://github.com/lewislbr/lewis-gatsby-starter-basic
  description: A simple custom basic Gatsby starter template to start a new website.
  tags:
    - Styling:CSS-in-JS
    - SEO
  features:
    - Bare-bones starter.
    - CSS in JS with styled-components.
    - Optimized images.
    - Offline capabilities.
    - Auto-generated sitemap and robots.txt.
- url: https://myclicks.netlify.app/
  repo: https://github.com/himali-patel/MyClicks
  description: A simple Gatsby starter template to create a portfolio website with Contentful and Netlify.
  tags:
    - Blog
    - Netlify
    - CMS:Contentful
    - Styling:Bootstrap
    - Disqus
    - SEO
  features:
    - Fecthing Dynamic content from Contentful.
    - Blog post listing with previews, Disqus implementation and social sharing for each blog post.
    - Contact form integration with Netlify.
    - Portfolio Result Filteration according to Category.
    - Index pages design with Recent Blogs and Intagram Feed.
- url: https://gatsby-starter-typescript-graphql.netlify.app
  repo: https://github.com/spawnia/gatsby-starter-typescript-graphql
  description: A Gatsby starter with typesafe GraphQL using TypeScript
  tags:
    - Language:TypeScript
    - Linting
    - Portfolio
    - Styling:CSS-in-JS
  features:
    - Type safety with TypeScript
    - Typesafe GraphQL with graphql-code-generator
    - ESLint with TypeScript support
    - Styling with styled-components
- url: https://gatsby-tailwind-serif.netlify.app/
  repo: https://github.com/windedge/gatsby-tailwind-serif
  description: A Gatsby theme based on gatsby-serif-theme, rewrite with Tailwind CSS.
  tags:
    - Styling:Tailwind
    - Markdown
  features:
    - Based on gatsby-serif-theme
    - Tailwind CSS Framework
    - Removes unused CSS with Purgecss
    - Responsive design
    - Suitable for small business website
- url: https://mystifying-mclean-5c7fce.netlify.app
  repo: https://github.com/renvrant/gatsby-mdx-netlify-cms-starter
  description: An extension of the default starter with Netlify CMS and MDX support.
  tags:
    - MDX
    - Markdown
    - Netlify
    - CMS:Netlify
    - Styling:None
  features:
    - MDX and Netlify CMS support
    - Use React components in Netlify CMS Editor and other markdown files
    - Allow editors to choose a page template
    - Replace HTML tags with React components upon rendering Markdown, enabling design systems
    - Hide pages from being editable by the CMS
    - Minimal and extensible
- url: https://gatsby-airtable-advanced-starter.marcomelilli.com
  repo: https://github.com/marcomelilli/gatsby-airtable-advanced-starter
  description: A Gatsby Starter Blog using Airtable as backend
  tags:
    - Airtable
    - Blog
    - Styling:None
  features:
    - Dynamic content from Airtable
    - Does not contain any UI frameworks
    - Tags
    - Categories
    - Authors
    - Disqus
    - Offline support
    - Web App Manifest
    - SEO
- url: https://contentful-starter.netlify.app/
  repo: https://github.com/algokun/gatsby_contentful_starter
  description: An Awesome Starter Kit to help you get going with Contentful and Gatsby
  tags:
    - Blog
    - CMS:Contentful
    - CMS:Headless
  features:
    - Bare-bones starter.
    - Dynamic content from Contentful CMS
    - Ready made Components
    - Responsive Design
    - Includes Contentful Delivery API for production build
- url: https://gatsby-simple-blog.thundermiracle.com
  repo: https://github.com/thundermiracle/gatsby-simple-blog
  description: A gatsby-starter-blog with overreacted looking and tags, breadcrumbs, Disqus, i18n, and ESLint supported
  tags:
    - i18n
    - Blog
    - Netlify
    - Linting
    - Disqus
    - Testing
  features:
    - Easily Configurable
    - Tags
    - Breadcrumbs
    - Tags
    - Disqus
    - i18n
    - ESLint
    - Jest
- url: https://anubhavsrivastava.github.io/gatsby-starter-grayscale
  repo: https://github.com/anubhavsrivastava/gatsby-starter-grayscale
  description: Single page starter based on the Grayscale site template by startbootstrap for portfolio page
  tags:
    - Onepage
    - Portfolio
    - Styling:SCSS
    - PWA
  features:
    - Designed by startbootstrap
    - Fully Responsive
    - Styling with SCSS
    - Offline support
    - Web App Manifest
- url: https://gatsby-all-in.netlify.app
  repo: https://github.com/Gherciu/gatsby-all-in
  description: A starter that includes the most popular js libraries, already pre-configured and ready for use.
  tags:
    - Linting
    - Netlify
    - Styling:Tailwind
  features:
    - Tailwind CSS Framework
    - Antd UI Framework pre-configured
    - Redux for managing state
    - ESLint and Stylelint to enforce code style
- url: http://demo.nagui.me
  repo: https://github.com/kimnagui/gatsby-starter-nagui
  description: A Gatsby starter that full responsive blog.
  tags:
    - Blog
    - AWS
    - Pagination
    - SEO
    - Styling:CSS-in-JS
  features:
    - Tags & Categorys.
    - Pagination.
    - Show Recent Posts for category.
    - Styled-Components.
    - Mobile-First CSS.
    - Syntax highlighting in code blocks using PrismJS(Dracula).
    - Google Analytics.
    - Deploy AWS S3.
- url: https://anubhavsrivastava.github.io/gatsby-starter-newage
  repo: https://github.com/anubhavsrivastava/gatsby-starter-newage
  description: Single page starter based on the new age site template by startbootstrap for portfolio page/Mobile app launch
  tags:
    - Onepage
    - Portfolio
    - Styling:SCSS
    - PWA
  features:
    - Designed by startbootstrap
    - Fully Responsive
    - Styling with SCSS
    - Offline support
    - Web App Manifest
- url: https://gatsby-starter-krisp.netlify.app/
  repo: https://github.com/algokun/gatsby-starter-krisp
  description: A minimal, clean and responsive starter built with gatsby
  tags:
    - Styling:Bootstrap
    - Onepage
    - Portfolio
    - Netlify
    - Markdown
  features:
    - Styled-Components.
    - Mobile-First CSS.
    - Responsive Design, optimized for Mobile devices
- url: https://gatsby-datocms-starter.netlify.app/
  repo: https://github.com/brohlson/gatsby-datocms-starter
  description: An SEO-friendly DatoCMS starter with styled-components, page transitions, and out-of-the-box blog post support.
  tags:
    - CMS:DatoCMS
    - Styling:CSS-in-JS
    - Blog
    - Portfolio
    - SEO
  features:
    - Page Transitions
    - Blog Post Template
    - Sitemap & Robots.txt generation
- url: https://elemental.netlify.app/
  repo: https://github.com/akzhy/gatsby-starter-elemental
  description: A highly customizable portfolio starter with grid support.
  tags:
    - Blog
    - Portfolio
    - SEO
  features:
    - Highly Customizable
    - Portfolio Template
    - Blog Post Template
    - SEO Friendly
- url: https://gatsby-starter-apollo.netlify.app/
  repo: https://github.com/piducancore/gatsby-starter-apollo-netlify
  description: This project is an easy way to start developing fullstack apps with Gatsby and Apollo Server (using Netlify Lambda functions). For developing we use Netlify Dev to bring all of this magic to our local machine.
  tags:
    - Netlify
  features:
    - Apollo Client
    - Apollo Server running on Netlify functions
    - Netlify Dev for local development
- url: https://gatsby-starter-blog-and-portfolio.netlify.app/
  repo: https://github.com/alisalahio/gatsby-starter-blog-and-portfolio
  description: Just gatsby-starter-blog, with portfolio section added
  tags:
    - Blog
    - Portfolio
  features:
    - Basic setup for a full-featured blog
    - Basic setup for a portfolio
    - Support for an RSS feed
    - Google Analytics support
    - Automatic optimization of images in Markdown posts
    - Support for code syntax highlighting
    - Includes plugins for easy, beautiful typography
    - Includes React Helmet to allow editing site meta tags
    - Includes plugins for offline support out of the box
- url: https://www.attejuvonen.fi
  repo: https://github.com/baobabKoodaa/blog
  description: Blog with all the Bells and Whistles
  tags:
    - Blog
    - Infinite Scroll
    - Pagination
    - SEO
    - Markdown
  features:
    - Write blog posts into Markdown files (easy to format and content will not be married to any platform).
    - Expandable
    - Responsive and streamlined design.
    - Blazing fast UX
    - Autogenerated tracedSVG image placeholders are stylized to create a smooth look and transition as the image loads without the page jumping around.
    - Posts organized by tags.
    - Teasers of posts are generated to front page with infinite scroll which gracefully degrades into pagination.
    - Allow readers to be notified of updates with RSS feed and email newsletter.
    - Contact Form.
- url: https://novela.narative.co
  repo: https://github.com/narative/gatsby-starter-novela
  description: Welcome to Novela, the simplest way to start publishing with Gatsby.
  tags:
    - Blog
    - MDX
    - Portfolio
    - Pagination
    - SEO
  features:
    - Beautifully Designed
    - Multiple Homepage Layouts
    - Toggleable Light and Dark Mode
    - Simple Customization with Theme UI
    - Highlight-to-Share
    - Read Time and Progress
    - MDX support and inline code
    - Accessibility in Mind
- url: https://gatsby-starter-fashion-portfolio.netlify.app/
  repo: https://github.com/shobhitchittora/gatsby-starter-fashion-portfolio
  description: A Gatsby starter for a professional and minimal fashion portfolio.
  tags:
    - Blog
    - Client-side App
    - Landing Page
    - Portfolio
    - Styling:Other
  features:
    - A minimal and simple starter for your fashion portfolio
    - No need for any CMS, work with all your data and images locally.
    - Separate components for different pages and grid
    - Uses gatsby-image to load images
    - Built using the old school CSS.
- url: https://gatsby-theme-profile-builder.netlify.app/
  repo: https://github.com/ashr81/gatsby-theme-profile-builder
  description: Simple theme to build your personal portfolio and publish your articles using Contentful CMS.
  tags:
    - Landing Page
    - Portfolio
    - Styling:CSS-in-JS
    - Blog
    - CMS:Contentful
  features:
    - Mobile Screen support
    - Out of the box support with Contentful CMS for articles.
    - Toggleable Light and Dark Mode
    - Profile image with links to your GitHub and Twitter.
- url: https://prist.marguerite.io/
  repo: https://github.com/margueriteroth/gatsby-prismic-starter-prist
  description: A light-themed starter powered by Gatsby v2 and Prismic to showcase portfolios and blogs.
  tags:
    - Blog
    - CMS:Prismic
    - Landing Page
    - Netlify
    - Portfolio
    - SEO
    - Styling:CSS-in-JS
  features:
    - Landing page with customizable Hero, Portfolio preview, and About component
    - Emotion styled components
    - Blog layout and pages
    - Portfolio layout and pages
    - Google Analytics
    - Mobile ready
- url: https://demos.simplecode.io/gatsby/crafty/
  repo: https://github.com/simplecode-io/gatsby-crafty-theme
  description: SEO-friendly, fast, and fully responsive Gatsby starter with minimal plugins, utilizing JSON files as a content source.
  tags:
    - SEO
    - Portfolio
    - CMS:Other
    - Styling:Other
  features:
    - Beautiful and simple design
    - 100/100 Google Lighthouse score
    - SEO Optimized
    - Includes header/footer/sidebar (on Mobile)
    - CSS based sidebar
    - CSS based Modals
    - Content is fetched from JSON Files
    - Only one extra plugin from default Gatsby starter
- url: https://gatsby-starter-profile-site.netlify.app/
  repo: https://github.com/Mr404Found/gatsby-starter-profile-site
  description: A minimal and clean starter build with gatsby.
  tags:
    - Landing Page
    - Netlify
    - Portfolio
    - SEO
    - Styling:CSS-in-JS
  features:
    - Simple Design
    - Made by Sumanth
- url: https://the404blog.netlify.app
  repo: https://github.com/algokun/the404blog
  description: An Awesome Starter Blog to help you get going with Gatsby and Markdown
  tags:
    - Blog
    - Markdown
    - Search
    - Styling:CSS-in-JS
  features:
    - Bare-bones starter.
    - Dynamic content with Markdown
    - Ready made Components
    - Responsive Design
    - Includes Search Feature.
    - Syntax Highlight in Code.
    - Styling in Bootstrap
- url: https://gatsby-starter-unicorn.netlify.app/
  repo: https://github.com/algokun/gatsby_starter_unicorn
  description: An Awesome Starter Blog to help you get going with Gatsby and Markdown
  tags:
    - Blog
    - Markdown
    - Styling:CSS-in-JS
  features:
    - Bare-bones starter.
    - Dynamic content with Markdown
    - Ready made Components
    - Responsive Design
    - Syntax Highlight in Code.
- url: https://gatsby-starter-organization.netlify.app/
  repo: https://github.com/geocine/gatsby-starter-organization
  description: A Gatsby starter template for organization pages. Using the Gatsby theme "@geocine/gatsby-theme-organization"
  tags:
    - Styling:CSS-in-JS
    - Landing Page
    - Portfolio
    - Onepage
  features:
    - React Bootstrap styles
    - Theme UI and EmotionJS CSS-in-JS
    - A landing page with all your organization projects, configurable through a YML file.
    - Configurable logo, favicon, organization name and title
- url: https://gatsby-starter-interviews.netlify.app/
  repo: https://github.com/rmagon/gatsby-starter-interviews
  description: A Gatsby starter template for structured Q&A or Interview sessions
  tags:
    - SEO
    - Blog
    - Styling:SCSS
  features:
    - Minimalist design for interviews
    - Beautifully presented questions and answers
    - Option to read all answers to a specific question
    - Share interview on social channels
    - All content in simple json files
- url: https://gatsby-starter-photo-book.netlify.app/
  repo: https://github.com/baobabKoodaa/gatsby-starter-photo-book
  description: A Gatsby starter for sharing photosets.
  tags:
    - Gallery
    - Infinite Scroll
    - Pagination
    - Transitions
  features:
    - Gallery with auto-generated thumbnails are presented on CSS Grid with infinite scroll.
    - Beautiful "postcard" view for photos with fullscreen toggle.
    - Both views are responsive with minimal whitespace and polished UX.
    - Many performance optimizations for image delivery (both by Gatsby & way beyond what Gatsby can do).
- url: https://gatsby-typescript-scss-starter.netlify.app/
  repo: https://github.com/GrantBartlett/gatsby-typescript-starter
  description: A simple starter project using TypeScript and SCSS
  tags:
    - Language:TypeScript
    - Styling:SCSS
    - SEO
  features:
    - Pages and components are classes.
    - A skeleton SCSS project added with prefixing
- url: https://portfolio-by-mohan.netlify.app/
  repo: https://github.com/algokun/gatsby_starter_portfolio
  description: An Official Starter for Gatsby Tech Blog Theme
  tags:
    - SEO
    - Blog
  features:
    - Styling using Styled-Components
    - Search using ElasticLunr
    - Theme by gatsby-tech-blog-theme
    - Deployed in Netlify
- url: https://brevifolia-gatsby-forestry.netlify.app/
  repo: https://github.com/kendallstrautman/brevifolia-gatsby-forestry
  description: A minimal starter blog built with Gatsby & Forestry CMS
  tags:
    - CMS:Forestry.io
    - Blog
    - Markdown
    - Styling:SCSS
  features:
    - Blog post listing with previews (image + summary) for each blog post
    - Minimalist, responsive design & typography
    - Create new markdown posts dynamically
    - Configured to work automatically with Forestry CMS
    - Customizable 'info' page
    - Simple layout & scss architecture, easily extensible
- url: https://gatsby-firebase-starter.netlify.app/
  repo: https://github.com/ovidiumihaibelciug/gatsby-firebase-starter
  description: Starter / Project Boilerplate for Authentication and creating Dynamic pages from collections with Firebase and Gatsby.js
  tags:
    - Firebase
    - SEO
    - Styling:SCSS
    - Authentication
    - PWA
  features:
    - Authentication with Firebase
    - Programmatically create pages from a firestore collection
    - Protected Routes with Authorization
    - Email verification
    - Includes React Helmet to allow editing site meta tags
    - Includes plugins for offline support out of the box
- url: https://gatsby-typescript-minimal.netlify.app/
  repo: https://github.com/benbarber/gatsby-typescript-minimal
  description: A minimal, bare-bones TypeScript starter for Gatsby
  tags:
    - Language:TypeScript
    - Styling:CSS-in-JS
    - SEO
  features:
    - Bare-bones starter
    - TypeScript
    - TSLint
    - Prettier
    - Styled Components
    - Sitemap Generation
    - Google Analytics
- url: https://agility-gatsby-starter-gatsbycloud.netlify.app
  repo: https://github.com/agility/agility-gatsby-starter
  description: Get started with Gatsby and Agility CMS using a minimal blog.
  tags:
    - CMS:Agility CMS
    - Blog
    - SEO
  features:
    - A bare-bones starter Blog to get you off and running with Agility CMS and Gatsby.
- url: https://gatsby-starter-dot.netlify.app/
  repo: https://github.com/chronisp/gatsby-starter
  description: Gatsby Starter for creating portfolio & blog.
  tags:
    - Blog
    - CMS:Headless
    - CMS:Contentful
    - Netlify
    - Portfolio
    - Redux
    - SEO
    - Styling:Material
  features:
    - Extensible & responsive design using Material UI (palette, typography & breakpoints configuration)
    - Blog integration with Contentful CMS (GraphQL queries)
    - Redux (connect actions & props easily using custom HOF)
    - Support for Netlify deployment
    - SEO
    - Prettier code styling
- url: https://johnjkerr.github.io/gatsby-creative/
  repo: https://github.com/JohnJKerr/gatsby-creative
  description: Gatsby implementation of the Start Bootstrap Creative template
  tags:
    - Gallery
    - Portfolio
    - Styling:Bootstrap
    - Styling:SCSS
  features:
    - Start Bootstrap Creative template converted to React/Gatsby
    - React Scrollspy used to track page position
    - React Bootstrap used to create modal portfolio carousel
    - GitHub Actions deployment to GitHub Pages demonstrated
- url: https://bonneville.netlify.app/
  repo: https://github.com/bagseye/bonneville
  description: A starter blog template for Gatsby
  tags:
    - Blog
    - SEO
  features:
    - Extensible & responsive design
    - Blog integration
    - SEO
- url: https://gatsby-starter-i18next-sanity.netlify.app/en
  repo: https://github.com/johannesspohr/gatsby-starter-i18next-sanity
  description: A basic starter which integrates translations with i18next and localized sanity input.
  tags:
    - i18n
    - CMS:sanity.io
  features:
    - Showcases advanced i18n techniques with i18next and sanity.io
    - Correct URLs for the languages (language in the path, translated slugs)
    - Multilanguage content from sanity
    - Snippets translation
    - Optimized bundle size (don't ship all translations at once)
    - Alternate links to other languages
    - Sitemap with language information
    - Localized 404 pages
- url: https://gatsby-skeleton.netlify.app/
  repo: https://github.com/msallent/gatsby-skeleton
  description: Gatsby starter with TypeScript and all sort of linting
  tags:
    - Language:TypeScript
    - Styling:CSS-in-JS
    - SEO
  features:
    - TypeScript
    - Styled-Components
    - ESLint
    - Prettier
    - Stylelint
    - SEO
- url: https://nehalem.netlify.app/
  repo: https://github.com/nehalist/gatsby-starter-nehalem
  description: A starter for the Gatsby Nehalem Theme
  tags:
    - Blog
    - Language:TypeScript
    - Markdown
    - Search
    - SEO
  features:
    - Fully responsive
    - Highly optimized (Lighthouse score ~400)
    - SEO optimized (with open graph, Twitter Card, JSON-LD, RSS and sitemap)
    - Syntax highlighting
    - Search functionality
    - Multi navigations
    - Static pages
    - Fully typed with TypeScript
    - Tagging
    - Theming
    - Customizable
- url: https://gatsby-starter-headless-wp.netlify.app
  repo: https://github.com/crock/gatsby-starter-headless-wordpress
  description: A starter Gatsby site to quickly implement a site for headless WordPress
  tags:
    - Blog
    - CMS:Headless
    - CMS:WordPress
  features:
    - New Header
    - Responsive
    - Sidebar that displays recent blog posts
- url: https://gatsby-advanced-blog-starter.netlify.app
  repo: https://github.com/aman29271/gatsby-advanced-blog-starter
  description: A pre-built Gatsby Starter Tech-blog
  tags:
    - Blog
    - Markdown
  features:
    - Highly Optimised
    - Image optimised with blur-up effect
    - Responsive
    - Code  highlighting
    - tagging
    - Sass compiled
- url: https://anubhavsrivastava.github.io/gatsby-starter-casual
  repo: https://github.com/anubhavsrivastava/gatsby-starter-casual
  description: Multi-page starter based on the Casual site template by startbootstrap for portfolio
  tags:
    - Onepage
    - Styling:SCSS
    - PWA
  features:
    - Designed by startbootstrap
    - Fully Responsive
    - Styling with SCSS
    - Offline support
    - Web App Manifest
- url: https://gatsby-starter-ts-hello-world.netlify.app
  repo: https://github.com/hdorgeval/gatsby-starter-ts-hello-world
  description: TypeScript version of official hello world
  tags:
    - Language:TypeScript
  features:
    - TypeScript
    - ESLint
    - Type checking
    - no boilerplate
    - Great for advanced users
    - VSCode ready
- url: https://grommet-file.netlify.app/
  repo: https://github.com/metinsenturk/gatsby-starter-grommet-file
  description: Grommet-File is made with Grommet V2 and a blog starter
  tags:
    - Blog
    - Markdown
    - SEO
    - Portfolio
    - Styling:Grommet
  features:
    - Responsive Design
    - Pagination
    - Page creation
    - Content is Markdown files
    - Google Analytics
    - Grommet V2 User Interface
    - Support for RSS feed
    - SEO friendly
    - Mobile and responsive
    - Sitemap & Robots.txt generation
    - Optimized images with gatsby-image
- url: https://gatsby-wordpress-typescript-scss-blog.netlify.app/
  repo: https://github.com/sagar7993/gatsby-wordpress-typescript-scss-blog
  description: A Gatsby starter template for a WordPress blog, built using TypeScript, SCSS, and Ant Design
  tags:
    - Blog
    - CMS:WordPress
    - CMS:Headless
    - Language:TypeScript
    - Pagination
    - PWA
    - SEO
    - Portfolio
    - Styling:SCSS
  features:
    - TypeScript for type-safe code
    - Source content from WordPress CMS
    - Auto generated Pagination for your WordPress Posts
    - Auto generated Navigation for next and previous post at the end Post
    - Auto generated pages for tags and categories sourced from WordPress
    - SCSS stylesheets
    - PWA with offline support
    - Ant Design for UI components and theming
    - Jest and Enzyme Testing framework support for snapshots and unit tests.
    - Responsive Design
    - Google Analytics
    - Comments using Staticman
    - Images within WordPress post/page content downloaded to static folder and transformed to webp format during build
    - Social widgets
    - Instagram feed of any profile (no API token needed)
    - Pinterest pin-it button on hovering on images (no API token needed)
    - Twitter timeline and follow button (no API token needed)
    - Facebook timeline and like button (no API token needed)
    - SEO friendly
    - Web app manifest
    - Mobile optimized and responsive
    - Sitemap.xml & Robots.txt generation
    - Optimized images with gatsby-image
    - Git pre-commit and pre-push hooks using Husky
    - TSLint formatting
    - Highly optimized with excellent lighthouse audit score
- url: https://gatsby-starter-typescript-deluxe.netlify.app/
  repo: https://github.com/gojutin/gatsby-starter-typescript-deluxe
  description: A Gatsby starter with TypeScript, Storybook, Styled Components, Framer Motion, Jest, and more.
  tags:
    - Language:TypeScript
    - Styling:CSS-in-JS
    - Storybook
    - SEO
    - Linting
    - Testing
  features:
    - TypeScript for type-safe code.
    - Styled-Components for all your styles.
    - Framer Motion for awesome animations.
    - gatsby-image and gatsby-transformer-sharp for optimized images.
    - gatsby-plugin-manifest + SEO component for an SEO-friendly PWA.
    - Storybook with add-ons for showing off your awesome components.
    - Jest and React Testing library for snapshots and unit tests.
    - ESLint (with TSLint and Prettier) to make your code look its best.
    - React Axe and React A11y for accessibility so that your site is awesome for everyone.
- url: https://gatsby-markdown-blog-starter.netlify.app/
  repo: https://github.com/ammarjabakji/gatsby-markdown-blog-starter
  description: Gatsby v2 starter for creating a markdown blog. Based on Gatsby Advanced Starter.
  tags:
    - Blog
    - Markdown
    - SEO
    - PWA
  features:
    - Gatsby v2 support
    - Responsive Design
    - Pagination
    - Content is Markdown files
    - Google Analytics
    - Support for RSS feed
    - SEO friendly
    - Sitemap & Robots.txt generation
    - Sass support
    - Css Modules support
    - Web App Manifest
    - Offline support
    - htaccess support
    - Typography.js
    - Integration with Social Media
- url: https://gatsby-starter-bloomer-db0aaf.netlify.app
  repo: https://github.com/zlutfi/gatsby-starter-bloomer
  description: Barebones starter website with Bloomer React components for Bulma.
  tags:
    - PWA
    - Styling:Bulma
    - Styling:SCSS
  features:
    - Bloomer React Commponents
    - Bulma CSS Framework
    - Uses SCSS for styling
    - Font Awesome Support
    - Progressive Web App
- url: https://gatsby-starter-mdbreact.netlify.app
  repo: https://github.com/zlutfi/gatsby-starter-mdbreact
  description: Barebones starter website with Material Design Bootstrap React components.
  tags:
    - PWA
    - Styling:Bootstrap
    - Styling:Material
    - Styling:SCSS
  features:
    - MDBReact React Commponents
    - Bootstrap CSS Framework with Material Design Bootstrap styling
    - Uses SCSS for styling
    - Font Awesome Support
    - Progressive Web App
- url: https://gatsby-starter-ts-pwa.netlify.app/
  repo: https://github.com/markselby9/gatsby-starter-typescript-pwa
  description: The default Gatsby starter fork with TypeScript and PWA support added
  tags:
    - Language:TypeScript
    - PWA
  features:
    - Minimum changes based on default starter template for TypeScript and PWA
    - Added TypeScript support with ESLint and tsc check
    - Support GitHub Actions CI/CD workflow (beta)
- url: https://iceberg-gatsby-multilang.netlify.app/
  repo: https://github.com/diogorodrigues/iceberg-gatsby-multilang
  description: Gatsby multi-language starter. Internationalization / i18n without third party plugins or packages for Posts and Pages. Different URLs depending on the language. Focused on SEO, PWA, Image Optimization, Styled Components, and more. This starter also integrates with Netlify CMS to manage all pages, posts, and images.
  tags:
    - Blog
    - CMS:Headless
    - CMS:Netlify
    - i18n
    - Netlify
    - Markdown
    - Pagination
    - PWA
    - SEO
    - Styling:CSS-in-JS
  features:
    - Translations by using GraphQL, hooks and context API
    - Content in markdown for pages and posts in different languages
    - General translations for any content
    - Creation of menu by using translations and GraphQL
    - Netlify CMS to manage all pages, posts and images
    - Styled Components to styles
    - All important seetings for speedy and optimized images
    - Blog Posts list with pagination
    - Focus on SEO
    - PWA
- url: https://flexible-gatsby.netlify.app/
  repo: https://github.com/wangonya/flexible-gatsby
  description: A simple and clean theme for Gatsby
  tags:
    - Blog
    - Markdown
  features:
    - Google Analytics
    - Simple design
    - Markdown support
- url: https://gatsby-starter-leaflet.netlify.app/
  repo: https://github.com/colbyfayock/gatsby-starter-leaflet
  description: A Gatsby starter with Leaflet!
  tags:
    - Landing Page
    - Linting
    - Styling:SCSS
    - Testing
  features:
    - Simple landing page to get started with Leaflet
    - Includes Leaflet and React Leaflet
    - Starts with some basic Sass stylesheets for styling
    - Linting and testing preconfigured
- url: https://gatsby-starter-luke.netlify.app/
  repo: https://github.com/lukethacoder/luke-gatsby-starter
  description: An opinionated starter using TypeScript, styled-components (emotion flavoured), React Hooks & react-spring. Built as a BYOS (bring your own source) so you can get up and running with whatever data you choose.
  tags:
    - Language:TypeScript
    - Transitions
    - Styling:CSS-in-JS
    - Linting
  features:
    - TypeScript
    - react-spring animations
    - BYOS (bring your own source)
    - Emotion for styling components
    - Minimal Design
    - React Hooks (IntersectionObserver, KeyUp, LocalStorage)
- url: https://friendly-cray-96d631.netlify.app/
  repo: https://github.com/PABlond/Gatsby-TypeScript-Starter-Blog
  description: Project boilerplate of a blog app. The starter was built using Gatsby and TypeScript.
  tags:
    - Markdown
    - Language:TypeScript
    - SEO
    - PWA
    - Styling:SCSS
  features:
    - A complete responsive theme built wiss Scss
    - Easy editable posts in Markdown files
    - SEO component
    - Optimized with Google Lighthouse
- url: https://gatsby-starter-material-album.netlify.app
  repo: https://github.com/JoeTrubenstein/gatsby-starter-material-album
  description: A simple portfolio starter based on the Material UI Album Layout
  tags:
    - Gallery
    - Portfolio
    - Styling:Material
  features:
    - Pagination
    - Material UI
    - Exif Data Parsing
- url: https://peaceful-ptolemy-d7beb4.netlify.app
  repo: https://github.com/TRamos5/gatsby-contentful-starter
  description: A starter template for an awesome static blog utilizing Contentful as a CMS and deployed to Netlify.
  tags:
    - CMS:Contentful
    - CMS:Headless
    - Blog
    - Netlify
    - Markdown
    - Styling:CSS-in-JS
  features:
    - Netlify integration with pre built contact form
    - "CMS: Contentful integration with placeholders included"
    - Mobile friendly responsive design made to be customized or leave as is
    - Separate components for everything
    - ...and more
- url: https://gatsby-tailwind-emotion-starter-demo.netlify.app/
  repo: https://github.com/pauloelias/gatsby-tailwind-emotion-starter
  description: Gatsby starter using the latest Tailwind CSS and Emotion.
  tags:
    - Styling:Tailwind
    - Styling:CSS-in-JS
    - Styling:PostCSS
  features:
    - Tailwind CSS for rapid development
    - Emotion with `twin.macro` for flexible styled components
    - PostCSS configured out-of-the-box to write your own custom CSS
    - postcss-preset-env to write tomorrow's CSS today
    - Bare bones starter to help you hit the ground running
- url: https://gatsby-starter-grayscale-promo.netlify.app/
  repo: https://github.com/gannochenko/gatsby-starter-grayscale-promo
  description: one-page promo site
  tags:
    - Language:TypeScript
    - Styling:CSS-in-JS
    - Linting
    - Markdown
    - Onepage
    - CMS:Netlify
    - Landing Page
  features:
    - Styled-Components
    - NetlifyCMS
    - TypeScript
    - Basic design
- url: https://gatsby-starter-mdx-website-blog.netlify.app/
  repo: https://github.com/doakheggeness/gatsby-starter-mdx-website-blog
  description: Gatsby website and blog starter utilizing MDX for adding components to MDX pages and posts. Incorporates Emotion.
  tags:
    - MDX
    - Blog
    - Styling:CSS-in-JS
  features:
    - Create pages and posts using MDX
    - Incorporates the CSS-in-JS library Emotion
    - Visual effects
- url: https://gatsby-starter-zurgbot.netlify.app/
  repo: https://github.com/zurgbot/gatsby-starter-zurgbot
  description: The ultimate force of starter awesomeness in the galaxy of Gatsby
  tags:
    - Linting
    - PWA
    - SEO
    - Styling:Bulma
    - Styling:SCSS
    - Testing
  features:
    - Sass (SCSS Flavored) CSS
    - Bulma CSS Framework
    - React Helmet <head> Management
    - React Icons SVG Icon Components (Including Font Awesome and others)
    - ESLint for JS linting
    - Prettier for JS formatting
    - StyleLint for Scss linting and formatting
    - Jest for a test framework
    - Enzyme for testing with React
    - Husky for git hooks, particularly precommit management
    - Lint Staged to run commands only on staged files
- url: https://martin2844.github.io/gatsby-starter-dev-portfolio/
  repo: https://github.com/martin2844/gatsby-starter-dev-portfolio
  description: A Gatsby minimalistic portfolio site, with a blog and about section
  tags:
    - Portfolio
    - Blog
    - Markdown
  features:
    - createPages API
    - Responsive
    - Minimalistic
    - Blazing fast (LINK)
    - Graphql queries
    - Sass
    - Markdown
- url: https://wataruoguchi-gatsby-starter-typescript-contentful.netlify.app/
  repo: https://github.com/wataruoguchi/gatsby-starter-typescript-contentful
  description: Simple TypeScript starter with Contentful Integration
  tags:
    - Language:TypeScript
    - CMS:Contentful
    - Netlify
    - Blog
  features:
    - Simple
    - TypeScript
    - Contentful
    - Supports Contentful Rich Text
    - Prettier & ESLint & StyleLint to format & check the code
    - Husky & lint-staged to automate checking
- url: https://gatsby-starter-point.netlify.app/
  repo: https://github.com/teaware/gatsby-starter-point
  description: A humble Gatsby starter for blog
  tags:
    - Blog
    - Markdown
    - Netlify
  features:
    - SASS
    - SEO
    - Dark Mode
    - Google Analytics
- url: https://gatsby-typescript-storybook-starter.netlify.app/
  repo: https://github.com/RobertoMSousa/gatsby-typescript-storybook-starter
  description: A Gatsby starter with Storybook, tags, and ESLint
  tags:
    - Language:TypeScript
    - Styling:CSS-in-JS
    - Storybook
    - Markdown
    - Linting
  features:
    - Storybook
    - Simple
    - TypeScript
    - Contentful
    - Prettier & ESLint & StyleLint to format & check the code
    - Storybook
    - Jest and React Testing library for snapshots and unit tests.
    - Styled-Components for all your styles.
- url: https://semantic-ui-docs-gatsby.netlify.app/
  repo: https://github.com/whoisryosuke/semantic-ui-docs-gatsby
  description: Documentation starter using Semantic UI and MDX
  tags:
    - Documentation
    - Linting
    - Markdown
    - MDX
    - PWA
    - SEO
  features:
    - Easy starter for documentation-style sites
    - Use SUI React components anywhere in MDX
    - SASS/LESS support
    - Live code component
    - Customizable sidebar
    - Offline-ready
    - Responsive design
    - Nodemon for restarting dev server on changes
    - webpack aliasing for components, assets, etc
- url: https://gatsby-starter-saas-marketing.netlify.app/
  repo: https://github.com/keegn/gatsby-starter-saas-marketing
  description: A simple one-page marketing site starter for SaaS companies and products
  tags:
    - Onepage
    - Styling:CSS-in-JS
    - Landing Page
  features:
    - Responsive
    - Netlify ready
    - Styled-Components
    - Minimal design and easy to customize
    - Great for software or product related marketing sites
- url: https://react-landnig-page.netlify.app/
  repo: https://github.com/zilahir/react-landing-page
  description: Landing page with GraphCMS
  tags:
    - Redux
    - Styling:SCSS
    - Styling:CSS-in-JS
    - Netlify
  features:
    - Team section
    - Clients section
    - Map
    - Netlify ready
    - Styled-Components
    - Good for app showcase for startups
    - Prettier & ESLint & StyleLint to format & check the code
    - Husky & lint-staged to automate checking
- url: https://gatsby-strapi-starter.netlify.app/
  repo: https://github.com/jeremylynch/gatsby-strapi-starter
  description: Get started with Strapi, Bootstrap (reactstrap), and Gatsby FAST!
  tags:
    - CMS:Strapi
    - Styling:Bootstrap
  features:
    - Strapi
    - Bootstrap
    - Reactstrap
- url: https://kontent-template-gatsby-landing-page-photon.netlify.app
  repo: https://github.com/Simply007/kontent-template-gatsby-landing-page-photon
  description: Kentico Kontent based starter based on Photon starter by HTML5 UP
  tags:
    - CMS:Headless
    - CMS:Kontent
    - Netlify
    - Landing Page
    - HTML5UP
    - Styling:SCSS
  features:
    - Kentico Kontent CaaS platform as the data source
    - Landing page divided by section.
    - Support for code syntax highlighting
    - Includes plugins for easy, beautiful typography
    - Includes React Helmet to allow editing site meta tags
    - Includes plugins for offline support out of the box
    - Font awesome
    - Material Icons
    - CSS Grid
- url: https://gatsby-starter-typescript-blog-forms.netlify.app/
  repo: https://github.com/joerneu/gatsby-starter-typescript-blog-forms
  description: Gatsby starter for a website in TypeScript with a homepage, blog, and forms
  tags:
    - Blog
    - Language:TypeScript
    - Linting
    - Markdown
    - MDX
    - CMS:Netlify
    - SEO
    - Styling:CSS-in-JS
  features:
    - TypeScript for type safety, IDE comfort and error checking during development and build time
    - ESLint and Prettier for safety and consistent code style
    - Uses the official Gatsby Blog Core theme for data processing
    - Functional components and React Hooks
    - SEO component with React Helmet
    - Minimal responsive styling with React Emotion that can easily be extended
    - Theming of components and Markdown (MDX) with Emotion Theming
    - Forms with Formite (React Hooks Form library)
    - Accessible UI components implemented with Reakit and styling based on mini.css
    - Netlify CMS to create and edit blog posts
    - Small bundle size
- url: https://gatsby-tailwind-styled-components-storybook-starter.netlify.app/
  repo: https://github.com/denvash/gatsby-tailwind-styled-components-storybook-starter
  description: Tailwind CSS + Styled-Components + Storybook starter for Gatsby
  tags:
    - Storybook
    - Styling:Tailwind
    - Styling:CSS-in-JS
    - Styling:PostCSS
    - Netlify
  features:
    - Tailwind CSS v1
    - Styled-Components v5
    - Storybook v5
    - PostCSS
    - Deploy Storybook
    - Documentation
- url: https://gatsby-tfs-starter.netlify.app/
  repo: https://github.com/tiagofsanchez/gatsby-tfs-starter
  description: a gatsby-advanced-starter with Theme UI styling
  tags:
    - RSS
    - SEO
    - Blog
    - MDX
  features:
    - React Helmet <head> Management
    - SVG Icon
- url: https://lam.aesthetic.codes/
  repo: https://github.com/vaporwavy/gatsby-london-after-midnight
  description: A custom, image-centric theme for Gatsby. Advanced from the Gatsby starter London.
  tags:
    - Blog
    - Portfolio
    - Gallery
    - SEO
    - Markdown
    - HTML5UP
    - CMS:Netlify
    - Styling:PostCSS
  features:
    - Support tags
    - Easily change the theme color
    - Post thumbnails in the homepage
    - Built with PostCSS
    - Made for image-centric portfolios
    - Based on London for Gatsby
- url: https://alipiry-gatsby-starter-typescript.netlify.app/
  repo: https://github.com/alipiry/gatsby-starter-typescript
  description: The default Gatsby starter with TypeScript
  tags:
    - Language:TypeScript
    - Linting
    - Netlify
  features:
    - Type Checking With TypeScript
    - Powerful Linting With ESLint
- url: https://gatsby-typescript-tailwind.netlify.app/
  repo: https://github.com/impulse/gatsby-typescript-tailwind
  description: Gatsby starter with TypeScript and Tailwind CSS
  tags:
    - Language:TypeScript
    - Styling:Tailwind
    - Styling:PostCSS
    - Netlify
  features:
    - Simple
    - TSLint
    - Tailwind CSS v1
    - PostCSS + PurgeCSS
- url: https://gatsby-starter-blog-tailwindcss-demo.netlify.app/
  repo: https://github.com/andrezzoid/gatsby-starter-blog-tailwindcss
  description: Gatsby blog starter with Tailwind CSS
  tags:
    - Blog
    - SEO
    - Markdown
    - Styling:Tailwind
    - Styling:PostCSS
  features:
    - Based on the official Gatsby starter blog
    - Uses Tailwind CSS
    - Uses PostCSS
- url: https://gatsby-minimalist-starter.netlify.app/
  repo: https://github.com/dylanesque/Gatsby-Minimalist-Starter
  description: A minimalist, general-purpose Gatsby starter
  tags:
    - SEO
    - Markdown
    - Styling:CSS-in-JS
  features:
    - Less starting boilerplate than the Gatsby default starter
    - Layout.css includes checklist of initial design system decisions to make
    - Uses Emotion
    - Uses CSS-In-JS
- url: https://gastby-starter-zeevo.netlify.app/
  repo: https://github.com/zeevosec/gatsby-starter-zeevo
  description: Yet another Blog starter with a different style
  tags:
    - Blog
    - Markdown
    - SEO
  features:
    - Extendable
    - Feature filters
    - Performant
- url: https://gatsby-theme-phoenix-demo.netlify.app
  repo: https://github.com/arshad/gatsby-theme-phoenix
  description: A personal blogging and portfolio theme for Gatsby with great typography and dark mode.
  tags:
    - Blog
    - Portfolio
    - SEO
    - MDX
    - Styling:Tailwind
    - Styling:PostCSS
  features:
    - MDX - Posts, Pages and Projects
    - Tags/Categories
    - Dark mode
    - Customizable with Tailwind CSS
    - Code highlighting with Prism
    - RSS feed
- url: https://gatsby-starter-landed.netlify.app/
  repo: https://github.com/vasrush/gatsby-starter-landed
  description: A Gatsby theme based on Landed template by HTML5UP
  tags:
    - HTML5UP
    - Landing Page
    - Portfolio
    - Linting
    - Styling:SCSS
    - Transitions
    - SEO
  features:
    - Includes sections to easily create landing pages
    - React Helmet <head> Management
    - Easily update menus & submenus in gatsby-config file
    - Integrates react-scroll and react-reveal for transitions
    - ESLint and Prettier for safety and consistent code style
    - Offline-ready
    - Responsive design
    - Left, Right and no sidebar templates
    - Font awesome icons
    - HTML5UP Design
- url: https://tina-starter-grande.netlify.app/
  repo: https://github.com/tinacms/tina-starter-grande
  description: Feature-rich Gatsby starter with full TinaCMS integration
  tags:
    - Blog
    - Markdown
    - SEO
    - Netlify
    - Pagination
    - CMS:Other
    - Styling:CSS-in-JS
  features:
    - Fully integrated with TinaCMS for easy editing
    - Blocks based page & form builder
    - Styled Components
    - Code syntax highlighting
    - Light/Dark mode
- url: https://amelie-blog.netlify.app/
  repo: https://github.com/tobyau/gatsby-starter-amelie
  description: A minimal and mobile-friendly blog template
  tags:
    - Blog
    - SEO
    - Markdown
  features:
    - Responsive design
    - Customizable content through markdown files
    - SEO component with React Helmet
- url: https://chronoblog.now.sh
  repo: https://github.com/Ganevru/gatsby-starter-chronoblog
  description: Chronoblog is a Gatsby js theme specifically designed to create a personal website. The main idea of ​​Chronoblog is to allow you not only to write a personal blog but also to keep a record of everything important that you have done.
  tags:
    - Blog
    - Portfolio
    - MDX
    - Markdown
    - SEO
    - Styling:CSS-in-JS
    - Linting
  features:
    - Starter for Chronoblog Gatsby Theme
- url: https://gatsby-eth-dapp-starter.netlify.app
  repo: https://github.com/robsecord/gatsby-eth-dapp-starter
  description: Gatsby Starter for Ethereum Dapps using Web3 with Multiple Account Management Integrations
  tags:
    - Client-side App
    - Netlify
    - Authentication
  features:
    - Ethereum Web3 Authentication - Multiple Integrations
    - ConsenSys Rimble UI Integration
    - Styled Components
    - Coinbase, Fortmatic, Metamask, WalletConnect, and more
    - dFuse Blockchain Streaming and Notifications
- url: https://gatsby-starter-theme-antv.antv.vision
  repo: https://github.com/antvis/gatsby-starter-theme-antv
  description: ⚛️ Polished Gatsby theme for documentation site
  tags:
    - Documentation
    - Markdown
    - Language:TypeScript
    - Styling:Ant Design
    - i18n
  features:
    - ⚛ Prerendered static site
    - 🌎 Internationalization support by i18next
    - 📝 Markdown-based documentation and menus
    - 🎬 Examples with live playground
    - 🏗 Unified Theme and Layout
    - 🆙 Easy customized header nav
    - 🧩 Built-in home page components
- url: https://gatsby-starter-cafe.netlify.app
  repo: https://github.com/crolla97/gatsby-starter-cafe
  description: Gatsby starter for creating a single page cafe website using Contentful and Leaflet
  tags:
    - CMS:Contentful
    - Styling:SCSS
    - Landing Page
    - Onepage
  features:
    - Leaflet interactive map
    - Instagram Feed
    - Contentful for menu item storage
    - Responsive design
- url: https://gatsby-firebase-simple-auth.netlify.app/
  repo: https://github.com/marcomelilli/gatsby-firebase-simple-auth
  description: A simple Firebase Authentication Starter with protected routes
  tags:
    - Firebase
    - Authentication
    - Styling:Tailwind
  features:
    - Authentication with Firebase
    - Protected Routes with Authorization
- url: https://demo.gatsbystorefront.com/
  repo: https://github.com/GatsbyStorefront/gatsby-starter-storefront-shopify
  description: Lightning fast PWA storefront for Shopify
  tags:
    - CMS:Headless
    - Shopify
    - SEO
    - PWA
    - E-commerce
    - Styling:CSS-in-JS
  features:
    - Gatsby Storefront
    - gatsby-theme-storefront-shopify
    - Shopify Integration
    - Shopping Cart
    - PWA
    - Optimized images with gatsby-image.
    - SEO
    - A11y
- url: https://keturah.netlify.app/
  repo: https://github.com/giocare/gatsby-starter-keturah
  description: A portfolio starter for developers
  tags:
    - Portfolio
    - SEO
    - Markdown
  features:
    - Target Audience Developers
    - Designed To Resemble A Terminal And Text Editor
    - Responsive Design
    - FontAwesome Icon Library
    - Easily Customize Content Using Markdown Files
    - SEO Friendly Component
    - Social Media Icons Provided
- url: https://gatsby-lander.surge.sh/
  repo: https://github.com/codebushi/gatsby-starter-lander
  description: Single page starter built with Tailwind CSS
  tags:
    - Onepage
    - Linting
    - Styling:Tailwind
  features:
    - Simple One Page Site
    - Landing Page Design
    - Fully Responsive
    - Styling with Tailwind
- url: https://gatsby-starter-papan01.netlify.app/
  repo: https://github.com/papan01/gatsby-starter-papan01
  description: A Gatsby starter for creating a markdown blog.
  tags:
    - Linting
    - Blog
    - Styling:SCSS
    - Markdown
    - Pagination
    - PWA
    - SEO
  features:
    - SSR React Code Splitting(loadable-components)
    - Theme Toggle(light/dark)
    - Pagination
    - SEO(Sitemap, Schema.org, OpenGraph tags, Twitter tag)
    - Web application manifest and offline support
    - Google Analytics
    - Disqus
    - RSS
    - ESLint(Airbnb) for linting
    - Prettier code formatting
    - gh-pages for deploying to GitHub Pages
- url: https://gatsby-starter-boilerplatev-kontent-demo.netlify.app/
  repo: https://github.com/viperfx07/gatsby-starter-boilerplatev-kontent
  description: A Gatsby starter using BoilerplateV for Kentico Kontent.
  tags:
    - Blog
    - CMS:Headless
    - CMS:Kontent
    - Styling:Bootstrap
    - Styling:CSS-in-JS
    - Linting
  features:
    - Sass (SCSS Flavored) CSS
    - ITCSS Structure of CSS (with glob added for css)
    - Bootstrap CSS Framework
    - React Helmet <head> Management
    - ESLint(Airbnb) for JS linting
    - Prettier for JS formatting
- url: https://www.cryptocatalyst.net/
  repo: https://github.com/n8tb1t/gatsby-starter-cryptocurrency
  description: A full-fledged cryptocurrency Gatsby starter portal with landing page, blog, roadmap, devs team, and docs.
  tags:
    - Linting
    - Blog
    - Styling:SCSS
    - Markdown
    - Pagination
    - PWA
    - SEO
  features:
    - Beautiful Mobile-first design.
    - modular SCSS styles.
    - Configurable color scheme.
    - Advanced config options.
    - Advanced landing page.
    - Blog Component.
    - Live comments.
    - Roadmap component.
    - Developers page component.
    - Algolia advanced search index, with content chunks.
    - Docs component.
    - No outdated codebase, use only react hooks.
    - Easy to modify react components.
    - SEO (Sitemap, OpenGraph tags, Twitter tags)
    - Google Analytics Support
    - Offline Support & WebApp Manifest
    - Easy to modify assets.
- url: https://chronoblog-profile.now.sh
  repo: https://github.com/Ganevru/gatsby-starter-chronoblog-profile
  description: This starter will help you launch a personal website with a simple text feed on the main page. This starter looks simple and neat, but at the same time, it has great potential for organizing your content using tags, dates, and search. The homepage is organized in compact feeds. The display of content in these feeds is based on the tags of this content (for example, only content with a podcast tag gets into the feed with podcasts).
  tags:
    - Blog
    - Portfolio
    - MDX
    - Markdown
    - SEO
    - Styling:CSS-in-JS
    - Linting
  features:
    - Specially designed to create a personal website (in a simple and strict "text" style)
    - Universal text feed divided into categories
    - Search and Tags for organizing content
    - A simple change of primary and secondary colors of the site, fonts, radius of curvature of elements, etc (thanks to Theme UI theming)
    - Clean and Universal UI
    - Mobile friendly, all elements and custom images are adapted to any screen
    - Light/Dark mode
    - Easy customization of icons and links to your social networks
    - MDX for the main menu of the site, footer and other elements of the site
    - MDX for pages and content
    - Code syntax highlighting
    - SEO (OpenGraph and Twitter) out of the box with default settings that make sense (thanks to React Helmet)
- url: https://chronoblog-hacker.now.sh
  repo: https://github.com/Ganevru/gatsby-starter-chronoblog-hacker
  description: A dark (but with ability to switch to light) starter that uses the Source Code Pro font (optional) and minimalistic UI
  tags:
    - Blog
    - Portfolio
    - MDX
    - Markdown
    - SEO
    - Styling:CSS-in-JS
    - Linting
  features:
    - Specially designed to create a personal website
    - Search and Tags for organizing content
    - A simple change of primary and secondary colors of the site, fonts, radius of curvature of elements, etc (thanks to Theme UI theming)
    - Clean and Minimalistic UI
    - Mobile friendly, all elements and custom images are adapted to any screen
    - Light/Dark mode
    - Easy customization of icons and links to your social networks
    - MDX for the main menu of the site, footer and other elements of the site
    - MDX for pages and content
    - Code syntax highlighting
    - SEO (OpenGraph and Twitter) out of the box with default settings that make sense (thanks to React Helmet)
- url: https://gatsby-starter-tailwind2-emotion-styled-components.netlify.app/
  repo: https://github.com/chrish-d/gatsby-starter-tailwind2-emotion-styled-components
  description: A (reasonably) unopinionated Gatsby starter, including; Tailwind 2 and Emotion. Use Tailwind utilities with Emotion powered CSS-in-JS to produce component scoped CSS (no need for utilities like Purge CSS, etc).
  tags:
    - Styling:CSS-in-JS
    - Styling:Tailwind
  features:
    - Utility-first CSS using Tailwind 2.
    - CSS scoped within components (no "bleeding").
    - Only compiles the CSS you use (no need to use PurgeCSS/similar).
    - Automatically gives you Critical CSS with inline stlyes.
    - Hybrid of PostCSS and CSS-in-JS to give you Tailwind base styles.
- url: https://5e0a570d6afb0ef0fb162f0f--wizardly-bassi-e4658f.netlify.app/
  repo: https://github.com/adamistheanswer/gatsby-starter-baysik-blog
  description: A basic and themeable starter for creating blogs in Gatsby.
  tags:
    - Blog
    - Portfolio
    - MDX
    - Markdown
    - SEO
    - Styling:CSS-in-JS
    - Linting
  features:
    - Specially designed to create a personal website
    - Clean and Minimalistic UI
    - Facebook Comments
    - Mobile friendly, all elements and custom images are adapted to any screen
    - Light/Dark mode
    - Prettier code formatting
    - RSS
    - Links to your social networks
    - MDX for pages and content
    - Code syntax highlighting
    - SEO (OpenGraph and Twitter) out of the box with default settings that make sense (thanks to React Helmet)
- url: https://gatsby-starter-robin.netlify.app/
  repo: https://github.com/robinmetral/gatsby-starter-robin
  description: Gatsby Default Starter with state-of-the-art tooling
  tags:
    - MDX
    - Styling:CSS-in-JS
    - Linting
    - Testing
    - Storybook
  features:
    - 📚 Write in MDX
    - 👩‍🎤 Style with Emotion
    - 💅 Linting with ESLint and Prettier
    - 📝 Unit and integration testing with Jest and react-testing-library
    - 💯 E2E browser testing with Cypress
    - 📓 Visual testing with Storybook
    - ✔️ CI with GitHub Actions
    - ⚡ CD with Netlify
- url: https://help.dferber.de
  repo: https://github.com/dferber90/gatsby-starter-help-center
  description: A themeable starter for a help center
  tags:
    - Documentation
    - Markdown
    - MDX
    - Search
  features:
    - Manage content in Markdown and YAML files
    - Multiple authors possible
    - Apply your own theme
    - Usable in any language
    - SEO friendly
    - Easy to add Analytics
- url: https://evaluates2.github.io/Gatsby-Starter-TypeScript-Redux-TDD-BDD
  repo: https://github.com/Evaluates2/Gatsby-Starter-TypeScript-Redux-TDD-BDD
  description: An awesome Gatsby starter template that takes care of the tooling setup, allowing you and your team to dive right into building ultra-fast React applications quickly and deploy them with confidence! 📦
  tags:
    - Redux
    - Language:TypeScript
    - Linting
    - Testing
    - Styling:None
  features:
    - 📚 Written in TypeScript.
    - 💡 Redux preconfigured (with local-storage integration.
    - 💅 Linting with TSLint and Prettier.
    - 📝 Unit testing with Jest and react-test-renderer.
    - 💯 Behavior-driven E2E browser testing with Cypress + Cucumber.js plugin.
    - 📓 Steps for deploying to Gh-pages
    - ✔️ CI with TravisCI
    - ⚡ Steps for deploying to GitHub Pages, AWS S3, or Netlify.
- url: https://gatsby-resume-starter.netlify.app/
  repo: https://github.com/barancezayirli/gatsby-starter-resume-cms
  description: Resume starter styled using Tailwind with Netlify CMS as headless CMS.
  tags:
    - CMS:Headless
    - SEO
    - PWA
    - Portfolio
  features:
    - One-page resume/CV
    - PWA
    - Multiple Netlify CMS widgets
    - Netlify CMS as Headless CMS
    - Tailwind for styling with theming
    - Optimized build process (purge css)
    - Basic SEO, site metadata
    - Prettier
    - Social media links
- url: https://gatsby-starter-default-nostyles.netlify.app/
  repo: https://github.com/JuanJavier1979/gatsby-starter-default-nostyles
  description: The default Gatsby starter with no styles.
  tags:
    - Styling:None
  features:
    - Based on gatsby-starter-default
    - No styles
- url: https://greater-gatsby.now.sh
  repo: https://github.com/rbutera/greater-gatsby
  description: Barebones and lightweight starter with TypeScript, PostCSS, Tailwind CSS, and Storybook.
  tags:
    - PWA
    - Language:TypeScript
    - Styling:Tailwind
  features:
    - Lightweight & Barebones
    - includes Storybook
    - Full TypeScript support
    - Uses styled-components Global Styles API for consistency in styling across application and Storybook
- url: https://gatsby-simplefolio.netlify.app/
  repo: https://github.com/cobidev/gatsby-simplefolio
  description: A clean, beautiful and responsive portfolio template for Developers ⚡️
  tags:
    - Portfolio
    - PWA
    - SEO
    - Onepage
  features:
    - Modern UI Design
    - Reveal Animations
    - Fully Responsive
    - Easy site customization
    - Configurable color scheme
    - OnePage portfolio site
    - Fast image optimization
- url: https://gatsby-starter-hpp.netlify.app/
  repo: https://github.com/hppRC/gatsby-starter-hpp
  description: All in one Gatsby skeleton based TypeScript, emotion, and unstated-next.
  tags:
    - MDX
    - SEO
    - PWA
    - Linting
    - Styling:CSS-in-JS
    - Language:TypeScript
  features:
    - PWA
    - TypeScript
    - Absolute import
    - Useful ready made custom hooks
    - Ready made form component for Netlify form
    - Global CSS component and Reset CSS component
    - Advanced SEO components(ex. default twitter ogp image, sitemaps, robot.txt)
    - Prettier, ESLint
    - unstated-next(useful easy state library)
- url: https://gatsby-typescript-emotion-storybook.netlify.app/
  repo: https://github.com/duncanleung/gatsby-typescript-emotion-storybook
  description: Config for TypeScript + Emotion + Storybook + React Intl + SVGR + Jest.
  tags:
    - Language:TypeScript
    - Styling:CSS-in-JS
    - Storybook
    - i18n
    - Linting
    - Testing
  features:
    - 💻 TypeScript
    - 📓 Visual testing with Storybook
    - 👩‍🎤 CSS-in-JS styling with Emotion
    - 💅 Linting with ESLint and Prettier
    - 🌎 React Intl internationalization support
    - 🖼️ SVG support with SVGR
    - 📝 Unit and integration testing with Jest and react-testing-library
    - ⚡ CD with Netlify
- url: https://felco-gsap.netlify.app
  repo: https://github.com/AshfaqKabir/Felco-Gsap-Gatsby-Starter
  description: Minimal Multipurpose Gsap Gatsby Landing Page. Helps Getting Started With Gsap and Netlify Forms.
  tags:
    - Portfolio
    - Styling:CSS-in-JS
  features:
    - Minimal 3 Page Responsive Layout
    - Multipurpose Gatsby Theme
    - Working Netlify Form
    - Gsap For Modern Animtaions
    - Styled Components for responsive component based styling with theming
    - Basic SEO, site metadata
    - Prettier
- url: https://gatsby-starter-fusion-blog.netlify.app/
  repo: https://github.com/robertistok/gatsby-starter-fusion-blog
  description: Easy to configure blog starter with a modern, minimal theme
  tags:
    - Language:TypeScript
    - Styling:CSS-in-JS
    - Netlify
    - Markdown
    - Blog
    - SEO
  features:
    - Featured/Latest posts
    - Sticky header
    - Easy to customize -> edit config.ts with your info
    - Meta tags for improved SEO with React Helmet
    - Transform links to bitly links automatically
    - Codesyntax
    - Code syntax highlighting
- url: https://gatsby-bootstrap-italia-starter.dej611.now.sh/
  repo: https://github.com/italia/design-italia-gatsby-starterkit
  description: Gatsby starter project using the Bootstrap Italia design kit from Italian Digital Team
  tags:
    - Styling:Bootstrap
    - SEO
    - Linting
  features:
    - Bootstrap Italia - design-react-kit
    - Prettier
    - Sticky header
    - Complete header
    - Homepage and service templates pages ready to use
    - Meta tags for improved SEO with React Helmet
- url: https://gatsby-starter-webcomic.netlify.app
  repo: https://github.com/JLDevOps/gatsby-starter-webcomic
  description: Gatsby blog starter that focuses on webcomics and art with a minimalistic UI.
  tags:
    - Markdown
    - MDX
    - Netlify
    - Pagination
    - Search
    - Styling:Bootstrap
    - RSS
    - SEO
  features:
    - Designed to focus on blog posts with images.
    - Search capability on blog posts
    - Displays the latest posts
    - Displays all the tags from the site
    - Pagination between blog posts
    - Has a "archive" page that categorizes and displays all the blog posts by date
    - Mobile friendly
- url: https://gatsby-starter-material-emotion.netlify.app
  repo: https://github.com/liketurbo/gatsby-starter-material-emotion
  description: Gatsby starter of Material-UI with Emotion 👩‍🎤
  tags:
    - Language:TypeScript
    - SEO
    - Styling:Material
    - Styling:CSS-in-JS
  features:
    - Based on Gatsby Default Starter
    - Material-UI
    - Emotion
    - Roboto Typeface
    - SEO
    - TypeScript
- url: https://flex.arshad.io
  repo: https://github.com/arshad/gatsby-starter-flex
  description: A Gatsby starter for the Flex theme.
  tags:
    - SEO
    - MDX
    - Styling:CSS-in-JS
  features:
    - MDX Blocks for your Gatsby site.
    - Customizable, extendable and accessible.
    - Theme UI
    - SEO and Open graphs support
    - Color modes
    - Code Highlighting
- url: https://london-night-day.netlify.app/
  repo: https://github.com/jooplaan/gatsby-london-night-and-day
  description: A custom, image-centric dark and light mode aware theme for Gatsby. Advanced from the Gatsby starter London After Midnight.
  tags:
    - Blog
    - Portfolio
    - Gallery
    - SEO
    - Markdown
    - Styling:SCSS
    - HTML5UP
    - CMS:Netlify
  features:
    - Support tags
    - Easily change the theme color
    - Post thumbnails in the homepage
    - Made for image-centric portfolios
    - Using the London After Midnight is now “Dark mode” (the default), and the original London as “Light mode”.
    - Removed Google Fonts, using system fonts in stead (for speed and privacy :)
    - Use SASS
- url: https://the-gatsby-bootcamp-blog.netlify.app
  repo: https://github.com/SafdarJamal/gatsby-bootcamp-blog
  description: A minimal blogging site built with Gatsby using Contentful and hosted on Netlify.
  tags:
    - Blog
    - CMS:Contentful
    - Netlify
    - Styling:SCSS
    - SEO
    - Portfolio
  features:
    - Basic setup for a full-featured blog
    - Includes React Helmet to allow editing site meta tags
    - Uses SCSS for styling
    - Minimal responsive design
    - Styled components
    - SEO Friendly Meta
- url: https://gatsby-starter-catalyst-hydrogen.netlify.app/
  repo: https://github.com/ehowey/gatsby-starter-catalyst-hydrogen
  description: A full-featured starter for a freelance writer or journalist to display a portfolio of their work. SANITY.io is used as the CMS. Based on Gatsby Theme Catalyst. Uses MDX and Theme UI.
  tags:
    - Styling:Theme-UI
    - CMS:sanity.io
    - SEO
    - PWA
    - Portfolio
  features:
    - Based on Gatsby Theme Catalyst series of themes
    - MDX
    - Theme UI integration for easy to change design tokens
    - SEO optimized to include social media images and Twitter handles
    - Tight integration with SANITY.io including a predefined content studio.
    - A full tutorial is available in the docs.
- url: https://rocketdocs.netlify.app/
  repo: https://github.com/Rocketseat/gatsby-starter-rocket-docs
  description: Out of the box Gatsby Starter for creating documentation websites easily and quickly.
  tags:
    - SEO
    - MDX
    - Documentation
    - Linting
    - Markdown
    - PWA
    - Styling:CSS-in-JS
  features:
    - MDX for docs;
    - Responsive and mobile friendly;
    - Code highlighting with prism-react-renderer and react-live support;
    - SEO (Sitemap, schema.org data, Open Graph and Twitter tags).
    - Google Analytics integration;
    - Custom docs schema;
    - Offline Support & WebApp Manifest;
    - Yaml-based sidebar navigation;
- url: https://gatsby-starter-typescript-default.netlify.app/
  repo: https://github.com/lianghx-319/gatsby-starter-typescript-default
  description: Only TypeScript Gatsby starter base on Default starter
  tags:
    - Language:TypeScript
  features:
    - All features same as gatsby-starter-default
    - Only support TypeScript using gatsby-typescript-plugin
- url: https://gatsby-starter-catalyst.netlify.app/
  repo: https://github.com/ehowey/gatsby-starter-catalyst
  description: A boilerplate starter to accelerate your Gatsby development process. Based on Gatsby Theme Catalyst. Uses MDX for content and Theme UI for styling. Includes a core theme, a header theme, and a footer theme.
  tags:
    - MDX
    - Styling:Theme-UI
    - SEO
    - PWA
  features:
    - Based on Gatsby Theme Catalyst series of themes and starters.
    - Theme options are used to enable some simple layout changes.
    - Latent component shadowing allows for easy shadowing and swapping of layout components such as the header and footer.
    - Theme UI is deeply integrated with design tokens and variants throughout.
    - Uses a Tailwind preset to enable you to focus on design elements.
    - Color mode switching available by default.
    - SEO optimized to include social media images and Twitter handles.
    - React Scroll for one page, anchor based navigation is available.
    - Code highlighting via Prism.
- url: https://gatsby-starter-default-dark-mode.netlify.app/
  repo: https://github.com/alexandreramosdev/gatsby-starter-default-dark-mode
  description: A simple starter to get developing quickly with Gatsby, dark mode, and styled-components.
  tags:
    - Styling:CSS-in-JS
    - Onepage
    - Linting
  features:
    - Dark mode
    - Styled Components
    - Comes with React Helmet for adding site meta tags
    - Includes plugins for offline support out of the box
- url: https://eager-memento.netlify.app/
  repo: https://github.com/Mr404Found/gatsby-memento-blogpost
  description: A responsive gatsby portfolio starter to show off or to flex your skills in a single page
  tags:
    - Netlify
    - Markdown
    - Blog
    - Styling:Bootstrap
  features:
    - React Bootstrap
    - Responsive webpage
    - TypeWriter Effect
- url: https://gatsby-starter-wilde-creations.netlify.app/
  repo: https://github.com/georgewilde/gatsby-starter-wilde-creations
  description: Barebones starter with a minimal number of components to kick off a TypeScript and Styled Components project.
  tags:
    - Styling:CSS-in-JS
    - PWA
    - Testing
    - Linting
    - Language:TypeScript
  features:
    - ✔️ Gatsby
    - ✔️ TypeScript
    - ✔️ Styled Components
    - ✔️ Helmet
    - ✔️ Storybook
    - ✔️ Jest
    - ✔️ ESLint
    - ✔️ Husky
    - ✔️ Prettier
    - ✔️ React Testing Library
    - ✔️ Stylelint
    - ✔️ Offline support
    - ✔️ PWA ready
    - ✔️ SEO
    - ✔️ Responsive design
    - ✔️ Netlify Deployment Friendly
    - ✔️ Highly optimized (Lighthouse score 4 x 100)
- url: https://gatsby-starter-typescript-deploy.netlify.app/
  repo: https://github.com/jongwooo/gatsby-starter-typescript
  description: TypeScript version of the default Gatsby starter🔮
  tags:
    - Language:TypeScript
    - Linting
    - Netlify
    - Testing
  features:
    - TypeScript
    - ESLint for JS linting
    - Prettier code formatting
    - Jest for testing
    - Deploy to Netlify through GitHub Actions
- url: https://answer.netlify.app/
  repo: https://github.com/passwd10/gatsby-starter-answer
  description: A simple Gatsby blog to show your Future Action on top of the page
  tags:
    - Blog
    - Markdown
    - Netlify
    - Disqus
  features:
    - Emoji
    - Social Icon(fontawesome)
    - Google Analytics
    - Disqus
    - Resume
    - Place plan on the top
- url: https://gatsby-portfolio-starter.netlify.app/
  repo: https://github.com/Judionit/gatsby-portfolio-starter
  description: A simple Gatsby portfolio starter
  tags:
    - Netlify
    - Styling:CSS-in-JS
    - Onepage
    - Portfolio
  features:
    - Styled components
    - Responsive webpage
    - Portfolio
- url: https://wp-graphql-gatsby-starter.netlify.app/
  repo: https://github.com/n8finch/wp-graphql-gatsby-starter
  description: A super simple, bare-bone starter based on the Gatsby Starter for the front end and the WP GraphQL plugin on your WordPress install. This is a basic "headless CMS" setup. This starter will pull posts, pages, categories, tags, and a menu from your WordPress site. You should use either the TwentyNineteen or TwentyTwenty WordPress themes on your WordPress install. See the starter repo for more detailed instructions on getting set up. The example here uses the WordPress Theme Unit Test Data for post and page dummy content. Find something wrong? Issues are welcome on the starter repository.
  tags:
    - Blog
    - CMS:Headless
    - CMS:WordPress
    - Netlify
  features:
    - WP GraphQL plugin integration
    - Light/Dark Mode
    - React Helmet for SEO
    - Integrated navigation
    - Verbose (i.e., not D.R.Y.) GraphQL queries to get data from
    - Includes plugins for offline support out of the box
- url: https://gatsby-starter-docz-netlifycms.netlify.app/
  repo: https://github.com/colbyfayock/gatsby-starter-docz-netlifycms
  description: Quickly deploy Docz documentation powered by Netlify CMS!
  tags:
    - CMS:Netlify
    - Documentation
    - Netlify
  features:
    - Docz documentation powered by Gatsby
    - Netlify CMS to manage content
- url: https://keanu-pattern.netlify.app/
  repo: https://github.com/Mr404Found/gatsby-keanu-blog
  description: A responsive and super simple gatsby portfolio starter and extendable for blog also used yaml parsing
  tags:
    - Netlify
    - SEO
    - Blog
    - Landing Page
    - Styling:Other
  features:
    - Attractive Design
    - Responsive webpage
    - Responsive Card Design
    - Gatsby
    - yaml parsing
    - Automatic page Generation by adding content
- url: https://gatsby-contentful-portfolio-blog.netlify.app/
  repo: https://github.com/escapemanuele/gatsby-contentful-blog-portfolio
  description: Simple gatsby starter for integration with Contentful. The result is a clean and nice website for businesses or freelancers with a blog and a portfolio.
  tags:
    - Blog
    - CMS:Headless
    - CMS:Contentful
    - Portfolio
    - PWA
    - Testing
  features:
    - Styled components
    - Responsive webpage
    - Portfolio
    - Blog
    - Testing
    - PWA
- url: https://example-site-for-square-starter.netlify.app/
  repo: https://github.com/jonniebigodes/example-site-for-square-starter
  description: A barebones starter to help you kickstart your next Gatsby project with Square payments
  tags:
    - Square
    - Netlify
    - SEO
    - E-commerce
  features:
    - Serverless
    - Gatsby
    - Square
- url: https://gatsby-animate.netlify.app/
  repo: https://github.com/Mr404Found/gatsby-animate-starter
  description: A responsive and super simple gatsby starter with awesome animations to components and to build your online solutions website. stay tuned more features coming soon
  tags:
    - Netlify
    - SEO
    - Blog
    - Landing Page
    - Styling:Other
  features:
    - Attractive Design
    - Responsive webpage
    - Services
    - Animations
    - yaml parsing
    - Component Animations
    - ReactReveal Library
- url: https://gatsby-starter-instagram-baseweb.netlify.app/
  repo: https://github.com/timrodz/gatsby-starter-instagram-baseweb
  description: 🎢 A portfolio based on your latest Instagram posts, implemented with the Base Web Design System by Uber. It features out-of-the-box responsive layouts, easy-to-implement components, and CSS-in-JS styling.
  tags:
    - Landing Page
    - Portfolio
    - Gallery
    - SEO
    - Netlify
    - Styling:CSS-in-JS
    - Styling:Other
  features:
    - Display your Instagram posts (Up to the last 12 with no API key).
    - Plug & Play configuration. All you need is an Instagram username!
    - Lightweight & Minimalist page structure. Let your work show itself.
    - Responsive design.
    - Simple React functional components (FC).
    - Google Analytics ready.
    - Continuous deployment via Netlify or Vercel.
- url: https://gatsby-starter-mountain.netlify.app/
  repo: https://github.com/artezan/gatsby-starter-mountain
  description: Blog theme that combines the new powerful MDX with the old WordPress. Built with WP/MDX and Theme UI
  tags:
    - Styling:CSS-in-JS
    - PWA
    - MDX
    - CMS:WordPress
    - Landing Page
    - Blog
  features:
    - gatsby-theme-wordpress-mdx
    - Theme UI
    - react-animate-on-scroll
    - Responsive Design
    - SEO friendly
    - Optimized images with gatsby-image
    - Git pre-commit and pre-push hooks using Husky
    - Highly optimized with excellent lighthouse audit score
    - Light/Dark mode
    - CSS Animations
    - Mountain style
- url: https://gatsby-starter-redux-storybook.netlify.app/
  repo: https://github.com/fabianunger/gatsby-starter-redux-storybook
  description: Gatsby Starter that has Redux (persist) and Storybook implemented.
  tags:
    - Redux
    - Storybook
    - PWA
    - Styling:CSS-in-JS
    - SEO
  features:
    - Redux + Redux Persist implemented also for Storybook
    - PWA
    - ESLint
    - SEO ready
- url: https://dospolov.com
  repo: https://github.com/dospolov/gatsby-starter-blog-and-cv
  description: Gatsby starter for Blog and CV.
  tags:
    - Blog
    - CMS:Netlify
    - Pagination
    - Portfolio
    - Disqus
    - RSS
    - Styling:Ant Design
    - Styling:Tailwind
  features:
    - Archive organized by tags and categories
    - Pagination support
    - Offline support
    - Google Analytics support
    - Disqus Comments support
- url: https://gatsby-starter-typescript-themes.netlify.app/
  repo: https://github.com/room-js/gatsby-starter-typescript-themes
  description: Gatsby TypeScript starter with light/dark themes based on CSS variables
  tags:
    - Language:TypeScript
    - Styling:SCSS
  features:
    - Light and Dark themes based on CSS variables (persisted state)
    - Font Awesome
    - Normalize.css
- url: https://gatsby-notion-demo.netlify.app/
  repo: https://github.com/conradlin/gatsby-starter-strata-notion
  description: Gatsby starter utilizing Notion as a CMS based on the strata site template
  tags:
    - Blog
    - PWA
    - SEO
    - Styling:SCSS
  features:
    - Super simple, portfolio + blog + newsletter site
    - Utilizing Notion as a CMS
    - Fully Responsive
    - Styling with SCSS
- url: https://sumanth.netlify.app/
  repo: https://github.com/Mr404Found/gatsby-sidedrawer
  description: A responsive and super simple gatsby site with awesome navbar and stay tuned more features coming soon
  tags:
    - Netlify
    - SEO
    - Blog
    - Landing Page
    - Styling:Other
  features:
    - Attractive Design
    - Responsive webpage
    - Animations
    - Component Animations
    - ReactReveal Library
    - Side Drawer
    - Sidebar
    - Navbar
- url: https://userbase-gatsby-starter.jacobneterer.com
  repo: https://github.com/jneterer/userbase-gatsby-starter
  description: Another TODO app - a Gatsby starter for Userbase, Tailwind CSS, SCSS, and TypeScript.
  tags:
    - Styling:Tailwind
    - Styling:SCSS
    - Language:TypeScript
    - Authentication
    - Netlify
    - SEO
  features:
    - Userbase for authentication and end-to-end encrypted data management
    - All user and data APIs
    - Tailwind CSS and SCSS for styling
    - TypeScript for easier debugging and development, strict types, etc
    - Netlify for hosting
- url: https://gatsby-simple-blog-with-asciidoctor-demo.netlify.app
  repo: https://github.com/hitsuji-no-shippo/gatsby-simple-blog-with-asciidoctor
  description: A Gatsby blog with Asciidoctor. Forked from thundermiracle/gatsby-simple-blog.
  tags:
    - Blog
    - i18n
    - Netlify
    - Disqus
    - RSS
    - SEO
    - Linting
    - Testing
  features:
    - Asciidoc support
    - Easily Configurable
    - Tags
    - Edit on GitHub
    - i18n
    - SEO
    - Light and Dark themes
    - Google Analytics
    - RSS
    - Disqus
    - Breadcrumbs
    - ESLint
- url: https://barcadia.netlify.app/
  repo: https://github.com/bagseye/barcadia
  description: A super-fast site using Gatsby
  tags:
    - Blog
    - CMS:Headless
    - CMS:Contentful
    - Portfolio
  features:
    - Styled components
    - Responsive webpage
    - Portfolio
    - Blog
- url: https://gatsby-starter-clean-resume.netlify.app/
  repo: https://github.com/masoudkarimif/gatsby-starter-clean-resume
  description: A Gatsby Starter Template for Putting Your Resume Online Super Quick!
  tags:
    - Netlify
    - Pagination
    - Styling:Other
    - SEO
  features:
    - Easy setup
    - Completely customizable using only gatsby-config.js file
    - Uses Milligram for styling
    - Fully responsive
    - Clean minimalist design
    - Page transition
    - Five different themes (great-gatsby, master-yoda, wonder-woman, darth-vader, luke-lightsaber)
    - Includes React Helmet for title and description tags
    - Includes Google Analytics plugin
- url: https://gatsby-starter-i18n-bulma.netlify.app
  repo: https://github.com/kalwalt/gatsby-starter-i18n-bulma
  description: A gatsby starter with Bulma and optimized slug for better SEO.
  tags:
    - i18n
    - Netlify
    - CMS:Netlify
    - Styling:Bulma
    - Styling:SCSS
    - Gallery
    - SEO
    - Markdown
    - PWA
    - Blog
  features:
    - Multilanguage support with i18n
    - Slug switcher (multilanguage)
    - Uses Bulma for styling
    - Netlify CMS
    - React Images with Modal
    - FontAwesome icons
    - Animate.css with WOW
    - Robots.txt
    - Sitemap
    - PWA
- url: https://ghost-attila-preview.draftbox.co/
  repo: https://github.com/draftbox-co/gatsby-attila-theme-starter
  description: A Gatsby starter for creating blogs from headless Ghost CMS.
  tags:
    - Blog
    - CMS:Headless
    - SEO
    - Styling:SCSS
    - Pagination
  features:
    - Attila standard Ghost theme
    - Data sourcing from headless Ghost
    - Responsive design
    - SEO optimized
    - OpenGraph structured data
    - Twitter Cards meta
    - Sitemap Generation
    - XML Sitemaps
    - Progressive Web App
    - Offline Support
    - RSS Feed
    - Composable and extensible
- url: https://gatsby-contentful-portfolio.netlify.app/
  repo: https://github.com/wkocjan/gatsby-contentful-portfolio
  description: Gatsby portfolio theme integrated with Contentful
  tags:
    - CMS:Contentful
    - CMS:Headless
    - Gallery
    - Portfolio
    - SEO
    - Styling:Tailwind
  features:
    - Clean minimalist design
    - Contentful integration with ready to go placeholder content
    - Responsive design
    - Uses Tailwind CSS for styling
    - Font Awesome icons
    - Robots.txt
    - SEO optimized
    - OpenGraph structured data
    - Integration with Mailchimp
- url: https://gatsby-graphcms-ecommerce-starter.netlify.app
  repo: https://github.com/GraphCMS/gatsby-graphcms-ecommerce-starter
  description: Swag store built with GraphCMS, Stripe, Gatsby, Postmark, and Printful.
  tags:
    - E-commerce
    - i18n
    - Netlify
    - Styling:Tailwind
    - CMS:Other
    - Stripe
  features:
    - Dropshipping by Printful
    - Printful inventory enhanced by GraphCMS
    - Custom GraphQL API for handling checkout and payment
    - Postmark for order notifications
    - Strong Customer Authentication
- url: https://koop-blog.netlify.app/
  repo: https://github.com/bagseye/koop-blog
  description: A simple blog platform using Gatsby and MDX
  tags:
    - Blog
    - Markdown
    - MDX
  features:
    - Responsive design
    - Styled 404 page
    - Lightweight
    - Styled Components
- url: https://gatsby-blog-mdx.now.sh/
  repo: https://github.com/EllisMin/gatsby-blog-mdx
  description: A ready-to-use, customizable personal blog with minimalist design
  tags:
    - Blog
    - MDX
    - Markdown
    - Netlify
    - SEO
    - Styling:Other
    - Documentation
  features:
    - Simple blog with responsive design
    - Light / Dark Mode Switch
    - MDX & Markdown to create post & About page
    - Code syntax highlighting (Light / Dark)
    - Facebook | Disqus | Utterances comments
    - Social Media Links & Share buttons
    - SEO + Sitemap + RSS
    - Googly Analytics Support
    - Easy & Highly Customizable
- url: https://gatsby-airtable-listing.netlify.app/
  repo: https://github.com/wkocjan/gatsby-airtable-listing
  description: Airtable theme for Gatsby
  tags:
    - Airtable
    - SEO
    - Styling:Tailwind
  features:
    - Airtable integration
    - Modals with previous/next navigation
    - Responsive design
    - Uses Tailwind CSS for styling
    - Font Awesome icons
    - Clean minimalist design
    - SEO optimized
    - Robots.txt
    - OpenGraph structured data
- url: https://gatsby-starter-personality.netlify.app/
  repo: https://github.com/matheusquintaes/gatsby-starter-personality
  description: A free responsive Gatsby Starter
  tags:
    - Portfolio
    - Gallery
  features:
    - SEO
    - Page transition
    - Fully responsive
    - Styling:CSS-in-JS
- url: https://seattleservicerelief.com/
  repo: https://github.com/service-relief/gatsby-starter-service-relief
  description: Localized index of resources for your city.
  tags:
    - Airtable
    - Netlify
    - SEO
    - Styling:Tailwind
  features:
    - generates a static website using Gatsby
    - uses Airtable to manage your listings and categories
    - includes an Airtable form to collect local submissions and add them to Airtable for approval
    - can be personalized to a city or region without touching a line of code
    - one-click deployment via Netlify
- url: https://shards-gatsby-starter.netlify.app/
  repo: https://github.com/wcisco17/gatsby-typescript-shards-starter
  description: Portfolio with TypeScript and Shards UI
  tags:
    - Language:TypeScript
    - Portfolio
    - Netlify
    - PWA
    - Styling:Bootstrap
  features:
    - Portfollio Starter that includes Shards Ui component library and TypeScript generator.
    - TypeScript
    - TypeScript Generator
    - Styled-Components
    - Shards UI
    - Bootstrap
- url: https://gatsby-sanity-developer-portfolio-starter.jacobneterer.com/
  repo: https://github.com/jneterer/gatsby-sanity-developer-portfolio-starter
  description: A Gatsby + Sanity CMS starter project for developer portfolios. Also built using Tailwind CSS, SCSS, and TypeScript.
  tags:
    - CMS:sanity.io
    - Portfolio
    - Styling:Tailwind
    - Styling:SCSS
    - Language:TypeScript
    - Netlify
    - SEO
  features:
    - Developer portfolio using Gatsby + Sanity CMS
    - Edit your profile, projects, and tags all in Sanity CMS without any code commits
    - Tailwind CSS and SCSS for styling
    - TypeScript for easier debugging and development, strict types, etc
    - Netlify for hosting
    - SEO Capabilities
- url: https://serene-ramanujan-285722.netlify.app/
  repo: https://github.com/kunalJa/gatsby-starter-math-blog
  description: Responsive math-focused blog with MDX and Latex built-in
  tags:
    - MDX
    - Blog
    - PWA
    - Storybook
    - Styling:Other
    - SEO
  features:
    - Mobile friendly and fully responsive
    - Easy to configure (just change site.config.js)
    - MDX
    - Latex with Katex
    - Storybook with tested components included
    - Uses Tachyons for styling
    - Easy to create new posts
- url: https://gatsby-starter-canada-pandemic.netlify.app/
  repo: https://github.com/masoudkarimif/gatsby-starter-canada-pandemic
  description: A Gatsby starter template for covering pandemics in Canada
  tags:
    - AWS
    - Onepage
    - Styling:Other
  features:
    - Interactive SVG map using D3
    - Responsive design
    - Styled 404 page
    - Google Analytics support
    - Includes React Helmet
    - Clean minimalist design
    - Completely customizable using only gatsby-config.js file
- url: https://builderio.github.io/gatsby-starter-builder/
  repo: https://github.com/BuilderIO/gatsby-starter-builder
  description: Gatsby starter with drag + drop page building with your React components via Builder.io
  tags:
    - CMS:Other
    - CMS:Headless
  features:
    - Builder.io integration with sample pages/header/footer.
    - Drag and drop page editing and creations.
    - Lots of built-in templates, widgets, or bring in your own custom components.
    - Uses @builder.io/gatsby plugin to dynamically create pages published on the editor.
    - SEO
- url: https://gatsby-starter-reason-blog.netlify.app/
  repo: https://github.com/mukul-rathi/gatsby-starter-reason-blog
  description: The Gatsby Starter Blog using ReasonML!
  tags:
    - Blog
    - Styling:CSS-in-JS
    - Language:Other
  features:
    - Basic setup for a full-featured type-safe blog
    - ReasonML support out-of-the-box
    - ReasonReact v3 JSX syntax
    - CSS-in-Reason support
    - StaticQuery GraphQL support in ReasonML
    - Similar to gatsby-starter-blog

- url: https://gct.mozart409.space/
  repo: https://github.com/Mozart409/gatsby-custom-tailwind
  description: A minimal Tailwind CSS starter, with custom fonts, purgecss, automatic linting when committing to master, awesome lighthouse audit, custom Vercel/serve server for production build, visible to all in your network, so you can test it with your phone.
  tags:
    - Linting
    - PWA
    - SEO
    - Styling:Tailwind
    - Styling:PostCSS
  features:
    - Minimal Tailwind Starter
    - Custom Fonts predefined
    - Automatic Linting on Commit using husky and pretty-quick
    - Custom server to test Production Builds on your local network via Vercel/serve
    - Extensive Readme in the repo
- url: https://gatsby-redux-toolkit-typescript.netlify.app/
  repo: https://github.com/saimirkapaj/gatsby-redux-toolkit-typescript-starter
  description: Gatsby Starter using Redux-Toolkit, TypeScript, Styled Components, and Tailwind CSS.
  tags:
    - Redux
    - Language:TypeScript
    - Styling:Tailwind
  features:
    - Redux-Toolkit
    - TypeScript
    - Styled Components
    - Tailwind CSS
    - Removes unused CSS with Purgecss
    - Font Awesome Icons
    - Responsive Design
    - Change between light and dark themes
    - SEO
    - React Helmet
    - Offline Support
- url: https://gatsby-ts-tw-styled-eslint.netlify.app
  repo: https://github.com/Miloshinjo/gatsby-ts-tw-styled-eslint-starter
  description: Gatsby starter with TypeScript, Tailwind CSS, @emotion/styled, and ESLint.
  tags:
    - Linting
    - Styling:CSS-in-JS
    - Styling:Tailwind
    - Language:TypeScript
  features:
    - TypeScript support
    - CSS-in-JS with @emotion/styled (like styled components)
    - Tailwind CSS (1.2) support
    - ESLint with Airbnb settings
- url: https://mik3y.github.io/gatsby-starter-basic-bootstrap/
  repo: https://github.com/mik3y/gatsby-starter-basic-bootstrap
  description: A barebones starter featuring react-bootstrap and deliberately little else
  tags:
    - Styling:Bootstrap
    - Styling:SCSS
  features:
    - Uses react-bootstrap, sass, and little else
    - Skeleton starter, based on gatsby-starter-default
    - Optional easy integration of themes from Bootswatch.com
- url: https://gatsby-starter-songc.netlify.app/
  repo: https://github.com/FFM-TEAM/gatsby-starter-song
  description: A Gatsby starter for blog style with fresh UI.
  tags:
    - Blog
    - Netlify
    - SEO
    - Language:TypeScript
    - Styling:CSS-in-JS
  features:
    - Emoji (emojione)
    - Code syntax highlighting (atom-one-light Style)
    - Mobile friendly and fully responsive
    - Comment feature ( utterances)
    - Post side PostTOC
    - Simple fresh design like Medium
    - Readability
- url: https://gatsby-starter-kontent-lumen.netlify.app/
  repo: https://github.com/Kentico/gatsby-starter-kontent-lumen
  description: A minimal, lightweight, and mobile-first starter for creating blogs uses Gatsby and Kentico Kontent CMS. Inspired by Lumen.
  tags:
    - SEO
    - CMS:Headless
    - CMS:Kontent
    - Netlify
    - Styling:SCSS
    - Blog
  features:
    - Kentico Kontent CaaS platform as the data source.
    - Mobile-First approach in development.
    - Archive organized by tags and categories.
    - Automatic Sitemap generation.
    - Lost Grid.
    - Beautiful typography inspired by matejlatin/Gutenberg.
    - Stylesheet built using Sass and BEM-Style naming.
    - Syntax highlighting in code blocks.
    - Google Analytics support.
- url: https://dindim-production.netlify.app/
  repo: https://github.com/lorenzogm/gatsby-ecommerce-starter
  description: Gatsby starter to create an ecommerce website with Netlify and Stripe. Setup and release your shop in a few minutes.
  tags:
    - Client-side App
    - E-commerce
    - Firebase
    - Netlify
    - SEO
    - Stripe
    - Styling:CSS-in-JS
  features:
    - 100% Free. No subscriptions, just pay a fee to Stripe when you sell a product.
    - Home Page to list all your products.
    - Category Page to list products by category.
    - Product Detail Page. Define several colors and sizes for the same product
    - Cart Page with the summary of your cart before checkout.
    - Checkout Page powered by Stripe.
    - Scripts to create/update/delete your products in Stripe.
    - Analytics with Firebase
- url: https://gatsby-starter-ts.now.sh/
  repo: https://github.com/jpedroschmitz/gatsby-starter-ts
  description: A TypeScript starter for Gatsby. No plugins and styling. Exactly the necessary to start!
  tags:
    - Language:TypeScript
    - Styling:None
    - Linting
  features:
    - TypeScript
    - ESLint and Prettier
    - Husky and lint-staged
    - Commitizen and Commitlint
    - TypeScript absolute paths
- url: https://rolwinreevan.com
  repo: https://github.com/rolwin100/rolwinreevan_gatsby_blog
  description: This starter consists of Ant Design System you can use it for your personal blog. I have given a lot of time in developing this starter because I found that there were not many starters with a very good design. Please give a star to this project if you have like it to encourage me 😄. Thank you.
  tags:
    - Blog
    - Portfolio
    - Markdown
    - SEO
    - PWA
  features:
    - Blog designed using Markdown.
    - Beautifully designed landing page.
    - First project in the starters list to use Ant Design.
    - Supports SSR and is also a PWA.
- url: https://gatsby-antd-starter.netlify.app/
  repo: https://github.com/alienCY/gatsby-antd-starter
  description: Gatsby starter with Ant Design (antd)
  tags:
    - Styling:Ant Design
    - SEO
  features:
    - Ant Design components
    - A really nice header.
- url: https://gatsby-starter-typescript.surge.sh
  repo: https://github.com/kurttomlinson/gatsby-starter-typescript
  description: A TypeScript starter with auto-generated GraphQL types, TS errors in the develop console, and gatsby-node.ts support!
  tags:
    - Language:TypeScript
  features:
    - TypeScript
    - Auto-generated types from GraphQL queries
    - TypeScript errors in the develop console
    - Support for typed GraphQL queries in gatsby-node.ts
    - Based on gatsby-starter-default
- url: https://www.dyuzz.club/
  repo: https://github.com/Dyuzz/Gatsby-Blog-Starter-Dyuzz
  description: A Gatsby starter for creating blogs.
  tags:
    - Blog
    - PWA
    - SEO
    - CMS:Netlify
    - Pagination
  features:
    - Blog designed using Markdown.
    - Beautifully designed landing page.
    - Gatsby v2
    - Google Analytics
    - Web App Manifest
    - Netlify Support
    - Gitalk Comment
    - SiteMap
    - Netlify CMS Support
    - TOC（TableOfContexts）
    - Pagination
    - SEO
    - Phone browser Support
- url: https://dropinblog-gatsby-starter.netlify.app/
  repo: https://github.com/DropInBlog/gatsby-starter
  description: A quick and simple Gatsby solution for the simplest blogging solution
  tags:
    - Blog
    - Netlify
    - Pagination
    - SEO
    - CMS:Headless
    - Styling:SCSS
    - Styling:CSS-in-JS
    - Styling:Tailwind
  features:
    - Pagination
    - Beautifully designed landing page.
    - Includes Chakra-UI and Tailwind CSS
- url: https://gatsby-material-typescript-starter.netlify.app
  repo: https://github.com/Junscuzzy/gatsby-material-typescript-starter
  description: A simple starter using TypeScript, ESLint, Prettier & @Material-ui
  tags:
    - Language:TypeScript
    - Linting
    - Netlify
    - SEO
    - Styling:Material
  features:
    - TypeScript in front-side & node-side
    - Prettier, ESLint and Type-check well configured together
    - Material-ui SSR compatible with build-in light/dark theme
    - Content sourcing free
    - Functional react (Hooks & functions instead Class)
    - Responsive design
    - SEO optimized
    - Styled 404 page
    - Google Analytics support
- url: https://gatsby-starter-takeshape-startup.netlify.app
  repo: https://github.com/colbyfayock/gatsby-starter-takeshape-startup
  description: Integrate TakeShape CMS using a ready to go TakeShape Startup project!
  tags:
    - Blog
    - CMS:Other
    - CMS:Headless
    - Landing Page
    - Styling:SCSS
  features:
    - Integrate TakeShape CMS
    - Preconfigured to work with the TakeShape Startup project
- url: https://gatsby-startbootstrap-agency.netlify.app/
  repo: https://github.com/thundermiracle/gatsby-startbootstrap-agency
  description: Gatsby version of startbootstrap-agency with i18n supported.
  tags:
    - Portfolio
    - PWA
    - SEO
    - Gallery
    - Landing Page
    - Onepage
    - Markdown
    - Netlify
    - Styling:Bootstrap
    - i18n
    - Netlify
    - Linting
  features:
    - Easily Configurable
    - Different types of sections
    - i18n
    - SEO
    - Google Analytics
    - Prettier, ESLint
- url: https://gatsby-typescript-tailwind-twin-styled-component-starter.netlify.app/
  repo: https://github.com/DevHausStudio/Gatsby-Typescript-Tailwind-Twin-Styled-Component-Starter
  description: Barebones and lightweight starter with TypeScript, Styled-Components, Tailwind CSS, Twin Macro.
  tags:
    - Language:TypeScript
    - Styling:Tailwind
    - Styling:CSS-in-JS
    - Netlify
  features:
    - Gatsby v2
    - TypeScript
    - Tailwind CSS
    - Style-Components
    - CSS-in-JS
    - Code Readability
    - Barebones
- url: https://dlford.github.io/gatsby-typescript-starter-minimalist/
  repo: https://github.com/dlford/gatsby-typescript-starter-minimalist
  description: A minimalist Gatsby TypeScript starter, because less is more
  tags:
    - Language:TypeScript
    - Linting
    - Styling:Other
  features:
    - Don't use `React.FC` (See `https://github.com/facebook/create-react-app/pull/8177`)
    - Minimalist
    - Prettier / ESLint pre-configured
    - CSS Reset / CSS Modules
    - Style Builder page for adjusting global styles
- url: https://flotiq-starter-products.herokuapp.com/
  repo: https://github.com/flotiq/gatsby-starter-products
  description: A Gatsby e-commerce starter with products sourced from Flotiq.
  tags:
    - CMS:Headless
    - E-commerce
    - CMS:Other
  features:
    - Snipcart e-commerce starter
    - Flotiq CMS as a product source
    - Deploy to Heroku
- url: https://goodpraxis.coop
  repo: https://github.com/GoodPraxis/gp-gatsby-starter-ts-sass-jest
  description: A solid, basic Gatsby starter used by Good Praxis suitable for many different types of projects
  tags:
    - Language:TypeScript
    - Styling:SCSS
    - SEO
    - Testing
  features:
    - TypeScript support
    - SCSS for styling
    - JEST tests
    - Simple SEO setup
- url: https://gatsby-markdown-personal-website.netlify.app/
  repo: https://github.com/SaimirKapaj/gatsby-markdown-personal-website
  description: Gatsby Markdown Personal Website Starter, using Styled Components, Tailwind CSS, and Framer Motion.
  tags:
    - Blog
    - Portfolio
    - Markdown
    - Styling:Tailwind
  features:
    - Markdown
    - Framer Motion
    - Page Transition
    - Styled Components
    - Tailwind CSS
    - Removes unused CSS with Purgecss
    - Font Awesome Icons
    - Responsive Design
    - SEO
    - React Helmet
    - Offline Support
    - Gatsby Image
- url: https://flotiq-starter-recipes.herokuapp.com
  repo: https://github.com/flotiq/gatsby-starter-recipes
  description: A Gatsby culinary starter with recipes sourced from Flotiq.
  tags:
    - CMS:Headless
    - Gallery
    - Pagination
    - CMS:Other
  features:
    - Recipes starter
    - Culinary recipes
    - Flotiq CMS as a recipe source
- url: https://gatsby-markdown-typescript-personal-website.netlify.app/
  repo: https://github.com/SaimirKapaj/gatsby-markdown-typescript-personal-website
  description: Gatsby Markdown Personal Website Starter, using TypeScript, Styled Components, Tailwind CSS, and Framer Motion.
  tags:
    - Blog
    - Portfolio
    - Markdown
    - Language:TypeScript
    - Styling:Tailwind
  features:
    - Markdown
    - TypeScript
    - Framer Motion
    - Page Transition
    - Styled Components
    - Tailwind CSS
    - Removes unused CSS with Purgecss
    - Font Awesome Icons
    - Responsive Design
    - SEO
    - React Helmet
    - Offline Support
    - Gatsby Image
- url: https://thestartup.netlify.app/
  repo: https://github.com/bagseye/startup
  description: A startup template perfect for brochure sites and small businesses
  tags:
    - Landing Page
    - Onepage
    - Portfolio
    - Styling:CSS-in-JS
  features:
    - Font Awesome Icons
    - Responsive Design
    - Style-Components
- url: https://gatsby-starter-tailwind-css.netlify.app/
  repo: https://github.com/melanienolan/gatsby-starter-tailwind-css
  description: A Gatsby starter with Tailwind CSS. Uses Tailwind CSS v1.4.1 and includes built-in support for PurgeCSS.
  tags:
    - Landing Page
    - Onepage
    - Styling:Tailwind
  features:
    - Simple boilerplate site using Tailwind CSS
    - PurgeCSS support to remove unused styles
    - PostCSS including Autoprefixer
    - React Helmet for better SEO
- url: https://wp-balsa-preview.draftbox.co/
  repo: https://github.com/draftbox-co/gatsby-wordpress-balsa-starter
  description: A Gatsby starter for creating blogs from headless WordPress CMS.
  tags:
    - Blog
    - SEO
    - CMS:WordPress
    - Styling:Other
    - Pagination
  features:
    - Balsa Skin by Draftbox
    - Data sourcing from headless WordPress
    - Responsive design
    - SEO optimized
    - OpenGraph structured data
    - Twitter Cards meta
    - Sitemap Generation
    - XML Sitemaps
    - Progressive Web Ap
- url: https://gatsby-typescript-eslint-prettier-starter.netlify.app/
  repo: https://github.com/Tielem/gatsby-typescript-eslint-prettier-starter
  description: This Gatsby starter is an adaptation of the default Gatsby starter with TypeScript, ESlint and Prettier added and pre-configured, bringing you everything you need to get up and running with Gatsby in a type-safe and style-safe way.
  tags:
    - Language:TypeScript
    - Linting
    - Styling:None
  features:
    - TypeScript compile (gatsby-plugin-ts), not Babel transpile (gatsby-plugin-typescript)
    - Type errors cause gatsby develop and gatsby build to stop
    - Makes use of ESlint with Airbnb's TypeScript config, to ensure code styling both in JavaScript and TypeScript
    - Linting errors cause gatsby develop and gatsby build to stop
    - Good starter template to add additional features (such as Markdown or Headless CMS) in a type safe and style safe way
    - Dependencies are automatically kept up to date with [Renovate](https://renovate.whitesourcesoftware.com/)
- url: https://gatsby-basic-typescript-starter.netlify.app/
  repo: https://github.com/noahub/gatsby-typescript-starter
  description: This starter ships with the main Gatsby configuration files you need to build a basic site using React and TypeScript.
  tags:
    - Language:TypeScript
    - Styling:CSS-in-JS
  features:
    - TypeScript installed and configured
    - Styled Components via Emotion
    - Google Fonts enabled
    - React Helmet for SEO
    - Configured image filesystem, transformer-sharp, plugin-sharp
- url: https://gatsby-landing-page-starter.netlify.app/
  repo: https://github.com/btahir/gatsby-landing-page-starter
  description: Simple Landing Page Starter Built With Gatsby.
  tags:
    - Landing Page
    - SEO
    - PWA
    - Styling:SCSS
  features:
    - Responsive design
    - SEO optimized
    - Conversion optimized
    - Sitemap Generation
    - XML Sitemaps
    - Progressive Web App
    - Offline Support
    - Composable and extensible
- url: https://gatsby-lotus-starter.netlify.app/
  repo: https://github.com/DecliningLotus/gatsby-lotus-starter
  description: A fully featured Gatsby Bootstrap starter.
  tags:
    - Linting
    - Netlify
    - PWA
    - SEO
    - Styling:Bootstrap
    - Styling:PostCSS
    - Styling:SCSS
  features:
    - Bootstrap + React Bootstrap
    - React Icons
    - Typefaces + Font Preloader
    - SVGO Optimizations
    - Optimized SEO
    - SASS Support
    - Sitemap Generation
    - Progressive Web App
    - Offline Support
    - Semantic Release
    - Netlify + CircleCI Support
- url: https://creationspirit.github.io/gatsby-babylonjs-starter/
  repo: https://github.com/creationspirit/gatsby-babylonjs-starter
  description: A Gatsby starter with example Babylonjs scene boilerplate.
  tags:
    - Portfolio
  features:
    - Babylon.js 3D graphics
    - Built on top of Gatsby's default starter
- url: https://gatsby-starter-voyager.netlify.app/
  repo: https://github.com/gregdferrell/gatsby-starter-voyager
  description: A feature-rich starter blog.
  tags:
    - Blog
    - Markdown
    - Pagination
    - RSS
    - SEO
    - Styling:SCSS
    - Styling:Other
  features:
    - Beautiful starter blog with content in markdown
    - Responsive, mobile-first design using tachyons.scss, flexbox, SCSS & CSS modules
    - Fast, with top-notch lighthouse audit scores
    - View posts by tag & author
    - Pagination & next/prev navigation
    - Social sharing links on blog posts (twitter, facebook, pinterest)
    - SEO component with social sharing cards for twitter & facebook
    - Structured data, schema.org
    - Sitemap & RSS feed
    - Support for email subscription to Mailchimp campaign
    - Support for Google analytics
- url: https://expo-gatsby-starter.netlify.app/
  repo: https://github.com/Sidibedev/expo-gatsby-starter
  description: A simple Expo and Gatsby starter.
  tags:
    - PWA
    - SEO
  features:
    - SEO
    - PWA
    - Offline Support
    - Upload Image
    - Expo SDK
    - Image manipulation
    - 404 page
    - Navigation
- url: https://gatsby-starter-banshorian.netlify.app
  repo: https://github.com/webmaeistro/gatsby-starter-banshorian
  description: Starter for the gatsby-theme-banshorian. A creative cool-looking personal or work projects showcase/portfolio/CV. Based on byfolio.
  tags:
    - Styling:Other
    - Portfolio
    - Transitions
    - Linting
    - Testing
    - PWA
  features:
    - Gatsby v2
    - Style-Components Using @emotion
    - Edit Everything From gatsby.config
    - Developer Friendly
    - Isomorphic Skills Tiles
    - Transitions Between Pages and Menu
- url: https://a2zarslaan.github.io/gatsby-starter-sasslan/
  repo: https://github.com/a2zarslaan/gatsby-starter-sasslan
  description: A minimalistic Gatsby starter template featuring SASS and CSS 7-1 architecture.
  tags:
    - Blog
    - Portfolio
    - Markdown
  features:
    - Markdown
    - CSS 7-1 Architecture
    - GraphQL IDE
    - Page Transitions
    - Easy to edit CSS variables
    - Styled Components
    - SVG icons
    - Google fonts
    - Desktop-First Design
    - Responsive Design
    - React Helmet
    - Gatsby Remark Images
    - Code Readability
    - Progressive Web App
- url: https://pedantic-brown-bbf927.netlify.app/
  repo: https://github.com/pkino/gatsby-starter-typescript-sass
  description: A minimum starter with TypeScript, Sass, ESLint and Prettier built-in
  tags:
    - Language:TypeScript
    - Styling:SCSS
    - Linting
  features:
    - TypeScript and Sass support
    - ESLint with basic react rules
- url: https://gatsby-starter-portfolio-minimal.netlify.app/
  repo: https://github.com/konstantinmuenster/gatsby-starter-portfolio-minimal
  description: A modern one-page portfolio with a clean yet expressive design.
  tags:
    - Portfolio
    - Markdown
    - MDX
    - PWA
    - Onepage
    - Styling:CSS-in-JS
  features:
    - Quick and Easy Setup - Add content and deploy
    - Content via Markdown/MDX - No external CMS needed
    - Extendable Layout - Add more sections as you like
    - Responsive Design - With freshening Animations
    - Medium Integration - Feature your latest articles
    - Progressive Web App/PWA - Offline Support
    - Fast and Accessible
    - SEO
- url: https://gatsby-theme-clarisse.netlify.app
  repo: https://github.com/tacogator/gatsby-starter-blog-material-clarisse
  description: A minimalist blog starter with Material-UI
  tags:
    - Blog
    - SEO
    - Portfolio
    - Landing Page
    - Styling:Material
    - Markdown
    - MDX
  features:
    - SEO-ready
    - Clean design with emphasis on Call-to-action
    - Built-in Tag/Category support
    - Write post in markdown or MDX
    - Desktop and mobile responsive layout
    - Customizable branding & navigation
    - Material-UI
- url: https://ph0en1x.ru/
  repo: https://github.com/eduard-kirilov/gatsby-ts-apollo-starter
  description: This starter is a ready-made configuration that includes Gatsby, React, Redux, Apollo, GraphQL, TypeScript, Styled-Components, Material-UI, Jest, Enzyme.
  tags:
    - E-commerce
    - SEO
    - Redux
    - Language:TypeScript
    - Pagination
    - Styling:Material
  features:
    - This starter is configured to interact with GraphQL of your backend through Apollo.
    - Strong typing with TypeScript.
    - Typescript, Apollo, Mongo - backend.
    - Unit tests based on jest and enzyme.
    - In this starter, Styled-components and Material-UI can be used simultaneously.
    - This starter has tuned redux with reselect on board
    - Desktop and mobile responsive layout
- url: https://gatsby-starter-tailwind-opinionated.netlify.app/
  repo: https://github.com/mjsarfatti/gatsby-starter-tailwind-opinionated
  description: Based on the official Gatsby starter, with an opinionated Tailwind setup. Uses Purgecss to remove unused CSS.
  tags:
    - Styling:Tailwind
  features:
    - Based on gatsby-starter-default
    - Tailwind CSS Framework
    - Removes unused CSS with Purgecss
    - Works great with VS Code
    - Create React App ESLint default
    - Run Prettier through ESLint
    - Sensible Tailwind CSS configuration, great for most sites
    - Absolute imports (no more ../../../../some/components.js)
    - Typescript-ready
    - Box shadows by box-shadows.co
    - Spring transition easing
    - Tailwind forms plugin

- url: https://gatsby-starter-jest-enzyme-eslint.netlify.app
  repo: https://github.com/markbello/gatsby-starter-jest-enzyme-eslint
  description: gatsby-starter-default with Jest, Enzyme, and ESLint
  tags:
    - Testing
    - Linting
  features:
    - Jest testing set up
    - Enzyme for shallow rendering and snapshot testing
    - ESLint for linting
    - No frills, minimally opinionated
- url: https://foundation.stackrole.com/
  repo: https://github.com/stackrole/gatsby-starter-foundation
  description: A starter to launch your blazing fast personal website and a blog, Built with Gatsby and Netlify CMS. Made with ❤ by Stackrole
  tags:
    - CMS:Netlify
    - Markdown
    - Netlify
    - Pagination
    - SEO
    - Styling:SCSS
    - Blog
    - Landing Page
  features:
    - A Blog and Personal website with Netlify CMS.
    - Responsive Web Design
    - Customize content of Homepage, About and Contact page.
    - Add / Modify / Delete blog posts.
    - Edit website settings, Add Google Analytics and make it your own all with in the CMS.
    - SEO Optimized
    - OpenGraph structured data
    - Twitter Cards meta
    - Beautiful XML Sitemaps
    - Netlify Contact Form, Works right out of the box after deployment.
    - Invite collaborators into Netlify CMS, without giving access to your GitHub account via Git Gateway
    - Gatsby Incremental Builds with Netlify.
    - For more info, Take a look at readme.md on the Github repo.
- url: https://gatsby-starter-payments.netlify.app
  repo: https://github.com/moonclerk/gatsby-starter-payments
  description: A Gatsby starter for creating SaaS landing pages using MoonClerk to accept payments.
  tags:
    - Landing Page
    - Netlify
    - Onepage
    - SEO
    - Stripe
    - Styling:CSS-in-JS
  features:
    - SEO optimized
    - Landing Page
    - Fully responsive
    - Gatsby images
    - MoonClerk Payment Forms
    - Open source illustrations from Icons8
    - Google Analytics
    - Includes React Helmet to allow editing site meta tags
    - Includes plugins for easy, beautiful typography
    - Styling with styled-components
    - Organized using ABEM
- url: https://schoolfront.netlify.app
  repo: https://github.com/orzechdev/schoolfront
  description: School website starter
  tags:
    - Language:TypeScript
    - Styling:CSS-in-JS
    - CMS:WordPress
    - Blog
    - Presentation
  features:
    - Main page
    - WordPress blog
    - Contact page
    - About page
    - Open hours information
    - Offered curriculum page
    - Teachers list
    - WCAG AA support
    - SEO optimized
    - Sitemap Generation
    - Gatsby v2
    - Styled Components
    - TypeScript
- url: https://gatsby-starter-donations.netlify.app
  repo: https://github.com/moonclerk/gatsby-starter-donations
  description: A simple starter to help get up and running accepting donations using Gatsby + MoonClerk
  tags:
    - Donations
    - Landing Page
    - Netlify
    - Onepage
    - SEO
    - Stripe
    - Styling:CSS-in-JS
  features:
    - SEO optimized
    - Fully responsive
    - Gatsby images
    - MoonClerk Payment Forms
    - Open source illustrations from Icons8
    - Open source image from Unsplash
    - Google Analytics
    - Includes React Helmet to allow editing site meta tags
    - Includes plugins for easy, beautiful typography
    - Styling with styled-components
    - Organized using ABEM
- url: https://jolly-tree-003047c03.azurestaticapps.net/
  repo: https://github.com/floAr/gatsby-starter-azure_swa
  description: A simple Gatsby starter making use of the new Azure Static Web App service.
  tags:
    - Redux
    - Styling:None
    - Azure
  features:
    - CI/CD using github actions
- url: https://minimal-blog-starter.netlify.app/
  repo: https://github.com/imjamesku/gatsby-minimal-blog-starter
  description: A minimal NetlifyCMS starter based on the default starter with no additional styling
  tags:
    - CMS:Netlify
    - Styling:None
    - Blog
  features:
    - NetlifyCMS
    - Blog post list
    - SEO
- url: https://gatsbyfire.netlify.app/
  repo: https://github.com/GeorgeSteel/gatsby-fire-starter
  description: A Gatsby Starter to build a complete web app with Gatsby & Firebase by using the library reactfire
  tags:
    - Firebase
    - Authentication
    - Client-side App
  features:
    - You can build a realtime app without any `window object` issue.
    - Private/Dynamic routing made easy with reach/router.
    - Fully integrated with reactfire.
    - Easy to setup.
    - Insane Lighthouse performance.
    - FirebaseUI fully integrated & customizable for any language location.
- url: https://gatsby-starter-catalyst-helium.netlify.app/
  repo: https://github.com/ehowey/gatsby-starter-catalyst-helium
  description: A personal blog starter with large featured images, SEO optimization, dark mode, and support for many different frontmatter fields. Based on Gatsby Theme Catalyst. Uses MDX for content and Theme UI for styling. Includes a core theme, a header theme, a footer theme, and a blog theme.
  tags:
    - MDX
    - Styling:Theme-UI
    - SEO
    - PWA
    - Blog
  features:
    - Based on Gatsby Theme Catalyst series of themes and starters.
    - Theme options are used to enable some simple layout changes.
    - Designed with component shadowing in mind to allow easier customization.
    - Theme UI is deeply integrated with design tokens and variants throughout.
    - Color mode switching available by default.
    - SEO optimized to include social media images and Twitter handles.
    - React Scroll for one page, anchor based navigation is available.
    - Code highlighting via Prism.
- url: https://headless.us
  repo: https://github.com/ecomloop/headless-starter
  description: The Shopify + Gatsby starter theme for digital commerce
  tags:
    - E-commerce
    - Shopify
    - CMS:Netlify
    - Blog
  features:
    - Integrated with Shopify for pulling products
    - Checkout handled via Shopify
    - Includes variants for products
    - XML sitemap
    - Blog with Netlify CMS
    - RSS feed
    - Designed to bring headless commerce to Shopify merchants and shops
- url: http://gatsby-tailwind-starter.kosvrouvas.com/
  repo: https://github.com/kosvrouvas/gatsby-tailwindcss-starter
  description: The default Gatsby starter bundled with the latest TailwindCSS for DRY situations
  tags:
    - MDX
    - Styling:Tailwind
  features:
    - Based on Gatsby Starter Theme
    - Google Analytics
    - Sentry
- url: https://simple.rickkln.com
  repo: https://github.com/rickkln/gatsby-starter-simple
  description: Simple Gatsby starter for a small static site. Replaces Prettier with ESLint (AirBnB style), and adds TypeScript and Firebase hosting.
  tags:
    - Linting
    - Language:TypeScript
    - Firebase
    - SEO
    - Markdown
    - Portfolio
  features:
    - TypeScript is used for a better developer experience.
    - ESLint and the AirBnB TypeScript style guide help you avoid, and fix, simple issues in your code.
    - The default Gatsby formatting tool Prettier, has been removed in order to avoid conflicts with the ESLint + AirBnB TypeScript tools described above.
    - Firebase Hosting is supported and configured for Gatsby from the start.
    - Dynamic pages for blog posts in markdown is implemented.
<<<<<<< HEAD
- url: https://the-great-gatsby-starter.netlify.app
  repo: https://github.com/bradgarropy/gatsby-starter
  description: 🥂 the great gatsby starter
  tags:
    - Linting
    - Netlify
    - SEO
    - Styling:CSS-in-JS
  features:
    - Base scaffolding for a Gatsby site.
    - ESLint and Prettier are preconfigured.
    - Preconfigured Netlify hosting.
    - Serverless functions ready to go.
    - Style with styled-components out of the box.
    - Customizable SEO component included.
=======
- url: https://gatsby-starter-capacitor.netlify.app/
  repo: https://github.com/flogy/gatsby-starter-capacitor
  description: Build blazing fast mobile apps with Gatsby and Capacitor.
  tags:
    - Styling:None
  features:
    - Basic setup for hybrid mobile apps for Android and iOS
    - Demonstration on how to access Native APIs of mobile devices
>>>>>>> 760845a2
- url: https://gatsby-starter-woo.surge.sh/
  repo: https://github.com/desmukh/gatsby-starter-woo
  description: Simple, clean, and responsive landing page for your product or service. This is a GatsbyJS port of StyleShout's Woo template.
  tags:
    - Landing Page
    - Onepage
    - Portfolio
  features:
    - Ported from StyleShout Woo theme
    - Fully responsive
    - Includes React Helmet to allow editing site meta tags
    - All landing page content can be customised through YAML files stored in content folder and in gatsby-config.js
- url: https://vapor.aesthetic.codes/
  repo: https://github.com/vaporwavy/gatsby-vapor
  description: A custom, simple theme for Gatsby. Made for minimalists. Completely free and fully responsive.
  tags:
    - Blog
    - SEO
    - Markdown
    - HTML5UP
    - Pagination
    - CMS:Netlify
  features:
    - Support tags
    - Post Search
    - Toggle Dark themes
- url: https://www.stefanseegerer.de/gatsby-starter-paper-css-landing-page/
  repo: https://github.com/manzanillo/gatsby-starter-paper-css-landing-page
  description: Single page starter with PaperCSS for a workshop, educational material, or other minimal landing pages
  tags:
    - Onepage
    - Landing Page
  features:
    - Landing Page
    - Google Analytics
    - PaperCSS style
- url: https://gatsby-three-ts-plus.netlify.app/
  repo: https://github.com/shunp/gatsby-three-ts-plus
  description: 3D web starter kit with Three.js and TypeScript
  tags:
    - Linting
    - Language:TypeScript
    - Styling:Tailwind
    - CMS:Netlify
    - Portfolio
  features:
    - TypeScript is used for a better developer experience.
    - Tailwind CSS Framework
    - Includes React Helmet to allow editing site meta tags
    - Desktop and mobile responsive layout
- url: https://mui-treasury.com/layout/clones/reactjs?bgColor=b6c0d4
  repo: https://github.com/mui-treasury/gatsby-mui-layout-starter
  description: Supercharge your next project with Mui Treasury Layout, built on top of Material-UI
  tags:
    - Styling:CSS-in-JS
    - Styling:Material
  features:
    - Gatsby v2
    - Material-UI
    - MuiTreasury Layout
    - Dynamic configurable
    - Offline support
    - PWA ready
    - SEO
    - Responsive design
- url: https://7sferry-gatsby-contentful-starters.netlify.app/
  repo: https://github.com/7sferry/Gatsbyan1.0
  description: Blog template for Contentful CMS with some features like comment, tags, archives, pagination, prism, tags, share and many others.
  tags:
    - Blog
    - SEO
    - CMS:Contentful
    - Pagination
  features:
    - Blog template
    - Contentful CMS
    - Facebook Comment
    - Tags
    - Archives by date
    - Pagination
    - Share Button
    - Prism for code preview
- url: https://ghost-novela-preview.draftbox.co/
  repo: https://github.com/draftbox-co/gatsby-ghost-novela-starter
  description: A Gatsby starter for creating blogs from headless Ghost CMS.
  tags:
    - AMP
    - Blog
    - CMS:Headless
    - CMS:Ghost
    - Disqus
    - Language:TypeScript
    - Markdown
    - MDX
    - Netlify
    - Pagination
    - PWA
    - RSS
    - SEO
    - Styling:CSS-in-JS
    - Styling:Theme-UI
  features:
    - Novela theme by Narrative
    - Data sourcing from headless Ghost
    - Responsive design
    - SEO optimized
    - OpenGraph structured data
    - Twitter Cards meta
    - Sitemap Generation
    - XML Sitemaps
    - Progressive Web App
    - Offline Support
    - RSS Feed
    - Composable and extensible
- url: https://gatsby-starter-portfolio.herokuapp.com/
  repo: https://github.com/surudhb/gatsby-personal-site-template
  description: A minimalist dev portfolio featuring a blog, SEO, app-theming with React.Context, Bootstrap and Sass
  tags:
    - Portfolio
    - Blog
    - SEO
    - Markdown
    - MDX
    - Styling:Bootstrap
    - Styling:SCSS
    - Client-side App
  features:
    - Gatsby v2
    - Main page, Blog page, About page, Projects page, Resume page with dedicated pages for each blog-post and project
    - Uses Sass with Bootstrap to make styling super simple
    - Light/Dark mode for entire app using React's Context API
    - SEO enabled on each page with react-helmet
    - Features optimized image rendering using gatsby-image
    - Uses open source icons from Fontawesome and icons8
    - Uses icons as links to github, resume, hackerrank on main page
    - Programmatically generates styled pages for each blog post and project written in Markdown
    - Blog posts page features a live filter tool
    - Uses site metadata to populate About page
    - Resume page generated using template Markdown files<|MERGE_RESOLUTION|>--- conflicted
+++ resolved
@@ -6769,7 +6769,6 @@
     - The default Gatsby formatting tool Prettier, has been removed in order to avoid conflicts with the ESLint + AirBnB TypeScript tools described above.
     - Firebase Hosting is supported and configured for Gatsby from the start.
     - Dynamic pages for blog posts in markdown is implemented.
-<<<<<<< HEAD
 - url: https://the-great-gatsby-starter.netlify.app
   repo: https://github.com/bradgarropy/gatsby-starter
   description: 🥂 the great gatsby starter
@@ -6785,7 +6784,6 @@
     - Serverless functions ready to go.
     - Style with styled-components out of the box.
     - Customizable SEO component included.
-=======
 - url: https://gatsby-starter-capacitor.netlify.app/
   repo: https://github.com/flogy/gatsby-starter-capacitor
   description: Build blazing fast mobile apps with Gatsby and Capacitor.
@@ -6794,7 +6792,6 @@
   features:
     - Basic setup for hybrid mobile apps for Android and iOS
     - Demonstration on how to access Native APIs of mobile devices
->>>>>>> 760845a2
 - url: https://gatsby-starter-woo.surge.sh/
   repo: https://github.com/desmukh/gatsby-starter-woo
   description: Simple, clean, and responsive landing page for your product or service. This is a GatsbyJS port of StyleShout's Woo template.
