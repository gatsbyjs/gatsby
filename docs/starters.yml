- url: https://wonism.github.io/
  repo: https://github.com/wonism/gatsby-advanced-blog
  description: n/a
  tags:
    - Portfolio
    - Redux
  features:
    - Blog post listing with previews (image + summary) for each blog post
    - Categories and tags for blog posts with pagination
    - Search post with keyword
    - Put react application / tweet into post
    - Copy some codes in post with clicking button
    - Portfolio
    - Resume
    - Redux for managing statement (with redux-saga / reselect)
- url: https://vagr9k.github.io/gatsby-advanced-starter/
  repo: https://github.com/Vagr9K/gatsby-advanced-starter
  description: Great for learning about advanced features and their implementations
  tags:
    - Styling:None
  features:
    - Does not contain any UI frameworks
    - Provides only a skeleton
    - Tags
    - Categories
    - Google Analytics
    - Disqus
    - Offline support
    - Web App Manifest
    - SEO
- url: https://gatsby-tailwind-emotion-starter.netlify.com/
  repo: https://github.com/muhajirframe/gatsby-tailwind-emotion-starter
  description: A Gatsby Starter with Tailwind CSS + Emotion JS
  tags:
    - Styling:Tailwind
  features:
    - Eslint Airbnb without semicolon and without .jsx extension
    - Offline support
    - Web App Manifest
- url: https://gatsby-starter-redux-firebase.netlify.com/
  repo: https://github.com/muhajirframe/gatsby-starter-redux-firebase
  description: A Gatsby + Redux + Firebase Starter. With Authentication
  tags:
    - Styling:None
    - Firebase
    - Client-side App
  features:
    - Eslint Airbnb without semicolon and without .jsx extension
    - Firebase
    - Web App Manifest
- url: https://dschau.github.io/gatsby-blog-starter-kit/
  repo: https://github.com/dschau/gatsby-blog-starter-kit
  description: n/a
  tags:
    - Blog
  features:
    - Blog post listing with previews for each blog post
    - Navigation between posts with a previous/next post button
    - Tags and tag navigation
- url: https://contentful-userland.github.io/gatsby-contentful-starter/
  repo: https://github.com/contentful-userland/gatsby-contentful-starter
  description: n/a
  tags:
    - Blog
    - Contentful
    - Headless CMS
  features:
    - Based on the Gatsby Starter Blog
    - Includes Contentful Delivery API for production build
    - Includes Contentful Preview API for development
- url: https://react-firebase-authentication.wieruch.com/
  repo: https://github.com/the-road-to-react-with-firebase/react-gatsby-firebase-authentication
  description: n/a
  tags:
    - Firebase
  features:
    - Sign In, Sign Up, Sign Out
    - Password Forget
    - Password Change
    - Protected Routes with Authorization
    - Realtime Database with Users
- url: http://dmwl.net/gatsby-hampton-theme
  repo: https://github.com/davad/gatsby-hampton-theme
  description: n/a
  tags:
    - Styling:CSS-in-JS
  features:
    - Eslint in dev mode with the airbnb config and prettier formatting rules
    - Emotion for CSS-in-JS
    - A basic blog, with posts under src/pages/blog
    - A few basic components (Navigation, Layout, Link wrapper around gatsby-link))
    - Based on gatsby-starter-gatsbytheme
- url: https://vagr9k.github.io/gatsby-material-starter/
  repo: https://github.com/Vagr9K/gatsby-material-starter
  description: n/a
  tags:
    - Styling:Material
  features:
    - React-MD for Material design
    - Sass/SCSS
    - Tags
    - Categories
    - Google Analytics
    - Disqus
    - Offline support
    - Web App Manifest
    - SEO
- url: https://xiaoxinghu.github.io/gatsby-orga/
  repo: https://github.com/xiaoxinghu/gatsby-orga
  description: n/a
  tags:
    - Orga
  features:
    - Parses org-mode files with Orga.
- url: http://2column-portfolio.surge.sh/
  repo: https://github.com/praagyajoshi/gatsby-starter-2column-portfolio
  description: n/a
  tags:
    - Portfolio
    - Styling:SCSS
  features:
    - Designed as a minimalistic portfolio website
    - Grid system using flexboxgrid
    - Styled using SCSS
    - Font icons using font-awesome
    - Google Analytics integration
    - Open Sans font using Google Fonts
    - Prerendered Open Graph tags for rich sharing
- url: https://prototypeinteractive.github.io/gatsby-react-boilerplate/
  repo: https://github.com/PrototypeInteractive/gatsby-react-boilerplate
  description: n/a
  tags:
    - Styling:Bootstrap
  features:
    - Basic configuration and folder structure
    - Uses PostCSS and Sass (with autoprefixer and pixrem)
    - Uses Bootstrap 4 grid
    - Leaves the styling to you
    - Uses data from local json files
    - Contains Node.js server code for easy, secure, and fast hosting
- url: http://capricious-spring.surge.sh/
  repo: https://github.com/noahg/gatsby-starter-blog-no-styles
  description: n/a
  tags:
    - Blog
    - Styling:None
  features:
    - Same as official gatsby-starter-blog but with all styling removed
- url: https://gatsby-starter-blog-demo.netlify.com/
  repo: https://github.com/gatsbyjs/gatsby-starter-blog
  description: official blog
  tags:
    - Official
    - Blog
  features:
    - Basic setup for a full-featured blog
    - Support for an RSS feed
    - Google Analytics support
    - Automatic optimization of images in Markdown posts
    - Support for code syntax highlighting
    - Includes plugins for easy, beautiful typography
    - Includes React Helmet to allow editing site meta tags
    - Includes plugins for offline support out of the box
- url: https://gatsby-starter-bloomer.netlify.com/
  repo: https://github.com/Cethy/gatsby-starter-bloomer
  description: n/a
  tags:
    - Styling:Bulma
  features:
    - Based on gatsby-starter-default
    - Bulma CSS Framework with its Bloomer react components
    - Font-Awesome icons
    - Includes a simple fullscreen hero w/ footer example
- url: https://gatsby-starter-bootstrap-netlify.netlify.com/
  repo: https://github.com/konsumer/gatsby-starter-bootstrap-netlify
  description: n/a
  tags:
    - Styling:Bootstrap
    - Netlify CMS
  features:
    - Very similar to gatsby-starter-netlify-cms, slightly more configurable (eg set site-title in gatsby-config) with Bootstrap/Bootswatch instead of bulma
- url: https://gatstrap.netlify.com/
  repo: https://github.com/jaxx2104/gatsby-starter-bootstrap
  description: n/a
  tags:
    - Styling:Bootstrap
  features:
    - Bootstrap CSS framework
    - Single column layout
    - Basic components like SiteNavi, SitePost, SitePage
- url: http://gatsby-bulma-storybook.surge.sh/
  repo: https://github.com/gvaldambrini/gatsby-starter-bulma-storybook
  description: n/a
  tags:
    - Styling:Bulma
    - Storybook
  features:
    - Storybook for developing components in isolation
    - Bulma and Sass support for styling
    - CSS modules
    - Prettier & eslint to format & check the code
    - Jest
- url: https://gatsby-starter-business.netlify.com/
  repo: https://github.com/v4iv/gatsby-starter-business
  description: n/a
  tags:
    - Styling:Bulma
    - PWA
    - Netlify CMS
    - Disqus
    - Search
    - Pagination
  features:
    - Complete Business Website Suite - Home Page, About Page, Pricing Page, Contact Page and Blog
    - Netlify CMS for Content Management
    - SEO Friendly (Sitemap, Schemas, Meta Tags, GTM etc)
    - Bulma and Sass Support for styling
    - Progressive Web App & Offline Support
    - Tags and RSS Feed for Blog
    - Disqus and Share Support
    - Elastic-Lunr Search
    - Pagination
    - Easy Configuration using `config.js` file
- url: https://haysclark.github.io/gatsby-starter-casper/
  repo: https://github.com/haysclark/gatsby-starter-casper
  description: n/a
  tags:
    - PWA
  features:
    - Page pagination
    - CSS
    - Tags
    - Google Analytics
    - Offline support
    - Web App Manifest
    - SEO
- url: http://gatsby-starter-ceevee.surge.sh/
  repo: https://github.com/amandeepmittal/gatsby-starter-ceevee
  description: n/a
  tags:
    - Portfolio
  features:
    - Based on the Ceevee site template, design by Styleshout
    - Single Page Resume/Portfolio site
    - Target audience Developers, Designers, etc.
    - Used CSS Modules, easy to manipulate
    - FontAwsome Library for icons
    - Responsive Design, optimized for Mobile devices
- url: https://gatsby-starter-contentful-i18n.netlify.com/
  repo: https://github.com/mccrodp/gatsby-starter-contentful-i18n
  description: i18n support and language switcher for Contentful starter repo
  tags:
    - i18n
    - Contentful
    - Headless CMS
  features:
    - Localization (Multilanguage)
    - Dynamic content from Contentful CMS
    - Integrates i18n plugin starter and using-contentful repos
- url: http://cranky-edison-12166d.netlify.com/
  repo: https://github.com/datocms/gatsby-portfolio
  description: n/a
  tags:
    - DatoCMS
    - Headless CMS
  features:
    - Simple portfolio to quick start a site with DatoCMS
    - Contents and media from DatoCMS
    - Custom Sass style
    - SEO
- url: https://gatsby-deck.netlify.com/
  repo: https://github.com/fabe/gatsby-starter-deck
  description: n/a
  tags:
    - Presentation
  features:
    - Create presentations/slides using Gatsby.
    - Offline support.
    - Page transitions.
- url: https://gatsby-starter-default-i18n.netlify.com/
  repo: https://github.com/angeloocana/gatsby-starter-default-i18n
  description: n/a
  tags:
    - i18n
  features:
    - localization (Multilanguage)
- url: https://gatsby-starter-default-demo.netlify.com/
  repo: https://github.com/gatsbyjs/gatsby-starter-default
  description: official default
  tags:
    - Official
  features:
    - Comes with React Helmet for adding site meta tags
    - Includes plugins for offline support out of the box
- url: http://gatsby-dimension.surge.sh/
  repo: https://github.com/codebushi/gatsby-starter-dimension
  description: Single page starter based on the Dimension site template
  tags:
    - Portfolio
    - HTML5UP
    - Styling:SCSS
  features:
    - Designed by HTML5 UP
    - Simple one page site that’s perfect for personal portfolios
    - Fully Responsive
    - Styling with SCSS
- url: https://gatsby-docs-starter.netlify.com/
  repo: https://github.com/ericwindmill/gatsby-starter-docs
  description: n/a
  tags:
    - Documentation
    - Styling:CSS-in-JS
  features:
    - All the features from gatsby-advanced-starter, plus
    - Designed for Documentation / Tutorial Websites
    - ‘Table of Contents’ Component, Auto generates ToC from posts - just follow the file frontmatter conventions from markdown files in ‘lessons’.
    - Styled Components w/ ThemeProvider
    - Basic UI
    - A few extra components
    - Custom prismjs theme
    - React Icons
- url: https://parmsang.github.io/gatsby-starter-ecommerce/
  repo: https://github.com/parmsang/gatsby-starter-ecommerce
  description: no description yet
  tags:
    - Styling:Semantic
    - Stripe
    - Moltin
  features:
    - Uses the Moltin eCommerce Api
    - React 16 (gatsby-plugin-react-next)
    - Stripe checkout
    - Semantic-UI
    - Styled components
    - Google Analytics - (you enter the tracking-id)
    - React-headroom
    - Eslint & Prettier. Uses Airbnb JavaScript Style Guide
    - Authentication via Moltin (Login and Register)
- url: http://gatsby-forty.surge.sh/
  repo: https://github.com/codebushi/gatsby-starter-forty
  description: Multi-page starter based on the Forty site template
  tags:
    - Styling:SCSS
    - HTML5UP
  features:
    - Designed by HTML5 UP
    - Colorful homepage, and also includes a Landing Page and Generic Page components.
    - Many elements are available, including buttons, forms, tables, and pagination.
    - Custom grid made with CSS Grid
    - Styling with SCSS
- url: https://themes.gatsbythemes.com/gatsby-starter/
  repo: https://github.com/saschajullmann/gatsby-starter-gatsbythemes
  description: n/a
  tags:
    - Styling:CSS-in-JS
    - Blog
  features:
    - CSS-in-JS via Emotion.
    - Jest and Enzyme for testing.
    - Eslint in dev mode with the airbnb config and prettier formatting rules.
    - React 16.
    - A basic blog, with posts under src/pages/blog. There’s also a script which creates a new Blog entry (post.sh).
    - Data per JSON files.
    - A few basic components (Navigation, Footer, Layout).
    - Layout components make use of Styled-System.
    - Google Analytics (you just have to enter your tracking-id).
    - Gatsby-Plugin-Offline which includes Service Workers.
    - Prettier for a uniform codebase.
    - Normalize css (7.0).
    - Feather icons.
    - Font styles taken from Tachyons.
- url: https://gcn.netlify.com/
  repo: https://github.com/ryanwiemer/gatsby-starter-gcn
  description: A starter template to build amazing static websites with Gatsby, Contentful and Netlify
  tags:
    - Contentful
    - Headless CMS
    - Blog
    - Netlify Form
    - Styling:CSS-in-JS
  features:
    - Contentful integration with ready to go placeholder content
    - Netlify integration including a pre-built contact form
    - Minimal responsive design - made to customize or tear apart
    - Pagination logic
    - Styled components
    - SEO Friendly Component
    - JSON-LD Schema
    - OpenGraph sharing support
    - Sitemap Generation
    - Google Analytics
    - Progressive Web app
    - Offline Support
    - RSS Feed
    - Gatsby Standard module for linting JavaScript with StandardJS
    - Stylelint support for Styled Components to lint the CSS in JS
- url: https://alampros.github.io/gatsby-starter-grommet/
  repo: https://github.com/alampros/gatsby-starter-grommet
  description: n/a
  tags:
    - Styling:Grommet
  features:
    - Barebones configuration for using the Grommet design system
    - Uses Sass (with CSS modules support)
- url: https://gatsby-starter-hello-world-demo.netlify.com/
  repo: https://github.com/gatsbyjs/gatsby-starter-hello-world
  description: official hello world
  tags:
    - Official
  features:
    - A no-frills Gatsby install
    - No plugins, no boilerplate
    - Great for advanced users
- url: https://gatsby-starter-hero-blog.greglobinski.com/
  repo: https://github.com/greglobinski/gatsby-starter-hero-blog
  description: no description yet
  tags:
    - Styling:PostCSS
    - SEO
    - Markdown
  features:
    - Easy editable content in Markdown files (posts, pages and parts)
    - CSS with `styled-jsx` and `PostCSS`
    - SEO (sitemap generation, robot.txt, meta and OpenGraph Tags)
    - Social sharing (Twitter, Facebook, Google, LinkedIn)
    - Comments (Facebook)
    - Images lazy loading and `webp` support (gatsby-image)
    - Post categories (category based post list)
    - Full text searching (Algolia)
    - Contact form (Netlify form handling)
    - Form elements and validation with `ant-design`
    - RSS feed
    - 100% PWA (manifest.webmanifest, offline support, favicons)
    - Google Analytics
    - App favicons generator (node script)
    - Easy customizable base styles via `theme` object generated from `yaml` file (fonts, colors, sizes)
    - React v.16.3 (gatsby-plugin-react-next)
    - Components lazy loading (social sharing)
    - ESLint (google config)
    - Prettier code styling
    - Webpack `BundleAnalyzerPlugin`
- url: https://gatsby-starter-i18n-lingui.netlify.com/
  repo: https://github.com/dcroitoru/gatsby-starter-i18n-lingui
  description: n/a
  tags:
    - i18n
  features:
    - Localization (Multilanguage) provided by js-lingui
    - Message extraction
    - Avoids code duplication - generates pages for each locale
    - Possibility of translated paths
- url: https://lumen.netlify.com/
  repo: https://github.com/alxshelepenok/gatsby-starter-lumen
  description: A minimal, lightweight and mobile-first starter for creating blogs uses Gatsby.
  tags:
    - Blog
    - Netlify CMS
    - Pagination
    - Disqus
    - RSS
    - Linting
    - Styling:PostCSS
    - Styling:SCSS
  features:
    - Lost Grid
    - Jest testing
    - Beautiful typography inspired by matejlatin/Gutenberg
    - Mobile-First approach in development
    - Stylesheet built using SASS and BEM-Style naming
    - Syntax highlighting in code blocks
    - Sidebar menu built using a configuration block
    - Archive organized by tags and categories
    - Pagination support
    - Offline support
    - Google Analytics support
    - Disqus Comments support
- url: https://minimal-blog.lekoarts.de
  repo: https://github.com/LekoArts/gatsby-starter-minimal-blog
  description: This starter is part of a german tutorial series on Gatsby. The starter will change over time to use more advanced stuff (feel free to express your ideas in the repository). Its first priority is a minimalistic style coupled with a lot of features for the content.
  tags:
    - Blog
    - MDX
    - Styling:CSS-in-JS
    - Netlify Form
    - Linting
    - PWA
  features:
    - Minimal and clean white layout
    - Write your blog posts in MDX
    - Offline Support, WebApp Manifest, SEO
    - Code highlighting (with prism-react-renderer) and live preview (with react-live)
- url: https://gatsby-starter-modern-demo.netlify.com/
  repo: https://github.com/kripod/gatsby-starter-modern
  description: no description yet
  tags:
    - Linting
  features:
    - A set of strict linting rules (based on the Airbnb JavaScript Style Guide)
    - Encourage automatic code formatting
    - Prefer using Yarn for package management
    - Use EditorConfig to maintain consistent coding styles between different editors and IDEs
    - Integration with Visual Studio Code
    - Based on gatsby-starter-default
- url: https://gatsby-netlify-cms.netlify.com/
  repo: https://github.com/netlify-templates/gatsby-starter-netlify-cms
  description: n/a
  tags:
    - Blog
    - Styling:Bulma
    - Netlify CMS
  features:
    - A simple blog built with Netlify CMS
    - Basic directory organization
    - Uses Bulma for styling
    - Visit the repo to learn how to set up authentication, and begin modeling your content.
- url: https://gatsby-starter-personal-blog.greglobinski.com/
  repo: https://github.com/greglobinski/gatsby-starter-personal-blog
  description: n/a
  tags:
    - Blog
    - Markdown
    - Algolia
    - Netlify Form
    - Styling:Material
  features:
    - Ready to use, but easily customizable a fully equipped theme starter
    - Easy editable content in Markdown files (posts, pages and parts)
    - ‘Like an app’ layout transitions
    - Easily restyled through theme object
    - Styling with JSS
    - Page transitions
    - Comments (Facebook)
    - Post categories
    - Post list filtering
    - Full text searching (Algolia)
    - Contact form (Netlify form handling)
    - Material UI (@next)
    - RSS feed
    - Full screen mode
    - User adjustable articles’ body copy font size
    - Social sharing (Twitter, Facebook, Google, LinkedIn)
    - PWA (manifes.json, offline support, favicons)
    - Google Analytics
    - Favicons generator (node script)
    - Components leazy loading with AsyncComponent (social sharing, info box)
    - ESLint (google config)
    - Prettier code styling
    - Custom webpack CommonsChunkPlugin settings
    - Webpack BundleAnalyzerPlugin
- url: http://gatsby-photon.surge.sh/
  repo: https://github.com/codebushi/gatsby-starter-photon
  description: Single page starter based on the Photon site template
  tags:
    - HTML5UP
    - Styling:SCSS
  features:
    - Designed by HTML5 UP
    - Single Page, Responsive Site
    - Custom grid made with CSS Grid
    - Styling with SCSS
- url: https://portfolio-bella.netlify.com/
  repo: https://github.com/LekoArts/gatsby-starter-portfolio-bella
  description: A portfolio starter for Gatsby. The target audience are designers and photographers. The light themed website shows your work with large images & big typography. The Onepage is powered by the Headless CMS Prismic.io. and has programmatically created pages for your projects. General settings and colors can be changed in a config & theme file.
  tags:
    - Portfolio
    - Prismic
    - Headless CMS
    - Styling:CSS-in-JS
    - Onepage
    - PWA
    - Linting
  features:
    - Big typography & images
    - White theme
    - Prismic.io as CMS
    - Emotion for styling + Emotion-Grid
    - One-page layout with sub-pages for case studies
    - Easily configurable
    - And other good stuff (SEO, Offline Support, WebApp Manifest Support)
- url: https://cara.lekoarts.de
  repo: https://github.com/LekoArts/gatsby-starter-portfolio-cara
  description: A portfolio starter for Gatsby. The target audience are designers and photographers. The playful & colorful Onepage has beautiful parallax effects (made possible by React Spring) and has a Hero, Projects, About and Contact section. The styling is defined by TailwindCSS which enables easy edits and a consistent look. General settings and colors can be changed in a config & theme file.
  tags:
    - Portfolio
    - Onepage
    - Styling:CSS-in-JS
    - Styling:Tailwind
    - PWA
    - Linting
  features:
    - React Spring
    - TailwindCSS & Styled Components
    - Uses tailwind.macro (Babel macro) for easy TailwindCSS styling
    - Playful & Colorful One-Page website with Parallax effect
    - Easily configurable
    - And other good stuff (SEO, Responsive images, Offline Support, WebApp Manifest Support)
- url: https://emilia.lekoarts.de
  repo: https://github.com/LekoArts/gatsby-starter-portfolio-emilia
  description: A portfolio starter for Gatsby. The target audience are designers and photographers. The dark themed website shows your work with large images in a grid-layout (powered by CSS Grid). The transition effects on the header add a playful touch to the overall minimal design. The website has programmatically created pages for your projects (with automatic image import). General settings and colors can be changed in a config & theme file.
  tags:
    - Portfolio
    - PWA
    - Transitions
    - MDX
    - Styling:CSS-in-JS
    - Linting
  features:
    - Focus on big images (with gatsby-image)
    - Dark Theme with HeroPatterns Header
    - CSS Grid and styled-components
    - Page transitions
    - react-spring animations
    - One-Page layout with sub-pages for projects
    - Create your projects in MDX (automatic import of images)
    - And other good stuff (SEO, Offline Support, WebApp Manifest Support)
- url: https://emma.lekoarts.de
  repo: https://github.com/LekoArts/gatsby-starter-portfolio-emma
  description: A portfolio starter for Gatsby. The target audience are designers and photographers. The light themed website shows your work with large images in a full-width grid-layout. Choose color overlays for card items and your projects. The website has three pages (Index, About, Contact) and programmatically created pages for your projects. General settings and colors can be changed in a config & theme file.
  tags:
    - Portfolio
    - MDX
    - Transitions
    - Styling:CSS-in-JS
    - PWA
    - Linting
  features:
    - Full-width photo grid-layout (with gatsby-image)
    - Minimalistic light theme with large images
    - Create your projects in MDX
    - Styling with styled-components
    - react-spring animations
    - Easily configurable
    - And other good stuff (SEO, Offline Support, WebApp Manifest Support)
- url: https://gatsby-starter-procyon.netlify.com/
  repo: https://github.com/danielmahon/gatsby-starter-procyon
  description: n/a
  tags:
    - PWA
    - GraphCMS
    - Headless CMS
    - Apollo Client
    - Styling:Material
    - Netlify Identity
  features:
    - Gatsby + ReactJS (server side rendering)
    - GraphCMS Headless CMS
    - DraftJS (in-place) Medium-like Editing
    - Apollo GraphQL (client-side)
    - Local caching between builds
    - Material-UI (layout, typography, components, etc)
    - Styled-Components™-like API via Material-UI
    - Netlify Deployment Friendly
    - Netlify Identity Authentication (enables editing)
    - Automatic versioning, deployment and CHANGELOG
    - Automatic rebuilds with GraphCMS and Netlify web hooks
    - PWA (Progressive Web App)
    - Google Fonts
- url: http://gatsby-starter-product-guy.surge.sh/
  repo: https://github.com/amandeepmittal/gatsby-starter-product-guy
  description: n/a
  tags:
    - Portfolio
  features:
    - Single Page
    - A portfolio Developers and Product launchers alike
    - Using Typography.js easy to switch fonts
    - All your Project/Portfolio Data in Markdown, server by GraphQL
    - Responsive Design, optimized for Mobile devices
- url: https://caki0915.github.io/gatsby-starter-redux/
  repo: https://github.com/caki0915/gatsby-starter-redux
  description: n/a
  tags:
    - Styling:CSS-in-JS
    - Redux
  features:
    - Redux and Redux-devtools.
    - Emotion with a basic theme and SSR
    - Typography.js
    - Eslint rules based on Prettier and Airbnb
- url: http://gatsby-stellar.surge.sh/
  repo: https://github.com/codebushi/gatsby-starter-stellar
  description: Single page starter based on the Stellar site template
  tags:
    - HTML5UP
    - Styling:SCSS
  features:
    - Designed by HTML5 UP
    - Scroll friendly, responsive site. Can be used as a single or multi-page site.
    - Sticky Navigation when scrolling.
    - Scroll spy and smooth scrolling to different sections of the page.
    - Styling with SCSS
- url: http://gatsby-strata.surge.sh/
  repo: https://github.com/codebushi/gatsby-starter-strata
  description: Single page starter based on the Strata site template
  tags:
    - Portfolio
    - HTML5UP
    - Styling:SCSS
  features:
    - Designed by HTML5 UP
    - Super Simple, single page portfolio site
    - Lightbox style React photo gallery
    - Fully Responsive
    - Styling with SCSS
- url: https://gatsby-starter-strict.netlify.com/
  repo: https://github.com/kripod/gatsby-starter-strict
  description: n/a
  tags:
    - Linting
  features:
    - A set of strict linting rules (based on the Airbnb JavaScript Style Guide)
    - lint script
    - Encourage automatic code formatting
    - format script
    - Prefer using Yarn for package management
    - Use EditorConfig to maintain consistent coding styles between different editors and IDEs
    - Integration with Visual Studio Code
    - Pre-configured auto-formatting on file save
    - Based on gatsby-starter-default
- url: https://gatsby-tachyons.netlify.com/
  repo: https://github.com/pixelsign/gatsby-starter-tachyons
  description: no description yet
  tags:
    - Styling:Tachyons
  features:
    - Based on gatsby-starter-default
    - Using Tachyons for CSS.
- url: https://quizzical-mcclintock-0226ac.netlify.com/
  repo: https://github.com/taylorbryant/gatsby-starter-tailwind
  description: A Gatsby v2 starter styled using Tailwind, a utility-first CSS framework. Uses Purgecss to remove unused CSS.
  tags:
    - Styling:Tailwind
  features:
    - Based on gatsby-starter-default
    - Tailwind CSS Framework
    - Removes unused CSS with Purgecss
    - Includes responsive navigation and form examples
- url: http://portfolio-v3.surge.sh/
  repo: https://github.com/amandeepmittal/gatsby-portfolio-v3
  description: n/a
  tags:
    - Portfolio
  features:
    - Single Page, Timeline View
    - A portfolio Developers and Product launchers
    - Bring in Data, plug-n-play
    - Responsive Design, optimized for Mobile devices
    - Seo Friendly
    - Uses Flexbox
- url: https://gatsby-starter-typescript-plus.netlify.com/
  repo: https://github.com/resir014/gatsby-starter-typescript-plus
  description: This is a starter kit for Gatsby.js websites written in TypeScript. It includes the bare essentials for you to get started (styling, Markdown parsing, minimal toolset).
  tags:
    - Styling:CSS-in-JS
    - TypeScript
    - Markdown
  features:
    - TypeScript
    - TSLint (with custom TSLint rules)
    - Markdown rendering with Remark
    - Basic component structure
    - Styling with emotion
- url: https://haysclark.github.io/gatsby-starter-typescript/
  repo: https://github.com/haysclark/gatsby-starter-typescript
  description: n/a
  tags:
    - TypeScript
  features:
    - TypeScript
- url: https://fabien0102-gatsby-starter.netlify.com/
  repo: https://github.com/fabien0102/gatsby-starter
  description: n/a
  tags:
    - TypeScript
    - Styling:Semantic
  features:
    - Semantic-ui for styling
    - TypeScript
    - Offline support
    - Web App Manifest
    - Jest/Enzyme testing
    - Storybook
    - Markdown linting
- url: https://gatsby-starter-wordpress.netlify.com/
  repo: https://github.com/GatsbyCentral/gatsby-starter-wordpress
  description: Gatsby starter using WordPress as the content source.
  tags:
    - Styling:CSS-in-JS
    - Wordpress
  features:
    - All the features from gatsby-advanced-starter, plus
    - Leverages the WordPress plugin for Gatsby for data
    - Configured to work with WordPress Advanced Custom Fields
    - Auto generated Navigation for your Wordpress Pages
    - Minimal UI and Styling — made to customize.
    - Styled Components
- url: https://www.concisejavascript.org/
  repo: https://github.com/rwieruch/open-crowd-fund
  description: n/a
  tags:
    - Stripe
    - Firebase
  features:
    - Open source crowdfunding for your own ideas
    - Alternative for Kickstarter, GoFundMe, etc.
    - Secured Credit Card payments with Stripe
    - Storing of funding information in Firebase
- url: https://www.verious.io/
  repo: https://github.com/cpinnix/verious-boilerplate
  description: n/a
  tags:
    - Styling:Other
  features:
    - Components only. Bring your own data, plugins, etc.
    - Bootstrap inspired grid system with Container, Row, Column components.
    - Simple Navigation and Dropdown components.
    - Baseline grid built in with modular scale across viewports.
    - Abstract measurements utilize REM for spacing.
    - One font to rule them all, Helvetica.
- url: https://gatsby-starter-blog-grommet.netlify.com/
  repo: https://github.com/Ganevru/gatsby-starter-blog-grommet
  description: GatsbyJS v2 starter for creating a blog. Based on Grommet v2 UI.
  tags:
    - Blog
    - Markdown
    - Styling:Grommet
    - TypeScript
    - Linting
  features:
    - Grommet v2 UI
    - Easily configurable - see site-config.js in the root
    - Blog posts previews in card style
    - Responsive Design, optimized for Mobile devices
    - styled-components
    - TypeScript and TSLint
    - lint-staged and husky - for linting before commit
- url: https://happy-pare-dff451.netlify.com/
  repo: https://github.com/fhavrlent/gatsby-contentful-typescript-starter
  description: Contentful and TypeScript starter based on default starter.
  tags:
    - Contentful
    - Headless CMS
    - TypeScript
    - Styling:CSS-in-JS
  features:
    - Based on default starter
    - TypeScript
    - CSS in JS (Emotion)
    - Contentful
- url: https://xylo-gatsby-bulma-starter.netlify.com/
  repo: https://github.com/xydac/xylo-gatsby-bulma-starter
  description: Gatsby v2 Starter with Bulma based on default starter.
  tags:
    - Styling:SCSS
    - Styling:Bulma
  features:
    - Based on default starter
    - Bulma Css
    - Sass based Styling
- url: https://maxpou.github.io/gatsby-starter-morning-dew/
  repo: https://github.com/maxpou/gatsby-starter-morning-dew
  description: Gatsby v2 blog starter
  tags:
    - Blog
    - Markdown
    - PWA
    - Disqus
    - SEO
    - Styling:CSS-in-JS
  features:
    - Blog post listing with previews (image + summary) for each blog post
    - Fully configurable
    - Multilang support (blog post only)
    - Syntax highlighting
    - css-in-js (with styled-components)
    - Fully Responsive
    - Tags
    - Google Analytics
    - Disqus comments support
    - Offline support
    - Web App Manifest
    - ESLint
    - Prettier
    - Travis CI
- url: https://gatsby-starter-blog-jumpalottahigh.netlify.com/
  repo: https://github.com/jumpalottahigh/gatsby-starter-blog-jumpalottahigh
  description: Gatsby v2 blog starter with SEO, search, filter, reading progress, mobile menu fab
  tags:
    - Blog
    - Markdown
  features:
    - Blog post listing with previews (image + summary) for each blog post
    - Google structured data
    - Mobile-friendly menu toggled with a floating action button (FAB)
    - Article read progress
    - User feedback component
- url: https://i18n.smakosh.com/
  repo: https://github.com/smakosh/gatsby-starter-i18n
  description: Gatsby v2 Starter with i18n using react-intl and more cool features.
  tags:
    - Styling:CSS-in-JS
    - i18n
    - Formik
    - Yup
    - Netlify Form
  features:
    - Based on default starter
    - i18n with rtl text
    - Stateless components using Recompose
    - Font changes depending on the chosen language
    - SEO (meta tags, openGraph, structured data, twitter and more...)
- url: https://gatsby-starter-mate.netlify.com
  repo: https://github.com/EmaSuriano/gatsby-starter-mate
  description: A portfolio starter for Gatsby integrated with Contentful CMS.
  tags:
    - Styling:CSS-in-JS
    - Contentful
    - Headless CMS
    - Portfolio
  features:
    - Gatsby v2
    - Rebass (Styled-components system)
    - React Reveal
    - Dynamic content from Contentful
    - Offline support
    - PWA ready
    - SEO
    - Responsive design
    - Icons from font-awesome
    - Netlify Deployment Friendly
    - Medium integration
    - Social sharing (Twitter, Facebook, Google, LinkedIn)
- url: https://gatsby-starter-typescript-sass.netlify.com
  repo: https://github.com/tdharmon/gatsby-starter-typescript-sass
  description: A basic starter with Typescript and Sass built in
  tags:
    - TypeScript
    - Styling:SCSS
    - Linting
  features:
    - TypeScript and Sass support
    - TS linter with basic react rules
- url: https://gatsby-simple-contentful-starter.netlify.com/
  repo: https://github.com/cwlsn/gatsby-simple-contentful-starter
  description: A simple starter to display Contentful data in Gatsby, ready to deploy on Netlify. Comes with a detailed article detailing the process.
  tags:
    - Contentful
    - Headless CMS
    - Markdown
    - Styling:CSS-in-JS
  features:
    - Gatsby v2
    - Query Contentful data via Gatsby's GraphQL
    - Styled-Components for CSS-in-JS
    - Simple format, easy to create your own site quickly
    - React Helmet for Header Modification
    - Remark for loading Markdown into React
- url: https://gatsby-blog-cosmicjs.netlify.com/
  repo: https://github.com/cosmicjs/gatsby-blog-cosmicjs
  description: Blog that utilizes the power of the Cosmic JS headless CMS for easy content management
  tags:
    - Cosmic JS
    - Headless CMS
    - Blog
  features:
    - Uses the Cosmic JS Gatsby source plugin
- url: https://cosmicjs-gatsby-starter.netlify.com/
  repo: https://github.com/cosmicjs/gatsby-starter
  description: Simple Gatsby starter connected to the Cosmic JS headless CMS for easy content management
  tags:
    - Cosmic JS
    - Headless CMS
  features:
    - Uses the Cosmic JS Gatsby source plugin
- url: https://www.gatsby-typescript-template.com/
  repo: https://github.com/ikeryo1182/gatsby-typescript-template
  description: This is a standard starter with Typescript, TSLint, Prettier, Lint-Staged(Husky) and Sass
  tags:
    - TypeScript
    - Linting
    - Styling:SCSS
  features:
    - Category and Tag for post
    - Type Safe by TypeScript
    - Format Safe by TSLint and Prettier with Lint-Staged(Husky)
- url: https://zandersparrow.github.io/gatsby-simple-redux/
  repo: https://github.com/zandersparrow/gatsby-simple-redux
  description: The default starter plus redux
  tags:
    - Redux
  features:
    - Minimal starter based on the official default
    - Includes redux and a simple counter example
- url: https://gatsby-casper.netlify.com/
  repo: https://github.com/scttcper/gatsby-casper
  description: This is a starter blog that looks like the Ghost.io default theme, casper.
  tags:
    - Blog
    - TypeScript
    - Styling:CSS-in-JS
  features:
    - Emotion CSS-in-JS
    - Typescript
    - Author and tag pages
    - RSS
- url: https://gatsby-universal.netlify.com
  repo: https://github.com/fabe/gatsby-universal
  description: An opinionated Gatsby v2 starter for state-of-the-art marketing sites
  tags:
    - Transitions
    - PWA
    - Styling:CSS-in-JS
    - Linting
    - Markdown
    - SEO
  features:
    - Page Transitions
    - IntersectionObserver, component-based
    - React Context for global UI state
    - styled-components v4
    - Generated media queries for easy use
    - Optimized with Google Lighthouse (100/100)
    - Offline support
    - Manifest support
    - Sitemap support
    - All favicons generated
    - SEO (with Schema JSONLD) & Social Tags
    - Prettier
    - ESLint
- url: https://gatsby-starter-prismic.netlify.com/
  repo: https://github.com/LekoArts/gatsby-starter-prismic
  description: A typography-heavy & light-themed Gatsby Starter which uses the Headless CMS Prismic.
  tags:
    - Prismic
    - Headless CMS
    - Styling:CSS-in-JS
    - Linting
    - Blog
    - PWA
  features:
    - Prismic as Headless CMS
    - Uses multiple features of Prismic - Slices, Labels, Relationship fields, Custom Types
    - Emotion for Styling
    - Prism.js highlighting
    - Responsive images with gatsby-image
    - Extensive SEO
    - ESLint & Prettier
- url: https://gatsby-starter-v2-casper.netlify.com/
  repo: https://github.com/GatsbyCentral/gatsby-v2-starter-casper
  description: A blog starter based on the Casper (v1.4) theme.
  tags:
    - Blog
    - PWA
  features:
    - Page pagination
    - CSS
    - Tags
    - Google Analytics
    - Offline support
    - Web App Manifest
    - SEO
- url: https://lumen-v2.netlify.com/
  repo: https://github.com/GatsbyCentral/gatsby-v2-starter-lumen
  description: A Gatsby v2 fork of the lumen starter.
  tags:
    - Blog
    - RSS
    - Disqus
  features:
    - Lost Grid.
    - Beautiful typography inspired by matejlatin/Gutenberg.
    - Mobile-First approach in development.
    - Stylesheet built using Sass and BEM-Style naming.
    - Syntax highlighting in code blocks.
    - Sidebar menu built using a configuration block.
    - Archive organized by tags and categories.
    - Automatic RSS generation.
    - Automatic Sitemap generation.
    - Offline support.
    - Google Analytics support.
    - Disqus Comments support.
- url: https://gatsby-starter-firebase.netlify.com/
  repo: https://github.com/muhajirframe/gatsby-starter-firebase
  description: A Gatsby + Firebase Starter. With Authentication
  tags:
    - Styling:None
    - Firebase
    - Client-side App
  features:
    - Eslint Airbnb without semicolon and without .jsx extension
    - Firebase
    - Web App Manifest
- url: http://gatsby-lightbox.416serg.me
  repo: https://github.com/416serg/gatsby-starter-lightbox
  description: Showcasing a custom lightbox implementation using `gatsby-image`
  tags:
    - Portfolio
    - SEO
    - Styling:CSS-in-JS
  features:
    - Features a custom, accessible lightbox with gatsby-image
    - Styled with styled-components using CSS Grid
    - React Helmet for SEO
- url: https://stoic-swirles-4bd808.netlify.com/
  repo: https://github.com/cardiv/gatsby-starter-antd
  description: Gatsby's default starter configured for use with the Antd component library, modular imports and less.
  tags:
    - Antd
    - Styling:Less
  features:
    - Fork of Gatsby's default starter
    - React Helmet, Manifest and offline support retained
    - Antd component library pre-installed
    - Uses gatsby-plugin-antd for modular imports
    - Customize the theme of Antd with `modifyVars`
- url: http://jackbravo.github.io/gatsby-starter-i18n-blog/
  repo: https://github.com/jackbravo/gatsby-starter-i18n-blog
  description: Same as official gatsby-starter-blog but with i18n support
  tags:
    - i18n
    - Blog
  features:
    - Translates site name and bio using .md files
    - No extra libraries needed
- url: https://calpa.me/
  repo: https://github.com/calpa/gatsby-starter-calpa-blog
  description: Blog Template X Contentful, Twitter and Facebook style
  tags:
    - Blog
    - Styling:SCSS
  features:
    - GatsbyJS v2, faster than faster
    - Not just Contentful content source, you can use any database
    - Custom style
    - Google Analytics
    - Gitalk
    - sitemap
    - React FontAwesome
    - SEO
    - Offline support
    - Web App Manifest
    - Styled using SCSS
    - Page pagination
    - Netlify optimization
- url: https://gatsby-starter-typescript-power-blog.majidhajian.com/
  repo: https://github.com/mhadaily/gatsby-starter-typescript-power-blog
  description: Minimal Personal Blog with Gatsby and Typescript
  tags:
    - PWA
    - Blog
    - TypeScript
    - Markdown
  features:
    - Mobile-First approach in development
    - TSLint & Prettier
    - Offline support
    - Category and Tag for post
    - Type Safe by TypeScript
    - Format Safe by TSLint, StyleLint and Prettier with Lint-Staged(Husky)
    - Blog page
    - Syntax highlighting in code blocks
    - Pagination Ready
    - Ready to deploy to GitHub pages
    - Automatic RSS generation
    - Automatic Sitemap generation
- url: https://gatsby-starter-kentico-cloud.netlify.com/
  repo: https://github.com/Kentico/gatsby-starter-kentico-cloud
  description: Gatsby starter site with Kentico Cloud
  tags:
    - Kentico Cloud
    - Headless CMS
  features:
    - Gatsby v2 support
    - Content item <-> content type relationships
    - Language variants relationships
    - Linked items elements relationships
    - Content items in Rich text elements relationships
    - Reverse link relationships
- url: https://gatsby-starter-storybook.netlify.com/
  repo: https://github.com/markoradak/gatsby-starter-storybook
  description: Gatsby starter site with Storybook
  tags:
    - Storybook
    - Styling:CSS-in-JS
    - Linting
  features:
    - Gatsby v2 support
    - Storybook v4 support
    - Styled Components v4 support
    - Styled Reset, ESLint, Netlify Conf
- url: https://jamstack-hackathon-starter.netlify.com/
  repo: https://github.com/sw-yx/jamstack-hackathon-starter
  description: A JAMstack app with authenticated routes, static marketing pages, etc. with Gatsby, Netlify Identity, and Netlify Functions
  tags:
    - Netlify Identity
    - Netlify Functions
    - Client-side App
  features:
    - Netlify Identity
    - Netlify Functions
    - Static Marketing pages and Dynamic Client-side Authenticated App pages
- url: https://collective.github.io/gatsby-starter-plone/
  repo: https://github.com/collective/gatsby-starter-plone
  description: A Gatsby starter template to build static sites using Plone as the content source
  tags:
    - Plone
    - Headless CMS
    - SEO
    - PWA
  features:
    - Creates 1-1 copy of source Plone site
    - Auto generated navigation and breadcrumbs
    - Progressive Web App features
    - Optimized for performance
    - Minimal UI and Styling
- url: https://gatsby-tutorial-starter.netlify.com/
  repo: https://github.com/justinformentin/gatsby-v2-tutorial-starter
  description: Simple, modern desgined blog with post lists, tags, and easily customizable code.
  tags:
    - Blog
    - Linting
    - PWA
    - SEO
    - Styling:CSS-in-JS
    - Markdown
  features:
    - Blog post listing with image, summary, date, and tags.
    - Post Tags
    - Post List Filtering
    - Typography.js
    - Emotion styling
    - Syntax Highlighting in Code Blocks
    - Gatsby Image
    - Fully Responsive
    - Offline Support
    - Web App Manifest
    - SEO
    - PWA
    - Sitemap generation
    - Schema.org JSON-LD
    - CircleCI Integration
    - Codeclimate Integration
    - Google Analytics
    - Twitter and OpenGraph Tags
    - ESLint
    - Prettier Code Styling
- url: https://avivero.github.io/gatsby-redux-starter/
  repo: https://github.com/AVivero/gatsby-redux-starter
  description: Gatsby starter site with Redux, Sass, Bootstrap, Css Modules and Material Icons
  tags:
    - Redux
    - Styling:SCSS
    - Styling:Bootstrap
    - Styling:Material
    - Linting
  features:
    - Gatsby v2 support
    - Redux support
    - Sass support
    - Bootstrap v4 support
    - Css Modules support
    - ESLint, Prettier
- url: https://gatsby-typescript-boilerplate.netlify.com/
  repo: https://github.com/leachjustin18/gatsby-typescript-boilerplate
  description: Opinionated Gatsby v2 starter with TypeScript.
  tags:
    - TypeScript
    - PWA
    - Styling:SCSS
    - Styling:PostCSS
  features:
    - TSLint with airbnb & prettier configurations
    - Prettier
    - Stylelint
    - Offline support
    - Type Safe by TypeScript
    - Format on commit with Lint-Staged(Husky)
    - Favicon generation
    - Sitemap generation
    - Autoprefixer with browser list
    - CSS nano
    - CSS MQ Packer
    - Lazy load image(s) with plugin sharp
    - Gatsby Image
    - Netlify optimizations
- url: https://danshai.github.io/gatsbyv2-scientific-blog-machine-learning/
  repo: https://github.com/DanShai/gatsbyv2-scientific-blog-machine-learning
  description: Machine learning ready and scientific blog starter
  tags:
    - Blog
    - Katex
    - Tensorflow
    - CSV
    - Charts
    - Linting
  features:
    - Write easly your scientific blog with katex and publish your research
    - Machine learning ready with tensorflowjs
    - Manipulate csv data
    - draw with graph mermaid
    - display charts with chartjs
- url: https://gatsby-tailwind-styled-components.netlify.com/
  repo: https://github.com/muhajirframe/gatsby-tailwind-styled-components-starter
  description: A Gatsby Starter with Tailwind CSS + Styled Components
  tags:
    - Styling:Tailwind
  features:
    - Eslint Airbnb without semicolon and without .jsx extension
    - Offline support
    - Web App Manifest
- url: https://gatsby-starter-mobx.netlify.com
  repo: https://github.com/borekb/gatsby-starter-mobx
  description: MobX + TypeScript + TSLint + Prettier
  tags:
    - MobX
    - TypeScript
    - Linting
  features:
    - Gatsby v2 + TypeScript
    - MobX with decorators
    - Two examples from @mweststrate's Egghead course
    - .editorconfig & Prettier
    - TSLint
    - Jest
- url: https://tender-raman-99e09b.netlify.com/
  repo: https://github.com/amandeepmittal/gatsby-bulma-quickstart
  description: A Bulma CSS + GatsbyJS Starter Kit
  tags:
    - Styling:Bulma
    - Styling:SCSS
  features:
    - Uses Bulma CSS
    - Sass based Styling
    - Responsive Design
    - Google Analytics Integration
    - Uses Gatsby v2
    - SEO
- url: http://starter-ghost-blog.surge.sh/
  repo: https://github.com/little-wolf-studio/gatsby-starter-ghost-blog
  description: Ghost Blog Starter Kit
  tags:
    - Ghost
    - Blog
    - Linting
    - Headless CMS
    - Styling:CSS-in-JS
  features:
    - Uses the Ghost CMS source
    - Renders pages for posts, tags and authors
    - Responsive Design
    - Google Analytics Integration
    - Uses Gatsby v2
    - ESLint and Prettier
    - Offline support
- url: https://gatsby-starter-notes.netlify.com/
  repo: https://github.com/patricoferris/gatsby-starter-notes
  description: Gatsby starter for creating notes organised by subject and topic
  tags:
    - Markdown
    - Pagination
  features:
    - Create by topic per subject notes that are organised using pagination
    - Support for code syntax highlighting
    - Support for mathematical expressions
    - Support for images
- url: https://gatsby-starter-ttag.netlify.com/
  repo: https://github.com/ttag-org/gatsby-starter-ttag
  description: Gatsby starter with the minimum required to demonstrate using ttag for precompiled internationalization of strings.
  tags:
    - i18n
  features:
    - Support for precompiled string internationalization using ttag and it's babel plugin
- url: https://gatsby-starter-typescript.netlify.com/
  repo: https://github.com/goblindegook/gatsby-starter-typescript
  description: Gatsby starter using TypeScript.
  tags:
    - Markdown
    - Pagination
    - TypeScript
    - PWA
    - Linting
  features:
    - Markdown
    - Local search powered by Lunr
    - Syntax highlighting
    - Images
- url: https://gatsby-netlify-cms-example.netlify.com/
  repo: https://github.com/robertcoopercode/gatsby-netlify-cms
  description: Gatsby starter using Netlify CMS
  tags:
    - Netlify CMS
    - Styling:SCSS
  features:
    - Example of a website for a local developer meetup group
    - NetlifyCMS used for easy data entry
    - Mobile-friendly design
    - Styling done with Sass
    - Gatsby version 2
- url: https://gatsby-typescript-starter-blog.netlify.com/
  repo: https://github.com/frnki/gatsby-typescript-starter-blog
  description: A starter blog for TypeScript-based Gatsby projects with minimal settings.
  tags:
    - TypeScript
    - Blog
    - Styling:None
  features:
    - Typescrip & TSLint
    - No Styling (No Typography.js)
    - Minimal settings based on official starter blog
- url: https://gatsby-serif.netlify.com/
  repo: https://github.com/jugglerx/gatsby-serif-theme
  description: Multi page/content-type starter using Markdown and SCSS. Serif is a beautiful small business theme for Gatsby. The theme is fully responsive, blazing fast and artfully illustrated.
  tags:
    - Styling:SCSS
    - Markdown
    - Linting
  features:
    - Multiple "content types" for `services`, `team` and `testimonials` using Markdown as the source
    - Graphql query in `gatsby-node.js` using aliases that creates pages and templates by content type based on the folder `src/pages/services`, `src/pages/team`
    - SCSS
    - Responsive design
    - Bootstrap 4 grid and media queries only
    - Responsive menu
    - Royalty free illustrations included
    - SEO titles & meta using `gatsby-plugin-react-helmet`
    - Eslint & Prettier
- url: https://awesome-gatsby-starter.netlify.com/
  repo: https://github.com/South-Paw/awesome-gatsby-starter
  description: Starter with a preconfigured MDX, Storybook and ESLint environment for component first development of your next Gatsby site.
  tags:
    - MDX
    - Markdown
    - Storybook
    - Styling:CSS-in-JS
    - Linting
  features:
    - Gatsby MDX for JSX in Markdown loading, parsing, and rendering of pages
    - Storybook for isolated component development
    - styled-components for CSS-in-JS
    - ESLint with Airbnb's config
    - Prettier integrated into ESLint
    - Jest for component testing
    - A few example components and pages with stories and simple site structure
- url: https://devchico.com/gatsby-starter-cv/
  repo: https://github.com/santosfrancisco/gatsby-starter-cv
  description: A simple starter to get up and developing your digital curriculum with GatsbyJS'
  tags:
    - Styling:CSS-in-JS
    - PWA
    - Onepage
  features:
    - Gatsby v2
    - Based on default starter
    - Google Analytics
    - Web App Manifest
    - SEO
    - Styling with styled-components
    - Responsive Design, optimized for Mobile devices
- url: https://vigilant-leakey-a4f8cd.netlify.com/
  repo: https://github.com/BoyWithSilverWings/gatsby-blog-starter
  description: Minimal Blog Starter Template with Styled Components.
  tags:
    - Markdown
    - Styling:CSS-in-JS
    - Blog
  features:
    - Markdown loading, parsing, and rendering of pages
    - Minimal UI for blog
    - Styled-components for CSS-in-JS
    - Prettier added as pre-commit hook
    - Google Analytics
    - Image Optimisation
    - Code Styling and Formatting in markdown
    - Responsive Design
- url: https://inspiring-me-lwz7512.netlify.com/
  repo: https://github.com/lwz7512/gatsby-netlify-identity-starter
  description: Gatsby Netlify Identity Starter with NIW auth support, and content gating, as well as responsive layout.
  tags:
    - Netlify Identity
    - Pagination
  features:
    - Mobile Screen support
    - Privacy control for post content view & profile page
    - User authentication by Netlify Identity Widget/Service
    - Pagination for posts
    - Navigation menu with active status
- url: https://gatsby-starter-event-calendar.netlify.com/
  repo: https://github.com/EmaSuriano/gatsby-starter-event-calendar
  description: Gatsby Starter to display information about events from Google Spreadsheets with Calendars
  tags:
    - Linting
    - Styling:Grommet
    - PWA
    - SEO
    - Google Spreadsheet
  features:
    - Grommet
    - Theming
    - Google Spreadsheet integration
    - PWA
    - A11y
    - SEO
    - Netlify Deployment Friendly
    - ESLint with Airbnb's config
    - Prettier integrated into ESLint
- url: https://gatsby-starter-tech-blog.netlify.com/
  repo: https://github.com/email2vimalraj/gatsby-starter-tech-blog
  description: A simple tech blog starter kit for gatsbyjs
  tags:
    - Blog
    - Portfolio
  features:
    - Markdown based blog
    - Filter blog posts by Tags
    - Easy customization
    - Using styled components
    - Minimal styles
    - Best scoring by Lighthouse
    - SEO support
    - PWA support
    - Offline support
- url: https://infallible-brown-28846b.netlify.com/
  repo: https://github.com/tylergreulich/gatsby-typescript-mdx-prismjs-starter
  description: Gatsby starter using TypeScript, MDX, Prismjs, and styled-components
  tags:
    - TypeScript
    - Linting
    - Styling:CSS-in-JS
    - MDX
  features:
    - Gatsby v2 + TypeScript
    - Syntax highlighting with Prismjs
    - MDX
    - Jest
    - react-testing-library
    - styled-components
- url: https://hardcore-darwin-d7328f.netlify.com/
  repo: https://github.com/BoyWithSilverWings/gatsby-careers-page
  description: A Careers Page for startups using Gatsby
  tags:
    - Markdown
    - Styling:CSS-in-JS
  features:
    - Careers Listing
    - Application Format
    - Markdown for creating job description
    - styled-components
- url: https://saikrishna.me/
  repo: https://github.com/s-kris/gatsby-minimal-portfolio-blog
  description: A minimal portfolio website with blog using Gatsby. Suitable for developers.
  tags:
    - Portfolio
    - Blog
  features:
    - Portfolio Page
    - Timline (Journey) page
    - Minimal
- url: https://gatsby-starter-blog-mdx-demo.netlify.com
  repo: https://github.com/hagnerd/gatsby-starter-blog-mdx
  description: A fork of the Official Gatsby Starter Blog with support for MDX out of the box.
  tags:
    - MDX
    - Blog
  features:
    - MDX
    - Blog
    - RSS Feed
- url: https://gatsby-tailwindcss-sass-starter-demo.netlify.com/
  repo: https://github.com/durianstack/gatsby-tailwindcss-sass-starter
  description: Just another Gatsby Tailwind with SASS starter
  tags:
    - Styling:Tailwind
    - Styling:SCSS
  features:
    - Tailwind, A Utility-First CSS Framework for Rapid UI Development
    - SASS/SCSS
    - Comes with React Helmet for adding site meta tags
    - Includes plugins for offline support out of the box
    - PurgeCSS to shave off unused styles
- url: https://tyra-starter.netlify.com/
  repo: https://github.com/madelyneriksen/gatsby-starter-tyra
  description: A feminine GatsbyJS Starter Optimized for SEO
  tags:
    - SEO
    - Blog
    - Styling:Tachyons
  features:
    - Integration with Social Media and Mailchimp.
    - Styled with Tachyons.
    - Rich structured data on blog posts for SEO.
    - Pagination and category pages.
- url: https://gatsby-starter-styled.netlify.com/
  repo: https://github.com/gregoralbrecht/gatsby-starter-styled
  description: Yet another simple starter with Styled-System, Typography.js, SEO and Google Analytics.
  tags:
    - Styling:CSS-in-JS
    - PWA
    - SEO
  features:
    - Styled-Components
    - Styled-System
    - Rebass Grid
    - Typography.js to easily set up font styles
    - Google Analytics
    - Prettier, ESLint & Stylelint
    - SEO (meta tags and schema.org via JSON-LD)
    - Offline support
    - Web App Manifest
- url: https://gatsby.ghost.org/
  repo: https://github.com/TryGhost/gatsby-starter-ghost
  description: A starter template to build amazing static websites with Ghost and Gatbsy
  tags:
    - Ghost
    - Headless CMS
    - Blog
    - Journalism
  features:
    - Ghost integration with ready to go placeholder content and webhooks support
    - Netlify integration ready to deploy
    - Minimal responsive design
    - Pagination for posts, tags, and authors
    - SEO Friendly Component
    - JSON-LD Schema
    - OpenGraph sharing support
    - Sitemap Generation
    - XML sitemaps
    - Progressive Web app
    - Offline Support
    - RSS Feed
- url: https://traveler-blog.netlify.com/
  repo: https://github.com/QingpingMeng/gatsby-starter-traveler-blog
  description: A fork of the Official Gatsby Starter Blog to build a travler blog with images support
  tags:
    - Blog
    - PWA
    - SEO
    - Styling:Material
    - Styling:CSS-in-JS
  features:
    - Netlify integration ready to deploy
    - Material UI
    - styled-components
    - Github markdown css support
- url: https://ueno.co/
  repo: https://github.com/ueno-llc/ueno-gatsby-starter
  description: Ueno's starter template for Gatsby
  tags:
    - TypeScript
  features:
    - GraphQL hybrid
    - SEO friendly
    - GSAP ready
    - Nice devtools
    - Decorators
- url: https://gatsby-sseon-starter.netlify.com/
  repo: https://github.com/SeonHyungJo/gatsby-sseon-starter
  description: Simple starter template for Gatsby
  tags:
    - Blog
    - Disqus
    - Markdown
    - Styling:SCSS
  features:
    - SASS/SCSS
    - Comes with React Helmet for adding site meta tags
    - Add Disqus
    - Nice Pagination
<<<<<<< HEAD
- url: https://gatsby-contentstack-starter.netlify.com/
  repo: https://github.com/contentstack/gatsby-starter-contentstack
  description: A Gatsby starter powered by Headless CMS Contentstack.
  tags:
    - Contentstack
    - Headless CMS
    - Blog
  features:
    - Includes Contentstack Delivery API for any environment
    - Dynamic content from Contentstack CMS
- url: https://gatsby-craftcms-barebones.netlify.com
  repo: https://github.com/frankievalentine/gatsby-craftcms-barebones
  description: Barebones setup for using Craft CMS and Gatsby locally.
  tags:
    - Craft CMS
    - Headless CMS
  features:
    - Full setup instructions included
    - Documented to get you set up with Craft CMS quickly
    - Code referenced in repo
=======
- url: https://master.d2f5ek3dnwfe9v.amplifyapp.com/
  repo: https://github.com/dabit3/gatsby-auth-starter-aws-amplify
  description: This Gatsby starter uses AWS Amplify to implement authentication flow for signing up signing in users as well as protected client side routing.
  tags:
    - AWS Amplify
    - authentication
    - amplify
  features:
    - Full authentication workflow
    - Registration form
    - Signup form
    - User sign in
    - Multi-factor Authentication
>>>>>>> d41190f4
<|MERGE_RESOLUTION|>--- conflicted
+++ resolved
@@ -1665,7 +1665,6 @@
     - Comes with React Helmet for adding site meta tags
     - Add Disqus
     - Nice Pagination
-<<<<<<< HEAD
 - url: https://gatsby-contentstack-starter.netlify.com/
   repo: https://github.com/contentstack/gatsby-starter-contentstack
   description: A Gatsby starter powered by Headless CMS Contentstack.
@@ -1686,18 +1685,15 @@
     - Full setup instructions included
     - Documented to get you set up with Craft CMS quickly
     - Code referenced in repo
-=======
 - url: https://master.d2f5ek3dnwfe9v.amplifyapp.com/
   repo: https://github.com/dabit3/gatsby-auth-starter-aws-amplify
   description: This Gatsby starter uses AWS Amplify to implement authentication flow for signing up signing in users as well as protected client side routing.
   tags:
+    - AWS
+    - Authentication
+  features:
     - AWS Amplify
-    - authentication
-    - amplify
-  features:
     - Full authentication workflow
     - Registration form
     - Signup form
-    - User sign in
-    - Multi-factor Authentication
->>>>>>> d41190f4
+    - User sign in