- url: https://gatsby-advanced-blog-system.danilowoz.now.sh/blog
  repo: https://github.com/danilowoz/gatsby-advanced-blog-system
  description: Create a complete blog from scratch with pagination, categories, featured posts, author, SEO and navigation.
  tags:
    - Pagination
    - Markdown
    - SEO
  features:
    - Pagination;
    - Category and tag pages (with pagination);
    - Category list (with navigation);
    - Featured post;
    - Author page;
    - Next and prev post;
    - SEO component.
- url: https://graphcms.github.io/gatsby-graphcms-tailwindcss-example/
  repo: https://github.com/GraphCMS/gatsby-graphcms-tailwindcss-example
  description: The default Gatsby starter blog with the addition of the gatsby-source-graphql and tailwind dependencies.
  tags:
    - Styling:Tailwind
    - CMS:Headless
  features:
    - Tailwind style library
    - GraphQL source plugin
    - Very simple boilerplate
- url: https://wonism.github.io/
  repo: https://github.com/wonism/gatsby-advanced-blog
  description: n/a
  tags:
    - Portfolio
    - Redux
  features:
    - Blog post listing with previews (image + summary) for each blog post
    - Categories and tags for blog posts with pagination
    - Search post with keyword
    - Put react application / tweet into post
    - Copy some codes in post with clicking button
    - Portfolio
    - Resume
    - Redux for managing statement (with redux-saga / reselect)
- url: https://vagr9k.github.io/gatsby-advanced-starter/
  repo: https://github.com/Vagr9K/gatsby-advanced-starter
  description: Great for learning about advanced features and their implementations
  tags:
    - Blog
    - Styling:None
  features:
    - Does not contain any UI frameworks
    - Provides only a skeleton
    - Tags
    - Categories
    - Google Analytics
    - Disqus
    - Offline support
    - Web App Manifest
    - SEO
- url: https://gatsby-tailwind-emotion-starter.netlify.com/
  repo: https://github.com/muhajirdev/gatsby-tailwind-emotion-starter
  description: A Gatsby Starter with Tailwind CSS + Emotion JS
  tags:
    - Styling:Tailwind
  features:
    - Eslint Airbnb without semicolon and without .jsx extension
    - Offline support
    - Web App Manifest
- url: https://gatsby-starter-redux-firebase.netlify.com/
  repo: https://github.com/muhajirdev/gatsby-starter-redux-firebase
  description: A Gatsby + Redux + Firebase Starter. With Authentication
  tags:
    - Styling:None
    - Firebase
    - Client-side App
  features:
    - Eslint Airbnb without semicolon and without .jsx extension
    - Firebase
    - Web App Manifest
- url: https://dschau.github.io/gatsby-blog-starter-kit/
  repo: https://github.com/dschau/gatsby-blog-starter-kit
  description: n/a
  tags:
    - Blog
  features:
    - Blog post listing with previews for each blog post
    - Navigation between posts with a previous/next post button
    - Tags and tag navigation
- url: https://contentful-userland.github.io/gatsby-contentful-starter/
  repo: https://github.com/contentful-userland/gatsby-contentful-starter
  description: n/a
  tags:
    - Blog
    - CMS:Contentful
    - CMS:Headless
  features:
    - Based on the Gatsby Starter Blog
    - Includes Contentful Delivery API for production build
    - Includes Contentful Preview API for development
- url: https://react-firebase-authentication.wieruch.com/
  repo: https://github.com/the-road-to-react-with-firebase/react-gatsby-firebase-authentication
  description: n/a
  tags:
    - Firebase
  features:
    - Sign In, Sign Up, Sign Out
    - Password Forget
    - Password Change
    - Protected Routes with Authorization
    - Realtime Database with Users
- url: http://dmwl.net/gatsby-hampton-theme
  repo: https://github.com/davad/gatsby-hampton-theme
  description: n/a
  tags:
    - Styling:CSS-in-JS
  features:
    - Eslint in dev mode with the airbnb config and prettier formatting rules
    - Emotion for CSS-in-JS
    - A basic blog, with posts under src/pages/blog
    - A few basic components (Navigation, Layout, Link wrapper around gatsby-link))
    - Based on gatsby-starter-gatsbytheme
- url: https://vagr9k.github.io/gatsby-material-starter/
  repo: https://github.com/Vagr9K/gatsby-material-starter
  description: n/a
  tags:
    - Styling:Material
  features:
    - React-MD for Material design
    - Sass/SCSS
    - Tags
    - Categories
    - Google Analytics
    - Disqus
    - Offline support
    - Web App Manifest
    - SEO
- url: https://xiaoxinghu.github.io/gatsby-orga/
  repo: https://github.com/xiaoxinghu/gatsby-orga
  description: n/a
  tags:
    - Blog
  features:
    - Parses org-mode files with Orga.
- url: http://2column-portfolio.surge.sh/
  repo: https://github.com/praagyajoshi/gatsby-starter-2column-portfolio
  description: n/a
  tags:
    - Portfolio
    - Styling:SCSS
  features:
    - Designed as a minimalistic portfolio website
    - Grid system using flexboxgrid
    - Styled using SCSS
    - Font icons using font-awesome
    - Google Analytics integration
    - Open Sans font using Google Fonts
    - Prerendered Open Graph tags for rich sharing
- url: https://prototypeinteractive.github.io/gatsby-react-boilerplate/
  repo: https://github.com/PrototypeInteractive/gatsby-react-boilerplate
  description: n/a
  tags:
    - Styling:Bootstrap
  features:
    - Basic configuration and folder structure
    - Uses PostCSS and Sass (with autoprefixer and pixrem)
    - Uses Bootstrap 4 grid
    - Leaves the styling to you
    - Uses data from local json files
    - Contains Node.js server code for easy, secure, and fast hosting
- url: http://capricious-spring.surge.sh/
  repo: https://github.com/noahg/gatsby-starter-blog-no-styles
  description: n/a
  tags:
    - Blog
    - Styling:None
  features:
    - Same as official gatsby-starter-blog but with all styling removed
- url: https://gatsby-starter-github-api.netlify.com/
  repo: https://github.com/lundgren2/gatsby-starter-github-api
  description: Single page starter based on gatsby-source-github-api
  tags:
    - Portfolio
    - Onepage
  features:
    - Use your GitHub as your own portfolio site
    - List your GitHub repositories
    - GitHub GraphQL API v4
- url: https://gatsby-starter-blog-demo.netlify.com/
  repo: https://github.com/gatsbyjs/gatsby-starter-blog
  description: official blog
  tags:
    - Official
    - Blog
  features:
    - Basic setup for a full-featured blog
    - Support for an RSS feed
    - Google Analytics support
    - Automatic optimization of images in Markdown posts
    - Support for code syntax highlighting
    - Includes plugins for easy, beautiful typography
    - Includes React Helmet to allow editing site meta tags
    - Includes plugins for offline support out of the box
- url: https://gatsby-starter-bloomer.netlify.com/
  repo: https://github.com/Cethy/gatsby-starter-bloomer
  description: n/a
  tags:
    - Styling:Bulma
  features:
    - Based on gatsby-starter-default
    - Bulma CSS Framework with its Bloomer react components
    - Font-Awesome icons
    - Includes a simple fullscreen hero w/ footer example
- url: https://gatsby-starter-bootstrap-netlify.netlify.com/
  repo: https://github.com/konsumer/gatsby-starter-bootstrap-netlify
  description: n/a
  tags:
    - Styling:Bootstrap
    - CMS:Netlify
  features:
    - Very similar to gatsby-starter-netlify-cms, slightly more configurable (eg set site-title in gatsby-config) with Bootstrap/Bootswatch instead of bulma
- url: https://gatstrap.netlify.com/
  repo: https://github.com/jaxx2104/gatsby-starter-bootstrap
  description: n/a
  tags:
    - Styling:Bootstrap
  features:
    - Bootstrap CSS framework
    - Single column layout
    - Basic components like SiteNavi, SitePost, SitePage
- url: http://gatsby-bulma-storybook.surge.sh/
  repo: https://github.com/gvaldambrini/gatsby-starter-bulma-storybook
  description: n/a
  tags:
    - Styling:Bulma
    - Storybook
    - Testing
  features:
    - Storybook for developing components in isolation
    - Bulma and Sass support for styling
    - CSS modules
    - Prettier & eslint to format & check the code
    - Jest
- url: https://gatsby-starter-business.netlify.com/
  repo: https://github.com/v4iv/gatsby-starter-business
  description: n/a
  tags:
    - Styling:Bulma
    - PWA
    - CMS:Netlify
    - Disqus
    - Search
    - Pagination
  features:
    - Complete Business Website Suite - Home Page, About Page, Pricing Page, Contact Page and Blog
    - Netlify CMS for Content Management
    - SEO Friendly (Sitemap, Schemas, Meta Tags, GTM etc)
    - Bulma and Sass Support for styling
    - Progressive Web App & Offline Support
    - Tags and RSS Feed for Blog
    - Disqus and Share Support
    - Elastic-Lunr Search
    - Pagination
    - Easy Configuration using `config.js` file
- url: https://haysclark.github.io/gatsby-starter-casper/
  repo: https://github.com/haysclark/gatsby-starter-casper
  description: n/a
  tags:
    - PWA
  features:
    - Page pagination
    - CSS
    - Tags
    - Google Analytics
    - Offline support
    - Web App Manifest
    - SEO
- url: http://gatsby-starter-ceevee.surge.sh/
  repo: https://github.com/amandeepmittal/gatsby-starter-ceevee
  description: n/a
  tags:
    - Portfolio
  features:
    - Based on the Ceevee site template, design by Styleshout
    - Single Page Resume/Portfolio site
    - Target audience Developers, Designers, etc.
    - Used CSS Modules, easy to manipulate
    - FontAwsome Library for icons
    - Responsive Design, optimized for Mobile devices
- url: https://gatsby-starter-contentful-i18n.netlify.com/
  repo: https://github.com/mccrodp/gatsby-starter-contentful-i18n
  description: i18n support and language switcher for Contentful starter repo
  tags:
    - i18n
    - CMS:Contentful
    - CMS:Headless
  features:
    - Localization (Multilanguage)
    - Dynamic content from Contentful CMS
    - Integrates i18n plugin starter and using-contentful repos
- url: http://cranky-edison-12166d.netlify.com/
  repo: https://github.com/datocms/gatsby-portfolio
  description: n/a
  tags:
    - CMS:DatoCMS
    - CMS:Headless
  features:
    - Simple portfolio to quick start a site with DatoCMS
    - Contents and media from DatoCMS
    - Custom Sass style
    - SEO
- url: https://gatsby-deck.netlify.com/
  repo: https://github.com/fabe/gatsby-starter-deck
  description: n/a
  tags:
    - Presentation
  features:
    - Create presentations/slides using Gatsby.
    - Offline support.
    - Page transitions.
- url: https://gatsby-starter-default-i18n.netlify.com/
  repo: https://github.com/angeloocana/gatsby-starter-default-i18n
  description: n/a
  tags:
    - i18n
  features:
    - localization (Multilanguage)
- url: https://gatsby-starter-default-demo.netlify.com/
  repo: https://github.com/gatsbyjs/gatsby-starter-default
  description: official default
  tags:
    - Official
  features:
    - Comes with React Helmet for adding site meta tags
    - Includes plugins for offline support out of the box
- url: http://gatsby-dimension.surge.sh/
  repo: https://github.com/codebushi/gatsby-starter-dimension
  description: Single page starter based on the Dimension site template
  tags:
    - Portfolio
    - HTML5UP
    - Styling:SCSS
  features:
    - Designed by HTML5 UP
    - Simple one page site that’s perfect for personal portfolios
    - Fully Responsive
    - Styling with SCSS
- url: https://gatsby-docs-starter.netlify.com/
  repo: https://github.com/ericwindmill/gatsby-starter-docs
  description: n/a
  tags:
    - Documentation
    - Styling:CSS-in-JS
  features:
    - All the features from gatsby-advanced-starter, plus
    - Designed for Documentation / Tutorial Websites
    - ‘Table of Contents’ Component, Auto generates ToC from posts - just follow the file frontmatter conventions from markdown files in ‘lessons’.
    - Styled Components w/ ThemeProvider
    - Basic UI
    - A few extra components
    - Custom prismjs theme
    - React Icons
- url: https://parmsang.github.io/gatsby-starter-ecommerce/
  repo: https://github.com/parmsang/gatsby-starter-ecommerce
  description: Easy to use starter for an e-commerce store
  tags:
    - Styling:Other
    - Stripe
    - eCommerce
    - PWA
    - Authentication
  features:
    - Uses the Moltin eCommerce Api
    - Stripe checkout
    - Semantic-UI
    - Styled components
    - Google Analytics - (you enter the tracking-id)
    - React-headroom
    - Eslint & Prettier. Uses Airbnb JavaScript Style Guide
    - Authentication via Moltin (Login and Register)
- url: http://gatsby-forty.surge.sh/
  repo: https://github.com/codebushi/gatsby-starter-forty
  description: Multi-page starter based on the Forty site template
  tags:
    - Styling:SCSS
    - HTML5UP
  features:
    - Designed by HTML5 UP
    - Colorful homepage, and also includes a Landing Page and Generic Page components.
    - Many elements are available, including buttons, forms, tables, and pagination.
    - Custom grid made with CSS Grid
    - Styling with SCSS
- url: https://themes.gatsbythemes.com/gatsby-starter/
  repo: https://github.com/saschajullmann/gatsby-starter-gatsbythemes
  description: n/a
  tags:
    - Styling:CSS-in-JS
    - Blog
    - Testing
    - Linting
  features:
    - CSS-in-JS via Emotion.
    - Jest and Enzyme for testing.
    - Eslint in dev mode with the airbnb config and prettier formatting rules.
    - React 16.
    - A basic blog, with posts under src/pages/blog. There’s also a script which creates a new Blog entry (post.sh).
    - Data per JSON files.
    - A few basic components (Navigation, Footer, Layout).
    - Layout components make use of Styled-System.
    - Google Analytics (you just have to enter your tracking-id).
    - Gatsby-Plugin-Offline which includes Service Workers.
    - Prettier for a uniform codebase.
    - Normalize css (7.0).
    - Feather icons.
    - Font styles taken from Tachyons.
- url: https://gcn.netlify.com/
  repo: https://github.com/ryanwiemer/gatsby-starter-gcn
  description: A starter template to build amazing static websites with Gatsby, Contentful and Netlify
  tags:
    - CMS:Contentful
    - CMS:Headless
    - Blog
    - Netlify
    - Styling:CSS-in-JS
  features:
    - CMS:Contentful integration with ready to go placeholder content
    - Netlify integration including a pre-built contact form
    - Minimal responsive design - made to customize or tear apart
    - Pagination logic
    - Styled components
    - SEO Friendly Component
    - JSON-LD Schema
    - OpenGraph sharing support
    - Sitemap Generation
    - Google Analytics
    - Progressive Web app
    - Offline Support
    - RSS Feed
    - Gatsby Standard module for linting JavaScript with StandardJS
    - Stylelint support for Styled Components to lint the CSS in JS
- url: https://alampros.github.io/gatsby-starter-grommet/
  repo: https://github.com/alampros/gatsby-starter-grommet
  description: n/a
  tags:
    - Styling:Grommet
  features:
    - Barebones configuration for using the Grommet design system
    - Uses Sass (with CSS modules support)
- url: https://gatsby-starter-hello-world-demo.netlify.com/
  repo: https://github.com/gatsbyjs/gatsby-starter-hello-world
  description: official hello world
  tags:
    - Official
  features:
    - A no-frills Gatsby install
    - No plugins, no boilerplate
    - Great for advanced users
- url: https://gatsby-starter-hero-blog.greglobinski.com/
  repo: https://github.com/greglobinski/gatsby-starter-hero-blog
  description: no description yet
  tags:
    - Styling:PostCSS
    - SEO
    - Markdown
  features:
    - Easy editable content in Markdown files (posts, pages and parts)
    - CSS with `styled-jsx` and `PostCSS`
    - SEO (sitemap generation, robot.txt, meta and OpenGraph Tags)
    - Social sharing (Twitter, Facebook, Google, LinkedIn)
    - Comments (Facebook)
    - Images lazy loading and `webp` support (gatsby-image)
    - Post categories (category based post list)
    - Full text searching (Algolia)
    - Contact form (Netlify form handling)
    - Form elements and validation with `ant-design`
    - RSS feed
    - 100% PWA (manifest.webmanifest, offline support, favicons)
    - Google Analytics
    - App favicons generator (node script)
    - Easy customizable base styles via `theme` object generated from `yaml` file (fonts, colors, sizes)
    - React v.16.3 (gatsby-plugin-react-next)
    - Components lazy loading (social sharing)
    - ESLint (google config)
    - Prettier code styling
    - Webpack `BundleAnalyzerPlugin`
- url: https://gatsby-starter-i18n-lingui.netlify.com/
  repo: https://github.com/dcroitoru/gatsby-starter-i18n-lingui
  description: n/a
  tags:
    - i18n
  features:
    - Localization (Multilanguage) provided by js-lingui
    - Message extraction
    - Avoids code duplication - generates pages for each locale
    - Possibility of translated paths
- url: https://lumen.netlify.com/
  repo: https://github.com/alxshelepenok/gatsby-starter-lumen
  description: A minimal, lightweight and mobile-first starter for creating blogs uses Gatsby.
  tags:
    - Blog
    - CMS:Netlify
    - Pagination
    - Disqus
    - RSS
    - Linting
    - Testing
    - Styling:PostCSS
    - Styling:SCSS
  features:
    - Lost Grid
    - Jest testing
    - Beautiful typography inspired by matejlatin/Gutenberg
    - Mobile-First approach in development
    - Stylesheet built using SASS and BEM-Style naming
    - Syntax highlighting in code blocks
    - Sidebar menu built using a configuration block
    - Archive organized by tags and categories
    - Pagination support
    - Offline support
    - Google Analytics support
    - Disqus Comments support
- url: https://minimal-blog.lekoarts.de
  repo: https://github.com/LekoArts/gatsby-starter-minimal-blog
  description: This starter is part of a german tutorial series on Gatsby. The starter will change over time to use more advanced stuff (feel free to express your ideas in the repository). Its first priority is a minimalistic style coupled with a lot of features for the content.
  tags:
    - Blog
    - MDX
    - Styling:CSS-in-JS
    - Netlify
    - Linting
    - PWA
  features:
    - Minimal and clean white layout
    - Write your blog posts in MDX
    - Offline Support, WebApp Manifest, SEO
    - Code highlighting (with prism-react-renderer) and live preview (with react-live)
- url: https://gatsby-starter-modern-demo.netlify.com/
  repo: https://github.com/kripod/gatsby-starter-modern
  description: no description yet
  tags:
    - Linting
  features:
    - A set of strict linting rules (based on the Airbnb JavaScript Style Guide)
    - Encourage automatic code formatting
    - Prefer using Yarn for package management
    - Use EditorConfig to maintain consistent coding styles between different editors and IDEs
    - Integration with Visual Studio Code
    - Based on gatsby-starter-default
- url: https://gatsby-netlify-cms.netlify.com/
  repo: https://github.com/netlify-templates/gatsby-starter-netlify-cms
  description: n/a
  tags:
    - Blog
    - Styling:Bulma
    - CMS:Netlify
  features:
    - A simple blog built with Netlify CMS
    - Basic directory organization
    - Uses Bulma for styling
    - Visit the repo to learn how to set up authentication, and begin modeling your content.
- url: https://gatsby-starter-personal-blog.greglobinski.com/
  repo: https://github.com/greglobinski/gatsby-starter-personal-blog
  description: n/a
  tags:
    - Blog
    - Markdown
    - Netlify
    - Styling:Material
  features:
    - Ready to use, but easily customizable a fully equipped theme starter
    - Easy editable content in Markdown files (posts, pages and parts)
    - ‘Like an app’ layout transitions
    - Easily restyled through theme object
    - Styling with JSS
    - Page transitions
    - Comments (Facebook)
    - Post categories
    - Post list filtering
    - Full text searching (Algolia)
    - Contact form (Netlify form handling)
    - Material UI (@next)
    - RSS feed
    - Full screen mode
    - User adjustable articles’ body copy font size
    - Social sharing (Twitter, Facebook, Google, LinkedIn)
    - PWA (manifes.json, offline support, favicons)
    - Google Analytics
    - Favicons generator (node script)
    - Components leazy loading with AsyncComponent (social sharing, info box)
    - ESLint (google config)
    - Prettier code styling
    - Custom webpack CommonsChunkPlugin settings
    - Webpack BundleAnalyzerPlugin
- url: http://gatsby-photon.surge.sh/
  repo: https://github.com/codebushi/gatsby-starter-photon
  description: Single page starter based on the Photon site template
  tags:
    - HTML5UP
    - Styling:SCSS
  features:
    - Designed by HTML5 UP
    - Single Page, Responsive Site
    - Custom grid made with CSS Grid
    - Styling with SCSS
- url: https://portfolio-bella.netlify.com/
  repo: https://github.com/LekoArts/gatsby-starter-portfolio-bella
  description: A portfolio starter for Gatsby. The target audience are designers and photographers. The light themed website shows your work with large images & big typography. The Onepage is powered by the Headless CMS Prismic.io. and has programmatically created pages for your projects. General settings and colors can be changed in a config & theme file.
  tags:
    - Portfolio
    - CMS:Prismic
    - CMS:Headless
    - Styling:CSS-in-JS
    - Onepage
    - PWA
    - Linting
  features:
    - Big typography & images
    - White theme
    - Prismic.io as CMS
    - Emotion for styling + Emotion-Grid
    - One-page layout with sub-pages for case studies
    - Easily configurable
    - And other good stuff (SEO, Offline Support, WebApp Manifest Support)
- url: https://cara.lekoarts.de
  repo: https://github.com/LekoArts/gatsby-starter-portfolio-cara
  description: A portfolio starter for Gatsby. The target audience are designers and photographers. The playful & colorful Onepage has beautiful parallax effects (made possible by React Spring) and has a Hero, Projects, About and Contact section. The styling is defined by TailwindCSS which enables easy edits and a consistent look. General settings and colors can be changed in a config & theme file.
  tags:
    - Portfolio
    - Onepage
    - Styling:CSS-in-JS
    - Styling:Tailwind
    - PWA
    - Linting
  features:
    - React Spring
    - TailwindCSS & Styled Components
    - Uses tailwind.macro (Babel macro) for easy TailwindCSS styling
    - Playful & Colorful One-Page website with Parallax effect
    - Easily configurable
    - And other good stuff (SEO, Responsive images, Offline Support, WebApp Manifest Support)
- url: https://emilia.lekoarts.de
  repo: https://github.com/LekoArts/gatsby-starter-portfolio-emilia
  description: A portfolio starter for Gatsby. The target audience are designers and photographers. The dark themed website shows your work with large images in a grid-layout (powered by CSS Grid). The transition effects on the header add a playful touch to the overall minimal design. The website has programmatically created pages for your projects (with automatic image import). General settings and colors can be changed in a config & theme file.
  tags:
    - Portfolio
    - PWA
    - Transitions
    - MDX
    - Styling:CSS-in-JS
    - Linting
    - Testing
  features:
    - Focus on big images (with gatsby-image)
    - Dark Theme with HeroPatterns Header
    - CSS Grid and styled-components
    - Page transitions
    - Cypress for End-to-End testing
    - react-spring animations
    - One-Page layout with sub-pages for projects
    - Create your projects in MDX (automatic import of images)
    - And other good stuff (SEO, Offline Support, WebApp Manifest Support)
- url: https://emma.lekoarts.de
  repo: https://github.com/LekoArts/gatsby-starter-portfolio-emma
  description: A portfolio starter for Gatsby. The target audience are designers and photographers. The light themed website shows your work with large images in a full-width grid-layout. Choose color overlays for card items and your projects. The website has three pages (Index, About, Contact) and programmatically created pages for your projects. General settings and colors can be changed in a config & theme file.
  tags:
    - Portfolio
    - MDX
    - Transitions
    - Styling:CSS-in-JS
    - PWA
    - Linting
    - Testing
  features:
    - Full-width photo grid-layout (with gatsby-image)
    - Minimalistic light theme with large images
    - Create your projects in MDX
    - Styling with styled-components
    - react-spring animations
    - Easily configurable
    - And other good stuff (SEO, Offline Support, WebApp Manifest Support)
- url: https://gatsby-starter-procyon.netlify.com/
  repo: https://github.com/danielmahon/gatsby-starter-procyon
  description: n/a
  tags:
    - PWA
    - CMS:Headless
    - CMS:Other
    - Styling:Material
    - Netlify
  features:
    - Gatsby + ReactJS (server side rendering)
    - GraphCMS Headless CMS
    - DraftJS (in-place) Medium-like Editing
    - Apollo GraphQL (client-side)
    - Local caching between builds
    - Material-UI (layout, typography, components, etc)
    - Styled-Components™-like API via Material-UI
    - Netlify Deployment Friendly
    - Netlify Identity Authentication (enables editing)
    - Automatic versioning, deployment and CHANGELOG
    - Automatic rebuilds with GraphCMS and Netlify web hooks
    - PWA (Progressive Web App)
    - Google Fonts
- url: http://gatsby-starter-product-guy.surge.sh/
  repo: https://github.com/amandeepmittal/gatsby-starter-product-guy
  description: n/a
  tags:
    - Portfolio
  features:
    - Single Page
    - A portfolio Developers and Product launchers alike
    - Using Typography.js easy to switch fonts
    - All your Project/Portfolio Data in Markdown, server by GraphQL
    - Responsive Design, optimized for Mobile devices
- url: https://caki0915.github.io/gatsby-starter-redux/
  repo: https://github.com/caki0915/gatsby-starter-redux
  description: n/a
  tags:
    - Styling:CSS-in-JS
    - Redux
  features:
    - Redux and Redux-devtools.
    - Emotion with a basic theme and SSR
    - Typography.js
    - Eslint rules based on Prettier and Airbnb
- url: http://gatsby-stellar.surge.sh/
  repo: https://github.com/codebushi/gatsby-starter-stellar
  description: Single page starter based on the Stellar site template
  tags:
    - HTML5UP
    - Styling:SCSS
  features:
    - Designed by HTML5 UP
    - Scroll friendly, responsive site. Can be used as a single or multi-page site.
    - Sticky Navigation when scrolling.
    - Scroll spy and smooth scrolling to different sections of the page.
    - Styling with SCSS
- url: http://gatsby-strata.surge.sh/
  repo: https://github.com/codebushi/gatsby-starter-strata
  description: Single page starter based on the Strata site template
  tags:
    - Portfolio
    - HTML5UP
    - Styling:SCSS
  features:
    - Designed by HTML5 UP
    - Super Simple, single page portfolio site
    - Lightbox style React photo gallery
    - Fully Responsive
    - Styling with SCSS
- url: https://gatsby-starter-strict.netlify.com/
  repo: https://github.com/kripod/gatsby-starter-strict
  description: n/a
  tags:
    - Linting
  features:
    - A set of strict linting rules (based on the Airbnb JavaScript Style Guide)
    - lint script
    - Encourage automatic code formatting
    - format script
    - Prefer using Yarn for package management
    - Use EditorConfig to maintain consistent coding styles between different editors and IDEs
    - Integration with Visual Studio Code
    - Pre-configured auto-formatting on file save
    - Based on gatsby-starter-default
- url: https://gatsby-tachyons.netlify.com/
  repo: https://github.com/pixelsign/gatsby-starter-tachyons
  description: no description yet
  tags:
    - Styling:Other
  features:
    - Based on gatsby-starter-default
    - Using Tachyons for CSS.
- url: https://quizzical-mcclintock-0226ac.netlify.com/
  repo: https://github.com/taylorbryant/gatsby-starter-tailwind
  description: A Gatsby v2 starter styled using Tailwind, a utility-first CSS framework. Uses Purgecss to remove unused CSS.
  tags:
    - Styling:Tailwind
  features:
    - Based on gatsby-starter-default
    - Tailwind CSS Framework
    - Removes unused CSS with Purgecss
    - Includes responsive navigation and form examples
- url: http://portfolio-v3.surge.sh/
  repo: https://github.com/amandeepmittal/gatsby-portfolio-v3
  description: n/a
  tags:
    - Portfolio
  features:
    - Single Page, Timeline View
    - A portfolio Developers and Product launchers
    - Bring in Data, plug-n-play
    - Responsive Design, optimized for Mobile devices
    - Seo Friendly
    - Uses Flexbox
- url: https://gatsby-starter-typescript-plus.netlify.com/
  repo: https://github.com/resir014/gatsby-starter-typescript-plus
  description: This is a starter kit for Gatsby.js websites written in TypeScript. It includes the bare essentials for you to get started (styling, Markdown parsing, minimal toolset).
  tags:
    - Styling:CSS-in-JS
    - Language:TypeScript
    - Markdown
  features:
    - TypeScript
    - TSLint (with custom TSLint rules)
    - Markdown rendering with Remark
    - Basic component structure
    - Styling with emotion
- url: https://haysclark.github.io/gatsby-starter-typescript/
  repo: https://github.com/haysclark/gatsby-starter-typescript
  description: n/a
  tags:
    - Language:TypeScript
  features:
    - TypeScript
- url: https://fabien0102-gatsby-starter.netlify.com/
  repo: https://github.com/fabien0102/gatsby-starter
  description: n/a
  tags:
    - Language:TypeScript
    - Styling:Other
    - Testing
  features:
    - Semantic-ui for styling
    - TypeScript
    - Offline support
    - Web App Manifest
    - Jest/Enzyme testing
    - Storybook
    - Markdown linting
- url: https://gatsby-starter-wordpress.netlify.com/
  repo: https://github.com/GatsbyCentral/gatsby-starter-wordpress
  description: Gatsby starter using WordPress as the content source.
  tags:
    - Styling:CSS-in-JS
    - CMS:Wordpress
  features:
    - All the features from gatsby-advanced-starter, plus
    - Leverages the WordPress plugin for Gatsby for data
    - Configured to work with WordPress Advanced Custom Fields
    - Auto generated Navigation for your Wordpress Pages
    - Minimal UI and Styling — made to customize.
    - Styled Components
- url: https://www.concisejavascript.org/
  repo: https://github.com/rwieruch/open-crowd-fund
  description: n/a
  tags:
    - Stripe
    - Firebase
  features:
    - Open source crowdfunding for your own ideas
    - Alternative for Kickstarter, GoFundMe, etc.
    - Secured Credit Card payments with Stripe
    - Storing of funding information in Firebase
- url: https://www.verious.io/
  repo: https://github.com/cpinnix/verious-boilerplate
  description: n/a
  tags:
    - Styling:Other
  features:
    - Components only. Bring your own data, plugins, etc.
    - Bootstrap inspired grid system with Container, Row, Column components.
    - Simple Navigation and Dropdown components.
    - Baseline grid built in with modular scale across viewports.
    - Abstract measurements utilize REM for spacing.
    - One font to rule them all, Helvetica.
- url: https://gatsby-starter-blog-grommet.netlify.com/
  repo: https://github.com/Ganevru/gatsby-starter-blog-grommet
  description: GatsbyJS v2 starter for creating a blog. Based on Grommet v2 UI.
  tags:
    - Blog
    - Markdown
    - Styling:Grommet
    - Language:TypeScript
    - Linting
    - Redux
  features:
    - Grommet v2 UI
    - Easily configurable - see site-config.js in the root
    - Switch between grommet themes
    - Change between light and dark themes (with Redux)
    - Blog posts previews in card style
    - Responsive Design, optimized for Mobile devices
    - styled-components
    - TypeScript and ESLint (typescript-eslint)
    - lint-staged and husky - for linting before commit
- url: https://happy-pare-dff451.netlify.com/
  repo: https://github.com/fhavrlent/gatsby-contentful-typescript-starter
  description: Contentful and TypeScript starter based on default starter.
  tags:
    - CMS:Contentful
    - CMS:Headless
    - Language:TypeScript
    - Styling:CSS-in-JS
  features:
    - Based on default starter
    - TypeScript
    - CSS in JS (Emotion)
    - CMS:Contentful
- url: https://xylo-gatsby-bulma-starter.netlify.com/
  repo: https://github.com/xydac/xylo-gatsby-bulma-starter
  description: Gatsby v2 Starter with Bulma based on default starter.
  tags:
    - Styling:SCSS
    - Styling:Bulma
  features:
    - Based on default starter
    - Bulma Css
    - Sass based Styling
- url: https://maxpou.github.io/gatsby-starter-morning-dew/
  repo: https://github.com/maxpou/gatsby-starter-morning-dew
  description: Gatsby v2 blog starter
  tags:
    - Blog
    - Markdown
    - PWA
    - Disqus
    - SEO
    - Styling:CSS-in-JS
  features:
    - Blog post listing with previews (image + summary) for each blog post
    - Fully configurable
    - Multilang support (blog post only)
    - Syntax highlighting
    - css-in-js (with styled-components)
    - Fully Responsive
    - Tags
    - Google Analytics
    - Disqus comments support
    - Offline support
    - Web App Manifest
    - ESLint
    - Prettier
    - Travis CI
- url: https://gatsby-starter-blog-jumpalottahigh.netlify.com/
  repo: https://github.com/jumpalottahigh/gatsby-starter-blog-jumpalottahigh
  description: Gatsby v2 blog starter with SEO, search, filter, reading progress, mobile menu fab
  tags:
    - Blog
    - Markdown
  features:
    - Blog post listing with previews (image + summary) for each blog post
    - Google structured data
    - Mobile-friendly menu toggled with a floating action button (FAB)
    - Article read progress
    - User feedback component
- url: https://i18n.smakosh.com/
  repo: https://github.com/smakosh/gatsby-starter-i18n
  description: Gatsby v2 Starter with i18n using react-intl and more cool features.
  tags:
    - Styling:CSS-in-JS
    - i18n
  features:
    - Based on default starter
    - i18n with rtl text
    - Stateless components using Recompose
    - Font changes depending on the chosen language
    - SEO (meta tags, openGraph, structured data, twitter and more...)
- url: https://gatsby-starter-mate.netlify.com
  repo: https://github.com/EmaSuriano/gatsby-starter-mate
  description: A portfolio starter for Gatsby integrated with Contentful CMS.
  tags:
    - Styling:CSS-in-JS
    - CMS:Contentful
    - CMS:Headless
    - Portfolio
  features:
    - Gatsby v2
    - Rebass (Styled-components system)
    - React Reveal
    - Dynamic content from Contentful
    - Offline support
    - PWA ready
    - SEO
    - Responsive design
    - Icons from font-awesome
    - Netlify Deployment Friendly
    - Medium integration
    - Social sharing (Twitter, Facebook, Google, LinkedIn)
- url: https://gatsby-starter-typescript-sass.netlify.com
  repo: https://github.com/tdharmon/gatsby-starter-typescript-sass
  description: A basic starter with TypeScript and Sass built in
  tags:
    - Language:TypeScript
    - Styling:SCSS
    - Linting
  features:
    - TypeScript and Sass support
    - TS linter with basic react rules
- url: https://gatsby-simple-contentful-starter.netlify.com/
  repo: https://github.com/cwlsn/gatsby-simple-contentful-starter
  description: A simple starter to display Contentful data in Gatsby, ready to deploy on Netlify. Comes with a detailed article detailing the process.
  tags:
    - CMS:Contentful
    - CMS:Headless
    - Markdown
    - Styling:CSS-in-JS
  features:
    - Gatsby v2
    - Query Contentful data via Gatsby's GraphQL
    - Styled-Components for CSS-in-JS
    - Simple format, easy to create your own site quickly
    - React Helmet for Header Modification
    - Remark for loading Markdown into React
- url: https://gatsby-blog-cosmicjs.netlify.com/
  repo: https://github.com/cosmicjs/gatsby-blog-cosmicjs
  description: Blog that utilizes the power of the Cosmic JS headless CMS for easy content management
  tags:
    - CMS:Cosmic JS
    - CMS:Headless
    - Blog
  features:
    - Uses the Cosmic JS Gatsby source plugin
- url: https://cosmicjs-gatsby-starter.netlify.com/
  repo: https://github.com/cosmicjs/gatsby-starter
  description: Simple Gatsby starter connected to the Cosmic JS headless CMS for easy content management
  tags:
    - CMS:Cosmic JS
    - CMS:Headless
  features:
    - Uses the Cosmic JS Gatsby source plugin
- url: https://www.gatsby-typescript-template.com/
  repo: https://github.com/ikeryo1182/gatsby-typescript-template
  description: This is a standard starter with TypeScript, TSLint, Prettier, Lint-Staged(Husky) and Sass
  tags:
    - Language:TypeScript
    - Linting
    - Styling:SCSS
  features:
    - Category and Tag for post
    - Type Safe by TypeScript
    - Format Safe by TSLint and Prettier with Lint-Staged(Husky)
- url: https://zandersparrow.github.io/gatsby-simple-redux/
  repo: https://github.com/zandersparrow/gatsby-simple-redux
  description: The default starter plus redux
  tags:
    - Redux
  features:
    - Minimal starter based on the official default
    - Includes redux and a simple counter example
- url: https://gatsby-casper.netlify.com/
  repo: https://github.com/scttcper/gatsby-casper
  description: This is a starter blog that looks like the Ghost.io default theme, casper.
  tags:
    - Blog
    - Language:TypeScript
    - Styling:CSS-in-JS
  features:
    - Emotion CSS-in-JS
    - TypeScript
    - Author and tag pages
    - RSS
- url: https://gatsby-universal.netlify.com
  repo: https://github.com/fabe/gatsby-universal
  description: An opinionated Gatsby v2 starter for state-of-the-art marketing sites
  tags:
    - Transitions
    - PWA
    - Styling:CSS-in-JS
    - Linting
    - Markdown
    - SEO
  features:
    - Page Transitions
    - IntersectionObserver, component-based
    - React Context for global UI state
    - styled-components v4
    - Generated media queries for easy use
    - Optimized with Google Lighthouse (100/100)
    - Offline support
    - Manifest support
    - Sitemap support
    - All favicons generated
    - SEO (with Schema JSONLD) & Social Tags
    - Prettier
    - ESLint
- url: https://prismic.lekoarts.de/
  repo: https://github.com/LekoArts/gatsby-starter-prismic
  description: A typography-heavy & light-themed Gatsby Starter which uses the Headless CMS Prismic.
  tags:
    - CMS:Prismic
    - CMS:Headless
    - Styling:CSS-in-JS
    - Linting
    - Blog
    - PWA
    - Testing
  features:
    - Prismic as Headless CMS
    - Uses multiple features of Prismic - Slices, Labels, Relationship fields, Custom Types
    - Emotion for Styling
    - Cypress for End-to-End testing
    - Prism.js highlighting
    - Responsive images with gatsby-image
    - Extensive SEO
    - ESLint & Prettier
- url: https://gatsby-starter-v2-casper.netlify.com/
  repo: https://github.com/GatsbyCentral/gatsby-v2-starter-casper
  description: A blog starter based on the Casper (v1.4) theme.
  tags:
    - Blog
    - PWA
  features:
    - Page pagination
    - CSS
    - Tags
    - Google Analytics
    - Offline support
    - Web App Manifest
    - SEO
- url: https://lumen-v2.netlify.com/
  repo: https://github.com/GatsbyCentral/gatsby-v2-starter-lumen
  description: A Gatsby v2 fork of the lumen starter.
  tags:
    - Blog
    - RSS
    - Disqus
  features:
    - Lost Grid.
    - Beautiful typography inspired by matejlatin/Gutenberg.
    - Mobile-First approach in development.
    - Stylesheet built using Sass and BEM-Style naming.
    - Syntax highlighting in code blocks.
    - Sidebar menu built using a configuration block.
    - Archive organized by tags and categories.
    - Automatic RSS generation.
    - Automatic Sitemap generation.
    - Offline support.
    - Google Analytics support.
    - Disqus Comments support.
- url: https://gatsby-starter-firebase.netlify.com/
  repo: https://github.com/muhajirdev/gatsby-starter-firebase
  description: A Gatsby + Firebase Starter. With Authentication
  tags:
    - Firebase
    - Client-side App
  features:
    - Eslint Airbnb without semicolon and without .jsx extension
    - Firebase
    - Web App Manifest
- url: http://gatsby-lightbox.416serg.me
  repo: https://github.com/416serg/gatsby-starter-lightbox
  description: Showcasing a custom lightbox implementation using `gatsby-image`
  tags:
    - Portfolio
    - SEO
    - Styling:CSS-in-JS
  features:
    - Features a custom, accessible lightbox with gatsby-image
    - Styled with styled-components using CSS Grid
    - React Helmet for SEO
- url: https://stoic-swirles-4bd808.netlify.com/
  repo: https://github.com/crstnio/gatsby-starter-antd
  description: Gatsby's default starter configured for use with the Antd component library, modular imports and less.
  tags:
    - Styling:Ant Design
    - Styling:Other
  features:
    - Fork of Gatsby's default starter
    - React Helmet, Manifest and offline support retained
    - Antd component library pre-installed
    - Uses gatsby-plugin-antd for modular imports
    - Customize the theme of Antd with `modifyVars`
- url: http://jackbravo.github.io/gatsby-starter-i18n-blog/
  repo: https://github.com/jackbravo/gatsby-starter-i18n-blog
  description: Same as official gatsby-starter-blog but with i18n support
  tags:
    - i18n
    - Blog
  features:
    - Translates site name and bio using .md files
    - No extra libraries needed
- url: https://calpa.me/
  repo: https://github.com/calpa/gatsby-starter-calpa-blog
  description: Blog Template X Contentful, Twitter and Facebook style
  tags:
    - Blog
    - Styling:SCSS
  features:
    - GatsbyJS v2, faster than faster
    - Not just Contentful content source, you can use any database
    - Custom style
    - Google Analytics
    - Gitalk
    - sitemap
    - React FontAwesome
    - SEO
    - Offline support
    - Web App Manifest
    - Styled using SCSS
    - Page pagination
    - Netlify optimization
- url: https://gatsby-starter-typescript-power-blog.majidhajian.com/
  repo: https://github.com/mhadaily/gatsby-starter-typescript-power-blog
  description: Minimal Personal Blog with Gatsby and TypeScript
  tags:
    - PWA
    - Blog
    - Language:TypeScript
    - Markdown
  features:
    - Mobile-First approach in development
    - TSLint & Prettier
    - Offline support
    - Category and Tag for post
    - Type Safe by TypeScript
    - Format Safe by TSLint, StyleLint and Prettier with Lint-Staged(Husky)
    - Blog page
    - Syntax highlighting in code blocks
    - Pagination Ready
    - Ready to deploy to GitHub Pages
    - Automatic RSS generation
    - Automatic Sitemap generation
- url: https://gatsby-starter-kentico-cloud.netlify.com/
  repo: https://github.com/Kentico/gatsby-starter-kentico-cloud
  description: Gatsby starter site with Kentico Cloud
  tags:
    - CMS:Headless
  features:
    - Gatsby v2 support
    - Content item <-> content type relationships
    - Language variants relationships
    - Linked items elements relationships
    - Content items in Rich text elements relationships
    - Reverse link relationships
- url: https://gatsby-starter-storybook.netlify.com/
  repo: https://github.com/markoradak/gatsby-starter-storybook
  description: Gatsby starter site with Storybook
  tags:
    - Storybook
    - Styling:CSS-in-JS
    - Linting
  features:
    - Gatsby v2 support
    - Storybook v4 support
    - Styled Components v4 support
    - Styled Reset, ESLint, Netlify Conf
- url: https://jamstack-hackathon-starter.netlify.com/
  repo: https://github.com/sw-yx/jamstack-hackathon-starter
  description: A JAMstack app with authenticated routes, static marketing pages, etc. with Gatsby, Netlify Identity, and Netlify Functions
  tags:
    - Netlify
    - Client-side App
  features:
    - Netlify Identity
    - Netlify Functions
    - Static Marketing pages and Dynamic Client-side Authenticated App pages
- url: https://collective.github.io/gatsby-starter-plone/
  repo: https://github.com/collective/gatsby-starter-plone
  description: A Gatsby starter template to build static sites using Plone as the content source
  tags:
    - CMS:Other
    - CMS:Headless
    - SEO
    - PWA
  features:
    - Creates 1-1 copy of source Plone site
    - Auto generated navigation and breadcrumbs
    - Progressive Web App features
    - Optimized for performance
    - Minimal UI and Styling
- url: https://gatsby-tutorial-starter.netlify.com/
  repo: https://github.com/justinformentin/gatsby-v2-tutorial-starter
  description: Simple, modern desgined blog with post lists, tags, and easily customizable code.
  tags:
    - Blog
    - Linting
    - PWA
    - SEO
    - Styling:CSS-in-JS
    - Markdown
  features:
    - Blog post listing with image, summary, date, and tags.
    - Post Tags
    - Post List Filtering
    - Typography.js
    - Emotion styling
    - Syntax Highlighting in Code Blocks
    - Gatsby Image
    - Fully Responsive
    - Offline Support
    - Web App Manifest
    - SEO
    - PWA
    - Sitemap generation
    - Schema.org JSON-LD
    - CircleCI Integration
    - Codeclimate Integration
    - Google Analytics
    - Twitter and OpenGraph Tags
    - ESLint
    - Prettier Code Styling
- url: https://avivero.github.io/gatsby-redux-starter/
  repo: https://github.com/AVivero/gatsby-redux-starter
  description: Gatsby starter site with Redux, Sass, Bootstrap, Css Modules and Material Icons
  tags:
    - Redux
    - Styling:SCSS
    - Styling:Bootstrap
    - Styling:Material
    - Linting
  features:
    - Gatsby v2 support
    - Redux support
    - Sass support
    - Bootstrap v4 support
    - Css Modules support
    - ESLint, Prettier
- url: https://gatsby-typescript-boilerplate.netlify.com/
  repo: https://github.com/leachjustin18/gatsby-typescript-boilerplate
  description: Opinionated Gatsby v2 starter with TypeScript.
  tags:
    - Language:TypeScript
    - PWA
    - Styling:SCSS
    - Styling:PostCSS
  features:
    - TSLint with airbnb & prettier configurations
    - Prettier
    - Stylelint
    - Offline support
    - Type Safe by TypeScript
    - Format on commit with Lint-Staged(Husky)
    - Favicon generation
    - Sitemap generation
    - Autoprefixer with browser list
    - CSS nano
    - CSS MQ Packer
    - Lazy load image(s) with plugin sharp
    - Gatsby Image
    - Netlify optimizations
- url: https://danshai.github.io/gatsbyv2-scientific-blog-machine-learning/
  repo: https://github.com/DanShai/gatsbyv2-scientific-blog-machine-learning
  description: Machine learning ready and scientific blog starter
  tags:
    - Blog
    - Linting
  features:
    - Write easly your scientific blog with katex and publish your research
    - Machine learning ready with tensorflowjs
    - Manipulate csv data
    - draw with graph mermaid
    - display charts with chartjs
- url: https://gatsby-tailwind-styled-components.netlify.com/
  repo: https://github.com/muhajirdev/gatsby-tailwind-styled-components-starter
  description: A Gatsby Starter with Tailwind CSS + Styled Components
  tags:
    - Styling:Tailwind
  features:
    - Eslint Airbnb without semicolon and without .jsx extension
    - Offline support
    - Web App Manifest
- url: https://gatsby-starter-mobx.netlify.com
  repo: https://github.com/borekb/gatsby-starter-mobx
  description: MobX + TypeScript + TSLint + Prettier
  tags:
    - Language:TypeScript
    - Linting
    - Testing
  features:
    - Gatsby v2 + TypeScript
    - MobX with decorators
    - Two examples from @mweststrate's Egghead course
    - .editorconfig & Prettier
    - TSLint
    - Jest
- url: https://tender-raman-99e09b.netlify.com/
  repo: https://github.com/amandeepmittal/gatsby-bulma-quickstart
  description: A Bulma CSS + GatsbyJS Starter Kit
  tags:
    - Styling:Bulma
    - Styling:SCSS
  features:
    - Uses Bulma CSS
    - Sass based Styling
    - Responsive Design
    - Google Analytics Integration
    - Uses Gatsby v2
    - SEO
- url: https://gatsby-starter-notes.netlify.com/
  repo: https://github.com/patricoferris/gatsby-starter-notes
  description: Gatsby starter for creating notes organised by subject and topic
  tags:
    - Markdown
    - Pagination
  features:
    - Create by topic per subject notes that are organised using pagination
    - Support for code syntax highlighting
    - Support for mathematical expressions
    - Support for images
- url: https://gatsby-starter-ttag.netlify.com/
  repo: https://github.com/ttag-org/gatsby-starter-ttag
  description: Gatsby starter with the minimum required to demonstrate using ttag for precompiled internationalization of strings.
  tags:
    - i18n
  features:
    - Support for precompiled string internationalization using ttag and it's babel plugin
- url: https://gatsby-starter-typescript.netlify.com/
  repo: https://github.com/goblindegook/gatsby-starter-typescript
  description: Gatsby starter using TypeScript.
  tags:
    - Markdown
    - Pagination
    - Language:TypeScript
    - PWA
    - Linting
  features:
    - Markdown and MDX
    - Local search powered by Lunr
    - Syntax highlighting
    - Images
    - Styling with Emotion
    - Testing with Jest and react-testing-library
- url: https://gatsby-netlify-cms-example.netlify.com/
  repo: https://github.com/robertcoopercode/gatsby-netlify-cms
  description: Gatsby starter using Netlify CMS
  tags:
    - CMS:Netlify
    - Styling:SCSS
  features:
    - Example of a website for a local developer meetup group
    - NetlifyCMS used for easy data entry
    - Mobile-friendly design
    - Styling done with Sass
    - Gatsby version 2
- url: https://gatsby-typescript-starter-blog.netlify.com/
  repo: https://github.com/frnki/gatsby-typescript-starter-blog
  description: A starter blog for TypeScript-based Gatsby projects with minimal settings.
  tags:
    - Language:TypeScript
    - Blog
  features:
    - Typescrip & TSLint
    - No Styling (No Typography.js)
    - Minimal settings based on official starter blog
- url: https://gatsby-serif.netlify.com/
  repo: https://github.com/jugglerx/gatsby-serif-theme
  description: Multi page/content-type starter using Markdown and SCSS. Serif is a beautiful small business theme for Gatsby. The theme is fully responsive, blazing fast and artfully illustrated.
  tags:
    - Styling:SCSS
    - Markdown
    - Linting
  features:
    - Multiple "content types" for `services`, `team` and `testimonials` using Markdown as the source
    - Graphql query in `gatsby-node.js` using aliases that creates pages and templates by content type based on the folder `src/pages/services`, `src/pages/team`
    - SCSS
    - Responsive design
    - Bootstrap 4 grid and media queries only
    - Responsive menu
    - Royalty free illustrations included
    - SEO titles & meta using `gatsby-plugin-react-helmet`
    - Eslint & Prettier
- url: https://awesome-gatsby-starter.netlify.com/
  repo: https://github.com/South-Paw/awesome-gatsby-starter
  description: Starter with a preconfigured MDX, Storybook and ESLint environment for component first development of your next Gatsby site.
  tags:
    - MDX
    - Markdown
    - Storybook
    - Styling:CSS-in-JS
    - Linting
  features:
    - Gatsby MDX for JSX in Markdown loading, parsing, and rendering of pages
    - Storybook for isolated component development
    - styled-components for CSS-in-JS
    - ESLint with Airbnb's config
    - Prettier integrated into ESLint
    - A few example components and pages with stories and simple site structure
- url: https://santosfrancisco.github.io/gatsby-starter-cv/
  repo: https://github.com/santosfrancisco/gatsby-starter-cv
  description: A simple starter to get up and developing your digital curriculum with GatsbyJS'
  tags:
    - Styling:CSS-in-JS
    - PWA
    - Onepage
  features:
    - Gatsby v2
    - Based on default starter
    - Google Analytics
    - Web App Manifest
    - SEO
    - Styling with styled-components
    - Responsive Design, optimized for Mobile devices
- url: https://vigilant-leakey-a4f8cd.netlify.com/
  repo: https://github.com/BoyWithSilverWings/gatsby-blog-starter
  description: Minimal Blog Starter Template with Styled Components.
  tags:
    - Markdown
    - Styling:CSS-in-JS
    - Blog
  features:
    - Markdown loading, parsing, and rendering of pages
    - Minimal UI for blog
    - Styled-components for CSS-in-JS
    - Prettier added as pre-commit hook
    - Google Analytics
    - Image Optimisation
    - Code Styling and Formatting in markdown
    - Responsive Design
- url: https://inspiring-me-lwz7512.netlify.com/
  repo: https://github.com/lwz7512/gatsby-netlify-identity-starter
  description: Gatsby Netlify Identity Starter with NIW auth support, and content gating, as well as responsive layout.
  tags:
    - Netlify
    - Pagination
  features:
    - Mobile Screen support
    - Privacy control for post content view & profile page
    - User authentication by Netlify Identity Widget/Service
    - Pagination for posts
    - Navigation menu with active status
- url: https://gatsby-starter-event-calendar.netlify.com/
  repo: https://github.com/EmaSuriano/gatsby-starter-event-calendar
  description: Gatsby Starter to display information about events from Google Spreadsheets with Calendars
  tags:
    - Linting
    - Styling:Grommet
    - PWA
    - SEO
    - Google Sheets
  features:
    - Grommet
    - Theming
    - Google Spreadsheet integration
    - PWA
    - A11y
    - SEO
    - Netlify Deployment Friendly
    - ESLint with Airbnb's config
    - Prettier integrated into ESLint
- url: https://gatsby-starter-tech-blog.netlify.com/
  repo: https://github.com/email2vimalraj/gatsby-starter-tech-blog
  description: A simple tech blog starter kit for gatsbyjs
  tags:
    - Blog
    - Portfolio
  features:
    - Markdown based blog
    - Filter blog posts by Tags
    - Easy customization
    - Using styled components
    - Minimal styles
    - Best scoring by Lighthouse
    - SEO support
    - PWA support
    - Offline support
- url: https://infallible-brown-28846b.netlify.com/
  repo: https://github.com/tylergreulich/gatsby-typescript-mdx-prismjs-starter
  description: Gatsby starter using TypeScript, MDX, Prismjs, and styled-components
  tags:
    - Language:TypeScript
    - Linting
    - Testing
    - Styling:CSS-in-JS
    - MDX
  features:
    - Gatsby v2 + TypeScript
    - Syntax highlighting with Prismjs
    - MDX
    - Jest
    - react-testing-library
    - styled-components
- url: https://hardcore-darwin-d7328f.netlify.com/
  repo: https://github.com/BoyWithSilverWings/gatsby-careers-page
  description: A Careers Page for startups using Gatsby
  tags:
    - Markdown
    - Styling:CSS-in-JS
  features:
    - Careers Listing
    - Application Format
    - Markdown for creating job description
    - styled-components
- url: https://saikrishna.me/
  repo: https://github.com/s-kris/gatsby-minimal-portfolio-blog
  description: A minimal portfolio website with blog using Gatsby. Suitable for developers.
  tags:
    - Portfolio
    - Blog
  features:
    - Portfolio Page
    - Timline (Journey) page
    - Minimal
- url: https://gatsby-starter-blog-mdx-demo.netlify.com
  repo: https://github.com/hagnerd/gatsby-starter-blog-mdx
  description: A fork of the Official Gatsby Starter Blog with support for MDX out of the box.
  tags:
    - MDX
    - Blog
  features:
    - MDX
    - Blog
    - RSS Feed
- url: https://gatsby-tailwindcss-sass-starter-demo.netlify.com/
  repo: https://github.com/durianstack/gatsby-tailwindcss-sass-starter
  description: Just another Gatsby Tailwind with SASS starter
  tags:
    - Styling:Tailwind
    - Styling:SCSS
  features:
    - Tailwind, A Utility-First CSS Framework for Rapid UI Development
    - SASS/SCSS
    - Comes with React Helmet for adding site meta tags
    - Includes plugins for offline support out of the box
    - PurgeCSS to shave off unused styles
- url: https://tyra-starter.netlify.com/
  repo: https://github.com/madelyneriksen/gatsby-starter-tyra
  description: A feminine GatsbyJS Starter Optimized for SEO
  tags:
    - SEO
    - Blog
    - Styling:Other
  features:
    - Integration with Social Media and Mailchimp.
    - Styled with Tachyons.
    - Rich structured data on blog posts for SEO.
    - Pagination and category pages.
- url: https://gatsby-starter-styled.netlify.com/
  repo: https://github.com/gregoralbrecht/gatsby-starter-styled
  description: Yet another simple starter with Styled-System, Typography.js, SEO and Google Analytics.
  tags:
    - Styling:CSS-in-JS
    - PWA
    - SEO
  features:
    - Styled-Components
    - Styled-System
    - Rebass Grid
    - Typography.js to easily set up font styles
    - Google Analytics
    - Prettier, ESLint & Stylelint
    - SEO (meta tags and schema.org via JSON-LD)
    - Offline support
    - Web App Manifest
- url: https://gatsby.ghost.org/
  repo: https://github.com/TryGhost/gatsby-starter-ghost
  description: Build lightning-fast, modern publications with Ghost and Gatbsy
  tags:
    - CMS:Headless
    - Blog
  features:
    - Ghost integration with ready to go placeholder content and webhooks support
    - Minimal responsive design
    - Pagination for posts, tags, and authors
    - SEO Friendly Meta
    - JSON-LD Schema
    - OpenGraph structured data
    - Twitter Cards meta
    - Sitemap Generation
    - XML Sitemaps
    - Progressive Web App
    - Offline Support
    - RSS Feed
    - Netlify integration ready to deploy
- url: https://traveler-blog.netlify.com/
  repo: https://github.com/QingpingMeng/gatsby-starter-traveler-blog
  description: A fork of the Official Gatsby Starter Blog to build a travler blog with images support
  tags:
    - Blog
    - PWA
    - SEO
    - Styling:Material
    - Styling:CSS-in-JS
  features:
    - Netlify integration ready to deploy
    - Material UI
    - styled-components
    - GitHub markdown css support
- url: https://create-ueno-app.netlify.com
  repo: https://github.com/ueno-llc/ueno-gatsby-starter
  description: Opinionated Gatsby starter by Ueno.
  tags:
    - Language:TypeScript
    - Styling:SCSS
    - Linting
    - Transitions
  features:
    - GraphQL hybrid
    - SEO friendly
    - GSAP ready
    - Nice Devtools
    - GsapTools
    - Ueno plugins
    - SVG to React component
    - Ueno's TSlint
    - Decorators
- url: https://gatsby-sseon-starter.netlify.com/
  repo: https://github.com/SeonHyungJo/gatsby-sseon-starter
  description: Simple starter template for Gatsby
  tags:
    - Blog
    - Disqus
    - Markdown
    - Styling:SCSS
  features:
    - SASS/SCSS
    - Comes with React Helmet for adding site meta tags
    - Add Disqus
    - Nice Pagination
- url: https://gatsby-contentstack-starter.netlify.com/
  repo: https://github.com/contentstack/gatsby-starter-contentstack
  description: A Gatsby starter powered by Headless CMS Contentstack.
  tags:
    - CMS:Headless
    - Blog
  features:
    - Includes Contentstack Delivery API for any environment
    - Dynamic content from Contentstack CMS
- url: https://gatsby-craftcms-barebones.netlify.com
  repo: https://github.com/frankievalentine/gatsby-craftcms-barebones
  description: Barebones setup for using Craft CMS and Gatsby locally.
  tags:
    - CMS:Headless
  features:
    - Full setup instructions included
    - Documented to get you set up with Craft CMS quickly
    - Code referenced in repo
- url: https://gatsby-starter-buttercms.netlify.com/
  repo: https://github.com/ButterCMS/gatsby-starter-buttercms
  description: A starter template for spinning up a Gatsby+ ButterCMS site
  tags:
    - Blog
    - SEO
    - CMS:Headless
  features:
    - Fully functioning blog
    - Navigation between posts with a previous/next post button
    - FAQ Knowledge Base
    - CMS Powered Homepage
    - Customer Case Study example marketing pages
- url: https://master.d2f5ek3dnwfe9v.amplifyapp.com/
  repo: https://github.com/dabit3/gatsby-auth-starter-aws-amplify
  description: This Gatsby starter uses AWS Amplify to implement authentication flow for signing up/signing in users as well as protected client side routing.
  tags:
    - AWS
    - Authentication
  features:
    - AWS Amplify
    - Full authentication workflow
    - Registration form
    - Signup form
    - User sign in
- url: https://gatsby-starter.mdbootstrap.com/
  repo: https://github.com/anna-morawska/gatsby-material-design-for-bootstrap
  description: A simple starter which lets you quickly start developing with Gatsby and Material Design For Bootstrap
  tags:
    - Styling:Material
  features:
    - React Bootstrap with Material Design css framework.
    - Free for personal and commercial use
    - Fully responsive
- url: https://frosty-ride-4ff3b9.netlify.com/
  repo: https://github.com/damassi/gatsby-starter-typescript-rebass-netlifycms
  description:
    A Gatsby starter built on top of MDX (React + Markdown), NetlifyCMS (with
    MDX and netlify-cms-backend-fs support -- no need to deploy), TypeScript,
    Rebass for UI, Styled Components, and Jest for testing. Very little visual
    styling has been applied so that you can bring your own :)
  tags:
    - MDX
    - CMS:Netlify
    - Language:TypeScript
    - Styling:Other
    - Styling:CSS-in-JS
    - Testing
  features:
    - MDX - Markdown + React
    - Netlify CMS (with MDX support)
    - Read and write to local file system via netlify-cms-backend-fs
    - TypeScript
    - Rebass
    - Styled Components
    - Jest
- url: https://bluepeter.github.io/gatsby-material-ui-business-starter/
  repo: https://github.com/bluepeter/gatsby-material-ui-business-starter
  description: Beautiful Gatsby Material Design Business Starter
  tags:
    - Styling:Material
  features:
    - Uses the popular, well-maintained Material UI React component library
    - Material Design theme and icons
    - Rotating home page carousel
    - Simple setup without opinionated setup
    - Fully instrumented for successful PROD deployments
    - Stylus for simple CSS
- url: https://example-company-website-gatsby-sanity-combo.netlify.com/
  repo: https://github.com/sanity-io/example-company-website-gatsby-sanity-combo
  description: This examples combines Gatsby site generation with Sanity.io content management in a neat company website.
  tags:
    - CMS:sanity.io
    - CMS:Headless
    - Blog
  features:
    - Out-of-the-box headless CMS
    - Real-time content preview in Development
    - Fast & frugal builds
    - No accidental missing fields/types
    - Full Render Control with Portable Text
    - gatsby-image support
    - Content types for company info, pages, projects, people, and blog posts
- url: https://gatsby-starter-under-construction.netlify.com/
  repo: https://github.com/robinmetral/gatsby-starter-under-construction
  description: Blazing fast "Under Construction" page with a blazing quick setup.
  tags:
    - Onepage
    - Styling:CSS-in-JS
    - SEO
    - PWA
  features:
    - Configure everything in gatsby-config.js
    - Creative CSS3 background patterns by Lea Verou
    - Built-in Google Fonts support
    - Social icons with react-social-icons
- url: https://gatsby-starter-docz.netlify.com/
  repo: https://github.com/RobinCsl/gatsby-starter-docz
  description: Simple starter where building your own documentation with Docz is possible
  tags:
    - Documentation
  features:
    - Generate nice documentation with Docz, in addition to generating your normal Gatsby site
    - Document your React components in .mdx files
- url: https://gatsby-starter-santa-fe.netlify.com/
  repo: https://github.com/osogrizz/gatsby-starter-santa-fe
  description: A place for artist or designers to display their creations
  tags:
    - Styling:CSS-in-JS
  features:
    - SEO friendly
    - Built-in Google Fonts support
    - Contact Form
    - Customizable Design Template
- url: https://gatsby-hello-friend.now.sh
  repo: https://github.com/panr/gatsby-starter-hello-friend
  description: A simple starter for Gatsby. That's it.
  tags:
    - Pagination
    - Markdown
    - Blog
    - Portfolio
    - Styling:PostCSS
  features:
    - Dark/light mode, depending on your preferences
    - Great reading experience thanks to Inter font, made by Rasmus Andersson
    - Nice code highlighting thanks to PrismJS
    - Responsive youtube/vimeo etc. videos
    - Elastic menu
    - Fully responsive site
- url: https://lgcolella.github.io/gatsby-starter-developer-blog/
  repo: https://github.com/lgcolella/gatsby-starter-developer-blog
  description: A starter to create SEO-friendly, fast, multilanguage, responsive and highly customizable technical blogs/portfolios with the most common features out of the box.
  tags:
    - Blog
    - Portfolio
    - i18n
  features:
    - Multilanguage posts
    - Pagination and image preview for posts
    - Tags
    - SEO
    - Social share buttons
    - Disqus for comments
    - Highlighting for code syntax in posts
    - Dark and light themes available
    - Various available icon sets
    - RSS Feed
    - Web app manifest
- url: https://gatsby.magicsoup.io/
  repo: https://github.com/magicsoup-io/gatsby-starter-magicsoup
  description: A production ready gatsby starter using magicsoup.io
  tags:
    - SEO
    - Markdown
    - Styling:CSS-in-JS
    - Testing
  features:
    - Optimized images with gatsby-image.
    - SEO friendly with react-helmet, gatsby-plugin-sitemap and Google Webmaster Tools!
    - Responsive UIs with magicsoup.io/stock.
    - Static content with gatsby-transform-remark or gatsby-transform-json.
    - Convert Markdown to StyledComponents!
    - Webfonts with gatsby-plugin-web-font-loader.
    - SSR ready!
    - Testing with Jest!
- url: https://foxandgeese.github.io/tiny-agency/
  repo: https://github.com/foxandgeese/tiny-agency
  description: Simple Gatsby.js starter that uses material design and that's perfect for tiny agencies.
  tags:
    - Styling:Material
  features:
    - Uses the popular, well-maintained Material UI React component library
    - Material Design theme and icons
    - Simple setup without opinionated setup
    - Fully instrumented for successful PROD deployments
- url: https://gatsby-shopify.alexander-productions.de/
  repo: https://github.com/AlexanderProd/gatsby-shopify-starter
  description: Kick off your next, ecommerce experience with this Gatsby starter. It is based on the default Gatsby starter to be easily modifiable.
  tags:
    - CMS:Headless
    - SEO
    - eCommerce
    - Styling:CSS-in-JS
  features:
    - Shopping Cart
    - Shopify Integration
    - Product Grid
    - Shopify Store Credentials included
    - Optimized images with gatsby-image.
    - SEO
- url: https://gatejs.netlify.com
  repo: https://github.com/sarasate/gate
  description: API Doc generator inspired by Stripe's API docs
  tags:
    - Documentation
    - Markdown
    - Onepage
  features:
    - API documentation from markdown sources
    - Code samples separated by language
    - Syntax highlighting
    - Everything in a single page
- url: https://hopeful-keller-943d65.netlify.com
  repo: https://github.com/iwilsonq/gatsby-starter-reasonml
  description: Gatsby starter to create static sites using type-safe ReasonML
  tags:
    - Language:Other
    - Blog
    - Styling:CSS-in-JS
  features:
    - Gatsby v2 support
    - bs-platform v4 support
    - Similar to gatsby-starter-blog
- url: https://gatsby-starter-blog-amp-to-pwa.netlify.com/
  repo: https://github.com/tomoyukikashiro/gatsby-starter-blog-amp-to-pwa
  description: Gatsby starter blog with AMP to PWA Strategy
  tags:
    - Blog
    - AMP
    - PWA
  features:
    - Similar to gatsby-starter-blog
    - Support AMP to PWA strategy
- url: https://cvluca.github.io/gatsby-starter-markdown/
  repo: https://github.com/cvluca/gatsby-starter-markdown
  description: Boilerplate for markdown-based website (Documentation, Blog, etc.)
  tags:
    - Markdown
    - Redux
    - Styling:Ant Design
  features:
    - Responsive Web Design
    - Auto generated Sidebar
    - Auto generated Anchor
- url: https://gatsby-starter-wordpress-community.netlify.com/
  repo: https://github.com/pablovila/gatsby-starter-wordpress-community
  description: Starter using gatsby-source-wordpress to display posts and pages from a WordPress site
  tags:
    - CMS:Wordpress
    - Styling:Bulma
    - Blog
    - Pagination
  features:
    - Gatsby v2 support
    - Responsive Web Design
    - WordPress support
    - Bulma and Sass Support for styling
    - Pagination logic
- url: https://gatsby-blogger.netlify.com/
  repo: https://github.com/aslammultidots/blogger
  description: A Simple, clean and modern desgined blog with firebase authentication feature and easily customizable code.
  tags:
    - Blog
    - Redux
    - Disqus
    - CMS:Contentful
    - Firebase
  features:
    - Minimal and clean white layout.
    - Dynamic content from Contentful.
    - Blog post listing with previews (image + summary) for each blog post.
    - Disqus commenting system for each blog post.
    - Search post with keyword.
    - Firebase for Authentication.
    - Protected Routes with Authorization.
    - Contact form integration.
- url: https://gatsby-starter-styled-components.netlify.com/
  repo: https://github.com/blakenoll/gatsby-starter-styled-components
  description: The Gatsby default starter modified to use styled-components
  tags:
    - Styling:CSS-in-JS
  features:
    - styled-components
    - sticky footer
- url: https://magazine-example.livingdocs.io/
  repo: https://github.com/livingdocsIO/gatsby-magazine-example
  description: This magazine-starter helps you start out with Livingdocs as a headless CMS.
  tags:
    - Blog
    - CMS:Headless
  features:
    - Minimal and clean white layout.
    - Dynamic content from Livingdocs.
    - Built-in component library.
    - Robust template and theme.
- url: https://gatsby-starter-intl.tomekskuta.pl
  repo: https://github.com/tomekskuta/gatsby-starter-intl
  description: Gatsby v2 i18n starter which makes static pages for every locale and detect your browsers lang. i18n with react-intl.
  tags:
    - i18n
    - Testing
  features:
    - static pages for every language
    - detects your browser locale
    - uses react-intl
    - based on Gatsby Default Starter
    - unit tests with Jest
- url: https://cape.netlify.com/
  repo: https://github.com/juhi-trivedi/cape
  description: A Gatsby - CMS:Contentful demo with Netlify.
  tags:
    - Blog
    - Netlify
    - CMS:Contentful
    - Styling:Bootstrap
  features:
    - Fecthing Dynamic content from Contentful.
    - Blog post listing with previews (image + summary) for each blog post.
    - Contact form integration with Netlify.
    - Grid system inspired by Bootstrap.
- url: https://gatsby-starter-infinite-scroll.baobab.fi/
  repo: https://github.com/baobabKoodaa/gatsby-starter-infinite-scroll
  description: Infinite Scroll and Pagination with 10k photos
  tags:
    - Pagination
    - Styling:CSS-in-JS
  features:
    - Infinite Scroll (default mode)
    - Pagination (fallback for users without JS)
    - Toggle between these modes in demo
    - Efficient implementation (only fetch the data that's needed, ship initial items with the page instead of fetch, etc.)
- url: https://jodie.lekoarts.de/
  repo: https://github.com/LekoArts/gatsby-starter-portfolio-jodie
  description: Image-heavy photography portfolio with colorful accents & great typography
  tags:
    - Portfolio
    - PWA
    - Transitions
    - Styling:CSS-in-JS
    - Linting
    - Testing
    - Language:TypeScript
  features:
    - Configurable with theming, CSS Grid & a yaml file for navigation
    - Create your projects by editing a yaml file and putting images into a folder
    - Shows your Instagram posts
    - TypeScript
    - Cypress for End-to-End testing
    - react-spring for animations & transitions
    - Uses styled-components + styled-system
    - SEO with Sitemap, Schema.org JSONLD, Tags
    - Responsive images with gatsby-image
- url: https://amazing-jones-e61bda.netlify.com/
  repo: https://github.com/WebCu/gatsby-material-kit-react
  description: Adaptation of Material Kit React to Gatsby
  tags:
    - Styling:Material
  features:
    - 60 Handcrafted Components
    - 4 Customized Plugins
    - 3 Example Pages
- url: https://relaxed-bhaskara-5abd0a.netlify.com/
  repo: https://github.com/LekovicMilos/gatsby-starter-portfolio
  description: Gatsby portfolio starter for creating quick portfolio
  tags:
    - Portfolio
  features:
    - Showcase of portfolio items
    - About me page
- url: https://gatsby-typescript-scss-docker-starter.netlify.com/
  repo: https://github.com/OFranke/gatsby-typescript-scss-docker
  description: Gatsby starter TypeScript, SCSS, Docker
  tags:
    - Language:TypeScript
    - Styling:SCSS
    - Linting
  features:
    - Format & Commit Safe by ESLint, StyleLint and Prettier with Lint-Staged (Husky), optimized for VS Code
    - Typings for scss files are automatically generated
    - Responsiveness from the beginning through easy breakpoint configuration
    - Enforce the DRY principle, no hardcoded and repeated `margin`, `font-size`, `color`, `box-shadow`, `border-radius` ... properties anymore
    - Docker ready - you can run gatsby dev mode on your machine environment or with docker-compose
- url: https://prismic-i18n.lekoarts.de/
  repo: https://github.com/LekoArts/gatsby-starter-prismic-i18n
  description: Based on gatsby-starter-prismic with Internationalization (i18n) support.
  tags:
    - CMS:Prismic
    - CMS:Headless
    - Styling:CSS-in-JS
    - Linting
    - Blog
    - PWA
    - Testing
    - i18n
  features:
    - Prismic as Headless CMS
    - Uses multiple features of Prismic - Slices, Labels, Relationship fields, Custom Types, Internationalization
    - Emotion for Styling
    - i18n without any third-party libaries
    - Cypress for End-to-End testing
    - Prism.js highlighting
    - Responsive images with gatsby-image
    - Extensive SEO
    - ESLint & Prettier
- url: https://gatsby-starter-landing-page.netlify.com/
  repo: https://github.com/gillkyle/gatsby-starter-landing-page
  description: Single page starter for minimal landing pages
  tags:
    - Onepage
  features:
    - Gatsby image
    - Google Analytics
    - Minimal design
- url: https://thakkaryash94.github.io/gatsby-github-personal-website/
  repo: https://github.com/thakkaryash94/gatsby-github-personal-website
  description: It is a conversion of original GitHub personal website repo which is written in ruby for JS developers. This repository gives you the code you'll need to kickstart a personal website that showcases your work as a software developer. And when you manage the code in a GitHub repository, it will automatically render a webpage with the owner's profile information, including a photo, bio, and repositories.
  tags:
    - Portfolio
    - Onepage
  features:
    - layout config either stacked or sidebar
    - theme dark/light mode
    - post support
- url: http://gatsby-starter-default-intl.netlify.com
  repo: https://github.com/wiziple/gatsby-starter-default-intl
  description: The default Gatsby starter with features of multi-language url routes and browser language detection.
  tags:
    - i18n
  features:
    - Localization (Multilanguage) provided by react-intl.
    - Support automatic redirection based on user's preferred language in browser provided by browser-lang.
    - Support multi-language url routes within a single page component. That means you don't have to create separate pages such as pages/en/index.js or pages/ko/index.js.
    - Based on gatsby-starter-default with least modification.
- url: https://gatsby-starter-julia.netlify.com/
  repo: https://github.com/niklasmtj/gatsby-starter-julia
  description: A minimal blog starter template built with Gatsby
  tags:
    - Markdown
    - Blog
  features:
    - Landingpage
    - Blogoverview
    - Markdown sourcing
    - Estimated reading time
    - Styled component with @emotion
    - Netlify deployment friendly
    - Nunito font as npm module
    - Site meta tags with React Helmet
- url: https://agalp.imedadel.me
  repo: https://github.com/ImedAdel/automatic-gatsbyjs-app-landing-page
  description: Automatically generate iOS app landing page using GatsbyJS
  tags:
    - Onepage
    - PWA
    - SEO
  features:
    - One Configuration file
    - Automatically generate a landing page for your iOS app
    - List app features
    - App Store and Play Store buttons
    - App screenshot and video preview
    - Easily add social media accounts and contact info in the footer via the site-config.js file.
    - Pick custom Font Awesome icons for the feature list via the site-config.js file.
    - Built using Prettier and Styled-Components
    - Easily integrate Google Analytics by adding your ID to site-config.js file.
- url: https://gatsby-starter-shopify-app.firebaseapp.com/install
  repo: https://github.com/gil--/gatsby-starter-shopify-app
  description: Easily create Serverless Shopify Admin Apps powered by Gatsby and Firebase Functions
  tags:
    - Shopify
    - Firebase
  features:
    - 🗄 Firebase Firestore Realtime DB
    - ⚡️ Serverless Functions API layer (Firebase Functions)
    - 💼 Admin API (Graphql) Serverless Proxy
    - 🎨 Shopify Polaris (AppProvider, etc.)
    - 💰 Application Charge Logic (30 days) with variable trial duration
    - 📡 Webhook Validation & Creation
    - 🔑 GDPR Ready (Including GDPR Webhooks)
    - 🏗 CircleCI Config for easy continuous deployments to Firebase
- url: https://gatsby-starter-paperbase.netlify.com/
  repo: https://github.com/willcode4food/gatsby-starter-paperbase
  description: A Gatsby starter that implements the Paperbase Premium Theme from MaterialUI
  tags:
    - Styling:Material
    - Styling:CSS-in-JS
  features:
    - MaterialUI Paperbase theme in Gatsby!
    - Create professional looking admin tools and dashboards
    - Responsive Design
    - MaterialUI Paper Components
    - MaterialUI Tab Components
- url: https://gatsby-starter-devto.netlify.com/
  repo: https://github.com/geocine/gatsby-starter-devto
  description: A GatsbyJS starter template that leverages the Dev.to API
  tags:
    - Blog
    - Styling:CSS-in-JS
  features:
    - Blog post listing with previews (image + summary) for each blog post
- url: https://gatsby-starter-framer-x.netlify.com/
  repo: https://github.com/simulieren/gatsby-starter-framer-x
  description: A GatsbyJS starter template that is connected to a Framer X project
  tags:
    - Language:TypeScript
  features:
    - TypeScript support
    - Easily work in GatsbyJS and Framer X at the same time
- url: https://gatsby-firebase-hosting.firebaseapp.com/
  repo: https://github.com/bijenkorf-james-wakefield/gatsby-firebase-hosting-starter
  description: A starter with configuration for Firebase Hosting and Cloud Build deployment.
  tags:
    - Firebase
    - Linting
  features:
    - Linting with ESLint
    - Jest Unit testing configuration
    - Lint-staged on precommit hook
    - Commitizen for conventional commit messages
    - Configuration for Firebase hosting
    - Configuration for Cloud Build deployment
    - Clear documentation to have your site deployed on Firebase behind SSL in no time!
- url: https://lewis-gatsby-starter-blog.firebaseapp.com
  repo: https://github.com/lewislbr/lewis-gatsby-starter-blog
  description: A simple custom Gatsby starter template to start a new blog or personal website.
  tags:
    - Blog
    - Styling:CSS-in-JS
    - Markdown
    - PWA
    - Portfolio
    - SEO
  features:
    - Blog post listing with summary preview for each blog post.
    - Automatically creates blog pages from Markdown files.
    - CSS in JS with styled-components.
    - Optimized images.
    - Offline capabilities.
    - Auto-generated sitemap and robots.txt.
- url: https://gatsby-starter-stripe.netlify.com/
  repo: https://github.com/brxck/gatsby-starter-stripe
  description: A minimal starter to create a storefront with Gatsby, Stripe, & Netlify Functions.
  tags:
    - Stripe
    - eCommerce
    - Styling:None
  features:
    - Statically generate based on Stripe inventory
    - Dynamically update with live inventory & availability data
    - Checkout powered by Stripe
    - Serverless functions interact with Stripe API
    - Shopping cart persisted in local storage
    - Responsive images with gatsby-image
- url: https://www.jannikbuschke.de/gatsby-antd-docs/
  repo: https://github.com/jannikbuschke/gatsby-antd-docs
  description: A template for documentation websites
  tags:
    - Documentation
    - Language:TypeScript
    - Styling:Ant Design
    - Markdown
    - MDX
  features:
    - Markdown
    - MDX with mdxjs
    - Syntax highlighting with prismjs
    - Anchors
    - Sidebar
    - Sitecontents
    - Landingpage
- url: https://gatsby-starter.haezl.at
  repo: https://github.com/haezl/gatsby-starter-haezl
  description: A lightweight, mobile first blog starter with infinite scroll and Material-UI design for Gatsby.
  tags:
    - Blog
    - Language:TypeScript
    - Linting
    - Styling:CSS-in-JS
    - Styling:Material
    - Markdown
    - PWA
  features:
    - Landing Page
    - Portfolio section
    - Blog post listing with a preview for each post
    - Infinite scroll instead of next and previous buttons
    - Blog posts generated from Markdown files
    - About Page
    - Responsive Design
    - PWA (Progressive Web App) support
    - MobX
    - Customizable
- url: https://gatsby-starter-fine.netlify.com/
  repo: https://github.com/toboko/gatsby-starter-fine
  description: A mutli-response and light, mobile first blog starter with columns layout and Seo optimization.
  tags:
    - Blog
    - Markdown
    - Portfolio
    - SEO
  features:
    - Blog
    - Portfolio section
    - Customizable
    - Markdown
    - Optimized images
    - Sitemap Page
    - Seo Ready
- url: https://ugglr.github.io/gatsby-clean-portfolio/
  repo: https://github.com/ugglr/gatsby-clean-portfolio
  description: A clean themed Software Engineer Portfolio site, showcasing soft skills on the front page, features project card showcases, about page. Responsive through react-bootstrap components together with custom CSS style sheets. SEO configured, just need to add google analytics tracking code.
  tags:
    - Portfolio
    - SEO
    - Styling:Bootstrap
  features:
    - Resume
    - CV
    - google analytics
    - easy favicon swap
    - Gatsby SEO plugin
    - Clean layout
    - White theme
    - grid using react-bootstrap
    - bootstrap4 classes available
    - font-awesome Library for icons
    - Portfolio site for developers
    - custom project cards
    - easily extendable to include blog page
    - Responsive design
- url: https://gatsby-documentation-starter.netlify.com/
  repo: https://github.com/whoisryosuke/gatsby-documentation-starter
  description: Automatically generate docs for React components using MDX, react-docgen, and GatsbyJS
  tags:
    - Documentation
    - MDX
    - SEO
  features:
    - Parses all React components (functional, stateful, even stateless!) for JS Docblocks and Prop Types.
    - MDX - Write your docs in Markdown and include React components using JSX!
    - Lightweight (only what you need)
    - Modular (easily fits in any React project!)
    - Props table component
    - Customizable sidebar navigation
    - Includes SEO plugins Google Analytics, Offline, Manifest, Helmet.
- url: http://gatsby-absurd.surge.sh/
  repo: https://github.com/ajayns/gatsby-absurd
  description: A Gatsby starter using illustrations from https://absurd.design/
  tags:
    - Onepage
    - Styling:CSS-in-JS
  features:
    - Uses surreal illustrations from absurd.design.
    - Landing page structure split into sections
    - Basic UX/UX elements ready. navbar, smooth scrolling, faqs, theming
    - Convenient image handling and data separation
- url: https://gatsby-starter-quiz.netlify.com/
  repo: https://github.com/raphadeluca/gatsby-starter-quiz
  description: Create rich quizzes with Gatsby & Mdx. No need of database or headless CMS. Manage your data directly in your Mdx file's frontmatter and write your content in the body. Customize your HTML tags, use react components from a library or write your owns. Navigation will be automatically created between each question.
  tags:
    - MDX
  features:
    - Data quiz in the frontmatter
    - Rich customizable content with MDX
    - Green / Red alert footer on user's answer
    - Navigation generated based on the index of each question
- url: https://gatsby-starter-accessibility.netlify.com/
  repo: https://github.com/benjamingrobertson/gatsby-starter-accessibility
  description: The default Gatsby starter with powerful accessibility tools built-in.
  tags:
    - Storybook
    - Linting
  features:
    - 🔍 eslint-plugin-jsx-a11y for catching accessibility issues while authoring code
    - ✅ lint:staged for adding a pre-commit hook to catch accessibility linting errors
    - 📣 react-axe for console reporting of accessibility errors in the DOM during development
    - 📖 storybook setup for accessibility reporting on individual components
- url: https://gatsby-theme-ggt-material-ui-blog.netlify.com/
  repo: https://github.com/greatgatsbyjsthemes/gatsby-starter-ggt-material-ui-blog
  description: Starter material-ui blog utilizing a Gatsby theme!
  tags:
    - Blog
    - MDX
  features:
    - Uses MDX with Gatsby theme for quick and easy set up
    - Material-ui design with optional config passed into the theme options
    - Gradient background with sitemap, rss feed, and offline capabilities
- url: https://gatsby-starter-blog-typescript.netlify.com/
  repo: https://github.com/gperl27/Gatsby-Starter-Blog-Typescript
  description: Gatsby starter blog with TypeScript
  tags:
    - Blog
    - Language:TypeScript
    - Styling:CSS-in-JS
  features:
    - Includes all features that come with Gatsby's official starter blog
    - TypeScript for type-safety out of the box
    - Styled components in favor of inline styles
    - Transition Link for nice page transitions
    - Type definitions from GraphQL schema (with code generation)
    - Type definitions from grapql schema (with code generation)
- url: https://gatsby-starter-sass.netlify.com/
  repo: https://github.com/colbyfayock/gatsby-starter-sass
  description: A Gatsby starter with Sass and no assumptions!
  tags:
    - Styling:SCSS
  features:
    - Sass stylesheets to manage your CSS (SCSS flavored)
    - Simple, minimal base setup to get started
    - No baked in configurations or assumptions
- url: https://billyjacoby.github.io/gatsby-react-bootstrap-starter/
  repo: https://github.com/billyjacoby/gatsby-react-bootstrap-starter
  description: GatsbyJS starter with react-bootstrap and react-icons
  tags:
    - Styling:Bootstrap
    - Styling:SCSS
  features:
    - SASS stylesheets to make styling components easy
    - Sample navbar that sticks to the top of the page on scroll
    - Includes react-icons to make adding icons to your app super simple
- url: https://gatsbystartermdb.netlify.com
  repo: https://github.com/jjcav84/mdbreact-gatsby-starter
  description: GatsbyJS starter built with MDBootstrap React free version
  tags:
    - Styling:Bootstrap
  features:
    - Material Design, Bootstrap, and React
    - Contact form and Google Map components
    - Animation
    - documentation and component library can be found at mdboostrap's website
- url: https://gatsby-starter-primer.netlify.com/
  repo: https://github.com/thomaswangio/gatsby-starter-primer
  description: A Gatsby starter featuring GitHub Primer Design System and React components
  tags:
    - Styling:Other
    - Styling:CSS-in-JS
    - SEO
    - Landing Page
  features:
    - Primer React Components
    - Styled Components
    - Gatsby Image
    - Better SEO component with appropriate OG image and appropriate fallback meta tags
- url: https://pranshuchittora.github.io/gatsby-material-boilerplate
  repo: https://github.com/pranshuchittora/gatsby-material-boilerplate
  description: A simple starter to get up and developing quickly with Gatsby in material design
  tags:
    - Styling:Material
  features:
    - Material design
    - Sass/SCSS
    - Tags
    - Categories
    - Google Analytics
    - Offline support
    - Web App Manifest
    - SEO
- url: https://anubhavsrivastava.github.io/gatsby-starter-hyperspace
  repo: https://github.com/anubhavsrivastava/gatsby-starter-hyperspace
  description: Single page starter based on the Hyperspace site template, with landing, custom and Elements(Component) page
  tags:
    - HTML5UP
    - Styling:SCSS
    - Onepage
    - Landing Page
  features:
    - Designed by HTML5 UP
    - Simple one page site that’s perfect for personal portfolios
    - Fully Responsive
    - Styling with SCSS
    - Offline support
    - Web App Manifest
- url: https://anubhavsrivastava.github.io/gatsby-starter-identity
  repo: https://github.com/anubhavsrivastava/gatsby-starter-identity
  description: Single page starter based on the Identity site template by HTML5 up, suitable for one page portfolio.
  tags:
    - HTML5UP
    - Styling:SCSS
    - Onepage
    - Landing Page
    - PWA
  features:
    - Designed by HTML5 UP
    - Simple one page personal portfolio
    - Fully Responsive
    - Styling with SCSS
    - Offline support
    - Web App Manifest
- url: https://hopeful-ptolemy-cd840b.netlify.com/
  repo: https://github.com/tonydiaz/gatsby-landing-page-starter
  description: A simple landing page starter for idea validation using material-ui. Includes email signup form and pricing section.
  tags:
    - Styling:Material
    - Landing Page
  features:
    - SEO
    - Mailchimp integration
    - Material-UI compoentns
    - Responsive
    - Pricing section
    - Benefits section
    - Email signup form
    - Easily configurable
    - Includes standard gatsby starter features
- url: https://anubhavsrivastava.github.io/gatsby-starter-aerial
  repo: https://github.com/anubhavsrivastava/gatsby-starter-aerial
  description: Single page starter based on the Aerial site template by HTML5 up, suitable for one page personal page.
  tags:
    - HTML5UP
    - Styling:SCSS
    - Onepage
    - Landing Page
    - PWA
  features:
    - Designed by HTML5 UP
    - Simple one page personal portfolio
    - Fully Responsive
    - Styling with SCSS
    - Offline support
    - Web App Manifest
- url: https://anubhavsrivastava.github.io/gatsby-starter-eventually
  repo: https://github.com/anubhavsrivastava/gatsby-starter-eventually
  description: Single page starter based on the Eventually site template by HTML5 up, suitable for upcoming product page.
  tags:
    - HTML5UP
    - Styling:SCSS
    - Landing Page
    - PWA
  features:
    - Designed by HTML5 UP
    - Fully Responsive
    - Styling with SCSS
    - Offline support
    - Web App Manifest
- url: https://jovial-jones-806326.netlify.com/
  repo: https://github.com/GabeAtWork/gatsby-elm-starter
  description: An Elm-in-Gatsby integration, based on gatsby-plugin-elm
  tags:
    - Language:Other
  features:
    - Elm language integration
- url: https://anubhavsrivastava.github.io/gatsby-starter-readonly
  repo: https://github.com/anubhavsrivastava/gatsby-starter-readonly
  description: Single page starter based on the ReadOnly site template by HTML5 up, with landing and Elements(Component) page
  tags:
    - HTML5UP
    - Onepage
    - Styling:SCSS
    - Landing Page
    - PWA
  features:
    - Designed by HTML5 UP
    - Fully Responsive
    - Styling with SCSS
    - Offline support
    - Web App Manifest
- url: https://anubhavsrivastava.github.io/gatsby-starter-prologue
  repo: https://github.com/anubhavsrivastava/gatsby-starter-prologue
  description: Single page starter based on the Prologue site template by HTML5 up, for portfolio pages
  tags:
    - HTML5UP
    - Onepage
    - Styling:SCSS
    - Portfolio
    - PWA
  features:
    - Designed by HTML5 UP
    - Fully Responsive
    - Styling with SCSS
    - Offline support
    - Web App Manifest
- url: https://gatsby-london.netlify.com
  repo: https://github.com/ImedAdel/gatsby-london
  description: A custom, image-centric theme for Gatsby.
  tags:
    - Portfolio
    - Blog
    - Styling:PostCSS
  features:
    - Post thumbnails in the homepage
    - Built with PostCSS
    - Made for image-centeric portfolios
    - Based on London for Ghost
- url: https://anubhavsrivastava.github.io/gatsby-starter-overflow
  repo: https://github.com/anubhavsrivastava/gatsby-starter-overflow
  description: Single page starter based on the Overflow site template by HTML5 up, with landing and Elements(Component) page
  tags:
    - HTML5UP
    - Onepage
    - Styling:SCSS
    - Portfolio
    - PWA
  features:
    - Designed by HTML5 UP
    - Fully Responsive
    - Image Gallery
    - Styling with SCSS
    - Offline support
    - Web App Manifest
- url: https://cosmicjs.com/apps/gatsby-agency-portfolio/demo
  repo: https://github.com/cosmicjs/gatsby-agency-portfolio
  description: Static Webpage for displaying your agencies skills and past work.  Implements 4 sections for displaying information about your company, A home page, information about services, projects, and the people in your organization.
  tags:
    - Blog
    - Portfolio
    - CMS:Cosmic JS
  features:
    - Landing Page
    - Home
    - Services
    - Projects
    - People
- url: https://cosmicjs.com/apps/gatsby-localization-app-starter/demo
  repo: https://github.com/cosmicjs/gatsby-localization-app-starter
  description: A localized Gatsby starter application powered by Cosmic JS.
  tags:
    - CMS:Cosmic JS
    - i18n
  features:
    - Gatsby localization starter app
- url: https://cosmicjs.com/apps/gatsby-docs/demo
  repo: https://github.com/cosmicjs/gatsby-docs-app
  description: Be able to view and create documentation using Gatsby and Cosmic JS. Leveraging the speed and high powered APIs of the Gatsby framework and the simplicity and scalability of Cosmic JS.
  tags:
    - CMS:Cosmic JS
    - Documentation
  features:
    - manage docs in static web file format for zippy delivery
- url: https://cosmicjs.com/apps/gatsby-ecommerce-website/demo
  repo: https://github.com/a9kitkumar/Gatsby-Ecommerce
  description: A localized Gatsby starter application powered by Cosmic JS.
  tags:
    - CMS:Cosmic JS
    - eCommerce
  features:
    - Stores products, orders using Cosmic JS as a database and a server
- url: https://harshil1712.github.io/gatsby-starter-googlesheets/
  repo: https://github.com/harshil1712/gatsby-starter-googlesheets
  description: A starter using Google Sheets as data source
  tags:
    - Google Sheets
    - SEO
    - Blog
  features:
    - Uses Google Sheets for data
    - Easily configurable
- url: https://the-plain-gatsby.netlify.com/
  repo: https://github.com/wangonya/the-plain-gatsby
  description: A simple minimalist starter for your personal blog.
  tags:
    - Blog
    - Markdown
  features:
    - Minimalist design
    - Next and previous blog post navigation
    - About page
    - Markdown support
- url: https://gatsby-starter-blockstack.openintents.org
  repo: https://github.com/friedger/gatsby-starter-blockstack
  description: A starter using Blockstack on client side
  tags:
    - Authentication
  features:
    - Uses Blockstack
    - Client side app
- url: https://anubhavsrivastava.github.io/gatsby-starter-multiverse
  repo: https://github.com/anubhavsrivastava/gatsby-starter-multiverse
  description: Single page starter based on the Multiverse site template by HTML5 up, with landing and Elements(Component) page
  tags:
    - HTML5UP
    - Onepage
    - Styling:SCSS
    - Portfolio
    - PWA
  features:
    - Designed by HTML5 UP
    - Fully Responsive
    - Image Gallery
    - Styling with SCSS
    - Offline support
    - Web App Manifest
- url: https://anubhavsrivastava.github.io/gatsby-starter-highlights
  repo: https://github.com/anubhavsrivastava/gatsby-starter-highlights
  description: Single page starter based on the Highlights site template by HTML5 up, with landing and Elements(Component) page
  tags:
    - HTML5UP
    - Onepage
    - Styling:SCSS
    - Portfolio
    - PWA
  features:
    - Designed by HTML5 UP
    - Fully Responsive
    - Image Gallery
    - Styling with SCSS
    - Offline support
    - Web App Manifest
- url: https://gatsby-starter-material-business-markdown.netlify.com/
  repo: https://github.com/ANOUN/gatsby-starter-material-business-markdown
  description: A clean, modern starter for businesses using Material Design Components
  tags:
    - Blog
    - Markdown
    - PWA
    - Styling:Material
    - Styling:SCSS
  features:
    - Minimal, Modern Business Website Design
    - Material Design Components
    - MDC React Components
    - MDC Theming
    - Blog
    - Home Page
    - Contact Page
    - Contact Form
    - About Page
    - Mobile-First approach in development
    - Fully Responsive
    - Markdown
    - PWA
- url: https://gatsby-starter-default-typescript.netlify.com/
  repo: https://github.com/andykenward/gatsby-starter-default-typescript
  description: Starter Default TypeScript
  tags:
    - Language:TypeScript
  features:
    - TypeScript
    - Typing generation for GraphQL using GraphQL Code Generator
    - Comes with React Helmet for adding site meta tags
    - Based on Gatsby Starter Default
- url: http://gatsbyhoney.davshoward.com/
  repo: https://github.com/davshoward/gatsby-starter-honey
  description: A delicious baseline for Gatsby (v2).
  tags:
    - Styling:PostCSS
    - SEO
  features:
    - Gatsby v2
    - SEO (including robots.txt, sitemap generation, automated yet customisable metadata, and social sharing data)
    - Google Analytics
    - PostCSS support
    - Developer enviornment variables
    - Accessibility support
    - Based on Gatsby Starter Default
- url: https://material-ui-starter.netlify.com/
  repo: https://github.com/dominicabela/gatsby-starter-material-ui
  description: This starter includes Material UI boilerplate and configuration files along with the standard Gatsby configuration files. It provides a starting point for developing Gatsby apps with the Material UI framework.
  tags:
    - SEO
    - Styling:Material
  features:
    - Material UI Framework
    - Roboto Typeface (self hosted)
    - SEO
    - Offline Support
    - Based on Gatsby Default Starter
- url: https://developer-diary.netlify.com/
  repo: https://github.com/willjw3/gatsby-starter-developer-diary
  description: A blog template created with web developers in mind. Totally usable right out of the box, but minimalist enough to be easily modifiable.
  tags:
    - Blog
    - Markdown
    - Pagination
    - SEO
  features:
    - Ready to go - Blog author name, author image, etc,... can be easily added using a config file
    - Blog posts created as markdown files
    - Gatsby v.2
    - Mobile responsive
    - Pagination
    - Category and tag pages
    - Social media sharing icons in each post
    - Icons from React Icons (Font Awesome, Devicons, etc,...)
    - Beautiful tech-topic tags to attach to your web-development-related blog posts
    - Developer-relevant social media icon links, including GitHub, Stack Overflow, and freeCodeCamp
- url: https://anubhavsrivastava.github.io/gatsby-starter-paradigmshift
  repo: https://github.com/anubhavsrivastava/gatsby-starter-paradigmshift
  description: Single page starter based on the Paradigm Shift site template by HTML5 up, with landing and Elements(Component) page
  tags:
    - HTML5UP
    - Onepage
    - Styling:SCSS
    - Portfolio
    - PWA
  features:
    - Designed by HTML5 UP
    - Fully Responsive
    - Image Gallery
    - Styling with SCSS
    - Offline support
    - Web App Manifest
- url: https://dazzling-heyrovsky-62d4f9.netlify.com/
  repo: https://github.com/s-kris/gatsby-starter-medium
  description: A GatsbyJS starter blog as close as possible to medium.
  tags:
    - Markdown
    - Styling:CSS-in-JS
  features:
    - Careers Listing
    - Mobile Responsive
- url: https://gatsby-personal-starter-blog.netlify.com
  repo: https://github.com/thomaswangio/gatsby-personal-starter-blog
  description: Gatsby starter for personal blogs! Blog configured to run at /blog and with Netlify CMS and gatsby-remark-vscode.
  tags:
    - Blog
    - Markdown
    - Styling:CSS-in-JS
    - CMS:Netlify
  features:
    - Netlify CMS
    - VSCode syntax highlighting
    - Styled Components
- url: https://anubhavsrivastava.github.io/gatsby-starter-phantom
  repo: https://github.com/anubhavsrivastava/gatsby-starter-phantom
  description: Single page starter based on the Phantom site template by HTML5 up, with landing, generic and Elements(Component) page
  tags:
    - HTML5UP
    - Onepage
    - Styling:SCSS
    - PWA
  features:
    - Designed by HTML5 UP
    - Fully Responsive
    - Styling with SCSS
    - Offline support
    - Web App Manifest
- url: https://gatsby-starter-internationalized.ack.ee/
  repo: https://github.com/AckeeCZ/gatsby-starter-internationalized
  description: A simple starter for fully internationalized websites, including route internationalization.
  tags:
    - i18n
  features:
    - internationalized page content - via react-intl
    - internationalized routes - via language configuration
    - lightweight - includes only internationalization code
    - LocalizedLink - built-in link component handling route generation
    - LanguageSwitcher - built-in language switcher component
- url: https://gatsby-starter-bee.netlify.com/
  repo: https://github.com/JaeYeopHan/gatsby-starter-bee
  description: A simple starter for blog with fresh UI.
  tags:
    - Blog
    - Netlify
    - Disqus
    - SEO
  features:
    - Code highlight with Fira Code font
    - Emoji (emojione)
    - Social share feature (Twitter, Facebook)
    - Comment feature (disqus, utterances)
    - Sponsor service (Buy-me-a-coffee)
    - CLI Tool
- url: https://learn.hasura.io/graphql/react/introduction
  repo: https://github.com/hasura/gatsby-gitbook-starter
  description: A starter to generate docs/tutorial websites based on GitBook theme.
  tags:
    - Documentation
    - MDX
    - Markdown
    - SEO
  features:
    - Write in Markdown / MDX and generate responsive documentation/tutorial web apps
    - Fully Configurable
    - Syntax highlighting with Prismjs
    - Code diffing with +/-
    - Google Analytics Integration
    - SEO Tags with MDX frontmatter
    - Edit on GitHub button
    - Fully Customisable with rich embeds using React in MDX.
- url: https://gatsby-starter-blog-with-lunr.netlify.com/
  repo: https://github.com/lukewhitehouse/gatsby-starter-blog-with-lunr
  description: Building upon Gatsby's blog starter with a Lunr.js powered Site Search.
  tags:
    - Blog
    - Search
  features:
    - Same as the official starter blog
    - Integration with Lunr.js
- url: https://oneshopper.netlify.com
  repo: https://github.com/rohitguptab/OneShopper
  description: This Starter is created for Ecommerce site with Gatsby + Contentful and snipcart
  tags:
    - eCommerce
    - CMS:Contentful
    - Blog
    - SEO
    - Disqus
  features:
    - Blog post listing with previews for each blog post.
    - Store page listing all the Products and includes features like Rating, Price, Checkout, More then one Product images with tabbing.
    - Contact form with Email notification.
    - Index pages design with Latest Post, Latest Blog, Deal of week and Banner.
- url: https://anubhavsrivastava.github.io/gatsby-starter-spectral
  repo: https://github.com/anubhavsrivastava/gatsby-starter-spectral
  description: Single page starter based on the Spectral site template by HTML5 up, with landing, Generic and Elements(Component) page
  tags:
    - HTML5UP
    - Onepage
    - Styling:SCSS
    - Portfolio
    - PWA
  features:
    - Designed by HTML5 UP
    - Fully Responsive
    - Styling with SCSS
    - Offline support
    - Web App Manifest
- url: https://anubhavsrivastava.github.io/gatsby-starter-directive
  repo: https://github.com/anubhavsrivastava/gatsby-starter-directive
  description: Single page starter based on the Directive site template by HTML5 up, with landing and Elements(Component) page
  tags:
    - HTML5UP
    - Onepage
    - Styling:SCSS
    - Portfolio
    - PWA
  features:
    - Designed by HTML5 UP
    - Fully Responsive
    - Styling with SCSS
    - Offline support
    - Web App Manifest
- url: https://histaff.io/
  repo: https://github.com/histaff/website-static
  description: It's a beautiful starter static website which useful plugins based on Gatsby
  tags:
    - Styling:SCSS
    - Landing Page
    - Onepage
  features:
    - Fully Responsive
    - Styling with SCSS
    - Very similar to gatsby-starter-netlify-cms, slightly more configurable (eg set site-title in gatsby-config) with Bootstrap/Bootswatch instead of bulma
    - LocalizedLink - built-in link component handling route generation
- url: https://gatsby-kea-starter.netlify.com/
  repo: https://github.com/benjamin-glitsos/gatsby-kea-starter
  description: Gatsby starter with redux and sagas made simpler by the Kea library
  tags:
    - Redux
  features:
    - The Kea library makes redux and sagas extremely simple and concise
- url: https://anubhavsrivastava.github.io/gatsby-starter-solidstate
  repo: https://github.com/anubhavsrivastava/gatsby-starter-solidstate
  description: Single page starter based on the Solid State site template by HTML5 up, with landing, Generic and Elements(Component) page
  tags:
    - HTML5UP
    - Onepage
    - Styling:SCSS
    - Portfolio
    - PWA
  features:
    - Designed by HTML5 UP
    - Fully Responsive
    - Styling with SCSS
    - Offline support
    - Web App Manifest
- url: https://yellowcake.netlify.com/
  repo: https://github.com/thriveweb/yellowcake
  description: A starter project for creating lightning-fast websites with Gatsby v2 and Netlify-CMS v2 + Uploadcare intergration.
  tags:
    - CMS:Netlify
    - Netlify
    - Blog
    - SEO
  features:
    - Uploadcare
    - Netlify Form
    - Category list (with navigation)
    - Featured post
    - Next and prev post
    - SEO component
- url: https://anubhavsrivastava.github.io/gatsby-starter-fractal
  repo: https://github.com/anubhavsrivastava/gatsby-starter-fractal
  description: Single page starter based on the Fractal site template by HTML5 up, with landing and Elements(Component) page
  tags:
    - HTML5UP
    - Onepage
    - Styling:SCSS
    - Portfolio
    - PWA
  features:
    - Designed by HTML5 UP
    - Fully Responsive
    - Styling with SCSS
    - Offline support
    - Web App Manifest
- url: https://minimal-gatsby-ts-starter.netlify.com/
  repo: https://github.com/TheoBr/minimal-gatsby-typescript-starter
  description: Minimal TypeScript Starter
  tags:
    - Language:TypeScript
  features:
    - TypeScript
    - ESLint + optional rule enforcement with Husky
    - Prettier
    - Netlify ready
    - Minimal
- url: https://gatsby-typescript-starter-default.netlify.com/
  repo: https://github.com/RobertoMSousa/gatsby-typescript-starter-default
  description: Simple gatsby starter using typescript and eslint instead of outdated tslint.
  tags:
    - Language:TypeScript
    - SEO
    - Linting
  features:
    - Comes with React Helmet for adding site meta tags
    - Includes plugins for offline support out of the box
    - TypeScript
    - Prettier & eslint to format & check the code
- url: https://gatsby-starter-carraway.netlify.com/
  repo: https://github.com/endymion1818/gatsby-starter-carraway
  description: a Gatsby starter theme with Accessibility features, TypeScript, Jest, some basic UI elements, and a CircleCI pipeline
  tags:
    - Language:TypeScript
    - Pagination
    - Search
    - Testing
  features:
    - Paginated post archive
    - Site search with Lunr.js
    - Categories and category archive pages
    - Minimal CSS defaults using styled-components, including system font stack
    - Some fundamental Accessibility features including tabbable navigation & "Skip to content" link
    - UI elements including multi-column layout using CSS Grid (with float fallback), header component with logo, basic navigation & search and a footer with 3-column layout, logo and 2 menu areas
    - TypeScript & Testing including some sensible TypeScript defaults, tests with @testing-library/react, pre-commit and pre-push hooks. Set up includes enums for repeating values such as font & background colours
    - Setup for a CircleCI pipeline so you can run the above tests in branches before merging to master
    - Markdown posts _and_ pages (pages don't appear in the post archive)
- url: https://www.quietboy.net
  repo: https://github.com/zhouyuexie/gatsby-starter-quiet
  description: Gatsby out of the box blog, use TypeScript and highly customized style.
  tags:
    - Language:TypeScript
    - Styling:SCSS
    - SEO
    - Linting
    - RSS
    - Pagination
    - PWA
  features:
    - TypeScript
    - TsLint & Prettier
    - Tag list
    - Custom page layout
    - Switch the dark mode according to the system theme
    - Scss
    - Pagination
- url: https://compassionate-morse-5204bf.netlify.com/
  repo: https://github.com/deamme/gatsby-starter-prismic-resume
  description: Gatsby Resume/CV page with Prismic integration
  tags:
    - CMS:Prismic
    - CMS:Headless
    - Styling:CSS-in-JS
    - Onepage
    - Linting
  features:
    - One-page resume/CV
    - Prismic as Headless CMS
    - Emotion for styling
    - Uses multiple features of Prismic - Slices, Labels, Custom Types
    - ESLint & Prettier
- url: https://anubhavsrivastava.github.io/gatsby-starter-resume
  repo: https://github.com/anubhavsrivastava/gatsby-starter-resume
  description: Single page starter based on the Resume site template by startbootstrap for resume/portfolio page
  tags:
    - Onepage
    - Styling:SCSS
    - PWA
  features:
    - Designed by startbootstrap
    - Fully Responsive
    - Styling with SCSS
    - Offline support
    - Web App Manifest
- url: https://gatsby-starter-typescript-jest.netlify.com/
  repo: https://github.com/denningk/gatsby-starter-typescript-jest
  description: Barebones Gatsby starter with TypeScript, Jest, GitLab-CI, and other useful configurations
  tags:
    - Language:TypeScript
    - Testing
    - AWS
    - Linting
    - SEO
  features:
    - All components from default Gatsby starter converted to TypeScript
    - Jest testing configured for TypeScript with ts-jest
    - Detailed guide on how to deploy using AWS S3 buckets included in README
    - .gitlab-ci.yml file with blanks that can be customized for any Gatsby project
    - Configurations for EditorConfig, Prettier, and ESLint (for TypeScript)
- url: https://gatsby-starter-apollo.smakosh.com/app/
  repo: https://github.com/smakosh/gatsby-apollo-starter
  description: Gatsby Apollo starter - with client side routing
  tags:
    - Client-side App
    - SEO
    - Styling:CSS-in-JS
  features:
    - Apollo provider & Client side routing
    - Eslint/Prettier configured
    - Easy to customize
    - Nice project structure
    - Flex Grid components easy to customize
- url: https://portfolio.smakosh.com/
  repo: https://github.com/smakosh/gatsby-portfolio-dev
  description: A portfolio for developers
  tags:
    - Portfolio
    - SEO
    - Netlify
    - Onepage
    - Styling:CSS-in-JS
  features:
    - Eslint/Prettier configured
    - Scores 100% on a11y / Performance / PWA / SEO
    - PWA (desktop & mobile)
    - Easy to customize
    - Nice project structure
    - Amazing illustrations by Undraw.co
    - Tablet & mobile friendly
    - Continuous deployment with Netlify
    - A contact form protected by Google Recaptcha
    - Can be deployed with one click
    - Functional components with Recompose React Hooks! ready to migrate to React hooks!
    - Fetches your Github pinned projects with most stars (You could customize this if you wish)
- url: https://github.com/smakosh/gatsby-airtable-starter
  repo: https://github.com/smakosh/gatsby-airtable-starter
  description: Gatsby Airtable starter
  tags:
    - SEO
    - Netlify
    - Client-side App
    - Styling:CSS-in-JS
  features:
    - Static content fetched from Airtable
    - Dynamic content with CRUD operations with Airtable REST API
    - Well structured files/folders
    - Custom React Hooks
    - Custom Helpers instead of using third party libraries
    - Dynamic & Static containers
    - Global state management ready with useReducer & useContext
    - Dummy auth but ready to add real requests
- url: https://github.com/smakosh/gatsby-app-starter-rest-api
  repo: https://github.com/smakosh/gatsby-app-starter-rest-api
  description: Gatsby REST API starter
  tags:
    - Authentication
    - Client-side App
    - Styling:CSS-in-JS
  features:
    - Dynamic content with CRUD operations with a REST API
    - Well structured files/folders
    - Custom React Hooks
    - Auth with a JWT approach
    - Custom Helpers instead of using third party libraries
    - Dynamic containers
    - Global state management ready with useReducer & useContext
- url: https://gatsbyjs-starter-tailwindplay.appseed.us/
  repo: https://github.com/app-generator/gatsbyjs-starter-tailwindplay
  description: A Gatsby v2 starter styled using Tailwind, a utility-first CSS framework. Uses Purgecss to remove unused CSS.
  tags:
    - Styling:Tailwind
  features:
    - Based on gatsby-starter-tailwind
    - Tailwind CSS Framework
    - Removes unused CSS with Purgecss
- url: https://act-labs.github.io/
  repo: https://github.com/act-labs/gatsby-starter-act-blog
  description: Gatsby starter for blog/documentation using MDX, Ant Design, gatsby-plugin-combine.
  tags:
    - Blog
    - Documentation
    - Styling:Ant Design
    - Markdown
    - MDX
    - SEO
  features:
    - Posts and snippets;
    - SEO component;
    - Ant Design UI components;
    - Markdown and MDX for pages;
    - A customized webpack and babel configuration, for complex profecianal web apps with node.js, Jest tests, etc;
    - Progressively build more and more complex pages using gatsby-plugin-combine.
- url: https://gatsby-ghub.netlify.com/resume-book/
  repo: https://github.com/dwyfrequency/gatsby-ghub
  description: A resume builder app with authenticated routes, static marketing pages, and dynamic resume creation
  tags:
    - Authentication
    - Netlify
    - Client-side App
  features:
    - Netlify Identity
    - Static Marketing pages and Dynamic Client-side Authenticated App pages
    - SEO component
    - Apollo GraphQL (client-side)
- url: https://lewis-gatsby-starter-i18n.firebaseapp.com
  repo: https://github.com/lewislbr/lewis-gatsby-starter-i18n
  description: A simple custom Gatsby starter template to start a new multilanguage website.
  tags:
    - i18n
    - Styling:CSS-in-JS
    - PWA
    - Portfolio
    - SEO
  features:
    - Automatically detects user browser language.
    - CSS in JS with styled-components.
    - Optimized images.
    - Offline capabilities.
    - Auto-generated sitemap and robots.txt.
    - Google Analytics
- url: https://gatsby-snipcart-starter.netlify.com/
  repo: https://github.com/issydennis/gatsby-snipcart
  description: A simple e-commerce shop built using Gatsby and Snipcart.
  tags:
    - eCommerce
    - Styling:CSS-in-JS
    - Markdown
  features:
    - Minimal design to allow for simple customisation.
    - Snipcart integration provides an easy-to-use shopping cart and checkout.
    - Individual product pages with custom fields.
    - Products defined using markdown.
    - Styled components.
    - Gatsby image for optimised product images.
- url: https://anubhavsrivastava.github.io/gatsby-starter-stylish
  repo: https://github.com/anubhavsrivastava/gatsby-starter-stylish
  description: Single page starter based on the Stylish Portfolio site template by startbootstrap for portfolio page
  tags:
    - Onepage
    - Portfolio
    - Styling:SCSS
    - PWA
  features:
    - Designed by startbootstrap
    - Fully Responsive
    - Styling with SCSS
    - Offline support
    - Web App Manifest
- url: https://lewis-gatsby-starter-basic.firebaseapp.com
  repo: https://github.com/lewislbr/lewis-gatsby-starter-basic
  description: A simple custom basic Gatsby starter template to start a new website.
  tags:
    - Styling:CSS-in-JS
    - PWA
    - SEO
  features:
    - Bare-bones starter.
    - CSS in JS with styled-components.
    - Optimized images.
    - Offline capabilities.
    - Auto-generated sitemap and robots.txt.
- url: https://gatsby-starter-typescript-graphql.netlify.com
  repo: https://github.com/spawnia/gatsby-starter-typescript-graphql
  description: A Gatsby starter with typesafe GraphQL using TypeScript
  tags:
    - Language:TypeScript
    - Linting
    - Portfolio
    - Styling:CSS-in-JS
  features:
    - Type safety with TypeScript
    - Typesafe GraphQL with graphql-code-generator
    - ESLint with TypeScript support
    - Styling with styled-components
- url: https://gatsby-tailwind-serif.netlify.com/
  repo: https://github.com/windedge/gatsby-tailwind-serif
  description: A Gatsby theme based on gatsby-serif-theme, rewrite with Tailwind CSS.
  tags:
    - Styling:Tailwind
    - Markdown
  features:
    - Based on gatsby-serif-theme
    - Tailwind CSS Framework
    - Removes unused CSS with Purgecss
    - Responsive design
    - Suitable for small business website
- url: https://mystifying-mclean-5c7fce.netlify.com
  repo: https://github.com/renvrant/gatsby-mdx-netlify-cms-starter
  description: An extension of the default starter with Netlify CMS and MDX support.
  tags:
    - MDX
    - Markdown
    - Netlify
    - CMS:Netlify
    - Styling:None
  features:
    - MDX and Netlify CMS support
    - Use React components in Netlify CMS Editor and other markdown files
    - Allow editors to choose a page template
    - Replace HTML tags with React components upon rendering Markdown, enabling design systems
    - Hide pages from being editable by the CMS
    - Minimal and extensible
<<<<<<< HEAD
- url: https://anubhavsrivastava.github.io/gatsby-starter-grayscale
  repo: https://github.com/anubhavsrivastava/gatsby-starter-grayscale
  description: Single page starter based on the Grayscale site template by startbootstrap for portfolio page
  tags:
    - Onepage
    - Portfolio
    - Styling:SCSS
    - PWA
  features:
    - Designed by startbootstrap
    - Fully Responsive
    - Styling with SCSS
    - Offline support
    - Web App Manifest
=======
- url: https://gatsby-airtable-advanced-starter.marcomelilli.com
  repo: https://github.com/marcomelilli/gatsby-airtable-advanced-starter
  description: A Gatsby Starter Blog using Airtable as backend
  tags:
    - Airtable
    - Blog
    - Styling:None
  features:
    - Dynamic content from Airtable
    - Does not contain any UI frameworks
    - Tags
    - Categories
    - Authors
    - Disqus
    - Offline support
    - Web App Manifest
    - SEO
>>>>>>> cb7a743c
<|MERGE_RESOLUTION|>--- conflicted
+++ resolved
@@ -3294,22 +3294,6 @@
     - Replace HTML tags with React components upon rendering Markdown, enabling design systems
     - Hide pages from being editable by the CMS
     - Minimal and extensible
-<<<<<<< HEAD
-- url: https://anubhavsrivastava.github.io/gatsby-starter-grayscale
-  repo: https://github.com/anubhavsrivastava/gatsby-starter-grayscale
-  description: Single page starter based on the Grayscale site template by startbootstrap for portfolio page
-  tags:
-    - Onepage
-    - Portfolio
-    - Styling:SCSS
-    - PWA
-  features:
-    - Designed by startbootstrap
-    - Fully Responsive
-    - Styling with SCSS
-    - Offline support
-    - Web App Manifest
-=======
 - url: https://gatsby-airtable-advanced-starter.marcomelilli.com
   repo: https://github.com/marcomelilli/gatsby-airtable-advanced-starter
   description: A Gatsby Starter Blog using Airtable as backend
@@ -3327,4 +3311,17 @@
     - Offline support
     - Web App Manifest
     - SEO
->>>>>>> cb7a743c
+- url: https://anubhavsrivastava.github.io/gatsby-starter-grayscale
+  repo: https://github.com/anubhavsrivastava/gatsby-starter-grayscale
+  description: Single page starter based on the Grayscale site template by startbootstrap for portfolio page
+  tags:
+    - Onepage
+    - Portfolio
+    - Styling:SCSS
+    - PWA
+  features:
+    - Designed by startbootstrap
+    - Fully Responsive
+    - Styling with SCSS
+    - Offline support
+    - Web App Manifest