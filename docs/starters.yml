--- conflicted
+++ resolved
@@ -2063,16 +2063,6 @@
     - Uses styled-components + styled-system
     - SEO with Sitemap, Schema.org JSONLD, Tags
     - Responsive images with gatsby-image
-<<<<<<< HEAD
-- url: https://www.reisebuero-bergfelde.de
-  repo: https://github.com/rwieruch/reisebuero-bergfelde.de
-  description: A tiny website for small local businesses which want to leave their footprint online with their essential information.
-  tags:
-    - Portfolio
-  features:
-    - One Page Website
-    - Small/Local Businesses
-=======
 - url: https://amazing-jones-e61bda.netlify.com/
   repo: https://github.com/WebCu/gatsby-material-kit-react
   description: Adaptation of Material Kit React to Gatsby
@@ -2092,4 +2082,11 @@
   features:
     - Showcase of portfolio items
     - About me page
->>>>>>> d5c33517
+- url: https://www.reisebuero-bergfelde.de
+  repo: https://github.com/rwieruch/reisebuero-bergfelde.de
+  description: A tiny website for small local businesses which want to leave their footprint online with their essential information.
+  tags:
+    - Portfolio
+  features:
+    - One Page Website
+    - Small/Local Businesses