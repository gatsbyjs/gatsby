- url: https://gatsby-theme-sky-lite.netlify.com
  repo: https://github.com/vim-labs/gatsby-theme-sky-lite-starter
  description: A lightweight GatsbyJS starter with Material-UI and MDX Markdown support.
  tags:
    - Blog
    - Styling:Material
  features:
    - Lightweight
    - Markdown
    - MDX
    - MaterialUI Components
    - React Icons
- url: https://authenticaysh.netlify.com/
  repo: https://github.com/ben-siewert/gatsby-starter-auth-aws-amplify
  description: Full-featured Auth with AWS Amplify & AWS Cognito
  tags:
    - AWS
    - Authentication
  features:
    - Full-featured AWS Authentication with Cognito
    - Error feedback in forms
    - Password Reset
    - Multi-Factor Authentication
    - Styling with Bootstrap and Sass
- url: https://gatsby-starter-blog-demo.netlify.com/
  repo: https://github.com/gatsbyjs/gatsby-starter-blog
  description: official blog
  tags:
    - Official
    - Blog
  features:
    - Basic setup for a full-featured blog
    - Support for an RSS feed
    - Google Analytics support
    - Automatic optimization of images in Markdown posts
    - Support for code syntax highlighting
    - Includes plugins for easy, beautiful typography
    - Includes React Helmet to allow editing site meta tags
    - Includes plugins for offline support out of the box
- url: https://gatsby-starter-default-demo.netlify.com/
  repo: https://github.com/gatsbyjs/gatsby-starter-default
  description: official default
  tags:
    - Official
  features:
    - Comes with React Helmet for adding site meta tags
    - Includes plugins for offline support out of the box
- url: https://gatsby-netlify-cms.netlify.com/
  repo: https://github.com/netlify-templates/gatsby-starter-netlify-cms
  description: n/a
  tags:
    - Blog
    - Styling:Bulma
    - CMS:Netlify
  features:
    - A simple blog built with Netlify CMS
    - Basic directory organization
    - Uses Bulma for styling
    - Visit the repo to learn how to set up authentication, and begin modeling your content.
- url: https://vagr9k.github.io/gatsby-advanced-starter/
  repo: https://github.com/Vagr9K/gatsby-advanced-starter
  description: Great for learning about advanced features and their implementations
  tags:
    - Blog
    - Styling:None
  features:
    - Does not contain any UI frameworks
    - Provides only a skeleton
    - Tags
    - Categories
    - Google Analytics
    - Disqus
    - Offline support
    - Web App Manifest
    - SEO
- url: https://vagr9k.github.io/gatsby-material-starter/
  repo: https://github.com/Vagr9K/gatsby-material-starter
  description: n/a
  tags:
    - Styling:Material
  features:
    - React-MD for Material design
    - Sass/SCSS
    - Tags
    - Categories
    - Google Analytics
    - Disqus
    - Offline support
    - Web App Manifest
    - SEO
- url: https://gatsby-advanced-blog-system.danilowoz.now.sh/blog
  repo: https://github.com/danilowoz/gatsby-advanced-blog-system
  description: Create a complete blog from scratch with pagination, categories, featured posts, author, SEO and navigation.
  tags:
    - Pagination
    - Markdown
    - SEO
  features:
    - Pagination;
    - Category and tag pages (with pagination);
    - Category list (with navigation);
    - Featured post;
    - Author page;
    - Next and prev post;
    - SEO component.
- url: https://graphcms.github.io/gatsby-graphcms-tailwindcss-example/
  repo: https://github.com/GraphCMS/gatsby-graphcms-tailwindcss-example
  description: The default Gatsby starter blog with the addition of the gatsby-source-graphql and tailwind dependencies.
  tags:
    - Styling:Tailwind
    - CMS:Headless
  features:
    - Tailwind style library
    - GraphQL source plugin
    - Very simple boilerplate
- url: https://wonism.github.io/
  repo: https://github.com/wonism/gatsby-advanced-blog
  description: n/a
  tags:
    - Portfolio
    - Redux
  features:
    - Blog post listing with previews (image + summary) for each blog post
    - Categories and tags for blog posts with pagination
    - Search post with keyword
    - Put react application / tweet into post
    - Copy some codes in post with clicking button
    - Portfolio
    - Resume
    - Redux for managing statement (with redux-saga / reselect)

- url: https://gatsby-tailwind-emotion-starter.netlify.com/
  repo: https://github.com/muhajirdev/gatsby-tailwind-emotion-starter
  description: A Gatsby Starter with Tailwind CSS + Emotion JS
  tags:
    - Styling:Tailwind
  features:
    - Eslint Airbnb without semicolon and without .jsx extension
    - Offline support
    - Web App Manifest
- url: https://gatsby-starter-redux-firebase.netlify.com/
  repo: https://github.com/muhajirdev/gatsby-starter-redux-firebase
  description: A Gatsby + Redux + Firebase Starter. With Authentication
  tags:
    - Styling:None
    - Firebase
    - Client-side App
  features:
    - Eslint Airbnb without semicolon and without .jsx extension
    - Firebase
    - Web App Manifest
- url: https://dschau.github.io/gatsby-blog-starter-kit/
  repo: https://github.com/dschau/gatsby-blog-starter-kit
  description: n/a
  tags:
    - Blog
  features:
    - Blog post listing with previews for each blog post
    - Navigation between posts with a previous/next post button
    - Tags and tag navigation
- url: https://contentful-userland.github.io/gatsby-contentful-starter/
  repo: https://github.com/contentful-userland/gatsby-contentful-starter
  description: n/a
  tags:
    - Blog
    - CMS:Contentful
    - CMS:Headless
  features:
    - Based on the Gatsby Starter Blog
    - Includes Contentful Delivery API for production build
    - Includes Contentful Preview API for development
- url: https://react-firebase-authentication.wieruch.com/
  repo: https://github.com/the-road-to-react-with-firebase/react-gatsby-firebase-authentication
  description: n/a
  tags:
    - Firebase
  features:
    - Sign In, Sign Up, Sign Out
    - Password Forget
    - Password Change
    - Protected Routes with Authorization
    - Realtime Database with Users
- url: http://dmwl.net/gatsby-hampton-theme
  repo: https://github.com/davad/gatsby-hampton-theme
  description: n/a
  tags:
    - Styling:CSS-in-JS
  features:
    - Eslint in dev mode with the airbnb config and prettier formatting rules
    - Emotion for CSS-in-JS
    - A basic blog, with posts under src/pages/blog
    - A few basic components (Navigation, Layout, Link wrapper around gatsby-link))
    - Based on gatsby-starter-gatsbytheme
- url: https://orgapp.github.io/gatsby-starter-orga/
  repo: https://github.com/orgapp/gatsby-starter-orga
  description: Want to use org-mode instead of markdown? This is for you.
  tags:
    - Blog
  features:
    - Use org-mode files as source.
    - Generate post pages, can be configured to be file-based or section-based.
    - Generate posts index pages.
- url: http://2column-portfolio.surge.sh/
  repo: https://github.com/praagyajoshi/gatsby-starter-2column-portfolio
  description: n/a
  tags:
    - Portfolio
    - Styling:SCSS
  features:
    - Designed as a minimalistic portfolio website
    - Grid system using flexboxgrid
    - Styled using SCSS
    - Font icons using font-awesome
    - Google Analytics integration
    - Open Sans font using Google Fonts
    - Prerendered Open Graph tags for rich sharing
- url: https://prototypeinteractive.github.io/gatsby-react-boilerplate/
  repo: https://github.com/PrototypeInteractive/gatsby-react-boilerplate
  description: n/a
  tags:
    - Styling:Bootstrap
  features:
    - Basic configuration and folder structure
    - Uses PostCSS and Sass (with autoprefixer and pixrem)
    - Uses Bootstrap 4 grid
    - Leaves the styling to you
    - Uses data from local json files
    - Contains Node.js server code for easy, secure, and fast hosting
- url: http://capricious-spring.surge.sh/
  repo: https://github.com/noahg/gatsby-starter-blog-no-styles
  description: n/a
  tags:
    - Blog
    - Styling:None
  features:
    - Same as official gatsby-starter-blog but with all styling removed
- url: https://gatsby-starter-github-api.netlify.com/
  repo: https://github.com/lundgren2/gatsby-starter-github-api
  description: Single page starter based on gatsby-source-github-api
  tags:
    - Portfolio
    - Onepage
  features:
    - Use your GitHub as your own portfolio site
    - List your GitHub repositories
    - GitHub GraphQL API v4

- url: https://gatsby-starter-bloomer.netlify.com/
  repo: https://github.com/Cethy/gatsby-starter-bloomer
  description: n/a
  tags:
    - Styling:Bulma
  features:
    - Based on gatsby-starter-default
    - Bulma CSS Framework with its Bloomer react components
    - Font-Awesome icons
    - Includes a simple fullscreen hero w/ footer example
- url: https://gatsby-starter-bootstrap-netlify.netlify.com/
  repo: https://github.com/konsumer/gatsby-starter-bootstrap-netlify
  description: n/a
  tags:
    - Styling:Bootstrap
    - CMS:Netlify
  features:
    - Very similar to gatsby-starter-netlify-cms, slightly more configurable (e.g. set site-title in gatsby-config) with Bootstrap/Bootswatch instead of bulma
- url: https://gatstrap.netlify.com/
  repo: https://github.com/jaxx2104/gatsby-starter-bootstrap
  description: n/a
  tags:
    - Styling:Bootstrap
  features:
    - Bootstrap CSS framework
    - Single column layout
    - Basic components like SiteNavi, SitePost, SitePage
- url: http://gatsby-bulma-storybook.surge.sh/
  repo: https://github.com/gvaldambrini/gatsby-starter-bulma-storybook
  description: n/a
  tags:
    - Styling:Bulma
    - Storybook
    - Testing
  features:
    - Storybook for developing components in isolation
    - Bulma and Sass support for styling
    - CSS modules
    - Prettier & eslint to format & check the code
    - Jest
- url: https://gatsby-starter-business.netlify.com/
  repo: https://github.com/v4iv/gatsby-starter-business
  description: n/a
  tags:
    - Styling:Bulma
    - PWA
    - CMS:Netlify
    - Disqus
    - Search
    - Pagination
  features:
    - Complete Business Website Suite - Home Page, About Page, Pricing Page, Contact Page and Blog
    - Netlify CMS for Content Management
    - SEO Friendly (Sitemap, Schemas, Meta Tags, GTM etc)
    - Bulma and Sass Support for styling
    - Progressive Web App & Offline Support
    - Tags and RSS Feed for Blog
    - Disqus and Share Support
    - Elastic-Lunr Search
    - Pagination
    - Easy Configuration using `config.js` file
- url: https://haysclark.github.io/gatsby-starter-casper/
  repo: https://github.com/haysclark/gatsby-starter-casper
  description: n/a
  tags:
    - PWA
  features:
    - Page pagination
    - CSS
    - Tags
    - Google Analytics
    - Offline support
    - Web App Manifest
    - SEO
- url: http://gatsby-starter-ceevee.surge.sh/
  repo: https://github.com/amandeepmittal/gatsby-starter-ceevee
  description: n/a
  tags:
    - Portfolio
  features:
    - Based on the Ceevee site template, design by Styleshout
    - Single Page Resume/Portfolio site
    - Target audience Developers, Designers, etc.
    - Used CSS Modules, easy to manipulate
    - FontAwsome Library for icons
    - Responsive Design, optimized for Mobile devices
- url: https://gatsby-starter-contentful-i18n.netlify.com/
  repo: https://github.com/mccrodp/gatsby-starter-contentful-i18n
  description: i18n support and language switcher for Contentful starter repo
  tags:
    - i18n
    - CMS:Contentful
    - CMS:Headless
  features:
    - Localization (Multilanguage)
    - Dynamic content from Contentful CMS
    - Integrates i18n plugin starter and using-contentful repos
- url: http://cranky-edison-12166d.netlify.com/
  repo: https://github.com/datocms/gatsby-portfolio
  description: n/a
  tags:
    - CMS:DatoCMS
    - CMS:Headless
  features:
    - Simple portfolio to quick start a site with DatoCMS
    - Contents and media from DatoCMS
    - Custom Sass style
    - SEO
- url: https://gatsby-deck.netlify.com/
  repo: https://github.com/fabe/gatsby-starter-deck
  description: n/a
  tags:
    - Presentation
  features:
    - Create presentations/slides using Gatsby.
    - Offline support.
    - Page transitions.
- url: https://gatsby-starter-default-i18n.netlify.com/
  repo: https://github.com/angeloocana/gatsby-starter-default-i18n
  description: n/a
  tags:
    - i18n
  features:
    - localization (Multilanguage)
- url: http://gatsby-dimension.surge.sh/
  repo: https://github.com/codebushi/gatsby-starter-dimension
  description: Single page starter based on the Dimension site template
  tags:
    - Portfolio
    - HTML5UP
    - Styling:SCSS
  features:
    - Designed by HTML5 UP
    - Simple one page site that’s perfect for personal portfolios
    - Fully Responsive
    - Styling with SCSS
- url: https://gatsby-docs-starter.netlify.com/
  repo: https://github.com/ericwindmill/gatsby-starter-docs
  description: n/a
  tags:
    - Documentation
    - Styling:CSS-in-JS
  features:
    - All the features from gatsby-advanced-starter, plus
    - Designed for Documentation / Tutorial Websites
    - ‘Table of Contents’ Component, Auto generates ToC from posts - just follow the file frontmatter conventions from markdown files in ‘lessons’.
    - Styled Components w/ ThemeProvider
    - Basic UI
    - A few extra components
    - Custom prismjs theme
    - React Icons
- url: https://parmsang.github.io/gatsby-starter-ecommerce/
  repo: https://github.com/parmsang/gatsby-starter-ecommerce
  description: Easy to use starter for an e-commerce store
  tags:
    - Styling:Other
    - Stripe
    - eCommerce
    - PWA
    - Authentication
  features:
    - Uses the Moltin eCommerce Api
    - Stripe checkout
    - Semantic-UI
    - Styled components
    - Google Analytics - (you enter the tracking-id)
    - React-headroom
    - Eslint & Prettier. Uses Airbnb JavaScript Style Guide
    - Authentication via Moltin (Login and Register)
- url: http://gatsby-forty.surge.sh/
  repo: https://github.com/codebushi/gatsby-starter-forty
  description: Multi-page starter based on the Forty site template
  tags:
    - Styling:SCSS
    - HTML5UP
  features:
    - Designed by HTML5 UP
    - Colorful homepage, and also includes a Landing Page and Generic Page components.
    - Many elements are available, including buttons, forms, tables, and pagination.
    - Custom grid made with CSS Grid
    - Styling with SCSS
- url: https://themes.gatsbythemes.com/gatsby-starter/
  repo: https://github.com/saschajullmann/gatsby-starter-gatsbythemes
  description: n/a
  tags:
    - Styling:CSS-in-JS
    - Blog
    - Testing
    - Linting
  features:
    - CSS-in-JS via Emotion.
    - Jest and Enzyme for testing.
    - Eslint in dev mode with the airbnb config and prettier formatting rules.
    - React 16.
    - A basic blog, with posts under src/pages/blog. There’s also a script which creates a new Blog entry (post.sh).
    - Data per JSON files.
    - A few basic components (Navigation, Footer, Layout).
    - Layout components make use of Styled-System.
    - Google Analytics (you just have to enter your tracking-id).
    - Gatsby-Plugin-Offline which includes Service Workers.
    - Prettier for a uniform codebase.
    - Normalize css (7.0).
    - Feather icons.
    - Font styles taken from Tachyons.
- url: https://gcn.netlify.com/
  repo: https://github.com/ryanwiemer/gatsby-starter-gcn
  description: A starter template to build amazing static websites with Gatsby, Contentful and Netlify
  tags:
    - CMS:Contentful
    - CMS:Headless
    - Blog
    - Netlify
    - Styling:CSS-in-JS
  features:
    - CMS:Contentful integration with ready to go placeholder content
    - Netlify integration including a pre-built contact form
    - Minimal responsive design - made to customize or tear apart
    - Pagination logic
    - Styled components
    - SEO Friendly Component
    - JSON-LD Schema
    - OpenGraph sharing support
    - Sitemap Generation
    - Google Analytics
    - Progressive Web app
    - Offline Support
    - RSS Feed
    - Gatsby Standard module for linting JavaScript with StandardJS
    - Stylelint support for Styled Components to lint the CSS in JS
- url: https://alampros.github.io/gatsby-starter-grommet/
  repo: https://github.com/alampros/gatsby-starter-grommet
  description: n/a
  tags:
    - Styling:Grommet
  features:
    - Barebones configuration for using the Grommet design system
    - Uses Sass (with CSS modules support)
- url: https://gatsby-starter-hello-world-demo.netlify.com/
  repo: https://github.com/gatsbyjs/gatsby-starter-hello-world
  description: official hello world
  tags:
    - Official
  features:
    - A no-frills Gatsby install
    - No plugins, no boilerplate
    - Great for advanced users
- url: https://gatsby-starter-hero-blog.greglobinski.com/
  repo: https://github.com/greglobinski/gatsby-starter-hero-blog
  description: no description yet
  tags:
    - Styling:PostCSS
    - SEO
    - Markdown
  features:
    - Easy editable content in Markdown files (posts, pages and parts)
    - CSS with `styled-jsx` and `PostCSS`
    - SEO (sitemap generation, robot.txt, meta and OpenGraph Tags)
    - Social sharing (Twitter, Facebook, Google, LinkedIn)
    - Comments (Facebook)
    - Images lazy loading and `webp` support (gatsby-image)
    - Post categories (category based post list)
    - Full text searching (Algolia)
    - Contact form (Netlify form handling)
    - Form elements and validation with `ant-design`
    - RSS feed
    - 100% PWA (manifest.webmanifest, offline support, favicons)
    - Google Analytics
    - App favicons generator (node script)
    - Easy customizable base styles via `theme` object generated from `yaml` file (fonts, colors, sizes)
    - React v.16.3 (gatsby-plugin-react-next)
    - Components lazy loading (social sharing)
    - ESLint (google config)
    - Prettier code styling
    - Webpack `BundleAnalyzerPlugin`
- url: https://gatsby-starter-i18n-lingui.netlify.com/
  repo: https://github.com/dcroitoru/gatsby-starter-i18n-lingui
  description: n/a
  tags:
    - i18n
  features:
    - Localization (Multilanguage) provided by js-lingui
    - Message extraction
    - Avoids code duplication - generates pages for each locale
    - Possibility of translated paths
- url: https://lumen.netlify.com/
  repo: https://github.com/alxshelepenok/gatsby-starter-lumen
  description: A minimal, lightweight and mobile-first starter for creating blogs uses Gatsby.
  tags:
    - Blog
    - CMS:Netlify
    - Pagination
    - Disqus
    - RSS
    - Linting
    - Testing
    - Styling:PostCSS
    - Styling:SCSS
  features:
    - Lost Grid
    - Jest testing
    - Beautiful typography inspired by matejlatin/Gutenberg
    - Mobile-First approach in development
    - Stylesheet built using SASS and BEM-Style naming
    - Syntax highlighting in code blocks
    - Sidebar menu built using a configuration block
    - Archive organized by tags and categories
    - Pagination support
    - Offline support
    - Google Analytics support
    - Disqus Comments support
- url: https://minimal-blog.lekoarts.de
  repo: https://github.com/LekoArts/gatsby-starter-minimal-blog
  description: This starter is part of a german tutorial series on Gatsby. The starter will change over time to use more advanced stuff (feel free to express your ideas in the repository). Its first priority is a minimalistic style coupled with a lot of features for the content.
  tags:
    - Blog
    - MDX
    - Styling:CSS-in-JS
    - Netlify
    - Linting
    - PWA
  features:
    - Minimal and clean white layout
    - Write your blog posts in MDX
    - Offline Support, WebApp Manifest, SEO
    - Code highlighting (with prism-react-renderer) and live preview (with react-live)
- url: https://gatsby-starter-modern-demo.netlify.com/
  repo: https://github.com/kripod/gatsby-starter-modern
  description: no description yet
  tags:
    - Linting
  features:
    - A set of strict linting rules (based on the Airbnb JavaScript Style Guide)
    - Encourage automatic code formatting
    - Prefer using Yarn for package management
    - Use EditorConfig to maintain consistent coding styles between different editors and IDEs
    - Integration with Visual Studio Code
    - Based on gatsby-starter-default
- url: https://gatsby-starter-personal-blog.greglobinski.com/
  repo: https://github.com/greglobinski/gatsby-starter-personal-blog
  description: n/a
  tags:
    - Blog
    - Markdown
    - Netlify
    - Styling:Material
  features:
    - Ready to use, but easily customizable a fully equipped theme starter
    - Easy editable content in Markdown files (posts, pages and parts)
    - ‘Like an app’ layout transitions
    - Easily restyled through theme object
    - Styling with JSS
    - Page transitions
    - Comments (Facebook)
    - Post categories
    - Post list filtering
    - Full text searching (Algolia)
    - Contact form (Netlify form handling)
    - Material UI (@next)
    - RSS feed
    - Full screen mode
    - User adjustable articles’ body copy font size
    - Social sharing (Twitter, Facebook, Google, LinkedIn)
    - PWA (manifes.json, offline support, favicons)
    - Google Analytics
    - Favicons generator (node script)
    - Components leazy loading with AsyncComponent (social sharing, info box)
    - ESLint (google config)
    - Prettier code styling
    - Custom webpack CommonsChunkPlugin settings
    - Webpack BundleAnalyzerPlugin
- url: http://gatsby-photon.surge.sh/
  repo: https://github.com/codebushi/gatsby-starter-photon
  description: Single page starter based on the Photon site template
  tags:
    - HTML5UP
    - Styling:SCSS
  features:
    - Designed by HTML5 UP
    - Single Page, Responsive Site
    - Custom grid made with CSS Grid
    - Styling with SCSS
- url: https://portfolio-bella.netlify.com/
  repo: https://github.com/LekoArts/gatsby-starter-portfolio-bella
  description: A portfolio starter for Gatsby. The target audience are designers and photographers. The light themed website shows your work with large images & big typography. The Onepage is powered by the Headless CMS Prismic.io. and has programmatically created pages for your projects. General settings and colors can be changed in a config & theme file.
  tags:
    - Portfolio
    - CMS:Prismic
    - CMS:Headless
    - Styling:CSS-in-JS
    - Onepage
    - PWA
    - Linting
  features:
    - Big typography & images
    - White theme
    - Prismic.io as CMS
    - Emotion for styling + Emotion-Grid
    - One-page layout with sub-pages for case studies
    - Easily configurable
    - And other good stuff (SEO, Offline Support, WebApp Manifest Support)
- url: https://cara.lekoarts.de
  repo: https://github.com/LekoArts/gatsby-starter-portfolio-cara
  description: Playful and Colorful One-Page portfolio featuring Parallax effects and animations. Especially designers and/or photographers will love this theme! Built with MDX and Theme UI.
  tags:
    - Portfolio
    - Onepage
    - Styling:CSS-in-JS
    - PWA
  features:
    - React Spring Parallax effects
    - Theme UI-based theming
    - CSS Animations and shapes
    - Light/Dark mode
- url: https://emilia.lekoarts.de
  repo: https://github.com/LekoArts/gatsby-starter-portfolio-emilia
  description: A portfolio starter for Gatsby. The target audience are designers and photographers. The dark themed website shows your work with large images in a grid-layout (powered by CSS Grid). The transition effects on the header add a playful touch to the overall minimal design. The website has programmatically created pages for your projects (with automatic image import). General settings and colors can be changed in a config & theme file.
  tags:
    - Portfolio
    - PWA
    - Transitions
    - MDX
    - Styling:CSS-in-JS
    - Linting
    - Testing
  features:
    - Focus on big images (with gatsby-image)
    - Dark Theme with HeroPatterns Header
    - CSS Grid and styled-components
    - Page transitions
    - Cypress for End-to-End testing
    - react-spring animations
    - One-Page layout with sub-pages for projects
    - Create your projects in MDX (automatic import of images)
    - And other good stuff (SEO, Offline Support, WebApp Manifest Support)
- url: https://emma.lekoarts.de
  repo: https://github.com/LekoArts/gatsby-starter-portfolio-emma
  description: Minimalistic portfolio with full-width grid, page transitions, support for additional MDX pages, and a focus on large images. Especially designers and/or photographers will love this theme! Built with MDX and Theme UI. Using the Gatsby Theme "@lekoarts/gatsby-theme-emma".
  tags:
    - Portfolio
    - MDX
    - Transitions
    - Styling:CSS-in-JS
    - PWA
  features:
    - MDX
    - react-spring page animations
    - Optional MDX pages which automatically get added to the navigation
    - Fully customizable through the usage of Gatsby Themes (and Theme UI)
    - Light Mode / Dark Mode
    - Google Analytics Support
    - SEO (Sitemap, OpenGraph tags, Twitter tags)
    - Offline Support & WebApp Manifest
- url: https://gatsby-starter-procyon.netlify.com/
  repo: https://github.com/danielmahon/gatsby-starter-procyon
  description: n/a
  tags:
    - PWA
    - CMS:Headless
    - CMS:Other
    - Styling:Material
    - Netlify
  features:
    - Gatsby + ReactJS (server side rendering)
    - GraphCMS Headless CMS
    - DraftJS (in-place) Medium-like Editing
    - Apollo GraphQL (client-side)
    - Local caching between builds
    - Material-UI (layout, typography, components, etc)
    - Styled-Components™-like API via Material-UI
    - Netlify Deployment Friendly
    - Netlify Identity Authentication (enables editing)
    - Automatic versioning, deployment and CHANGELOG
    - Automatic rebuilds with GraphCMS and Netlify web hooks
    - PWA (Progressive Web App)
    - Google Fonts
- url: http://gatsby-starter-product-guy.surge.sh/
  repo: https://github.com/amandeepmittal/gatsby-starter-product-guy
  description: n/a
  tags:
    - Portfolio
  features:
    - Single Page
    - A portfolio Developers and Product launchers alike
    - Using Typography.js easy to switch fonts
    - All your Project/Portfolio Data in Markdown, server by GraphQL
    - Responsive Design, optimized for Mobile devices
- url: https://caki0915.github.io/gatsby-starter-redux/
  repo: https://github.com/caki0915/gatsby-starter-redux
  description: n/a
  tags:
    - Styling:CSS-in-JS
    - Redux
  features:
    - Redux and Redux-devtools.
    - Emotion with a basic theme and SSR
    - Typography.js
    - Eslint rules based on Prettier and Airbnb
- url: http://gatsby-stellar.surge.sh/
  repo: https://github.com/codebushi/gatsby-starter-stellar
  description: Single page starter based on the Stellar site template
  tags:
    - HTML5UP
    - Styling:SCSS
  features:
    - Designed by HTML5 UP
    - Scroll friendly, responsive site. Can be used as a single or multi-page site.
    - Sticky Navigation when scrolling.
    - Scroll spy and smooth scrolling to different sections of the page.
    - Styling with SCSS
- url: http://gatsby-strata.surge.sh/
  repo: https://github.com/codebushi/gatsby-starter-strata
  description: Single page starter based on the Strata site template
  tags:
    - Portfolio
    - HTML5UP
    - Styling:SCSS
  features:
    - Designed by HTML5 UP
    - Super Simple, single page portfolio site
    - Lightbox style React photo gallery
    - Fully Responsive
    - Styling with SCSS
- url: https://gatsby-starter-strict.netlify.com/
  repo: https://github.com/kripod/gatsby-starter-strict
  description: n/a
  tags:
    - Linting
  features:
    - A set of strict linting rules (based on the Airbnb JavaScript Style Guide)
    - lint script
    - Encourage automatic code formatting
    - format script
    - Prefer using Yarn for package management
    - Use EditorConfig to maintain consistent coding styles between different editors and IDEs
    - Integration with Visual Studio Code
    - Pre-configured auto-formatting on file save
    - Based on gatsby-starter-default
- url: https://gatsby-tachyons.netlify.com/
  repo: https://github.com/pixelsign/gatsby-starter-tachyons
  description: no description yet
  tags:
    - Styling:Other
  features:
    - Based on gatsby-starter-default
    - Using Tachyons for CSS.
- url: https://quizzical-mcclintock-0226ac.netlify.com/
  repo: https://github.com/taylorbryant/gatsby-starter-tailwind
  description: A Gatsby v2 starter styled using Tailwind, a utility-first CSS framework. Uses Purgecss to remove unused CSS.
  tags:
    - Styling:Tailwind
  features:
    - Based on gatsby-starter-default
    - Tailwind CSS Framework
    - Removes unused CSS with Purgecss
    - Includes responsive navigation and form examples
- url: http://portfolio-v3.surge.sh/
  repo: https://github.com/amandeepmittal/gatsby-portfolio-v3
  description: n/a
  tags:
    - Portfolio
  features:
    - Single Page, Timeline View
    - A portfolio Developers and Product launchers
    - Bring in Data, plug-n-play
    - Responsive Design, optimized for Mobile devices
    - Seo Friendly
    - Uses Flexbox
- url: https://gatsby-starter-typescript-plus.netlify.com/
  repo: https://github.com/resir014/gatsby-starter-typescript-plus
  description: This is a starter kit for Gatsby.js websites written in TypeScript. It includes the bare essentials for you to get started (styling, Markdown parsing, minimal toolset).
  tags:
    - Styling:CSS-in-JS
    - Language:TypeScript
    - Markdown
  features:
    - TypeScript
    - TSLint (with custom TSLint rules)
    - Markdown rendering with Remark
    - Basic component structure
    - Styling with emotion
- url: https://haysclark.github.io/gatsby-starter-typescript/
  repo: https://github.com/haysclark/gatsby-starter-typescript
  description: n/a
  tags:
    - Language:TypeScript
  features:
    - TypeScript
- url: https://fabien0102-gatsby-starter.netlify.com/
  repo: https://github.com/fabien0102/gatsby-starter
  description: n/a
  tags:
    - Language:TypeScript
    - Styling:Other
    - Testing
  features:
    - Semantic-ui for styling
    - TypeScript
    - Offline support
    - Web App Manifest
    - Jest/Enzyme testing
    - Storybook
    - Markdown linting
- url: https://gatsby-starter-wordpress.netlify.com/
  repo: https://github.com/GatsbyCentral/gatsby-starter-wordpress
  description: Gatsby starter using WordPress as the content source.
  tags:
    - Styling:CSS-in-JS
    - CMS:WordPress
  features:
    - All the features from gatsby-advanced-starter, plus
    - Leverages the WordPress plugin for Gatsby for data
    - Configured to work with WordPress Advanced Custom Fields
    - Auto generated Navigation for your WordPress Pages
    - Minimal UI and Styling — made to customize.
    - Styled Components
- url: https://www.concisejavascript.org/
  repo: https://github.com/rwieruch/open-crowd-fund
  description: n/a
  tags:
    - Stripe
    - Firebase
  features:
    - Open source crowdfunding for your own ideas
    - Alternative for Kickstarter, GoFundMe, etc.
    - Secured Credit Card payments with Stripe
    - Storing of funding information in Firebase
- url: https://www.verious.io/
  repo: https://github.com/cpinnix/verious-boilerplate
  description: n/a
  tags:
    - Styling:Other
  features:
    - Components only. Bring your own data, plugins, etc.
    - Bootstrap inspired grid system with Container, Row, Column components.
    - Simple Navigation and Dropdown components.
    - Baseline grid built in with modular scale across viewports.
    - Abstract measurements utilize REM for spacing.
    - One font to rule them all, Helvetica.
- url: https://gatsby-starter-blog-grommet.netlify.com/
  repo: https://github.com/Ganevru/gatsby-starter-blog-grommet
  description: GatsbyJS v2 starter for creating a blog. Based on Grommet v2 UI.
  tags:
    - Blog
    - Markdown
    - Styling:Grommet
    - Language:TypeScript
    - Linting
    - Redux
  features:
    - Grommet v2 UI
    - Easily configurable - see site-config.js in the root
    - Switch between grommet themes
    - Change between light and dark themes (with Redux)
    - Blog posts previews in card style
    - Responsive Design, optimized for Mobile devices
    - styled-components
    - TypeScript and ESLint (typescript-eslint)
    - lint-staged and husky - for linting before commit
- url: https://happy-pare-dff451.netlify.com/
  repo: https://github.com/fhavrlent/gatsby-contentful-typescript-starter
  description: Contentful and TypeScript starter based on default starter.
  tags:
    - CMS:Contentful
    - CMS:Headless
    - Language:TypeScript
    - Styling:CSS-in-JS
  features:
    - Based on default starter
    - TypeScript
    - CSS in JS (Emotion)
    - CMS:Contentful
- url: https://xylo-gatsby-bulma-starter.netlify.com/
  repo: https://github.com/xydac/xylo-gatsby-bulma-starter
  description: Gatsby v2 Starter with Bulma based on default starter.
  tags:
    - Styling:SCSS
    - Styling:Bulma
  features:
    - Based on default starter
    - Bulma Css
    - Sass based Styling
- url: https://maxpou.github.io/gatsby-starter-morning-dew/
  repo: https://github.com/maxpou/gatsby-starter-morning-dew
  description: Gatsby v2 blog starter
  tags:
    - Blog
    - Markdown
    - PWA
    - Disqus
    - SEO
    - MDX
    - Styling:CSS-in-JS
  features:
    - Blog post listing with previews (image + summary) for each blog post
    - Fully configurable
    - Multilang support (blog post only)
    - Syntax highlighting
    - css-in-js (with styled-components)
    - Fully Responsive
    - Tags
    - Google Analytics
    - Disqus comments support
    - Offline support
    - Web App Manifest
    - ESLint
    - Prettier
    - Travis CI
- url: https://gatsby-starter-blog-jumpalottahigh.netlify.com/
  repo: https://github.com/jumpalottahigh/gatsby-starter-blog-jumpalottahigh
  description: Gatsby v2 blog starter with SEO, search, filter, reading progress, mobile menu fab
  tags:
    - Blog
    - Markdown
  features:
    - Blog post listing with previews (image + summary) for each blog post
    - Google structured data
    - Mobile-friendly menu toggled with a floating action button (FAB)
    - Article read progress
    - User feedback component
- url: https://i18n.smakosh.com/
  repo: https://github.com/smakosh/gatsby-starter-i18n
  description: Gatsby v2 Starter with i18n using react-intl and more cool features.
  tags:
    - Styling:CSS-in-JS
    - i18n
  features:
    - Based on default starter
    - i18n with rtl text
    - Stateless components using Recompose
    - Font changes depending on the chosen language
    - SEO (meta tags, openGraph, structured data, Twitter and more...)
- url: https://gatsby-starter-mate.netlify.com
  repo: https://github.com/EmaSuriano/gatsby-starter-mate
  description: A portfolio starter for Gatsby integrated with Contentful CMS.
  tags:
    - Styling:CSS-in-JS
    - CMS:Contentful
    - CMS:Headless
    - Portfolio
  features:
    - Gatsby v2
    - Rebass (Styled-components system)
    - React Reveal
    - Dynamic content from Contentful
    - Offline support
    - PWA ready
    - SEO
    - Responsive design
    - Icons from font-awesome
    - Netlify Deployment Friendly
    - Medium integration
    - Social sharing (Twitter, Facebook, Google, LinkedIn)
- url: https://gatsby-starter-typescript-sass.netlify.com
  repo: https://github.com/thetrevorharmon/gatsby-starter-typescript-sass
  description: A basic starter with TypeScript and Sass built in
  tags:
    - Language:TypeScript
    - Styling:SCSS
    - Linting
  features:
    - TypeScript and Sass support
    - TS linter with basic react rules
- url: https://gatsby-simple-contentful-starter.netlify.com/
  repo: https://github.com/cwlsn/gatsby-simple-contentful-starter
  description: A simple starter to display Contentful data in Gatsby, ready to deploy on Netlify. Comes with a detailed article detailing the process.
  tags:
    - CMS:Contentful
    - CMS:Headless
    - Markdown
    - Styling:CSS-in-JS
  features:
    - Gatsby v2
    - Query Contentful data via Gatsby's GraphQL
    - Styled-Components for CSS-in-JS
    - Simple format, easy to create your own site quickly
    - React Helmet for Header Modification
    - Remark for loading Markdown into React
- url: https://gatsby-blog-cosmicjs.netlify.com/
  repo: https://github.com/cosmicjs/gatsby-blog-cosmicjs
  description: Blog that utilizes the power of the Cosmic JS headless CMS for easy content management
  tags:
    - CMS:Cosmic JS
    - CMS:Headless
    - Blog
  features:
    - Uses the Cosmic JS Gatsby source plugin
- url: https://cosmicjs-gatsby-starter.netlify.com/
  repo: https://github.com/cosmicjs/gatsby-starter
  description: Simple Gatsby starter connected to the Cosmic JS headless CMS for easy content management
  tags:
    - CMS:Cosmic JS
    - CMS:Headless
  features:
    - Uses the Cosmic JS Gatsby source plugin
- url: https://www.gatsby-typescript-template.com/
  repo: https://github.com/ikeryo1182/gatsby-typescript-template
  description: This is a standard starter with TypeScript, TSLint, Prettier, Lint-Staged(Husky) and Sass
  tags:
    - Language:TypeScript
    - Linting
    - Styling:SCSS
  features:
    - Category and Tag for post
    - Type Safe by TypeScript
    - Format Safe by TSLint and Prettier with Lint-Staged(Husky)
- url: https://zandersparrow.github.io/gatsby-simple-redux/
  repo: https://github.com/zandersparrow/gatsby-simple-redux
  description: The default starter plus redux
  tags:
    - Redux
  features:
    - Minimal starter based on the official default
    - Includes redux and a simple counter example
- url: https://gatsby-casper.netlify.com/
  repo: https://github.com/scttcper/gatsby-casper
  description: This is a starter blog that looks like the Ghost.io default theme, casper.
  tags:
    - Blog
    - Language:TypeScript
    - Styling:CSS-in-JS
  features:
    - Emotion CSS-in-JS
    - TypeScript
    - Author and tag pages
    - RSS
- url: https://gatsby-universal.netlify.com
  repo: https://github.com/fabe/gatsby-universal
  description: An opinionated Gatsby v2 starter for state-of-the-art marketing sites
  tags:
    - Transitions
    - PWA
    - Styling:CSS-in-JS
    - Linting
    - Markdown
    - SEO
  features:
    - Page Transitions
    - IntersectionObserver, component-based
    - React Context for global UI state
    - styled-components v4
    - Generated media queries for easy use
    - Optimized with Google Lighthouse (100/100)
    - Offline support
    - Manifest support
    - Sitemap support
    - All favicons generated
    - SEO (with Schema JSONLD) & Social Tags
    - Prettier
    - ESLint
- url: https://prismic.lekoarts.de/
  repo: https://github.com/LekoArts/gatsby-starter-prismic
  description: A typography-heavy & light-themed Gatsby Starter which uses the Headless CMS Prismic.
  tags:
    - CMS:Prismic
    - CMS:Headless
    - Styling:CSS-in-JS
    - Linting
    - Blog
    - PWA
    - Testing
  features:
    - Prismic as Headless CMS
    - Uses multiple features of Prismic - Slices, Labels, Relationship fields, Custom Types
    - Emotion for Styling
    - Cypress for End-to-End testing
    - Prism.js highlighting
    - Responsive images with gatsby-image
    - Extensive SEO
    - ESLint & Prettier
- url: https://gatsby-starter-v2-casper.netlify.com/
  repo: https://github.com/GatsbyCentral/gatsby-v2-starter-casper
  description: A blog starter based on the Casper (v1.4) theme.
  tags:
    - Blog
    - PWA
  features:
    - Page pagination
    - CSS
    - Tags
    - Google Analytics
    - Offline support
    - Web App Manifest
    - SEO
- url: https://lumen-v2.netlify.com/
  repo: https://github.com/GatsbyCentral/gatsby-v2-starter-lumen
  description: A Gatsby v2 fork of the lumen starter.
  tags:
    - Blog
    - RSS
    - Disqus
  features:
    - Lost Grid.
    - Beautiful typography inspired by matejlatin/Gutenberg.
    - Mobile-First approach in development.
    - Stylesheet built using Sass and BEM-Style naming.
    - Syntax highlighting in code blocks.
    - Sidebar menu built using a configuration block.
    - Archive organized by tags and categories.
    - Automatic RSS generation.
    - Automatic Sitemap generation.
    - Offline support.
    - Google Analytics support.
    - Disqus Comments support.
- url: https://gatsby-starter-firebase.netlify.com/
  repo: https://github.com/muhajirdev/gatsby-starter-firebase
  description: A Gatsby + Firebase Starter. With Authentication
  tags:
    - Firebase
    - Client-side App
  features:
    - Eslint Airbnb without semicolon and without .jsx extension
    - Firebase
    - Web App Manifest
- url: http://gatsby-lightbox.416serg.me
  repo: https://github.com/416serg/gatsby-starter-lightbox
  description: Showcasing a custom lightbox implementation using `gatsby-image`
  tags:
    - Portfolio
    - SEO
    - Styling:CSS-in-JS
  features:
    - Features a custom, accessible lightbox with gatsby-image
    - Styled with styled-components using CSS Grid
    - React Helmet for SEO
- url: http://jackbravo.github.io/gatsby-starter-i18n-blog/
  repo: https://github.com/jackbravo/gatsby-starter-i18n-blog
  description: Same as official gatsby-starter-blog but with i18n support
  tags:
    - i18n
    - Blog
  features:
    - Translates site name and bio using .md files
    - No extra libraries needed
- url: https://calpa.me/
  repo: https://github.com/calpa/gatsby-starter-calpa-blog
  description: Blog Template X Contentful, Twitter and Facebook style
  tags:
    - Blog
    - Styling:SCSS
  features:
    - GatsbyJS v2, faster than faster
    - Not just Contentful content source, you can use any database
    - Custom style
    - Google Analytics
    - Gitalk
    - sitemap
    - React FontAwesome
    - SEO
    - Offline support
    - Web App Manifest
    - Styled using SCSS
    - Page pagination
    - Netlify optimization
- url: https://gatsby-starter-typescript-power-blog.majidhajian.com/
  repo: https://github.com/mhadaily/gatsby-starter-typescript-power-blog
  description: Minimal Personal Blog with Gatsby and TypeScript
  tags:
    - PWA
    - Blog
    - Language:TypeScript
    - Markdown
  features:
    - Mobile-First approach in development
    - TSLint & Prettier
    - Offline support
    - Category and Tag for post
    - Type Safe by TypeScript
    - Format Safe by TSLint, StyleLint and Prettier with Lint-Staged(Husky)
    - Blog page
    - Syntax highlighting in code blocks
    - Pagination Ready
    - Ready to deploy to GitHub Pages
    - Automatic RSS generation
    - Automatic Sitemap generation
- url: https://gatsby-starter-kontent.netlify.com
  repo: https://github.com/Kentico/gatsby-starter-kontent
  description: Gatsby starter site with Kentico Kontent
  tags:
    - CMS:Headless
    - CMS:Kontent
    - Netlify
  features:
    - Gatsby v2 support
    - Content item <-> content type relationships
    - Language variants relationships
    - Linked items elements relationships
    - Content items in Rich text elements relationships
    - Reverse link relationships
- url: https://gatsby-starter-storybook.netlify.com/
  repo: https://github.com/markoradak/gatsby-starter-storybook
  description: Gatsby starter site with Storybook
  tags:
    - Storybook
    - Styling:CSS-in-JS
    - Linting
  features:
    - Gatsby v2 support
    - Storybook v4 support
    - Styled Components v4 support
    - Styled Reset, ESLint, Netlify Conf
- url: https://jamstack-hackathon-starter.netlify.com/
  repo: https://github.com/sw-yx/jamstack-hackathon-starter
  description: A JAMstack app with authenticated routes, static marketing pages, etc. with Gatsby, Netlify Identity, and Netlify Functions
  tags:
    - Netlify
    - Client-side App
  features:
    - Netlify Identity
    - Netlify Functions
    - Static Marketing pages and Dynamic Client-side Authenticated App pages
- url: https://collective.github.io/gatsby-starter-plone/
  repo: https://github.com/collective/gatsby-starter-plone
  description: A Gatsby starter template to build static sites using Plone as the content source
  tags:
    - CMS:Other
    - CMS:Headless
    - SEO
    - PWA
  features:
    - Creates 1-1 copy of source Plone site
    - Auto generated navigation and breadcrumbs
    - Progressive Web App features
    - Optimized for performance
    - Minimal UI and Styling
- url: https://gatsby-tutorial-starter.netlify.com/
  repo: https://github.com/justinformentin/gatsby-v2-tutorial-starter
  description: Simple, modern designed blog with post lists, tags, and easily customizable code.
  tags:
    - Blog
    - Linting
    - PWA
    - SEO
    - Styling:CSS-in-JS
    - Markdown
  features:
    - Blog post listing with image, summary, date, and tags.
    - Post Tags
    - Post List Filtering
    - Typography.js
    - Emotion styling
    - Syntax Highlighting in Code Blocks
    - Gatsby Image
    - Fully Responsive
    - Offline Support
    - Web App Manifest
    - SEO
    - PWA
    - Sitemap generation
    - Schema.org JSON-LD
    - CircleCI Integration
    - Codeclimate Integration
    - Google Analytics
    - Twitter and OpenGraph Tags
    - ESLint
    - Prettier Code Styling
- url: https://avivero.github.io/gatsby-redux-starter/
  repo: https://github.com/AVivero/gatsby-redux-starter
  description: Gatsby starter site with Redux, Sass, Bootstrap, Css Modules and Material Icons
  tags:
    - Redux
    - Styling:SCSS
    - Styling:Bootstrap
    - Styling:Material
    - Linting
  features:
    - Gatsby v2 support
    - Redux support
    - Sass support
    - Bootstrap v4 support
    - Css Modules support
    - ESLint, Prettier
- url: https://gatsby-typescript-boilerplate.netlify.com/
  repo: https://github.com/leachjustin18/gatsby-typescript-boilerplate
  description: Opinionated Gatsby v2 starter with TypeScript.
  tags:
    - Language:TypeScript
    - PWA
    - Styling:SCSS
    - Styling:PostCSS
  features:
    - TSLint with airbnb & prettier configurations
    - Prettier
    - Stylelint
    - Offline support
    - Type Safe by TypeScript
    - Format on commit with Lint-Staged(Husky)
    - Favicon generation
    - Sitemap generation
    - Autoprefixer with browser list
    - CSS nano
    - CSS MQ Packer
    - Lazy load image(s) with plugin sharp
    - Gatsby Image
    - Netlify optimizations
- url: https://danshai.github.io/gatsbyv2-scientific-blog-machine-learning/
  repo: https://github.com/DanShai/gatsbyv2-scientific-blog-machine-learning
  description: Machine learning ready and scientific blog starter
  tags:
    - Blog
    - Linting
  features:
    - Write easly your scientific blog with katex and publish your research
    - Machine learning ready with tensorflowjs
    - Manipulate csv data
    - draw with graph mermaid
    - display charts with chartjs
- url: https://gatsby-tailwind-styled-components.netlify.com/
  repo: https://github.com/muhajirdev/gatsby-tailwind-styled-components-starter
  description: A Gatsby Starter with Tailwind CSS + Styled Components
  tags:
    - Styling:Tailwind
  features:
    - Eslint Airbnb without semicolon and without .jsx extension
    - Offline support
    - Web App Manifest
- url: https://gatsby-starter-mobx.netlify.com
  repo: https://github.com/borekb/gatsby-starter-mobx
  description: MobX + TypeScript + TSLint + Prettier
  tags:
    - Language:TypeScript
    - Linting
    - Testing
  features:
    - Gatsby v2 + TypeScript
    - MobX with decorators
    - Two examples from @mweststrate's Egghead course
    - .editorconfig & Prettier
    - TSLint
    - Jest
- url: https://tender-raman-99e09b.netlify.com/
  repo: https://github.com/amandeepmittal/gatsby-bulma-quickstart
  description: A Bulma CSS + GatsbyJS Starter Kit
  tags:
    - Styling:Bulma
    - Styling:SCSS
  features:
    - Uses Bulma CSS
    - Sass based Styling
    - Responsive Design
    - Google Analytics Integration
    - Uses Gatsby v2
    - SEO
- url: https://gatsby-starter-notes.netlify.com/
  repo: https://github.com/patricoferris/gatsby-starter-notes
  description: Gatsby starter for creating notes organised by subject and topic
  tags:
    - Markdown
    - Pagination
  features:
    - Create by topic per subject notes that are organised using pagination
    - Support for code syntax highlighting
    - Support for mathematical expressions
    - Support for images
- url: https://gatsby-starter-ttag.netlify.com/
  repo: https://github.com/ttag-org/gatsby-starter-ttag
  description: Gatsby starter with the minimum required to demonstrate using ttag for precompiled internationalization of strings.
  tags:
    - i18n
  features:
    - Support for precompiled string internationalization using ttag and it's babel plugin
- url: https://gatsby-starter-typescript.netlify.com/
  repo: https://github.com/goblindegook/gatsby-starter-typescript
  description: Gatsby starter using TypeScript.
  tags:
    - Markdown
    - Pagination
    - Language:TypeScript
    - PWA
    - Linting
  features:
    - Markdown and MDX
    - Local search powered by Lunr
    - Syntax highlighting
    - Images
    - Styling with Emotion
    - Testing with Jest and react-testing-library
- url: https://gatsby-netlify-cms-example.netlify.com/
  repo: https://github.com/robertcoopercode/gatsby-netlify-cms
  description: Gatsby starter using Netlify CMS
  tags:
    - CMS:Netlify
    - Styling:SCSS
  features:
    - Example of a website for a local developer meetup group
    - NetlifyCMS used for easy data entry
    - Mobile-friendly design
    - Styling done with Sass
    - Gatsby version 2
- url: https://gatsby-typescript-starter-blog.netlify.com/
  repo: https://github.com/frnki/gatsby-typescript-starter-blog
  description: A starter blog for TypeScript-based Gatsby projects with minimal settings.
  tags:
    - Language:TypeScript
    - Blog
  features:
    - TypeScript & TSLint
    - No Styling (No Typography.js)
    - Minimal settings based on official starter blog
- url: https://gatsby-serif.netlify.com/
  repo: https://github.com/jugglerx/gatsby-serif-theme
  description: Multi page/content-type starter using Markdown and SCSS. Serif is a beautiful small business theme for Gatsby. The theme is fully responsive, blazing fast and artfully illustrated.
  tags:
    - Styling:SCSS
    - Markdown
    - Linting
  features:
    - Multiple "content types" for `services`, `team` and `testimonials` using Markdown as the source
    - Graphql query in `gatsby-node.js` using aliases that creates pages and templates by content type based on the folder `src/pages/services`, `src/pages/team`
    - SCSS
    - Responsive design
    - Bootstrap 4 grid and media queries only
    - Responsive menu
    - Royalty free illustrations included
    - SEO titles & meta using `gatsby-plugin-react-helmet`
    - Eslint & Prettier
- url: https://awesome-gatsby-starter.netlify.com/
  repo: https://github.com/South-Paw/awesome-gatsby-starter
  description: Starter with a preconfigured MDX, Storybook and ESLint environment for component first development of your next Gatsby site.
  tags:
    - MDX
    - Markdown
    - Storybook
    - Styling:CSS-in-JS
    - Linting
  features:
    - Gatsby MDX for JSX in Markdown loading, parsing, and rendering of pages
    - Storybook for isolated component development
    - styled-components for CSS-in-JS
    - ESLint with Airbnb's config
    - Prettier integrated into ESLint
    - A few example components and pages with stories and simple site structure
- url: https://santosfrancisco.github.io/gatsby-starter-cv/
  repo: https://github.com/santosfrancisco/gatsby-starter-cv
  description: A simple starter to get up and developing your digital curriculum with GatsbyJS'
  tags:
    - Styling:CSS-in-JS
    - PWA
    - Onepage
  features:
    - Gatsby v2
    - Based on default starter
    - Google Analytics
    - Web App Manifest
    - SEO
    - Styling with styled-components
    - Responsive Design, optimized for Mobile devices
- url: https://vigilant-leakey-a4f8cd.netlify.com/
  repo: https://github.com/agneym/gatsby-blog-starter
  description: Minimal Blog Starter Template with Styled Components.
  tags:
    - Markdown
    - Styling:CSS-in-JS
    - Blog
  features:
    - Markdown loading, parsing, and rendering of pages
    - Minimal UI for blog
    - Styled-components for CSS-in-JS
    - Prettier added as pre-commit hook
    - Google Analytics
    - Image Optimisation
    - Code Styling and Formatting in markdown
    - Responsive Design
- url: https://inspiring-me-lwz7512.netlify.com/
  repo: https://github.com/lwz7512/gatsby-netlify-identity-starter
  description: Gatsby Netlify Identity Starter with NIW auth support, and content gating, as well as responsive layout.
  tags:
    - Netlify
    - Pagination
  features:
    - Mobile Screen support
    - Privacy control for post content view & profile page
    - User authentication by Netlify Identity Widget/Service
    - Pagination for posts
    - Navigation menu with active status
- url: https://gatsby-starter-event-calendar.netlify.com/
  repo: https://github.com/EmaSuriano/gatsby-starter-event-calendar
  description: Gatsby Starter to display information about events from Google Spreadsheets with Calendars
  tags:
    - Linting
    - Styling:Grommet
    - PWA
    - SEO
    - Google Sheets
  features:
    - Grommet
    - Theming
    - Google Spreadsheet integration
    - PWA
    - A11y
    - SEO
    - Netlify Deployment Friendly
    - ESLint with Airbnb's config
    - Prettier integrated into ESLint
- url: https://gatsby-starter-tech-blog.netlify.com/
  repo: https://github.com/email2vimalraj/gatsby-starter-tech-blog
  description: A simple tech blog starter kit for gatsbyjs
  tags:
    - Blog
    - Portfolio
  features:
    - Markdown based blog
    - Filter blog posts by Tags
    - Easy customization
    - Using styled components
    - Minimal styles
    - Best scoring by Lighthouse
    - SEO support
    - PWA support
    - Offline support
- url: https://infallible-brown-28846b.netlify.com/
  repo: https://github.com/tylergreulich/gatsby-typescript-mdx-prismjs-starter
  description: Gatsby starter using TypeScript, MDX, Prismjs, and styled-components
  tags:
    - Language:TypeScript
    - Linting
    - Testing
    - Styling:CSS-in-JS
    - MDX
  features:
    - Gatsby v2 + TypeScript
    - Syntax highlighting with Prismjs
    - MDX
    - Jest
    - react-testing-library
    - styled-components
- url: https://hardcore-darwin-d7328f.netlify.com/
  repo: https://github.com/agneym/gatsby-careers-page
  description: A Careers Page for startups using Gatsby
  tags:
    - Markdown
    - Styling:CSS-in-JS
  features:
    - Careers Listing
    - Application Format
    - Markdown for creating job description
    - styled-components
- url: https://saikrishna.me/
  repo: https://github.com/s-kris/gatsby-minimal-portfolio-blog
  description: A minimal portfolio website with blog using Gatsby. Suitable for developers.
  tags:
    - Portfolio
    - Blog
  features:
    - Portfolio Page
    - Timline (Journey) page
    - Minimal
- url: https://gatsby-starter-blog-mdx-demo.netlify.com
  repo: https://github.com/hagnerd/gatsby-starter-blog-mdx
  description: A fork of the Official Gatsby Starter Blog with support for MDX out of the box.
  tags:
    - MDX
    - Blog
  features:
    - MDX
    - Blog
    - RSS Feed
- url: https://gatsby-tailwindcss-sass-starter-demo.netlify.com/
  repo: https://github.com/durianstack/gatsby-tailwindcss-sass-starter
  description: Just another Gatsby Tailwind with SASS starter
  tags:
    - Styling:Tailwind
    - Styling:SCSS
  features:
    - Tailwind, A Utility-First CSS Framework for Rapid UI Development
    - SASS/SCSS
    - Comes with React Helmet for adding site meta tags
    - Includes plugins for offline support out of the box
    - PurgeCSS to shave off unused styles
- url: https://tyra-starter.netlify.com/
  repo: https://github.com/madelyneriksen/gatsby-starter-tyra
  description: A feminine GatsbyJS Starter Optimized for SEO
  tags:
    - SEO
    - Blog
    - Styling:Other
  features:
    - Integration with Social Media and Mailchimp.
    - Styled with Tachyons.
    - Rich structured data on blog posts for SEO.
    - Pagination and category pages.
- url: https://gatsby-starter-styled.netlify.com/
  repo: https://github.com/gregoralbrecht/gatsby-starter-styled
  description: Yet another simple starter with Styled-System, Typography.js, SEO and Google Analytics.
  tags:
    - Styling:CSS-in-JS
    - PWA
    - SEO
  features:
    - Styled-Components
    - Styled-System
    - Rebass Grid
    - Typography.js to easily set up font styles
    - Google Analytics
    - Prettier, ESLint & Stylelint
    - SEO (meta tags and schema.org via JSON-LD)
    - Offline support
    - Web App Manifest
- url: https://gatsby.ghost.org/
  repo: https://github.com/TryGhost/gatsby-starter-ghost
  description: Build lightning-fast, modern publications with Ghost and Gatsby
  tags:
    - CMS:Headless
    - Blog
  features:
    - Ghost integration with ready to go placeholder content and webhooks support
    - Minimal responsive design
    - Pagination for posts, tags, and authors
    - SEO Friendly Meta
    - JSON-LD Schema
    - OpenGraph structured data
    - Twitter Cards meta
    - Sitemap Generation
    - XML Sitemaps
    - Progressive Web App
    - Offline Support
    - RSS Feed
    - Netlify integration ready to deploy
- url: https://traveler-blog.netlify.com/
  repo: https://github.com/QingpingMeng/gatsby-starter-traveler-blog
  description: A fork of the Official Gatsby Starter Blog to build a travler blog with images support
  tags:
    - Blog
    - PWA
    - SEO
    - Styling:Material
    - Styling:CSS-in-JS
  features:
    - Netlify integration ready to deploy
    - Material UI
    - styled-components
    - GitHub markdown css support
- url: https://create-ueno-app.netlify.com
  repo: https://github.com/ueno-llc/ueno-gatsby-starter
  description: Opinionated Gatsby starter by Ueno.
  tags:
    - Language:TypeScript
    - Styling:SCSS
    - Linting
    - Transitions
  features:
    - GraphQL hybrid
    - SEO friendly
    - GSAP ready
    - Nice Devtools
    - GsapTools
    - Ueno plugins
    - SVG to React component
    - Ueno's TSlint
    - Decorators
- url: https://gatsby-sseon-starter.netlify.com/
  repo: https://github.com/SeonHyungJo/gatsby-sseon-starter
  description: Simple starter template for Gatsby
  tags:
    - Blog
    - Disqus
    - Markdown
    - Styling:SCSS
  features:
    - SASS/SCSS
    - Comes with React Helmet for adding site meta tags
    - Add Disqus
    - Nice Pagination
- url: https://gatsby-contentstack-starter.netlify.com/
  repo: https://github.com/contentstack/gatsby-starter-contentstack
  description: A Gatsby starter powered by Headless CMS Contentstack.
  tags:
    - CMS:Headless
    - Blog
  features:
    - Includes Contentstack Delivery API for any environment
    - Dynamic content from Contentstack CMS
- url: https://gatsby-craftcms-barebones.netlify.com
  repo: https://github.com/frankievalentine/gatsby-craftcms-barebones
  description: Barebones setup for using Craft CMS and Gatsby locally.
  tags:
    - CMS:Headless
  features:
    - Full setup instructions included
    - Documented to get you set up with Craft CMS quickly
    - Code referenced in repo
- url: https://gatsby-starter-buttercms.netlify.com/
  repo: https://github.com/ButterCMS/gatsby-starter-buttercms
  description: A starter template for spinning up a Gatsby+ ButterCMS site
  tags:
    - Blog
    - SEO
    - CMS:Headless
  features:
    - Fully functioning blog
    - Navigation between posts with a previous/next post button
    - FAQ Knowledge Base
    - CMS Powered Homepage
    - Customer Case Study example marketing pages
- url: https://master.d2f5ek3dnwfe9v.amplifyapp.com/
  repo: https://github.com/dabit3/gatsby-auth-starter-aws-amplify
  description: This Gatsby starter uses AWS Amplify to implement authentication flow for signing up/signing in users as well as protected client side routing.
  tags:
    - AWS
    - Authentication
  features:
    - AWS Amplify
    - Full authentication workflow
    - Registration form
    - Signup form
    - User sign in
- url: https://gatsby-starter.mdbootstrap.com/
  repo: https://github.com/anna-morawska/gatsby-material-design-for-bootstrap
  description: A simple starter which lets you quickly start developing with Gatsby and Material Design For Bootstrap
  tags:
    - Styling:Material
  features:
    - React Bootstrap with Material Design css framework.
    - Free for personal and commercial use
    - Fully responsive
- url: https://frosty-ride-4ff3b9.netlify.com/
  repo: https://github.com/damassi/gatsby-starter-typescript-rebass-netlifycms
  description:
    A Gatsby starter built on top of MDX (React + Markdown), NetlifyCMS (with
    MDX and netlify-cms-backend-fs support -- no need to deploy), TypeScript,
    Rebass for UI, Styled Components, and Jest for testing. Very little visual
    styling has been applied so that you can bring your own :)
  tags:
    - MDX
    - CMS:Netlify
    - Language:TypeScript
    - Styling:Other
    - Styling:CSS-in-JS
    - Testing
  features:
    - MDX - Markdown + React
    - Netlify CMS (with MDX support)
    - Read and write to local file system via netlify-cms-backend-fs
    - TypeScript
    - Rebass
    - Styled Components
    - Jest
- url: https://bluepeter.github.io/gatsby-material-ui-business-starter/
  repo: https://github.com/bluepeter/gatsby-material-ui-business-starter
  description: Beautiful Gatsby Material Design Business Starter
  tags:
    - Styling:Material
  features:
    - Uses the popular, well-maintained Material UI React component library
    - Material Design theme and icons
    - Rotating home page carousel
    - Simple setup without opinionated setup
    - Fully instrumented for successful PROD deployments
    - Stylus for simple CSS
- url: https://example-company-website-gatsby-sanity-combo.netlify.com/
  repo: https://github.com/sanity-io/example-company-website-gatsby-sanity-combo
  description: This examples combines Gatsby site generation with Sanity.io content management in a neat company website.
  tags:
    - CMS:sanity.io
    - CMS:Headless
    - Blog
  features:
    - Out-of-the-box headless CMS
    - Real-time content preview in Development
    - Fast & frugal builds
    - No accidental missing fields/types
    - Full Render Control with Portable Text
    - gatsby-image support
    - Content types for company info, pages, projects, people, and blog posts
- url: https://gatsby-starter-under-construction.netlify.com/
  repo: https://github.com/robinmetral/gatsby-starter-under-construction
  description: Blazing fast "Under Construction" page with a blazing quick setup.
  tags:
    - Onepage
    - Styling:CSS-in-JS
    - SEO
    - PWA
  features:
    - Configure everything in gatsby-config.js
    - Creative CSS3 background patterns by Lea Verou
    - Built-in Google Fonts support
    - Social icons with react-social-icons
- url: https://gatsby-starter-docz.netlify.com/
  repo: https://github.com/RobinCsl/gatsby-starter-docz
  description: Simple starter where building your own documentation with Docz is possible
  tags:
    - Documentation
  features:
    - Generate nice documentation with Docz, in addition to generating your normal Gatsby site
    - Document your React components in .mdx files
- url: https://gatsby-starter-santa-fe.netlify.com/
  repo: https://github.com/osogrizz/gatsby-starter-santa-fe
  description: A place for artist or designers to display their creations
  tags:
    - Styling:CSS-in-JS
  features:
    - SEO friendly
    - Built-in Google Fonts support
    - Contact Form
    - Customizable Design Template
- url: https://gatsby-hello-friend.now.sh
  repo: https://github.com/panr/gatsby-starter-hello-friend
  description: A simple starter for Gatsby. That's it.
  tags:
    - Pagination
    - Markdown
    - Blog
    - Portfolio
    - Styling:PostCSS
  features:
    - Dark/light mode, depending on your preferences
    - Great reading experience thanks to Inter font, made by Rasmus Andersson
    - Nice code highlighting thanks to PrismJS
    - Responsive youtube/vimeo etc. videos
    - Elastic menu
    - Fully responsive site
- url: https://lgcolella.github.io/gatsby-starter-developer-blog/
  repo: https://github.com/lgcolella/gatsby-starter-developer-blog
  description: A starter to create SEO-friendly, fast, multilanguage, responsive and highly customizable technical blogs/portfolios with the most common features out of the box.
  tags:
    - Blog
    - Portfolio
    - i18n
  features:
    - Multilanguage posts
    - Pagination and image preview for posts
    - Tags
    - SEO
    - Social share buttons
    - Disqus for comments
    - Highlighting for code syntax in posts
    - Dark and light themes available
    - Various available icon sets
    - RSS Feed
    - Web app manifest
- url: https://gatsby.magicsoup.io/
  repo: https://github.com/magicsoup-io/gatsby-starter-magicsoup
  description: A production ready Gatsby starter using magicsoup.io
  tags:
    - SEO
    - Markdown
    - Styling:CSS-in-JS
    - Testing
  features:
    - Optimized images with gatsby-image.
    - SEO friendly with react-helmet, gatsby-plugin-sitemap and Google Webmaster Tools!
    - Responsive UIs with magicsoup.io/stock.
    - Static content with gatsby-transform-remark or gatsby-transform-json.
    - Convert Markdown to StyledComponents!
    - Webfonts with gatsby-plugin-web-font-loader.
    - SSR ready!
    - Testing with Jest!
- url: https://foxandgeese.github.io/tiny-agency/
  repo: https://github.com/foxandgeese/tiny-agency
  description: Simple Gatsby.js starter that uses material design and that's perfect for tiny agencies.
  tags:
    - Styling:Material
  features:
    - Uses the popular, well-maintained Material UI React component library
    - Material Design theme and icons
    - Simple setup without opinionated setup
    - Fully instrumented for successful PROD deployments
- url: https://gatsby-shopify.alexander-productions.de/
  repo: https://github.com/AlexanderProd/gatsby-shopify-starter
  description: Kick off your next, ecommerce experience with this Gatsby starter. It is based on the default Gatsby starter to be easily modifiable.
  tags:
    - CMS:Headless
    - SEO
    - eCommerce
    - Styling:CSS-in-JS
  features:
    - Shopping Cart
    - Shopify Integration
    - Product Grid
    - Shopify Store Credentials included
    - Optimized images with gatsby-image.
    - SEO
- url: https://gatejs.netlify.com
  repo: https://github.com/sarasate/gate
  description: API Doc generator inspired by Stripe's API docs
  tags:
    - Documentation
    - Markdown
    - Onepage
  features:
    - API documentation from markdown sources
    - Code samples separated by language
    - Syntax highlighting
    - Everything in a single page
- url: https://hopeful-keller-943d65.netlify.com
  repo: https://github.com/iwilsonq/gatsby-starter-reasonml
  description: Gatsby starter to create static sites using type-safe ReasonML
  tags:
    - Language:Other
    - Blog
    - Styling:CSS-in-JS
  features:
    - Gatsby v2 support
    - bs-platform v4 support
    - Similar to gatsby-starter-blog
- url: https://gatsby-starter-blog-amp-to-pwa.netlify.com/
  repo: https://github.com/tomoyukikashiro/gatsby-starter-blog-amp-to-pwa
  description: Gatsby starter blog with AMP to PWA Strategy
  tags:
    - Blog
    - AMP
    - PWA
  features:
    - Similar to gatsby-starter-blog
    - Support AMP to PWA strategy
- url: https://cvluca.github.io/gatsby-starter-markdown/
  repo: https://github.com/cvluca/gatsby-starter-markdown
  description: Boilerplate for markdown-based website (Documentation, Blog, etc.)
  tags:
    - Markdown
    - Redux
    - Styling:Ant Design
  features:
    - Responsive Web Design
    - Auto generated Sidebar
    - Auto generated Anchor
- url: https://gatsby-starter-wordpress-community.netlify.com/
  repo: https://github.com/pablovila/gatsby-starter-wordpress-community
  description: Starter using gatsby-source-wordpress to display posts and pages from a WordPress site
  tags:
    - CMS:WordPress
    - Styling:Bulma
    - Blog
    - Pagination
  features:
    - Gatsby v2 support
    - Responsive Web Design
    - WordPress support
    - Bulma and Sass Support for styling
    - Pagination logic
- url: https://gatsby-blogger.netlify.com/
  repo: https://github.com/aslammultidots/blogger
  description: A Simple, clean and modern designed blog with firebase authentication feature and easily customizable code.
  tags:
    - Blog
    - Redux
    - Disqus
    - CMS:Contentful
    - Firebase
  features:
    - Minimal and clean white layout.
    - Dynamic content from Contentful.
    - Blog post listing with previews (image + summary) for each blog post.
    - Disqus commenting system for each blog post.
    - Search post with keyword.
    - Firebase for Authentication.
    - Protected Routes with Authorization.
    - Contact form integration.
- url: https://gatsby-starter-styled-components.netlify.com/
  repo: https://github.com/blakenoll/gatsby-starter-styled-components
  description: The Gatsby default starter modified to use styled-components
  tags:
    - Styling:CSS-in-JS
  features:
    - styled-components
    - sticky footer
- url: https://magazine-example.livingdocs.io/
  repo: https://github.com/livingdocsIO/gatsby-magazine-example
  description: This magazine-starter helps you start out with Livingdocs as a headless CMS.
  tags:
    - Blog
    - CMS:Headless
  features:
    - Minimal and clean white layout.
    - Dynamic content from Livingdocs.
    - Built-in component library.
    - Robust template and theme.
- url: https://gatsby-starter-intl.tomekskuta.pl
  repo: https://github.com/tomekskuta/gatsby-starter-intl
  description: Gatsby v2 i18n starter which makes static pages for every locale and detect your browsers lang. i18n with react-intl.
  tags:
    - i18n
    - Testing
  features:
    - static pages for every language
    - detects your browser locale
    - uses react-intl
    - based on Gatsby Default Starter
    - unit tests with Jest
- url: https://cape.netlify.com/
  repo: https://github.com/juhi-trivedi/cape
  description: A Gatsby - CMS:Contentful demo with Netlify.
  tags:
    - Blog
    - Netlify
    - CMS:Contentful
    - Styling:Bootstrap
  features:
    - Fecthing Dynamic content from Contentful.
    - Blog post listing with previews (image + summary) for each blog post.
    - Contact form integration with Netlify.
    - Grid system inspired by Bootstrap.
- url: https://gatsby-starter-infinite-scroll.baobab.fi/
  repo: https://github.com/baobabKoodaa/gatsby-starter-infinite-scroll
  description: Infinite Scroll and Pagination with 10k photos
  tags:
    - Infinite Scroll
    - Pagination
    - Styling:CSS-in-JS
  features:
    - Infinite Scroll (default mode)
    - Pagination (fallback for users without JS)
    - Toggle between these modes in demo
    - Efficient implementation (only fetch the data that's needed, ship initial items with the page instead of fetch, etc.)
- url: https://jodie.lekoarts.de/
  repo: https://github.com/LekoArts/gatsby-starter-portfolio-jodie
  description: Image-heavy photography portfolio with colorful accents & great typography
  tags:
    - Portfolio
    - PWA
    - Transitions
    - Styling:CSS-in-JS
    - Linting
    - Testing
    - Language:TypeScript
  features:
    - Configurable with theming, CSS Grid & a yaml file for navigation
    - Create your projects by editing a yaml file and putting images into a folder
    - Shows your Instagram posts
    - TypeScript
    - Cypress for End-to-End testing
    - react-spring for animations & transitions
    - Uses styled-components + styled-system
    - SEO with Sitemap, Schema.org JSONLD, Tags
    - Responsive images with gatsby-image
- url: https://amazing-jones-e61bda.netlify.com/
  repo: https://github.com/WebCu/gatsby-material-kit-react
  description: Adaptation of Material Kit React to Gatsby
  tags:
    - Styling:Material
  features:
    - 60 Handcrafted Components
    - 4 Customized Plugins
    - 3 Example Pages
- url: https://relaxed-bhaskara-5abd0a.netlify.com/
  repo: https://github.com/LekovicMilos/gatsby-starter-portfolio
  description: Gatsby portfolio starter for creating quick portfolio
  tags:
    - Portfolio
  features:
    - Showcase of portfolio items
    - About me page
- url: https://gatsby-typescript-scss-docker-starter.netlify.com/
  repo: https://github.com/OFranke/gatsby-typescript-scss-docker
  description: Gatsby starter TypeScript, SCSS, Docker
  tags:
    - Language:TypeScript
    - Styling:SCSS
    - Linting
  features:
    - Format & Commit Safe by ESLint, StyleLint and Prettier with Lint-Staged (Husky), optimized for VS Code
    - Typings for scss files are automatically generated
    - Responsiveness from the beginning through easy breakpoint configuration
    - Enforce the DRY principle, no hardcoded and repeated `margin`, `font-size`, `color`, `box-shadow`, `border-radius` ... properties anymore
    - Docker ready - you can run Gatsby dev mode on your machine environment or with docker-compose
- url: https://prismic-i18n.lekoarts.de/
  repo: https://github.com/LekoArts/gatsby-starter-prismic-i18n
  description: Based on gatsby-starter-prismic with Internationalization (i18n) support.
  tags:
    - CMS:Prismic
    - CMS:Headless
    - Styling:CSS-in-JS
    - Linting
    - Blog
    - PWA
    - Testing
    - i18n
  features:
    - Prismic as Headless CMS
    - Uses multiple features of Prismic - Slices, Labels, Relationship fields, Custom Types, Internationalization
    - Emotion for Styling
    - i18n without any third-party libaries
    - Cypress for End-to-End testing
    - Prism.js highlighting
    - Responsive images with gatsby-image
    - Extensive SEO
    - ESLint & Prettier
- url: https://gatsby-starter-landing-page.netlify.com/
  repo: https://github.com/gillkyle/gatsby-starter-landing-page
  description: Single page starter for minimal landing pages
  tags:
    - Onepage
  features:
    - Gatsby image
    - Google Analytics
    - Minimal design
- url: https://thakkaryash94.github.io/gatsby-github-personal-website/
  repo: https://github.com/thakkaryash94/gatsby-github-personal-website
  description: It is a conversion of original GitHub personal website repo which is written in ruby for JS developers. This repository gives you the code you'll need to kickstart a personal website that showcases your work as a software developer. And when you manage the code in a GitHub repository, it will automatically render a webpage with the owner's profile information, including a photo, bio, and repositories.
  tags:
    - Portfolio
    - Onepage
  features:
    - layout config either stacked or sidebar
    - theme dark/light mode
    - post support
- url: http://gatsby-starter-default-intl.netlify.com
  repo: https://github.com/wiziple/gatsby-starter-default-intl
  description: The default Gatsby starter with features of multi-language url routes and browser language detection.
  tags:
    - i18n
  features:
    - Localization (Multilanguage) provided by react-intl.
    - Support automatic redirection based on user's preferred language in browser provided by browser-lang.
    - Support multi-language url routes within a single page component. That means you don't have to create separate pages such as pages/en/index.js or pages/ko/index.js.
    - Based on gatsby-starter-default with least modification.
- url: https://gatsby-starter-julia.netlify.com/
  repo: https://github.com/niklasmtj/gatsby-starter-julia
  description: A minimal blog starter template built with Gatsby
  tags:
    - Markdown
    - Blog
  features:
    - Landingpage
    - Blogoverview
    - Markdown sourcing
    - Estimated reading time
    - Styled component with @emotion
    - Netlify deployment friendly
    - Nunito font as npm module
    - Site meta tags with React Helmet
- url: https://agalp.imedadel.me
  repo: https://github.com/ImedAdel/automatic-gatsbyjs-app-landing-page
  description: Automatically generate iOS app landing page using GatsbyJS
  tags:
    - Onepage
    - PWA
    - SEO
  features:
    - One Configuration file
    - Automatically generate a landing page for your iOS app
    - List app features
    - App Store and Play Store buttons
    - App screenshot and video preview
    - Easily add social media accounts and contact info in the footer via the site-config.js file.
    - Pick custom Font Awesome icons for the feature list via the site-config.js file.
    - Built using Prettier and Styled-Components
    - Easily integrate Google Analytics by adding your ID to site-config.js file.
- url: https://gatsby-starter-shopify-app.firebaseapp.com/install
  repo: https://github.com/gil--/gatsby-starter-shopify-app
  description: Easily create Serverless Shopify Admin Apps powered by Gatsby and Firebase Functions
  tags:
    - Shopify
    - Firebase
  features:
    - 🗄 Firebase Firestore Realtime DB
    - ⚡️ Serverless Functions API layer (Firebase Functions)
    - 💼 Admin API (Graphql) Serverless Proxy
    - 🎨 Shopify Polaris (AppProvider, etc.)
    - 💰 Application Charge Logic (30 days) with variable trial duration
    - 📡 Webhook Validation & Creation
    - 🔑 GDPR Ready (Including GDPR Webhooks)
    - 🏗 CircleCI Config for easy continuous deployments to Firebase
- url: https://gatsby-starter-paperbase.netlify.com/
  repo: https://github.com/willcode4food/gatsby-starter-paperbase
  description: A Gatsby starter that implements the Paperbase Premium Theme from MaterialUI
  tags:
    - Styling:Material
    - Styling:CSS-in-JS
  features:
    - MaterialUI Paperbase theme in Gatsby!
    - Create professional looking admin tools and dashboards
    - Responsive Design
    - MaterialUI Paper Components
    - MaterialUI Tab Components
- url: https://gatsby-starter-devto.netlify.com/
  repo: https://github.com/geocine/gatsby-starter-devto
  description: A GatsbyJS starter template that leverages the Dev.to API
  tags:
    - Blog
    - Styling:CSS-in-JS
  features:
    - Blog post listing with previews (image + summary) for each blog post
- url: https://gatsby-starter-framer-x.netlify.com/
  repo: https://github.com/simulieren/gatsby-starter-framer-x
  description: A GatsbyJS starter template that is connected to a Framer X project
  tags:
    - Language:TypeScript
  features:
    - TypeScript support
    - Easily work in GatsbyJS and Framer X at the same time
- url: https://gatsby-firebase-hosting.firebaseapp.com/
  repo: https://github.com/bijenkorf-james-wakefield/gatsby-firebase-hosting-starter
  description: A starter with configuration for Firebase Hosting and Cloud Build deployment.
  tags:
    - Firebase
    - Linting
  features:
    - Linting with ESLint
    - Jest Unit testing configuration
    - Lint-staged on precommit hook
    - Commitizen for conventional commit messages
    - Configuration for Firebase hosting
    - Configuration for Cloud Build deployment
    - Clear documentation to have your site deployed on Firebase behind SSL in no time!
- url: https://lewis-gatsby-starter-blog.netlify.com/
  repo: https://github.com/lewislbr/lewis-gatsby-starter-blog
  description: A simple custom Gatsby starter template to start a new blog or personal website.
  tags:
    - Blog
    - Styling:CSS-in-JS
    - Markdown
    - Portfolio
    - SEO
  features:
    - Blog post listing with summary preview for each blog post.
    - Automatically creates blog pages from Markdown files.
    - CSS in JS with styled-components.
    - Optimized images.
    - Offline capabilities.
    - Auto-generated sitemap and robots.txt.
- url: https://gatsby-starter-stripe.netlify.com/
  repo: https://github.com/brxck/gatsby-starter-stripe
  description: A minimal starter to create a storefront with Gatsby, Stripe, & Netlify Functions.
  tags:
    - Stripe
    - eCommerce
    - Styling:None
  features:
    - Statically generate based on Stripe inventory
    - Dynamically update with live inventory & availability data
    - Checkout powered by Stripe
    - Serverless functions interact with Stripe API
    - Shopping cart persisted in local storage
    - Responsive images with gatsby-image
- url: https://www.jannikbuschke.de/gatsby-antd-docs/
  repo: https://github.com/jannikbuschke/gatsby-antd-docs
  description: A template for documentation websites
  tags:
    - Documentation
    - Language:TypeScript
    - Styling:Ant Design
    - Markdown
    - MDX
  features:
    - Markdown
    - MDX with mdxjs
    - Syntax highlighting with prismjs
    - Anchors
    - Sidebar
    - Sitecontents
    - Landingpage
- url: https://gatsby-starter.haezl.at
  repo: https://github.com/haezl/gatsby-starter-haezl
  description: A lightweight, mobile first blog starter with infinite scroll and Material-UI design for Gatsby.
  tags:
    - Blog
    - Language:TypeScript
    - Linting
    - Styling:CSS-in-JS
    - Styling:Material
    - Markdown
    - PWA
  features:
    - Landing Page
    - Portfolio section
    - Blog post listing with a preview for each post
    - Infinite scroll instead of next and previous buttons
    - Blog posts generated from Markdown files
    - About Page
    - Responsive Design
    - PWA (Progressive Web App) support
    - MobX
    - Customizable
- url: https://gatsby-starter-fine.netlify.com/
  repo: https://github.com/toboko/gatsby-starter-fine
  description: A mutli-response and light, mobile first blog starter with columns layout and Seo optimization.
  tags:
    - Blog
    - Markdown
    - Portfolio
    - SEO
  features:
    - Blog
    - Portfolio section
    - Customizable
    - Markdown
    - Optimized images
    - Sitemap Page
    - Seo Ready
- url: https://ugglr.github.io/gatsby-clean-portfolio/
  repo: https://github.com/ugglr/gatsby-clean-portfolio
  description: A clean themed Software Engineer Portfolio site, showcasing soft skills on the front page, features project card showcases, about page. Responsive through react-bootstrap components together with custom CSS style sheets. SEO configured, just need to add google analytics tracking code.
  tags:
    - Portfolio
    - SEO
    - Styling:Bootstrap
  features:
    - Resume
    - CV
    - google analytics
    - easy favicon swap
    - Gatsby SEO plugin
    - Clean layout
    - White theme
    - grid using react-bootstrap
    - bootstrap4 classes available
    - font-awesome Library for icons
    - Portfolio site for developers
    - custom project cards
    - easily extendable to include blog page
    - Responsive design
- url: https://gatsby-documentation-starter.netlify.com/
  repo: https://github.com/whoisryosuke/gatsby-documentation-starter
  description: Automatically generate docs for React components using MDX, react-docgen, and GatsbyJS
  tags:
    - Documentation
    - MDX
    - SEO
  features:
    - Parses all React components (functional, stateful, even stateless!) for JS Docblocks and Prop Types.
    - MDX - Write your docs in Markdown and include React components using JSX!
    - Lightweight (only what you need)
    - Modular (easily fits in any React project!)
    - Props table component
    - Customizable sidebar navigation
    - Includes SEO plugins Google Analytics, Offline, Manifest, Helmet.
- url: http://gatsby-absurd.surge.sh/
  repo: https://github.com/ajayns/gatsby-absurd
  description: A Gatsby starter using illustrations from https://absurd.design/
  tags:
    - Onepage
    - Styling:CSS-in-JS
  features:
    - Uses surreal illustrations from absurd.design.
    - Landing page structure split into sections
    - Basic UX/UX elements ready. navbar, smooth scrolling, faqs, theming
    - Convenient image handling and data separation
- url: https://gatsby-starter-quiz.netlify.com/
  repo: https://github.com/raphadeluca/gatsby-starter-quiz
  description: Create rich quizzes with Gatsby & Mdx. No need of database or headless CMS. Manage your data directly in your Mdx file's frontmatter and write your content in the body. Customize your HTML tags, use react components from a library or write your owns. Navigation will be automatically created between each question.
  tags:
    - MDX
  features:
    - Data quiz in the frontmatter
    - Rich customizable content with MDX
    - Green / Red alert footer on user's answer
    - Navigation generated based on the index of each question
- url: https://gatsby-starter-accessibility.netlify.com/
  repo: https://github.com/benjamingrobertson/gatsby-starter-accessibility
  description: The default Gatsby starter with powerful accessibility tools built-in.
  tags:
    - Storybook
    - Linting
  features:
    - 🔍 eslint-plugin-jsx-a11y for catching accessibility issues while authoring code
    - ✅ lint:staged for adding a pre-commit hook to catch accessibility linting errors
    - 📣 react-axe for console reporting of accessibility errors in the DOM during development
    - 📖 storybook setup for accessibility reporting on individual components
- url: https://gatsby-theme-ggt-material-ui-blog.netlify.com/
  repo: https://github.com/greatgatsbyjsthemes/gatsby-starter-ggt-material-ui-blog
  description: Starter material-ui blog utilizing a Gatsby theme!
  tags:
    - Blog
    - MDX
  features:
    - Uses MDX with Gatsby theme for quick and easy set up
    - Material-ui design with optional config passed into the theme options
    - Gradient background with sitemap, rss feed, and offline capabilities
- url: https://gatsby-starter-blog-typescript.netlify.com/
  repo: https://github.com/gperl27/Gatsby-Starter-Blog-Typescript
  description: Gatsby starter blog with TypeScript
  tags:
    - Blog
    - Language:TypeScript
    - Styling:CSS-in-JS
  features:
    - Includes all features that come with Gatsby's official starter blog
    - TypeScript for type-safety out of the box
    - Styled components in favor of inline styles
    - Transition Link for nice page transitions
    - Type definitions from GraphQL schema (with code generation)
- url: https://gatsby-starter-sass.netlify.com/
  repo: https://github.com/colbyfayock/gatsby-starter-sass
  description: A Gatsby starter with Sass and no assumptions!
  tags:
    - Styling:SCSS
  features:
    - Sass stylesheets to manage your CSS (SCSS flavored)
    - Simple, minimal base setup to get started
    - No baked in configurations or assumptions
- url: https://billyjacoby.github.io/gatsby-react-bootstrap-starter/
  repo: https://github.com/billyjacoby/gatsby-react-bootstrap-starter
  description: GatsbyJS starter with react-bootstrap and react-icons
  tags:
    - Styling:Bootstrap
    - Styling:SCSS
  features:
    - SASS stylesheets to make styling components easy
    - Sample navbar that sticks to the top of the page on scroll
    - Includes react-icons to make adding icons to your app super simple
- url: https://gatsbystartermdb.netlify.com
  repo: https://github.com/jjcav84/mdbreact-gatsby-starter
  description: GatsbyJS starter built with MDBootstrap React free version
  tags:
    - Styling:Bootstrap
  features:
    - Material Design, Bootstrap, and React
    - Contact form and Google Map components
    - Animation
    - documentation and component library can be found at mdboostrap's website
- url: https://gatsby-starter-primer.netlify.com/
  repo: https://github.com/thomaswangio/gatsby-starter-primer
  description: A Gatsby starter featuring GitHub Primer Design System and React components
  tags:
    - Styling:Other
    - Styling:CSS-in-JS
    - SEO
    - Landing Page
  features:
    - Primer React Components
    - Styled Components
    - Gatsby Image
    - Better SEO component with appropriate OG image and appropriate fallback meta tags
- url: https://pranshuchittora.github.io/gatsby-material-boilerplate
  repo: https://github.com/pranshuchittora/gatsby-material-boilerplate
  description: A simple starter to get up and developing quickly with Gatsby in material design
  tags:
    - Styling:Material
  features:
    - Material design
    - Sass/SCSS
    - Tags
    - Categories
    - Google Analytics
    - Offline support
    - Web App Manifest
    - SEO
- url: https://anubhavsrivastava.github.io/gatsby-starter-hyperspace
  repo: https://github.com/anubhavsrivastava/gatsby-starter-hyperspace
  description: Single page starter based on the Hyperspace site template, with landing, custom and Elements(Component) page
  tags:
    - HTML5UP
    - Styling:SCSS
    - Onepage
    - Landing Page
  features:
    - Designed by HTML5 UP
    - Simple one page site that’s perfect for personal portfolios
    - Fully Responsive
    - Styling with SCSS
    - Offline support
    - Web App Manifest
- url: https://anubhavsrivastava.github.io/gatsby-starter-identity
  repo: https://github.com/anubhavsrivastava/gatsby-starter-identity
  description: Single page starter based on the Identity site template by HTML5 up, suitable for one page portfolio.
  tags:
    - HTML5UP
    - Styling:SCSS
    - Onepage
    - Landing Page
    - PWA
  features:
    - Designed by HTML5 UP
    - Simple one page personal portfolio
    - Fully Responsive
    - Styling with SCSS
    - Offline support
    - Web App Manifest
- url: https://hopeful-ptolemy-cd840b.netlify.com/
  repo: https://github.com/tonydiaz/gatsby-landing-page-starter
  description: A simple landing page starter for idea validation using material-ui. Includes email signup form and pricing section.
  tags:
    - Styling:Material
    - Landing Page
  features:
    - SEO
    - Mailchimp integration
    - Material-UI components
    - Responsive
    - Pricing section
    - Benefits section
    - Email signup form
    - Easily configurable
    - Includes standard Gatsby starter features
- url: https://anubhavsrivastava.github.io/gatsby-starter-aerial
  repo: https://github.com/anubhavsrivastava/gatsby-starter-aerial
  description: Single page starter based on the Aerial site template by HTML5 up, suitable for one page personal page.
  tags:
    - HTML5UP
    - Styling:SCSS
    - Onepage
    - Landing Page
    - PWA
  features:
    - Designed by HTML5 UP
    - Simple one page personal portfolio
    - Fully Responsive
    - Styling with SCSS
    - Offline support
    - Web App Manifest
- url: https://anubhavsrivastava.github.io/gatsby-starter-eventually
  repo: https://github.com/anubhavsrivastava/gatsby-starter-eventually
  description: Single page starter based on the Eventually site template by HTML5 up, suitable for upcoming product page.
  tags:
    - HTML5UP
    - Styling:SCSS
    - Landing Page
    - PWA
  features:
    - Designed by HTML5 UP
    - Fully Responsive
    - Styling with SCSS
    - Offline support
    - Web App Manifest
- url: https://jovial-jones-806326.netlify.com/
  repo: https://github.com/GabeAtWork/gatsby-elm-starter
  description: An Elm-in-Gatsby integration, based on gatsby-plugin-elm
  tags:
    - Language:Other
  features:
    - Elm language integration
- url: https://anubhavsrivastava.github.io/gatsby-starter-readonly
  repo: https://github.com/anubhavsrivastava/gatsby-starter-readonly
  description: Single page starter based on the ReadOnly site template by HTML5 up, with landing and Elements(Component) page
  tags:
    - HTML5UP
    - Onepage
    - Styling:SCSS
    - Landing Page
    - PWA
  features:
    - Designed by HTML5 UP
    - Fully Responsive
    - Styling with SCSS
    - Offline support
    - Web App Manifest
- url: https://anubhavsrivastava.github.io/gatsby-starter-prologue
  repo: https://github.com/anubhavsrivastava/gatsby-starter-prologue
  description: Single page starter based on the Prologue site template by HTML5 up, for portfolio pages
  tags:
    - HTML5UP
    - Onepage
    - Styling:SCSS
    - Portfolio
    - PWA
  features:
    - Designed by HTML5 UP
    - Fully Responsive
    - Styling with SCSS
    - Offline support
    - Web App Manifest
- url: https://gatsby-london.netlify.com
  repo: https://github.com/ImedAdel/gatsby-london
  description: A custom, image-centric theme for Gatsby.
  tags:
    - Portfolio
    - Blog
    - Styling:PostCSS
  features:
    - Post thumbnails in the homepage
    - Built with PostCSS
    - Made for image-centeric portfolios
    - Based on London for Ghost
- url: https://anubhavsrivastava.github.io/gatsby-starter-overflow
  repo: https://github.com/anubhavsrivastava/gatsby-starter-overflow
  description: Single page starter based on the Overflow site template by HTML5 up, with landing and Elements(Component) page
  tags:
    - HTML5UP
    - Onepage
    - Styling:SCSS
    - Portfolio
    - PWA
  features:
    - Designed by HTML5 UP
    - Fully Responsive
    - Image Gallery
    - Styling with SCSS
    - Offline support
    - Web App Manifest
- url: https://cosmicjs.com/apps/gatsby-agency-portfolio/demo
  repo: https://github.com/cosmicjs/gatsby-agency-portfolio
  description: Static Webpage for displaying your agencies skills and past work.  Implements 4 sections for displaying information about your company, A home page, information about services, projects, and the people in your organization.
  tags:
    - Blog
    - Portfolio
    - CMS:Cosmic JS
  features:
    - Landing Page
    - Home
    - Services
    - Projects
    - People
- url: https://cosmicjs.com/apps/gatsby-localization-app-starter/demo
  repo: https://github.com/cosmicjs/gatsby-localization-app-starter
  description: A localized Gatsby starter application powered by Cosmic JS.
  tags:
    - CMS:Cosmic JS
    - i18n
  features:
    - Gatsby localization starter app
- url: https://cosmicjs.com/apps/gatsby-docs/demo
  repo: https://github.com/cosmicjs/gatsby-docs-app
  description: Be able to view and create documentation using Gatsby and Cosmic JS. Leveraging the speed and high powered APIs of the Gatsby framework and the simplicity and scalability of Cosmic JS.
  tags:
    - CMS:Cosmic JS
    - Documentation
  features:
    - manage docs in static web file format for zippy delivery
- url: https://cosmicjs.com/apps/gatsby-ecommerce-website/demo
  repo: https://github.com/a9kitkumar/Gatsby-Ecommerce
  description: A localized Gatsby starter application powered by Cosmic JS.
  tags:
    - CMS:Cosmic JS
    - eCommerce
  features:
    - Stores products, orders using Cosmic JS as a database and a server
- url: https://harshil1712.github.io/gatsby-starter-googlesheets/
  repo: https://github.com/harshil1712/gatsby-starter-googlesheets
  description: A starter using Google Sheets as data source
  tags:
    - Google Sheets
    - SEO
    - Blog
  features:
    - Uses Google Sheets for data
    - Easily configurable
- url: https://the-plain-gatsby.netlify.com/
  repo: https://github.com/wangonya/the-plain-gatsby
  description: A simple minimalist starter for your personal blog.
  tags:
    - Blog
    - Markdown
  features:
    - Minimalist design
    - Next and previous blog post navigation
    - About page
    - Markdown support
- url: https://gatsby-starter-blockstack.openintents.org
  repo: https://github.com/friedger/gatsby-starter-blockstack
  description: A starter using Blockstack on client side
  tags:
    - Authentication
  features:
    - Uses Blockstack
    - Client side app
- url: https://anubhavsrivastava.github.io/gatsby-starter-multiverse
  repo: https://github.com/anubhavsrivastava/gatsby-starter-multiverse
  description: Single page starter based on the Multiverse site template by HTML5 up, with landing and Elements(Component) page
  tags:
    - HTML5UP
    - Onepage
    - Styling:SCSS
    - Portfolio
    - PWA
  features:
    - Designed by HTML5 UP
    - Fully Responsive
    - Image Gallery
    - Styling with SCSS
    - Offline support
    - Web App Manifest
- url: https://anubhavsrivastava.github.io/gatsby-starter-highlights
  repo: https://github.com/anubhavsrivastava/gatsby-starter-highlights
  description: Single page starter based on the Highlights site template by HTML5 up, with landing and Elements(Component) page
  tags:
    - HTML5UP
    - Onepage
    - Styling:SCSS
    - Portfolio
    - PWA
  features:
    - Designed by HTML5 UP
    - Fully Responsive
    - Image Gallery
    - Styling with SCSS
    - Offline support
    - Web App Manifest
- url: https://gatsby-starter-material-business-markdown.netlify.com/
  repo: https://github.com/ANOUN/gatsby-starter-material-business-markdown
  description: A clean, modern starter for businesses using Material Design Components
  tags:
    - Blog
    - Markdown
    - PWA
    - Styling:Material
    - Styling:SCSS
  features:
    - Minimal, Modern Business Website Design
    - Material Design Components
    - MDC React Components
    - MDC Theming
    - Blog
    - Home Page
    - Contact Page
    - Contact Form
    - About Page
    - Mobile-First approach in development
    - Fully Responsive
    - Markdown
    - PWA
- url: https://gatsby-starter-default-typescript.netlify.com/
  repo: https://github.com/andykenward/gatsby-starter-default-typescript
  description: Starter Default TypeScript
  tags:
    - Language:TypeScript
  features:
    - TypeScript
    - Typing generation for GraphQL using GraphQL Code Generator
    - Comes with React Helmet for adding site meta tags
    - Based on Gatsby Starter Default
- url: http://gatsbyhoney.davshoward.com/
  repo: https://github.com/davshoward/gatsby-starter-honey
  description: A delicious baseline for Gatsby (v2).
  tags:
    - Styling:PostCSS
    - SEO
  features:
    - Gatsby v2
    - SEO (including robots.txt, sitemap generation, automated yet customisable metadata, and social sharing data)
    - Google Analytics
    - PostCSS support
    - Developer environment variables
    - Accessibility support
    - Based on Gatsby Starter Default
- url: https://material-ui-starter.netlify.com/
  repo: https://github.com/dominicabela/gatsby-starter-material-ui
  description: This starter includes Material UI boilerplate and configuration files along with the standard Gatsby configuration files. It provides a starting point for developing Gatsby apps with the Material UI framework.
  tags:
    - SEO
    - Styling:Material
  features:
    - Material UI Framework
    - Roboto Typeface (self hosted)
    - SEO
    - Offline Support
    - Based on Gatsby Default Starter
- url: https://developer-diary.netlify.com/
  repo: https://github.com/willjw3/gatsby-starter-developer-diary
  description: A blog template created with web developers in mind. Totally usable right out of the box, but minimalist enough to be easily modifiable.
  tags:
    - Blog
    - Markdown
    - Pagination
    - SEO
  features:
    - Ready to go - Blog author name, author image, etc,... can be easily added using a config file
    - Blog posts created as markdown files
    - Gatsby v.2
    - Mobile responsive
    - Pagination
    - Category and tag pages
    - Social media sharing icons in each post
    - Icons from React Icons (Font Awesome, Devicons, etc,...)
    - Beautiful tech-topic tags to attach to your web-development-related blog posts
    - Developer-relevant social media icon links, including GitHub, Stack Overflow, and freeCodeCamp
- url: https://anubhavsrivastava.github.io/gatsby-starter-paradigmshift
  repo: https://github.com/anubhavsrivastava/gatsby-starter-paradigmshift
  description: Single page starter based on the Paradigm Shift site template by HTML5 up, with landing and Elements(Component) page
  tags:
    - HTML5UP
    - Onepage
    - Styling:SCSS
    - Portfolio
    - PWA
  features:
    - Designed by HTML5 UP
    - Fully Responsive
    - Image Gallery
    - Styling with SCSS
    - Offline support
    - Web App Manifest
- url: https://dazzling-heyrovsky-62d4f9.netlify.com/
  repo: https://github.com/s-kris/gatsby-starter-medium
  description: A GatsbyJS starter blog as close as possible to medium.
  tags:
    - Markdown
    - Styling:CSS-in-JS
  features:
    - Careers Listing
    - Mobile Responsive
- url: https://gatsby-personal-starter-blog.netlify.com
  repo: https://github.com/thomaswangio/gatsby-personal-starter-blog
  description: Gatsby starter for personal blogs! Blog configured to run at /blog and with Netlify CMS and gatsby-remark-vscode.
  tags:
    - Blog
    - Markdown
    - Styling:CSS-in-JS
    - CMS:Netlify
  features:
    - Netlify CMS
    - VSCode syntax highlighting
    - Styled Components
- url: https://anubhavsrivastava.github.io/gatsby-starter-phantom
  repo: https://github.com/anubhavsrivastava/gatsby-starter-phantom
  description: Single page starter based on the Phantom site template by HTML5 up, with landing, generic and Elements(Component) page
  tags:
    - HTML5UP
    - Onepage
    - Styling:SCSS
    - PWA
  features:
    - Designed by HTML5 UP
    - Fully Responsive
    - Styling with SCSS
    - Offline support
    - Web App Manifest
- url: https://gatsby-starter-internationalized.ack.ee/
  repo: https://github.com/AckeeCZ/gatsby-starter-internationalized
  description: A simple starter for fully internationalized websites, including route internationalization.
  tags:
    - i18n
  features:
    - internationalized page content - via react-intl
    - internationalized routes - via language configuration
    - lightweight - includes only internationalization code
    - LocalizedLink - built-in link component handling route generation
    - LanguageSwitcher - built-in language switcher component
- url: https://gatsby-starter-bee.netlify.com/
  repo: https://github.com/JaeYeopHan/gatsby-starter-bee
  description: A simple starter for blog with fresh UI.
  tags:
    - Blog
    - Netlify
    - Disqus
    - SEO
  features:
    - Code highlight with Fira Code font
    - Emoji (emojione)
    - Social share feature (Twitter, Facebook)
    - Comment feature (disqus, utterances)
    - Sponsor service (Buy-me-a-coffee)
    - CLI Tool
- url: https://learn.hasura.io/graphql/react/introduction
  repo: https://github.com/hasura/gatsby-gitbook-starter
  description: A starter to generate docs/tutorial websites based on GitBook theme.
  tags:
    - Documentation
    - MDX
    - Markdown
    - SEO
  features:
    - Write in Markdown / MDX and generate responsive documentation/tutorial web apps
    - Fully Configurable
    - Syntax highlighting with Prismjs
    - Code diffing with +/-
    - Google Analytics Integration
    - SEO Tags with MDX frontmatter
    - Edit on GitHub button
    - Fully Customisable with rich embeds using React in MDX.
- url: https://gatsby-starter-blog-with-lunr.netlify.com/
  repo: https://github.com/lukewhitehouse/gatsby-starter-blog-with-lunr
  description: Building upon Gatsby's blog starter with a Lunr.js powered Site Search.
  tags:
    - Blog
    - Search
  features:
    - Same as the official starter blog
    - Integration with Lunr.js
- url: https://oneshopper.netlify.com
  repo: https://github.com/rohitguptab/OneShopper
  description: This Starter is created for Ecommerce site with Gatsby + Contentful and snipcart
  tags:
    - eCommerce
    - CMS:Contentful
    - Blog
    - SEO
    - Disqus
  features:
    - Blog post listing with previews for each blog post.
    - Store page listing all the Products and includes features like Rating, Price, Checkout, More then one Product images with tabbing.
    - Contact form with Email notification.
    - Index pages design with Latest Post, Latest Blog, Deal of week and Banner.
- url: https://anubhavsrivastava.github.io/gatsby-starter-spectral
  repo: https://github.com/anubhavsrivastava/gatsby-starter-spectral
  description: Single page starter based on the Spectral site template by HTML5 up, with landing, Generic and Elements(Component) page
  tags:
    - HTML5UP
    - Onepage
    - Styling:SCSS
    - Portfolio
    - PWA
  features:
    - Designed by HTML5 UP
    - Fully Responsive
    - Styling with SCSS
    - Offline support
    - Web App Manifest
- url: https://anubhavsrivastava.github.io/gatsby-starter-directive
  repo: https://github.com/anubhavsrivastava/gatsby-starter-directive
  description: Single page starter based on the Directive site template by HTML5 up, with landing and Elements(Component) page
  tags:
    - HTML5UP
    - Onepage
    - Styling:SCSS
    - Portfolio
    - PWA
  features:
    - Designed by HTML5 UP
    - Fully Responsive
    - Styling with SCSS
    - Offline support
    - Web App Manifest
- url: https://histaff.io/
  repo: https://github.com/histaff/website-static
  description: It's a beautiful starter static website which useful plugins based on Gatsby
  tags:
    - Styling:SCSS
    - Landing Page
    - Onepage
  features:
    - Fully Responsive
    - Styling with SCSS
    - Very similar to gatsby-starter-netlify-cms, slightly more configurable (e.g. set site-title in gatsby-config) with Bootstrap/Bootswatch instead of bulma
    - LocalizedLink - built-in link component handling route generation
- url: https://gatsby-kea-starter.netlify.com/
  repo: https://github.com/benjamin-glitsos/gatsby-kea-starter
  description: Gatsby starter with redux and sagas made simpler by the Kea library
  tags:
    - Redux
  features:
    - The Kea library makes redux and sagas extremely simple and concise
- url: https://anubhavsrivastava.github.io/gatsby-starter-solidstate
  repo: https://github.com/anubhavsrivastava/gatsby-starter-solidstate
  description: Single page starter based on the Solid State site template by HTML5 up, with landing, Generic and Elements(Component) page
  tags:
    - HTML5UP
    - Onepage
    - Styling:SCSS
    - Portfolio
    - PWA
  features:
    - Designed by HTML5 UP
    - Fully Responsive
    - Styling with SCSS
    - Offline support
    - Web App Manifest
- url: https://yellowcake.netlify.com/
  repo: https://github.com/thriveweb/yellowcake
  description: A starter project for creating lightning-fast websites with Gatsby v2 and Netlify-CMS v2 + Uploadcare integration.
  tags:
    - CMS:Netlify
    - Netlify
    - Blog
    - SEO
  features:
    - Uploadcare
    - Netlify Form
    - Category list (with navigation)
    - Featured post
    - Next and prev post
    - SEO component
- url: https://anubhavsrivastava.github.io/gatsby-starter-fractal
  repo: https://github.com/anubhavsrivastava/gatsby-starter-fractal
  description: Single page starter based on the Fractal site template by HTML5 up, with landing and Elements(Component) page
  tags:
    - HTML5UP
    - Onepage
    - Styling:SCSS
    - Portfolio
    - PWA
  features:
    - Designed by HTML5 UP
    - Fully Responsive
    - Styling with SCSS
    - Offline support
    - Web App Manifest
- url: https://minimal-gatsby-ts-starter.netlify.com/
  repo: https://github.com/TheoBr/minimal-gatsby-typescript-starter
  description: Minimal TypeScript Starter
  tags:
    - Language:TypeScript
  features:
    - TypeScript
    - ESLint + optional rule enforcement with Husky
    - Prettier
    - Netlify ready
    - Minimal
- url: https://gatsby-typescript-starter-default.netlify.com/
  repo: https://github.com/RobertoMSousa/gatsby-typescript-starter-default
  description: Simple Gatsby starter using TypeScript and eslint instead of outdated tslint.
  tags:
    - Language:TypeScript
    - SEO
    - Linting
  features:
    - Comes with React Helmet for adding site meta tags
    - Includes plugins for offline support out of the box
    - TypeScript
    - Prettier & eslint to format & check the code
- url: https://gatsby-starter-carraway.netlify.com/
  repo: https://github.com/endymion1818/gatsby-starter-carraway
  description: a Gatsby starter theme with Accessibility features, TypeScript, Jest, some basic UI elements, and a CircleCI pipeline
  tags:
    - Language:TypeScript
    - Pagination
    - Search
    - Testing
  features:
    - Paginated post archive
    - Site search with Lunr.js
    - Categories and category archive pages
    - Minimal CSS defaults using styled-components, including system font stack
    - Some fundamental Accessibility features including tabbable navigation & "Skip to content" link
    - UI elements including multi-column layout using CSS Grid (with float fallback), header component with logo, basic navigation & search and a footer with 3-column layout, logo and 2 menu areas
    - TypeScript & Testing including some sensible TypeScript defaults, tests with @testing-library/react, pre-commit and pre-push hooks. Set up includes enums for repeating values such as font & background colours
    - Setup for a CircleCI pipeline so you can run the above tests in branches before merging to master
    - Markdown posts _and_ pages (pages don't appear in the post archive)
- url: https://www.quietboy.net
  repo: https://github.com/zhouyuexie/gatsby-starter-quiet
  description: Gatsby out of the box blog, use TypeScript and highly customized style.
  tags:
    - Language:TypeScript
    - Styling:SCSS
    - SEO
    - Linting
    - RSS
    - Pagination
    - PWA
  features:
    - TypeScript
    - TsLint & Prettier
    - Tag list
    - Custom page layout
    - Switch the dark mode according to the system theme
    - Scss
    - Pagination
- url: https://compassionate-morse-5204bf.netlify.com/
  repo: https://github.com/deamme/gatsby-starter-prismic-resume
  description: Gatsby Resume/CV page with Prismic integration
  tags:
    - CMS:Prismic
    - CMS:Headless
    - Styling:CSS-in-JS
    - Onepage
    - Linting
  features:
    - One-page resume/CV
    - Prismic as Headless CMS
    - Emotion for styling
    - Uses multiple features of Prismic - Slices, Labels, Custom Types
    - ESLint & Prettier
- url: https://anubhavsrivastava.github.io/gatsby-starter-resume
  repo: https://github.com/anubhavsrivastava/gatsby-starter-resume
  description: Single page starter based on the Resume site template by startbootstrap for resume/portfolio page
  tags:
    - Onepage
    - Styling:SCSS
    - PWA
  features:
    - Designed by startbootstrap
    - Fully Responsive
    - Styling with SCSS
    - Offline support
    - Web App Manifest
- url: https://gatsby-starter-typescript-jest.netlify.com/
  repo: https://github.com/denningk/gatsby-starter-typescript-jest
  description: Barebones Gatsby starter with TypeScript, Jest, GitLab-CI, and other useful configurations
  tags:
    - Language:TypeScript
    - Testing
    - AWS
    - Linting
    - SEO
  features:
    - All components from default Gatsby starter converted to TypeScript
    - Jest testing configured for TypeScript with ts-jest
    - Detailed guide on how to deploy using AWS S3 buckets included in README
    - .gitlab-ci.yml file with blanks that can be customized for any Gatsby project
    - Configurations for EditorConfig, Prettier, and ESLint (for TypeScript)
- url: https://gatsby-starter-apollo.smakosh.com/app/
  repo: https://github.com/smakosh/gatsby-apollo-starter
  description: Gatsby Apollo starter - with client side routing
  tags:
    - Client-side App
    - SEO
    - Styling:CSS-in-JS
  features:
    - Apollo provider & Client side routing
    - Eslint/Prettier configured
    - Easy to customize
    - Nice project structure
    - Flex Grid components easy to customize
- url: https://portfolio.smakosh.com/
  repo: https://github.com/smakosh/gatsby-portfolio-dev
  description: A portfolio for developers
  tags:
    - Portfolio
    - SEO
    - Netlify
    - Onepage
    - Styling:CSS-in-JS
  features:
    - Eslint/Prettier configured
    - Scores 100% on a11y / Performance / PWA / SEO
    - PWA (desktop & mobile)
    - Easy to customize
    - Nice project structure
    - Amazing illustrations by Undraw.co
    - Tablet & mobile friendly
    - Continuous deployment with Netlify
    - A contact form protected by Google Recaptcha
    - Can be deployed with one click
    - Functional components with Recompose React Hooks! ready to migrate to React hooks!
    - Fetches your GitHub pinned projects with most stars (You could customize this if you wish)
- url: https://github.com/smakosh/gatsby-airtable-starter
  repo: https://github.com/smakosh/gatsby-airtable-starter
  description: Gatsby Airtable starter
  tags:
    - SEO
    - Netlify
    - Client-side App
    - Styling:CSS-in-JS
  features:
    - Static content fetched from Airtable
    - Dynamic content with CRUD operations with Airtable REST API
    - Well structured files/folders
    - Custom React Hooks
    - Custom Helpers instead of using third party libraries
    - Dynamic & Static containers
    - Global state management ready with useReducer & useContext
    - Dummy auth but ready to add real requests
- url: https://github.com/smakosh/gatsby-app-starter-rest-api
  repo: https://github.com/smakosh/gatsby-app-starter-rest-api
  description: Gatsby REST API starter
  tags:
    - Authentication
    - Client-side App
    - Styling:CSS-in-JS
  features:
    - Dynamic content with CRUD operations with a REST API
    - Well structured files/folders
    - Custom React Hooks
    - Auth with a JWT approach
    - Custom Helpers instead of using third party libraries
    - Dynamic containers
    - Global state management ready with useReducer & useContext
- url: https://gatsbyjs-starter-tailwindplay.appseed.us/
  repo: https://github.com/app-generator/gatsbyjs-starter-tailwindplay
  description: A Gatsby v2 starter styled using Tailwind, a utility-first CSS framework. Uses Purgecss to remove unused CSS.
  tags:
    - Styling:Tailwind
  features:
    - Based on gatsby-starter-tailwind
    - Tailwind CSS Framework
    - Removes unused CSS with Purgecss
- url: https://act-labs.github.io/
  repo: https://github.com/act-labs/gatsby-starter-act-blog
  description: Gatsby starter for blog/documentation using MDX, Ant Design, gatsby-plugin-combine.
  tags:
    - Blog
    - Documentation
    - Styling:Ant Design
    - Markdown
    - MDX
    - SEO
  features:
    - Posts and snippets;
    - SEO component;
    - Ant Design UI components;
    - Markdown and MDX for pages;
    - A customized webpack and babel configuration, for complex profecianal web apps with node.js, Jest tests, etc;
    - Progressively build more and more complex pages using gatsby-plugin-combine.
- url: https://gatsby-ghub.netlify.com/resume-book/
  repo: https://github.com/dwyfrequency/gatsby-ghub
  description: A resume builder app with authenticated routes, static marketing pages, and dynamic resume creation
  tags:
    - Authentication
    - Netlify
    - Client-side App
  features:
    - Netlify Identity
    - Static Marketing pages and Dynamic Client-side Authenticated App pages
    - SEO component
    - Apollo GraphQL (client-side)
- url: https://lewis-gatsby-starter-i18n.firebaseapp.com
  repo: https://github.com/lewislbr/lewis-gatsby-starter-i18n
  description: A simple custom Gatsby starter template to start a new multilanguage website.
  tags:
    - i18n
    - Styling:CSS-in-JS
    - PWA
    - Portfolio
    - SEO
  features:
    - Automatically detects user browser language.
    - CSS in JS with styled-components.
    - Optimized images.
    - Offline capabilities.
    - Auto-generated sitemap and robots.txt.
    - Google Analytics
- url: https://gatsby-snipcart-starter.netlify.com/
  repo: https://github.com/issydennis/gatsby-snipcart
  description: A simple e-commerce shop built using Gatsby and Snipcart.
  tags:
    - eCommerce
    - Styling:CSS-in-JS
    - Markdown
  features:
    - Minimal design to allow for simple customisation.
    - Snipcart integration provides an easy-to-use shopping cart and checkout.
    - Individual product pages with custom fields.
    - Products defined using markdown.
    - Styled components.
    - Gatsby image for optimised product images.
- url: https://anubhavsrivastava.github.io/gatsby-starter-stylish
  repo: https://github.com/anubhavsrivastava/gatsby-starter-stylish
  description: Single page starter based on the Stylish Portfolio site template by startbootstrap for portfolio page
  tags:
    - Onepage
    - Portfolio
    - Styling:SCSS
    - PWA
  features:
    - Designed by startbootstrap
    - Fully Responsive
    - Styling with SCSS
    - Offline support
    - Web App Manifest
- url: https://lewis-gatsby-starter-basic.firebaseapp.com
  repo: https://github.com/lewislbr/lewis-gatsby-starter-basic
  description: A simple custom basic Gatsby starter template to start a new website.
  tags:
    - Styling:CSS-in-JS
    - PWA
    - SEO
  features:
    - Bare-bones starter.
    - CSS in JS with styled-components.
    - Optimized images.
    - Offline capabilities.
    - Auto-generated sitemap and robots.txt.
- url: https://myclicks.netlify.com/
  repo: https://github.com/himali-patel/MyClicks
  description: A simple Gatsby starter template to create portfolio website with contentful and Netlify.
  tags:
    - Blog
    - Netlify
    - CMS:Contentful
    - Styling:Bootstrap
    - Disqus
    - SEO
  features:
    - Fecthing Dynamic content from Contentful.
    - Blog post listing with previews, disqus implementation and social sharing for each blog post.
    - Contact form integration with Netlify.
    - Portfolio Result Filteration according to Category.
    - Index pages design with Recent Blogs and Intagram Feed.
- url: https://gatsby-starter-typescript-graphql.netlify.com
  repo: https://github.com/spawnia/gatsby-starter-typescript-graphql
  description: A Gatsby starter with typesafe GraphQL using TypeScript
  tags:
    - Language:TypeScript
    - Linting
    - Portfolio
    - Styling:CSS-in-JS
  features:
    - Type safety with TypeScript
    - Typesafe GraphQL with graphql-code-generator
    - ESLint with TypeScript support
    - Styling with styled-components
- url: https://gatsby-tailwind-serif.netlify.com/
  repo: https://github.com/windedge/gatsby-tailwind-serif
  description: A Gatsby theme based on gatsby-serif-theme, rewrite with Tailwind CSS.
  tags:
    - Styling:Tailwind
    - Markdown
  features:
    - Based on gatsby-serif-theme
    - Tailwind CSS Framework
    - Removes unused CSS with Purgecss
    - Responsive design
    - Suitable for small business website
- url: https://mystifying-mclean-5c7fce.netlify.com
  repo: https://github.com/renvrant/gatsby-mdx-netlify-cms-starter
  description: An extension of the default starter with Netlify CMS and MDX support.
  tags:
    - MDX
    - Markdown
    - Netlify
    - CMS:Netlify
    - Styling:None
  features:
    - MDX and Netlify CMS support
    - Use React components in Netlify CMS Editor and other markdown files
    - Allow editors to choose a page template
    - Replace HTML tags with React components upon rendering Markdown, enabling design systems
    - Hide pages from being editable by the CMS
    - Minimal and extensible
- url: https://gatsby-airtable-advanced-starter.marcomelilli.com
  repo: https://github.com/marcomelilli/gatsby-airtable-advanced-starter
  description: A Gatsby Starter Blog using Airtable as backend
  tags:
    - Airtable
    - Blog
    - Styling:None
  features:
    - Dynamic content from Airtable
    - Does not contain any UI frameworks
    - Tags
    - Categories
    - Authors
    - Disqus
    - Offline support
    - Web App Manifest
    - SEO
- url: https://contentful-starter.netlify.com/
  repo: https://github.com/mohanmonu777/gatsby_contentful_starter
  description: An Awesome Starter Kit to help you get going with Contentful and Gatsby
  tags:
    - Blog
    - CMS:Contentful
    - CMS:Headless
  features:
    - Bare-bones starter.
    - Dynamic content from Contentful CMS
    - Ready made Components
    - Responsive Design
    - Includes Contentful Delivery API for production build
- url: https://gatsby-simple-blog.thundermiracle.com
  repo: https://github.com/thundermiracle/gatsby-simple-blog
  description: A gatsby-starter-blog with overreacted looking and tags, breadcrumbs, disqus, i18n, eslint supported
  tags:
    - i18n
    - Blog
    - Netlify
    - Linting
    - Disqus
    - Testing
  features:
    - Easily Configurable
    - Tags
    - Breadcrumbs
    - Tags
    - Disqus
    - i18n
    - ESLint
    - Jest
- url: https://anubhavsrivastava.github.io/gatsby-starter-grayscale
  repo: https://github.com/anubhavsrivastava/gatsby-starter-grayscale
  description: Single page starter based on the Grayscale site template by startbootstrap for portfolio page
  tags:
    - Onepage
    - Portfolio
    - Styling:SCSS
    - PWA
  features:
    - Designed by startbootstrap
    - Fully Responsive
    - Styling with SCSS
    - Offline support
    - Web App Manifest
- url: https://gatsby-all-in.netlify.com
  repo: https://github.com/Gherciu/gatsby-all-in
  description: A starter that includes the most popular js libraries, already pre-configured and ready for use.
  tags:
    - Linting
    - Netlify
    - Styling:Tailwind
  features:
    - Tailwind CSS Framework
    - Antd UI Framework pre-configured
    - Redux for managing state
    - Eslint and Stylelint to enforce code style
- url: http://demo.nagui.me
  repo: https://github.com/kimnagui/gatsby-starter-nagui
  description: A Gatsby starter that full responsive blog.
  tags:
    - Blog
    - AWS
    - Pagination
    - SEO
    - Styling:CSS-in-JS
  features:
    - Tags & Categorys.
    - Pagination.
    - Show Recent Posts for category.
    - Styled-Components.
    - Mobile-First CSS.
    - Syntax highlighting in code blocks using PrismJS(Dracula).
    - Google Analytics.
    - Deploy AWS S3.
- url: https://anubhavsrivastava.github.io/gatsby-starter-newage
  repo: https://github.com/anubhavsrivastava/gatsby-starter-newage
  description: Single page starter based on the new age site template by startbootstrap for portfolio page/Mobile app launch
  tags:
    - Onepage
    - Portfolio
    - Styling:SCSS
    - PWA
  features:
    - Designed by startbootstrap
    - Fully Responsive
    - Styling with SCSS
    - Offline support
    - Web App Manifest
- url: https://gatsby-starter-krisp.netlify.com/
  repo: https://github.com/mohanmonu777/gatsby-starter-krisp
  description: A minimal, clean and responsive starter built with gatsby
  tags:
    - Styling:Bootstrap
    - Onepage
    - Portfolio
    - Netlify
    - Markdown
  features:
    - Styled-Components.
    - Mobile-First CSS.
    - Responsive Design, optimized for Mobile devices
- url: https://gatsby-datocms-starter.netlify.com/
  repo: https://github.com/brohlson/gatsby-datocms-starter
  description: An SEO-friendly DatoCMS starter with styled-components, page transitions, and out-of-the-box blog post support.
  tags:
    - CMS:DatoCMS
    - Styling:CSS-in-JS
    - Blog
    - Portfolio
    - SEO
  features:
    - Page Transitions
    - Blog Post Template
    - Sitemap & Robots.txt generation
- url: https://elemental.netlify.com/
  repo: https://github.com/akzhy/gatsby-starter-elemental
  description: A highly customizable portfolio starter with grid support.
  tags:
    - Blog
    - Portfolio
    - SEO
  features:
    - Highly Customizable
    - Portfolio Template
    - Blog Post Template
    - SEO Friendly
- url: https://gatsby-starter-apollo.netlify.com/
  repo: https://github.com/piducancore/gatsby-starter-apollo-netlify
  description: This project is an easy way to start developing fullstack apps with Gatsby and Apollo Server (using Netlify Lambda functions). For developing we use Netlify Dev to bring all of this magic to our local machine.
  tags:
    - Netlify
  features:
    - Apollo Client
    - Apollo Server running on Netlify functions
    - Netlify Dev for local development
- url: https://gatsby-starter-blog-and-portfolio.netlify.com/
  repo: https://github.com/alisalahio/gatsby-starter-blog-and-portfolio
  description: Just gatsby-starter-blog , with portfolio section added
  tags:
    - Blog
    - Portfolio
  features:
    - Basic setup for a full-featured blog
    - Basic setup for a portfolio
    - Support for an RSS feed
    - Google Analytics support
    - Automatic optimization of images in Markdown posts
    - Support for code syntax highlighting
    - Includes plugins for easy, beautiful typography
    - Includes React Helmet to allow editing site meta tags
    - Includes plugins for offline support out of the box
- url: https://www.attejuvonen.fi
  repo: https://github.com/baobabKoodaa/blog
  description: Blog with all the Bells and Whistles
  tags:
    - Blog
    - Infinite Scroll
    - Pagination
    - SEO
    - Markdown
  features:
    - Write blog posts into Markdown files (easy to format and content will not be married to any platform).
    - Expandable
    - Responsive and streamlined design.
    - Blazing fast UX
    - Autogenerated tracedSVG image placeholders are stylized to create a smooth look and transition as the image loads without the page jumping around.
    - Posts organized by tags.
    - Teasers of posts are generated to front page with infinite scroll which gracefully degrades into pagination.
    - Allow readers to be notified of updates with RSS feed and email newsletter.
    - Contact Form.
- url: https://novela.narative.co
  repo: https://github.com/narative/gatsby-starter-novela
  description: Welcome to Novela, the simplest way to start publishing with Gatsby.
  tags:
    - Blog
    - MDX
    - Portfolio
    - Pagination
    - SEO
  features:
    - Beautifully Designed
    - Multiple Homepage Layouts
    - Toggleable Light and Dark Mode
    - Simple Customization with Theme UI
    - Highlight-to-Share
    - Read Time and Progress
    - MDX support and inline code
    - Accessibility in Mind
- url: https://gatsby-starter-fashion-portfolio.netlify.com/
  repo: https://github.com/shobhitchittora/gatsby-starter-fashion-portfolio
  description: A Gatsby starter for a professional and minimal fashion portfolio.
  tags:
    - Blog
    - Client-side App
    - Landing Page
    - Portfolio
    - Styling:Other
  features:
    - A minimal and simple starter for your fashion portfolio
    - No need for any CMS, work with all your data and images locally.
    - Separate components for different pages and grid
    - Uses gatsby-image to load images
    - Built using the old school CSS.
- url: https://gatsby-theme-profile-builder.netlify.com/
  repo: https://github.com/ashr81/gatsby-theme-profile-builder
  description: Simple theme to build your personal portfolio and publish your articles using Contentful CMS.
  tags:
    - Landing Page
    - Portfolio
    - Styling:CSS-in-JS
    - Blog
    - CMS:Contentful
  features:
    - Mobile Screen support
    - Out of the box support with Contentful CMS for articles.
    - Toggleable Light and Dark Mode
    - Profile image with links to your GitHub and Twitter.
- url: https://prist.marguerite.io/
  repo: https://github.com/margueriteroth/gatsby-prismic-starter-prist
  description: A light-themed starter powered by Gatsby v2 and Prismic to showcase portfolios and blogs.
  tags:
    - Blog
    - CMS:Prismic
    - Landing Page
    - Netlify
    - Portfolio
    - SEO
    - Styling:CSS-in-JS
  features:
    - Landing page with customizable Hero, Portfolio preview, and About component
    - Emotion styled components
    - Blog layout and pages
    - Portfolio layout and pages
    - Google Analytics
    - Mobile ready
- url: https://demos.simplecode.io/gatsby/crafty/
  repo: https://github.com/simplecode-io/gatsby-crafty-theme
  description: SEO-friendly, fast, and fully responsive Gatsby starter with minimal plugins, utilizing JSON files as a content source.
  tags:
    - SEO
    - Portfolio
    - CMS:Other
    - Styling:Other
  features:
    - Beautiful and simple design
    - 100/100 Google Lighthouse score
    - SEO Optimized
    - Includes header/footer/sidebar (on Mobile)
    - CSS based sidebar
    - CSS based Modals
    - Content is fetched from JSON Files
    - Only one extra plugin from default Gatsby starter
- url: https://gatsby-starter-profile-site.netlify.com/
  repo: https://github.com/Mr404Found/gatsby-starter-profile-site
  description: A minimal and clean starter build with gatsby.
  tags:
    - Landing Page
    - Netlify
    - Portfolio
    - SEO
    - Styling:CSS-in-JS
  features:
    - Simple Design
    - Made by Sumanth
- url: http://the404blog.netlify.com
  repo: https://github.com/mohanmonu777/the404blog
  description: An Awesome Starter Blog to help you get going with Gatsby and Markdown
  tags:
    - Blog
    - Markdown
    - Search
    - Styling:CSS-in-JS
  features:
    - Bare-bones starter.
    - Dynamic content with Markdown
    - Ready made Components
    - Responsive Design
    - Includes Search Feature.
    - Syntax Highlight in Code.
    - Styling in Bootstrap
- url: https://gatsby-starter-unicorn.netlify.com/
  repo: https://github.com/mohanmonu777/gatsby_starter_unicorn
  description: An Awesome Starter Blog to help you get going with Gatsby and Markdown
  tags:
    - Blog
    - Markdown
    - Styling:CSS-in-JS
  features:
    - Bare-bones starter.
    - Dynamic content with Markdown
    - Ready made Components
    - Responsive Design
    - Syntax Highlight in Code.
- url: https://gatsby-starter-organization.netlify.com/
  repo: https://github.com/geocine/gatsby-starter-organization
  description: A Gatsby starter template for organization pages. Using the Gatsby theme "@geocine/gatsby-theme-organization"
  tags:
    - Styling:CSS-in-JS
    - Landing Page
    - Portfolio
    - Onepage
  features:
    - React Bootstrap styles
    - Theme-UI and EmotionJS CSS-in-JS
    - A landing page with all your organization projects, configurable through a YML file.
    - Configurable logo, favicon, organization name and title
- url: https://gatsby-starter-interviews.netlify.com/
  repo: https://github.com/rmagon/gatsby-starter-interviews
  description: A Gatsby starter template for structured Q&A or Interview sessions
  tags:
    - SEO
    - Blog
    - Styling:SCSS
  features:
    - Minimalist design for interviews
    - Beautifully presented questions and answers
    - Option to read all answers to a specific question
    - Share interview on social channels
    - All content in simple json files
- url: https://gatsby-starter-photo-book.netlify.com/
  repo: https://github.com/baobabKoodaa/gatsby-starter-photo-book
  description: A Gatsby starter for sharing photosets.
  tags:
    - Gallery
    - Infinite Scroll
    - Pagination
    - Transitions
  features:
    - Gallery with auto-generated thumbnails are presented on CSS Grid with infinite scroll.
    - Beautiful "postcard" view for photos with fullscreen toggle.
    - Both views are responsive with minimal whitespace and polished UX.
    - Many performance optimizations for image delivery (both by Gatsby & way beyond what Gatsby can do).
- url: https://gatsby-typescript-scss-starter.netlify.com/
  repo: https://github.com/GrantBartlett/gatsby-typescript-starter
  description: A simple starter project using TypeScript and SCSS
  tags:
    - Language:TypeScript
    - Styling:SCSS
    - SEO
  features:
    - Pages and components are classes.
    - A skeleton SCSS project added with prefixing
- url: https://portfolio-by-mohan.netlify.com/
  repo: https://github.com/mohanmonu777/gatsby_starter_portfolio
  description: An Official Starter for Gatsby Tech Blog Theme
  tags:
    - SEO
    - Blog
  features:
    - Styling using Styled-Components
    - Search using ElasticLunr
    - Theme by gatsby-tech-blog-theme
    - Deployed in Netlify
- url: https://brevifolia-gatsby-forestry.netlify.com/
  repo: https://github.com/kendallstrautman/brevifolia-gatsby-forestry
  description: A minimal starter blog built with Gatsby & Forestry CMS
  tags:
    - CMS:Forestry.io
    - Blog
    - Markdown
    - Styling:SCSS
  features:
    - Blog post listing with previews (image + summary) for each blog post
    - Minimalist, responsive design & typography
    - Create new markdown posts dynamically
    - Configured to work automatically with Forestry CMS
    - Customizable 'info' page
    - Simple layout & scss architecture, easily extensible
- url: https://gatsby-firebase-starter.netlify.com/
  repo: https://github.com/ovidiumihaibelciug/gatsby-firebase-starter
  description: Starter / Project Boilerplate for Authentication and creating Dynamic pages from collections with Firebase and Gatsby.js
  tags:
    - Firebase
    - SEO
    - Styling:SCSS
    - Authentication
    - PWA
  features:
    - Authentication with Firebase
    - Programmatically create pages from a firestore collection
    - Protected Routes with Authorization
    - Email verification
    - Includes React Helmet to allow editing site meta tags
    - Includes plugins for offline support out of the box
- url: https://gatsby-typescript-minimal.netlify.com/
  repo: https://github.com/benbarber/gatsby-typescript-minimal
  description: A minimal, bare-bones TypeScript starter for Gatsby
  tags:
    - Language:TypeScript
    - Styling:CSS-in-JS
    - SEO
  features:
    - Bare-bones starter
    - TypeScript
    - TSLint
    - Prettier
    - Styled Components
    - Sitemap Generation
    - Google Analytics
- url: https://agility-gatsby-starter.netlify.com
  repo: https://github.com/agility/agility-gatsby-starter
  description: Get started with Gatsby and Agility CMS using a minimal blog.
  tags:
    - CMS:Other
    - Blog
    - SEO
  features:
    - A bare-bones starter Blog to get you off and running with Agility CMS and Gatsby.
- url: https://gatsby-starter-dot.netlify.com/
  repo: https://github.com/chronisp/gatsby-starter
  description: Gatsby Starter for creating portfolio & blog.
  tags:
    - Blog
    - CMS:Headless
    - CMS:Contentful
    - Netlify
    - Portfolio
    - Redux
    - SEO
    - Styling:Material
  features:
    - Extensible & responsive design using Material UI (palette, typography & breakpoints configuration)
    - Blog integration with Contentful CMS (GraphQL queries)
    - Redux (connect actions & props easily using custom HOF)
    - Support for Netlify deployment
    - SEO
    - Prettier code styling
- url: https://johnjkerr.github.io/gatsby-creative/
  repo: https://github.com/JohnJKerr/gatsby-creative
  description: Gatsby implementation of the Start Bootstrap Creative template
  tags:
    - Gallery
    - Portfolio
    - Styling:Bootstrap
    - Styling:SCSS
  features:
    - Start Bootstrap Creative template converted to React/Gatsby
    - React Scrollspy used to track page position
    - React Bootstrap used to create modal portfolio carousel
    - GitHub Actions deployment to GitHub Pages demonstrated
- url: https://bonneville.netlify.com/
  repo: https://github.com/bagseye/bonneville
  description: A starter blog template for Gatsby
  tags:
    - Blog
    - SEO
  features:
    - Extensible & responsive design
    - Blog integration
    - SEO
- url: https://gatsby-starter-i18next-sanity.netlify.com/en
  repo: https://github.com/johannesspohr/gatsby-starter-i18next-sanity
  description: A basic starter which integrates translations with i18next and localized sanity input.
  tags:
    - i18n
    - CMS:sanity.io
  features:
    - Showcases advanced i18n techniques with i18next and sanity.io
    - Correct URLs for the languages (language in the path, translated slugs)
    - Multilanguage content from sanity
    - Snippets translation
    - Optimized bundle size (don't ship all translations at once)
    - Alternate links to other languages
    - Sitemap with language information
    - Localized 404 pages
- url: https://gatsby-skeleton.netlify.com/
  repo: https://github.com/msallent/gatsby-skeleton
  description: Gatsby starter with TypeScript and all sort of linting
  tags:
    - Language:TypeScript
    - Styling:CSS-in-JS
    - SEO
  features:
    - TypeScript
    - Styled-Components
    - ESLint
    - Prettier
    - Stylelint
    - SEO
- url: https://nehalem.netlify.com/
  repo: https://github.com/nehalist/gatsby-starter-nehalem
  description: A starter for the Gatsby Nehalem Theme
  tags:
    - Blog
    - Language:TypeScript
    - Markdown
    - Search
    - SEO
  features:
    - Fully responsive
    - Highly optimized (Lighthouse score ~400)
    - SEO optimized (with open graph, Twitter Card, JSON-LD, RSS and sitemap)
    - Syntax highlighting
    - Search functionality
    - Multi navigations
    - Static pages
    - Fully typed with TypeScript
    - Tagging
    - Theming
    - Customizable
- url: https://gatsby-starter-headless-wp.netlify.com
  repo: https://github.com/crock/gatsby-starter-headless-wordpress
  description: A starter Gatsby site to quickly implement a site for headless WordPress
  tags:
    - Blog
    - CMS:Headless
    - CMS:WordPress
  features:
    - New Header
    - Responsive
    - Sidebar that displays recent blog posts
- url: https://gatsby-advanced-blog-starter.netlify.com
  repo: https://github.com/aman29271/gatsby-advanced-blog-starter
  description: A pre-built Gatsby Starter Tech-blog
  tags:
    - Blog
    - Markdown
  features:
    - Highly Optimised
    - Image optimised with blur-up effect
    - Responsive
    - Code  highlighting
    - tagging
    - Sass compiled
- url: https://anubhavsrivastava.github.io/gatsby-starter-casual
  repo: https://github.com/anubhavsrivastava/gatsby-starter-casual
  description: Multi page starter based on the Casual site template by startbootstrap for portfolio
  tags:
    - Onepage
    - Styling:SCSS
    - PWA
  features:
    - Designed by startbootstrap
    - Fully Responsive
    - Styling with SCSS
    - Offline support
    - Web App Manifest
- url: https://gatsby-starter-ts-hello-world.netlify.com
  repo: https://github.com/hdorgeval/gatsby-starter-ts-hello-world
  description: TypeScript version of official hello world
  tags:
    - Language:TypeScript
  features:
    - TypeScript
    - ESLint
    - Type checking
    - no boilerplate
    - Great for advanced users
    - VSCode ready
- url: https://grommet-file.netlify.com/
  repo: https://github.com/metinsenturk/gatsby-starter-grommet-file
  description: Grommet-File is made with Grommet V2 and a blog starter
  tags:
    - Blog
    - Markdown
    - SEO
    - Portfolio
    - Styling:Grommet
  features:
    - Responsive Design
    - Pagination
    - Page creation
    - Content is Markdown files
    - Google Analytics
    - Grommet V2 User Interface
    - Support for RSS feed
    - SEO friendly
    - Mobile and responsive
    - Sitemap & Robots.txt generation
    - Optimized images with gatsby-image
- url: https://gatsby-wordpress-typescript-scss-blog.netlify.com/
  repo: https://github.com/sagar7993/gatsby-wordpress-typescript-scss-blog
  description: A Gatsby starter template for a WordPress blog, built using TypeScript, SCSS and Ant Design
  tags:
    - Blog
    - CMS:WordPress
    - CMS:Headless
    - Language:TypeScript
    - Pagination
    - PWA
    - SEO
    - Portfolio
    - Styling:SCSS
  features:
    - TypeScript for type-safe code
    - Source content from WordPress CMS
    - Auto generated Pagination for your WordPress Posts
    - Auto generated Navigation for next and previous post at the end Post
    - Auto generated pages for tags and categories sourced from WordPress
    - SCSS stylesheets
    - PWA with offline support
    - Ant Design for UI components and theming
    - Jest and Enzyme Testing framework support for snapshots and unit tests.
    - Responsive Design
    - Google Analytics
    - Comments using Staticman
    - Images within WordPress post/page content downloaded to static folder and transformed to webp format during build
    - Social widgets
    - Instagram feed of any profile (no API token needed)
    - Pinterest pin-it button on hovering on images (no API token needed)
    - Twitter timeline and follow button (no API token needed)
    - Facebook timeline and like button (no API token needed)
    - SEO friendly
    - Web app manifest
    - Mobile optimized and responsive
    - Sitemap.xml & Robots.txt generation
    - Optimized images with gatsby-image
    - Git pre-commit and pre-push hooks using Husky
    - TSLint formatting
    - Highly optimized with excellent lighthouse audit score
- url: https://gatsby-starter-typescript-deluxe.netlify.com/
  repo: https://github.com/gojutin/gatsby-starter-typescript-deluxe
  description: A Gatsby starter with TypeScript, Storybook, Styled Components, Framer Motion, Jest, and more.
  tags:
    - Language:TypeScript
    - Styling:CSS-in-JS
    - Storybook
    - SEO
    - Linting
    - Testing
  features:
    - TypeScript for type-safe code.
    - Styled-Components for all your styles.
    - Framer Motion for awesome animations.
    - gatsby-image and gatsby-transformer-sharp for optimized images.
    - gatsby-plugin-manifest + SEO component for an SEO-friendly PWA.
    - Storybook with add-ons for showing off your awesome components.
    - Jest and React Testing library for snapshots and unit tests.
    - ESLint (with TSLint and Prettier) to make your code look its best.
    - React Axe and React A11y for accessibility so that your site is awesome for everyone.
- url: https://gatsby-markdown-blog-starter.netlify.com/
  repo: https://github.com/ammarjabakji/gatsby-markdown-blog-starter
  description: GatsbyJS v2 starter for creating a markdown blog. Based on Gatsby Advanced Starter.
  tags:
    - Blog
    - Markdown
    - SEO
    - PWA
  features:
    - Gatsby v2 support
    - Responsive Design
    - Pagination
    - Content is Markdown files
    - Google Analytics
    - Support for RSS feed
    - SEO friendly
    - Sitemap & Robots.txt generation
    - Sass support
    - Css Modules support
    - Web App Manifest
    - Offline support
    - htaccess support
    - Typography.js
    - Integration with Social Media
- url: https://blogerist.netlify.com
  repo: https://github.com/bvlktech/blogerist
  description: Starter blog built with GatsbyJS
  tags:
    - Blog
    - Markdown
    - SEO
    - PWA
  features:
    - A simple landing page with blog functionality built with Netlify CMS
    - Create Blog posts from Netlify CMS
    - Uses SCSS for styling
    - Blazing fast loading times thanks to pre-rendered HTML and automatic chunk loading of JS files
    - Uses gatbsy-image with Netlify-CMS preview support
    - Separate components for everything
    - Netlify deploy configuration
    - Netlify forms functionality
    - Discus commenting added to each blog post
    - Perfect score on Lighthouse for SEO, Accessibility and Performance
    - ..and more
- url: https://gatsby-starter-bloomer-db0aaf.netlify.com
  repo: https://github.com/zlutfi/gatsby-starter-bloomer
  description: Barebones starter website with Bloomer React components for Bulma.
  tags:
    - PWA
    - Styling:Bulma
    - Styling:SCSS
  features:
    - Bloomer React Commponents
    - Bulma CSS Framework
    - Uses SCSS for styling
    - Font Awesome Support
    - Progressive Web App
- url: https://gatsby-starter-mdbreact.netlify.com
  repo: https://github.com/zlutfi/gatsby-starter-mdbreact
  description: Barebones starter website with Material Design Bootstrap React components.
  tags:
    - PWA
    - Styling:Bootstrap
    - Styling:Material
    - Styling:SCSS
  features:
    - MDBReact React Commponents
    - Bootstrap CSS Framework with Material Design Bootstrap styling
    - Uses SCSS for styling
    - Font Awesome Support
    - Progressive Web App
- url: https://gatsby-starter-monolith.netlify.com
  repo: https://github.com/danspratling/gatsby-starter-monolith
  description: A Gatsby Starter designed to work with monolith. Monolith is a workspace starter which provides a good base to begin a medium-large (multisite) project
  tags:
    - Language:TypeScript
    - Storybook
    - Styling:CSS-in-JS
  features:
    - A minimal site with the option to add loads of functionality
    - Based on the Monolith repo to provide an easy starting point for large projects https://github.com/danspratling/monolith
    - Uses Theme-UI to handle theming and styling
    - Uses TypeScript to encourage good coding
    - Uses Storybook to encourage visual testing
    - This site is set up with all 3 of the above working together. This makes it really easy to jump in and start a project while still having very few restrictions
- url: https://gatsby-starter-ts-pwa.netlify.com/
  repo: https://github.com/markselby9/gatsby-starter-typescript-pwa
  description: The default Gatsby starter fork with TypeScript and PWA support added
  tags:
    - Language:TypeScript
    - PWA
  features:
    - Minumum changes based on default starter template for TypeScript and PWA
    - Added TypeScript support with eslint and tsc check
    - Support GitHub Actions CI/CD workflow (beta)
- url: https://iceberg-gatsby-multilang.netlify.com/
  repo: https://github.com/diogorodrigues/iceberg-gatsby-multilang
  description: Gatsby multi-language starter. Internationalization / i18n without third party plugins or packages for Posts and Pages. Different URLs dependending on the language. Focused on SEO, PWA, Image Optimization, Styled Components and more. This starter is also integrate with Netlify CMS to manage all pages, posts and images.
  tags:
    - Blog
    - CMS:Headless
    - CMS:Netlify
    - i18n
    - Netlify
    - Markdown
    - Pagination
    - PWA
    - SEO
    - Styling:CSS-in-JS
  features:
    - Translations by using GraphQL, hooks and context API
    - Content in markdown for pages and posts in different languages
    - General translations for any content
    - Creation of menu by using translations and GraphQL
    - Netlify CMS to manage all pages, posts and images
    - Styled Components to styles
    - All important seetings for speedy and optimized images
    - Blog Posts list with pagination
    - Focus on SEO
    - PWA
- url: https://flexible-gatsby.netlify.com/
  repo: https://github.com/wangonya/flexible-gatsby
  description: A simple and clean theme for Gatsby
  tags:
    - Blog
    - Markdown
  features:
    - Google Analytics
    - Simple design
    - Markdown support
- url: https://gatsby-starter-leaflet.netlify.com/
  repo: https://github.com/colbyfayock/gatsby-starter-leaflet
  description: A Gatsby starter with Leafet!
  tags:
    - Landing Page
    - Linting
    - Styling:SCSS
    - Testing
  features:
    - Simply landing page to get started with Leaflet
    - Includes Leaflet and React Leaflet
    - Starts with some basic Sass stylesheets for styling
    - Linting and testing preconfigured
- url: https://gatsby-starter-luke.netlify.com/
  repo: https://github.com/lukethacoder/luke-gatsby-starter
  description: An opinionated starter using TypeScript, styled-components (emotion flavoured), React Hooks & react-spring. Built as a BYOS (bring your own source) so you can get up and running with whatever data you choose.
  tags:
    - Language:TypeScript
    - Transitions
    - Styling:CSS-in-JS
    - Linting
  features:
    - TypeScript
    - react-spring animations
    - BYOS (bring your own source)
    - Emotion for styling components
    - Minimal Design
    - React Hooks (IntersectionObserver, KeyUp, LocalStorage)
- url: https://friendly-cray-96d631.netlify.com/
  repo: https://github.com/PABlond/Gatsby-TypeScript-Starter-Blog
  description: Project boilerplate of a blog app. The starter was built using Gatsby and TypeScript.
  tags:
    - Markdown
    - Language:TypeScript
    - SEO
    - PWA
    - Styling:SCSS
  features:
    - A complete responsive theme built wiss Scss
    - Easy editable posts in Markdown files
    - SEO component
    - Optimized with Google Lighthouse
- url: https://gatsby-starter-material-album.netlify.com
  repo: https://github.com/JoeTrubenstein/gatsby-starter-material-album
  description: A simple portfolio starter based on the Material UI Album Layout
  tags:
    - Gallery
    - Portfolio
    - Styling:Material
  features:
    - Pagination
    - Material UI
    - Exif Data Parsing
- url: https://peaceful-ptolemy-d7beb4.netlify.com
  repo: https://github.com/TRamos5/gatsby-contentful-starter
  description: A starter template for an awesome static blog utilizing Contentful as a CMS and deployed to Netlify.
  tags:
    - CMS:Contentful
    - CMS:Headless
    - Blog
    - Netlify
    - Markdown
    - Styling:CSS-in-JS
  features:
    - Netlify integration with pre built contact form
    - "CMS: Contentful integration with placeholders included"
    - Mobile friendly responsive design made to be customized or leave as is
    - Separate components for everything
    - ...and more
- url: https://gatsby-tailwind-emotion-starter-demo.netlify.com/
  repo: https://github.com/pauloelias/gatsby-tailwind-emotion-starter
  description: Gatsby starter using the latest Tailwind CSS and Emotion.
  tags:
    - Styling:Tailwind
    - Styling:CSS-in-JS
    - Styling:PostCSS
  features:
    - Tailwind CSS for rapid development
    - Emotion with `tailwind.macro` for flexible styled components
    - PostCSS configured out-of-the-box for when you need to write your own CSS
    - postcss-preset-env to write tomorrow's CSS today
    - Bare bones starter to help you hit the ground running
- url: https://gatsby-starter-grayscale-promo.netlify.com/
  repo: https://github.com/awesome1888/gatsby-starter-grayscale-promo
  description: one-page promo site
  tags:
    - Language:TypeScript
    - Styling:CSS-in-JS
    - Linting
    - Markdown
    - Onepage
    - CMS:Netlify
    - Landing Page
  features:
    - Styled-Components
    - NetlifyCMS
    - TypeScript
    - Basic design
- url: https://gatsby-starter-mdx-website-blog.netlify.com/
  repo: https://github.com/doakheggeness/gatsby-starter-mdx-website-blog
  description: Gatsby website and blog starter utilizing MDX for adding components to mdx pages and posts. Incorportates Emotion.
  tags:
    - MDX
    - Blog
    - Styling:CSS-in-JS
  features:
    - Create pages and posts using MDX
    - Incorporates the CSS-in-JS library Emotion
    - Visual effects
- url: https://gatsby-starter-zurgbot.netlify.com/
  repo: https://github.com/zurgbot/gatsby-starter-zurgbot
  description: The ultimate force of starter awesomeness in the galaxy of Gatsby
  tags:
    - Linting
    - PWA
    - SEO
    - Styling:Bulma
    - Styling:SCSS
    - Testing
  features:
    - Sass (SCSS Flavored) CSS
    - Bulma CSS Framework
    - React Helmet <head> Management
    - React Icons SVG Icon Components (Including Font Awesome and others)
    - Eslint for JS linting
    - Prettier for JS formatting
    - StyleLint for Scss linting and formatting
    - Jest for a test framework
    - Enzyme for testing with React
    - Husky for git hooks, particularlly precommit management
    - Lint Staged to run commands only on staged files
- url: https://martin2844.github.io/gatsby-starter-dev-portfolio/
  repo: https://github.com/martin2844/gatsby-starter-dev-portfolio
  description: A GatsbyJS minimalistic portfolio site, with a blog and about section
  tags:
    - Portfolio
    - Blog
    - Markdown
  features:
    - createPages API
    - Responsive
    - Minimalistic
    - Blazing fast (LINK)
    - Graphql queries
    - Sass
    - Markdown
- url: https://wataruoguchi-gatsby-starter-typescript-contentful.netlify.com/
  repo: https://github.com/wataruoguchi/gatsby-starter-typescript-contentful
  description: Simple TypeScript starter with Contentful Integration
  tags:
    - Language:TypeScript
    - CMS:Contentful
    - Netlify
    - Blog
  features:
    - Simple
    - TypeScript
    - Contentful
    - Supports Contentful Rich Text
    - Prettier & ESlint & StyleLint to format & check the code
    - Husky & lint-staged to automate checking
- url: https://gatsby-starter-point.netlify.com/
  repo: https://github.com/teaware/gatsby-starter-point
  description: A humble Gatsby starter for blog
  tags:
    - Blog
    - Markdown
    - Netlify
  features:
    - SASS
    - SEO
    - Dark Mode
    - Google Analytics
- url: https://gatsby-typescript-storybook-starter.netlify.com/
  repo: https://github.com/RobertoMSousa/gatsby-typescript-storybook-starter
  description: A Gatsby starter with storybook, tags and eslint
  tags:
    - Language:TypeScript
    - Styling:CSS-in-JS
    - Storybook
    - Markdown
    - Linting
  features:
    - Storybook
    - Simple
    - TypeScript
    - Contentful
    - Prettier & ESlint & StyleLint to format & check the code
    - Storybook
    - Jest and React Testing library for snapshots and unit tests.
    - Styled-Components for all your styles.
- url: https://semantic-ui-docs-gatsby.netlify.com/
  repo: https://github.com/whoisryosuke/semantic-ui-docs-gatsby
  description: Documentation starter using Semantic UI and MDX
  tags:
    - Documentation
    - Linting
    - Markdown
    - MDX
    - PWA
    - SEO
  features:
    - Easy starter for documentation-style sites
    - Use SUI React components anywhere in MDX
    - SASS/LESS support
    - Live code component
    - Customizable sidebar
    - Offline-ready
    - Responsive design
    - Nodemon for restarting dev server on changes
    - Webpack aliasing for components, assets, etc
- url: https://gatsby-starter-saas-marketing.netlify.com/
  repo: https://github.com/keegn/gatsby-starter-saas-marketing
  description: A simple one page marketing site starter for SaaS companies and products
  tags:
    - Onepage
    - Styling:CSS-in-JS
    - Landing Page
  features:
    - Responsive
    - Netlify ready
    - Styled-Components
    - Minimal design and easy to customize
    - Great for software or product related marketing sites
- url: https://react-landnig-page.netlify.com/
  repo: https://github.com/zilahir/react-landing-page
  description: Landing page with GraphCMS
  tags:
    - Redux
    - Styling:SCSS
    - Styling:CSS-in-JS
    - Netlify
  features:
    - Team section
    - Clients section
    - Map
    - Netlify ready
    - Styled-Components
    - Good for app showcase for startups
    - Prettier & ESlint & StyleLint to format & check the code
    - Husky & lint-staged to automate checking
- url: https://gatsby-strapi-starter.netlify.com/
  repo: https://github.com/jeremylynch/gatsby-strapi-starter
  description: Get started with Strapi, Bootstrap (reactstrap) and Gatsby FAST!
  tags:
    - CMS:Strapi
    - Styling:Bootstrap
  features:
    - Strapi
    - Bootstrap
    - Reactstrap
- url: https://kontent-template-gatsby-landing-page-photon.netlify.com
  repo: https://github.com/Simply007/kontent-template-gatsby-landing-page-photon
  description: Kentico Kontent based starter based on Photon starter by HTML5 UP
  tags:
    - CMS:Headless
    - CMS:Kontent
    - Netlify
    - Landing Page
    - HTML5UP
    - Styling:SCSS
  features:
    - Kentico Kontent Caas plafrorm as the data source
    - Landing page divided by section.
    - Support for code syntax highlighting
    - Includes plugins for easy, beautiful typography
    - Includes React Helmet to allow editing site meta tags
    - Includes plugins for offline support out of the box
    - Font awesome
    - Material Icons
    - CSS Grid
- url: https://gatsby-starter-typescript-blog-forms.netlify.com/
  repo: https://github.com/joerneu/gatsby-starter-typescript-blog-forms
  description: Gatsby starter for a website in TypeScript with a homepage, blog and forms
  tags:
    - Blog
    - Language:TypeScript
    - Linting
    - Markdown
    - MDX
    - CMS:Netlify
    - SEO
    - Styling:CSS-in-JS
  features:
    - TypeScript for type safety, IDE comfort and error checking during development and build time
    - ESLint and Prettier for safety and consistent code style
    - Uses the official Gatsby Blog Core theme for data processing
    - Functional components and React Hooks
    - SEO component with React Helmet
    - Minimal responsive styling with React Emotion that can easily be extended
    - Theming of components and Markdown (MDX) with Emotion Theming
    - Forms with Formite (React Hooks Form library)
    - Accessible UI components implemented with Reakit and styling based on mini.css
    - Netlify CMS to create and edit blog posts
    - Small bundle size
- url: https://gatsby-tailwind-styled-components-storybook-starter.netlify.com/
  repo: https://github.com/denvash/gatsby-tailwind-styled-components-storybook-starter
  description: Tailwind CSS + Styled-Components + Storybook starter for Gatsby
  tags:
    - Storybook
    - Styling:Tailwind
    - Styling:CSS-in-JS
    - Styling:PostCSS
    - Netlify
  features:
    - Tailwind CSS v1
    - Styled-Components v5
    - Storybook v5
    - PostCSS
    - Deploy Storybook
    - Documentation
- url: https://gatsby-tfs-starter.netlify.com/
  repo: https://github.com/tiagofsanchez/gatsby-tfs-starter
  description: a gatsby-advanced-starter with theme-ui styling
  tags:
    - RSS
    - SEO
    - Blog
    - MDX
  features:
    - React Helmet <head> Management
    - SVG Icon
- url: https://gatsby-lam.vaporwavy.io
  repo: https://github.com/vaporwavy/gatsby-london-after-midnight
  description: A custom, image-centric theme for Gatsby. Advanced from the Gatsby starter London.
  tags:
    - Blog
    - Portfolio
    - Gallery
    - SEO
    - Markdown
    - HTML5UP
    - CMS:Netlify
    - Styling:PostCSS
  features:
    - Support tags
    - Easily change the theme color
    - Post thumbnails in the homepage
    - Built with PostCSS
    - Made for image-centric portfolios
    - Based on London for Gatsby
- url: https://alipiry-gatsby-starter-typescript.netlify.com/
  repo: https://github.com/alipiry/gatsby-starter-typescript
  description: The default Gatsby starter with TypeScript
  tags:
    - Language:TypeScript
    - Linting
    - Netlify
  features:
    - Type Checking With TypeScript
    - Powerfull Linting With ESLint
- url: https://gatsby-typescript-tailwind.netlify.com/
  repo: https://github.com/impulse/gatsby-typescript-tailwind
  description: Gatsby starter with TypeScript and Tailwind CSS
  tags:
    - Language:TypeScript
    - Styling:Tailwind
    - Styling:PostCSS
    - Netlify
  features:
    - Simple
    - TSLint
    - Tailwind CSS v1
    - PostCSS + PurgeCSS
- url: https://gatsby-starter-blog-tailwindcss-demo.netlify.com/
  repo: https://github.com/andrezzoid/gatsby-starter-blog-tailwindcss
  description: Gatsby blog starter with TailwindCSS
  tags:
    - Blog
    - SEO
    - Markdown
    - Styling:Tailwind
    - Styling:PostCSS
  features:
    - Based on the official Gatsby starter blog
    - Uses TailwindCSS
    - Uses PostCSS
- url: https://gatsby-minimalist-starter.netlify.com/
  repo: https://github.com/dylanesque/Gatsby-Minimalist-Starter
  description: A minimalist, general-purpose Gatsby starter
  tags:
    - SEO
    - Markdown
    - Styling:CSS-in-JS
  features:
    - Less starting boilerplate than the Gatsby default starter
    - Layout.css includes checklist of initial design system decisions to make
    - Uses Emotion
    - Uses CSS-In-JS
- url: https://gastby-starter-zeevo.netlify.com/
  repo: https://github.com/zeevosec/gatsby-starter-zeevo
  description: Yet another Blog starter with a different style
  tags:
    - Blog
    - Markdown
    - SEO
  features:
    - Extendable
    - Feature filters
    - Performant
- url: https://gatsby-theme-phoenix-demo.netlify.com
  repo: https://github.com/arshad/gatsby-theme-phoenix
  description: A personal blogging and portfolio theme for Gatsby with great typography and dark mode.
  tags:
    - Blog
    - Portfolio
    - SEO
    - MDX
    - Styling:Tailwind
    - Styling:PostCSS
  features:
    - MDX - Posts, Pages and Projects
    - Tags/Categories
    - Dark mode
    - Customizable with Tailwind CSS
    - Code highlighting with Prism
    - RSS feed
- url: https://gatsby-starter-landed.netlify.com/
  repo: https://github.com/vasrush/gatsby-starter-landed
  description: A Gatsby theme based on Landed template by HTML5UP
  tags:
    - HTML5UP
    - Landing Page
    - Portfolio
    - Linting
    - Styling:SCSS
    - Transitions
    - SEO
  features:
    - Includes sections to easily create landing pages
    - React Helmet <head> Management
    - Easily update menus & submenus in gatsby-config file
    - Integrates react-scroll and react-reveal for transitions
    - ESLint and Prettier for safety and consistent code style
    - Offline-ready
    - Responsive design
    - Left, Right and no sidebar templates
    - Font awesome icons
    - HTML5UP Design
- url: http://tina-starter-grande.netlify.com/
  repo: https://github.com/tinacms/tina-starter-grande
  description: Feature rich Gatsby starter with full TinaCMS integration
  tags:
    - Blog
    - Markdown
    - SEO
    - Netlify
    - Pagination
    - CMS:Other
    - Styling:CSS-in-JS
  features:
    - Fully integrated with TinaCMS for easy editing
    - Blocks based page & form builder
    - Styled Components
    - Code syntax highlighting
    - Light/Dark mode
<<<<<<< HEAD
- url: https://amelie-blog.netlify.com/
  repo: https://github.com/tobyau/gatsby-starter-amelie
  description: A minimal and mobile friendly blog template
  tags:
    - Blog
    - Media
    - SEO
    - Netlify
    - Styling:CSS-in-JS
    - Documentation
    - Featured
    - Travel
    - Markdown
  features:
    - Responsive design
    - Customizable content through markdown files
    - SEO component with React Helmet
=======
- url: https://chronoblog.netlify.com
  repo: https://github.com/Ganevru/gatsby-starter-chronoblog
  description: Chronoblog is a Gatsby js theme specifically designed to create a personal website. The main idea of ​​Chronoblog is to allow you not only to write a personal blog but also to keep a record of everything important that you have done.
  tags:
    - Blog
    - Portfolio
    - MDX
    - Markdown
    - SEO
    - Styling:CSS-in-JS
    - Linting
  features:
    - Starter for Chronoblog Gatsby Theme
- url: https://gatsby-eth-dapp-starter.netlify.com
  repo: https://github.com/robsecord/gatsby-eth-dapp-starter
  description: Gatsby Starter for Ethereum Dapps using Web3 with Multiple Account Management Integrations
  tags:
    - Client-side App
    - Netlify
    - Authentication
  features:
    - Ethereum Web3 Authentication - Multiple Integrations
    - ConsenSys Rimble UI Integration
    - Styled Components
    - Coinbase, Fortmatic, Metamask, WalletConnect, and more
    - dFuse Blockchain Streaming and Notifications
>>>>>>> a9ed9791
<|MERGE_RESOLUTION|>--- conflicted
+++ resolved
@@ -4558,7 +4558,6 @@
     - Styled Components
     - Code syntax highlighting
     - Light/Dark mode
-<<<<<<< HEAD
 - url: https://amelie-blog.netlify.com/
   repo: https://github.com/tobyau/gatsby-starter-amelie
   description: A minimal and mobile friendly blog template
@@ -4576,7 +4575,6 @@
     - Responsive design
     - Customizable content through markdown files
     - SEO component with React Helmet
-=======
 - url: https://chronoblog.netlify.com
   repo: https://github.com/Ganevru/gatsby-starter-chronoblog
   description: Chronoblog is a Gatsby js theme specifically designed to create a personal website. The main idea of ​​Chronoblog is to allow you not only to write a personal blog but also to keep a record of everything important that you have done.
@@ -4602,5 +4600,4 @@
     - ConsenSys Rimble UI Integration
     - Styled Components
     - Coinbase, Fortmatic, Metamask, WalletConnect, and more
-    - dFuse Blockchain Streaming and Notifications
->>>>>>> a9ed9791
+    - dFuse Blockchain Streaming and Notifications