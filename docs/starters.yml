- url: https://22boxes-gatsby-uno.netlify.com/
  repo: https://github.com/iamtherealgd/gatsby-starter-22boxes-uno
  description: A Gatsby starter for creating blogs and showcasing your work
  tags:
    - Blog
    - Portfolio
    - Markdown
    - SEO
  features:
    - Work and About pages
    - Work page with blog type content management
    - Personal webiste to create content and put your portfolio items
    - Landing pages for your work items, not just links
- url: https://gatsby-wordpress-libre.netlify.com/
  repo: https://github.com/armada-inc/gatsby-wordpress-libre-starter
  description: A Gatsby starter for creating blogs from headless WordPress CMS.
  tags:
    - Blog
    - SEO
    - CMS:WordPress
    - Styling:Other
    - Pagination
  features:
    - WordPress Libre 2 skin
    - Data sourcing from headless WordPress
    - Responsive design
    - SEO optimized
    - OpenGraph structured data
    - Twitter Cards meta
    - Sitemap Generation
    - XML Sitemaps
    - Progressive Web App
- url: https://delog-w3layouts.netlify.com/
  repo: https://github.com/W3Layouts/gatsby-starter-delog
  description: A Gatsby Starter built with Netlify CMS to launch your dream blog with a click.
  tags:
    - Blog
    - CMS:Netlify
  features:
    - Simple blog designed for designer and developers
    - Manage Posts with Netlify CMS
    - Option to add featured image and meta description while adding posts
- url: https://styxlab.github.io
  repo: https://github.com/styxlab/gatsby-starter-try-ghost
  description: A Gatsby starter for creating blogs from headless Ghost CMS.
  tags:
    - Blog
    - CMS:Headless
    - SEO
    - Styling:PostCSS
  features:
    - Casper standard Ghost theme
    - Data sourcing from headless Ghost
    - Sticky navigation headers
    - Hover on author avatar
    - Responsive design
    - SEO optimized
    - Styled 404 page
    - OpenGraph structured data
    - Twitter Cards meta
    - Sitemap Generation
    - XML Sitemaps
    - Progressive Web App
    - Offline Support
    - RSS Feed
    - Composable and extensible
- url: https://gatsby-theme-sky-lite.netlify.com
  repo: https://github.com/vim-labs/gatsby-theme-sky-lite-starter
  description: A lightweight GatsbyJS starter with Material-UI and MDX Markdown support.
  tags:
    - Blog
    - Styling:Material
  features:
    - Lightweight
    - Markdown
    - MDX
    - MaterialUI Components
    - React Icons
- url: https://authenticaysh.netlify.com/
  repo: https://github.com/seabeams/gatsby-starter-auth-aws-amplify
  description: Full-featured Auth with AWS Amplify & AWS Cognito
  tags:
    - AWS
    - Authentication
  features:
    - Full-featured AWS Authentication with Cognito
    - Error feedback in forms
    - Password Reset
    - Multi-Factor Authentication
    - Styling with Bootstrap and Sass
- url: https://gatsby-starter-blog-demo.netlify.com/
  repo: https://github.com/gatsbyjs/gatsby-starter-blog
  description: official blog
  tags:
    - Official
    - Blog
  features:
    - Basic setup for a full-featured blog
    - Support for an RSS feed
    - Google Analytics support
    - Automatic optimization of images in Markdown posts
    - Support for code syntax highlighting
    - Includes plugins for easy, beautiful typography
    - Includes React Helmet to allow editing site meta tags
    - Includes plugins for offline support out of the box
- url: https://gatsby-starter-default-demo.netlify.com/
  repo: https://github.com/gatsbyjs/gatsby-starter-default
  description: official default
  tags:
    - Official
  features:
    - Comes with React Helmet for adding site meta tags
    - Includes plugins for offline support out of the box
- url: https://gatsby-netlify-cms.netlify.com/
  repo: https://github.com/netlify-templates/gatsby-starter-netlify-cms
  description: n/a
  tags:
    - Blog
    - Styling:Bulma
    - CMS:Netlify
  features:
    - A simple blog built with Netlify CMS
    - Basic directory organization
    - Uses Bulma for styling
    - Visit the repo to learn how to set up authentication, and begin modeling your content.
- url: https://vagr9k.github.io/gatsby-advanced-starter/
  repo: https://github.com/Vagr9K/gatsby-advanced-starter
  description: Great for learning about advanced features and their implementations
  tags:
    - Blog
    - Styling:None
  features:
    - Does not contain any UI frameworks
    - Provides only a skeleton
    - Tags
    - Categories
    - Google Analytics
    - Disqus
    - Offline support
    - Web App Manifest
    - SEO
- url: https://vagr9k.github.io/gatsby-material-starter/
  repo: https://github.com/Vagr9K/gatsby-material-starter
  description: n/a
  tags:
    - Styling:Material
  features:
    - React-MD for Material design
    - Sass/SCSS
    - Tags
    - Categories
    - Google Analytics
    - Disqus
    - Offline support
    - Web App Manifest
    - SEO
- url: https://gatsby-advanced-blog-system.danilowoz.now.sh/blog
  repo: https://github.com/danilowoz/gatsby-advanced-blog-system
  description: Create a complete blog from scratch with pagination, categories, featured posts, author, SEO and navigation.
  tags:
    - Pagination
    - Markdown
    - SEO
  features:
    - Pagination;
    - Category and tag pages (with pagination);
    - Category list (with navigation);
    - Featured post;
    - Author page;
    - Next and prev post;
    - SEO component.
- url: https://graphcms.github.io/gatsby-graphcms-tailwindcss-example/
  repo: https://github.com/GraphCMS/gatsby-graphcms-tailwindcss-example
  description: The default Gatsby starter blog with the addition of the gatsby-source-graphql and tailwind dependencies.
  tags:
    - Styling:Tailwind
    - CMS:Headless
  features:
    - Tailwind style library
    - GraphQL source plugin
    - Very simple boilerplate
- url: https://wonism.github.io/
  repo: https://github.com/wonism/gatsby-advanced-blog
  description: n/a
  tags:
    - Portfolio
    - Redux
  features:
    - Blog post listing with previews (image + summary) for each blog post
    - Categories and tags for blog posts with pagination
    - Search post with keyword
    - Put react application / tweet into post
    - Copy some codes in post with clicking button
    - Portfolio
    - Resume
    - Redux for managing statement (with redux-saga / reselect)

- url: https://gatsby-tailwind-emotion-starter.netlify.com/
  repo: https://github.com/muhajirdev/gatsby-tailwind-emotion-starter
  description: A Gatsby Starter with Tailwind CSS + Emotion JS
  tags:
    - Styling:Tailwind
  features:
    - Eslint Airbnb without semicolon and without .jsx extension
    - Offline support
    - Web App Manifest
- url: https://gatsby-starter-redux-firebase.netlify.com/
  repo: https://github.com/muhajirdev/gatsby-starter-redux-firebase
  description: A Gatsby + Redux + Firebase Starter. With Authentication
  tags:
    - Styling:None
    - Firebase
    - Client-side App
  features:
    - Eslint Airbnb without semicolon and without .jsx extension
    - Firebase
    - Web App Manifest
- url: https://dschau.github.io/gatsby-blog-starter-kit/
  repo: https://github.com/dschau/gatsby-blog-starter-kit
  description: n/a
  tags:
    - Blog
  features:
    - Blog post listing with previews for each blog post
    - Navigation between posts with a previous/next post button
    - Tags and tag navigation
- url: https://contentful-userland.github.io/gatsby-contentful-starter/
  repo: https://github.com/contentful-userland/gatsby-contentful-starter
  description: n/a
  tags:
    - Blog
    - CMS:Contentful
    - CMS:Headless
  features:
    - Based on the Gatsby Starter Blog
    - Includes Contentful Delivery API for production build
    - Includes Contentful Preview API for development
- url: https://react-firebase-authentication.wieruch.com/
  repo: https://github.com/the-road-to-react-with-firebase/react-gatsby-firebase-authentication
  description: n/a
  tags:
    - Firebase
  features:
    - Sign In, Sign Up, Sign Out
    - Password Forget
    - Password Change
    - Protected Routes with Authorization
    - Realtime Database with Users
- url: http://dmwl.net/gatsby-hampton-theme
  repo: https://github.com/davad/gatsby-hampton-theme
  description: n/a
  tags:
    - Styling:CSS-in-JS
  features:
    - Eslint in dev mode with the airbnb config and prettier formatting rules
    - Emotion for CSS-in-JS
    - A basic blog, with posts under src/pages/blog
    - A few basic components (Navigation, Layout, Link wrapper around gatsby-link))
    - Based on gatsby-starter-gatsbytheme
- url: https://orgapp.github.io/gatsby-starter-orga/
  repo: https://github.com/orgapp/gatsby-starter-orga
  description: Want to use org-mode instead of markdown? This is for you.
  tags:
    - Blog
  features:
    - Use org-mode files as source.
    - Generate post pages, can be configured to be file-based or section-based.
    - Generate posts index pages.
- url: http://2column-portfolio.surge.sh/
  repo: https://github.com/praagyajoshi/gatsby-starter-2column-portfolio
  description: n/a
  tags:
    - Portfolio
    - Styling:SCSS
  features:
    - Designed as a minimalistic portfolio website
    - Grid system using flexboxgrid
    - Styled using SCSS
    - Font icons using font-awesome
    - Google Analytics integration
    - Open Sans font using Google Fonts
    - Prerendered Open Graph tags for rich sharing
- url: https://prototypeinteractive.github.io/gatsby-react-boilerplate/
  repo: https://github.com/PrototypeInteractive/gatsby-react-boilerplate
  description: n/a
  tags:
    - Styling:Bootstrap
  features:
    - Basic configuration and folder structure
    - Uses PostCSS and Sass (with autoprefixer and pixrem)
    - Uses Bootstrap 4 grid
    - Leaves the styling to you
    - Uses data from local json files
    - Contains Node.js server code for easy, secure, and fast hosting
- url: http://capricious-spring.surge.sh/
  repo: https://github.com/noahg/gatsby-starter-blog-no-styles
  description: n/a
  tags:
    - Blog
    - Styling:None
  features:
    - Same as official gatsby-starter-blog but with all styling removed
- url: https://gatsby-starter-github-api.netlify.com/
  repo: https://github.com/lundgren2/gatsby-starter-github-api
  description: Single page starter based on gatsby-source-github-api
  tags:
    - Portfolio
    - Onepage
  features:
    - Use your GitHub as your own portfolio site
    - List your GitHub repositories
    - GitHub GraphQL API v4

- url: https://gatsby-starter-bloomer.netlify.com/
  repo: https://github.com/Cethy/gatsby-starter-bloomer
  description: n/a
  tags:
    - Styling:Bulma
  features:
    - Based on gatsby-starter-default
    - Bulma CSS Framework with its Bloomer react components
    - Font-Awesome icons
    - Includes a simple fullscreen hero w/ footer example
- url: https://gatsby-starter-bootstrap-netlify.netlify.com/
  repo: https://github.com/konsumer/gatsby-starter-bootstrap-netlify
  description: n/a
  tags:
    - Styling:Bootstrap
    - CMS:Netlify
  features:
    - Very similar to gatsby-starter-netlify-cms, slightly more configurable (e.g. set site-title in gatsby-config) with Bootstrap/Bootswatch instead of bulma
- url: https://gatstrap.netlify.com/
  repo: https://github.com/jaxx2104/gatsby-starter-bootstrap
  description: n/a
  tags:
    - Styling:Bootstrap
  features:
    - Bootstrap CSS framework
    - Single column layout
    - Basic components like SiteNavi, SitePost, SitePage
- url: http://gatsby-bulma-storybook.surge.sh/
  repo: https://github.com/gvaldambrini/gatsby-starter-bulma-storybook
  description: n/a
  tags:
    - Styling:Bulma
    - Storybook
    - Testing
  features:
    - Storybook for developing components in isolation
    - Bulma and Sass support for styling
    - CSS modules
    - Prettier & eslint to format & check the code
    - Jest
- url: https://gatsby-starter-business.netlify.com/
  repo: https://github.com/v4iv/gatsby-starter-business
  description: n/a
  tags:
    - Styling:Bulma
    - PWA
    - CMS:Netlify
    - Disqus
    - Search
    - Pagination
  features:
    - Complete Business Website Suite - Home Page, About Page, Pricing Page, Contact Page and Blog
    - Netlify CMS for Content Management
    - SEO Friendly (Sitemap, Schemas, Meta Tags, GTM etc)
    - Bulma and Sass Support for styling
    - Progressive Web App & Offline Support
    - Tags and RSS Feed for Blog
    - Disqus and Share Support
    - Elastic-Lunr Search
    - Pagination
    - Easy Configuration using `config.js` file
- url: https://haysclark.github.io/gatsby-starter-casper/
  repo: https://github.com/haysclark/gatsby-starter-casper
  description: n/a
  tags:
    - PWA
  features:
    - Page pagination
    - CSS
    - Tags
    - Google Analytics
    - Offline support
    - Web App Manifest
    - SEO
- url: http://gatsby-starter-ceevee.surge.sh/
  repo: https://github.com/amandeepmittal/gatsby-starter-ceevee
  description: n/a
  tags:
    - Portfolio
  features:
    - Based on the Ceevee site template, design by Styleshout
    - Single Page Resume/Portfolio site
    - Target audience Developers, Designers, etc.
    - Used CSS Modules, easy to manipulate
    - FontAwsome Library for icons
    - Responsive Design, optimized for Mobile devices
- url: https://gatsby-starter-contentful-i18n.netlify.com/
  repo: https://github.com/mccrodp/gatsby-starter-contentful-i18n
  description: i18n support and language switcher for Contentful starter repo
  tags:
    - i18n
    - CMS:Contentful
    - CMS:Headless
  features:
    - Localization (Multilanguage)
    - Dynamic content from Contentful CMS
    - Integrates i18n plugin starter and using-contentful repos
- url: https://cranky-edison-12166d.netlify.com/
  repo: https://github.com/datocms/gatsby-portfolio
  description: n/a
  tags:
    - CMS:DatoCMS
    - CMS:Headless
  features:
    - Simple portfolio to quick start a site with DatoCMS
    - Contents and media from DatoCMS
    - Custom Sass style
    - SEO
- url: https://gatsby-deck.netlify.com/
  repo: https://github.com/fabe/gatsby-starter-deck
  description: n/a
  tags:
    - Presentation
  features:
    - Create presentations/slides using Gatsby.
    - Offline support.
    - Page transitions.
- url: https://gatsby-starter-default-i18n.netlify.com/
  repo: https://github.com/angeloocana/gatsby-starter-default-i18n
  description: n/a
  tags:
    - i18n
  features:
    - localization (Multilanguage)
- url: http://gatsby-dimension.surge.sh/
  repo: https://github.com/codebushi/gatsby-starter-dimension
  description: Single page starter based on the Dimension site template
  tags:
    - Portfolio
    - HTML5UP
    - Styling:SCSS
  features:
    - Designed by HTML5 UP
    - Simple one page site that’s perfect for personal portfolios
    - Fully Responsive
    - Styling with SCSS
- url: https://gatsby-docs-starter.netlify.com/
  repo: https://github.com/ericwindmill/gatsby-starter-docs
  description: n/a
  tags:
    - Documentation
    - Styling:CSS-in-JS
  features:
    - All the features from gatsby-advanced-starter, plus
    - Designed for Documentation / Tutorial Websites
    - ‘Table of Contents’ Component, Auto generates ToC from posts - just follow the file frontmatter conventions from markdown files in ‘lessons’.
    - Styled Components w/ ThemeProvider
    - Basic UI
    - A few extra components
    - Custom prismjs theme
    - React Icons
- url: https://parmsang.github.io/gatsby-starter-ecommerce/
  repo: https://github.com/parmsang/gatsby-starter-ecommerce
  description: Easy to use starter for an e-commerce store
  tags:
    - Styling:Other
    - Stripe
    - E-commerce
    - PWA
    - Authentication
  features:
    - Uses the Moltin e-commerce Api
    - Stripe checkout
    - Semantic-UI
    - Styled components
    - Google Analytics - (you enter the tracking-id)
    - React-headroom
    - Eslint & Prettier. Uses Airbnb JavaScript Style Guide
    - Authentication via Moltin (Login and Register)
- url: http://gatsby-forty.surge.sh/
  repo: https://github.com/codebushi/gatsby-starter-forty
  description: Multi-page starter based on the Forty site template
  tags:
    - Styling:SCSS
    - HTML5UP
  features:
    - Designed by HTML5 UP
    - Colorful homepage, and also includes a Landing Page and Generic Page components.
    - Many elements are available, including buttons, forms, tables, and pagination.
    - Custom grid made with CSS Grid
    - Styling with SCSS
- url: https://themes.gatsbythemes.com/gatsby-starter/
  repo: https://github.com/saschajullmann/gatsby-starter-gatsbythemes
  description: n/a
  tags:
    - Styling:CSS-in-JS
    - Blog
    - Testing
    - Linting
  features:
    - CSS-in-JS via Emotion.
    - Jest and Enzyme for testing.
    - Eslint in dev mode with the airbnb config and prettier formatting rules.
    - React 16.
    - A basic blog, with posts under src/pages/blog. There’s also a script which creates a new Blog entry (post.sh).
    - Data per JSON files.
    - A few basic components (Navigation, Footer, Layout).
    - Layout components make use of Styled-System.
    - Google Analytics (you just have to enter your tracking-id).
    - Gatsby-Plugin-Offline which includes Service Workers.
    - Prettier for a uniform codebase.
    - Normalize css (7.0).
    - Feather icons.
    - Font styles taken from Tachyons.
- url: https://gcn.netlify.com/
  repo: https://github.com/ryanwiemer/gatsby-starter-gcn
  description: A starter template to build amazing static websites with Gatsby, Contentful and Netlify
  tags:
    - CMS:Contentful
    - CMS:Headless
    - Blog
    - Netlify
    - Styling:CSS-in-JS
  features:
    - CMS:Contentful integration with ready to go placeholder content
    - Netlify integration including a pre-built contact form
    - Minimal responsive design - made to customize or tear apart
    - Pagination logic
    - Styled components
    - SEO Friendly Component
    - JSON-LD Schema
    - OpenGraph sharing support
    - Sitemap Generation
    - Google Analytics
    - Progressive Web app
    - Offline Support
    - RSS Feed
    - Gatsby Standard module for linting JavaScript with StandardJS
    - Stylelint support for Styled Components to lint the CSS in JS
- url: https://alampros.github.io/gatsby-starter-grommet/
  repo: https://github.com/alampros/gatsby-starter-grommet
  description: n/a
  tags:
    - Styling:Grommet
  features:
    - Barebones configuration for using the Grommet design system
    - Uses Sass (with CSS modules support)
- url: https://gatsby-starter-hello-world-demo.netlify.com/
  repo: https://github.com/gatsbyjs/gatsby-starter-hello-world
  description: official hello world
  tags:
    - Official
  features:
    - A no-frills Gatsby install
    - No plugins, no boilerplate
    - Great for advanced users
- url: https://gatsby-starter-hero-blog.greglobinski.com/
  repo: https://github.com/greglobinski/gatsby-starter-hero-blog
  description: no description yet
  tags:
    - Styling:PostCSS
    - SEO
    - Markdown
  features:
    - Easy editable content in Markdown files (posts, pages and parts)
    - CSS with `styled-jsx` and `PostCSS`
    - SEO (sitemap generation, robot.txt, meta and OpenGraph Tags)
    - Social sharing (Twitter, Facebook, Google, LinkedIn)
    - Comments (Facebook)
    - Images lazy loading and `webp` support (gatsby-image)
    - Post categories (category based post list)
    - Full text searching (Algolia)
    - Contact form (Netlify form handling)
    - Form elements and validation with `ant-design`
    - RSS feed
    - 100% PWA (manifest.webmanifest, offline support, favicons)
    - Google Analytics
    - App favicons generator (node script)
    - Easy customizable base styles via `theme` object generated from `yaml` file (fonts, colors, sizes)
    - React v.16.3 (gatsby-plugin-react-next)
    - Components lazy loading (social sharing)
    - ESLint (google config)
    - Prettier code styling
    - Webpack `BundleAnalyzerPlugin`
- url: https://gatsby-starter-i18n-lingui.netlify.com/
  repo: https://github.com/dcroitoru/gatsby-starter-i18n-lingui
  description: n/a
  tags:
    - i18n
  features:
    - Localization (Multilanguage) provided by js-lingui
    - Message extraction
    - Avoids code duplication - generates pages for each locale
    - Possibility of translated paths
- url: https://lumen.netlify.com/
  repo: https://github.com/alxshelepenok/gatsby-starter-lumen
  description: A minimal, lightweight and mobile-first starter for creating blogs uses Gatsby.
  tags:
    - Blog
    - CMS:Netlify
    - Pagination
    - Disqus
    - RSS
    - Linting
    - Testing
    - Styling:PostCSS
    - Styling:SCSS
  features:
    - Lost Grid
    - Jest testing
    - Beautiful typography inspired by matejlatin/Gutenberg
    - Mobile-First approach in development
    - Stylesheet built using SASS and BEM-Style naming
    - Syntax highlighting in code blocks
    - Sidebar menu built using a configuration block
    - Archive organized by tags and categories
    - Pagination support
    - Offline support
    - Google Analytics support
    - Disqus Comments support
- url: https://minimal-blog.lekoarts.de
  repo: https://github.com/LekoArts/gatsby-starter-minimal-blog
  description: This starter is part of a german tutorial series on Gatsby. The starter will change over time to use more advanced stuff (feel free to express your ideas in the repository). Its first priority is a minimalistic style coupled with a lot of features for the content.
  tags:
    - Blog
    - MDX
    - Styling:CSS-in-JS
    - Netlify
    - Linting
    - PWA
  features:
    - Minimal and clean white layout
    - Write your blog posts in MDX
    - Offline Support, WebApp Manifest, SEO
    - Code highlighting (with prism-react-renderer) and live preview (with react-live)
- url: https://gatsby-starter-modern-demo.netlify.com/
  repo: https://github.com/kripod/gatsby-starter-modern
  description: no description yet
  tags:
    - Linting
  features:
    - A set of strict linting rules (based on the Airbnb JavaScript Style Guide)
    - Encourage automatic code formatting
    - Prefer using Yarn for package management
    - Use EditorConfig to maintain consistent coding styles between different editors and IDEs
    - Integration with Visual Studio Code
    - Based on gatsby-starter-default
- url: https://gatsby-starter-personal-blog.greglobinski.com/
  repo: https://github.com/greglobinski/gatsby-starter-personal-blog
  description: n/a
  tags:
    - Blog
    - Markdown
    - Netlify
    - Styling:Material
  features:
    - Ready to use, but easily customizable a fully equipped theme starter
    - Easy editable content in Markdown files (posts, pages and parts)
    - ‘Like an app’ layout transitions
    - Easily restyled through theme object
    - Styling with JSS
    - Page transitions
    - Comments (Facebook)
    - Post categories
    - Post list filtering
    - Full text searching (Algolia)
    - Contact form (Netlify form handling)
    - Material UI (@next)
    - RSS feed
    - Full screen mode
    - User adjustable articles’ body copy font size
    - Social sharing (Twitter, Facebook, Google, LinkedIn)
    - PWA (manifes.json, offline support, favicons)
    - Google Analytics
    - Favicons generator (node script)
    - Components leazy loading with AsyncComponent (social sharing, info box)
    - ESLint (google config)
    - Prettier code styling
    - Custom webpack CommonsChunkPlugin settings
    - Webpack BundleAnalyzerPlugin
- url: http://gatsby-photon.surge.sh/
  repo: https://github.com/codebushi/gatsby-starter-photon
  description: Single page starter based on the Photon site template
  tags:
    - HTML5UP
    - Onepage
    - Styling:SCSS
  features:
    - Designed by HTML5 UP
    - Single Page, Responsive Site
    - Custom grid made with CSS Grid
    - Styling with SCSS
- url: https://portfolio-bella.netlify.com/
  repo: https://github.com/LekoArts/gatsby-starter-portfolio-bella
  description: A portfolio starter for Gatsby. The target audience are designers and photographers. The light themed website shows your work with large images & big typography. The Onepage is powered by the Headless CMS Prismic.io. and has programmatically created pages for your projects. General settings and colors can be changed in a config & theme file.
  tags:
    - Portfolio
    - CMS:Prismic
    - CMS:Headless
    - Styling:CSS-in-JS
    - Onepage
    - PWA
    - Linting
  features:
    - Big typography & images
    - White theme
    - Prismic.io as CMS
    - Emotion for styling + Emotion-Grid
    - One-page layout with sub-pages for case studies
    - Easily configurable
    - And other good stuff (SEO, Offline Support, WebApp Manifest Support)
- url: https://cara.lekoarts.de
  repo: https://github.com/LekoArts/gatsby-starter-portfolio-cara
  description: Playful and Colorful One-Page portfolio featuring Parallax effects and animations. Especially designers and/or photographers will love this theme! Built with MDX and Theme UI.
  tags:
    - Portfolio
    - Onepage
    - Styling:CSS-in-JS
    - PWA
  features:
    - React Spring Parallax effects
    - Theme UI-based theming
    - CSS Animations and shapes
    - Light/Dark mode
- url: https://emilia.lekoarts.de
  repo: https://github.com/LekoArts/gatsby-starter-portfolio-emilia
  description: A portfolio starter for Gatsby. The target audience are designers and photographers. The dark themed website shows your work with large images in a grid-layout (powered by CSS Grid). The transition effects on the header add a playful touch to the overall minimal design. The website has programmatically created pages for your projects (with automatic image import). General settings and colors can be changed in a config & theme file.
  tags:
    - Portfolio
    - PWA
    - Transitions
    - MDX
    - Styling:CSS-in-JS
    - Linting
    - Testing
  features:
    - Focus on big images (with gatsby-image)
    - Dark Theme with HeroPatterns Header
    - CSS Grid and styled-components
    - Page transitions
    - Cypress for End-to-End testing
    - react-spring animations
    - One-Page layout with sub-pages for projects
    - Create your projects in MDX (automatic import of images)
    - And other good stuff (SEO, Offline Support, WebApp Manifest Support)
- url: https://emma.lekoarts.de
  repo: https://github.com/LekoArts/gatsby-starter-portfolio-emma
  description: Minimalistic portfolio with full-width grid, page transitions, support for additional MDX pages, and a focus on large images. Especially designers and/or photographers will love this theme! Built with MDX and Theme UI. Using the Gatsby Theme "@lekoarts/gatsby-theme-emma".
  tags:
    - Portfolio
    - MDX
    - Transitions
    - Styling:CSS-in-JS
    - PWA
  features:
    - MDX
    - react-spring page animations
    - Optional MDX pages which automatically get added to the navigation
    - Fully customizable through the usage of Gatsby Themes (and Theme UI)
    - Light Mode / Dark Mode
    - Google Analytics Support
    - SEO (Sitemap, OpenGraph tags, Twitter tags)
    - Offline Support & WebApp Manifest
- url: https://gatsby-starter-procyon.netlify.com/
  repo: https://github.com/danielmahon/gatsby-starter-procyon
  description: n/a
  tags:
    - PWA
    - CMS:Headless
    - CMS:Other
    - Styling:Material
    - Netlify
  features:
    - Gatsby + ReactJS (server side rendering)
    - GraphCMS Headless CMS
    - DraftJS (in-place) Medium-like Editing
    - Apollo GraphQL (client-side)
    - Local caching between builds
    - Material-UI (layout, typography, components, etc)
    - Styled-Components™-like API via Material-UI
    - Netlify Deployment Friendly
    - Netlify Identity Authentication (enables editing)
    - Automatic versioning, deployment and CHANGELOG
    - Automatic rebuilds with GraphCMS and Netlify web hooks
    - PWA (Progressive Web App)
    - Google Fonts
- url: http://gatsby-starter-product-guy.surge.sh/
  repo: https://github.com/amandeepmittal/gatsby-starter-product-guy
  description: n/a
  tags:
    - Portfolio
  features:
    - Single Page
    - A portfolio Developers and Product launchers alike
    - Using Typography.js easy to switch fonts
    - All your Project/Portfolio Data in Markdown, server by GraphQL
    - Responsive Design, optimized for Mobile devices
- url: https://caki0915.github.io/gatsby-starter-redux/
  repo: https://github.com/caki0915/gatsby-starter-redux
  description: n/a
  tags:
    - Styling:CSS-in-JS
    - Redux
  features:
    - Redux and Redux-devtools.
    - Emotion with a basic theme and SSR
    - Typography.js
    - Eslint rules based on Prettier and Airbnb
- url: http://gatsby-stellar.surge.sh/
  repo: https://github.com/codebushi/gatsby-starter-stellar
  description: Single page starter based on the Stellar site template
  tags:
    - HTML5UP
    - Onepage
    - Styling:SCSS
  features:
    - Designed by HTML5 UP
    - Scroll friendly, responsive site. Can be used as a single or multi-page site.
    - Sticky Navigation when scrolling.
    - Scroll spy and smooth scrolling to different sections of the page.
    - Styling with SCSS
- url: http://gatsby-strata.surge.sh/
  repo: https://github.com/codebushi/gatsby-starter-strata
  description: Single page starter based on the Strata site template
  tags:
    - Portfolio
    - Onepage
    - HTML5UP
    - Styling:SCSS
  features:
    - Designed by HTML5 UP
    - Super Simple, single page portfolio site
    - Lightbox style React photo gallery
    - Fully Responsive
    - Styling with SCSS
- url: https://gatsby-starter-strict.netlify.com/
  repo: https://github.com/kripod/gatsby-starter-strict
  description: n/a
  tags:
    - Linting
  features:
    - A set of strict linting rules (based on the Airbnb JavaScript Style Guide)
    - lint script
    - Encourage automatic code formatting
    - format script
    - Prefer using Yarn for package management
    - Use EditorConfig to maintain consistent coding styles between different editors and IDEs
    - Integration with Visual Studio Code
    - Pre-configured auto-formatting on file save
    - Based on gatsby-starter-default
- url: https://gatsby-tachyons.netlify.com/
  repo: https://github.com/pixelsign/gatsby-starter-tachyons
  description: no description yet
  tags:
    - Styling:Other
  features:
    - Based on gatsby-starter-default
    - Using Tachyons for CSS.
- url: https://gatsby-starter-tailwind.oddstronaut.com/
  repo: https://github.com/taylorbryant/gatsby-starter-tailwind
  description: A Gatsby v2 starter styled using Tailwind, a utility-first CSS framework. Uses Purgecss to remove unused CSS.
  tags:
    - Styling:Tailwind
  features:
    - Based on gatsby-starter-default
    - Tailwind CSS Framework
    - Removes unused CSS with Purgecss
    - Includes responsive navigation and form examples
- url: http://portfolio-v3.surge.sh/
  repo: https://github.com/amandeepmittal/gatsby-portfolio-v3
  description: n/a
  tags:
    - Portfolio
  features:
    - Single Page, Timeline View
    - A portfolio Developers and Product launchers
    - Bring in Data, plug-n-play
    - Responsive Design, optimized for Mobile devices
    - Seo Friendly
    - Uses Flexbox
- url: https://gatsby-starter-typescript-plus.netlify.com/
  repo: https://github.com/resir014/gatsby-starter-typescript-plus
  description: This is a starter kit for Gatsby.js websites written in TypeScript. It includes the bare essentials for you to get started (styling, Markdown parsing, minimal toolset).
  tags:
    - Styling:CSS-in-JS
    - Language:TypeScript
    - Markdown
  features:
    - TypeScript
    - ESLint (with custom ESLint rules)
    - Markdown rendering with Remark
    - Basic component structure
    - Styling with emotion
- url: https://haysclark.github.io/gatsby-starter-typescript/
  repo: https://github.com/haysclark/gatsby-starter-typescript
  description: n/a
  tags:
    - Language:TypeScript
  features:
    - TypeScript
- url: https://fabien0102-gatsby-starter.netlify.com/
  repo: https://github.com/fabien0102/gatsby-starter
  description: n/a
  tags:
    - Language:TypeScript
    - Styling:Other
    - Testing
  features:
    - Semantic-ui for styling
    - TypeScript
    - Offline support
    - Web App Manifest
    - Jest/Enzyme testing
    - Storybook
    - Markdown linting
- url: https://gatsby-starter-wordpress.netlify.com/
  repo: https://github.com/GatsbyCentral/gatsby-starter-wordpress
  description: Gatsby starter using WordPress as the content source.
  tags:
    - Styling:CSS-in-JS
    - CMS:WordPress
  features:
    - All the features from gatsby-advanced-starter, plus
    - Leverages the WordPress plugin for Gatsby for data
    - Configured to work with WordPress Advanced Custom Fields
    - Auto generated Navigation for your WordPress Pages
    - Minimal UI and Styling — made to customize.
    - Styled Components
- url: https://www.concisejavascript.org/
  repo: https://github.com/rwieruch/open-crowd-fund
  description: n/a
  tags:
    - Stripe
    - Firebase
  features:
    - Open source crowdfunding for your own ideas
    - Alternative for Kickstarter, GoFundMe, etc.
    - Secured Credit Card payments with Stripe
    - Storing of funding information in Firebase
- url: https://www.verious.io/
  repo: https://github.com/cpinnix/verious-boilerplate
  description: n/a
  tags:
    - Styling:Other
  features:
    - Components only. Bring your own data, plugins, etc.
    - Bootstrap inspired grid system with Container, Row, Column components.
    - Simple Navigation and Dropdown components.
    - Baseline grid built in with modular scale across viewports.
    - Abstract measurements utilize REM for spacing.
    - One font to rule them all, Helvetica.
- url: https://gatsby-starter-blog-grommet.netlify.com/
  repo: https://github.com/Ganevru/gatsby-starter-blog-grommet
  description: GatsbyJS v2 starter for creating a blog. Based on Grommet v2 UI.
  tags:
    - Blog
    - Markdown
    - Styling:Grommet
    - Language:TypeScript
    - Linting
    - Redux
  features:
    - Grommet v2 UI
    - Easily configurable - see site-config.js in the root
    - Switch between grommet themes
    - Change between light and dark themes (with Redux)
    - Blog posts previews in card style
    - Responsive Design, optimized for Mobile devices
    - styled-components
    - TypeScript and ESLint (typescript-eslint)
    - lint-staged and husky - for linting before commit
- url: https://happy-pare-dff451.netlify.com/
  repo: https://github.com/fhavrlent/gatsby-contentful-typescript-starter
  description: Contentful and TypeScript starter based on default starter.
  tags:
    - CMS:Contentful
    - CMS:Headless
    - Language:TypeScript
    - Styling:CSS-in-JS
  features:
    - Based on default starter
    - TypeScript
    - CSS in JS (Emotion)
    - CMS:Contentful
- url: https://xylo-gatsby-bulma-starter.netlify.com/
  repo: https://github.com/xydac/xylo-gatsby-bulma-starter
  description: Gatsby v2 Starter with Bulma based on default starter.
  tags:
    - Styling:SCSS
    - Styling:Bulma
  features:
    - Based on default starter
    - Bulma Css
    - Sass based Styling
- url: https://maxpou.github.io/gatsby-starter-morning-dew/
  repo: https://github.com/maxpou/gatsby-starter-morning-dew
  description: Gatsby v2 blog starter
  tags:
    - Blog
    - Markdown
    - PWA
    - Disqus
    - SEO
    - MDX
    - Styling:CSS-in-JS
  features:
    - Blog post listing with previews (image + summary) for each blog post
    - Fully configurable
    - Multilang support (blog post only)
    - Syntax highlighting
    - css-in-js (with styled-components)
    - Fully Responsive
    - Tags
    - Google Analytics
    - Disqus comments support
    - Offline support
    - Web App Manifest
    - ESLint
    - Prettier
    - Travis CI
- url: https://gatsby-starter-blog-jumpalottahigh.netlify.com/
  repo: https://github.com/jumpalottahigh/gatsby-starter-blog-jumpalottahigh
  description: Gatsby v2 blog starter with SEO, search, filter, reading progress, mobile menu fab
  tags:
    - Blog
    - Markdown
  features:
    - Blog post listing with previews (image + summary) for each blog post
    - Google structured data
    - Mobile-friendly menu toggled with a floating action button (FAB)
    - Article read progress
    - User feedback component
- url: https://i18n.smakosh.com/
  repo: https://github.com/smakosh/gatsby-starter-i18n
  description: Gatsby v2 Starter with i18n using react-intl and more cool features.
  tags:
    - Styling:CSS-in-JS
    - i18n
  features:
    - Based on default starter
    - i18n with rtl text
    - Stateless components using Recompose
    - Font changes depending on the chosen language
    - SEO (meta tags, openGraph, structured data, Twitter and more...)
- url: https://gatsby-starter-mate.netlify.com
  repo: https://github.com/EmaSuriano/gatsby-starter-mate
  description: A portfolio starter for Gatsby integrated with Contentful CMS.
  tags:
    - Styling:CSS-in-JS
    - CMS:Contentful
    - CMS:Headless
    - Portfolio
  features:
    - Gatsby v2
    - Rebass (Styled-components system)
    - React Reveal
    - Dynamic content from Contentful
    - Offline support
    - PWA ready
    - SEO
    - Responsive design
    - Icons from font-awesome
    - Netlify Deployment Friendly
    - Medium integration
    - Social sharing (Twitter, Facebook, Google, LinkedIn)
- url: https://gatsby-starter-typescript-sass.netlify.com
  repo: https://github.com/thetrevorharmon/gatsby-starter-typescript-sass
  description: A basic starter with TypeScript and Sass built in
  tags:
    - Language:TypeScript
    - Styling:SCSS
    - Linting
  features:
    - TypeScript and Sass support
    - TS linter with basic react rules
- url: https://gatsby-simple-contentful-starter.netlify.com/
  repo: https://github.com/cwlsn/gatsby-simple-contentful-starter
  description: A simple starter to display Contentful data in Gatsby, ready to deploy on Netlify. Comes with a detailed article detailing the process.
  tags:
    - CMS:Contentful
    - CMS:Headless
    - Markdown
    - Styling:CSS-in-JS
  features:
    - Gatsby v2
    - Query Contentful data via Gatsby's GraphQL
    - Styled-Components for CSS-in-JS
    - Simple format, easy to create your own site quickly
    - React Helmet for Header Modification
    - Remark for loading Markdown into React
- url: https://gatsby-blog-cosmicjs.netlify.com/
  repo: https://github.com/cosmicjs/gatsby-blog-cosmicjs
  description: Blog that utilizes the power of the Cosmic JS headless CMS for easy content management
  tags:
    - CMS:Cosmic JS
    - CMS:Headless
    - Blog
  features:
    - Uses the Cosmic JS Gatsby source plugin
- url: https://cosmicjs-gatsby-starter.netlify.com/
  repo: https://github.com/cosmicjs/gatsby-starter
  description: Simple Gatsby starter connected to the Cosmic JS headless CMS for easy content management
  tags:
    - CMS:Cosmic JS
    - CMS:Headless
  features:
    - Uses the Cosmic JS Gatsby source plugin
- url: https://www.gatsby-typescript-template.com/
  repo: https://github.com/ikeryo1182/gatsby-typescript-template
  description: This is a standard starter with TypeScript, TSLint, Prettier, Lint-Staged(Husky) and Sass
  tags:
    - Language:TypeScript
    - Linting
    - Styling:SCSS
  features:
    - Category and Tag for post
    - Type Safe by TypeScript
    - Format Safe by TSLint and Prettier with Lint-Staged(Husky)
- url: https://zandersparrow.github.io/gatsby-simple-redux/
  repo: https://github.com/zandersparrow/gatsby-simple-redux
  description: The default starter plus redux
  tags:
    - Redux
  features:
    - Minimal starter based on the official default
    - Includes redux and a simple counter example
- url: https://gatsby-casper.netlify.com/
  repo: https://github.com/scttcper/gatsby-casper
  description: This is a starter blog that looks like the Ghost.io default theme, casper.
  tags:
    - Blog
    - Language:TypeScript
    - Styling:CSS-in-JS
  features:
    - Emotion CSS-in-JS
    - TypeScript
    - Author and tag pages
    - RSS
- url: https://gatsby-universal.netlify.com
  repo: https://github.com/fabe/gatsby-universal
  description: An opinionated Gatsby v2 starter for state-of-the-art marketing sites
  tags:
    - Transitions
    - PWA
    - Styling:CSS-in-JS
    - Linting
    - Markdown
    - SEO
  features:
    - Page Transitions
    - IntersectionObserver, component-based
    - React Context for global UI state
    - styled-components v4
    - Generated media queries for easy use
    - Optimized with Google Lighthouse (100/100)
    - Offline support
    - Manifest support
    - Sitemap support
    - All favicons generated
    - SEO (with Schema JSONLD) & Social Tags
    - Prettier
    - ESLint
- url: https://prismic.lekoarts.de/
  repo: https://github.com/LekoArts/gatsby-starter-prismic
  description: A typography-heavy & light-themed Gatsby Starter which uses the Headless CMS Prismic.
  tags:
    - CMS:Prismic
    - CMS:Headless
    - Styling:CSS-in-JS
    - Linting
    - Blog
    - PWA
    - Testing
  features:
    - Prismic as Headless CMS
    - Uses multiple features of Prismic - Slices, Labels, Relationship fields, Custom Types
    - Emotion for Styling
    - Cypress for End-to-End testing
    - Prism.js highlighting
    - Responsive images with gatsby-image
    - Extensive SEO
    - ESLint & Prettier
- url: https://gatsby-starter-v2-casper.netlify.com/
  repo: https://github.com/GatsbyCentral/gatsby-v2-starter-casper
  description: A blog starter based on the Casper (v1.4) theme.
  tags:
    - Blog
    - PWA
  features:
    - Page pagination
    - CSS
    - Tags
    - Google Analytics
    - Offline support
    - Web App Manifest
    - SEO
- url: https://lumen-v2.netlify.com/
  repo: https://github.com/GatsbyCentral/gatsby-v2-starter-lumen
  description: A Gatsby v2 fork of the lumen starter.
  tags:
    - Blog
    - RSS
    - Disqus
  features:
    - Lost Grid.
    - Beautiful typography inspired by matejlatin/Gutenberg.
    - Mobile-First approach in development.
    - Stylesheet built using Sass and BEM-Style naming.
    - Syntax highlighting in code blocks.
    - Sidebar menu built using a configuration block.
    - Archive organized by tags and categories.
    - Automatic RSS generation.
    - Automatic Sitemap generation.
    - Offline support.
    - Google Analytics support.
    - Disqus Comments support.
- url: https://gatsby-starter-firebase.netlify.com/
  repo: https://github.com/muhajirdev/gatsby-starter-firebase
  description: A Gatsby + Firebase Starter. With Authentication
  tags:
    - Firebase
    - Client-side App
  features:
    - Eslint Airbnb without semicolon and without .jsx extension
    - Firebase
    - Web App Manifest
- url: http://gatsby-lightbox.416serg.me
  repo: https://github.com/416serg/gatsby-starter-lightbox
  description: Showcasing a custom lightbox implementation using `gatsby-image`
  tags:
    - Portfolio
    - SEO
    - Styling:CSS-in-JS
  features:
    - Features a custom, accessible lightbox with gatsby-image
    - Styled with styled-components using CSS Grid
    - React Helmet for SEO
- url: http://jackbravo.github.io/gatsby-starter-i18n-blog/
  repo: https://github.com/jackbravo/gatsby-starter-i18n-blog
  description: Same as official gatsby-starter-blog but with i18n support
  tags:
    - i18n
    - Blog
  features:
    - Translates site name and bio using .md files
    - No extra libraries needed
- url: https://calpa.me/
  repo: https://github.com/calpa/gatsby-starter-calpa-blog
  description: Blog Template X Contentful, Twitter and Facebook style
  tags:
    - Blog
    - Styling:SCSS
  features:
    - GatsbyJS v2, faster than faster
    - Not just Contentful content source, you can use any database
    - Custom style
    - Google Analytics
    - Gitalk
    - sitemap
    - React FontAwesome
    - SEO
    - Offline support
    - Web App Manifest
    - Styled using SCSS
    - Page pagination
    - Netlify optimization
- url: https://gatsby-starter-typescript-power-blog.majidhajian.com/
  repo: https://github.com/mhadaily/gatsby-starter-typescript-power-blog
  description: Minimal Personal Blog with Gatsby and TypeScript
  tags:
    - PWA
    - Blog
    - Language:TypeScript
    - Markdown
  features:
    - Mobile-First approach in development
    - TSLint & Prettier
    - Offline support
    - Category and Tag for post
    - Type Safe by TypeScript
    - Format Safe by TSLint, StyleLint and Prettier with Lint-Staged(Husky)
    - Blog page
    - Syntax highlighting in code blocks
    - Pagination Ready
    - Ready to deploy to GitHub Pages
    - Automatic RSS generation
    - Automatic Sitemap generation
- url: https://gatsby-starter-kontent.netlify.com
  repo: https://github.com/Kentico/gatsby-starter-kontent
  description: Gatsby starter site with Kentico Kontent
  tags:
    - CMS:Headless
    - CMS:Kontent
    - Netlify
  features:
    - Gatsby v2 support
    - Content item <-> content type relationships
    - Language variants relationships
    - Linked items elements relationships
    - Content items in Rich text elements relationships
    - Reverse link relationships
- url: https://gatsby-starter-storybook.netlify.com/
  repo: https://github.com/markoradak/gatsby-starter-storybook
  description: Gatsby starter site with Storybook
  tags:
    - Storybook
    - Styling:CSS-in-JS
    - Linting
  features:
    - Gatsby v2 support
    - Storybook v4 support
    - Styled Components v4 support
    - Styled Reset, ESLint, Netlify Conf
- url: https://jamstack-hackathon-starter.netlify.com/
  repo: https://github.com/sw-yx/jamstack-hackathon-starter
  description: A JAMstack app with authenticated routes, static marketing pages, etc. with Gatsby, Netlify Identity, and Netlify Functions
  tags:
    - Netlify
    - Client-side App
  features:
    - Netlify Identity
    - Netlify Functions
    - Static Marketing pages and Dynamic Client-side Authenticated App pages
- url: https://collective.github.io/gatsby-starter-plone/
  repo: https://github.com/collective/gatsby-starter-plone
  description: A Gatsby starter template to build static sites using Plone as the content source
  tags:
    - CMS:Other
    - CMS:Headless
    - SEO
    - PWA
  features:
    - Creates 1-1 copy of source Plone site
    - Auto generated navigation and breadcrumbs
    - Progressive Web App features
    - Optimized for performance
    - Minimal UI and Styling
- url: https://gatsby-tutorial-starter.netlify.com/
  repo: https://github.com/justinformentin/gatsby-v2-tutorial-starter
  description: Simple, modern designed blog with post lists, tags, and easily customizable code.
  tags:
    - Blog
    - Linting
    - PWA
    - SEO
    - Styling:CSS-in-JS
    - Markdown
  features:
    - Blog post listing with image, summary, date, and tags.
    - Post Tags
    - Post List Filtering
    - Typography.js
    - Emotion styling
    - Syntax Highlighting in Code Blocks
    - Gatsby Image
    - Fully Responsive
    - Offline Support
    - Web App Manifest
    - SEO
    - PWA
    - Sitemap generation
    - Schema.org JSON-LD
    - CircleCI Integration
    - Codeclimate Integration
    - Google Analytics
    - Twitter and OpenGraph Tags
    - ESLint
    - Prettier Code Styling
- url: https://avivero.github.io/gatsby-redux-starter/
  repo: https://github.com/AVivero/gatsby-redux-starter
  description: Gatsby starter site with Redux, Sass, Bootstrap, Css Modules and Material Icons
  tags:
    - Redux
    - Styling:SCSS
    - Styling:Bootstrap
    - Styling:Material
    - Linting
  features:
    - Gatsby v2 support
    - Redux support
    - Sass support
    - Bootstrap v4 support
    - Css Modules support
    - ESLint, Prettier
- url: https://gatsby-typescript-boilerplate.netlify.com/
  repo: https://github.com/leachjustin18/gatsby-typescript-boilerplate
  description: Opinionated Gatsby v2 starter with TypeScript.
  tags:
    - Language:TypeScript
    - PWA
    - Styling:SCSS
    - Styling:PostCSS
  features:
    - TSLint with airbnb & prettier configurations
    - Prettier
    - Stylelint
    - Offline support
    - Type Safe by TypeScript
    - Format on commit with Lint-Staged(Husky)
    - Favicon generation
    - Sitemap generation
    - Autoprefixer with browser list
    - CSS nano
    - CSS MQ Packer
    - Lazy load image(s) with plugin sharp
    - Gatsby Image
    - Netlify optimizations
- url: https://danshai.github.io/gatsbyv2-scientific-blog-machine-learning/
  repo: https://github.com/DanShai/gatsbyv2-scientific-blog-machine-learning
  description: Machine learning ready and scientific blog starter
  tags:
    - Blog
    - Linting
  features:
    - Write easly your scientific blog with katex and publish your research
    - Machine learning ready with tensorflowjs
    - Manipulate csv data
    - draw with graph mermaid
    - display charts with chartjs
- url: https://gatsby-tailwind-styled-components.netlify.com/
  repo: https://github.com/muhajirdev/gatsby-tailwind-styled-components-starter
  description: A Gatsby Starter with Tailwind CSS + Styled Components
  tags:
    - Styling:Tailwind
  features:
    - Eslint Airbnb without semicolon and without .jsx extension
    - Offline support
    - Web App Manifest
- url: https://gatsby-starter-mobx.netlify.com
  repo: https://github.com/borekb/gatsby-starter-mobx
  description: MobX + TypeScript + TSLint + Prettier
  tags:
    - Language:TypeScript
    - Linting
    - Testing
  features:
    - Gatsby v2 + TypeScript
    - MobX with decorators
    - Two examples from @mweststrate's Egghead course
    - .editorconfig & Prettier
    - TSLint
    - Jest
- url: https://tender-raman-99e09b.netlify.com/
  repo: https://github.com/amandeepmittal/gatsby-bulma-quickstart
  description: A Bulma CSS + GatsbyJS Starter Kit
  tags:
    - Styling:Bulma
    - Styling:SCSS
  features:
    - Uses Bulma CSS
    - Sass based Styling
    - Responsive Design
    - Google Analytics Integration
    - Uses Gatsby v2
    - SEO
- url: https://gatsby-starter-notes.netlify.com/
  repo: https://github.com/patricoferris/gatsby-starter-notes
  description: Gatsby starter for creating notes organised by subject and topic
  tags:
    - Markdown
    - Pagination
  features:
    - Create by topic per subject notes that are organised using pagination
    - Support for code syntax highlighting
    - Support for mathematical expressions
    - Support for images
- url: https://gatsby-starter-ttag.netlify.com/
  repo: https://github.com/ttag-org/gatsby-starter-ttag
  description: Gatsby starter with the minimum required to demonstrate using ttag for precompiled internationalization of strings.
  tags:
    - i18n
  features:
    - Support for precompiled string internationalization using ttag and it's babel plugin
- url: https://gatsby-starter-typescript.netlify.com/
  repo: https://github.com/goblindegook/gatsby-starter-typescript
  description: Gatsby starter using TypeScript.
  tags:
    - Markdown
    - Pagination
    - Language:TypeScript
    - PWA
    - Linting
  features:
    - Markdown and MDX
    - Local search powered by Lunr
    - Syntax highlighting
    - Images
    - Styling with Emotion
    - Testing with Jest and react-testing-library
- url: https://gatsby-netlify-cms-example.netlify.com/
  repo: https://github.com/robertcoopercode/gatsby-netlify-cms
  description: Gatsby starter using Netlify CMS
  tags:
    - CMS:Netlify
    - Styling:SCSS
  features:
    - Example of a website for a local developer meetup group
    - NetlifyCMS used for easy data entry
    - Mobile-friendly design
    - Styling done with Sass
    - Gatsby version 2
- url: https://gatsby-typescript-starter-blog.netlify.com/
  repo: https://github.com/frnki/gatsby-typescript-starter-blog
  description: A starter blog for TypeScript-based Gatsby projects with minimal settings.
  tags:
    - Language:TypeScript
    - Blog
  features:
    - TypeScript & TSLint
    - No Styling (No Typography.js)
    - Minimal settings based on official starter blog
- url: https://gatsby-serif.netlify.com/
  repo: https://github.com/jugglerx/gatsby-serif-theme
  description: Multi page/content-type starter using Markdown and SCSS. Serif is a beautiful small business theme for Gatsby. The theme is fully responsive, blazing fast and artfully illustrated.
  tags:
    - Styling:SCSS
    - Markdown
    - Linting
  features:
    - Multiple "content types" for `services`, `team` and `testimonials` using Markdown as the source
    - Graphql query in `gatsby-node.js` using aliases that creates pages and templates by content type based on the folder `src/pages/services`, `src/pages/team`
    - SCSS
    - Responsive design
    - Bootstrap 4 grid and media queries only
    - Responsive menu
    - Royalty free illustrations included
    - SEO titles & meta using `gatsby-plugin-react-helmet`
    - Eslint & Prettier
- url: https://awesome-gatsby-starter.netlify.com/
  repo: https://github.com/South-Paw/awesome-gatsby-starter
  description: Starter with a preconfigured MDX, Storybook and ESLint environment for component first development of your next Gatsby site.
  tags:
    - MDX
    - Markdown
    - Storybook
    - Styling:CSS-in-JS
    - Linting
  features:
    - Gatsby MDX for JSX in Markdown loading, parsing, and rendering of pages
    - Storybook for isolated component development
    - styled-components for CSS-in-JS
    - ESLint with Airbnb's config
    - Prettier integrated into ESLint
    - A few example components and pages with stories and simple site structure
- url: https://santosfrancisco.github.io/gatsby-starter-cv/
  repo: https://github.com/santosfrancisco/gatsby-starter-cv
  description: A simple starter to get up and developing your digital curriculum with GatsbyJS'
  tags:
    - Styling:CSS-in-JS
    - PWA
    - Onepage
  features:
    - Gatsby v2
    - Based on default starter
    - Google Analytics
    - Web App Manifest
    - SEO
    - Styling with styled-components
    - Responsive Design, optimized for Mobile devices
- url: https://vigilant-leakey-a4f8cd.netlify.com/
  repo: https://github.com/agneym/gatsby-blog-starter
  description: Minimal Blog Starter Template with Styled Components.
  tags:
    - Markdown
    - Styling:CSS-in-JS
    - Blog
  features:
    - Markdown loading, parsing, and rendering of pages
    - Minimal UI for blog
    - Styled-components for CSS-in-JS
    - Prettier added as pre-commit hook
    - Google Analytics
    - Image Optimisation
    - Code Styling and Formatting in markdown
    - Responsive Design
- url: https://inspiring-me-lwz7512.netlify.com/
  repo: https://github.com/lwz7512/gatsby-netlify-identity-starter
  description: Gatsby Netlify Identity Starter with NIW auth support, and content gating, as well as responsive layout.
  tags:
    - Netlify
    - Pagination
  features:
    - Mobile Screen support
    - Privacy control for post content view & profile page
    - User authentication by Netlify Identity Widget/Service
    - Pagination for posts
    - Navigation menu with active status
- url: https://gatsby-starter-event-calendar.netlify.com/
  repo: https://github.com/EmaSuriano/gatsby-starter-event-calendar
  description: Gatsby Starter to display information about events from Google Spreadsheets with Calendars
  tags:
    - Linting
    - Styling:Grommet
    - PWA
    - SEO
    - Google Sheets
  features:
    - Grommet
    - Theming
    - Google Spreadsheet integration
    - PWA
    - A11y
    - SEO
    - Netlify Deployment Friendly
    - ESLint with Airbnb's config
    - Prettier integrated into ESLint
- url: https://gatsby-starter-tech-blog.netlify.com/
  repo: https://github.com/email2vimalraj/gatsby-starter-tech-blog
  description: A simple tech blog starter kit for gatsbyjs
  tags:
    - Blog
    - Portfolio
  features:
    - Markdown based blog
    - Filter blog posts by Tags
    - Easy customization
    - Using styled components
    - Minimal styles
    - Best scoring by Lighthouse
    - SEO support
    - PWA support
    - Offline support
- url: https://infallible-brown-28846b.netlify.com/
  repo: https://github.com/tylergreulich/gatsby-typescript-mdx-prismjs-starter
  description: Gatsby starter using TypeScript, MDX, Prismjs, and styled-components
  tags:
    - Language:TypeScript
    - Linting
    - Testing
    - Styling:CSS-in-JS
    - MDX
  features:
    - Gatsby v2 + TypeScript
    - Syntax highlighting with Prismjs
    - MDX
    - Jest
    - react-testing-library
    - styled-components
- url: https://hardcore-darwin-d7328f.netlify.com/
  repo: https://github.com/agneym/gatsby-careers-page
  description: A Careers Page for startups using Gatsby
  tags:
    - Markdown
    - Styling:CSS-in-JS
  features:
    - Careers Listing
    - Application Format
    - Markdown for creating job description
    - styled-components
- url: https://saikrishna.me/
  repo: https://github.com/s-kris/gatsby-minimal-portfolio-blog
  description: A minimal portfolio website with blog using Gatsby. Suitable for developers.
  tags:
    - Portfolio
    - Blog
  features:
    - Portfolio Page
    - Timline (Journey) page
    - Minimal
- url: https://gatsby-starter-blog-mdx-demo.netlify.com
  repo: https://github.com/hagnerd/gatsby-starter-blog-mdx
  description: A fork of the Official Gatsby Starter Blog with support for MDX out of the box.
  tags:
    - MDX
    - Blog
  features:
    - MDX
    - Blog
    - RSS Feed
- url: https://gatsby-tailwindcss-sass-starter-demo.netlify.com/
  repo: https://github.com/durianstack/gatsby-tailwindcss-sass-starter
  description: Just another Gatsby Tailwind with SASS starter
  tags:
    - Styling:Tailwind
    - Styling:SCSS
  features:
    - Tailwind, A Utility-First CSS Framework for Rapid UI Development
    - SASS/SCSS
    - Comes with React Helmet for adding site meta tags
    - Includes plugins for offline support out of the box
    - PurgeCSS to shave off unused styles
- url: https://tyra-starter.netlify.com/
  repo: https://github.com/madelyneriksen/gatsby-starter-tyra
  description: A feminine GatsbyJS Starter Optimized for SEO
  tags:
    - SEO
    - Blog
    - Styling:Other
  features:
    - Integration with Social Media and Mailchimp.
    - Styled with Tachyons.
    - Rich structured data on blog posts for SEO.
    - Pagination and category pages.
- url: https://gatsby-starter-styled.netlify.com/
  repo: https://github.com/gregoralbrecht/gatsby-starter-styled
  description: Yet another simple starter with Styled-System, Typography.js, SEO and Google Analytics.
  tags:
    - Styling:CSS-in-JS
    - PWA
    - SEO
  features:
    - Styled-Components
    - Styled-System
    - Rebass Grid
    - Typography.js to easily set up font styles
    - Google Analytics
    - Prettier, ESLint & Stylelint
    - SEO (meta tags and schema.org via JSON-LD)
    - Offline support
    - Web App Manifest
- url: https://gatsby.ghost.org/
  repo: https://github.com/TryGhost/gatsby-starter-ghost
  description: Build lightning-fast, modern publications with Ghost and Gatsby
  tags:
    - CMS:Headless
    - Blog
  features:
    - Ghost integration with ready to go placeholder content and webhooks support
    - Minimal responsive design
    - Pagination for posts, tags, and authors
    - SEO Friendly Meta
    - JSON-LD Schema
    - OpenGraph structured data
    - Twitter Cards meta
    - Sitemap Generation
    - XML Sitemaps
    - Progressive Web App
    - Offline Support
    - RSS Feed
    - Netlify integration ready to deploy
- url: https://traveler-blog.netlify.com/
  repo: https://github.com/QingpingMeng/gatsby-starter-traveler-blog
  description: A fork of the Official Gatsby Starter Blog to build a travler blog with images support
  tags:
    - Blog
    - PWA
    - SEO
    - Styling:Material
    - Styling:CSS-in-JS
  features:
    - Netlify integration ready to deploy
    - Material UI
    - styled-components
    - GitHub markdown css support
- url: https://create-ueno-app.netlify.com
  repo: https://github.com/ueno-llc/ueno-gatsby-starter
  description: Opinionated Gatsby starter by Ueno.
  tags:
    - Language:TypeScript
    - Styling:SCSS
    - Linting
    - Transitions
  features:
    - GraphQL hybrid
    - SEO friendly
    - GSAP ready
    - Nice Devtools
    - GsapTools
    - Ueno plugins
    - SVG to React component
    - Ueno's TSlint
    - Decorators
- url: https://gatsby-snyung-starter.netlify.com/
  repo: https://github.com/SeonHyungJo/gatsby-snyung-starter
  description: Basic starter template for You
  tags:
    - CMS:Contentful
    - Markdown
    - Linting
    - Pagination
    - Portfolio
    - SEO
    - Styling:SCSS
    - Transitions
  features:
    - SASS/SCSS
    - Add Utterances
    - Nice Pagination
    - Comes with React Helmet for adding site meta tags
    - Create Yout Name Card for writing meta data
- url: https://gatsby-contentstack-starter.netlify.com/
  repo: https://github.com/contentstack/gatsby-starter-contentstack
  description: A Gatsby starter powered by Headless CMS Contentstack.
  tags:
    - CMS:Headless
    - Blog
  features:
    - Includes Contentstack Delivery API for any environment
    - Dynamic content from Contentstack CMS
- url: https://gatsby-craftcms-barebones.netlify.com
  repo: https://github.com/frankievalentine/gatsby-craftcms-barebones
  description: Barebones setup for using Craft CMS and Gatsby locally.
  tags:
    - CMS:Headless
  features:
    - Full setup instructions included
    - Documented to get you set up with Craft CMS quickly
    - Code referenced in repo
- url: https://gatsby-starter-buttercms.netlify.com/
  repo: https://github.com/ButterCMS/gatsby-starter-buttercms
  description: A starter template for spinning up a Gatsby+ ButterCMS site
  tags:
    - Blog
    - SEO
    - CMS:Headless
  features:
    - Fully functioning blog
    - Navigation between posts with a previous/next post button
    - FAQ Knowledge Base
    - CMS Powered Homepage
    - Customer Case Study example marketing pages
- url: https://master.d2f5ek3dnwfe9v.amplifyapp.com/
  repo: https://github.com/dabit3/gatsby-auth-starter-aws-amplify
  description: This Gatsby starter uses AWS Amplify to implement authentication flow for signing up/signing in users as well as protected client side routing.
  tags:
    - AWS
    - Authentication
  features:
    - AWS Amplify
    - Full authentication workflow
    - Registration form
    - Signup form
    - User sign in
- url: https://gatsby-starter.mdbootstrap.com/
  repo: https://github.com/anna-morawska/gatsby-material-design-for-bootstrap
  description: A simple starter which lets you quickly start developing with Gatsby and Material Design For Bootstrap
  tags:
    - Styling:Material
  features:
    - React Bootstrap with Material Design css framework.
    - Free for personal and commercial use
    - Fully responsive
- url: https://frosty-ride-4ff3b9.netlify.com/
  repo: https://github.com/damassi/gatsby-starter-typescript-rebass-netlifycms
  description:
    A Gatsby starter built on top of MDX (React + Markdown), NetlifyCMS (with
    MDX and netlify-cms-backend-fs support -- no need to deploy), TypeScript,
    Rebass for UI, Styled Components, and Jest for testing. Very little visual
    styling has been applied so that you can bring your own :)
  tags:
    - MDX
    - CMS:Netlify
    - Language:TypeScript
    - Styling:Other
    - Styling:CSS-in-JS
    - Testing
  features:
    - MDX - Markdown + React
    - Netlify CMS (with MDX support)
    - Read and write to local file system via netlify-cms-backend-fs
    - TypeScript
    - Rebass
    - Styled Components
    - Jest
- url: https://bluepeter.github.io/gatsby-material-ui-business-starter/
  repo: https://github.com/bluepeter/gatsby-material-ui-business-starter
  description: Beautiful Gatsby Material Design Business Starter
  tags:
    - Styling:Material
  features:
    - Uses the popular, well-maintained Material UI React component library
    - Material Design theme and icons
    - Rotating home page carousel
    - Simple setup without opinionated setup
    - Fully instrumented for successful PROD deployments
    - Stylus for simple CSS
- url: https://example-company-website-gatsby-sanity-combo.netlify.com/
  repo: https://github.com/sanity-io/example-company-website-gatsby-sanity-combo
  description: This examples combines Gatsby site generation with Sanity.io content management in a neat company website.
  tags:
    - CMS:sanity.io
    - CMS:Headless
    - Blog
  features:
    - Out-of-the-box headless CMS
    - Real-time content preview in Development
    - Fast & frugal builds
    - No accidental missing fields/types
    - Full Render Control with Portable Text
    - gatsby-image support
    - Content types for company info, pages, projects, people, and blog posts
- url: https://gatsby-starter-oss.netlify.com/
  repo: https://github.com/robinmetral/gatsby-starter-oss
  description: A Gatsby starter to showcase your open-source projects.
  tags:
    - Portfolio
    - Styling:Theme-UI
    - Styling:CSS-in-JS
    - Onepage
    - PWA
    - SEO
    - Testing
    - Linting
  features:
    - 🐙🐈 Pull your pinned repos from GitHub
    - 👩‍🎤 Style with Emotion
    - ✨ Themeable with Theme UI
    - 🚀 Powered by gatsby-theme-oss
    - 💯 100/100 Lighthouse scores
- url: https://gatsby-starter-docz.netlify.com/
  repo: https://github.com/RobinCsl/gatsby-starter-docz
  description: Simple starter where building your own documentation with Docz is possible
  tags:
    - Documentation
  features:
    - Generate nice documentation with Docz, in addition to generating your normal Gatsby site
    - Document your React components in .mdx files
- url: https://gatsby-starter-santa-fe.netlify.com/
  repo: https://github.com/osogrizz/gatsby-starter-santa-fe
  description: A place for artist or designers to display their creations
  tags:
    - Styling:CSS-in-JS
  features:
    - SEO friendly
    - Built-in Google Fonts support
    - Contact Form
    - Customizable Design Template
- url: https://gatsby-hello-friend.now.sh
  repo: https://github.com/panr/gatsby-starter-hello-friend
  description: A simple starter for Gatsby. That's it.
  tags:
    - Pagination
    - Markdown
    - Blog
    - Portfolio
    - Styling:PostCSS
  features:
    - Dark/light mode, depending on your preferences
    - Great reading experience thanks to Inter font, made by Rasmus Andersson
    - Nice code highlighting thanks to PrismJS
    - Responsive youtube/vimeo etc. videos
    - Elastic menu
    - Fully responsive site
- url: https://lgcolella.github.io/gatsby-starter-developer-blog/
  repo: https://github.com/lgcolella/gatsby-starter-developer-blog
  description: A starter to create SEO-friendly, fast, multilanguage, responsive and highly customizable technical blogs/portfolios with the most common features out of the box.
  tags:
    - Blog
    - Portfolio
    - i18n
  features:
    - Multilanguage posts
    - Pagination and image preview for posts
    - Tags
    - SEO
    - Social share buttons
    - Disqus for comments
    - Highlighting for code syntax in posts
    - Dark and light themes available
    - Various available icon sets
    - RSS Feed
    - Web app manifest
- url: https://gatsby.magicsoup.io/
  repo: https://github.com/magicsoup-io/gatsby-starter-magicsoup
  description: A production ready Gatsby starter using magicsoup.io
  tags:
    - SEO
    - Markdown
    - Styling:CSS-in-JS
    - Testing
  features:
    - Optimized images with gatsby-image.
    - SEO friendly with react-helmet, gatsby-plugin-sitemap and Google Webmaster Tools!
    - Responsive UIs with magicsoup.io/stock.
    - Static content with gatsby-transform-remark or gatsby-transform-json.
    - Convert Markdown to StyledComponents!
    - Webfonts with gatsby-plugin-web-font-loader.
    - SSR ready!
    - Testing with Jest!
- url: https://foxandgeese.github.io/tiny-agency/
  repo: https://github.com/foxandgeese/tiny-agency
  description: Simple Gatsby.js starter that uses material design and that's perfect for tiny agencies.
  tags:
    - Styling:Material
  features:
    - Uses the popular, well-maintained Material UI React component library
    - Material Design theme and icons
    - Simple setup without opinionated setup
    - Fully instrumented for successful PROD deployments
- url: https://gatsby-shopify-starter.netlify.com/
  repo: https://github.com/AlexanderProd/gatsby-shopify-starter
  description: Kick off your next, e-commerce experience with this Gatsby starter. It is based on the default Gatsby starter to be easily modifiable.
  tags:
    - CMS:Headless
    - SEO
    - E-commerce
    - Styling:CSS-in-JS
  features:
    - Shopping Cart
    - Shopify Integration
    - Product Grid
    - Shopify Store Credentials included
    - Optimized images with gatsby-image.
    - SEO
- url: https://gatejs.netlify.com
  repo: https://github.com/sarasate/gate
  description: API Doc generator inspired by Stripe's API docs
  tags:
    - Documentation
    - Markdown
    - Onepage
  features:
    - API documentation from markdown sources
    - Code samples separated by language
    - Syntax highlighting
    - Everything in a single page
- url: https://hopeful-keller-943d65.netlify.com
  repo: https://github.com/iwilsonq/gatsby-starter-reasonml
  description: Gatsby starter to create static sites using type-safe ReasonML
  tags:
    - Language:Other
    - Blog
    - Styling:CSS-in-JS
  features:
    - Gatsby v2 support
    - bs-platform v4 support
    - Similar to gatsby-starter-blog
- url: https://gatsby-starter-blog-amp-to-pwa.netlify.com/
  repo: https://github.com/tomoyukikashiro/gatsby-starter-blog-amp-to-pwa
  description: Gatsby starter blog with AMP to PWA Strategy
  tags:
    - Blog
    - AMP
    - PWA
  features:
    - Similar to gatsby-starter-blog
    - Support AMP to PWA strategy
- url: https://cvluca.github.io/gatsby-starter-markdown/
  repo: https://github.com/cvluca/gatsby-starter-markdown
  description: Boilerplate for markdown-based website (Documentation, Blog, etc.)
  tags:
    - Markdown
    - Redux
    - Styling:Ant Design
  features:
    - Responsive Web Design
    - Auto generated Sidebar
    - Auto generated Anchor
- url: https://gatsby-starter-wordpress-community.netlify.com/
  repo: https://github.com/pablovila/gatsby-starter-wordpress-community
  description: Starter using gatsby-source-wordpress to display posts and pages from a WordPress site
  tags:
    - CMS:WordPress
    - Styling:Bulma
    - Blog
    - Pagination
  features:
    - Gatsby v2 support
    - Responsive Web Design
    - WordPress support
    - Bulma and Sass Support for styling
    - Pagination logic
- url: https://gatsby-blogger.netlify.com/
  repo: https://github.com/aslammultidots/blogger
  description: A Simple, clean and modern designed blog with firebase authentication feature and easily customizable code.
  tags:
    - Blog
    - Redux
    - Disqus
    - CMS:Contentful
    - Firebase
  features:
    - Minimal and clean white layout.
    - Dynamic content from Contentful.
    - Blog post listing with previews (image + summary) for each blog post.
    - Disqus commenting system for each blog post.
    - Search post with keyword.
    - Firebase for Authentication.
    - Protected Routes with Authorization.
    - Contact form integration.
- url: https://gatsby-starter-styled-components.netlify.com/
  repo: https://github.com/blakenoll/gatsby-starter-styled-components
  description: The Gatsby default starter modified to use styled-components
  tags:
    - Styling:CSS-in-JS
  features:
    - styled-components
    - sticky footer
- url: https://magazine-example.livingdocs.io/
  repo: https://github.com/livingdocsIO/gatsby-magazine-example
  description: This magazine-starter helps you start out with Livingdocs as a headless CMS.
  tags:
    - Blog
    - CMS:Headless
  features:
    - Minimal and clean white layout.
    - Dynamic content from Livingdocs.
    - Built-in component library.
    - Robust template and theme.
- url: https://gatsby-starter-intl.tomekskuta.pl
  repo: https://github.com/tomekskuta/gatsby-starter-intl
  description: Gatsby v2 i18n starter which makes static pages for every locale and detect your browsers lang. i18n with react-intl.
  tags:
    - i18n
    - Testing
  features:
    - static pages for every language
    - detects your browser locale
    - uses react-intl
    - based on Gatsby Default Starter
    - unit tests with Jest
- url: https://cape.netlify.com/
  repo: https://github.com/juhi-trivedi/cape
  description: A Gatsby - CMS:Contentful demo with Netlify.
  tags:
    - Blog
    - Netlify
    - CMS:Contentful
    - Styling:Bootstrap
  features:
    - Fecthing Dynamic content from Contentful.
    - Blog post listing with previews (image + summary) for each blog post.
    - Contact form integration with Netlify.
    - Grid system inspired by Bootstrap.
- url: https://gatsby-starter-infinite-scroll.baobab.fi/
  repo: https://github.com/baobabKoodaa/gatsby-starter-infinite-scroll
  description: Infinite Scroll and Pagination with 10k photos
  tags:
    - Infinite Scroll
    - Pagination
    - Styling:CSS-in-JS
  features:
    - Infinite Scroll (default mode)
    - Pagination (fallback for users without JS)
    - Toggle between these modes in demo
    - Efficient implementation (only fetch the data that's needed, ship initial items with the page instead of fetch, etc.)
- url: https://jodie.lekoarts.de/
  repo: https://github.com/LekoArts/gatsby-starter-portfolio-jodie
  description: Image-heavy photography portfolio with colorful accents & great typography
  tags:
    - Portfolio
    - PWA
    - Transitions
    - Styling:CSS-in-JS
    - Linting
    - Testing
    - Language:TypeScript
  features:
    - Configurable with theming, CSS Grid & a yaml file for navigation
    - Create your projects by editing a yaml file and putting images into a folder
    - Shows your Instagram posts
    - TypeScript
    - Cypress for End-to-End testing
    - react-spring for animations & transitions
    - Uses styled-components + styled-system
    - SEO with Sitemap, Schema.org JSONLD, Tags
    - Responsive images with gatsby-image
- url: https://amazing-jones-e61bda.netlify.com/
  repo: https://github.com/WebCu/gatsby-material-kit-react
  description: Adaptation of Material Kit React to Gatsby
  tags:
    - Styling:Material
  features:
    - 60 Handcrafted Components
    - 4 Customized Plugins
    - 3 Example Pages
- url: https://relaxed-bhaskara-5abd0a.netlify.com/
  repo: https://github.com/LekovicMilos/gatsby-starter-portfolio
  description: Gatsby portfolio starter for creating quick portfolio
  tags:
    - Portfolio
  features:
    - Showcase of portfolio items
    - About me page
- url: https://gatsby-typescript-scss-docker-starter.netlify.com/
  repo: https://github.com/OFranke/gatsby-typescript-scss-docker
  description: Gatsby starter TypeScript, SCSS, Docker
  tags:
    - Language:TypeScript
    - Styling:SCSS
    - Linting
  features:
    - Format & Commit Safe by ESLint, StyleLint and Prettier with Lint-Staged (Husky), optimized for VS Code
    - Typings for scss files are automatically generated
    - Responsiveness from the beginning through easy breakpoint configuration
    - Enforce the DRY principle, no hardcoded and repeated `margin`, `font-size`, `color`, `box-shadow`, `border-radius` ... properties anymore
    - Docker ready - you can run Gatsby dev mode on your machine environment or with docker-compose
- url: https://prismic-i18n.lekoarts.de/
  repo: https://github.com/LekoArts/gatsby-starter-prismic-i18n
  description: Based on gatsby-starter-prismic with Internationalization (i18n) support.
  tags:
    - CMS:Prismic
    - CMS:Headless
    - Styling:CSS-in-JS
    - Linting
    - Blog
    - PWA
    - Testing
    - i18n
  features:
    - Prismic as Headless CMS
    - Uses multiple features of Prismic - Slices, Labels, Relationship fields, Custom Types, Internationalization
    - Emotion for Styling
    - i18n without any third-party libaries
    - Cypress for End-to-End testing
    - Prism.js highlighting
    - Responsive images with gatsby-image
    - Extensive SEO
    - ESLint & Prettier
- url: https://gatsby-starter-landing-page.netlify.com/
  repo: https://github.com/gillkyle/gatsby-starter-landing-page
  description: Single page starter for minimal landing pages
  tags:
    - Onepage
  features:
    - Gatsby image
    - Google Analytics
    - Minimal design
- url: https://thakkaryash94.github.io/gatsby-github-personal-website/
  repo: https://github.com/thakkaryash94/gatsby-github-personal-website
  description: It is a conversion of original GitHub personal website repo which is written in ruby for JS developers. This repository gives you the code you'll need to kickstart a personal website that showcases your work as a software developer. And when you manage the code in a GitHub repository, it will automatically render a webpage with the owner's profile information, including a photo, bio, and repositories.
  tags:
    - Portfolio
    - Onepage
  features:
    - layout config either stacked or sidebar
    - theme dark/light mode
    - post support
- url: https://gatsby-starter-default-intl.netlify.com
  repo: https://github.com/wiziple/gatsby-starter-default-intl
  description: The default Gatsby starter with features of multi-language url routes and browser language detection.
  tags:
    - i18n
  features:
    - Localization (Multilanguage) provided by react-intl.
    - Support automatic redirection based on user's preferred language in browser provided by browser-lang.
    - Support multi-language url routes within a single page component. That means you don't have to create separate pages such as pages/en/index.js or pages/ko/index.js.
    - Based on gatsby-starter-default with least modification.
- url: https://gatsby-starter-julia.netlify.com/
  repo: https://github.com/niklasmtj/gatsby-starter-julia
  description: A minimal blog starter template built with Gatsby
  tags:
    - Markdown
    - Blog
  features:
    - Landingpage
    - Blogoverview
    - Markdown sourcing
    - Estimated reading time
    - Styled component with @emotion
    - Netlify deployment friendly
    - Nunito font as npm module
    - Site meta tags with React Helmet
- url: https://agalp.imedadel.me
  repo: https://github.com/ImedAdel/automatic-gatsbyjs-app-landing-page
  description: Automatically generate iOS app landing page using GatsbyJS
  tags:
    - Onepage
    - PWA
    - SEO
  features:
    - One Configuration file
    - Automatically generate a landing page for your iOS app
    - List app features
    - App Store and Play Store buttons
    - App screenshot and video preview
    - Easily add social media accounts and contact info in the footer via the site-config.js file.
    - Pick custom Font Awesome icons for the feature list via the site-config.js file.
    - Built using Prettier and Styled-Components
    - Easily integrate Google Analytics by adding your ID to site-config.js file.
- url: https://gatsby-starter-shopify-app.firebaseapp.com/install
  repo: https://github.com/gil--/gatsby-starter-shopify-app
  description: Easily create Serverless Shopify Admin Apps powered by Gatsby and Firebase Functions
  tags:
    - Shopify
    - Firebase
  features:
    - 🗄 Firebase Firestore Realtime DB
    - ⚡️ Serverless Functions API layer (Firebase Functions)
    - 💼 Admin API (Graphql) Serverless Proxy
    - 🎨 Shopify Polaris (AppProvider, etc.)
    - 💰 Application Charge Logic (30 days) with variable trial duration
    - 📡 Webhook Validation & Creation
    - 🔑 GDPR Ready (Including GDPR Webhooks)
    - 🏗 CircleCI Config for easy continuous deployments to Firebase
- url: https://gatsby-starter-paperbase.netlify.com/
  repo: https://github.com/willcode4food/gatsby-starter-paperbase
  description: A Gatsby starter that implements the Paperbase Premium Theme from MaterialUI
  tags:
    - Styling:Material
    - Styling:CSS-in-JS
  features:
    - MaterialUI Paperbase theme in Gatsby!
    - Create professional looking admin tools and dashboards
    - Responsive Design
    - MaterialUI Paper Components
    - MaterialUI Tab Components
- url: https://gatsby-starter-devto.netlify.com/
  repo: https://github.com/geocine/gatsby-starter-devto
  description: A GatsbyJS starter template that leverages the Dev.to API
  tags:
    - Blog
    - Styling:CSS-in-JS
  features:
    - Blog post listing with previews (image + summary) for each blog post
- url: https://gatsby-starter-framer-x.netlify.com/
  repo: https://github.com/simulieren/gatsby-starter-framer-x
  description: A GatsbyJS starter template that is connected to a Framer X project
  tags:
    - Language:TypeScript
  features:
    - TypeScript support
    - Easily work in GatsbyJS and Framer X at the same time
- url: https://gatsby-firebase-hosting.firebaseapp.com/
  repo: https://github.com/bijenkorf-james-wakefield/gatsby-firebase-hosting-starter
  description: A starter with configuration for Firebase Hosting and Cloud Build deployment.
  tags:
    - Firebase
    - Linting
  features:
    - Linting with ESLint
    - Jest Unit testing configuration
    - Lint-staged on precommit hook
    - Commitizen for conventional commit messages
    - Configuration for Firebase hosting
    - Configuration for Cloud Build deployment
    - Clear documentation to have your site deployed on Firebase behind SSL in no time!
- url: https://lewis-gatsby-starter-blog.netlify.com/
  repo: https://github.com/lewislbr/lewis-gatsby-starter-blog
  description: A simple custom Gatsby starter template to start a new blog or personal website.
  tags:
    - Blog
    - Styling:CSS-in-JS
    - Markdown
    - Portfolio
    - SEO
  features:
    - Blog post listing with summary preview for each blog post.
    - Automatically creates blog pages from Markdown files.
    - CSS in JS with styled-components.
    - Optimized images.
    - Offline capabilities.
    - Auto-generated sitemap and robots.txt.
- url: https://gatsby-starter-stripe.netlify.com/
  repo: https://github.com/brxck/gatsby-starter-stripe
  description: A minimal starter to create a storefront with Gatsby, Stripe, & Netlify Functions.
  tags:
    - Stripe
    - E-commerce
    - Styling:None
  features:
    - Statically generate based on Stripe inventory
    - Dynamically update with live inventory & availability data
    - Checkout powered by Stripe
    - Serverless functions interact with Stripe API
    - Shopping cart persisted in local storage
    - Responsive images with gatsby-image
- url: https://www.jannikbuschke.de/gatsby-antd-docs/
  repo: https://github.com/jannikbuschke/gatsby-antd-docs
  description: A template for documentation websites
  tags:
    - Documentation
    - Language:TypeScript
    - Styling:Ant Design
    - Markdown
    - MDX
  features:
    - Markdown
    - MDX with mdxjs
    - Syntax highlighting with prismjs
    - Anchors
    - Sidebar
    - Sitecontents
    - Landingpage
- url: https://gatsby-starter.haezl.at
  repo: https://github.com/haezl/gatsby-starter-haezl
  description: A lightweight, mobile first blog starter with infinite scroll and Material-UI design for Gatsby.
  tags:
    - Blog
    - Language:TypeScript
    - Linting
    - Styling:CSS-in-JS
    - Styling:Material
    - Markdown
    - PWA
  features:
    - Landing Page
    - Portfolio section
    - Blog post listing with a preview for each post
    - Infinite scroll instead of next and previous buttons
    - Blog posts generated from Markdown files
    - About Page
    - Responsive Design
    - PWA (Progressive Web App) support
    - MobX
    - Customizable
- url: https://gatsby-starter-fine.netlify.com/
  repo: https://github.com/toboko/gatsby-starter-fine
  description: A mutli-response and light, mobile first blog starter with columns layout and Seo optimization.
  tags:
    - Blog
    - Markdown
    - Portfolio
    - SEO
  features:
    - Blog
    - Portfolio section
    - Customizable
    - Markdown
    - Optimized images
    - Sitemap Page
    - Seo Ready
- url: https://ugglr.github.io/gatsby-clean-portfolio/
  repo: https://github.com/ugglr/gatsby-clean-portfolio
  description: A clean themed Software Engineer Portfolio site, showcasing soft skills on the front page, features project card showcases, about page. Responsive through react-bootstrap components together with custom CSS style sheets. SEO configured, just need to add google analytics tracking code.
  tags:
    - Portfolio
    - SEO
    - Styling:Bootstrap
  features:
    - Resume
    - CV
    - google analytics
    - easy favicon swap
    - Gatsby SEO plugin
    - Clean layout
    - White theme
    - grid using react-bootstrap
    - bootstrap4 classes available
    - font-awesome Library for icons
    - Portfolio site for developers
    - custom project cards
    - easily extendable to include blog page
    - Responsive design
- url: https://gatsby-documentation-starter.netlify.com/
  repo: https://github.com/whoisryosuke/gatsby-documentation-starter
  description: Automatically generate docs for React components using MDX, react-docgen, and GatsbyJS
  tags:
    - Documentation
    - MDX
    - SEO
  features:
    - Parses all React components (functional, stateful, even stateless!) for JS Docblocks and Prop Types.
    - MDX - Write your docs in Markdown and include React components using JSX!
    - Lightweight (only what you need)
    - Modular (easily fits in any React project!)
    - Props table component
    - Customizable sidebar navigation
    - Includes SEO plugins Google Analytics, Offline, Manifest, Helmet.
- url: http://gatsby-absurd.surge.sh/
  repo: https://github.com/ajayns/gatsby-absurd
  description: A Gatsby starter using illustrations from https://absurd.design/
  tags:
    - Onepage
    - Styling:CSS-in-JS
  features:
    - Uses surreal illustrations from absurd.design.
    - Landing page structure split into sections
    - Basic UX/UX elements ready. navbar, smooth scrolling, faqs, theming
    - Convenient image handling and data separation
- url: https://gatsby-starter-quiz.netlify.com/
  repo: https://github.com/raphadeluca/gatsby-starter-quiz
  description: Create rich quizzes with Gatsby & Mdx. No need of database or headless CMS. Manage your data directly in your Mdx file's frontmatter and write your content in the body. Customize your HTML tags, use react components from a library or write your owns. Navigation will be automatically created between each question.
  tags:
    - MDX
  features:
    - Data quiz in the frontmatter
    - Rich customizable content with MDX
    - Green / Red alert footer on user's answer
    - Navigation generated based on the index of each question
- url: https://gatsby-starter-accessibility.netlify.com/
  repo: https://github.com/benrobertsonio/gatsby-starter-accessibility
  description: The default Gatsby starter with powerful accessibility tools built-in.
  tags:
    - Storybook
    - Linting
  features:
    - 🔍 eslint-plugin-jsx-a11y for catching accessibility issues while authoring code
    - ✅ lint:staged for adding a pre-commit hook to catch accessibility linting errors
    - 📣 react-axe for console reporting of accessibility errors in the DOM during development
    - 📖 storybook setup for accessibility reporting on individual components
- url: https://gatsby-theme-ggt-material-ui-blog.netlify.com/
  repo: https://github.com/avatar-kaleb/gatsby-starter-ggt-material-ui-blog
  description: Starter material-ui blog utilizing a Gatsby theme!
  tags:
    - Blog
    - MDX
  features:
    - Uses MDX with Gatsby theme for quick and easy set up
    - Material-ui design with optional config passed into the theme options
    - Gradient background with sitemap, rss feed, and offline capabilities
- url: https://gatsby-starter-blog-typescript.netlify.com/
  repo: https://github.com/gperl27/Gatsby-Starter-Blog-Typescript
  description: Gatsby starter blog with TypeScript
  tags:
    - Blog
    - Language:TypeScript
    - Styling:CSS-in-JS
  features:
    - Includes all features that come with Gatsby's official starter blog
    - TypeScript for type-safety out of the box
    - Styled components in favor of inline styles
    - Transition Link for nice page transitions
    - Type definitions from GraphQL schema (with code generation)
- url: https://gatsby-starter-sass.netlify.com/
  repo: https://github.com/colbyfayock/gatsby-starter-sass
  description: A Gatsby starter with Sass and no assumptions!
  tags:
    - Styling:SCSS
  features:
    - Sass stylesheets to manage your CSS (SCSS flavored)
    - Simple, minimal base setup to get started
    - No baked in configurations or assumptions
- url: https://billyjacoby.github.io/gatsby-react-bootstrap-starter/
  repo: https://github.com/billyjacoby/gatsby-react-bootstrap-starter
  description: GatsbyJS starter with react-bootstrap and react-icons
  tags:
    - Styling:Bootstrap
    - Styling:SCSS
  features:
    - SASS stylesheets to make styling components easy
    - Sample navbar that sticks to the top of the page on scroll
    - Includes react-icons to make adding icons to your app super simple
- url: https://gatsbystartermdb.netlify.com
  repo: https://github.com/jjcav84/mdbreact-gatsby-starter
  description: GatsbyJS starter built with MDBootstrap React free version
  tags:
    - Styling:Bootstrap
  features:
    - Material Design, Bootstrap, and React
    - Contact form and Google Map components
    - Animation
    - documentation and component library can be found at mdboostrap's website
- url: https://gatsby-starter-primer.netlify.com/
  repo: https://github.com/thomaswangio/gatsby-starter-primer
  description: A Gatsby starter featuring GitHub Primer Design System and React components
  tags:
    - Styling:Other
    - Styling:CSS-in-JS
    - SEO
    - Landing Page
  features:
    - Primer React Components
    - Styled Components
    - Gatsby Image
    - Better SEO component with appropriate OG image and appropriate fallback meta tags
- url: https://pranshuchittora.github.io/gatsby-material-boilerplate
  repo: https://github.com/pranshuchittora/gatsby-material-boilerplate
  description: A simple starter to get up and developing quickly with Gatsby in material design
  tags:
    - Styling:Material
  features:
    - Material design
    - Sass/SCSS
    - Tags
    - Categories
    - Google Analytics
    - Offline support
    - Web App Manifest
    - SEO
- url: https://anubhavsrivastava.github.io/gatsby-starter-hyperspace
  repo: https://github.com/anubhavsrivastava/gatsby-starter-hyperspace
  description: Single page starter based on the Hyperspace site template, with landing, custom and Elements(Component) page
  tags:
    - HTML5UP
    - Styling:SCSS
    - Onepage
    - Landing Page
  features:
    - Designed by HTML5 UP
    - Simple one page site that’s perfect for personal portfolios
    - Fully Responsive
    - Styling with SCSS
    - Offline support
    - Web App Manifest
- url: https://anubhavsrivastava.github.io/gatsby-starter-identity
  repo: https://github.com/anubhavsrivastava/gatsby-starter-identity
  description: Single page starter based on the Identity site template by HTML5 up, suitable for one page portfolio.
  tags:
    - HTML5UP
    - Styling:SCSS
    - Onepage
    - Landing Page
    - PWA
  features:
    - Designed by HTML5 UP
    - Simple one page personal portfolio
    - Fully Responsive
    - Styling with SCSS
    - Offline support
    - Web App Manifest
- url: https://hopeful-ptolemy-cd840b.netlify.com/
  repo: https://github.com/tonydiaz/gatsby-landing-page-starter
  description: A simple landing page starter for idea validation using material-ui. Includes email signup form and pricing section.
  tags:
    - Styling:Material
    - Landing Page
  features:
    - SEO
    - Mailchimp integration
    - Material-UI components
    - Responsive
    - Pricing section
    - Benefits section
    - Email signup form
    - Easily configurable
    - Includes standard Gatsby starter features
- url: https://anubhavsrivastava.github.io/gatsby-starter-aerial
  repo: https://github.com/anubhavsrivastava/gatsby-starter-aerial
  description: Single page starter based on the Aerial site template by HTML5 up, suitable for one page personal page.
  tags:
    - HTML5UP
    - Styling:SCSS
    - Onepage
    - Landing Page
    - PWA
  features:
    - Designed by HTML5 UP
    - Simple one page personal portfolio
    - Fully Responsive
    - Styling with SCSS
    - Offline support
    - Web App Manifest
- url: https://anubhavsrivastava.github.io/gatsby-starter-eventually
  repo: https://github.com/anubhavsrivastava/gatsby-starter-eventually
  description: Single page starter based on the Eventually site template by HTML5 up, suitable for upcoming product page.
  tags:
    - HTML5UP
    - Styling:SCSS
    - Landing Page
    - PWA
  features:
    - Designed by HTML5 UP
    - Fully Responsive
    - Styling with SCSS
    - Offline support
    - Web App Manifest
- url: https://jovial-jones-806326.netlify.com/
  repo: https://github.com/GabeAtWork/gatsby-elm-starter
  description: An Elm-in-Gatsby integration, based on gatsby-plugin-elm
  tags:
    - Language:Other
  features:
    - Elm language integration
- url: https://anubhavsrivastava.github.io/gatsby-starter-readonly
  repo: https://github.com/anubhavsrivastava/gatsby-starter-readonly
  description: Single page starter based on the ReadOnly site template by HTML5 up, with landing and Elements(Component) page
  tags:
    - HTML5UP
    - Onepage
    - Styling:SCSS
    - Landing Page
    - PWA
  features:
    - Designed by HTML5 UP
    - Fully Responsive
    - Styling with SCSS
    - Offline support
    - Web App Manifest
- url: https://anubhavsrivastava.github.io/gatsby-starter-prologue
  repo: https://github.com/anubhavsrivastava/gatsby-starter-prologue
  description: Single page starter based on the Prologue site template by HTML5 up, for portfolio pages
  tags:
    - HTML5UP
    - Onepage
    - Styling:SCSS
    - Portfolio
    - PWA
  features:
    - Designed by HTML5 UP
    - Fully Responsive
    - Styling with SCSS
    - Offline support
    - Web App Manifest
- url: https://gatsby-london.netlify.com
  repo: https://github.com/ImedAdel/gatsby-london
  description: A custom, image-centric theme for Gatsby.
  tags:
    - Portfolio
    - Blog
    - Styling:PostCSS
  features:
    - Post thumbnails in the homepage
    - Built with PostCSS
    - Made for image-centeric portfolios
    - Based on London for Ghost
- url: https://anubhavsrivastava.github.io/gatsby-starter-overflow
  repo: https://github.com/anubhavsrivastava/gatsby-starter-overflow
  description: Single page starter based on the Overflow site template by HTML5 up, with landing and Elements(Component) page
  tags:
    - HTML5UP
    - Onepage
    - Styling:SCSS
    - Portfolio
    - PWA
  features:
    - Designed by HTML5 UP
    - Fully Responsive
    - Image Gallery
    - Styling with SCSS
    - Offline support
    - Web App Manifest
- url: https://cosmicjs.com/apps/gatsby-agency-portfolio/demo
  repo: https://github.com/cosmicjs/gatsby-agency-portfolio
  description: Static Webpage for displaying your agencies skills and past work.  Implements 4 sections for displaying information about your company, A home page, information about services, projects, and the people in your organization.
  tags:
    - Blog
    - Portfolio
    - CMS:Cosmic JS
  features:
    - Landing Page
    - Home
    - Services
    - Projects
    - People
- url: https://cosmicjs.com/apps/gatsby-localization-app-starter/demo
  repo: https://github.com/cosmicjs/gatsby-localization-app-starter
  description: A localized Gatsby starter application powered by Cosmic JS.
  tags:
    - CMS:Cosmic JS
    - i18n
  features:
    - Gatsby localization starter app
- url: https://cosmicjs.com/apps/gatsby-docs/demo
  repo: https://github.com/cosmicjs/gatsby-docs-app
  description: Be able to view and create documentation using Gatsby and Cosmic JS. Leveraging the speed and high powered APIs of the Gatsby framework and the simplicity and scalability of Cosmic JS.
  tags:
    - CMS:Cosmic JS
    - Documentation
  features:
    - manage docs in static web file format for zippy delivery
- url: https://cosmicjs.com/apps/gatsby-ecommerce-website/demo
  repo: https://github.com/a9kitkumar/Gatsby-Ecommerce
  description: A localized Gatsby starter application powered by Cosmic JS.
  tags:
    - CMS:Cosmic JS
    - E-commerce
  features:
    - Stores products, orders using Cosmic JS as a database and a server
- url: https://harshil1712.github.io/gatsby-starter-googlesheets/
  repo: https://github.com/harshil1712/gatsby-starter-googlesheets
  description: A starter using Google Sheets as data source
  tags:
    - Google Sheets
    - SEO
    - Blog
  features:
    - Uses Google Sheets for data
    - Easily configurable
- url: https://the-plain-gatsby.netlify.com/
  repo: https://github.com/wangonya/the-plain-gatsby
  description: A simple minimalist starter for your personal blog.
  tags:
    - Blog
    - Markdown
  features:
    - Minimalist design
    - Next and previous blog post navigation
    - About page
    - Markdown support
- url: https://gatsby-starter-blockstack.openintents.org
  repo: https://github.com/friedger/gatsby-starter-blockstack
  description: A starter using Blockstack on client side
  tags:
    - Authentication
  features:
    - Uses Blockstack
    - Client side app
- url: https://anubhavsrivastava.github.io/gatsby-starter-multiverse
  repo: https://github.com/anubhavsrivastava/gatsby-starter-multiverse
  description: Single page starter based on the Multiverse site template by HTML5 up, with landing and Elements(Component) page
  tags:
    - HTML5UP
    - Onepage
    - Styling:SCSS
    - Portfolio
    - PWA
  features:
    - Designed by HTML5 UP
    - Fully Responsive
    - Image Gallery
    - Styling with SCSS
    - Offline support
    - Web App Manifest
- url: https://anubhavsrivastava.github.io/gatsby-starter-highlights
  repo: https://github.com/anubhavsrivastava/gatsby-starter-highlights
  description: Single page starter based on the Highlights site template by HTML5 up, with landing and Elements(Component) page
  tags:
    - HTML5UP
    - Onepage
    - Styling:SCSS
    - Portfolio
    - PWA
  features:
    - Designed by HTML5 UP
    - Fully Responsive
    - Image Gallery
    - Styling with SCSS
    - Offline support
    - Web App Manifest
- url: https://gatsby-starter-material-business-markdown.netlify.com/
  repo: https://github.com/ANOUN/gatsby-starter-material-business-markdown
  description: A clean, modern starter for businesses using Material Design Components
  tags:
    - Blog
    - Markdown
    - PWA
    - Styling:Material
    - Styling:SCSS
  features:
    - Minimal, Modern Business Website Design
    - Material Design Components
    - MDC React Components
    - MDC Theming
    - Blog
    - Home Page
    - Contact Page
    - Contact Form
    - About Page
    - Mobile-First approach in development
    - Fully Responsive
    - Markdown
    - PWA
- url: https://gatsby-starter-default-typescript.netlify.com/
  repo: https://github.com/andykenward/gatsby-starter-default-typescript
  description: Starter Default TypeScript
  tags:
    - Language:TypeScript
  features:
    - TypeScript
    - Typing generation for GraphQL using GraphQL Code Generator
    - Comes with React Helmet for adding site meta tags
    - Based on Gatsby Starter Default
- url: http://gatsbyhoney.davshoward.com/
  repo: https://github.com/davshoward/gatsby-starter-honey
  description: A delicious baseline for Gatsby (v2).
  tags:
    - Styling:PostCSS
    - SEO
  features:
    - Gatsby v2
    - SEO (including robots.txt, sitemap generation, automated yet customisable metadata, and social sharing data)
    - Google Analytics
    - PostCSS support
    - Developer environment variables
    - Accessibility support
    - Based on Gatsby Starter Default
- url: https://material-ui-starter.netlify.com/
  repo: https://github.com/dominicabela/gatsby-starter-material-ui
  description: This starter includes Material UI boilerplate and configuration files along with the standard Gatsby configuration files. It provides a starting point for developing Gatsby apps with the Material UI framework.
  tags:
    - SEO
    - Styling:Material
  features:
    - Material UI Framework
    - Roboto Typeface (self hosted)
    - SEO
    - Offline Support
    - Based on Gatsby Default Starter
- url: https://developer-diary.netlify.com/
  repo: https://github.com/willjw3/gatsby-starter-developer-diary
  description: A blog template created with web developers in mind. Totally usable right out of the box, but minimalist enough to be easily modifiable.
  tags:
    - Blog
    - Markdown
    - Pagination
    - SEO
  features:
    - Ready to go - Blog author name, author image, etc,... can be easily added using a config file
    - Blog posts created as markdown files
    - Gatsby v.2
    - Mobile responsive
    - Pagination
    - Category and tag pages
    - Social media sharing icons in each post
    - Icons from React Icons (Font Awesome, Devicons, etc,...)
    - Beautiful tech-topic tags to attach to your web-development-related blog posts
    - Developer-relevant social media icon links, including GitHub, Stack Overflow, and freeCodeCamp
- url: https://anubhavsrivastava.github.io/gatsby-starter-paradigmshift
  repo: https://github.com/anubhavsrivastava/gatsby-starter-paradigmshift
  description: Single page starter based on the Paradigm Shift site template by HTML5 up, with landing and Elements(Component) page
  tags:
    - HTML5UP
    - Onepage
    - Styling:SCSS
    - Portfolio
    - PWA
  features:
    - Designed by HTML5 UP
    - Fully Responsive
    - Image Gallery
    - Styling with SCSS
    - Offline support
    - Web App Manifest
- url: https://dazzling-heyrovsky-62d4f9.netlify.com/
  repo: https://github.com/s-kris/gatsby-starter-medium
  description: A GatsbyJS starter blog as close as possible to medium.
  tags:
    - Markdown
    - Styling:CSS-in-JS
  features:
    - Careers Listing
    - Mobile Responsive
- url: https://gatsby-personal-starter-blog.netlify.com
  repo: https://github.com/thomaswangio/gatsby-personal-starter-blog
  description: Gatsby starter for personal blogs! Blog configured to run at /blog and with Netlify CMS and gatsby-remark-vscode.
  tags:
    - Blog
    - Markdown
    - Styling:CSS-in-JS
    - CMS:Netlify
  features:
    - Netlify CMS
    - VSCode syntax highlighting
    - Styled Components
- url: https://anubhavsrivastava.github.io/gatsby-starter-phantom
  repo: https://github.com/anubhavsrivastava/gatsby-starter-phantom
  description: Single page starter based on the Phantom site template by HTML5 up, with landing, generic and Elements(Component) page
  tags:
    - HTML5UP
    - Onepage
    - Styling:SCSS
    - PWA
  features:
    - Designed by HTML5 UP
    - Fully Responsive
    - Styling with SCSS
    - Offline support
    - Web App Manifest
- url: https://gatsby-starter-internationalized.ack.ee/
  repo: https://github.com/AckeeCZ/gatsby-starter-internationalized
  description: A simple starter for fully internationalized websites, including route internationalization.
  tags:
    - i18n
  features:
    - internationalized page content - via react-intl
    - internationalized routes - via language configuration
    - lightweight - includes only internationalization code
    - LocalizedLink - built-in link component handling route generation
    - LanguageSwitcher - built-in language switcher component
- url: https://gatsby-starter-bee.netlify.com/
  repo: https://github.com/JaeYeopHan/gatsby-starter-bee
  description: A simple starter for blog with fresh UI.
  tags:
    - Blog
    - Netlify
    - Disqus
    - SEO
  features:
    - Code highlight with Fira Code font
    - Emoji (emojione)
    - Social share feature (Twitter, Facebook)
    - Comment feature (disqus, utterances)
    - Sponsor service (Buy-me-a-coffee)
    - CLI Tool
- url: https://learn.hasura.io/graphql/react/introduction
  repo: https://github.com/hasura/gatsby-gitbook-starter
  description: A starter to generate docs/tutorial websites based on GitBook theme.
  tags:
    - Documentation
    - MDX
    - Markdown
    - SEO
  features:
    - Write in Markdown / MDX and generate responsive documentation/tutorial web apps
    - Fully Configurable
    - Syntax highlighting with Prismjs
    - Code diffing with +/-
    - Google Analytics Integration
    - SEO Tags with MDX frontmatter
    - Edit on GitHub button
    - Fully Customisable with rich embeds using React in MDX.
- url: https://gatsby-starter-blog-with-lunr.netlify.com/
  repo: https://github.com/lukewhitehouse/gatsby-starter-blog-with-lunr
  description: Building upon Gatsby's blog starter with a Lunr.js powered Site Search.
  tags:
    - Blog
    - Search
  features:
    - Same as the official starter blog
    - Integration with Lunr.js
- url: https://rg-portfolio.netlify.com/
  repo: https://github.com/rohitguptab/rg-portfolio
  description: Kick-off your Portfolio website with RG-Portfolio gatsby starter. We have used Gatsby + Contentful.
  tags:
    - Portfolio
    - CMS:Contentful
    - PWA
    - Blog
    - SEO
    - Disqus
    - Gallery
    - Landing Page
    - Markdown
    - Netlify
    - Styling:Bootstrap
  features:
    - Blogs listing with each blog post.
    - Contact form with Email notification using formspree.io.
    - Photos and Blogs page listing.
    - Different types of sections like About, Service, Blogs, Work, Testimonials, Photos, and contact.
    - All settings manage from contentful for example Header Menu, Homepage sections, blogs, and photos, etc.
    - Social share in blog details pages with comment ( Disqus ).
    - PWA
- url: https://oneshopper.netlify.com
  repo: https://github.com/rohitguptab/OneShopper
  description: This Starter is created for e-commerce site with Gatsby + Contentful and snipcart
  tags:
    - E-commerce
    - CMS:Contentful
    - Blog
    - SEO
    - Disqus
  features:
    - Blog post listing with previews for each blog post.
    - Store page listing all the Products and includes features like Rating, Price, Checkout, More then one Product images with tabbing.
    - Contact form with Email notification.
    - Index pages design with Latest Post, Latest Blog, Deal of week and Banner.
- url: https://anubhavsrivastava.github.io/gatsby-starter-spectral
  repo: https://github.com/anubhavsrivastava/gatsby-starter-spectral
  description: Single page starter based on the Spectral site template by HTML5 up, with landing, Generic and Elements(Component) page
  tags:
    - HTML5UP
    - Onepage
    - Styling:SCSS
    - Portfolio
    - PWA
  features:
    - Designed by HTML5 UP
    - Fully Responsive
    - Styling with SCSS
    - Offline support
    - Web App Manifest
- url: https://anubhavsrivastava.github.io/gatsby-starter-directive
  repo: https://github.com/anubhavsrivastava/gatsby-starter-directive
  description: Single page starter based on the Directive site template by HTML5 up, with landing and Elements(Component) page
  tags:
    - HTML5UP
    - Onepage
    - Styling:SCSS
    - Portfolio
    - PWA
  features:
    - Designed by HTML5 UP
    - Fully Responsive
    - Styling with SCSS
    - Offline support
    - Web App Manifest
- url: https://histaff.io/
  repo: https://github.com/histaff/website-static
  description: It's a beautiful starter static website which useful plugins based on Gatsby
  tags:
    - Styling:SCSS
    - Landing Page
    - Onepage
  features:
    - Fully Responsive
    - Styling with SCSS
    - Very similar to gatsby-starter-netlify-cms, slightly more configurable (e.g. set site-title in gatsby-config) with Bootstrap/Bootswatch instead of bulma
    - LocalizedLink - built-in link component handling route generation
- url: https://gatsby-kea-starter.netlify.com/
  repo: https://github.com/benjamin-glitsos/gatsby-kea-starter
  description: Gatsby starter with redux and sagas made simpler by the Kea library
  tags:
    - Redux
  features:
    - The Kea library makes redux and sagas extremely simple and concise
- url: https://anubhavsrivastava.github.io/gatsby-starter-solidstate
  repo: https://github.com/anubhavsrivastava/gatsby-starter-solidstate
  description: Single page starter based on the Solid State site template by HTML5 up, with landing, Generic and Elements(Component) page
  tags:
    - HTML5UP
    - Onepage
    - Styling:SCSS
    - Portfolio
    - PWA
  features:
    - Designed by HTML5 UP
    - Fully Responsive
    - Styling with SCSS
    - Offline support
    - Web App Manifest
- url: https://yellowcake.netlify.com/
  repo: https://github.com/thriveweb/yellowcake
  description: A starter project for creating lightning-fast websites with Gatsby v2 and Netlify-CMS v2 + Uploadcare integration.
  tags:
    - CMS:Netlify
    - Netlify
    - Blog
    - SEO
  features:
    - Uploadcare
    - Netlify Form
    - Category list (with navigation)
    - Featured post
    - Next and prev post
    - SEO component
- url: https://anubhavsrivastava.github.io/gatsby-starter-fractal
  repo: https://github.com/anubhavsrivastava/gatsby-starter-fractal
  description: Single page starter based on the Fractal site template by HTML5 up, with landing and Elements(Component) page
  tags:
    - HTML5UP
    - Onepage
    - Styling:SCSS
    - Portfolio
    - PWA
  features:
    - Designed by HTML5 UP
    - Fully Responsive
    - Styling with SCSS
    - Offline support
    - Web App Manifest
- url: https://minimal-gatsby-ts-starter.netlify.com/
  repo: https://github.com/TheoBr/minimal-gatsby-typescript-starter
  description: Minimal TypeScript Starter
  tags:
    - Language:TypeScript
  features:
    - TypeScript
    - ESLint + optional rule enforcement with Husky
    - Prettier
    - Netlify ready
    - Minimal
- url: https://gatsby-typescript-starter-default.netlify.com/
  repo: https://github.com/RobertoMSousa/gatsby-typescript-starter-default
  description: Simple Gatsby starter using TypeScript and eslint instead of outdated tslint.
  tags:
    - Language:TypeScript
    - SEO
    - Linting
  features:
    - Comes with React Helmet for adding site meta tags
    - Includes plugins for offline support out of the box
    - TypeScript
    - Prettier & eslint to format & check the code
- url: https://gatsby-starter-carraway.netlify.com/
  repo: https://github.com/endymion1818/gatsby-starter-carraway
  description: a Gatsby starter theme with Accessibility features, TypeScript, Jest, some basic UI elements, and a CircleCI pipeline
  tags:
    - Language:TypeScript
    - Pagination
    - Search
    - Testing
  features:
    - Paginated post archive
    - Site search with Lunr.js
    - Categories and category archive pages
    - Minimal CSS defaults using styled-components, including system font stack
    - Some fundamental Accessibility features including tabbable navigation & "Skip to content" link
    - UI elements including multi-column layout using CSS Grid (with float fallback), header component with logo, basic navigation & search and a footer with 3-column layout, logo and 2 menu areas
    - TypeScript & Testing including some sensible TypeScript defaults, tests with @testing-library/react, pre-commit and pre-push hooks. Set up includes enums for repeating values such as font & background colours
    - Setup for a CircleCI pipeline so you can run the above tests in branches before merging to master
    - Markdown posts _and_ pages (pages don't appear in the post archive)
- url: https://www.quietboy.net
  repo: https://github.com/zhouyuexie/gatsby-starter-quiet
  description: Gatsby out of the box blog, use TypeScript and highly customized style.
  tags:
    - Language:TypeScript
    - Styling:SCSS
    - SEO
    - Linting
    - RSS
    - Pagination
    - PWA
  features:
    - TypeScript
    - TsLint & Prettier
    - Tag list
    - Custom page layout
    - Switch the dark mode according to the system theme
    - Scss
    - Pagination
- url: https://compassionate-morse-5204bf.netlify.com/
  repo: https://github.com/deamme/gatsby-starter-prismic-resume
  description: Gatsby Resume/CV page with Prismic integration
  tags:
    - CMS:Prismic
    - CMS:Headless
    - Styling:CSS-in-JS
    - Onepage
    - Linting
  features:
    - One-page resume/CV
    - Prismic as Headless CMS
    - Emotion for styling
    - Uses multiple features of Prismic - Slices, Labels, Custom Types
    - ESLint & Prettier
- url: https://anubhavsrivastava.github.io/gatsby-starter-resume
  repo: https://github.com/anubhavsrivastava/gatsby-starter-resume
  description: Single page starter based on the Resume site template by startbootstrap for resume/portfolio page
  tags:
    - Onepage
    - Styling:SCSS
    - PWA
  features:
    - Designed by startbootstrap
    - Fully Responsive
    - Styling with SCSS
    - Offline support
    - Web App Manifest
- url: https://gatsby-starter-typescript-jest.netlify.com/
  repo: https://github.com/denningk/gatsby-starter-typescript-jest
  description: Barebones Gatsby starter with TypeScript, Jest, GitLab-CI, and other useful configurations
  tags:
    - Language:TypeScript
    - Testing
    - AWS
    - Linting
    - SEO
  features:
    - All components from default Gatsby starter converted to TypeScript
    - Jest testing configured for TypeScript with ts-jest
    - Detailed guide on how to deploy using AWS S3 buckets included in README
    - .gitlab-ci.yml file with blanks that can be customized for any Gatsby project
    - Configurations for EditorConfig, Prettier, and ESLint (for TypeScript)
- url: https://gatsby-starter-apollo.smakosh.com/app/
  repo: https://github.com/smakosh/gatsby-apollo-starter
  description: Gatsby Apollo starter - with client side routing
  tags:
    - Client-side App
    - SEO
    - Styling:CSS-in-JS
  features:
    - Apollo provider & Client side routing
    - Eslint/Prettier configured
    - Easy to customize
    - Nice project structure
    - Flex Grid components easy to customize
- url: https://portfolio.smakosh.com/
  repo: https://github.com/smakosh/gatsby-portfolio-dev
  description: A portfolio for developers
  tags:
    - Portfolio
    - SEO
    - Netlify
    - Onepage
    - Styling:CSS-in-JS
  features:
    - Eslint/Prettier configured
    - Scores 100% on a11y / Performance / PWA / SEO
    - PWA (desktop & mobile)
    - Easy to customize
    - Nice project structure
    - Amazing illustrations by Undraw.co
    - Tablet & mobile friendly
    - Continuous deployment with Netlify
    - A contact form protected by Google Recaptcha
    - Can be deployed with one click
    - Functional components with Recompose React Hooks! ready to migrate to React hooks!
    - Fetches your GitHub pinned projects with most stars (You could customize this if you wish)
- url: https://github.com/smakosh/gatsby-airtable-starter
  repo: https://github.com/smakosh/gatsby-airtable-starter
  description: Gatsby Airtable starter
  tags:
    - SEO
    - Netlify
    - Client-side App
    - Styling:CSS-in-JS
  features:
    - Static content fetched from Airtable
    - Dynamic content with CRUD operations with Airtable REST API
    - Well structured files/folders
    - Custom React Hooks
    - Custom Helpers instead of using third party libraries
    - Dynamic & Static containers
    - Global state management ready with useReducer & useContext
    - Dummy auth but ready to add real requests
- url: https://github.com/smakosh/gatsby-app-starter-rest-api
  repo: https://github.com/smakosh/gatsby-app-starter-rest-api
  description: Gatsby REST API starter
  tags:
    - Authentication
    - Client-side App
    - Styling:CSS-in-JS
  features:
    - Dynamic content with CRUD operations with a REST API
    - Well structured files/folders
    - Custom React Hooks
    - Auth with a JWT approach
    - Custom Helpers instead of using third party libraries
    - Dynamic containers
    - Global state management ready with useReducer & useContext
- url: https://gatsbyjs-starter-tailwindplay.appseed.us/
  repo: https://github.com/app-generator/gatsbyjs-starter-tailwindplay
  description: A Gatsby v2 starter styled using Tailwind, a utility-first CSS framework. Uses Purgecss to remove unused CSS.
  tags:
    - Styling:Tailwind
  features:
    - Based on gatsby-starter-tailwind
    - Tailwind CSS Framework
    - Removes unused CSS with Purgecss
- url: https://act-labs.github.io/
  repo: https://github.com/act-labs/gatsby-starter-act-blog
  description: Gatsby starter for blog/documentation using MDX, Ant Design, gatsby-plugin-combine.
  tags:
    - Blog
    - Documentation
    - Styling:Ant Design
    - Markdown
    - MDX
    - SEO
  features:
    - Posts and snippets;
    - SEO component;
    - Ant Design UI components;
    - Markdown and MDX for pages;
    - A customized webpack and babel configuration, for complex profecianal web apps with node.js, Jest tests, etc;
    - Progressively build more and more complex pages using gatsby-plugin-combine.
- url: https://gatsby-ghub.netlify.com/resume-book/
  repo: https://github.com/dwyfrequency/gatsby-ghub
  description: A resume builder app with authenticated routes, static marketing pages, and dynamic resume creation
  tags:
    - Authentication
    - Netlify
    - Client-side App
  features:
    - Netlify Identity
    - Static Marketing pages and Dynamic Client-side Authenticated App pages
    - SEO component
    - Apollo GraphQL (client-side)
- url: https://lewis-gatsby-starter-i18n.netlify.com
  repo: https://github.com/lewislbr/lewis-gatsby-starter-i18n
  description: A simple custom Gatsby starter template to start a new multilanguage website.
  tags:
    - i18n
    - Styling:CSS-in-JS
    - Portfolio
    - SEO
  features:
    - Automatically detects user browser language.
    - CSS in JS with styled-components.
    - Optimized images.
    - Offline capabilities.
    - Auto-generated sitemap and robots.txt.
- url: https://gatsby-snipcart-starter.netlify.com/
  repo: https://github.com/issydennis/gatsby-snipcart
  description: A simple e-commerce shop built using Gatsby and Snipcart.
  tags:
    - E-commerce
    - Styling:CSS-in-JS
    - Markdown
  features:
    - Minimal design to allow for simple customisation.
    - Snipcart integration provides an easy-to-use shopping cart and checkout.
    - Individual product pages with custom fields.
    - Products defined using markdown.
    - Styled components.
    - Gatsby image for optimised product images.
- url: https://anubhavsrivastava.github.io/gatsby-starter-stylish
  repo: https://github.com/anubhavsrivastava/gatsby-starter-stylish
  description: Single page starter based on the Stylish Portfolio site template by startbootstrap for portfolio page
  tags:
    - Onepage
    - Portfolio
    - Styling:SCSS
    - PWA
  features:
    - Designed by startbootstrap
    - Fully Responsive
    - Styling with SCSS
    - Offline support
    - Web App Manifest
- url: https://lewis-gatsby-starter-basic.netlify.com
  repo: https://github.com/lewislbr/lewis-gatsby-starter-basic
  description: A simple custom basic Gatsby starter template to start a new website.
  tags:
    - Styling:CSS-in-JS
    - SEO
  features:
    - Bare-bones starter.
    - CSS in JS with styled-components.
    - Optimized images.
    - Offline capabilities.
    - Auto-generated sitemap and robots.txt.
- url: https://myclicks.netlify.com/
  repo: https://github.com/himali-patel/MyClicks
  description: A simple Gatsby starter template to create portfolio website with contentful and Netlify.
  tags:
    - Blog
    - Netlify
    - CMS:Contentful
    - Styling:Bootstrap
    - Disqus
    - SEO
  features:
    - Fecthing Dynamic content from Contentful.
    - Blog post listing with previews, disqus implementation and social sharing for each blog post.
    - Contact form integration with Netlify.
    - Portfolio Result Filteration according to Category.
    - Index pages design with Recent Blogs and Intagram Feed.
- url: https://gatsby-starter-typescript-graphql.netlify.com
  repo: https://github.com/spawnia/gatsby-starter-typescript-graphql
  description: A Gatsby starter with typesafe GraphQL using TypeScript
  tags:
    - Language:TypeScript
    - Linting
    - Portfolio
    - Styling:CSS-in-JS
  features:
    - Type safety with TypeScript
    - Typesafe GraphQL with graphql-code-generator
    - ESLint with TypeScript support
    - Styling with styled-components
- url: https://gatsby-tailwind-serif.netlify.com/
  repo: https://github.com/windedge/gatsby-tailwind-serif
  description: A Gatsby theme based on gatsby-serif-theme, rewrite with Tailwind CSS.
  tags:
    - Styling:Tailwind
    - Markdown
  features:
    - Based on gatsby-serif-theme
    - Tailwind CSS Framework
    - Removes unused CSS with Purgecss
    - Responsive design
    - Suitable for small business website
- url: https://mystifying-mclean-5c7fce.netlify.com
  repo: https://github.com/renvrant/gatsby-mdx-netlify-cms-starter
  description: An extension of the default starter with Netlify CMS and MDX support.
  tags:
    - MDX
    - Markdown
    - Netlify
    - CMS:Netlify
    - Styling:None
  features:
    - MDX and Netlify CMS support
    - Use React components in Netlify CMS Editor and other markdown files
    - Allow editors to choose a page template
    - Replace HTML tags with React components upon rendering Markdown, enabling design systems
    - Hide pages from being editable by the CMS
    - Minimal and extensible
- url: https://gatsby-airtable-advanced-starter.marcomelilli.com
  repo: https://github.com/marcomelilli/gatsby-airtable-advanced-starter
  description: A Gatsby Starter Blog using Airtable as backend
  tags:
    - Airtable
    - Blog
    - Styling:None
  features:
    - Dynamic content from Airtable
    - Does not contain any UI frameworks
    - Tags
    - Categories
    - Authors
    - Disqus
    - Offline support
    - Web App Manifest
    - SEO
- url: https://contentful-starter.netlify.com/
  repo: https://github.com/algokun/gatsby_contentful_starter
  description: An Awesome Starter Kit to help you get going with Contentful and Gatsby
  tags:
    - Blog
    - CMS:Contentful
    - CMS:Headless
  features:
    - Bare-bones starter.
    - Dynamic content from Contentful CMS
    - Ready made Components
    - Responsive Design
    - Includes Contentful Delivery API for production build
- url: https://gatsby-simple-blog.thundermiracle.com
  repo: https://github.com/thundermiracle/gatsby-simple-blog
  description: A gatsby-starter-blog with overreacted looking and tags, breadcrumbs, disqus, i18n, eslint supported
  tags:
    - i18n
    - Blog
    - Netlify
    - Linting
    - Disqus
    - Testing
  features:
    - Easily Configurable
    - Tags
    - Breadcrumbs
    - Tags
    - Disqus
    - i18n
    - ESLint
    - Jest
- url: https://anubhavsrivastava.github.io/gatsby-starter-grayscale
  repo: https://github.com/anubhavsrivastava/gatsby-starter-grayscale
  description: Single page starter based on the Grayscale site template by startbootstrap for portfolio page
  tags:
    - Onepage
    - Portfolio
    - Styling:SCSS
    - PWA
  features:
    - Designed by startbootstrap
    - Fully Responsive
    - Styling with SCSS
    - Offline support
    - Web App Manifest
- url: https://gatsby-all-in.netlify.com
  repo: https://github.com/Gherciu/gatsby-all-in
  description: A starter that includes the most popular js libraries, already pre-configured and ready for use.
  tags:
    - Linting
    - Netlify
    - Styling:Tailwind
  features:
    - Tailwind CSS Framework
    - Antd UI Framework pre-configured
    - Redux for managing state
    - Eslint and Stylelint to enforce code style
- url: http://demo.nagui.me
  repo: https://github.com/kimnagui/gatsby-starter-nagui
  description: A Gatsby starter that full responsive blog.
  tags:
    - Blog
    - AWS
    - Pagination
    - SEO
    - Styling:CSS-in-JS
  features:
    - Tags & Categorys.
    - Pagination.
    - Show Recent Posts for category.
    - Styled-Components.
    - Mobile-First CSS.
    - Syntax highlighting in code blocks using PrismJS(Dracula).
    - Google Analytics.
    - Deploy AWS S3.
- url: https://anubhavsrivastava.github.io/gatsby-starter-newage
  repo: https://github.com/anubhavsrivastava/gatsby-starter-newage
  description: Single page starter based on the new age site template by startbootstrap for portfolio page/Mobile app launch
  tags:
    - Onepage
    - Portfolio
    - Styling:SCSS
    - PWA
  features:
    - Designed by startbootstrap
    - Fully Responsive
    - Styling with SCSS
    - Offline support
    - Web App Manifest
- url: https://gatsby-starter-krisp.netlify.com/
  repo: https://github.com/algokun/gatsby-starter-krisp
  description: A minimal, clean and responsive starter built with gatsby
  tags:
    - Styling:Bootstrap
    - Onepage
    - Portfolio
    - Netlify
    - Markdown
  features:
    - Styled-Components.
    - Mobile-First CSS.
    - Responsive Design, optimized for Mobile devices
- url: https://gatsby-datocms-starter.netlify.com/
  repo: https://github.com/brohlson/gatsby-datocms-starter
  description: An SEO-friendly DatoCMS starter with styled-components, page transitions, and out-of-the-box blog post support.
  tags:
    - CMS:DatoCMS
    - Styling:CSS-in-JS
    - Blog
    - Portfolio
    - SEO
  features:
    - Page Transitions
    - Blog Post Template
    - Sitemap & Robots.txt generation
- url: https://elemental.netlify.com/
  repo: https://github.com/akzhy/gatsby-starter-elemental
  description: A highly customizable portfolio starter with grid support.
  tags:
    - Blog
    - Portfolio
    - SEO
  features:
    - Highly Customizable
    - Portfolio Template
    - Blog Post Template
    - SEO Friendly
- url: https://gatsby-starter-apollo.netlify.com/
  repo: https://github.com/piducancore/gatsby-starter-apollo-netlify
  description: This project is an easy way to start developing fullstack apps with Gatsby and Apollo Server (using Netlify Lambda functions). For developing we use Netlify Dev to bring all of this magic to our local machine.
  tags:
    - Netlify
  features:
    - Apollo Client
    - Apollo Server running on Netlify functions
    - Netlify Dev for local development
- url: https://gatsby-starter-blog-and-portfolio.netlify.com/
  repo: https://github.com/alisalahio/gatsby-starter-blog-and-portfolio
  description: Just gatsby-starter-blog, with portfolio section added
  tags:
    - Blog
    - Portfolio
  features:
    - Basic setup for a full-featured blog
    - Basic setup for a portfolio
    - Support for an RSS feed
    - Google Analytics support
    - Automatic optimization of images in Markdown posts
    - Support for code syntax highlighting
    - Includes plugins for easy, beautiful typography
    - Includes React Helmet to allow editing site meta tags
    - Includes plugins for offline support out of the box
- url: https://www.attejuvonen.fi
  repo: https://github.com/baobabKoodaa/blog
  description: Blog with all the Bells and Whistles
  tags:
    - Blog
    - Infinite Scroll
    - Pagination
    - SEO
    - Markdown
  features:
    - Write blog posts into Markdown files (easy to format and content will not be married to any platform).
    - Expandable
    - Responsive and streamlined design.
    - Blazing fast UX
    - Autogenerated tracedSVG image placeholders are stylized to create a smooth look and transition as the image loads without the page jumping around.
    - Posts organized by tags.
    - Teasers of posts are generated to front page with infinite scroll which gracefully degrades into pagination.
    - Allow readers to be notified of updates with RSS feed and email newsletter.
    - Contact Form.
- url: https://novela.narative.co
  repo: https://github.com/narative/gatsby-starter-novela
  description: Welcome to Novela, the simplest way to start publishing with Gatsby.
  tags:
    - Blog
    - MDX
    - Portfolio
    - Pagination
    - SEO
  features:
    - Beautifully Designed
    - Multiple Homepage Layouts
    - Toggleable Light and Dark Mode
    - Simple Customization with Theme UI
    - Highlight-to-Share
    - Read Time and Progress
    - MDX support and inline code
    - Accessibility in Mind
- url: https://gatsby-starter-fashion-portfolio.netlify.com/
  repo: https://github.com/shobhitchittora/gatsby-starter-fashion-portfolio
  description: A Gatsby starter for a professional and minimal fashion portfolio.
  tags:
    - Blog
    - Client-side App
    - Landing Page
    - Portfolio
    - Styling:Other
  features:
    - A minimal and simple starter for your fashion portfolio
    - No need for any CMS, work with all your data and images locally.
    - Separate components for different pages and grid
    - Uses gatsby-image to load images
    - Built using the old school CSS.
- url: https://gatsby-theme-profile-builder.netlify.com/
  repo: https://github.com/ashr81/gatsby-theme-profile-builder
  description: Simple theme to build your personal portfolio and publish your articles using Contentful CMS.
  tags:
    - Landing Page
    - Portfolio
    - Styling:CSS-in-JS
    - Blog
    - CMS:Contentful
  features:
    - Mobile Screen support
    - Out of the box support with Contentful CMS for articles.
    - Toggleable Light and Dark Mode
    - Profile image with links to your GitHub and Twitter.
- url: https://prist.marguerite.io/
  repo: https://github.com/margueriteroth/gatsby-prismic-starter-prist
  description: A light-themed starter powered by Gatsby v2 and Prismic to showcase portfolios and blogs.
  tags:
    - Blog
    - CMS:Prismic
    - Landing Page
    - Netlify
    - Portfolio
    - SEO
    - Styling:CSS-in-JS
  features:
    - Landing page with customizable Hero, Portfolio preview, and About component
    - Emotion styled components
    - Blog layout and pages
    - Portfolio layout and pages
    - Google Analytics
    - Mobile ready
- url: https://demos.simplecode.io/gatsby/crafty/
  repo: https://github.com/simplecode-io/gatsby-crafty-theme
  description: SEO-friendly, fast, and fully responsive Gatsby starter with minimal plugins, utilizing JSON files as a content source.
  tags:
    - SEO
    - Portfolio
    - CMS:Other
    - Styling:Other
  features:
    - Beautiful and simple design
    - 100/100 Google Lighthouse score
    - SEO Optimized
    - Includes header/footer/sidebar (on Mobile)
    - CSS based sidebar
    - CSS based Modals
    - Content is fetched from JSON Files
    - Only one extra plugin from default Gatsby starter
- url: https://gatsby-starter-profile-site.netlify.com/
  repo: https://github.com/Mr404Found/gatsby-starter-profile-site
  description: A minimal and clean starter build with gatsby.
  tags:
    - Landing Page
    - Netlify
    - Portfolio
    - SEO
    - Styling:CSS-in-JS
  features:
    - Simple Design
    - Made by Sumanth
- url: https://the404blog.netlify.com
  repo: https://github.com/algokun/the404blog
  description: An Awesome Starter Blog to help you get going with Gatsby and Markdown
  tags:
    - Blog
    - Markdown
    - Search
    - Styling:CSS-in-JS
  features:
    - Bare-bones starter.
    - Dynamic content with Markdown
    - Ready made Components
    - Responsive Design
    - Includes Search Feature.
    - Syntax Highlight in Code.
    - Styling in Bootstrap
- url: https://gatsby-starter-unicorn.netlify.com/
  repo: https://github.com/algokun/gatsby_starter_unicorn
  description: An Awesome Starter Blog to help you get going with Gatsby and Markdown
  tags:
    - Blog
    - Markdown
    - Styling:CSS-in-JS
  features:
    - Bare-bones starter.
    - Dynamic content with Markdown
    - Ready made Components
    - Responsive Design
    - Syntax Highlight in Code.
- url: https://gatsby-starter-organization.netlify.com/
  repo: https://github.com/geocine/gatsby-starter-organization
  description: A Gatsby starter template for organization pages. Using the Gatsby theme "@geocine/gatsby-theme-organization"
  tags:
    - Styling:CSS-in-JS
    - Landing Page
    - Portfolio
    - Onepage
  features:
    - React Bootstrap styles
    - Theme-UI and EmotionJS CSS-in-JS
    - A landing page with all your organization projects, configurable through a YML file.
    - Configurable logo, favicon, organization name and title
- url: https://gatsby-starter-interviews.netlify.com/
  repo: https://github.com/rmagon/gatsby-starter-interviews
  description: A Gatsby starter template for structured Q&A or Interview sessions
  tags:
    - SEO
    - Blog
    - Styling:SCSS
  features:
    - Minimalist design for interviews
    - Beautifully presented questions and answers
    - Option to read all answers to a specific question
    - Share interview on social channels
    - All content in simple json files
- url: https://gatsby-starter-photo-book.netlify.com/
  repo: https://github.com/baobabKoodaa/gatsby-starter-photo-book
  description: A Gatsby starter for sharing photosets.
  tags:
    - Gallery
    - Infinite Scroll
    - Pagination
    - Transitions
  features:
    - Gallery with auto-generated thumbnails are presented on CSS Grid with infinite scroll.
    - Beautiful "postcard" view for photos with fullscreen toggle.
    - Both views are responsive with minimal whitespace and polished UX.
    - Many performance optimizations for image delivery (both by Gatsby & way beyond what Gatsby can do).
- url: https://gatsby-typescript-scss-starter.netlify.com/
  repo: https://github.com/GrantBartlett/gatsby-typescript-starter
  description: A simple starter project using TypeScript and SCSS
  tags:
    - Language:TypeScript
    - Styling:SCSS
    - SEO
  features:
    - Pages and components are classes.
    - A skeleton SCSS project added with prefixing
- url: https://portfolio-by-mohan.netlify.com/
  repo: https://github.com/algokun/gatsby_starter_portfolio
  description: An Official Starter for Gatsby Tech Blog Theme
  tags:
    - SEO
    - Blog
  features:
    - Styling using Styled-Components
    - Search using ElasticLunr
    - Theme by gatsby-tech-blog-theme
    - Deployed in Netlify
- url: https://brevifolia-gatsby-forestry.netlify.com/
  repo: https://github.com/kendallstrautman/brevifolia-gatsby-forestry
  description: A minimal starter blog built with Gatsby & Forestry CMS
  tags:
    - CMS:Forestry.io
    - Blog
    - Markdown
    - Styling:SCSS
  features:
    - Blog post listing with previews (image + summary) for each blog post
    - Minimalist, responsive design & typography
    - Create new markdown posts dynamically
    - Configured to work automatically with Forestry CMS
    - Customizable 'info' page
    - Simple layout & scss architecture, easily extensible
- url: https://gatsby-firebase-starter.netlify.com/
  repo: https://github.com/ovidiumihaibelciug/gatsby-firebase-starter
  description: Starter / Project Boilerplate for Authentication and creating Dynamic pages from collections with Firebase and Gatsby.js
  tags:
    - Firebase
    - SEO
    - Styling:SCSS
    - Authentication
    - PWA
  features:
    - Authentication with Firebase
    - Programmatically create pages from a firestore collection
    - Protected Routes with Authorization
    - Email verification
    - Includes React Helmet to allow editing site meta tags
    - Includes plugins for offline support out of the box
- url: https://gatsby-typescript-minimal.netlify.com/
  repo: https://github.com/benbarber/gatsby-typescript-minimal
  description: A minimal, bare-bones TypeScript starter for Gatsby
  tags:
    - Language:TypeScript
    - Styling:CSS-in-JS
    - SEO
  features:
    - Bare-bones starter
    - TypeScript
    - TSLint
    - Prettier
    - Styled Components
    - Sitemap Generation
    - Google Analytics
- url: https://agility-gatsby-starter-gatsbycloud.netlify.com
  repo: https://github.com/agility/agility-gatsby-starter
  description: Get started with Gatsby and Agility CMS using a minimal blog.
  tags:
    - CMS:Agility CMS
    - Blog
    - SEO
  features:
    - A bare-bones starter Blog to get you off and running with Agility CMS and Gatsby.
- url: https://gatsby-starter-dot.netlify.com/
  repo: https://github.com/chronisp/gatsby-starter
  description: Gatsby Starter for creating portfolio & blog.
  tags:
    - Blog
    - CMS:Headless
    - CMS:Contentful
    - Netlify
    - Portfolio
    - Redux
    - SEO
    - Styling:Material
  features:
    - Extensible & responsive design using Material UI (palette, typography & breakpoints configuration)
    - Blog integration with Contentful CMS (GraphQL queries)
    - Redux (connect actions & props easily using custom HOF)
    - Support for Netlify deployment
    - SEO
    - Prettier code styling
- url: https://johnjkerr.github.io/gatsby-creative/
  repo: https://github.com/JohnJKerr/gatsby-creative
  description: Gatsby implementation of the Start Bootstrap Creative template
  tags:
    - Gallery
    - Portfolio
    - Styling:Bootstrap
    - Styling:SCSS
  features:
    - Start Bootstrap Creative template converted to React/Gatsby
    - React Scrollspy used to track page position
    - React Bootstrap used to create modal portfolio carousel
    - GitHub Actions deployment to GitHub Pages demonstrated
- url: https://bonneville.netlify.com/
  repo: https://github.com/bagseye/bonneville
  description: A starter blog template for Gatsby
  tags:
    - Blog
    - SEO
  features:
    - Extensible & responsive design
    - Blog integration
    - SEO
- url: https://gatsby-starter-i18next-sanity.netlify.com/en
  repo: https://github.com/johannesspohr/gatsby-starter-i18next-sanity
  description: A basic starter which integrates translations with i18next and localized sanity input.
  tags:
    - i18n
    - CMS:sanity.io
  features:
    - Showcases advanced i18n techniques with i18next and sanity.io
    - Correct URLs for the languages (language in the path, translated slugs)
    - Multilanguage content from sanity
    - Snippets translation
    - Optimized bundle size (don't ship all translations at once)
    - Alternate links to other languages
    - Sitemap with language information
    - Localized 404 pages
- url: https://gatsby-skeleton.netlify.com/
  repo: https://github.com/msallent/gatsby-skeleton
  description: Gatsby starter with TypeScript and all sort of linting
  tags:
    - Language:TypeScript
    - Styling:CSS-in-JS
    - SEO
  features:
    - TypeScript
    - Styled-Components
    - ESLint
    - Prettier
    - Stylelint
    - SEO
- url: https://nehalem.netlify.com/
  repo: https://github.com/nehalist/gatsby-starter-nehalem
  description: A starter for the Gatsby Nehalem Theme
  tags:
    - Blog
    - Language:TypeScript
    - Markdown
    - Search
    - SEO
  features:
    - Fully responsive
    - Highly optimized (Lighthouse score ~400)
    - SEO optimized (with open graph, Twitter Card, JSON-LD, RSS and sitemap)
    - Syntax highlighting
    - Search functionality
    - Multi navigations
    - Static pages
    - Fully typed with TypeScript
    - Tagging
    - Theming
    - Customizable
- url: https://gatsby-starter-headless-wp.netlify.com
  repo: https://github.com/crock/gatsby-starter-headless-wordpress
  description: A starter Gatsby site to quickly implement a site for headless WordPress
  tags:
    - Blog
    - CMS:Headless
    - CMS:WordPress
  features:
    - New Header
    - Responsive
    - Sidebar that displays recent blog posts
- url: https://gatsby-advanced-blog-starter.netlify.com
  repo: https://github.com/aman29271/gatsby-advanced-blog-starter
  description: A pre-built Gatsby Starter Tech-blog
  tags:
    - Blog
    - Markdown
  features:
    - Highly Optimised
    - Image optimised with blur-up effect
    - Responsive
    - Code  highlighting
    - tagging
    - Sass compiled
- url: https://anubhavsrivastava.github.io/gatsby-starter-casual
  repo: https://github.com/anubhavsrivastava/gatsby-starter-casual
  description: Multi page starter based on the Casual site template by startbootstrap for portfolio
  tags:
    - Onepage
    - Styling:SCSS
    - PWA
  features:
    - Designed by startbootstrap
    - Fully Responsive
    - Styling with SCSS
    - Offline support
    - Web App Manifest
- url: https://gatsby-starter-ts-hello-world.netlify.com
  repo: https://github.com/hdorgeval/gatsby-starter-ts-hello-world
  description: TypeScript version of official hello world
  tags:
    - Language:TypeScript
  features:
    - TypeScript
    - ESLint
    - Type checking
    - no boilerplate
    - Great for advanced users
    - VSCode ready
- url: https://grommet-file.netlify.com/
  repo: https://github.com/metinsenturk/gatsby-starter-grommet-file
  description: Grommet-File is made with Grommet V2 and a blog starter
  tags:
    - Blog
    - Markdown
    - SEO
    - Portfolio
    - Styling:Grommet
  features:
    - Responsive Design
    - Pagination
    - Page creation
    - Content is Markdown files
    - Google Analytics
    - Grommet V2 User Interface
    - Support for RSS feed
    - SEO friendly
    - Mobile and responsive
    - Sitemap & Robots.txt generation
    - Optimized images with gatsby-image
- url: https://gatsby-wordpress-typescript-scss-blog.netlify.com/
  repo: https://github.com/sagar7993/gatsby-wordpress-typescript-scss-blog
  description: A Gatsby starter template for a WordPress blog, built using TypeScript, SCSS and Ant Design
  tags:
    - Blog
    - CMS:WordPress
    - CMS:Headless
    - Language:TypeScript
    - Pagination
    - PWA
    - SEO
    - Portfolio
    - Styling:SCSS
  features:
    - TypeScript for type-safe code
    - Source content from WordPress CMS
    - Auto generated Pagination for your WordPress Posts
    - Auto generated Navigation for next and previous post at the end Post
    - Auto generated pages for tags and categories sourced from WordPress
    - SCSS stylesheets
    - PWA with offline support
    - Ant Design for UI components and theming
    - Jest and Enzyme Testing framework support for snapshots and unit tests.
    - Responsive Design
    - Google Analytics
    - Comments using Staticman
    - Images within WordPress post/page content downloaded to static folder and transformed to webp format during build
    - Social widgets
    - Instagram feed of any profile (no API token needed)
    - Pinterest pin-it button on hovering on images (no API token needed)
    - Twitter timeline and follow button (no API token needed)
    - Facebook timeline and like button (no API token needed)
    - SEO friendly
    - Web app manifest
    - Mobile optimized and responsive
    - Sitemap.xml & Robots.txt generation
    - Optimized images with gatsby-image
    - Git pre-commit and pre-push hooks using Husky
    - TSLint formatting
    - Highly optimized with excellent lighthouse audit score
- url: https://gatsby-starter-typescript-deluxe.netlify.com/
  repo: https://github.com/gojutin/gatsby-starter-typescript-deluxe
  description: A Gatsby starter with TypeScript, Storybook, Styled Components, Framer Motion, Jest, and more.
  tags:
    - Language:TypeScript
    - Styling:CSS-in-JS
    - Storybook
    - SEO
    - Linting
    - Testing
  features:
    - TypeScript for type-safe code.
    - Styled-Components for all your styles.
    - Framer Motion for awesome animations.
    - gatsby-image and gatsby-transformer-sharp for optimized images.
    - gatsby-plugin-manifest + SEO component for an SEO-friendly PWA.
    - Storybook with add-ons for showing off your awesome components.
    - Jest and React Testing library for snapshots and unit tests.
    - ESLint (with TSLint and Prettier) to make your code look its best.
    - React Axe and React A11y for accessibility so that your site is awesome for everyone.
- url: https://gatsby-markdown-blog-starter.netlify.com/
  repo: https://github.com/ammarjabakji/gatsby-markdown-blog-starter
  description: GatsbyJS v2 starter for creating a markdown blog. Based on Gatsby Advanced Starter.
  tags:
    - Blog
    - Markdown
    - SEO
    - PWA
  features:
    - Gatsby v2 support
    - Responsive Design
    - Pagination
    - Content is Markdown files
    - Google Analytics
    - Support for RSS feed
    - SEO friendly
    - Sitemap & Robots.txt generation
    - Sass support
    - Css Modules support
    - Web App Manifest
    - Offline support
    - htaccess support
    - Typography.js
    - Integration with Social Media
- url: https://gatsby-starter-bloomer-db0aaf.netlify.com
  repo: https://github.com/zlutfi/gatsby-starter-bloomer
  description: Barebones starter website with Bloomer React components for Bulma.
  tags:
    - PWA
    - Styling:Bulma
    - Styling:SCSS
  features:
    - Bloomer React Commponents
    - Bulma CSS Framework
    - Uses SCSS for styling
    - Font Awesome Support
    - Progressive Web App
- url: https://gatsby-starter-mdbreact.netlify.com
  repo: https://github.com/zlutfi/gatsby-starter-mdbreact
  description: Barebones starter website with Material Design Bootstrap React components.
  tags:
    - PWA
    - Styling:Bootstrap
    - Styling:Material
    - Styling:SCSS
  features:
    - MDBReact React Commponents
    - Bootstrap CSS Framework with Material Design Bootstrap styling
    - Uses SCSS for styling
    - Font Awesome Support
    - Progressive Web App
- url: https://gatsby-starter-ts-pwa.netlify.com/
  repo: https://github.com/markselby9/gatsby-starter-typescript-pwa
  description: The default Gatsby starter fork with TypeScript and PWA support added
  tags:
    - Language:TypeScript
    - PWA
  features:
    - Minimum changes based on default starter template for TypeScript and PWA
    - Added TypeScript support with eslint and tsc check
    - Support GitHub Actions CI/CD workflow (beta)
- url: https://iceberg-gatsby-multilang.netlify.com/
  repo: https://github.com/diogorodrigues/iceberg-gatsby-multilang
  description: Gatsby multi-language starter. Internationalization / i18n without third party plugins or packages for Posts and Pages. Different URLs dependending on the language. Focused on SEO, PWA, Image Optimization, Styled Components and more. This starter is also integrate with Netlify CMS to manage all pages, posts and images.
  tags:
    - Blog
    - CMS:Headless
    - CMS:Netlify
    - i18n
    - Netlify
    - Markdown
    - Pagination
    - PWA
    - SEO
    - Styling:CSS-in-JS
  features:
    - Translations by using GraphQL, hooks and context API
    - Content in markdown for pages and posts in different languages
    - General translations for any content
    - Creation of menu by using translations and GraphQL
    - Netlify CMS to manage all pages, posts and images
    - Styled Components to styles
    - All important seetings for speedy and optimized images
    - Blog Posts list with pagination
    - Focus on SEO
    - PWA
- url: https://flexible-gatsby.netlify.com/
  repo: https://github.com/wangonya/flexible-gatsby
  description: A simple and clean theme for Gatsby
  tags:
    - Blog
    - Markdown
  features:
    - Google Analytics
    - Simple design
    - Markdown support
- url: https://gatsby-starter-leaflet.netlify.com/
  repo: https://github.com/colbyfayock/gatsby-starter-leaflet
  description: A Gatsby starter with Leafet!
  tags:
    - Landing Page
    - Linting
    - Styling:SCSS
    - Testing
  features:
    - Simply landing page to get started with Leaflet
    - Includes Leaflet and React Leaflet
    - Starts with some basic Sass stylesheets for styling
    - Linting and testing preconfigured
- url: https://gatsby-starter-luke.netlify.com/
  repo: https://github.com/lukethacoder/luke-gatsby-starter
  description: An opinionated starter using TypeScript, styled-components (emotion flavoured), React Hooks & react-spring. Built as a BYOS (bring your own source) so you can get up and running with whatever data you choose.
  tags:
    - Language:TypeScript
    - Transitions
    - Styling:CSS-in-JS
    - Linting
  features:
    - TypeScript
    - react-spring animations
    - BYOS (bring your own source)
    - Emotion for styling components
    - Minimal Design
    - React Hooks (IntersectionObserver, KeyUp, LocalStorage)
- url: https://friendly-cray-96d631.netlify.com/
  repo: https://github.com/PABlond/Gatsby-TypeScript-Starter-Blog
  description: Project boilerplate of a blog app. The starter was built using Gatsby and TypeScript.
  tags:
    - Markdown
    - Language:TypeScript
    - SEO
    - PWA
    - Styling:SCSS
  features:
    - A complete responsive theme built wiss Scss
    - Easy editable posts in Markdown files
    - SEO component
    - Optimized with Google Lighthouse
- url: https://gatsby-starter-material-album.netlify.com
  repo: https://github.com/JoeTrubenstein/gatsby-starter-material-album
  description: A simple portfolio starter based on the Material UI Album Layout
  tags:
    - Gallery
    - Portfolio
    - Styling:Material
  features:
    - Pagination
    - Material UI
    - Exif Data Parsing
- url: https://peaceful-ptolemy-d7beb4.netlify.com
  repo: https://github.com/TRamos5/gatsby-contentful-starter
  description: A starter template for an awesome static blog utilizing Contentful as a CMS and deployed to Netlify.
  tags:
    - CMS:Contentful
    - CMS:Headless
    - Blog
    - Netlify
    - Markdown
    - Styling:CSS-in-JS
  features:
    - Netlify integration with pre built contact form
    - "CMS: Contentful integration with placeholders included"
    - Mobile friendly responsive design made to be customized or leave as is
    - Separate components for everything
    - ...and more
- url: https://gatsby-tailwind-emotion-starter-demo.netlify.com/
  repo: https://github.com/pauloelias/gatsby-tailwind-emotion-starter
  description: Gatsby starter using the latest Tailwind CSS and Emotion.
  tags:
    - Styling:Tailwind
    - Styling:CSS-in-JS
    - Styling:PostCSS
  features:
    - Tailwind CSS for rapid development
    - Emotion with `tailwind.macro` for flexible styled components
    - PostCSS configured out-of-the-box for when you need to write your own CSS
    - postcss-preset-env to write tomorrow's CSS today
    - Bare bones starter to help you hit the ground running
- url: https://gatsby-starter-grayscale-promo.netlify.com/
  repo: https://github.com/gannochenko/gatsby-starter-grayscale-promo
  description: one-page promo site
  tags:
    - Language:TypeScript
    - Styling:CSS-in-JS
    - Linting
    - Markdown
    - Onepage
    - CMS:Netlify
    - Landing Page
  features:
    - Styled-Components
    - NetlifyCMS
    - TypeScript
    - Basic design
- url: https://gatsby-starter-mdx-website-blog.netlify.com/
  repo: https://github.com/doakheggeness/gatsby-starter-mdx-website-blog
  description: Gatsby website and blog starter utilizing MDX for adding components to mdx pages and posts. Incorportates Emotion.
  tags:
    - MDX
    - Blog
    - Styling:CSS-in-JS
  features:
    - Create pages and posts using MDX
    - Incorporates the CSS-in-JS library Emotion
    - Visual effects
- url: https://gatsby-starter-zurgbot.netlify.com/
  repo: https://github.com/zurgbot/gatsby-starter-zurgbot
  description: The ultimate force of starter awesomeness in the galaxy of Gatsby
  tags:
    - Linting
    - PWA
    - SEO
    - Styling:Bulma
    - Styling:SCSS
    - Testing
  features:
    - Sass (SCSS Flavored) CSS
    - Bulma CSS Framework
    - React Helmet <head> Management
    - React Icons SVG Icon Components (Including Font Awesome and others)
    - Eslint for JS linting
    - Prettier for JS formatting
    - StyleLint for Scss linting and formatting
    - Jest for a test framework
    - Enzyme for testing with React
    - Husky for git hooks, particularly precommit management
    - Lint Staged to run commands only on staged files
- url: https://martin2844.github.io/gatsby-starter-dev-portfolio/
  repo: https://github.com/martin2844/gatsby-starter-dev-portfolio
  description: A GatsbyJS minimalistic portfolio site, with a blog and about section
  tags:
    - Portfolio
    - Blog
    - Markdown
  features:
    - createPages API
    - Responsive
    - Minimalistic
    - Blazing fast (LINK)
    - Graphql queries
    - Sass
    - Markdown
- url: https://wataruoguchi-gatsby-starter-typescript-contentful.netlify.com/
  repo: https://github.com/wataruoguchi/gatsby-starter-typescript-contentful
  description: Simple TypeScript starter with Contentful Integration
  tags:
    - Language:TypeScript
    - CMS:Contentful
    - Netlify
    - Blog
  features:
    - Simple
    - TypeScript
    - Contentful
    - Supports Contentful Rich Text
    - Prettier & ESlint & StyleLint to format & check the code
    - Husky & lint-staged to automate checking
- url: https://gatsby-starter-point.netlify.com/
  repo: https://github.com/teaware/gatsby-starter-point
  description: A humble Gatsby starter for blog
  tags:
    - Blog
    - Markdown
    - Netlify
  features:
    - SASS
    - SEO
    - Dark Mode
    - Google Analytics
- url: https://gatsby-typescript-storybook-starter.netlify.com/
  repo: https://github.com/RobertoMSousa/gatsby-typescript-storybook-starter
  description: A Gatsby starter with storybook, tags and eslint
  tags:
    - Language:TypeScript
    - Styling:CSS-in-JS
    - Storybook
    - Markdown
    - Linting
  features:
    - Storybook
    - Simple
    - TypeScript
    - Contentful
    - Prettier & ESlint & StyleLint to format & check the code
    - Storybook
    - Jest and React Testing library for snapshots and unit tests.
    - Styled-Components for all your styles.
- url: https://semantic-ui-docs-gatsby.netlify.com/
  repo: https://github.com/whoisryosuke/semantic-ui-docs-gatsby
  description: Documentation starter using Semantic UI and MDX
  tags:
    - Documentation
    - Linting
    - Markdown
    - MDX
    - PWA
    - SEO
  features:
    - Easy starter for documentation-style sites
    - Use SUI React components anywhere in MDX
    - SASS/LESS support
    - Live code component
    - Customizable sidebar
    - Offline-ready
    - Responsive design
    - Nodemon for restarting dev server on changes
    - Webpack aliasing for components, assets, etc
- url: https://gatsby-starter-saas-marketing.netlify.com/
  repo: https://github.com/keegn/gatsby-starter-saas-marketing
  description: A simple one page marketing site starter for SaaS companies and products
  tags:
    - Onepage
    - Styling:CSS-in-JS
    - Landing Page
  features:
    - Responsive
    - Netlify ready
    - Styled-Components
    - Minimal design and easy to customize
    - Great for software or product related marketing sites
- url: https://react-landnig-page.netlify.com/
  repo: https://github.com/zilahir/react-landing-page
  description: Landing page with GraphCMS
  tags:
    - Redux
    - Styling:SCSS
    - Styling:CSS-in-JS
    - Netlify
  features:
    - Team section
    - Clients section
    - Map
    - Netlify ready
    - Styled-Components
    - Good for app showcase for startups
    - Prettier & ESlint & StyleLint to format & check the code
    - Husky & lint-staged to automate checking
- url: https://gatsby-strapi-starter.netlify.com/
  repo: https://github.com/jeremylynch/gatsby-strapi-starter
  description: Get started with Strapi, Bootstrap (reactstrap) and Gatsby FAST!
  tags:
    - CMS:Strapi
    - Styling:Bootstrap
  features:
    - Strapi
    - Bootstrap
    - Reactstrap
- url: https://kontent-template-gatsby-landing-page-photon.netlify.com
  repo: https://github.com/Simply007/kontent-template-gatsby-landing-page-photon
  description: Kentico Kontent based starter based on Photon starter by HTML5 UP
  tags:
    - CMS:Headless
    - CMS:Kontent
    - Netlify
    - Landing Page
    - HTML5UP
    - Styling:SCSS
  features:
    - Kentico Kontent CaaS platform as the data source
    - Landing page divided by section.
    - Support for code syntax highlighting
    - Includes plugins for easy, beautiful typography
    - Includes React Helmet to allow editing site meta tags
    - Includes plugins for offline support out of the box
    - Font awesome
    - Material Icons
    - CSS Grid
- url: https://gatsby-starter-typescript-blog-forms.netlify.com/
  repo: https://github.com/joerneu/gatsby-starter-typescript-blog-forms
  description: Gatsby starter for a website in TypeScript with a homepage, blog and forms
  tags:
    - Blog
    - Language:TypeScript
    - Linting
    - Markdown
    - MDX
    - CMS:Netlify
    - SEO
    - Styling:CSS-in-JS
  features:
    - TypeScript for type safety, IDE comfort and error checking during development and build time
    - ESLint and Prettier for safety and consistent code style
    - Uses the official Gatsby Blog Core theme for data processing
    - Functional components and React Hooks
    - SEO component with React Helmet
    - Minimal responsive styling with React Emotion that can easily be extended
    - Theming of components and Markdown (MDX) with Emotion Theming
    - Forms with Formite (React Hooks Form library)
    - Accessible UI components implemented with Reakit and styling based on mini.css
    - Netlify CMS to create and edit blog posts
    - Small bundle size
- url: https://gatsby-tailwind-styled-components-storybook-starter.netlify.com/
  repo: https://github.com/denvash/gatsby-tailwind-styled-components-storybook-starter
  description: Tailwind CSS + Styled-Components + Storybook starter for Gatsby
  tags:
    - Storybook
    - Styling:Tailwind
    - Styling:CSS-in-JS
    - Styling:PostCSS
    - Netlify
  features:
    - Tailwind CSS v1
    - Styled-Components v5
    - Storybook v5
    - PostCSS
    - Deploy Storybook
    - Documentation
- url: https://gatsby-tfs-starter.netlify.com/
  repo: https://github.com/tiagofsanchez/gatsby-tfs-starter
  description: a gatsby-advanced-starter with theme-ui styling
  tags:
    - RSS
    - SEO
    - Blog
    - MDX
  features:
    - React Helmet <head> Management
    - SVG Icon
- url: https://gatsby-lam.vaporwavy.io
  repo: https://github.com/vaporwavy/gatsby-london-after-midnight
  description: A custom, image-centric theme for Gatsby. Advanced from the Gatsby starter London.
  tags:
    - Blog
    - Portfolio
    - Gallery
    - SEO
    - Markdown
    - HTML5UP
    - CMS:Netlify
    - Styling:PostCSS
  features:
    - Support tags
    - Easily change the theme color
    - Post thumbnails in the homepage
    - Built with PostCSS
    - Made for image-centric portfolios
    - Based on London for Gatsby
- url: https://alipiry-gatsby-starter-typescript.netlify.com/
  repo: https://github.com/alipiry/gatsby-starter-typescript
  description: The default Gatsby starter with TypeScript
  tags:
    - Language:TypeScript
    - Linting
    - Netlify
  features:
    - Type Checking With TypeScript
    - Powerful Linting With ESLint
- url: https://gatsby-typescript-tailwind.netlify.com/
  repo: https://github.com/impulse/gatsby-typescript-tailwind
  description: Gatsby starter with TypeScript and Tailwind CSS
  tags:
    - Language:TypeScript
    - Styling:Tailwind
    - Styling:PostCSS
    - Netlify
  features:
    - Simple
    - TSLint
    - Tailwind CSS v1
    - PostCSS + PurgeCSS
- url: https://gatsby-starter-blog-tailwindcss-demo.netlify.com/
  repo: https://github.com/andrezzoid/gatsby-starter-blog-tailwindcss
  description: Gatsby blog starter with TailwindCSS
  tags:
    - Blog
    - SEO
    - Markdown
    - Styling:Tailwind
    - Styling:PostCSS
  features:
    - Based on the official Gatsby starter blog
    - Uses TailwindCSS
    - Uses PostCSS
- url: https://gatsby-minimalist-starter.netlify.com/
  repo: https://github.com/dylanesque/Gatsby-Minimalist-Starter
  description: A minimalist, general-purpose Gatsby starter
  tags:
    - SEO
    - Markdown
    - Styling:CSS-in-JS
  features:
    - Less starting boilerplate than the Gatsby default starter
    - Layout.css includes checklist of initial design system decisions to make
    - Uses Emotion
    - Uses CSS-In-JS
- url: https://gastby-starter-zeevo.netlify.com/
  repo: https://github.com/zeevosec/gatsby-starter-zeevo
  description: Yet another Blog starter with a different style
  tags:
    - Blog
    - Markdown
    - SEO
  features:
    - Extendable
    - Feature filters
    - Performant
- url: https://gatsby-theme-phoenix-demo.netlify.com
  repo: https://github.com/arshad/gatsby-theme-phoenix
  description: A personal blogging and portfolio theme for Gatsby with great typography and dark mode.
  tags:
    - Blog
    - Portfolio
    - SEO
    - MDX
    - Styling:Tailwind
    - Styling:PostCSS
  features:
    - MDX - Posts, Pages and Projects
    - Tags/Categories
    - Dark mode
    - Customizable with Tailwind CSS
    - Code highlighting with Prism
    - RSS feed
- url: https://gatsby-starter-landed.netlify.com/
  repo: https://github.com/vasrush/gatsby-starter-landed
  description: A Gatsby theme based on Landed template by HTML5UP
  tags:
    - HTML5UP
    - Landing Page
    - Portfolio
    - Linting
    - Styling:SCSS
    - Transitions
    - SEO
  features:
    - Includes sections to easily create landing pages
    - React Helmet <head> Management
    - Easily update menus & submenus in gatsby-config file
    - Integrates react-scroll and react-reveal for transitions
    - ESLint and Prettier for safety and consistent code style
    - Offline-ready
    - Responsive design
    - Left, Right and no sidebar templates
    - Font awesome icons
    - HTML5UP Design
- url: https://tina-starter-grande.netlify.com/
  repo: https://github.com/tinacms/tina-starter-grande
  description: Feature rich Gatsby starter with full TinaCMS integration
  tags:
    - Blog
    - Markdown
    - SEO
    - Netlify
    - Pagination
    - CMS:Other
    - Styling:CSS-in-JS
  features:
    - Fully integrated with TinaCMS for easy editing
    - Blocks based page & form builder
    - Styled Components
    - Code syntax highlighting
    - Light/Dark mode
- url: https://amelie-blog.netlify.com/
  repo: https://github.com/tobyau/gatsby-starter-amelie
  description: A minimal and mobile friendly blog template
  tags:
    - Blog
    - SEO
    - Markdown
  features:
    - Responsive design
    - Customizable content through markdown files
    - SEO component with React Helmet
- url: https://chronoblog.now.sh
  repo: https://github.com/Ganevru/gatsby-starter-chronoblog
  description: Chronoblog is a Gatsby js theme specifically designed to create a personal website. The main idea of ​​Chronoblog is to allow you not only to write a personal blog but also to keep a record of everything important that you have done.
  tags:
    - Blog
    - Portfolio
    - MDX
    - Markdown
    - SEO
    - Styling:CSS-in-JS
    - Linting
  features:
    - Starter for Chronoblog Gatsby Theme
- url: https://gatsby-eth-dapp-starter.netlify.com
  repo: https://github.com/robsecord/gatsby-eth-dapp-starter
  description: Gatsby Starter for Ethereum Dapps using Web3 with Multiple Account Management Integrations
  tags:
    - Client-side App
    - Netlify
    - Authentication
  features:
    - Ethereum Web3 Authentication - Multiple Integrations
    - ConsenSys Rimble UI Integration
    - Styled Components
    - Coinbase, Fortmatic, Metamask, WalletConnect, and more
    - dFuse Blockchain Streaming and Notifications
- url: https://gatsby-starter-theme-antv.antv.vision
  repo: https://github.com/antvis/gatsby-starter-theme-antv
  description: ⚛️ Polished Gatsby theme for documentation site
  tags:
    - Documentation
    - Markdown
    - Styling:Other
  features:
    - ⚛ Prerendered static site
    - 🌎 Internationalization support by i18next
    - 📝 Markdown-based documentation and menus
    - 🎬 Examples with live playground
    - 🏗 Unified Theme and Layout
    - 🆙 Easy customized header nav
    - 🧩 Built-in home page components
- url: https://gatsby-starter-cafe.netlify.com
  repo: https://github.com/crolla97/gatsby-starter-cafe
  description: Gatsby starter for creating a single page cafe website using Contentful and Leaflet
  tags:
    - CMS:Contentful
    - Styling:SCSS
    - Landing Page
    - Onepage
  features:
    - Leaflet interactive map
    - Instagram Feed
    - Contentful for menu item storage
    - Responsive design
- url: https://gatsby-firebase-simple-auth.netlify.com/
  repo: https://github.com/marcomelilli/gatsby-firebase-simple-auth
  description: A simple Firebase Authentication Starter with protected routes
  tags:
    - Firebase
    - Authentication
    - Styling:Tailwind
  features:
    - Authentication with Firebase
    - Protected Routes with Authorization
- url: https://demo.gatsbystorefront.com/
  repo: https://github.com/GatsbyStorefront/gatsby-starter-storefront-shopify
  description: Lightning fast PWA storefront for Shopify
  tags:
    - CMS:Headless
    - Shopify
    - SEO
    - PWA
    - E-commerce
    - Styling:CSS-in-JS
  features:
    - Gatsby Storefront
    - gatsby-theme-storefront-shopify
    - Shopify Integration
    - Shopping Cart
    - PWA
    - Optimized images with gatsby-image.
    - SEO
    - A11y
- url: https://keturah.netlify.com/
  repo: https://github.com/giocare/gatsby-starter-keturah
  description: A portfolio starter for developers
  tags:
    - Portfolio
    - SEO
    - Markdown
  features:
    - Target Audience Developers
    - Designed To Resemble A Terminal And Text Editor
    - Responsive Design
    - FontAwesome Icon Library
    - Easily Customize Content Using Markdown Files
    - SEO Friendly Component
    - Social Media Icons Provided
- url: https://gatsby-lander.surge.sh/
  repo: https://github.com/codebushi/gatsby-starter-lander
  description: Single page starter built with Tailwind CSS
  tags:
    - Onepage
    - Linting
    - Styling:Tailwind
  features:
    - Simple One Page Site
    - Landing Page Design
    - Fully Responsive
    - Styling with Tailwind
- url: https://gatsby-starter-papan01.netlify.com/
  repo: https://github.com/papan01/gatsby-starter-papan01
  description: A Gatsby starter for creating a markdown blog.
  tags:
    - Linting
    - Blog
    - Styling:SCSS
    - Markdown
    - Pagination
    - PWA
    - SEO
  features:
    - SSR React Code Splitting(loadable-components)
    - Theme Toggle(light/dark)
    - Pagination
    - SEO(Sitemap, Schema.org, OpenGraph tags, Twitter tag)
    - Web application manifest and offline support
    - Google Analytics
    - Disqus
    - RSS
    - ESLint(Airbnb) for linting
    - Prettier code formatting
    - gh-pages for deploying to GitHub Pages
- url: https://gatsby-starter-boilerplatev-kontent-demo.netlify.com/
  repo: https://github.com/viperfx07/gatsby-starter-boilerplatev-kontent
  description: A Gatsby starter using BoilerplateV for Kentico Kontent.
  tags:
    - Blog
    - CMS:Headless
    - CMS:Kontent
    - Styling:Bootstrap
    - Styling:CSS-in-JS
    - Linting
  features:
    - Sass (SCSS Flavored) CSS
    - ITCSS Structure of CSS (with glob added for css)
    - Bootstrap CSS Framework
    - React Helmet <head> Management
    - ESLint(Airbnb) for JS linting
    - Prettier for JS formatting
- url: https://www.cryptocatalyst.net/
  repo: https://github.com/n8tb1t/gatsby-starter-cryptocurrency
  description: A full-fledged cryptocurrency Gatsby starter portal with landing page, blog, roadmap, devs team, and docs.
  tags:
    - Linting
    - Blog
    - Styling:SCSS
    - Markdown
    - Pagination
    - PWA
    - SEO
  features:
    - Beautiful Mobile-first design.
    - modular SCSS styles.
    - Configurable color scheme.
    - Advanced config options.
    - Advanced landing page.
    - Blog Component.
    - Live comments.
    - Roadmap component.
    - Developers page component.
    - Algolia advanced search index, with content chunks.
    - Docs component.
    - No outdated codebase, use only react hooks.
    - Easy to modify react components.
    - SEO (Sitemap, OpenGraph tags, Twitter tags)
    - Google Analytics Support
    - Offline Support & WebApp Manifest
    - Easy to modify assets.
- url: https://chronoblog-profile.now.sh
  repo: https://github.com/Ganevru/gatsby-starter-chronoblog-profile
  description: This starter will help you launch a personal website with a simple text feed on the main page. This starter looks simple and neat, but at the same time, it has great potential for organizing your content using tags, dates, and search. The homepage is organized in compact feeds. The display of content in these feeds is based on the tags of this content (for example, only content with a podcast tag gets into the feed with podcasts).
  tags:
    - Blog
    - Portfolio
    - MDX
    - Markdown
    - SEO
    - Styling:CSS-in-JS
    - Linting
  features:
    - Specially designed to create a personal website (in a simple and strict "text" style)
    - Universal text feed divided into categories
    - Search and Tags for organizing content
    - A simple change of primary and secondary colors of the site, fonts, radius of curvature of elements, etc (thanks to Theme UI theming)
    - Clean and Universal UI
    - Mobile friendly, all elements and custom images are adapted to any screen
    - Light/Dark mode
    - Easy customization of icons and links to your social networks
    - MDX for the main menu of the site, footer and other elements of the site
    - MDX for pages and content
    - Code syntax highlighting
    - SEO (OpenGraph and Twitter) out of the box with default settings that make sense (thanks to React Helmet)
- url: https://chronoblog-hacker.now.sh
  repo: https://github.com/Ganevru/gatsby-starter-chronoblog-hacker
  description: A dark (but with ability to switch to light) starter that uses the Source Code Pro font (optional) and minimalistic UI
  tags:
    - Blog
    - Portfolio
    - MDX
    - Markdown
    - SEO
    - Styling:CSS-in-JS
    - Linting
  features:
    - Specially designed to create a personal website
    - Search and Tags for organizing content
    - A simple change of primary and secondary colors of the site, fonts, radius of curvature of elements, etc (thanks to Theme UI theming)
    - Clean and Minimalistic UI
    - Mobile friendly, all elements and custom images are adapted to any screen
    - Light/Dark mode
    - Easy customization of icons and links to your social networks
    - MDX for the main menu of the site, footer and other elements of the site
    - MDX for pages and content
    - Code syntax highlighting
    - SEO (OpenGraph and Twitter) out of the box with default settings that make sense (thanks to React Helmet)
- url: https://gatsby-starter-tailwind2-emotion-styled-components.netlify.com/
  repo: https://github.com/chrish-d/gatsby-starter-tailwind2-emotion-styled-components
  description: A (reasonably) unopinionated Gatsby starter, including; Tailwind 2 and Emotion. Use Tailwind utilities with Emotion powered CSS-in-JS to produce component scoped CSS (no need for utilities like Purge CSS, etc).
  tags:
    - Styling:CSS-in-JS
    - Styling:Tailwind
  features:
    - Utility-first CSS using Tailwind 2.
    - CSS scoped within components (no "bleeding").
    - Only compiles the CSS you use (no need to use PurgeCSS/similar).
    - Automatically gives you Critical CSS with inline stlyes.
    - Hybrid of PostCSS and CSS-in-JS to give you Tailwind base styles.
- url: https://5e0a570d6afb0ef0fb162f0f--wizardly-bassi-e4658f.netlify.com/
  repo: https://github.com/adamistheanswer/gatsby-starter-baysik-blog
  description: A basic and themeable starter for creating blogs in Gatsby.
  tags:
    - Blog
    - Portfolio
    - MDX
    - Markdown
    - SEO
    - Styling:CSS-in-JS
    - Linting
  features:
    - Specially designed to create a personal website
    - Clean and Minimalistic UI
    - Facebook Comments
    - Mobile friendly, all elements and custom images are adapted to any screen
    - Light/Dark mode
    - Prettier code formatting
    - RSS
    - Links to your social networks
    - MDX for pages and content
    - Code syntax highlighting
    - SEO (OpenGraph and Twitter) out of the box with default settings that make sense (thanks to React Helmet)
- url: https://gatsby-starter-robin.netlify.com/
  repo: https://github.com/robinmetral/gatsby-starter-robin
  description: Gatsby Default Starter with state-of-the-art tooling
  tags:
    - MDX
    - Styling:CSS-in-JS
    - Linting
    - Testing
    - Storybook
  features:
    - 📚 Write in MDX
    - 👩‍🎤 Style with Emotion
    - 💅 Linting with ESLint and Prettier
    - 📝 Unit and integration testing with Jest and react-testing-library
    - 💯 E2E browser testing with Cypress
    - 📓 Visual testing with Storybook
    - ✔️ CI with GitHub Actions
    - ⚡ CD with Netlify
- url: https://help.dferber.de
  repo: https://github.com/dferber90/gatsby-starter-help-center
  description: A themeable starter for a help center
  tags:
    - Documentation
    - Markdown
    - MDX
    - Search
  features:
    - Manage content in Markdown and YAML files
    - Multiple authors possible
    - Apply your own theme
    - Usable in any language
    - SEO friendly
    - Easy to add Analytics
- url: https://evaluates2.github.io/Gatsby-Starter-TypeScript-Redux-TDD-BDD
  repo: https://github.com/Evaluates2/Gatsby-Starter-TypeScript-Redux-TDD-BDD
  description: An awesome Gatsby starter template that takes care of the tooling setup, allowing you and your team to dive right into building ultra-fast React applications quickly and deploy them with confidence! 📦
  tags:
    - Redux
    - Language:TypeScript
    - Linting
    - Testing
    - Styling:None
  features:
    - 📚 Written in TypeScript.
    - 💡 Redux preconfigured (with local-storage integration.
    - 💅 Linting with TSLint and Prettier.
    - 📝 Unit testing with Jest and react-test-renderer.
    - 💯 Behavior-driven E2E browser testing with Cypress + Cucumber.js plugin.
    - 📓 Steps for deploying to Gh-pages
    - ✔️ CI with TravisCI
    - ⚡ Steps for deploying to GitHub Pages, AWS S3, or Netlify.
- url: https://gatsby-resume-starter.netlify.com/
  repo: https://github.com/barancezayirli/gatsby-starter-resume-cms
  description: Resume starter styled using Tailwind with Netlify CMS as headless CMS.
  tags:
    - CMS:Headless
    - SEO
    - PWA
    - Portfolio
  features:
    - One-page resume/CV
    - PWA
    - Multiple Netlify CMS widgets
    - Netlify CMS as Headless CMS
    - Tailwind for styling with theming
    - Optimized build process (purge css)
    - Basic SEO, site metadata
    - Prettier
    - Social media links
- url: https://gatsby-starter-default-nostyles.netlify.com/
  repo: https://github.com/JuanJavier1979/gatsby-starter-default-nostyles
  description: The default Gatsby starter with no styles.
  tags:
    - Styling:None
  features:
    - Based on gatsby-starter-default
    - No styles
- url: https://greater-gatsby.now.sh
  repo: https://github.com/rbutera/greater-gatsby
  description: Barebones and lightweight starter with TypeScript, PostCSS, TailwindCSS and Storybook.
  tags:
    - PWA
    - Language:TypeScript
    - Styling:Tailwind
  features:
    - Lightweight & Barebones
    - includes Storybook
    - Full TypeScript support
    - Uses styled-components Global Styles API for consistency in styling across application and Storybook
- url: https://gatsby-simplefolio.netlify.com/
  repo: https://github.com/cobidev/gatsby-simplefolio
  description: A clean, beautiful and responsive portfolio template for Developers ⚡️
  tags:
    - Portfolio
    - PWA
    - SEO
    - Onepage
  features:
    - Modern UI Design
    - Reveal Animations
    - Fully Responsive
    - Easy site customization
    - Configurable color scheme
    - OnePage portfolio site
    - Fast image optimization
- url: https://gatsby-starter-hpp.netlify.com/
  repo: https://github.com/hppRC/gatsby-starter-hpp
  description: All in one Gatsby skeleton based TypeScript, emotion, and unstated-next.
  tags:
    - MDX
    - SEO
    - PWA
    - Linting
    - Styling:CSS-in-JS
    - Language:TypeScript
  features:
    - PWA
    - TypeScript
    - Absolute import
    - Useful ready made custom hooks
    - Ready made form component for Netlify form
    - Global CSS component and Reset CSS component
    - Advanced SEO components(ex. default twitter ogp image, sitemaps, robot.txt)
    - Prettier, ESLint
    - unstated-next(useful easy state library)
- url: https://gatsby-typescript-emotion-storybook.netlify.com/
  repo: https://github.com/duncanleung/gatsby-typescript-emotion-storybook
  description: Config for TypeScript + Emotion + Storybook + React Intl + SVGR + Jest.
  tags:
    - Language:TypeScript
    - Styling:CSS-in-JS
    - Storybook
    - i18n
    - Linting
    - Testing
  features:
    - 💻 TypeScript
    - 📓 Visual testing with Storybook
    - 👩‍🎤 CSS-in-JS styling with Emotion
    - 💅 Linting with ESLint and Prettier
    - 🌎 React Intl internationalization support
    - 🖼️ SVG support with SVGR
    - 📝 Unit and integration testing with Jest and react-testing-library
    - ⚡ CD with Netlify
- url: https://felco-gsap.netlify.com
  repo: https://github.com/AshfaqKabir/Felco-Gsap-Gatsby-Starter
  description: Minimal Multipurpose Gsap Gatsby Landing Page. Helps Getting Started With Gsap and Netlify Forms.
  tags:
    - Portfolio
    - Styling:CSS-in-JS
  features:
    - Minimal 3 Page Responsive Layout
    - Multipurpose Gatsby Theme
    - Working Netlify Form
    - Gsap For Modern Animtaions
    - Styled Components for responsive component based styling with theming
    - Basic SEO, site metadata
    - Prettier
- url: https://gatsby-starter-fusion-blog.netlify.com/
  repo: https://github.com/robertistok/gatsby-starter-fusion-blog
  description: Easy to configure blog starter with modern, minimal theme
  tags:
    - Language:TypeScript
    - Styling:CSS-in-JS
    - Netlify
    - Markdown
    - Blog
    - SEO
  features:
    - Featured/Latest posts
    - Sticky header
    - Easy to customize -> edit config.ts with your info
    - Meta tags for improved SEO with React Helmet
    - Transform links to bitly links automatically
    - Codesyntax
    - Code syntax highlighting
- url: https://gatsby-bootstrap-italia-starter.dej611.now.sh/
  repo: https://github.com/italia/design-italia-gatsby-starterkit
  description: Gastby starter project using the Bootstrap Italia design kit from Italian Digital Team
  tags:
    - Styling:Bootstrap
    - SEO
    - Linting
  features:
    - Bootstrap Italia - design-react-kit
    - Prettier
    - Sticky header
    - Complete header
    - Homepage and service templates pages ready to use
    - Meta tags for improved SEO with React Helmet
- url: https://gatsby-starter-webcomic.netlify.com
  repo: https://github.com/JLDevOps/gatsby-starter-webcomic
  description: Gatsby blog starter that focuses on webcomics and art with a minimalistic UI.
  tags:
    - Markdown
    - MDX
    - Netlify
    - Pagination
    - Search
    - Styling:Bootstrap
    - RSS
    - SEO
  features:
    - Designed to focus on blog posts with images.
    - Search capability on blog posts
    - Displays the latest posts
    - Displays all the tags from the site
    - Pagination between blog posts
    - Has a "archive" page that categorizes and displays all the blog posts by date
    - Mobile friendly
- url: https://gatsby-starter-material-emotion.netlify.com
  repo: https://github.com/liketurbo/gatsby-starter-material-emotion
  description: Gatsby starter of Material-UI with Emotion 👩‍🎤
  tags:
    - Language:TypeScript
    - SEO
    - Styling:Material
    - Styling:CSS-in-JS
  features:
    - Based on Gatsby Default Starter
    - Material-UI
    - Emotion
    - Roboto Typeface
    - SEO
    - TypeScript
- url: https://flex.arshad.io
  repo: https://github.com/arshad/gatsby-starter-flex
  description: A Gatsby starter for the Flex theme.
  tags:
    - SEO
    - MDX
    - Styling:CSS-in-JS
  features:
    - MDX Blocks for your Gatsby site.
    - Customizable, extendable and accessible.
    - Theme UI
    - SEO and Open graphs support
    - Color modes
    - Code Highlighting
- url: https://london-night-day.netlify.com/
  repo: https://github.com/jooplaan/gatsby-london-night-and-day
  description: A custom, image-centric dark and light mode aware theme for Gatsby. Advanced from the Gatsby starter London After Midnight.
  tags:
    - Blog
    - Portfolio
    - Gallery
    - SEO
    - Markdown
    - Styling:SCSS
    - HTML5UP
    - CMS:Netlify
  features:
    - Support tags
    - Easily change the theme color
    - Post thumbnails in the homepage
    - Made for image-centric portfolios
    - Using the London After Midnight is now “Dark mode” (the default), and the original London as “Light mode”.
    - Removed Google Fonts, using system fonts in stead (for speed and privacy :)
    - Use SASS
- url: https://the-gatsby-bootcamp-blog.netlify.com
  repo: https://github.com/SafdarJamal/gatsby-bootcamp-blog
  description: A minimal blogging site built with Gatsby using Contentful and hosted on Netlify.
  tags:
    - Blog
    - CMS:Contentful
    - Netlify
    - Styling:SCSS
    - SEO
    - Portfolio
  features:
    - Basic setup for a full-featured blog
    - Includes React Helmet to allow editing site meta tags
    - Uses SCSS for styling
    - Minimal responsive design
    - Styled components
    - SEO Friendly Meta
- url: https://gatsby-starter-catalyst-writer.netlify.com/
  repo: https://github.com/ehowey/gatsby-starter-catalyst-writer
  description: A full featured starter for a freelance writer or journalist to display a portfolio of their work. SANITY.io is used as the CMS. Based on Gatsby Theme Catalyst. Uses MDX and Theme-UI.
  tags:
    - Styling:CSS-in-JS
    - CMS:sanity.io
    - SEO
    - PWA
    - Portfolio
  features:
    - Based on Gatsby Theme Catalyst series of themes
    - MDX
    - Theme-UI integration for easy to change design tokens
    - SEO optimized to include social media images and Twitter handles
    - Tight integration with SANITY.io including a predefined content studio.
    - A full tutorial is available in the docs.
- url: https://rocketdocs.netlify.com/
  repo: https://github.com/Rocketseat/gatsby-starter-rocket-docs
  description: Out of the box Gatsby Starter for creating documentation websites easily and quickly.
  tags:
    - SEO
    - MDX
    - Documentation
    - Linting
    - Markdown
    - PWA
    - Styling:CSS-in-JS
  features:
    - MDX for docs;
    - Responsive and mobile friendly;
    - Code highlighting with prism-react-renderer and react-live support;
    - SEO (Sitemap, schema.org data, Open Graph and Twitter tags).
    - Google Analytics integration;
    - Custom docs schema;
    - Offline Support & WebApp Manifest;
    - Yaml-based sidebar navigation;
- url: https://gatsby-starter-typescript-default.netlify.com/
  repo: https://github.com/lianghx-319/gatsby-starter-typescript-default
  description: Only TypeScript Gatsby starter base on Default starter
  tags:
    - Language:TypeScript
  features:
    - All features same as gatsby-starter-default
    - Only support TypeScript using gatsby-typescript-plugin
- url: https://gatsby-starter-catalyst.netlify.com/
  repo: https://github.com/ehowey/gatsby-starter-catalyst
  description: A boilerplate starter to accelerate your Gatsby development process. Based on Gatsby Theme Catalyst. Uses MDX for content and Theme-UI for styling. Includes a core theme, a header theme, and a footer theme.
  tags:
    - MDX
    - Styling:Theme-UI
    - SEO
    - PWA
  features:
    - Based on Gatsby Theme Catalyst series of themes and starters.
    - Theme options are used to enable some simple layout changes.
    - Latent component shadowing allows for easy shadowing and swapping of layout components such as the header and footer.
    - Theme-UI is deeply integrated with design tokens and variants throughout.
    - Uses a Tailwind preset to enable you to focus on design elements.
    - Color mode switching available by default.
    - SEO optimized to include social media images and Twitter handles.
    - React Scroll for one page, anchor based navigation is available.
    - Code highlighting via Prism.
- url: https://gatsby-starter-default-dark-mode.netlify.com/
  repo: https://github.com/alexandreramosdev/gatsby-starter-default-dark-mode
  description: A simple starter to get developing quickly with Gatsby, dark mode, and styled-components.
  tags:
    - Styling:CSS-in-JS
    - Onepage
    - Linting
  features:
    - Dark mode
    - Styled Components
    - Comes with React Helmet for adding site meta tags
    - Includes plugins for offline support out of the box
- url: https://eager-memento.netlify.com/
  repo: https://github.com/Mr404Found/gatsby-memento-blogpost
  description: A responsive gatsby portfolio starter to show off or to flex your skills in a single page
  tags:
    - Netlify
    - Markdown
    - Blog
    - Styling:Bootstrap
  features:
    - React Bootstrap
    - Responsive webpage
    - TypeWriter Effect
- url: https://gatsby-starter-wilde-creations.netlify.com/
  repo: https://github.com/georgewilde/gatsby-starter-wilde-creations
  description: Barebones starter with a minimal number of components to kick off a TypeScript and Styled Components project.
  tags:
    - Styling:CSS-in-JS
    - PWA
    - Testing
    - Linting
    - Language:TypeScript
  features:
    - ✔️ Gatsby
    - ✔️ TypeScript
    - ✔️ Styled Components
    - ✔️ Helmet
    - ✔️ Storybook
    - ✔️ Jest
    - ✔️ ESLint
    - ✔️ Husky
    - ✔️ Prettier
    - ✔️ React Testing Library
    - ✔️ Stylelint
    - ✔️ Offline support
    - ✔️ PWA ready
    - ✔️ SEO
    - ✔️ Responsive design
    - ✔️ Netlify Deployment Friendly
    - ✔️ Highly optimized (Lighthouse score 4 x 100)
- url: https://gatsby-starter-typescript-deploy.netlify.com/
  repo: https://github.com/jongwooo/gatsby-starter-typescript
  description: TypeScript version of the default Gatsby starter🔮
  tags:
    - Language:TypeScript
    - Linting
    - Netlify
    - Testing
  features:
    - TypeScript
    - ESLint for JS linting
    - Prettier code formatting
    - Jest for testing
    - Deploy to Netlify through GitHub Actions
- url: https://answer.netlify.com/
  repo: https://github.com/passwd10/gatsby-starter-answer
  description: A simple Gatsby blog to show your Future Action on top of the page
  tags:
    - Blog
    - Markdown
    - Netlify
    - Disqus
  features:
    - Emoji
    - Social Icon(fontawesome)
    - Google Analytics
    - Disqus
    - Resume
    - Place plan on the top
- url: https://gatsby-portfolio-starter.netlify.com/
  repo: https://github.com/Judionit/gatsby-portfolio-starter
  description: A simple Gatsby portfolio starter
  tags:
    - Netlify
    - Styling:CSS-in-JS
    - Onepage
    - Portfolio
  features:
    - Styled components
    - Responsive webpage
    - Portfolio
- url: https://wp-graphql-gatsby-starter.netlify.com/
  repo: https://github.com/n8finch/wp-graphql-gatsby-starter
  description: A super simple, bare-bone starter based on the Gatsby Starter for the front end and the WP GraphQL plugin on your WordPress install. This is a basic "headless CMS" setup. This starter will pull posts, pages, categories, tags, and a menu from your WordPress site. You should use either the TwentyNineteen or TwentyTwenty WordPress themes on your WordPress install. See the starter repo for more detailed instructions on getting set up. The example here uses the WordPress Theme Unit Test Data for post and page dummy content. Find something wrong? Issues are welcome on the starter reository.
  tags:
    - Blog
    - CMS:Headless
    - CMS:WordPress
    - Netlify
  features:
    - WP GraphQL plugin integration
    - Light/Dark Mode
    - React Helmet for SEO
    - Integrated navigation
    - Verbose (i.e., not D.R.Y.) GraphQL queries to get data from
    - Includes plugins for offline support out of the box
- url: https://gatsby-starter-docz-netlifycms.netlify.com/
  repo: https://github.com/colbyfayock/gatsby-starter-docz-netlifycms
  description: Quickly deploy Docz documentation powered by Netlify CMS!
  tags:
    - CMS:Netlify
    - Documentation
    - Netlify
  features:
    - Docz documentation powered by Gatsby
    - Netlify CMS to manage content
- url: https://keanu-pattern.netlify.com/
  repo: https://github.com/Mr404Found/gatsby-keanu-blog
  description: A responsive and super simple gatsby portfolio starter and extendable for blog also used yaml parsing
  tags:
    - Netlify
    - SEO
    - Blog
    - Landing Page
    - Styling:Other
  features:
    - Attractive Design
    - Responsive webpage
    - Responsive Card Design
    - Gatsby
    - yaml parsing
    - Automatic page Generation by adding content
- url: https://gatsby-contentful-portfolio-blog.netlify.com/
  repo: https://github.com/escapemanuele/gatsby-contentful-blog-portfolio
  description: Simple gatsby starter for integration with Contentful. The result is a clean and nice website for businesses or freelancers with a blog and a portfolio.
  tags:
    - Blog
    - CMS:Headless
    - CMS:Contentful
    - Portfolio
  features:
    - Styled components
    - Responsive webpage
    - Portfolio
    - Blog
- url: https://example-site-for-square-starter.netlify.com/
  repo: https://github.com/jonniebigodes/example-site-for-square-starter
  description: A barebones starter to help you kickstart your next Gatsby project with Square payments
  tags:
    - Square
    - Netlify
    - SEO
    - E-commerce
  features:
    - Serverless
    - Gatsby
    - Square
- url: https://gatsby-animate.netlify.com/
  repo: https://github.com/Mr404Found/gatsby-animate-starter
  description: A responsive and super simple gatsby starter with awesome animations to components and to build your online solutions website. stay tuned more features coming soon
  tags:
    - Netlify
    - SEO
    - Blog
    - Landing Page
    - Styling:Other
  features:
    - Attractive Design
    - Responsive webpage
    - Services
    - Animations
    - yaml parsing
    - Component Animations
    - ReactReveal Library
- url: https://gatsby-starter-instagram-baseweb.netlify.com/
  repo: https://github.com/timrodz/gatsby-starter-instagram-baseweb
  description: 🎢 A portfolio based on your latest Instagram posts, implemented with the Base Web Design System by Uber. It features out-of-the-box responsive layouts, easy-to-implement components and CSS-in-JS styling.
  tags:
    - Landing Page
    - Portfolio
    - Gallery
    - SEO
    - Netlify
    - Styling:CSS-in-JS
    - Styling:Other
  features:
    - Display your Instagram posts (Up to the last 12 with no API key).
    - Plug & Play configuration. All you need is an Instagram username!
    - Lightweight & Minimalist page structure. Let your work show itself.
    - Responsive design.
    - Simple React functional components (FC).
    - Google Analytics ready.
    - Continuous deployment via Netlify or Zeit.
- url: https://gatsby-starter-mountain.netlify.com/
  repo: https://github.com/artezan/gatsby-starter-mountain
  description: Blog theme that combine the new powerful MDX with the old WordPress. Built with WP/MDX and Theme UI
  tags:
    - Styling:CSS-in-JS
    - PWA
    - MDX
    - CMS:WordPress
    - Landing Page
    - Blog
  features:
    - gatsby-theme-wordpress-mdx
    - Theme UI
    - react-animate-on-scroll
    - Responsive Design
    - SEO friendly
    - Optimized images with gatsby-image
    - Git pre-commit and pre-push hooks using Husky
    - Highly optimized with excellent lighthouse audit score
    - Light/Dark mode
    - CSS Animations
    - Mountain style
- url: https://gatsby-starter-redux-storybook.netlify.com/
  repo: https://github.com/fabianunger/gatsby-starter-redux-storybook
  description: Gatsby Starter that has Redux (persist) and Storybook implemented.
  tags:
    - Redux
    - Storybook
    - PWA
    - Styling:CSS-in-JS
    - SEO
  features:
    - Redux + Redux Persist implemented also for Storybook
    - PWA
    - ESLint
    - SEO ready
- url: https://dospolov.com
  repo: https://github.com/dospolov/gatsby-starter-blog-and-cv
  description: Gatsby starter for Blog and CV.
  tags:
    - Blog
    - CMS:Netlify
    - Pagination
    - Portfolio
    - Disqus
    - RSS
    - Styling:Ant Design
    - Styling:Tailwind
  features:
    - Archive organized by tags and categories
    - Pagination support
    - Offline support
    - Google Analytics support
    - Disqus Comments support
- url: https://gatsby-starter-typescript-themes.netlify.com/
  repo: https://github.com/room-js/gatsby-starter-typescript-themes
  description: Gatsby TypeScript starter with light/dark themes based on CSS variables
  tags:
    - Language:TypeScript
    - Styling:SCSS
  features:
    - Light and Dark themes based on CSS variables (persisted state)
    - Font Awesome
    - Normalize.css
- url: https://gatsby-notion-demo.netlify.com/
  repo: https://github.com/conradlin/gatsby-starter-strata-notion
  description: Gatsby starter utilizing Notion as a CMS based on strata site template
  tags:
    - Blog
    - PWA
    - SEO
    - Styling:SCSS
  features:
    - Super simple, portfolio + blog + newsletter site
    - Utilizing Notion as a CMS
    - Fully Responsive
    - Styling with SCSS
- url: https://sumanth.netlify.com/
  repo: https://github.com/Mr404Found/gatsby-sidedrawer
  description: A responsive and super simple gatsby site with awesome navbar and stay tuned more features coming soon
  tags:
    - Netlify
    - SEO
    - Blog
    - Landing Page
    - Styling:Other
  features:
    - Attractive Design
    - Responsive webpage
    - Animations
    - Component Animations
    - ReactReveal Library
    - Side Drawer
    - Sidebar
    - Navbar
- url: https://userbase-gatsby-starter.jacobneterer.com
  repo: https://github.com/jneterer/userbase-gatsby-starter
  description: Another TODO app - a Gatsby starter for Userbase, TailwindCSS, SCSS, and Typescript.
  tags:
    - Styling:Tailwind
    - Styling:SCSS
    - Language:TypeScript
    - Authentication
    - Netlify
    - SEO
  features:
    - Userbase for authentication and end-to-end encrypted data management
    - All user and data APIs
    - Tailwind CSS and SCSS for styling
    - Typescript for easier debugging and development, strict types, etc
    - Netlify for hosting
- url: https://gatsby-simple-blog-with-asciidoctor-demo.netlify.com
  repo: https://github.com/hitsuji-no-shippo/gatsby-simple-blog-with-asciidoctor
  description: A Gatsby blog with Asciidoctor. Forked from thundermiracle/gatsby-simple-blog.
  tags:
    - Blog
    - i18n
    - Netlify
    - Disqus
    - RSS
    - SEO
    - Linting
    - Testing
  features:
    - Asciidoc support
    - Easily Configurable
    - Tags
    - Edit on GitHub
    - i18n
    - SEO
    - Light and Dark themes
    - Google Analytics
    - RSS
    - Disqus
    - Breadcrumbs
    - ESLint
- url: https://barcadia.netlify.com/
  repo: https://github.com/bagseye/barcadia
  description: A super-fast site using GatsbyJS
  tags:
    - Blog
    - CMS:Headless
    - CMS:Contentful
    - Portfolio
  features:
    - Styled components
    - Responsive webpage
    - Portfolio
    - Blog
- url: https://gatsby-starter-clean-resume.netlify.com/
  repo: https://github.com/masoudkarimif/gatsby-starter-clean-resume
  description: A Gatsby Starter Template for Putting Your Resume Online Super Quick!
  tags:
    - Netlify
    - Pagination
    - Styling:Other
    - SEO
  features:
    - Easy setup
    - Completely customizable using only gatsby-config.js file
    - Uses Milligram for styling
    - Fully responsive
    - Clean minimalist design
    - Page transition
    - Five different themes (great-gatsby, master-yoda, wonder-woman, darth-vader, luke-lightsaber)
    - Includes React Helmet for title and description tags
    - Includes Google Analytics plugin
- url: https://gatsby-starter-i18n-bulma.netlify.com
  repo: https://github.com/kalwalt/gatsby-starter-i18n-bulma
  description: A gatsby starter with Bulma and optimized slug for better SEO.
  tags:
    - i18n
    - Netlify
    - CMS:Netlify
    - Styling:Bulma
    - Styling:SCSS
    - Gallery
    - SEO
    - Markdown
    - PWA
    - Blog
  features:
    - Multilanguage support with i18n
    - Slug switcher (multilanguage)
    - Uses Bulma for styling
    - Netlify CMS
    - React Images with Modal
    - FontAwesome icons
    - Animate.css with WOW
    - Robots.txt
    - Sitemap
    - PWA
- url: https://gatsby-attila.netlify.com/
  repo: https://github.com/armada-inc/gatsby-attila-theme-starter
  description: A Gatsby starter for creating blogs from headless Ghost CMS.
  tags:
    - Blog
    - CMS:Headless
    - SEO
    - Styling:SCSS
    - Pagination
  features:
    - Attila standard Ghost theme
    - Data sourcing from headless Ghost
    - Responsive design
    - SEO optimized
    - OpenGraph structured data
    - Twitter Cards meta
    - Sitemap Generation
    - XML Sitemaps
    - Progressive Web App
    - Offline Support
    - RSS Feed
    - Composable and extensible
- url: https://gatsby-contentful-portfolio.netlify.com/
  repo: https://github.com/wkocjan/gatsby-contentful-portfolio
  description: Gatsby portfolio theme integrated with Contentful
  tags:
    - CMS:Contentful
    - CMS:Headless
    - Gallery
    - Portfolio
    - SEO
    - Styling:Tailwind
  features:
    - Clean minimalist design
    - Contentful integration with ready to go placeholder content
    - Responsive design
    - Uses TailwindCSS for styling
    - Font Awesome icons
    - Robots.txt
    - SEO optimized
    - OpenGraph structured data
    - Integration with Mailchimp
- url: https://gatsby-graphcms-ecommerce-starter.netlify.com
  repo: https://github.com/GraphCMS/gatsby-graphcms-ecommerce-starter
  description: Swag store built with GraphCMS, Stripe, Gatsby, Postmark and Printful.
  tags:
    - E-commerce
    - i18n
    - Netlify
    - Styling:Tailwind
    - CMS:Other
    - Stripe
  features:
    - Dropshipping by Printful
    - Printful inventory enhanced by GraphCMS
    - Custom GraphQL API for handling checkout and payment
    - Postmark for order notifications
    - Strong Customer Authentication
- url: https://koop-blog.netlify.com/
  repo: https://github.com/bagseye/koop-blog
  description: A simple blog platform using GatsbyJS and MDX
  tags:
    - Blog
    - Markdown
    - MDX
  features:
    - Responsive design
    - Styled 404 page
    - Lightweight
    - Styled Components
- url: https://gatsby-minimalistic-dmin.netlify.com/
  repo: https://github.com/EllisMin/gatsby-minimalistic-dmin
  description: A ready-to-use, customizable personal blog with minimalistic design
  tags:
    - Blog
    - Markdown
    - Netlify
    - SEO
    - Styling:Other
    - Documentation
  features:
    - Simple blog with responsive design
    - Light / Dark Mode Switch
    - Markdown / HTML to create post & About page
    - Code syntax highlighting (Light / Dark)
    - Facebook Comments plugin
    - Social Media Links & Share buttons
    - Googly Analytics Support
    - Easy & Highly Customizable
    - Styled Components
- url: https://gatsby-airtable-listing.netlify.com/
  repo: https://github.com/wkocjan/gatsby-airtable-listing
  description: Airtable theme for Gatsby
  tags:
    - Airtable
    - SEO
    - Styling:Tailwind
  features:
    - Airtable integration
    - Modals with previous/next navigation
    - Responsive design
    - Uses TailwindCSS for styling
    - Font Awesome icons
    - Clean minimalist design
    - SEO optimized
    - Robots.txt
    - OpenGraph structured data
- url: https://gatsby-starter-personality.netlify.com/
  repo: https://github.com/matheusquintaes/gatsby-starter-personality
  description: A free responsive Gatsby Starter
  tags:
    - Portfolio
    - Gallery
  features:
    - SEO
    - Page transition
    - Fully responsive
    - Styling:CSS-in-JS
- url: https://seattleservicerelief.com/
  repo: https://github.com/service-relief/gatsby-starter-service-relief
  description: Localized index of resources for your city.
  tags:
    - Airtable
    - Netlify
    - SEO
    - Styling:Tailwind
  features:
    - generates a static website using GatsbyJS
    - uses Airtable to manage your listings and categories
    - includes an Airtable form to collect local submissions and add them to Airtable for approval
    - can be personalized to a city or region without touching a line of code
    - one-click deployment via Netlify
- url: https://shards-gatsby-starter.netlify.com/
  repo: https://github.com/wcisco17/gatsby-typescript-shards-starter
  description: Portfolio with Typescript and Shards UI
  tags:
    - Language:TypeScript
    - Portfolio
    - Netlify
    - PWA
    - Styling:Bootstrap
  features:
    - Portfollio Starter that includes Shards Ui component library and Typescript generator.
    - Typescript
    - Typescript Generator
    - Styled-Components
    - Shards UI
    - Bootstrap
- url: https://gatsby-sanity-developer-portfolio-starter.jacobneterer.com/
  repo: https://github.com/jneterer/gatsby-sanity-developer-portfolio-starter
  description: A Gatsby + Sanity CMS starter project for developer portfolios. Also built using TailwindCSS, SCSS, and Typescript.
  tags:
    - CMS:sanity.io
    - Portfolio
    - Styling:Tailwind
    - Styling:SCSS
    - Language:TypeScript
    - Netlify
    - SEO
  features:
    - Developer portfolio using Gatsby + Sanity CMS
    - Edit your profile, projects, and tags all in Sanity CMS without any code commits
    - TailwindCSS and SCSS for styling
    - Typescript for easier debugging and development, strict types, etc
    - Netlify for hosting
    - SEO Capabilities
- url: https://serene-ramanujan-285722.netlify.com/
  repo: https://github.com/kunalJa/gatsby-starter-math-blog
  description: A responsive math focused blog with MDX and Latex built in
  tags:
    - MDX
    - Blog
    - PWA
    - Storybook
    - Styling:Other
    - SEO
  features:
    - Mobile friendly and fully responsive
    - Easy to configure (just change site.config.js)
    - MDX
    - Latex with Katex
    - Storybook with tested components included
    - Uses Tachyons for styling
    - Easy to create new posts
- url: https://gatsby-starter-canada-pandemic.netlify.com/
  repo: https://github.com/masoudkarimif/gatsby-starter-canada-pandemic
  description: A Gatsby starter template for covering pandemics in Canada
  tags:
    - AWS
    - Onepage
    - Styling:Milligram
  features:
    - Interactive SVG map using D3
    - Responsive design
    - Styled 404 page
    - Google Analytics support
    - Includes React Helmet
    - Clean minimalist design
    - Completely customizable using only gatsby-config.js file
- url: https://builderio.github.io/gatsby-starter-builder/
  repo: https://github.com/BuilderIO/gatsby-starter-builder
  description: Gatsby starter with drag + drop page building with your React components via Builder.io
  tags:
    - CMS:Other
    - CMS:Headless
  features:
    - Builder.io integration with sample pages/header/footer.
    - Drag and drop page editing and creations.
    - Lots of built-in templates, widgets, or bring in your own custom components.
    - Uses @builder.io/gatsby plugin to dynamically create pages published on the editor.
    - SEO
- url: https://gatsby-starter-reason-blog.netlify.com/
  repo: https://github.com/mukul-rathi/gatsby-starter-reason-blog
  description: The Gatsby Starter Blog using ReasonML!
  tags:
    - Blog
    - Styling:CSS-in-JS
    - Language:Other
  features:
    - Basic setup for a full-featured type-safe blog
    - ReasonML support out-of-the-box
    - ReasonReact v3 JSX syntax
    - CSS-in-Reason support
    - StaticQuery GraphQL support in ReasonML
    - Similar to gatsby-starter-blog

- url: https://gct.mozart409.space/
  repo: https://github.com/Mozart409/gatsby-custom-tailwind
  description: A minimal tailwind css starter, with custom fonts, purgecss, automatic linting when committing to master, awesome lighthouse audit, custom zeit/serve server for production build, visible to all in your network, so you can test it with your phone.
  tags:
    - Linting
    - PWA
    - SEO
    - Styling:Tailwind
    - Styling:PostCSS
  features:
    - Minimal Tailwind Starter
    - Custom Fonts predefined
    - Automatic Linting on Commit using husky and pretty-quick
    - Custom server to test Production Builds on your local network via zeit/serve
    - Extensive Readme in the repo
- url: https://gatsby-redux-toolkit-typescript.netlify.com/
  repo: https://github.com/saimirkapaj/gatsby-redux-toolkit-typescript-starter
  description: Gatsby Starter using Redux-Toolkit, Typescript, Styled Components and Tailwind CSS.
  tags:
    - Redux
    - Language:TypeScript
    - Styling:Tailwind
  features:
    - Redux-Toolkit
    - Typescript
    - Styled Components
    - Tailwind CSS
    - Removes unused CSS with Purgecss
    - Font Awesome Icons
    - Responsive Design
    - Change between light and dark themes
    - SEO
    - React Helmet
    - Offline Support
- url: https://gatsby-ts-tw-styled-eslint.netlify.com
  repo: https://github.com/Miloshinjo/gatsby-ts-tw-styled-eslint-starter
  description: Gatsby starter with Typescript, TailwindCSS, @emotion/styled and eslint.
  tags:
    - Linting
    - Styling:CSS-in-JS
    - Styling:Tailwind
    - Language:TypeScript
  features:
    - Typescript support
    - CSS-in-JS with @emotion/styled (like styled components)
    - TailwindCSS (1.2) support
    - eslint with airbnb settings
- url: https://mik3y.github.io/gatsby-starter-basic-bootstrap/
  repo: https://github.com/mik3y/gatsby-starter-basic-bootstrap
  description: A barebones starter featuring react-bootstrap and deliberately little else
  tags:
    - Styling:Bootstrap
    - Styling:SCSS
  features:
    - Uses react-bootstrap, sass, and little else
    - Skeleton starter, based on gatsby-starter-default
    - Optional easy integration of themes from Bootswatch.com
- url: https://gatsby-starter-songc.netlify.com/
  repo: https://github.com/FFM-TEAM/gatsby-starter-song
  description: A Gatsby starter for blog style with fresh UI.
  tags:
    - Blog
    - Netlify
    - SEO
    - Language:TypeScript
    - Styling:CSS-in-JS
  features:
    - Emoji (emojione)
    - Code syntax highlighting (atom-one-light Style)
    - Mobile friendly and fully responsive
    - Comment feature ( utterances)
    - Post side PostTOC
    - Simple fresh design like Medium
    - Readability
- url: https://gatsby-starter-kontent-lumen.netlify.com/
  repo: https://github.com/Kentico/gatsby-starter-kontent-lumen
  description: A minimal, lightweight, and mobile-first starter for creating blogs uses Gatsby and Kentico Kontent CMS. Inspired by Lumen.
  tags:
    - SEO
    - CMS:Headless
    - CMS:Kontent
    - Netlify
    - Styling:SCSS
    - Blog
  features:
    - Kentico Kontent CaaS platform as the data source.
    - Mobile-First approach in development.
    - Archive organized by tags and categories.
    - Automatic Sitemap generation.
    - Lost Grid.
    - Beautiful typography inspired by matejlatin/Gutenberg.
    - Stylesheet built using Sass and BEM-Style naming.
    - Syntax highlighting in code blocks.
    - Google Analytics support.
- url: https://gatsby-starter-ts.now.sh/
  repo: https://github.com/jpedroschmitz/gatsby-starter-ts
  description: A TypeScript starter for Gatsby. No plugins and styling. Exactly the necessary to start!
  tags:
    - Language:TypeScript
    - Styling:None
    - Linting
  features:
    - TypeScript
    - ESLint and Prettier
    - Husky and lint-staged
    - Commitizen and Commitlint
    - TypeScript absolute paths
- url: https://rolwinreevan.com
  repo: https://github.com/rolwin100/rolwinreevan_gatsby_blog
  description: This starter consists of ant design system you can use it for your personal blog. I have give a lot of time in developing this starter because I found that there were not much starters with a very good design. Please give a star to this project if you have like it to encourage me 😄. Thank you.
  tags:
    - Blog
    - Portfolio
    - Markdown
    - SEO
    - PWA
  features:
    - Blog designed using Markdown.
    - Beautifully designed landing page.
    - First project in the starters list to use ant design.
    - Supports SSR and is also a PWA.
<<<<<<< HEAD
- url: https://gatsby-antd-starter.netlify.app/
  repo: https://github.com/alienCY/gatsby-antd-starter
  description: Gatsby starter with ant design (antd)
  tags:
    - Styling:Ant Design
    - SEO
  features:
    - Ant Design components
    - A really nice header.
=======
- url: https://www.dyuzz.club/
  repo: https://github.com/Dyuzz/Gatsby-Blog-Starter-Dyuzz
  description: A Gatsby starter for creating blogs.
  tags:
    - Blog
    - Table Of Contents
    - PWA
    - SEO
    - CMS:Netlify
    - Pagination
  features:
    - Blog designed using Markdown.
    - Beautifully designed landing page.
    - GatsbyJS v2
    - Google Analytics
    - Web App Manifest
    - Netlify Support
    - Gitalk Comment
    - SiteMap
    - Netlify CMS Support
    - TOC（TableOfContexts）
    - Pagination
    - SEO
    - Phone browser Support
>>>>>>> 67b7dff9
<|MERGE_RESOLUTION|>--- conflicted
+++ resolved
@@ -5966,7 +5966,6 @@
     - Beautifully designed landing page.
     - First project in the starters list to use ant design.
     - Supports SSR and is also a PWA.
-<<<<<<< HEAD
 - url: https://gatsby-antd-starter.netlify.app/
   repo: https://github.com/alienCY/gatsby-antd-starter
   description: Gatsby starter with ant design (antd)
@@ -5976,7 +5975,6 @@
   features:
     - Ant Design components
     - A really nice header.
-=======
 - url: https://www.dyuzz.club/
   repo: https://github.com/Dyuzz/Gatsby-Blog-Starter-Dyuzz
   description: A Gatsby starter for creating blogs.
@@ -6000,5 +5998,4 @@
     - TOC（TableOfContexts）
     - Pagination
     - SEO
-    - Phone browser Support
->>>>>>> 67b7dff9
+    - Phone browser Support