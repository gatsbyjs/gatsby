- url: https://gatsby-starter-blog-demo.netlify.com/
  repo: https://github.com/gatsbyjs/gatsby-starter-blog
  description: official blog
  tags:
    - Official
    - Blog
  features:
    - Basic setup for a full-featured blog
    - Support for an RSS feed
    - Google Analytics support
    - Automatic optimization of images in Markdown posts
    - Support for code syntax highlighting
    - Includes plugins for easy, beautiful typography
    - Includes React Helmet to allow editing site meta tags
    - Includes plugins for offline support out of the box
- url: https://gatsby-starter-default-demo.netlify.com/
  repo: https://github.com/gatsbyjs/gatsby-starter-default
  description: official default
  tags:
    - Official
  features:
    - Comes with React Helmet for adding site meta tags
    - Includes plugins for offline support out of the box
- url: https://gatsby-netlify-cms.netlify.com/
  repo: https://github.com/netlify-templates/gatsby-starter-netlify-cms
  description: n/a
  tags:
    - Blog
    - Styling:Bulma
    - CMS:Netlify
  features:
    - A simple blog built with Netlify CMS
    - Basic directory organization
    - Uses Bulma for styling
    - Visit the repo to learn how to set up authentication, and begin modeling your content.
- url: https://vagr9k.github.io/gatsby-advanced-starter/
  repo: https://github.com/Vagr9K/gatsby-advanced-starter
  description: Great for learning about advanced features and their implementations
  tags:
    - Blog
    - Styling:None
  features:
    - Does not contain any UI frameworks
    - Provides only a skeleton
    - Tags
    - Categories
    - Google Analytics
    - Disqus
    - Offline support
    - Web App Manifest
    - SEO
- url: https://vagr9k.github.io/gatsby-material-starter/
  repo: https://github.com/Vagr9K/gatsby-material-starter
  description: n/a
  tags:
    - Styling:Material
  features:
    - React-MD for Material design
    - Sass/SCSS
    - Tags
    - Categories
    - Google Analytics
    - Disqus
    - Offline support
    - Web App Manifest
    - SEO
- url: https://gatsby-advanced-blog-system.danilowoz.now.sh/blog
  repo: https://github.com/danilowoz/gatsby-advanced-blog-system
  description: Create a complete blog from scratch with pagination, categories, featured posts, author, SEO and navigation.
  tags:
    - Pagination
    - Markdown
    - SEO
  features:
    - Pagination;
    - Category and tag pages (with pagination);
    - Category list (with navigation);
    - Featured post;
    - Author page;
    - Next and prev post;
    - SEO component.
- url: https://graphcms.github.io/gatsby-graphcms-tailwindcss-example/
  repo: https://github.com/GraphCMS/gatsby-graphcms-tailwindcss-example
  description: The default Gatsby starter blog with the addition of the gatsby-source-graphql and tailwind dependencies.
  tags:
    - Styling:Tailwind
    - CMS:Headless
  features:
    - Tailwind style library
    - GraphQL source plugin
    - Very simple boilerplate
- url: https://wonism.github.io/
  repo: https://github.com/wonism/gatsby-advanced-blog
  description: n/a
  tags:
    - Portfolio
    - Redux
  features:
    - Blog post listing with previews (image + summary) for each blog post
    - Categories and tags for blog posts with pagination
    - Search post with keyword
    - Put react application / tweet into post
    - Copy some codes in post with clicking button
    - Portfolio
    - Resume
    - Redux for managing statement (with redux-saga / reselect)

- url: https://gatsby-tailwind-emotion-starter.netlify.com/
  repo: https://github.com/muhajirdev/gatsby-tailwind-emotion-starter
  description: A Gatsby Starter with Tailwind CSS + Emotion JS
  tags:
    - Styling:Tailwind
  features:
    - Eslint Airbnb without semicolon and without .jsx extension
    - Offline support
    - Web App Manifest
- url: https://gatsby-starter-redux-firebase.netlify.com/
  repo: https://github.com/muhajirdev/gatsby-starter-redux-firebase
  description: A Gatsby + Redux + Firebase Starter. With Authentication
  tags:
    - Styling:None
    - Firebase
    - Client-side App
  features:
    - Eslint Airbnb without semicolon and without .jsx extension
    - Firebase
    - Web App Manifest
- url: https://dschau.github.io/gatsby-blog-starter-kit/
  repo: https://github.com/dschau/gatsby-blog-starter-kit
  description: n/a
  tags:
    - Blog
  features:
    - Blog post listing with previews for each blog post
    - Navigation between posts with a previous/next post button
    - Tags and tag navigation
- url: https://contentful-userland.github.io/gatsby-contentful-starter/
  repo: https://github.com/contentful-userland/gatsby-contentful-starter
  description: n/a
  tags:
    - Blog
    - CMS:Contentful
    - CMS:Headless
  features:
    - Based on the Gatsby Starter Blog
    - Includes Contentful Delivery API for production build
    - Includes Contentful Preview API for development
- url: https://react-firebase-authentication.wieruch.com/
  repo: https://github.com/the-road-to-react-with-firebase/react-gatsby-firebase-authentication
  description: n/a
  tags:
    - Firebase
  features:
    - Sign In, Sign Up, Sign Out
    - Password Forget
    - Password Change
    - Protected Routes with Authorization
    - Realtime Database with Users
- url: http://dmwl.net/gatsby-hampton-theme
  repo: https://github.com/davad/gatsby-hampton-theme
  description: n/a
  tags:
    - Styling:CSS-in-JS
  features:
    - Eslint in dev mode with the airbnb config and prettier formatting rules
    - Emotion for CSS-in-JS
    - A basic blog, with posts under src/pages/blog
    - A few basic components (Navigation, Layout, Link wrapper around gatsby-link))
    - Based on gatsby-starter-gatsbytheme
- url: https://xiaoxinghu.github.io/gatsby-orga/
  repo: https://github.com/xiaoxinghu/gatsby-orga
  description: n/a
  tags:
    - Blog
  features:
    - Parses org-mode files with Orga.
- url: http://2column-portfolio.surge.sh/
  repo: https://github.com/praagyajoshi/gatsby-starter-2column-portfolio
  description: n/a
  tags:
    - Portfolio
    - Styling:SCSS
  features:
    - Designed as a minimalistic portfolio website
    - Grid system using flexboxgrid
    - Styled using SCSS
    - Font icons using font-awesome
    - Google Analytics integration
    - Open Sans font using Google Fonts
    - Prerendered Open Graph tags for rich sharing
- url: https://prototypeinteractive.github.io/gatsby-react-boilerplate/
  repo: https://github.com/PrototypeInteractive/gatsby-react-boilerplate
  description: n/a
  tags:
    - Styling:Bootstrap
  features:
    - Basic configuration and folder structure
    - Uses PostCSS and Sass (with autoprefixer and pixrem)
    - Uses Bootstrap 4 grid
    - Leaves the styling to you
    - Uses data from local json files
    - Contains Node.js server code for easy, secure, and fast hosting
- url: http://capricious-spring.surge.sh/
  repo: https://github.com/noahg/gatsby-starter-blog-no-styles
  description: n/a
  tags:
    - Blog
    - Styling:None
  features:
    - Same as official gatsby-starter-blog but with all styling removed
- url: https://gatsby-starter-github-api.netlify.com/
  repo: https://github.com/lundgren2/gatsby-starter-github-api
  description: Single page starter based on gatsby-source-github-api
  tags:
    - Portfolio
    - Onepage
  features:
    - Use your GitHub as your own portfolio site
    - List your GitHub repositories
    - GitHub GraphQL API v4

- url: https://gatsby-starter-bloomer.netlify.com/
  repo: https://github.com/Cethy/gatsby-starter-bloomer
  description: n/a
  tags:
    - Styling:Bulma
  features:
    - Based on gatsby-starter-default
    - Bulma CSS Framework with its Bloomer react components
    - Font-Awesome icons
    - Includes a simple fullscreen hero w/ footer example
- url: https://gatsby-starter-bootstrap-netlify.netlify.com/
  repo: https://github.com/konsumer/gatsby-starter-bootstrap-netlify
  description: n/a
  tags:
    - Styling:Bootstrap
    - CMS:Netlify
  features:
    - Very similar to gatsby-starter-netlify-cms, slightly more configurable (eg set site-title in gatsby-config) with Bootstrap/Bootswatch instead of bulma
- url: https://gatstrap.netlify.com/
  repo: https://github.com/jaxx2104/gatsby-starter-bootstrap
  description: n/a
  tags:
    - Styling:Bootstrap
  features:
    - Bootstrap CSS framework
    - Single column layout
    - Basic components like SiteNavi, SitePost, SitePage
- url: http://gatsby-bulma-storybook.surge.sh/
  repo: https://github.com/gvaldambrini/gatsby-starter-bulma-storybook
  description: n/a
  tags:
    - Styling:Bulma
    - Storybook
    - Testing
  features:
    - Storybook for developing components in isolation
    - Bulma and Sass support for styling
    - CSS modules
    - Prettier & eslint to format & check the code
    - Jest
- url: https://gatsby-starter-business.netlify.com/
  repo: https://github.com/v4iv/gatsby-starter-business
  description: n/a
  tags:
    - Styling:Bulma
    - PWA
    - CMS:Netlify
    - Disqus
    - Search
    - Pagination
  features:
    - Complete Business Website Suite - Home Page, About Page, Pricing Page, Contact Page and Blog
    - Netlify CMS for Content Management
    - SEO Friendly (Sitemap, Schemas, Meta Tags, GTM etc)
    - Bulma and Sass Support for styling
    - Progressive Web App & Offline Support
    - Tags and RSS Feed for Blog
    - Disqus and Share Support
    - Elastic-Lunr Search
    - Pagination
    - Easy Configuration using `config.js` file
- url: https://haysclark.github.io/gatsby-starter-casper/
  repo: https://github.com/haysclark/gatsby-starter-casper
  description: n/a
  tags:
    - PWA
  features:
    - Page pagination
    - CSS
    - Tags
    - Google Analytics
    - Offline support
    - Web App Manifest
    - SEO
- url: http://gatsby-starter-ceevee.surge.sh/
  repo: https://github.com/amandeepmittal/gatsby-starter-ceevee
  description: n/a
  tags:
    - Portfolio
  features:
    - Based on the Ceevee site template, design by Styleshout
    - Single Page Resume/Portfolio site
    - Target audience Developers, Designers, etc.
    - Used CSS Modules, easy to manipulate
    - FontAwsome Library for icons
    - Responsive Design, optimized for Mobile devices
- url: https://gatsby-starter-contentful-i18n.netlify.com/
  repo: https://github.com/mccrodp/gatsby-starter-contentful-i18n
  description: i18n support and language switcher for Contentful starter repo
  tags:
    - i18n
    - CMS:Contentful
    - CMS:Headless
  features:
    - Localization (Multilanguage)
    - Dynamic content from Contentful CMS
    - Integrates i18n plugin starter and using-contentful repos
- url: http://cranky-edison-12166d.netlify.com/
  repo: https://github.com/datocms/gatsby-portfolio
  description: n/a
  tags:
    - CMS:DatoCMS
    - CMS:Headless
  features:
    - Simple portfolio to quick start a site with DatoCMS
    - Contents and media from DatoCMS
    - Custom Sass style
    - SEO
- url: https://gatsby-deck.netlify.com/
  repo: https://github.com/fabe/gatsby-starter-deck
  description: n/a
  tags:
    - Presentation
  features:
    - Create presentations/slides using Gatsby.
    - Offline support.
    - Page transitions.
- url: https://gatsby-starter-default-i18n.netlify.com/
  repo: https://github.com/angeloocana/gatsby-starter-default-i18n
  description: n/a
  tags:
    - i18n
  features:
    - localization (Multilanguage)
- url: http://gatsby-dimension.surge.sh/
  repo: https://github.com/codebushi/gatsby-starter-dimension
  description: Single page starter based on the Dimension site template
  tags:
    - Portfolio
    - HTML5UP
    - Styling:SCSS
  features:
    - Designed by HTML5 UP
    - Simple one page site that’s perfect for personal portfolios
    - Fully Responsive
    - Styling with SCSS
- url: https://gatsby-docs-starter.netlify.com/
  repo: https://github.com/ericwindmill/gatsby-starter-docs
  description: n/a
  tags:
    - Documentation
    - Styling:CSS-in-JS
  features:
    - All the features from gatsby-advanced-starter, plus
    - Designed for Documentation / Tutorial Websites
    - ‘Table of Contents’ Component, Auto generates ToC from posts - just follow the file frontmatter conventions from markdown files in ‘lessons’.
    - Styled Components w/ ThemeProvider
    - Basic UI
    - A few extra components
    - Custom prismjs theme
    - React Icons
- url: https://parmsang.github.io/gatsby-starter-ecommerce/
  repo: https://github.com/parmsang/gatsby-starter-ecommerce
  description: Easy to use starter for an e-commerce store
  tags:
    - Styling:Other
    - Stripe
    - eCommerce
    - PWA
    - Authentication
  features:
    - Uses the Moltin eCommerce Api
    - Stripe checkout
    - Semantic-UI
    - Styled components
    - Google Analytics - (you enter the tracking-id)
    - React-headroom
    - Eslint & Prettier. Uses Airbnb JavaScript Style Guide
    - Authentication via Moltin (Login and Register)
- url: http://gatsby-forty.surge.sh/
  repo: https://github.com/codebushi/gatsby-starter-forty
  description: Multi-page starter based on the Forty site template
  tags:
    - Styling:SCSS
    - HTML5UP
  features:
    - Designed by HTML5 UP
    - Colorful homepage, and also includes a Landing Page and Generic Page components.
    - Many elements are available, including buttons, forms, tables, and pagination.
    - Custom grid made with CSS Grid
    - Styling with SCSS
- url: https://themes.gatsbythemes.com/gatsby-starter/
  repo: https://github.com/saschajullmann/gatsby-starter-gatsbythemes
  description: n/a
  tags:
    - Styling:CSS-in-JS
    - Blog
    - Testing
    - Linting
  features:
    - CSS-in-JS via Emotion.
    - Jest and Enzyme for testing.
    - Eslint in dev mode with the airbnb config and prettier formatting rules.
    - React 16.
    - A basic blog, with posts under src/pages/blog. There’s also a script which creates a new Blog entry (post.sh).
    - Data per JSON files.
    - A few basic components (Navigation, Footer, Layout).
    - Layout components make use of Styled-System.
    - Google Analytics (you just have to enter your tracking-id).
    - Gatsby-Plugin-Offline which includes Service Workers.
    - Prettier for a uniform codebase.
    - Normalize css (7.0).
    - Feather icons.
    - Font styles taken from Tachyons.
- url: https://gcn.netlify.com/
  repo: https://github.com/ryanwiemer/gatsby-starter-gcn
  description: A starter template to build amazing static websites with Gatsby, Contentful and Netlify
  tags:
    - CMS:Contentful
    - CMS:Headless
    - Blog
    - Netlify
    - Styling:CSS-in-JS
  features:
    - CMS:Contentful integration with ready to go placeholder content
    - Netlify integration including a pre-built contact form
    - Minimal responsive design - made to customize or tear apart
    - Pagination logic
    - Styled components
    - SEO Friendly Component
    - JSON-LD Schema
    - OpenGraph sharing support
    - Sitemap Generation
    - Google Analytics
    - Progressive Web app
    - Offline Support
    - RSS Feed
    - Gatsby Standard module for linting JavaScript with StandardJS
    - Stylelint support for Styled Components to lint the CSS in JS
- url: https://alampros.github.io/gatsby-starter-grommet/
  repo: https://github.com/alampros/gatsby-starter-grommet
  description: n/a
  tags:
    - Styling:Grommet
  features:
    - Barebones configuration for using the Grommet design system
    - Uses Sass (with CSS modules support)
- url: https://gatsby-starter-hello-world-demo.netlify.com/
  repo: https://github.com/gatsbyjs/gatsby-starter-hello-world
  description: official hello world
  tags:
    - Official
  features:
    - A no-frills Gatsby install
    - No plugins, no boilerplate
    - Great for advanced users
- url: https://gatsby-starter-hero-blog.greglobinski.com/
  repo: https://github.com/greglobinski/gatsby-starter-hero-blog
  description: no description yet
  tags:
    - Styling:PostCSS
    - SEO
    - Markdown
  features:
    - Easy editable content in Markdown files (posts, pages and parts)
    - CSS with `styled-jsx` and `PostCSS`
    - SEO (sitemap generation, robot.txt, meta and OpenGraph Tags)
    - Social sharing (Twitter, Facebook, Google, LinkedIn)
    - Comments (Facebook)
    - Images lazy loading and `webp` support (gatsby-image)
    - Post categories (category based post list)
    - Full text searching (Algolia)
    - Contact form (Netlify form handling)
    - Form elements and validation with `ant-design`
    - RSS feed
    - 100% PWA (manifest.webmanifest, offline support, favicons)
    - Google Analytics
    - App favicons generator (node script)
    - Easy customizable base styles via `theme` object generated from `yaml` file (fonts, colors, sizes)
    - React v.16.3 (gatsby-plugin-react-next)
    - Components lazy loading (social sharing)
    - ESLint (google config)
    - Prettier code styling
    - Webpack `BundleAnalyzerPlugin`
- url: https://gatsby-starter-i18n-lingui.netlify.com/
  repo: https://github.com/dcroitoru/gatsby-starter-i18n-lingui
  description: n/a
  tags:
    - i18n
  features:
    - Localization (Multilanguage) provided by js-lingui
    - Message extraction
    - Avoids code duplication - generates pages for each locale
    - Possibility of translated paths
- url: https://lumen.netlify.com/
  repo: https://github.com/alxshelepenok/gatsby-starter-lumen
  description: A minimal, lightweight and mobile-first starter for creating blogs uses Gatsby.
  tags:
    - Blog
    - CMS:Netlify
    - Pagination
    - Disqus
    - RSS
    - Linting
    - Testing
    - Styling:PostCSS
    - Styling:SCSS
  features:
    - Lost Grid
    - Jest testing
    - Beautiful typography inspired by matejlatin/Gutenberg
    - Mobile-First approach in development
    - Stylesheet built using SASS and BEM-Style naming
    - Syntax highlighting in code blocks
    - Sidebar menu built using a configuration block
    - Archive organized by tags and categories
    - Pagination support
    - Offline support
    - Google Analytics support
    - Disqus Comments support
- url: https://minimal-blog.lekoarts.de
  repo: https://github.com/LekoArts/gatsby-starter-minimal-blog
  description: This starter is part of a german tutorial series on Gatsby. The starter will change over time to use more advanced stuff (feel free to express your ideas in the repository). Its first priority is a minimalistic style coupled with a lot of features for the content.
  tags:
    - Blog
    - MDX
    - Styling:CSS-in-JS
    - Netlify
    - Linting
    - PWA
  features:
    - Minimal and clean white layout
    - Write your blog posts in MDX
    - Offline Support, WebApp Manifest, SEO
    - Code highlighting (with prism-react-renderer) and live preview (with react-live)
- url: https://gatsby-starter-modern-demo.netlify.com/
  repo: https://github.com/kripod/gatsby-starter-modern
  description: no description yet
  tags:
    - Linting
  features:
    - A set of strict linting rules (based on the Airbnb JavaScript Style Guide)
    - Encourage automatic code formatting
    - Prefer using Yarn for package management
    - Use EditorConfig to maintain consistent coding styles between different editors and IDEs
    - Integration with Visual Studio Code
    - Based on gatsby-starter-default
- url: https://gatsby-starter-personal-blog.greglobinski.com/
  repo: https://github.com/greglobinski/gatsby-starter-personal-blog
  description: n/a
  tags:
    - Blog
    - Markdown
    - Netlify
    - Styling:Material
  features:
    - Ready to use, but easily customizable a fully equipped theme starter
    - Easy editable content in Markdown files (posts, pages and parts)
    - ‘Like an app’ layout transitions
    - Easily restyled through theme object
    - Styling with JSS
    - Page transitions
    - Comments (Facebook)
    - Post categories
    - Post list filtering
    - Full text searching (Algolia)
    - Contact form (Netlify form handling)
    - Material UI (@next)
    - RSS feed
    - Full screen mode
    - User adjustable articles’ body copy font size
    - Social sharing (Twitter, Facebook, Google, LinkedIn)
    - PWA (manifes.json, offline support, favicons)
    - Google Analytics
    - Favicons generator (node script)
    - Components leazy loading with AsyncComponent (social sharing, info box)
    - ESLint (google config)
    - Prettier code styling
    - Custom webpack CommonsChunkPlugin settings
    - Webpack BundleAnalyzerPlugin
- url: http://gatsby-photon.surge.sh/
  repo: https://github.com/codebushi/gatsby-starter-photon
  description: Single page starter based on the Photon site template
  tags:
    - HTML5UP
    - Styling:SCSS
  features:
    - Designed by HTML5 UP
    - Single Page, Responsive Site
    - Custom grid made with CSS Grid
    - Styling with SCSS
- url: https://portfolio-bella.netlify.com/
  repo: https://github.com/LekoArts/gatsby-starter-portfolio-bella
  description: A portfolio starter for Gatsby. The target audience are designers and photographers. The light themed website shows your work with large images & big typography. The Onepage is powered by the Headless CMS Prismic.io. and has programmatically created pages for your projects. General settings and colors can be changed in a config & theme file.
  tags:
    - Portfolio
    - CMS:Prismic
    - CMS:Headless
    - Styling:CSS-in-JS
    - Onepage
    - PWA
    - Linting
  features:
    - Big typography & images
    - White theme
    - Prismic.io as CMS
    - Emotion for styling + Emotion-Grid
    - One-page layout with sub-pages for case studies
    - Easily configurable
    - And other good stuff (SEO, Offline Support, WebApp Manifest Support)
- url: https://cara.lekoarts.de
  repo: https://github.com/LekoArts/gatsby-starter-portfolio-cara
  description: Playful and Colorful One-Page portfolio featuring Parallax effects and animations. Especially designers and/or photographers will love this theme! Built with MDX and Theme UI.
  tags:
    - Portfolio
    - Onepage
    - Styling:CSS-in-JS
    - PWA
  features:
    - React Spring Parallax effects
    - Theme UI-based theming
    - CSS Animations and shapes
    - Light/Dark mode
- url: https://emilia.lekoarts.de
  repo: https://github.com/LekoArts/gatsby-starter-portfolio-emilia
  description: A portfolio starter for Gatsby. The target audience are designers and photographers. The dark themed website shows your work with large images in a grid-layout (powered by CSS Grid). The transition effects on the header add a playful touch to the overall minimal design. The website has programmatically created pages for your projects (with automatic image import). General settings and colors can be changed in a config & theme file.
  tags:
    - Portfolio
    - PWA
    - Transitions
    - MDX
    - Styling:CSS-in-JS
    - Linting
    - Testing
  features:
    - Focus on big images (with gatsby-image)
    - Dark Theme with HeroPatterns Header
    - CSS Grid and styled-components
    - Page transitions
    - Cypress for End-to-End testing
    - react-spring animations
    - One-Page layout with sub-pages for projects
    - Create your projects in MDX (automatic import of images)
    - And other good stuff (SEO, Offline Support, WebApp Manifest Support)
- url: https://emma.lekoarts.de
  repo: https://github.com/LekoArts/gatsby-starter-portfolio-emma
  description: Minimalistic portfolio with full-width grid, page transitions, support for additional MDX pages, and a focus on large images. Especially designers and/or photographers will love this theme! Built with MDX and Theme UI. Using the Gatsby Theme "@lekoarts/gatsby-theme-emma".
  tags:
    - Portfolio
    - MDX
    - Transitions
    - Styling:CSS-in-JS
    - PWA
  features:
    - MDX
    - react-spring page animations
    - Optional MDX pages which automatically get added to the navigation
    - Fully customizable through the usage of Gatsby Themes (and Theme UI)
    - Light Mode / Dark Mode
    - Google Analytics Support
    - SEO (Sitemap, OpenGraph tags, Twitter tags)
    - Offline Support & WebApp Manifest
- url: https://gatsby-starter-procyon.netlify.com/
  repo: https://github.com/danielmahon/gatsby-starter-procyon
  description: n/a
  tags:
    - PWA
    - CMS:Headless
    - CMS:Other
    - Styling:Material
    - Netlify
  features:
    - Gatsby + ReactJS (server side rendering)
    - GraphCMS Headless CMS
    - DraftJS (in-place) Medium-like Editing
    - Apollo GraphQL (client-side)
    - Local caching between builds
    - Material-UI (layout, typography, components, etc)
    - Styled-Components™-like API via Material-UI
    - Netlify Deployment Friendly
    - Netlify Identity Authentication (enables editing)
    - Automatic versioning, deployment and CHANGELOG
    - Automatic rebuilds with GraphCMS and Netlify web hooks
    - PWA (Progressive Web App)
    - Google Fonts
- url: http://gatsby-starter-product-guy.surge.sh/
  repo: https://github.com/amandeepmittal/gatsby-starter-product-guy
  description: n/a
  tags:
    - Portfolio
  features:
    - Single Page
    - A portfolio Developers and Product launchers alike
    - Using Typography.js easy to switch fonts
    - All your Project/Portfolio Data in Markdown, server by GraphQL
    - Responsive Design, optimized for Mobile devices
- url: https://caki0915.github.io/gatsby-starter-redux/
  repo: https://github.com/caki0915/gatsby-starter-redux
  description: n/a
  tags:
    - Styling:CSS-in-JS
    - Redux
  features:
    - Redux and Redux-devtools.
    - Emotion with a basic theme and SSR
    - Typography.js
    - Eslint rules based on Prettier and Airbnb
- url: http://gatsby-stellar.surge.sh/
  repo: https://github.com/codebushi/gatsby-starter-stellar
  description: Single page starter based on the Stellar site template
  tags:
    - HTML5UP
    - Styling:SCSS
  features:
    - Designed by HTML5 UP
    - Scroll friendly, responsive site. Can be used as a single or multi-page site.
    - Sticky Navigation when scrolling.
    - Scroll spy and smooth scrolling to different sections of the page.
    - Styling with SCSS
- url: http://gatsby-strata.surge.sh/
  repo: https://github.com/codebushi/gatsby-starter-strata
  description: Single page starter based on the Strata site template
  tags:
    - Portfolio
    - HTML5UP
    - Styling:SCSS
  features:
    - Designed by HTML5 UP
    - Super Simple, single page portfolio site
    - Lightbox style React photo gallery
    - Fully Responsive
    - Styling with SCSS
- url: https://gatsby-starter-strict.netlify.com/
  repo: https://github.com/kripod/gatsby-starter-strict
  description: n/a
  tags:
    - Linting
  features:
    - A set of strict linting rules (based on the Airbnb JavaScript Style Guide)
    - lint script
    - Encourage automatic code formatting
    - format script
    - Prefer using Yarn for package management
    - Use EditorConfig to maintain consistent coding styles between different editors and IDEs
    - Integration with Visual Studio Code
    - Pre-configured auto-formatting on file save
    - Based on gatsby-starter-default
- url: https://gatsby-tachyons.netlify.com/
  repo: https://github.com/pixelsign/gatsby-starter-tachyons
  description: no description yet
  tags:
    - Styling:Other
  features:
    - Based on gatsby-starter-default
    - Using Tachyons for CSS.
- url: https://quizzical-mcclintock-0226ac.netlify.com/
  repo: https://github.com/taylorbryant/gatsby-starter-tailwind
  description: A Gatsby v2 starter styled using Tailwind, a utility-first CSS framework. Uses Purgecss to remove unused CSS.
  tags:
    - Styling:Tailwind
  features:
    - Based on gatsby-starter-default
    - Tailwind CSS Framework
    - Removes unused CSS with Purgecss
    - Includes responsive navigation and form examples
- url: http://portfolio-v3.surge.sh/
  repo: https://github.com/amandeepmittal/gatsby-portfolio-v3
  description: n/a
  tags:
    - Portfolio
  features:
    - Single Page, Timeline View
    - A portfolio Developers and Product launchers
    - Bring in Data, plug-n-play
    - Responsive Design, optimized for Mobile devices
    - Seo Friendly
    - Uses Flexbox
- url: https://gatsby-starter-typescript-plus.netlify.com/
  repo: https://github.com/resir014/gatsby-starter-typescript-plus
  description: This is a starter kit for Gatsby.js websites written in TypeScript. It includes the bare essentials for you to get started (styling, Markdown parsing, minimal toolset).
  tags:
    - Styling:CSS-in-JS
    - Language:TypeScript
    - Markdown
  features:
    - TypeScript
    - TSLint (with custom TSLint rules)
    - Markdown rendering with Remark
    - Basic component structure
    - Styling with emotion
- url: https://haysclark.github.io/gatsby-starter-typescript/
  repo: https://github.com/haysclark/gatsby-starter-typescript
  description: n/a
  tags:
    - Language:TypeScript
  features:
    - TypeScript
- url: https://fabien0102-gatsby-starter.netlify.com/
  repo: https://github.com/fabien0102/gatsby-starter
  description: n/a
  tags:
    - Language:TypeScript
    - Styling:Other
    - Testing
  features:
    - Semantic-ui for styling
    - TypeScript
    - Offline support
    - Web App Manifest
    - Jest/Enzyme testing
    - Storybook
    - Markdown linting
- url: https://gatsby-starter-wordpress.netlify.com/
  repo: https://github.com/GatsbyCentral/gatsby-starter-wordpress
  description: Gatsby starter using WordPress as the content source.
  tags:
    - Styling:CSS-in-JS
    - CMS:Wordpress
  features:
    - All the features from gatsby-advanced-starter, plus
    - Leverages the WordPress plugin for Gatsby for data
    - Configured to work with WordPress Advanced Custom Fields
    - Auto generated Navigation for your Wordpress Pages
    - Minimal UI and Styling — made to customize.
    - Styled Components
- url: https://www.concisejavascript.org/
  repo: https://github.com/rwieruch/open-crowd-fund
  description: n/a
  tags:
    - Stripe
    - Firebase
  features:
    - Open source crowdfunding for your own ideas
    - Alternative for Kickstarter, GoFundMe, etc.
    - Secured Credit Card payments with Stripe
    - Storing of funding information in Firebase
- url: https://www.verious.io/
  repo: https://github.com/cpinnix/verious-boilerplate
  description: n/a
  tags:
    - Styling:Other
  features:
    - Components only. Bring your own data, plugins, etc.
    - Bootstrap inspired grid system with Container, Row, Column components.
    - Simple Navigation and Dropdown components.
    - Baseline grid built in with modular scale across viewports.
    - Abstract measurements utilize REM for spacing.
    - One font to rule them all, Helvetica.
- url: https://gatsby-starter-blog-grommet.netlify.com/
  repo: https://github.com/Ganevru/gatsby-starter-blog-grommet
  description: GatsbyJS v2 starter for creating a blog. Based on Grommet v2 UI.
  tags:
    - Blog
    - Markdown
    - Styling:Grommet
    - Language:TypeScript
    - Linting
    - Redux
  features:
    - Grommet v2 UI
    - Easily configurable - see site-config.js in the root
    - Switch between grommet themes
    - Change between light and dark themes (with Redux)
    - Blog posts previews in card style
    - Responsive Design, optimized for Mobile devices
    - styled-components
    - TypeScript and ESLint (typescript-eslint)
    - lint-staged and husky - for linting before commit
- url: https://happy-pare-dff451.netlify.com/
  repo: https://github.com/fhavrlent/gatsby-contentful-typescript-starter
  description: Contentful and TypeScript starter based on default starter.
  tags:
    - CMS:Contentful
    - CMS:Headless
    - Language:TypeScript
    - Styling:CSS-in-JS
  features:
    - Based on default starter
    - TypeScript
    - CSS in JS (Emotion)
    - CMS:Contentful
- url: https://xylo-gatsby-bulma-starter.netlify.com/
  repo: https://github.com/xydac/xylo-gatsby-bulma-starter
  description: Gatsby v2 Starter with Bulma based on default starter.
  tags:
    - Styling:SCSS
    - Styling:Bulma
  features:
    - Based on default starter
    - Bulma Css
    - Sass based Styling
- url: https://maxpou.github.io/gatsby-starter-morning-dew/
  repo: https://github.com/maxpou/gatsby-starter-morning-dew
  description: Gatsby v2 blog starter
  tags:
    - Blog
    - Markdown
    - PWA
    - Disqus
    - SEO
    - Styling:CSS-in-JS
  features:
    - Blog post listing with previews (image + summary) for each blog post
    - Fully configurable
    - Multilang support (blog post only)
    - Syntax highlighting
    - css-in-js (with styled-components)
    - Fully Responsive
    - Tags
    - Google Analytics
    - Disqus comments support
    - Offline support
    - Web App Manifest
    - ESLint
    - Prettier
    - Travis CI
- url: https://gatsby-starter-blog-jumpalottahigh.netlify.com/
  repo: https://github.com/jumpalottahigh/gatsby-starter-blog-jumpalottahigh
  description: Gatsby v2 blog starter with SEO, search, filter, reading progress, mobile menu fab
  tags:
    - Blog
    - Markdown
  features:
    - Blog post listing with previews (image + summary) for each blog post
    - Google structured data
    - Mobile-friendly menu toggled with a floating action button (FAB)
    - Article read progress
    - User feedback component
- url: https://i18n.smakosh.com/
  repo: https://github.com/smakosh/gatsby-starter-i18n
  description: Gatsby v2 Starter with i18n using react-intl and more cool features.
  tags:
    - Styling:CSS-in-JS
    - i18n
  features:
    - Based on default starter
    - i18n with rtl text
    - Stateless components using Recompose
    - Font changes depending on the chosen language
    - SEO (meta tags, openGraph, structured data, twitter and more...)
- url: https://gatsby-starter-mate.netlify.com
  repo: https://github.com/EmaSuriano/gatsby-starter-mate
  description: A portfolio starter for Gatsby integrated with Contentful CMS.
  tags:
    - Styling:CSS-in-JS
    - CMS:Contentful
    - CMS:Headless
    - Portfolio
  features:
    - Gatsby v2
    - Rebass (Styled-components system)
    - React Reveal
    - Dynamic content from Contentful
    - Offline support
    - PWA ready
    - SEO
    - Responsive design
    - Icons from font-awesome
    - Netlify Deployment Friendly
    - Medium integration
    - Social sharing (Twitter, Facebook, Google, LinkedIn)
- url: https://gatsby-starter-typescript-sass.netlify.com
  repo: https://github.com/tdharmon/gatsby-starter-typescript-sass
  description: A basic starter with TypeScript and Sass built in
  tags:
    - Language:TypeScript
    - Styling:SCSS
    - Linting
  features:
    - TypeScript and Sass support
    - TS linter with basic react rules
- url: https://gatsby-simple-contentful-starter.netlify.com/
  repo: https://github.com/cwlsn/gatsby-simple-contentful-starter
  description: A simple starter to display Contentful data in Gatsby, ready to deploy on Netlify. Comes with a detailed article detailing the process.
  tags:
    - CMS:Contentful
    - CMS:Headless
    - Markdown
    - Styling:CSS-in-JS
  features:
    - Gatsby v2
    - Query Contentful data via Gatsby's GraphQL
    - Styled-Components for CSS-in-JS
    - Simple format, easy to create your own site quickly
    - React Helmet for Header Modification
    - Remark for loading Markdown into React
- url: https://gatsby-blog-cosmicjs.netlify.com/
  repo: https://github.com/cosmicjs/gatsby-blog-cosmicjs
  description: Blog that utilizes the power of the Cosmic JS headless CMS for easy content management
  tags:
    - CMS:Cosmic JS
    - CMS:Headless
    - Blog
  features:
    - Uses the Cosmic JS Gatsby source plugin
- url: https://cosmicjs-gatsby-starter.netlify.com/
  repo: https://github.com/cosmicjs/gatsby-starter
  description: Simple Gatsby starter connected to the Cosmic JS headless CMS for easy content management
  tags:
    - CMS:Cosmic JS
    - CMS:Headless
  features:
    - Uses the Cosmic JS Gatsby source plugin
- url: https://www.gatsby-typescript-template.com/
  repo: https://github.com/ikeryo1182/gatsby-typescript-template
  description: This is a standard starter with TypeScript, TSLint, Prettier, Lint-Staged(Husky) and Sass
  tags:
    - Language:TypeScript
    - Linting
    - Styling:SCSS
  features:
    - Category and Tag for post
    - Type Safe by TypeScript
    - Format Safe by TSLint and Prettier with Lint-Staged(Husky)
- url: https://zandersparrow.github.io/gatsby-simple-redux/
  repo: https://github.com/zandersparrow/gatsby-simple-redux
  description: The default starter plus redux
  tags:
    - Redux
  features:
    - Minimal starter based on the official default
    - Includes redux and a simple counter example
- url: https://gatsby-casper.netlify.com/
  repo: https://github.com/scttcper/gatsby-casper
  description: This is a starter blog that looks like the Ghost.io default theme, casper.
  tags:
    - Blog
    - Language:TypeScript
    - Styling:CSS-in-JS
  features:
    - Emotion CSS-in-JS
    - TypeScript
    - Author and tag pages
    - RSS
- url: https://gatsby-universal.netlify.com
  repo: https://github.com/fabe/gatsby-universal
  description: An opinionated Gatsby v2 starter for state-of-the-art marketing sites
  tags:
    - Transitions
    - PWA
    - Styling:CSS-in-JS
    - Linting
    - Markdown
    - SEO
  features:
    - Page Transitions
    - IntersectionObserver, component-based
    - React Context for global UI state
    - styled-components v4
    - Generated media queries for easy use
    - Optimized with Google Lighthouse (100/100)
    - Offline support
    - Manifest support
    - Sitemap support
    - All favicons generated
    - SEO (with Schema JSONLD) & Social Tags
    - Prettier
    - ESLint
- url: https://prismic.lekoarts.de/
  repo: https://github.com/LekoArts/gatsby-starter-prismic
  description: A typography-heavy & light-themed Gatsby Starter which uses the Headless CMS Prismic.
  tags:
    - CMS:Prismic
    - CMS:Headless
    - Styling:CSS-in-JS
    - Linting
    - Blog
    - PWA
    - Testing
  features:
    - Prismic as Headless CMS
    - Uses multiple features of Prismic - Slices, Labels, Relationship fields, Custom Types
    - Emotion for Styling
    - Cypress for End-to-End testing
    - Prism.js highlighting
    - Responsive images with gatsby-image
    - Extensive SEO
    - ESLint & Prettier
- url: https://gatsby-starter-v2-casper.netlify.com/
  repo: https://github.com/GatsbyCentral/gatsby-v2-starter-casper
  description: A blog starter based on the Casper (v1.4) theme.
  tags:
    - Blog
    - PWA
  features:
    - Page pagination
    - CSS
    - Tags
    - Google Analytics
    - Offline support
    - Web App Manifest
    - SEO
- url: https://lumen-v2.netlify.com/
  repo: https://github.com/GatsbyCentral/gatsby-v2-starter-lumen
  description: A Gatsby v2 fork of the lumen starter.
  tags:
    - Blog
    - RSS
    - Disqus
  features:
    - Lost Grid.
    - Beautiful typography inspired by matejlatin/Gutenberg.
    - Mobile-First approach in development.
    - Stylesheet built using Sass and BEM-Style naming.
    - Syntax highlighting in code blocks.
    - Sidebar menu built using a configuration block.
    - Archive organized by tags and categories.
    - Automatic RSS generation.
    - Automatic Sitemap generation.
    - Offline support.
    - Google Analytics support.
    - Disqus Comments support.
- url: https://gatsby-starter-firebase.netlify.com/
  repo: https://github.com/muhajirdev/gatsby-starter-firebase
  description: A Gatsby + Firebase Starter. With Authentication
  tags:
    - Firebase
    - Client-side App
  features:
    - Eslint Airbnb without semicolon and without .jsx extension
    - Firebase
    - Web App Manifest
- url: http://gatsby-lightbox.416serg.me
  repo: https://github.com/416serg/gatsby-starter-lightbox
  description: Showcasing a custom lightbox implementation using `gatsby-image`
  tags:
    - Portfolio
    - SEO
    - Styling:CSS-in-JS
  features:
    - Features a custom, accessible lightbox with gatsby-image
    - Styled with styled-components using CSS Grid
    - React Helmet for SEO
- url: https://stoic-swirles-4bd808.netlify.com/
  repo: https://github.com/crstnio/gatsby-starter-antd
  description: Gatsby's default starter configured for use with the Antd component library, modular imports and less.
  tags:
    - Styling:Ant Design
    - Styling:Other
  features:
    - Fork of Gatsby's default starter
    - React Helmet, Manifest and offline support retained
    - Antd component library pre-installed
    - Uses gatsby-plugin-antd for modular imports
    - Customize the theme of Antd with `modifyVars`
- url: http://jackbravo.github.io/gatsby-starter-i18n-blog/
  repo: https://github.com/jackbravo/gatsby-starter-i18n-blog
  description: Same as official gatsby-starter-blog but with i18n support
  tags:
    - i18n
    - Blog
  features:
    - Translates site name and bio using .md files
    - No extra libraries needed
- url: https://calpa.me/
  repo: https://github.com/calpa/gatsby-starter-calpa-blog
  description: Blog Template X Contentful, Twitter and Facebook style
  tags:
    - Blog
    - Styling:SCSS
  features:
    - GatsbyJS v2, faster than faster
    - Not just Contentful content source, you can use any database
    - Custom style
    - Google Analytics
    - Gitalk
    - sitemap
    - React FontAwesome
    - SEO
    - Offline support
    - Web App Manifest
    - Styled using SCSS
    - Page pagination
    - Netlify optimization
- url: https://gatsby-starter-typescript-power-blog.majidhajian.com/
  repo: https://github.com/mhadaily/gatsby-starter-typescript-power-blog
  description: Minimal Personal Blog with Gatsby and TypeScript
  tags:
    - PWA
    - Blog
    - Language:TypeScript
    - Markdown
  features:
    - Mobile-First approach in development
    - TSLint & Prettier
    - Offline support
    - Category and Tag for post
    - Type Safe by TypeScript
    - Format Safe by TSLint, StyleLint and Prettier with Lint-Staged(Husky)
    - Blog page
    - Syntax highlighting in code blocks
    - Pagination Ready
    - Ready to deploy to GitHub Pages
    - Automatic RSS generation
    - Automatic Sitemap generation
- url: https://gatsby-starter-kentico-cloud.netlify.com/
  repo: https://github.com/Kentico/gatsby-starter-kentico-cloud
  description: Gatsby starter site with Kentico Cloud
  tags:
    - CMS:Headless
  features:
    - Gatsby v2 support
    - Content item <-> content type relationships
    - Language variants relationships
    - Linked items elements relationships
    - Content items in Rich text elements relationships
    - Reverse link relationships
- url: https://gatsby-starter-storybook.netlify.com/
  repo: https://github.com/markoradak/gatsby-starter-storybook
  description: Gatsby starter site with Storybook
  tags:
    - Storybook
    - Styling:CSS-in-JS
    - Linting
  features:
    - Gatsby v2 support
    - Storybook v4 support
    - Styled Components v4 support
    - Styled Reset, ESLint, Netlify Conf
- url: https://jamstack-hackathon-starter.netlify.com/
  repo: https://github.com/sw-yx/jamstack-hackathon-starter
  description: A JAMstack app with authenticated routes, static marketing pages, etc. with Gatsby, Netlify Identity, and Netlify Functions
  tags:
    - Netlify
    - Client-side App
  features:
    - Netlify Identity
    - Netlify Functions
    - Static Marketing pages and Dynamic Client-side Authenticated App pages
- url: https://collective.github.io/gatsby-starter-plone/
  repo: https://github.com/collective/gatsby-starter-plone
  description: A Gatsby starter template to build static sites using Plone as the content source
  tags:
    - CMS:Other
    - CMS:Headless
    - SEO
    - PWA
  features:
    - Creates 1-1 copy of source Plone site
    - Auto generated navigation and breadcrumbs
    - Progressive Web App features
    - Optimized for performance
    - Minimal UI and Styling
- url: https://gatsby-tutorial-starter.netlify.com/
  repo: https://github.com/justinformentin/gatsby-v2-tutorial-starter
  description: Simple, modern designed blog with post lists, tags, and easily customizable code.
  tags:
    - Blog
    - Linting
    - PWA
    - SEO
    - Styling:CSS-in-JS
    - Markdown
  features:
    - Blog post listing with image, summary, date, and tags.
    - Post Tags
    - Post List Filtering
    - Typography.js
    - Emotion styling
    - Syntax Highlighting in Code Blocks
    - Gatsby Image
    - Fully Responsive
    - Offline Support
    - Web App Manifest
    - SEO
    - PWA
    - Sitemap generation
    - Schema.org JSON-LD
    - CircleCI Integration
    - Codeclimate Integration
    - Google Analytics
    - Twitter and OpenGraph Tags
    - ESLint
    - Prettier Code Styling
- url: https://avivero.github.io/gatsby-redux-starter/
  repo: https://github.com/AVivero/gatsby-redux-starter
  description: Gatsby starter site with Redux, Sass, Bootstrap, Css Modules and Material Icons
  tags:
    - Redux
    - Styling:SCSS
    - Styling:Bootstrap
    - Styling:Material
    - Linting
  features:
    - Gatsby v2 support
    - Redux support
    - Sass support
    - Bootstrap v4 support
    - Css Modules support
    - ESLint, Prettier
- url: https://gatsby-typescript-boilerplate.netlify.com/
  repo: https://github.com/leachjustin18/gatsby-typescript-boilerplate
  description: Opinionated Gatsby v2 starter with TypeScript.
  tags:
    - Language:TypeScript
    - PWA
    - Styling:SCSS
    - Styling:PostCSS
  features:
    - TSLint with airbnb & prettier configurations
    - Prettier
    - Stylelint
    - Offline support
    - Type Safe by TypeScript
    - Format on commit with Lint-Staged(Husky)
    - Favicon generation
    - Sitemap generation
    - Autoprefixer with browser list
    - CSS nano
    - CSS MQ Packer
    - Lazy load image(s) with plugin sharp
    - Gatsby Image
    - Netlify optimizations
- url: https://danshai.github.io/gatsbyv2-scientific-blog-machine-learning/
  repo: https://github.com/DanShai/gatsbyv2-scientific-blog-machine-learning
  description: Machine learning ready and scientific blog starter
  tags:
    - Blog
    - Linting
  features:
    - Write easly your scientific blog with katex and publish your research
    - Machine learning ready with tensorflowjs
    - Manipulate csv data
    - draw with graph mermaid
    - display charts with chartjs
- url: https://gatsby-tailwind-styled-components.netlify.com/
  repo: https://github.com/muhajirdev/gatsby-tailwind-styled-components-starter
  description: A Gatsby Starter with Tailwind CSS + Styled Components
  tags:
    - Styling:Tailwind
  features:
    - Eslint Airbnb without semicolon and without .jsx extension
    - Offline support
    - Web App Manifest
- url: https://gatsby-starter-mobx.netlify.com
  repo: https://github.com/borekb/gatsby-starter-mobx
  description: MobX + TypeScript + TSLint + Prettier
  tags:
    - Language:TypeScript
    - Linting
    - Testing
  features:
    - Gatsby v2 + TypeScript
    - MobX with decorators
    - Two examples from @mweststrate's Egghead course
    - .editorconfig & Prettier
    - TSLint
    - Jest
- url: https://tender-raman-99e09b.netlify.com/
  repo: https://github.com/amandeepmittal/gatsby-bulma-quickstart
  description: A Bulma CSS + GatsbyJS Starter Kit
  tags:
    - Styling:Bulma
    - Styling:SCSS
  features:
    - Uses Bulma CSS
    - Sass based Styling
    - Responsive Design
    - Google Analytics Integration
    - Uses Gatsby v2
    - SEO
- url: https://gatsby-starter-notes.netlify.com/
  repo: https://github.com/patricoferris/gatsby-starter-notes
  description: Gatsby starter for creating notes organised by subject and topic
  tags:
    - Markdown
    - Pagination
  features:
    - Create by topic per subject notes that are organised using pagination
    - Support for code syntax highlighting
    - Support for mathematical expressions
    - Support for images
- url: https://gatsby-starter-ttag.netlify.com/
  repo: https://github.com/ttag-org/gatsby-starter-ttag
  description: Gatsby starter with the minimum required to demonstrate using ttag for precompiled internationalization of strings.
  tags:
    - i18n
  features:
    - Support for precompiled string internationalization using ttag and it's babel plugin
- url: https://gatsby-starter-typescript.netlify.com/
  repo: https://github.com/goblindegook/gatsby-starter-typescript
  description: Gatsby starter using TypeScript.
  tags:
    - Markdown
    - Pagination
    - Language:TypeScript
    - PWA
    - Linting
  features:
    - Markdown and MDX
    - Local search powered by Lunr
    - Syntax highlighting
    - Images
    - Styling with Emotion
    - Testing with Jest and react-testing-library
- url: https://gatsby-netlify-cms-example.netlify.com/
  repo: https://github.com/robertcoopercode/gatsby-netlify-cms
  description: Gatsby starter using Netlify CMS
  tags:
    - CMS:Netlify
    - Styling:SCSS
  features:
    - Example of a website for a local developer meetup group
    - NetlifyCMS used for easy data entry
    - Mobile-friendly design
    - Styling done with Sass
    - Gatsby version 2
- url: https://gatsby-typescript-starter-blog.netlify.com/
  repo: https://github.com/frnki/gatsby-typescript-starter-blog
  description: A starter blog for TypeScript-based Gatsby projects with minimal settings.
  tags:
    - Language:TypeScript
    - Blog
  features:
    - Typescrip & TSLint
    - No Styling (No Typography.js)
    - Minimal settings based on official starter blog
- url: https://gatsby-serif.netlify.com/
  repo: https://github.com/jugglerx/gatsby-serif-theme
  description: Multi page/content-type starter using Markdown and SCSS. Serif is a beautiful small business theme for Gatsby. The theme is fully responsive, blazing fast and artfully illustrated.
  tags:
    - Styling:SCSS
    - Markdown
    - Linting
  features:
    - Multiple "content types" for `services`, `team` and `testimonials` using Markdown as the source
    - Graphql query in `gatsby-node.js` using aliases that creates pages and templates by content type based on the folder `src/pages/services`, `src/pages/team`
    - SCSS
    - Responsive design
    - Bootstrap 4 grid and media queries only
    - Responsive menu
    - Royalty free illustrations included
    - SEO titles & meta using `gatsby-plugin-react-helmet`
    - Eslint & Prettier
- url: https://awesome-gatsby-starter.netlify.com/
  repo: https://github.com/South-Paw/awesome-gatsby-starter
  description: Starter with a preconfigured MDX, Storybook and ESLint environment for component first development of your next Gatsby site.
  tags:
    - MDX
    - Markdown
    - Storybook
    - Styling:CSS-in-JS
    - Linting
  features:
    - Gatsby MDX for JSX in Markdown loading, parsing, and rendering of pages
    - Storybook for isolated component development
    - styled-components for CSS-in-JS
    - ESLint with Airbnb's config
    - Prettier integrated into ESLint
    - A few example components and pages with stories and simple site structure
- url: https://santosfrancisco.github.io/gatsby-starter-cv/
  repo: https://github.com/santosfrancisco/gatsby-starter-cv
  description: A simple starter to get up and developing your digital curriculum with GatsbyJS'
  tags:
    - Styling:CSS-in-JS
    - PWA
    - Onepage
  features:
    - Gatsby v2
    - Based on default starter
    - Google Analytics
    - Web App Manifest
    - SEO
    - Styling with styled-components
    - Responsive Design, optimized for Mobile devices
- url: https://vigilant-leakey-a4f8cd.netlify.com/
  repo: https://github.com/BoyWithSilverWings/gatsby-blog-starter
  description: Minimal Blog Starter Template with Styled Components.
  tags:
    - Markdown
    - Styling:CSS-in-JS
    - Blog
  features:
    - Markdown loading, parsing, and rendering of pages
    - Minimal UI for blog
    - Styled-components for CSS-in-JS
    - Prettier added as pre-commit hook
    - Google Analytics
    - Image Optimisation
    - Code Styling and Formatting in markdown
    - Responsive Design
- url: https://inspiring-me-lwz7512.netlify.com/
  repo: https://github.com/lwz7512/gatsby-netlify-identity-starter
  description: Gatsby Netlify Identity Starter with NIW auth support, and content gating, as well as responsive layout.
  tags:
    - Netlify
    - Pagination
  features:
    - Mobile Screen support
    - Privacy control for post content view & profile page
    - User authentication by Netlify Identity Widget/Service
    - Pagination for posts
    - Navigation menu with active status
- url: https://gatsby-starter-event-calendar.netlify.com/
  repo: https://github.com/EmaSuriano/gatsby-starter-event-calendar
  description: Gatsby Starter to display information about events from Google Spreadsheets with Calendars
  tags:
    - Linting
    - Styling:Grommet
    - PWA
    - SEO
    - Google Sheets
  features:
    - Grommet
    - Theming
    - Google Spreadsheet integration
    - PWA
    - A11y
    - SEO
    - Netlify Deployment Friendly
    - ESLint with Airbnb's config
    - Prettier integrated into ESLint
- url: https://gatsby-starter-tech-blog.netlify.com/
  repo: https://github.com/email2vimalraj/gatsby-starter-tech-blog
  description: A simple tech blog starter kit for gatsbyjs
  tags:
    - Blog
    - Portfolio
  features:
    - Markdown based blog
    - Filter blog posts by Tags
    - Easy customization
    - Using styled components
    - Minimal styles
    - Best scoring by Lighthouse
    - SEO support
    - PWA support
    - Offline support
- url: https://infallible-brown-28846b.netlify.com/
  repo: https://github.com/tylergreulich/gatsby-typescript-mdx-prismjs-starter
  description: Gatsby starter using TypeScript, MDX, Prismjs, and styled-components
  tags:
    - Language:TypeScript
    - Linting
    - Testing
    - Styling:CSS-in-JS
    - MDX
  features:
    - Gatsby v2 + TypeScript
    - Syntax highlighting with Prismjs
    - MDX
    - Jest
    - react-testing-library
    - styled-components
- url: https://hardcore-darwin-d7328f.netlify.com/
  repo: https://github.com/BoyWithSilverWings/gatsby-careers-page
  description: A Careers Page for startups using Gatsby
  tags:
    - Markdown
    - Styling:CSS-in-JS
  features:
    - Careers Listing
    - Application Format
    - Markdown for creating job description
    - styled-components
- url: https://saikrishna.me/
  repo: https://github.com/s-kris/gatsby-minimal-portfolio-blog
  description: A minimal portfolio website with blog using Gatsby. Suitable for developers.
  tags:
    - Portfolio
    - Blog
  features:
    - Portfolio Page
    - Timline (Journey) page
    - Minimal
- url: https://gatsby-starter-blog-mdx-demo.netlify.com
  repo: https://github.com/hagnerd/gatsby-starter-blog-mdx
  description: A fork of the Official Gatsby Starter Blog with support for MDX out of the box.
  tags:
    - MDX
    - Blog
  features:
    - MDX
    - Blog
    - RSS Feed
- url: https://gatsby-tailwindcss-sass-starter-demo.netlify.com/
  repo: https://github.com/durianstack/gatsby-tailwindcss-sass-starter
  description: Just another Gatsby Tailwind with SASS starter
  tags:
    - Styling:Tailwind
    - Styling:SCSS
  features:
    - Tailwind, A Utility-First CSS Framework for Rapid UI Development
    - SASS/SCSS
    - Comes with React Helmet for adding site meta tags
    - Includes plugins for offline support out of the box
    - PurgeCSS to shave off unused styles
- url: https://tyra-starter.netlify.com/
  repo: https://github.com/madelyneriksen/gatsby-starter-tyra
  description: A feminine GatsbyJS Starter Optimized for SEO
  tags:
    - SEO
    - Blog
    - Styling:Other
  features:
    - Integration with Social Media and Mailchimp.
    - Styled with Tachyons.
    - Rich structured data on blog posts for SEO.
    - Pagination and category pages.
- url: https://gatsby-starter-styled.netlify.com/
  repo: https://github.com/gregoralbrecht/gatsby-starter-styled
  description: Yet another simple starter with Styled-System, Typography.js, SEO and Google Analytics.
  tags:
    - Styling:CSS-in-JS
    - PWA
    - SEO
  features:
    - Styled-Components
    - Styled-System
    - Rebass Grid
    - Typography.js to easily set up font styles
    - Google Analytics
    - Prettier, ESLint & Stylelint
    - SEO (meta tags and schema.org via JSON-LD)
    - Offline support
    - Web App Manifest
- url: https://gatsby.ghost.org/
  repo: https://github.com/TryGhost/gatsby-starter-ghost
  description: Build lightning-fast, modern publications with Ghost and Gatsby
  tags:
    - CMS:Headless
    - Blog
  features:
    - Ghost integration with ready to go placeholder content and webhooks support
    - Minimal responsive design
    - Pagination for posts, tags, and authors
    - SEO Friendly Meta
    - JSON-LD Schema
    - OpenGraph structured data
    - Twitter Cards meta
    - Sitemap Generation
    - XML Sitemaps
    - Progressive Web App
    - Offline Support
    - RSS Feed
    - Netlify integration ready to deploy
- url: https://traveler-blog.netlify.com/
  repo: https://github.com/QingpingMeng/gatsby-starter-traveler-blog
  description: A fork of the Official Gatsby Starter Blog to build a travler blog with images support
  tags:
    - Blog
    - PWA
    - SEO
    - Styling:Material
    - Styling:CSS-in-JS
  features:
    - Netlify integration ready to deploy
    - Material UI
    - styled-components
    - GitHub markdown css support
- url: https://create-ueno-app.netlify.com
  repo: https://github.com/ueno-llc/ueno-gatsby-starter
  description: Opinionated Gatsby starter by Ueno.
  tags:
    - Language:TypeScript
    - Styling:SCSS
    - Linting
    - Transitions
  features:
    - GraphQL hybrid
    - SEO friendly
    - GSAP ready
    - Nice Devtools
    - GsapTools
    - Ueno plugins
    - SVG to React component
    - Ueno's TSlint
    - Decorators
- url: https://gatsby-sseon-starter.netlify.com/
  repo: https://github.com/SeonHyungJo/gatsby-sseon-starter
  description: Simple starter template for Gatsby
  tags:
    - Blog
    - Disqus
    - Markdown
    - Styling:SCSS
  features:
    - SASS/SCSS
    - Comes with React Helmet for adding site meta tags
    - Add Disqus
    - Nice Pagination
- url: https://gatsby-contentstack-starter.netlify.com/
  repo: https://github.com/contentstack/gatsby-starter-contentstack
  description: A Gatsby starter powered by Headless CMS Contentstack.
  tags:
    - CMS:Headless
    - Blog
  features:
    - Includes Contentstack Delivery API for any environment
    - Dynamic content from Contentstack CMS
- url: https://gatsby-craftcms-barebones.netlify.com
  repo: https://github.com/frankievalentine/gatsby-craftcms-barebones
  description: Barebones setup for using Craft CMS and Gatsby locally.
  tags:
    - CMS:Headless
  features:
    - Full setup instructions included
    - Documented to get you set up with Craft CMS quickly
    - Code referenced in repo
- url: https://gatsby-starter-buttercms.netlify.com/
  repo: https://github.com/ButterCMS/gatsby-starter-buttercms
  description: A starter template for spinning up a Gatsby+ ButterCMS site
  tags:
    - Blog
    - SEO
    - CMS:Headless
  features:
    - Fully functioning blog
    - Navigation between posts with a previous/next post button
    - FAQ Knowledge Base
    - CMS Powered Homepage
    - Customer Case Study example marketing pages
- url: https://master.d2f5ek3dnwfe9v.amplifyapp.com/
  repo: https://github.com/dabit3/gatsby-auth-starter-aws-amplify
  description: This Gatsby starter uses AWS Amplify to implement authentication flow for signing up/signing in users as well as protected client side routing.
  tags:
    - AWS
    - Authentication
  features:
    - AWS Amplify
    - Full authentication workflow
    - Registration form
    - Signup form
    - User sign in
- url: https://gatsby-starter.mdbootstrap.com/
  repo: https://github.com/anna-morawska/gatsby-material-design-for-bootstrap
  description: A simple starter which lets you quickly start developing with Gatsby and Material Design For Bootstrap
  tags:
    - Styling:Material
  features:
    - React Bootstrap with Material Design css framework.
    - Free for personal and commercial use
    - Fully responsive
- url: https://frosty-ride-4ff3b9.netlify.com/
  repo: https://github.com/damassi/gatsby-starter-typescript-rebass-netlifycms
  description:
    A Gatsby starter built on top of MDX (React + Markdown), NetlifyCMS (with
    MDX and netlify-cms-backend-fs support -- no need to deploy), TypeScript,
    Rebass for UI, Styled Components, and Jest for testing. Very little visual
    styling has been applied so that you can bring your own :)
  tags:
    - MDX
    - CMS:Netlify
    - Language:TypeScript
    - Styling:Other
    - Styling:CSS-in-JS
    - Testing
  features:
    - MDX - Markdown + React
    - Netlify CMS (with MDX support)
    - Read and write to local file system via netlify-cms-backend-fs
    - TypeScript
    - Rebass
    - Styled Components
    - Jest
- url: https://bluepeter.github.io/gatsby-material-ui-business-starter/
  repo: https://github.com/bluepeter/gatsby-material-ui-business-starter
  description: Beautiful Gatsby Material Design Business Starter
  tags:
    - Styling:Material
  features:
    - Uses the popular, well-maintained Material UI React component library
    - Material Design theme and icons
    - Rotating home page carousel
    - Simple setup without opinionated setup
    - Fully instrumented for successful PROD deployments
    - Stylus for simple CSS
- url: https://example-company-website-gatsby-sanity-combo.netlify.com/
  repo: https://github.com/sanity-io/example-company-website-gatsby-sanity-combo
  description: This examples combines Gatsby site generation with Sanity.io content management in a neat company website.
  tags:
    - CMS:sanity.io
    - CMS:Headless
    - Blog
  features:
    - Out-of-the-box headless CMS
    - Real-time content preview in Development
    - Fast & frugal builds
    - No accidental missing fields/types
    - Full Render Control with Portable Text
    - gatsby-image support
    - Content types for company info, pages, projects, people, and blog posts
- url: https://gatsby-starter-under-construction.netlify.com/
  repo: https://github.com/robinmetral/gatsby-starter-under-construction
  description: Blazing fast "Under Construction" page with a blazing quick setup.
  tags:
    - Onepage
    - Styling:CSS-in-JS
    - SEO
    - PWA
  features:
    - Configure everything in gatsby-config.js
    - Creative CSS3 background patterns by Lea Verou
    - Built-in Google Fonts support
    - Social icons with react-social-icons
- url: https://gatsby-starter-docz.netlify.com/
  repo: https://github.com/RobinCsl/gatsby-starter-docz
  description: Simple starter where building your own documentation with Docz is possible
  tags:
    - Documentation
  features:
    - Generate nice documentation with Docz, in addition to generating your normal Gatsby site
    - Document your React components in .mdx files
- url: https://gatsby-starter-santa-fe.netlify.com/
  repo: https://github.com/osogrizz/gatsby-starter-santa-fe
  description: A place for artist or designers to display their creations
  tags:
    - Styling:CSS-in-JS
  features:
    - SEO friendly
    - Built-in Google Fonts support
    - Contact Form
    - Customizable Design Template
- url: https://gatsby-hello-friend.now.sh
  repo: https://github.com/panr/gatsby-starter-hello-friend
  description: A simple starter for Gatsby. That's it.
  tags:
    - Pagination
    - Markdown
    - Blog
    - Portfolio
    - Styling:PostCSS
  features:
    - Dark/light mode, depending on your preferences
    - Great reading experience thanks to Inter font, made by Rasmus Andersson
    - Nice code highlighting thanks to PrismJS
    - Responsive youtube/vimeo etc. videos
    - Elastic menu
    - Fully responsive site
- url: https://lgcolella.github.io/gatsby-starter-developer-blog/
  repo: https://github.com/lgcolella/gatsby-starter-developer-blog
  description: A starter to create SEO-friendly, fast, multilanguage, responsive and highly customizable technical blogs/portfolios with the most common features out of the box.
  tags:
    - Blog
    - Portfolio
    - i18n
  features:
    - Multilanguage posts
    - Pagination and image preview for posts
    - Tags
    - SEO
    - Social share buttons
    - Disqus for comments
    - Highlighting for code syntax in posts
    - Dark and light themes available
    - Various available icon sets
    - RSS Feed
    - Web app manifest
- url: https://gatsby.magicsoup.io/
  repo: https://github.com/magicsoup-io/gatsby-starter-magicsoup
  description: A production ready gatsby starter using magicsoup.io
  tags:
    - SEO
    - Markdown
    - Styling:CSS-in-JS
    - Testing
  features:
    - Optimized images with gatsby-image.
    - SEO friendly with react-helmet, gatsby-plugin-sitemap and Google Webmaster Tools!
    - Responsive UIs with magicsoup.io/stock.
    - Static content with gatsby-transform-remark or gatsby-transform-json.
    - Convert Markdown to StyledComponents!
    - Webfonts with gatsby-plugin-web-font-loader.
    - SSR ready!
    - Testing with Jest!
- url: https://foxandgeese.github.io/tiny-agency/
  repo: https://github.com/foxandgeese/tiny-agency
  description: Simple Gatsby.js starter that uses material design and that's perfect for tiny agencies.
  tags:
    - Styling:Material
  features:
    - Uses the popular, well-maintained Material UI React component library
    - Material Design theme and icons
    - Simple setup without opinionated setup
    - Fully instrumented for successful PROD deployments
- url: https://gatsby-shopify.alexander-productions.de/
  repo: https://github.com/AlexanderProd/gatsby-shopify-starter
  description: Kick off your next, ecommerce experience with this Gatsby starter. It is based on the default Gatsby starter to be easily modifiable.
  tags:
    - CMS:Headless
    - SEO
    - eCommerce
    - Styling:CSS-in-JS
  features:
    - Shopping Cart
    - Shopify Integration
    - Product Grid
    - Shopify Store Credentials included
    - Optimized images with gatsby-image.
    - SEO
- url: https://gatejs.netlify.com
  repo: https://github.com/sarasate/gate
  description: API Doc generator inspired by Stripe's API docs
  tags:
    - Documentation
    - Markdown
    - Onepage
  features:
    - API documentation from markdown sources
    - Code samples separated by language
    - Syntax highlighting
    - Everything in a single page
- url: https://hopeful-keller-943d65.netlify.com
  repo: https://github.com/iwilsonq/gatsby-starter-reasonml
  description: Gatsby starter to create static sites using type-safe ReasonML
  tags:
    - Language:Other
    - Blog
    - Styling:CSS-in-JS
  features:
    - Gatsby v2 support
    - bs-platform v4 support
    - Similar to gatsby-starter-blog
- url: https://gatsby-starter-blog-amp-to-pwa.netlify.com/
  repo: https://github.com/tomoyukikashiro/gatsby-starter-blog-amp-to-pwa
  description: Gatsby starter blog with AMP to PWA Strategy
  tags:
    - Blog
    - AMP
    - PWA
  features:
    - Similar to gatsby-starter-blog
    - Support AMP to PWA strategy
- url: https://cvluca.github.io/gatsby-starter-markdown/
  repo: https://github.com/cvluca/gatsby-starter-markdown
  description: Boilerplate for markdown-based website (Documentation, Blog, etc.)
  tags:
    - Markdown
    - Redux
    - Styling:Ant Design
  features:
    - Responsive Web Design
    - Auto generated Sidebar
    - Auto generated Anchor
- url: https://gatsby-starter-wordpress-community.netlify.com/
  repo: https://github.com/pablovila/gatsby-starter-wordpress-community
  description: Starter using gatsby-source-wordpress to display posts and pages from a WordPress site
  tags:
    - CMS:Wordpress
    - Styling:Bulma
    - Blog
    - Pagination
  features:
    - Gatsby v2 support
    - Responsive Web Design
    - WordPress support
    - Bulma and Sass Support for styling
    - Pagination logic
- url: https://gatsby-blogger.netlify.com/
  repo: https://github.com/aslammultidots/blogger
  description: A Simple, clean and modern designed blog with firebase authentication feature and easily customizable code.
  tags:
    - Blog
    - Redux
    - Disqus
    - CMS:Contentful
    - Firebase
  features:
    - Minimal and clean white layout.
    - Dynamic content from Contentful.
    - Blog post listing with previews (image + summary) for each blog post.
    - Disqus commenting system for each blog post.
    - Search post with keyword.
    - Firebase for Authentication.
    - Protected Routes with Authorization.
    - Contact form integration.
- url: https://gatsby-starter-styled-components.netlify.com/
  repo: https://github.com/blakenoll/gatsby-starter-styled-components
  description: The Gatsby default starter modified to use styled-components
  tags:
    - Styling:CSS-in-JS
  features:
    - styled-components
    - sticky footer
- url: https://magazine-example.livingdocs.io/
  repo: https://github.com/livingdocsIO/gatsby-magazine-example
  description: This magazine-starter helps you start out with Livingdocs as a headless CMS.
  tags:
    - Blog
    - CMS:Headless
  features:
    - Minimal and clean white layout.
    - Dynamic content from Livingdocs.
    - Built-in component library.
    - Robust template and theme.
- url: https://gatsby-starter-intl.tomekskuta.pl
  repo: https://github.com/tomekskuta/gatsby-starter-intl
  description: Gatsby v2 i18n starter which makes static pages for every locale and detect your browsers lang. i18n with react-intl.
  tags:
    - i18n
    - Testing
  features:
    - static pages for every language
    - detects your browser locale
    - uses react-intl
    - based on Gatsby Default Starter
    - unit tests with Jest
- url: https://cape.netlify.com/
  repo: https://github.com/juhi-trivedi/cape
  description: A Gatsby - CMS:Contentful demo with Netlify.
  tags:
    - Blog
    - Netlify
    - CMS:Contentful
    - Styling:Bootstrap
  features:
    - Fecthing Dynamic content from Contentful.
    - Blog post listing with previews (image + summary) for each blog post.
    - Contact form integration with Netlify.
    - Grid system inspired by Bootstrap.
- url: https://gatsby-starter-infinite-scroll.baobab.fi/
  repo: https://github.com/baobabKoodaa/gatsby-starter-infinite-scroll
  description: Infinite Scroll and Pagination with 10k photos
  tags:
    - Pagination
    - Styling:CSS-in-JS
  features:
    - Infinite Scroll (default mode)
    - Pagination (fallback for users without JS)
    - Toggle between these modes in demo
    - Efficient implementation (only fetch the data that's needed, ship initial items with the page instead of fetch, etc.)
- url: https://jodie.lekoarts.de/
  repo: https://github.com/LekoArts/gatsby-starter-portfolio-jodie
  description: Image-heavy photography portfolio with colorful accents & great typography
  tags:
    - Portfolio
    - PWA
    - Transitions
    - Styling:CSS-in-JS
    - Linting
    - Testing
    - Language:TypeScript
  features:
    - Configurable with theming, CSS Grid & a yaml file for navigation
    - Create your projects by editing a yaml file and putting images into a folder
    - Shows your Instagram posts
    - TypeScript
    - Cypress for End-to-End testing
    - react-spring for animations & transitions
    - Uses styled-components + styled-system
    - SEO with Sitemap, Schema.org JSONLD, Tags
    - Responsive images with gatsby-image
- url: https://amazing-jones-e61bda.netlify.com/
  repo: https://github.com/WebCu/gatsby-material-kit-react
  description: Adaptation of Material Kit React to Gatsby
  tags:
    - Styling:Material
  features:
    - 60 Handcrafted Components
    - 4 Customized Plugins
    - 3 Example Pages
- url: https://relaxed-bhaskara-5abd0a.netlify.com/
  repo: https://github.com/LekovicMilos/gatsby-starter-portfolio
  description: Gatsby portfolio starter for creating quick portfolio
  tags:
    - Portfolio
  features:
    - Showcase of portfolio items
    - About me page
- url: https://gatsby-typescript-scss-docker-starter.netlify.com/
  repo: https://github.com/OFranke/gatsby-typescript-scss-docker
  description: Gatsby starter TypeScript, SCSS, Docker
  tags:
    - Language:TypeScript
    - Styling:SCSS
    - Linting
  features:
    - Format & Commit Safe by ESLint, StyleLint and Prettier with Lint-Staged (Husky), optimized for VS Code
    - Typings for scss files are automatically generated
    - Responsiveness from the beginning through easy breakpoint configuration
    - Enforce the DRY principle, no hardcoded and repeated `margin`, `font-size`, `color`, `box-shadow`, `border-radius` ... properties anymore
    - Docker ready - you can run gatsby dev mode on your machine environment or with docker-compose
- url: https://prismic-i18n.lekoarts.de/
  repo: https://github.com/LekoArts/gatsby-starter-prismic-i18n
  description: Based on gatsby-starter-prismic with Internationalization (i18n) support.
  tags:
    - CMS:Prismic
    - CMS:Headless
    - Styling:CSS-in-JS
    - Linting
    - Blog
    - PWA
    - Testing
    - i18n
  features:
    - Prismic as Headless CMS
    - Uses multiple features of Prismic - Slices, Labels, Relationship fields, Custom Types, Internationalization
    - Emotion for Styling
    - i18n without any third-party libaries
    - Cypress for End-to-End testing
    - Prism.js highlighting
    - Responsive images with gatsby-image
    - Extensive SEO
    - ESLint & Prettier
- url: https://gatsby-starter-landing-page.netlify.com/
  repo: https://github.com/gillkyle/gatsby-starter-landing-page
  description: Single page starter for minimal landing pages
  tags:
    - Onepage
  features:
    - Gatsby image
    - Google Analytics
    - Minimal design
- url: https://thakkaryash94.github.io/gatsby-github-personal-website/
  repo: https://github.com/thakkaryash94/gatsby-github-personal-website
  description: It is a conversion of original GitHub personal website repo which is written in ruby for JS developers. This repository gives you the code you'll need to kickstart a personal website that showcases your work as a software developer. And when you manage the code in a GitHub repository, it will automatically render a webpage with the owner's profile information, including a photo, bio, and repositories.
  tags:
    - Portfolio
    - Onepage
  features:
    - layout config either stacked or sidebar
    - theme dark/light mode
    - post support
- url: http://gatsby-starter-default-intl.netlify.com
  repo: https://github.com/wiziple/gatsby-starter-default-intl
  description: The default Gatsby starter with features of multi-language url routes and browser language detection.
  tags:
    - i18n
  features:
    - Localization (Multilanguage) provided by react-intl.
    - Support automatic redirection based on user's preferred language in browser provided by browser-lang.
    - Support multi-language url routes within a single page component. That means you don't have to create separate pages such as pages/en/index.js or pages/ko/index.js.
    - Based on gatsby-starter-default with least modification.
- url: https://gatsby-starter-julia.netlify.com/
  repo: https://github.com/niklasmtj/gatsby-starter-julia
  description: A minimal blog starter template built with Gatsby
  tags:
    - Markdown
    - Blog
  features:
    - Landingpage
    - Blogoverview
    - Markdown sourcing
    - Estimated reading time
    - Styled component with @emotion
    - Netlify deployment friendly
    - Nunito font as npm module
    - Site meta tags with React Helmet
- url: https://agalp.imedadel.me
  repo: https://github.com/ImedAdel/automatic-gatsbyjs-app-landing-page
  description: Automatically generate iOS app landing page using GatsbyJS
  tags:
    - Onepage
    - PWA
    - SEO
  features:
    - One Configuration file
    - Automatically generate a landing page for your iOS app
    - List app features
    - App Store and Play Store buttons
    - App screenshot and video preview
    - Easily add social media accounts and contact info in the footer via the site-config.js file.
    - Pick custom Font Awesome icons for the feature list via the site-config.js file.
    - Built using Prettier and Styled-Components
    - Easily integrate Google Analytics by adding your ID to site-config.js file.
- url: https://gatsby-starter-shopify-app.firebaseapp.com/install
  repo: https://github.com/gil--/gatsby-starter-shopify-app
  description: Easily create Serverless Shopify Admin Apps powered by Gatsby and Firebase Functions
  tags:
    - Shopify
    - Firebase
  features:
    - 🗄 Firebase Firestore Realtime DB
    - ⚡️ Serverless Functions API layer (Firebase Functions)
    - 💼 Admin API (Graphql) Serverless Proxy
    - 🎨 Shopify Polaris (AppProvider, etc.)
    - 💰 Application Charge Logic (30 days) with variable trial duration
    - 📡 Webhook Validation & Creation
    - 🔑 GDPR Ready (Including GDPR Webhooks)
    - 🏗 CircleCI Config for easy continuous deployments to Firebase
- url: https://gatsby-starter-paperbase.netlify.com/
  repo: https://github.com/willcode4food/gatsby-starter-paperbase
  description: A Gatsby starter that implements the Paperbase Premium Theme from MaterialUI
  tags:
    - Styling:Material
    - Styling:CSS-in-JS
  features:
    - MaterialUI Paperbase theme in Gatsby!
    - Create professional looking admin tools and dashboards
    - Responsive Design
    - MaterialUI Paper Components
    - MaterialUI Tab Components
- url: https://gatsby-starter-devto.netlify.com/
  repo: https://github.com/geocine/gatsby-starter-devto
  description: A GatsbyJS starter template that leverages the Dev.to API
  tags:
    - Blog
    - Styling:CSS-in-JS
  features:
    - Blog post listing with previews (image + summary) for each blog post
- url: https://gatsby-starter-framer-x.netlify.com/
  repo: https://github.com/simulieren/gatsby-starter-framer-x
  description: A GatsbyJS starter template that is connected to a Framer X project
  tags:
    - Language:TypeScript
  features:
    - TypeScript support
    - Easily work in GatsbyJS and Framer X at the same time
- url: https://gatsby-firebase-hosting.firebaseapp.com/
  repo: https://github.com/bijenkorf-james-wakefield/gatsby-firebase-hosting-starter
  description: A starter with configuration for Firebase Hosting and Cloud Build deployment.
  tags:
    - Firebase
    - Linting
  features:
    - Linting with ESLint
    - Jest Unit testing configuration
    - Lint-staged on precommit hook
    - Commitizen for conventional commit messages
    - Configuration for Firebase hosting
    - Configuration for Cloud Build deployment
    - Clear documentation to have your site deployed on Firebase behind SSL in no time!
- url: https://lewis-gatsby-starter-blog.firebaseapp.com
  repo: https://github.com/lewislbr/lewis-gatsby-starter-blog
  description: A simple custom Gatsby starter template to start a new blog or personal website.
  tags:
    - Blog
    - Styling:CSS-in-JS
    - Markdown
    - PWA
    - Portfolio
    - SEO
  features:
    - Blog post listing with summary preview for each blog post.
    - Automatically creates blog pages from Markdown files.
    - CSS in JS with styled-components.
    - Optimized images.
    - Offline capabilities.
    - Auto-generated sitemap and robots.txt.
- url: https://gatsby-starter-stripe.netlify.com/
  repo: https://github.com/brxck/gatsby-starter-stripe
  description: A minimal starter to create a storefront with Gatsby, Stripe, & Netlify Functions.
  tags:
    - Stripe
    - eCommerce
    - Styling:None
  features:
    - Statically generate based on Stripe inventory
    - Dynamically update with live inventory & availability data
    - Checkout powered by Stripe
    - Serverless functions interact with Stripe API
    - Shopping cart persisted in local storage
    - Responsive images with gatsby-image
- url: https://www.jannikbuschke.de/gatsby-antd-docs/
  repo: https://github.com/jannikbuschke/gatsby-antd-docs
  description: A template for documentation websites
  tags:
    - Documentation
    - Language:TypeScript
    - Styling:Ant Design
    - Markdown
    - MDX
  features:
    - Markdown
    - MDX with mdxjs
    - Syntax highlighting with prismjs
    - Anchors
    - Sidebar
    - Sitecontents
    - Landingpage
- url: https://gatsby-starter.haezl.at
  repo: https://github.com/haezl/gatsby-starter-haezl
  description: A lightweight, mobile first blog starter with infinite scroll and Material-UI design for Gatsby.
  tags:
    - Blog
    - Language:TypeScript
    - Linting
    - Styling:CSS-in-JS
    - Styling:Material
    - Markdown
    - PWA
  features:
    - Landing Page
    - Portfolio section
    - Blog post listing with a preview for each post
    - Infinite scroll instead of next and previous buttons
    - Blog posts generated from Markdown files
    - About Page
    - Responsive Design
    - PWA (Progressive Web App) support
    - MobX
    - Customizable
- url: https://gatsby-starter-fine.netlify.com/
  repo: https://github.com/toboko/gatsby-starter-fine
  description: A mutli-response and light, mobile first blog starter with columns layout and Seo optimization.
  tags:
    - Blog
    - Markdown
    - Portfolio
    - SEO
  features:
    - Blog
    - Portfolio section
    - Customizable
    - Markdown
    - Optimized images
    - Sitemap Page
    - Seo Ready
- url: https://ugglr.github.io/gatsby-clean-portfolio/
  repo: https://github.com/ugglr/gatsby-clean-portfolio
  description: A clean themed Software Engineer Portfolio site, showcasing soft skills on the front page, features project card showcases, about page. Responsive through react-bootstrap components together with custom CSS style sheets. SEO configured, just need to add google analytics tracking code.
  tags:
    - Portfolio
    - SEO
    - Styling:Bootstrap
  features:
    - Resume
    - CV
    - google analytics
    - easy favicon swap
    - Gatsby SEO plugin
    - Clean layout
    - White theme
    - grid using react-bootstrap
    - bootstrap4 classes available
    - font-awesome Library for icons
    - Portfolio site for developers
    - custom project cards
    - easily extendable to include blog page
    - Responsive design
- url: https://gatsby-documentation-starter.netlify.com/
  repo: https://github.com/whoisryosuke/gatsby-documentation-starter
  description: Automatically generate docs for React components using MDX, react-docgen, and GatsbyJS
  tags:
    - Documentation
    - MDX
    - SEO
  features:
    - Parses all React components (functional, stateful, even stateless!) for JS Docblocks and Prop Types.
    - MDX - Write your docs in Markdown and include React components using JSX!
    - Lightweight (only what you need)
    - Modular (easily fits in any React project!)
    - Props table component
    - Customizable sidebar navigation
    - Includes SEO plugins Google Analytics, Offline, Manifest, Helmet.
- url: http://gatsby-absurd.surge.sh/
  repo: https://github.com/ajayns/gatsby-absurd
  description: A Gatsby starter using illustrations from https://absurd.design/
  tags:
    - Onepage
    - Styling:CSS-in-JS
  features:
    - Uses surreal illustrations from absurd.design.
    - Landing page structure split into sections
    - Basic UX/UX elements ready. navbar, smooth scrolling, faqs, theming
    - Convenient image handling and data separation
- url: https://gatsby-starter-quiz.netlify.com/
  repo: https://github.com/raphadeluca/gatsby-starter-quiz
  description: Create rich quizzes with Gatsby & Mdx. No need of database or headless CMS. Manage your data directly in your Mdx file's frontmatter and write your content in the body. Customize your HTML tags, use react components from a library or write your owns. Navigation will be automatically created between each question.
  tags:
    - MDX
  features:
    - Data quiz in the frontmatter
    - Rich customizable content with MDX
    - Green / Red alert footer on user's answer
    - Navigation generated based on the index of each question
- url: https://gatsby-starter-accessibility.netlify.com/
  repo: https://github.com/benjamingrobertson/gatsby-starter-accessibility
  description: The default Gatsby starter with powerful accessibility tools built-in.
  tags:
    - Storybook
    - Linting
  features:
    - 🔍 eslint-plugin-jsx-a11y for catching accessibility issues while authoring code
    - ✅ lint:staged for adding a pre-commit hook to catch accessibility linting errors
    - 📣 react-axe for console reporting of accessibility errors in the DOM during development
    - 📖 storybook setup for accessibility reporting on individual components
- url: https://gatsby-theme-ggt-material-ui-blog.netlify.com/
  repo: https://github.com/greatgatsbyjsthemes/gatsby-starter-ggt-material-ui-blog
  description: Starter material-ui blog utilizing a Gatsby theme!
  tags:
    - Blog
    - MDX
  features:
    - Uses MDX with Gatsby theme for quick and easy set up
    - Material-ui design with optional config passed into the theme options
    - Gradient background with sitemap, rss feed, and offline capabilities
- url: https://gatsby-starter-blog-typescript.netlify.com/
  repo: https://github.com/gperl27/Gatsby-Starter-Blog-Typescript
  description: Gatsby starter blog with TypeScript
  tags:
    - Blog
    - Language:TypeScript
    - Styling:CSS-in-JS
  features:
    - Includes all features that come with Gatsby's official starter blog
    - TypeScript for type-safety out of the box
    - Styled components in favor of inline styles
    - Transition Link for nice page transitions
    - Type definitions from GraphQL schema (with code generation)
    - Type definitions from grapql schema (with code generation)
- url: https://gatsby-starter-sass.netlify.com/
  repo: https://github.com/colbyfayock/gatsby-starter-sass
  description: A Gatsby starter with Sass and no assumptions!
  tags:
    - Styling:SCSS
  features:
    - Sass stylesheets to manage your CSS (SCSS flavored)
    - Simple, minimal base setup to get started
    - No baked in configurations or assumptions
- url: https://billyjacoby.github.io/gatsby-react-bootstrap-starter/
  repo: https://github.com/billyjacoby/gatsby-react-bootstrap-starter
  description: GatsbyJS starter with react-bootstrap and react-icons
  tags:
    - Styling:Bootstrap
    - Styling:SCSS
  features:
    - SASS stylesheets to make styling components easy
    - Sample navbar that sticks to the top of the page on scroll
    - Includes react-icons to make adding icons to your app super simple
- url: https://gatsbystartermdb.netlify.com
  repo: https://github.com/jjcav84/mdbreact-gatsby-starter
  description: GatsbyJS starter built with MDBootstrap React free version
  tags:
    - Styling:Bootstrap
  features:
    - Material Design, Bootstrap, and React
    - Contact form and Google Map components
    - Animation
    - documentation and component library can be found at mdboostrap's website
- url: https://gatsby-starter-primer.netlify.com/
  repo: https://github.com/thomaswangio/gatsby-starter-primer
  description: A Gatsby starter featuring GitHub Primer Design System and React components
  tags:
    - Styling:Other
    - Styling:CSS-in-JS
    - SEO
    - Landing Page
  features:
    - Primer React Components
    - Styled Components
    - Gatsby Image
    - Better SEO component with appropriate OG image and appropriate fallback meta tags
- url: https://pranshuchittora.github.io/gatsby-material-boilerplate
  repo: https://github.com/pranshuchittora/gatsby-material-boilerplate
  description: A simple starter to get up and developing quickly with Gatsby in material design
  tags:
    - Styling:Material
  features:
    - Material design
    - Sass/SCSS
    - Tags
    - Categories
    - Google Analytics
    - Offline support
    - Web App Manifest
    - SEO
- url: https://anubhavsrivastava.github.io/gatsby-starter-hyperspace
  repo: https://github.com/anubhavsrivastava/gatsby-starter-hyperspace
  description: Single page starter based on the Hyperspace site template, with landing, custom and Elements(Component) page
  tags:
    - HTML5UP
    - Styling:SCSS
    - Onepage
    - Landing Page
  features:
    - Designed by HTML5 UP
    - Simple one page site that’s perfect for personal portfolios
    - Fully Responsive
    - Styling with SCSS
    - Offline support
    - Web App Manifest
- url: https://anubhavsrivastava.github.io/gatsby-starter-identity
  repo: https://github.com/anubhavsrivastava/gatsby-starter-identity
  description: Single page starter based on the Identity site template by HTML5 up, suitable for one page portfolio.
  tags:
    - HTML5UP
    - Styling:SCSS
    - Onepage
    - Landing Page
    - PWA
  features:
    - Designed by HTML5 UP
    - Simple one page personal portfolio
    - Fully Responsive
    - Styling with SCSS
    - Offline support
    - Web App Manifest
- url: https://hopeful-ptolemy-cd840b.netlify.com/
  repo: https://github.com/tonydiaz/gatsby-landing-page-starter
  description: A simple landing page starter for idea validation using material-ui. Includes email signup form and pricing section.
  tags:
    - Styling:Material
    - Landing Page
  features:
    - SEO
    - Mailchimp integration
    - Material-UI components
    - Responsive
    - Pricing section
    - Benefits section
    - Email signup form
    - Easily configurable
    - Includes standard gatsby starter features
- url: https://anubhavsrivastava.github.io/gatsby-starter-aerial
  repo: https://github.com/anubhavsrivastava/gatsby-starter-aerial
  description: Single page starter based on the Aerial site template by HTML5 up, suitable for one page personal page.
  tags:
    - HTML5UP
    - Styling:SCSS
    - Onepage
    - Landing Page
    - PWA
  features:
    - Designed by HTML5 UP
    - Simple one page personal portfolio
    - Fully Responsive
    - Styling with SCSS
    - Offline support
    - Web App Manifest
- url: https://anubhavsrivastava.github.io/gatsby-starter-eventually
  repo: https://github.com/anubhavsrivastava/gatsby-starter-eventually
  description: Single page starter based on the Eventually site template by HTML5 up, suitable for upcoming product page.
  tags:
    - HTML5UP
    - Styling:SCSS
    - Landing Page
    - PWA
  features:
    - Designed by HTML5 UP
    - Fully Responsive
    - Styling with SCSS
    - Offline support
    - Web App Manifest
- url: https://jovial-jones-806326.netlify.com/
  repo: https://github.com/GabeAtWork/gatsby-elm-starter
  description: An Elm-in-Gatsby integration, based on gatsby-plugin-elm
  tags:
    - Language:Other
  features:
    - Elm language integration
- url: https://anubhavsrivastava.github.io/gatsby-starter-readonly
  repo: https://github.com/anubhavsrivastava/gatsby-starter-readonly
  description: Single page starter based on the ReadOnly site template by HTML5 up, with landing and Elements(Component) page
  tags:
    - HTML5UP
    - Onepage
    - Styling:SCSS
    - Landing Page
    - PWA
  features:
    - Designed by HTML5 UP
    - Fully Responsive
    - Styling with SCSS
    - Offline support
    - Web App Manifest
- url: https://anubhavsrivastava.github.io/gatsby-starter-prologue
  repo: https://github.com/anubhavsrivastava/gatsby-starter-prologue
  description: Single page starter based on the Prologue site template by HTML5 up, for portfolio pages
  tags:
    - HTML5UP
    - Onepage
    - Styling:SCSS
    - Portfolio
    - PWA
  features:
    - Designed by HTML5 UP
    - Fully Responsive
    - Styling with SCSS
    - Offline support
    - Web App Manifest
- url: https://gatsby-london.netlify.com
  repo: https://github.com/ImedAdel/gatsby-london
  description: A custom, image-centric theme for Gatsby.
  tags:
    - Portfolio
    - Blog
    - Styling:PostCSS
  features:
    - Post thumbnails in the homepage
    - Built with PostCSS
    - Made for image-centeric portfolios
    - Based on London for Ghost
- url: https://anubhavsrivastava.github.io/gatsby-starter-overflow
  repo: https://github.com/anubhavsrivastava/gatsby-starter-overflow
  description: Single page starter based on the Overflow site template by HTML5 up, with landing and Elements(Component) page
  tags:
    - HTML5UP
    - Onepage
    - Styling:SCSS
    - Portfolio
    - PWA
  features:
    - Designed by HTML5 UP
    - Fully Responsive
    - Image Gallery
    - Styling with SCSS
    - Offline support
    - Web App Manifest
- url: https://cosmicjs.com/apps/gatsby-agency-portfolio/demo
  repo: https://github.com/cosmicjs/gatsby-agency-portfolio
  description: Static Webpage for displaying your agencies skills and past work.  Implements 4 sections for displaying information about your company, A home page, information about services, projects, and the people in your organization.
  tags:
    - Blog
    - Portfolio
    - CMS:Cosmic JS
  features:
    - Landing Page
    - Home
    - Services
    - Projects
    - People
- url: https://cosmicjs.com/apps/gatsby-localization-app-starter/demo
  repo: https://github.com/cosmicjs/gatsby-localization-app-starter
  description: A localized Gatsby starter application powered by Cosmic JS.
  tags:
    - CMS:Cosmic JS
    - i18n
  features:
    - Gatsby localization starter app
- url: https://cosmicjs.com/apps/gatsby-docs/demo
  repo: https://github.com/cosmicjs/gatsby-docs-app
  description: Be able to view and create documentation using Gatsby and Cosmic JS. Leveraging the speed and high powered APIs of the Gatsby framework and the simplicity and scalability of Cosmic JS.
  tags:
    - CMS:Cosmic JS
    - Documentation
  features:
    - manage docs in static web file format for zippy delivery
- url: https://cosmicjs.com/apps/gatsby-ecommerce-website/demo
  repo: https://github.com/a9kitkumar/Gatsby-Ecommerce
  description: A localized Gatsby starter application powered by Cosmic JS.
  tags:
    - CMS:Cosmic JS
    - eCommerce
  features:
    - Stores products, orders using Cosmic JS as a database and a server
- url: https://harshil1712.github.io/gatsby-starter-googlesheets/
  repo: https://github.com/harshil1712/gatsby-starter-googlesheets
  description: A starter using Google Sheets as data source
  tags:
    - Google Sheets
    - SEO
    - Blog
  features:
    - Uses Google Sheets for data
    - Easily configurable
- url: https://the-plain-gatsby.netlify.com/
  repo: https://github.com/wangonya/the-plain-gatsby
  description: A simple minimalist starter for your personal blog.
  tags:
    - Blog
    - Markdown
  features:
    - Minimalist design
    - Next and previous blog post navigation
    - About page
    - Markdown support
- url: https://gatsby-starter-blockstack.openintents.org
  repo: https://github.com/friedger/gatsby-starter-blockstack
  description: A starter using Blockstack on client side
  tags:
    - Authentication
  features:
    - Uses Blockstack
    - Client side app
- url: https://anubhavsrivastava.github.io/gatsby-starter-multiverse
  repo: https://github.com/anubhavsrivastava/gatsby-starter-multiverse
  description: Single page starter based on the Multiverse site template by HTML5 up, with landing and Elements(Component) page
  tags:
    - HTML5UP
    - Onepage
    - Styling:SCSS
    - Portfolio
    - PWA
  features:
    - Designed by HTML5 UP
    - Fully Responsive
    - Image Gallery
    - Styling with SCSS
    - Offline support
    - Web App Manifest
- url: https://anubhavsrivastava.github.io/gatsby-starter-highlights
  repo: https://github.com/anubhavsrivastava/gatsby-starter-highlights
  description: Single page starter based on the Highlights site template by HTML5 up, with landing and Elements(Component) page
  tags:
    - HTML5UP
    - Onepage
    - Styling:SCSS
    - Portfolio
    - PWA
  features:
    - Designed by HTML5 UP
    - Fully Responsive
    - Image Gallery
    - Styling with SCSS
    - Offline support
    - Web App Manifest
- url: https://gatsby-starter-material-business-markdown.netlify.com/
  repo: https://github.com/ANOUN/gatsby-starter-material-business-markdown
  description: A clean, modern starter for businesses using Material Design Components
  tags:
    - Blog
    - Markdown
    - PWA
    - Styling:Material
    - Styling:SCSS
  features:
    - Minimal, Modern Business Website Design
    - Material Design Components
    - MDC React Components
    - MDC Theming
    - Blog
    - Home Page
    - Contact Page
    - Contact Form
    - About Page
    - Mobile-First approach in development
    - Fully Responsive
    - Markdown
    - PWA
- url: https://gatsby-starter-default-typescript.netlify.com/
  repo: https://github.com/andykenward/gatsby-starter-default-typescript
  description: Starter Default TypeScript
  tags:
    - Language:TypeScript
  features:
    - TypeScript
    - Typing generation for GraphQL using GraphQL Code Generator
    - Comes with React Helmet for adding site meta tags
    - Based on Gatsby Starter Default
- url: http://gatsbyhoney.davshoward.com/
  repo: https://github.com/davshoward/gatsby-starter-honey
  description: A delicious baseline for Gatsby (v2).
  tags:
    - Styling:PostCSS
    - SEO
  features:
    - Gatsby v2
    - SEO (including robots.txt, sitemap generation, automated yet customisable metadata, and social sharing data)
    - Google Analytics
    - PostCSS support
    - Developer environment variables
    - Accessibility support
    - Based on Gatsby Starter Default
- url: https://material-ui-starter.netlify.com/
  repo: https://github.com/dominicabela/gatsby-starter-material-ui
  description: This starter includes Material UI boilerplate and configuration files along with the standard Gatsby configuration files. It provides a starting point for developing Gatsby apps with the Material UI framework.
  tags:
    - SEO
    - Styling:Material
  features:
    - Material UI Framework
    - Roboto Typeface (self hosted)
    - SEO
    - Offline Support
    - Based on Gatsby Default Starter
- url: https://developer-diary.netlify.com/
  repo: https://github.com/willjw3/gatsby-starter-developer-diary
  description: A blog template created with web developers in mind. Totally usable right out of the box, but minimalist enough to be easily modifiable.
  tags:
    - Blog
    - Markdown
    - Pagination
    - SEO
  features:
    - Ready to go - Blog author name, author image, etc,... can be easily added using a config file
    - Blog posts created as markdown files
    - Gatsby v.2
    - Mobile responsive
    - Pagination
    - Category and tag pages
    - Social media sharing icons in each post
    - Icons from React Icons (Font Awesome, Devicons, etc,...)
    - Beautiful tech-topic tags to attach to your web-development-related blog posts
    - Developer-relevant social media icon links, including GitHub, Stack Overflow, and freeCodeCamp
- url: https://anubhavsrivastava.github.io/gatsby-starter-paradigmshift
  repo: https://github.com/anubhavsrivastava/gatsby-starter-paradigmshift
  description: Single page starter based on the Paradigm Shift site template by HTML5 up, with landing and Elements(Component) page
  tags:
    - HTML5UP
    - Onepage
    - Styling:SCSS
    - Portfolio
    - PWA
  features:
    - Designed by HTML5 UP
    - Fully Responsive
    - Image Gallery
    - Styling with SCSS
    - Offline support
    - Web App Manifest
- url: https://dazzling-heyrovsky-62d4f9.netlify.com/
  repo: https://github.com/s-kris/gatsby-starter-medium
  description: A GatsbyJS starter blog as close as possible to medium.
  tags:
    - Markdown
    - Styling:CSS-in-JS
  features:
    - Careers Listing
    - Mobile Responsive
- url: https://gatsby-personal-starter-blog.netlify.com
  repo: https://github.com/thomaswangio/gatsby-personal-starter-blog
  description: Gatsby starter for personal blogs! Blog configured to run at /blog and with Netlify CMS and gatsby-remark-vscode.
  tags:
    - Blog
    - Markdown
    - Styling:CSS-in-JS
    - CMS:Netlify
  features:
    - Netlify CMS
    - VSCode syntax highlighting
    - Styled Components
- url: https://anubhavsrivastava.github.io/gatsby-starter-phantom
  repo: https://github.com/anubhavsrivastava/gatsby-starter-phantom
  description: Single page starter based on the Phantom site template by HTML5 up, with landing, generic and Elements(Component) page
  tags:
    - HTML5UP
    - Onepage
    - Styling:SCSS
    - PWA
  features:
    - Designed by HTML5 UP
    - Fully Responsive
    - Styling with SCSS
    - Offline support
    - Web App Manifest
- url: https://gatsby-starter-internationalized.ack.ee/
  repo: https://github.com/AckeeCZ/gatsby-starter-internationalized
  description: A simple starter for fully internationalized websites, including route internationalization.
  tags:
    - i18n
  features:
    - internationalized page content - via react-intl
    - internationalized routes - via language configuration
    - lightweight - includes only internationalization code
    - LocalizedLink - built-in link component handling route generation
    - LanguageSwitcher - built-in language switcher component
- url: https://gatsby-starter-bee.netlify.com/
  repo: https://github.com/JaeYeopHan/gatsby-starter-bee
  description: A simple starter for blog with fresh UI.
  tags:
    - Blog
    - Netlify
    - Disqus
    - SEO
  features:
    - Code highlight with Fira Code font
    - Emoji (emojione)
    - Social share feature (Twitter, Facebook)
    - Comment feature (disqus, utterances)
    - Sponsor service (Buy-me-a-coffee)
    - CLI Tool
- url: https://learn.hasura.io/graphql/react/introduction
  repo: https://github.com/hasura/gatsby-gitbook-starter
  description: A starter to generate docs/tutorial websites based on GitBook theme.
  tags:
    - Documentation
    - MDX
    - Markdown
    - SEO
  features:
    - Write in Markdown / MDX and generate responsive documentation/tutorial web apps
    - Fully Configurable
    - Syntax highlighting with Prismjs
    - Code diffing with +/-
    - Google Analytics Integration
    - SEO Tags with MDX frontmatter
    - Edit on GitHub button
    - Fully Customisable with rich embeds using React in MDX.
- url: https://gatsby-starter-blog-with-lunr.netlify.com/
  repo: https://github.com/lukewhitehouse/gatsby-starter-blog-with-lunr
  description: Building upon Gatsby's blog starter with a Lunr.js powered Site Search.
  tags:
    - Blog
    - Search
  features:
    - Same as the official starter blog
    - Integration with Lunr.js
- url: https://oneshopper.netlify.com
  repo: https://github.com/rohitguptab/OneShopper
  description: This Starter is created for Ecommerce site with Gatsby + Contentful and snipcart
  tags:
    - eCommerce
    - CMS:Contentful
    - Blog
    - SEO
    - Disqus
  features:
    - Blog post listing with previews for each blog post.
    - Store page listing all the Products and includes features like Rating, Price, Checkout, More then one Product images with tabbing.
    - Contact form with Email notification.
    - Index pages design with Latest Post, Latest Blog, Deal of week and Banner.
- url: https://anubhavsrivastava.github.io/gatsby-starter-spectral
  repo: https://github.com/anubhavsrivastava/gatsby-starter-spectral
  description: Single page starter based on the Spectral site template by HTML5 up, with landing, Generic and Elements(Component) page
  tags:
    - HTML5UP
    - Onepage
    - Styling:SCSS
    - Portfolio
    - PWA
  features:
    - Designed by HTML5 UP
    - Fully Responsive
    - Styling with SCSS
    - Offline support
    - Web App Manifest
- url: https://anubhavsrivastava.github.io/gatsby-starter-directive
  repo: https://github.com/anubhavsrivastava/gatsby-starter-directive
  description: Single page starter based on the Directive site template by HTML5 up, with landing and Elements(Component) page
  tags:
    - HTML5UP
    - Onepage
    - Styling:SCSS
    - Portfolio
    - PWA
  features:
    - Designed by HTML5 UP
    - Fully Responsive
    - Styling with SCSS
    - Offline support
    - Web App Manifest
- url: https://histaff.io/
  repo: https://github.com/histaff/website-static
  description: It's a beautiful starter static website which useful plugins based on Gatsby
  tags:
    - Styling:SCSS
    - Landing Page
    - Onepage
  features:
    - Fully Responsive
    - Styling with SCSS
    - Very similar to gatsby-starter-netlify-cms, slightly more configurable (eg set site-title in gatsby-config) with Bootstrap/Bootswatch instead of bulma
    - LocalizedLink - built-in link component handling route generation
- url: https://gatsby-kea-starter.netlify.com/
  repo: https://github.com/benjamin-glitsos/gatsby-kea-starter
  description: Gatsby starter with redux and sagas made simpler by the Kea library
  tags:
    - Redux
  features:
    - The Kea library makes redux and sagas extremely simple and concise
- url: https://anubhavsrivastava.github.io/gatsby-starter-solidstate
  repo: https://github.com/anubhavsrivastava/gatsby-starter-solidstate
  description: Single page starter based on the Solid State site template by HTML5 up, with landing, Generic and Elements(Component) page
  tags:
    - HTML5UP
    - Onepage
    - Styling:SCSS
    - Portfolio
    - PWA
  features:
    - Designed by HTML5 UP
    - Fully Responsive
    - Styling with SCSS
    - Offline support
    - Web App Manifest
- url: https://yellowcake.netlify.com/
  repo: https://github.com/thriveweb/yellowcake
  description: A starter project for creating lightning-fast websites with Gatsby v2 and Netlify-CMS v2 + Uploadcare integration.
  tags:
    - CMS:Netlify
    - Netlify
    - Blog
    - SEO
  features:
    - Uploadcare
    - Netlify Form
    - Category list (with navigation)
    - Featured post
    - Next and prev post
    - SEO component
- url: https://anubhavsrivastava.github.io/gatsby-starter-fractal
  repo: https://github.com/anubhavsrivastava/gatsby-starter-fractal
  description: Single page starter based on the Fractal site template by HTML5 up, with landing and Elements(Component) page
  tags:
    - HTML5UP
    - Onepage
    - Styling:SCSS
    - Portfolio
    - PWA
  features:
    - Designed by HTML5 UP
    - Fully Responsive
    - Styling with SCSS
    - Offline support
    - Web App Manifest
- url: https://minimal-gatsby-ts-starter.netlify.com/
  repo: https://github.com/TheoBr/minimal-gatsby-typescript-starter
  description: Minimal TypeScript Starter
  tags:
    - Language:TypeScript
  features:
    - TypeScript
    - ESLint + optional rule enforcement with Husky
    - Prettier
    - Netlify ready
    - Minimal
- url: https://gatsby-typescript-starter-default.netlify.com/
  repo: https://github.com/RobertoMSousa/gatsby-typescript-starter-default
  description: Simple gatsby starter using typescript and eslint instead of outdated tslint.
  tags:
    - Language:TypeScript
    - SEO
    - Linting
  features:
    - Comes with React Helmet for adding site meta tags
    - Includes plugins for offline support out of the box
    - TypeScript
    - Prettier & eslint to format & check the code
- url: https://gatsby-starter-carraway.netlify.com/
  repo: https://github.com/endymion1818/gatsby-starter-carraway
  description: a Gatsby starter theme with Accessibility features, TypeScript, Jest, some basic UI elements, and a CircleCI pipeline
  tags:
    - Language:TypeScript
    - Pagination
    - Search
    - Testing
  features:
    - Paginated post archive
    - Site search with Lunr.js
    - Categories and category archive pages
    - Minimal CSS defaults using styled-components, including system font stack
    - Some fundamental Accessibility features including tabbable navigation & "Skip to content" link
    - UI elements including multi-column layout using CSS Grid (with float fallback), header component with logo, basic navigation & search and a footer with 3-column layout, logo and 2 menu areas
    - TypeScript & Testing including some sensible TypeScript defaults, tests with @testing-library/react, pre-commit and pre-push hooks. Set up includes enums for repeating values such as font & background colours
    - Setup for a CircleCI pipeline so you can run the above tests in branches before merging to master
    - Markdown posts _and_ pages (pages don't appear in the post archive)
- url: https://www.quietboy.net
  repo: https://github.com/zhouyuexie/gatsby-starter-quiet
  description: Gatsby out of the box blog, use TypeScript and highly customized style.
  tags:
    - Language:TypeScript
    - Styling:SCSS
    - SEO
    - Linting
    - RSS
    - Pagination
    - PWA
  features:
    - TypeScript
    - TsLint & Prettier
    - Tag list
    - Custom page layout
    - Switch the dark mode according to the system theme
    - Scss
    - Pagination
- url: https://compassionate-morse-5204bf.netlify.com/
  repo: https://github.com/deamme/gatsby-starter-prismic-resume
  description: Gatsby Resume/CV page with Prismic integration
  tags:
    - CMS:Prismic
    - CMS:Headless
    - Styling:CSS-in-JS
    - Onepage
    - Linting
  features:
    - One-page resume/CV
    - Prismic as Headless CMS
    - Emotion for styling
    - Uses multiple features of Prismic - Slices, Labels, Custom Types
    - ESLint & Prettier
- url: https://anubhavsrivastava.github.io/gatsby-starter-resume
  repo: https://github.com/anubhavsrivastava/gatsby-starter-resume
  description: Single page starter based on the Resume site template by startbootstrap for resume/portfolio page
  tags:
    - Onepage
    - Styling:SCSS
    - PWA
  features:
    - Designed by startbootstrap
    - Fully Responsive
    - Styling with SCSS
    - Offline support
    - Web App Manifest
- url: https://gatsby-starter-typescript-jest.netlify.com/
  repo: https://github.com/denningk/gatsby-starter-typescript-jest
  description: Barebones Gatsby starter with TypeScript, Jest, GitLab-CI, and other useful configurations
  tags:
    - Language:TypeScript
    - Testing
    - AWS
    - Linting
    - SEO
  features:
    - All components from default Gatsby starter converted to TypeScript
    - Jest testing configured for TypeScript with ts-jest
    - Detailed guide on how to deploy using AWS S3 buckets included in README
    - .gitlab-ci.yml file with blanks that can be customized for any Gatsby project
    - Configurations for EditorConfig, Prettier, and ESLint (for TypeScript)
- url: https://gatsby-starter-apollo.smakosh.com/app/
  repo: https://github.com/smakosh/gatsby-apollo-starter
  description: Gatsby Apollo starter - with client side routing
  tags:
    - Client-side App
    - SEO
    - Styling:CSS-in-JS
  features:
    - Apollo provider & Client side routing
    - Eslint/Prettier configured
    - Easy to customize
    - Nice project structure
    - Flex Grid components easy to customize
- url: https://portfolio.smakosh.com/
  repo: https://github.com/smakosh/gatsby-portfolio-dev
  description: A portfolio for developers
  tags:
    - Portfolio
    - SEO
    - Netlify
    - Onepage
    - Styling:CSS-in-JS
  features:
    - Eslint/Prettier configured
    - Scores 100% on a11y / Performance / PWA / SEO
    - PWA (desktop & mobile)
    - Easy to customize
    - Nice project structure
    - Amazing illustrations by Undraw.co
    - Tablet & mobile friendly
    - Continuous deployment with Netlify
    - A contact form protected by Google Recaptcha
    - Can be deployed with one click
    - Functional components with Recompose React Hooks! ready to migrate to React hooks!
    - Fetches your Github pinned projects with most stars (You could customize this if you wish)
- url: https://github.com/smakosh/gatsby-airtable-starter
  repo: https://github.com/smakosh/gatsby-airtable-starter
  description: Gatsby Airtable starter
  tags:
    - SEO
    - Netlify
    - Client-side App
    - Styling:CSS-in-JS
  features:
    - Static content fetched from Airtable
    - Dynamic content with CRUD operations with Airtable REST API
    - Well structured files/folders
    - Custom React Hooks
    - Custom Helpers instead of using third party libraries
    - Dynamic & Static containers
    - Global state management ready with useReducer & useContext
    - Dummy auth but ready to add real requests
- url: https://github.com/smakosh/gatsby-app-starter-rest-api
  repo: https://github.com/smakosh/gatsby-app-starter-rest-api
  description: Gatsby REST API starter
  tags:
    - Authentication
    - Client-side App
    - Styling:CSS-in-JS
  features:
    - Dynamic content with CRUD operations with a REST API
    - Well structured files/folders
    - Custom React Hooks
    - Auth with a JWT approach
    - Custom Helpers instead of using third party libraries
    - Dynamic containers
    - Global state management ready with useReducer & useContext
- url: https://gatsbyjs-starter-tailwindplay.appseed.us/
  repo: https://github.com/app-generator/gatsbyjs-starter-tailwindplay
  description: A Gatsby v2 starter styled using Tailwind, a utility-first CSS framework. Uses Purgecss to remove unused CSS.
  tags:
    - Styling:Tailwind
  features:
    - Based on gatsby-starter-tailwind
    - Tailwind CSS Framework
    - Removes unused CSS with Purgecss
- url: https://act-labs.github.io/
  repo: https://github.com/act-labs/gatsby-starter-act-blog
  description: Gatsby starter for blog/documentation using MDX, Ant Design, gatsby-plugin-combine.
  tags:
    - Blog
    - Documentation
    - Styling:Ant Design
    - Markdown
    - MDX
    - SEO
  features:
    - Posts and snippets;
    - SEO component;
    - Ant Design UI components;
    - Markdown and MDX for pages;
    - A customized webpack and babel configuration, for complex profecianal web apps with node.js, Jest tests, etc;
    - Progressively build more and more complex pages using gatsby-plugin-combine.
- url: https://gatsby-ghub.netlify.com/resume-book/
  repo: https://github.com/dwyfrequency/gatsby-ghub
  description: A resume builder app with authenticated routes, static marketing pages, and dynamic resume creation
  tags:
    - Authentication
    - Netlify
    - Client-side App
  features:
    - Netlify Identity
    - Static Marketing pages and Dynamic Client-side Authenticated App pages
    - SEO component
    - Apollo GraphQL (client-side)
- url: https://lewis-gatsby-starter-i18n.firebaseapp.com
  repo: https://github.com/lewislbr/lewis-gatsby-starter-i18n
  description: A simple custom Gatsby starter template to start a new multilanguage website.
  tags:
    - i18n
    - Styling:CSS-in-JS
    - PWA
    - Portfolio
    - SEO
  features:
    - Automatically detects user browser language.
    - CSS in JS with styled-components.
    - Optimized images.
    - Offline capabilities.
    - Auto-generated sitemap and robots.txt.
    - Google Analytics
- url: https://gatsby-snipcart-starter.netlify.com/
  repo: https://github.com/issydennis/gatsby-snipcart
  description: A simple e-commerce shop built using Gatsby and Snipcart.
  tags:
    - eCommerce
    - Styling:CSS-in-JS
    - Markdown
  features:
    - Minimal design to allow for simple customisation.
    - Snipcart integration provides an easy-to-use shopping cart and checkout.
    - Individual product pages with custom fields.
    - Products defined using markdown.
    - Styled components.
    - Gatsby image for optimised product images.
- url: https://anubhavsrivastava.github.io/gatsby-starter-stylish
  repo: https://github.com/anubhavsrivastava/gatsby-starter-stylish
  description: Single page starter based on the Stylish Portfolio site template by startbootstrap for portfolio page
  tags:
    - Onepage
    - Portfolio
    - Styling:SCSS
    - PWA
  features:
    - Designed by startbootstrap
    - Fully Responsive
    - Styling with SCSS
    - Offline support
    - Web App Manifest
- url: https://lewis-gatsby-starter-basic.firebaseapp.com
  repo: https://github.com/lewislbr/lewis-gatsby-starter-basic
  description: A simple custom basic Gatsby starter template to start a new website.
  tags:
    - Styling:CSS-in-JS
    - PWA
    - SEO
  features:
    - Bare-bones starter.
    - CSS in JS with styled-components.
    - Optimized images.
    - Offline capabilities.
    - Auto-generated sitemap and robots.txt.
- url: https://myclicks.netlify.com/
  repo: https://github.com/himali-patel/MyClicks
  description: A simple Gatsby starter template to create portfolio website with contentful and Netlify.
  tags:
    - Blog
    - Netlify
    - CMS:Contentful
    - Styling:Bootstrap
    - Disqus
    - SEO
  features:
    - Fecthing Dynamic content from Contentful.
    - Blog post listing with previews, disqus implementation and social sharing for each blog post.
    - Contact form integration with Netlify.
    - Portfolio Result Filteration according to Category.
    - Index pages design with Recent Blogs and Intagram Feed.
- url: https://gatsby-starter-typescript-graphql.netlify.com
  repo: https://github.com/spawnia/gatsby-starter-typescript-graphql
  description: A Gatsby starter with typesafe GraphQL using TypeScript
  tags:
    - Language:TypeScript
    - Linting
    - Portfolio
    - Styling:CSS-in-JS
  features:
    - Type safety with TypeScript
    - Typesafe GraphQL with graphql-code-generator
    - ESLint with TypeScript support
    - Styling with styled-components
- url: https://gatsby-tailwind-serif.netlify.com/
  repo: https://github.com/windedge/gatsby-tailwind-serif
  description: A Gatsby theme based on gatsby-serif-theme, rewrite with Tailwind CSS.
  tags:
    - Styling:Tailwind
    - Markdown
  features:
    - Based on gatsby-serif-theme
    - Tailwind CSS Framework
    - Removes unused CSS with Purgecss
    - Responsive design
    - Suitable for small business website
- url: https://mystifying-mclean-5c7fce.netlify.com
  repo: https://github.com/renvrant/gatsby-mdx-netlify-cms-starter
  description: An extension of the default starter with Netlify CMS and MDX support.
  tags:
    - MDX
    - Markdown
    - Netlify
    - CMS:Netlify
    - Styling:None
  features:
    - MDX and Netlify CMS support
    - Use React components in Netlify CMS Editor and other markdown files
    - Allow editors to choose a page template
    - Replace HTML tags with React components upon rendering Markdown, enabling design systems
    - Hide pages from being editable by the CMS
    - Minimal and extensible
- url: https://gatsby-airtable-advanced-starter.marcomelilli.com
  repo: https://github.com/marcomelilli/gatsby-airtable-advanced-starter
  description: A Gatsby Starter Blog using Airtable as backend
  tags:
    - Airtable
    - Blog
    - Styling:None
  features:
    - Dynamic content from Airtable
    - Does not contain any UI frameworks
    - Tags
    - Categories
    - Authors
    - Disqus
    - Offline support
    - Web App Manifest
    - SEO
- url: https://contentful-starter.netlify.com/
  repo: https://github.com/mohanmonu777/gatsby_contentful_starter
  description: An Awesome Starter Kit to help you get going with Contentful and Gatsby
  tags:
    - Blog
    - CMS:Contentful
    - CMS:Headless
  features:
    - Bare-bones starter.
    - Dynamic content from Contentful CMS
    - Ready made Components
    - Responsive Design
    - Includes Contentful Delivery API for production build
- url: https://gatsby-simple-blog.thundermiracle.com
  repo: https://github.com/thundermiracle/gatsby-simple-blog
  description: A gatsby-starter-blog with overreacted looking and tags, breadcrumbs, disqus, i18n, eslint supported
  tags:
    - i18n
    - Blog
    - Netlify
    - Linting
    - Disqus
    - Testing
  features:
    - Easily Configurable
    - Tags
    - Breadcrumbs
    - Tags
    - Disqus
    - i18n
    - ESLint
    - Jest
- url: https://anubhavsrivastava.github.io/gatsby-starter-grayscale
  repo: https://github.com/anubhavsrivastava/gatsby-starter-grayscale
  description: Single page starter based on the Grayscale site template by startbootstrap for portfolio page
  tags:
    - Onepage
    - Portfolio
    - Styling:SCSS
    - PWA
  features:
    - Designed by startbootstrap
    - Fully Responsive
    - Styling with SCSS
    - Offline support
    - Web App Manifest
- url: https://gatsby-all-in.netlify.com
  repo: https://github.com/Gherciu/gatsby-all-in
  description: A starter that includes the most popular js libraries, already pre-configured and ready for use.
  tags:
    - Linting
    - Netlify
    - Styling:Tailwind
  features:
    - Tailwind CSS Framework
    - Antd UI Framework pre-configured
    - Redux for managing state
    - Eslint and Stylelint to enforce code style
- url: http://demo.nagui.me
  repo: https://github.com/kimnagui/gatsby-starter-nagui
  description: A gatsby starter that full responsive blog.
  tags:
    - Blog
    - AWS
    - Pagination
    - SEO
    - Styling:CSS-in-JS
  features:
    - Tags & Categorys.
    - Pagination.
    - Show Recent Posts for category.
    - Styled-Components.
    - Mobile-First CSS.
    - Syntax highlighting in code blocks using PrismJS(Dracula).
    - Google Analytics.
    - Deploy AWS S3.
- url: https://anubhavsrivastava.github.io/gatsby-starter-newage
  repo: https://github.com/anubhavsrivastava/gatsby-starter-newage
  description: Single page starter based on the new age site template by startbootstrap for portfolio page/Mobile app launch
  tags:
    - Onepage
    - Portfolio
    - Styling:SCSS
    - PWA
  features:
    - Designed by startbootstrap
    - Fully Responsive
    - Styling with SCSS
    - Offline support
    - Web App Manifest
- url: https://gatsby-starter-krisp.netlify.com/
  repo: https://github.com/mohanmonu777/gatsby-starter-krisp
  description: A minimal, clean and responsive starter built with gatsby
  tags:
    - Styling:Bootstrap
    - Onepage
    - Portfolio
    - Netlify
    - Markdown
  features:
    - Styled-Components.
    - Mobile-First CSS.
    - Responsive Design, optimized for Mobile devices
- url: https://gatsby-datocms-starter.netlify.com/
  repo: https://github.com/brohlson/gatsby-datocms-starter
  description: An SEO-friendly DatoCMS starter with styled-components, page transitions, and out-of-the-box blog post support.
  tags:
    - CMS:DatoCMS
    - Styling:CSS-in-JS
    - Blog
    - Portfolio
    - SEO
  features:
    - Page Transitions
    - Blog Post Template
    - Sitemap & Robots.txt generation
- url: https://elemental.netlify.com/
  repo: https://github.com/akzhy/gatsby-starter-elemental
  description: A highly customizable portfolio starter with grid support.
  tags:
    - Blog
    - Portfolio
    - SEO
  features:
    - Highly Customizable
    - Portfolio Template
    - Blog Post Template
    - SEO Friendly
- url: https://gatsby-starter-apollo.netlify.com/
  repo: https://github.com/piducancore/gatsby-starter-apollo-netlify
  description: This project is an easy way to start developing fullstack apps with Gatsby and Apollo Server (using Netlify Lambda functions). For developing we use Netlify Dev to bring all of this magic to our local machine.
  tags:
    - Netlify
  features:
    - Apollo Client
    - Apollo Server running on Netlify functions
    - Netlify Dev for local development
- url: https://gatsby-starter-blog-and-portfolio.netlify.com/
  repo: https://github.com/alisalahio/gatsby-starter-blog-and-portfolio
  description: Just gatsby-starter-blog , with portfolio section added
  tags:
    - Blog
    - Portfolio
  features:
    - Basic setup for a full-featured blog
    - Basic setup for a portfolio
    - Support for an RSS feed
    - Google Analytics support
    - Automatic optimization of images in Markdown posts
    - Support for code syntax highlighting
    - Includes plugins for easy, beautiful typography
    - Includes React Helmet to allow editing site meta tags
    - Includes plugins for offline support out of the box
- url: https://advancedblog.netlify.com/
  repo: https://github.com/Bvlktech/AdvancedBlog
  description: Advanced Blog Starter for GatsbyJS
  tags:
    - CMS:Netlify
    - Styling:CSS-in-JS
    - Blog
    - SEO
  features:
    - A simple landing page with blog functionality built with Netlify CMS
    - Create Blog posts from Netlify CMS
    - Basic directory organization
    - Uses Styled-Components for styling
    - Blazing fast loading times thanks to pre-rendered HTML and automatic chunk loading of JS files
    - Uses gatbsy-image with Netlify-CMS preview support
    - Separate components for everything
    - Netlify deploy configuration
    - Perfect score on Lighthouse for SEO, Accessibility and Performance and PWA!
    - ..and more
<<<<<<< HEAD
- url: https://gatsby-starter-fashion-portfolio.netlify.com/
  repo: https://github.com/shobhitchittora/gatsby-starter-fashion-portfolio
  description: A Gatsby starter for a professional and minimal fashion portfolio.
  tags:
    - Blog
    - Client-side App
    - Landing Page
    - Portfolio
    - Styling:Other
  features:
    - A minimal and simple starter for your fashion portfolio
    - No need for any CMS, work with all your data and images locally.
    - Separate components for different pages and grid
    - Uses gatsby-image to load images
    - Built using the old school CSS.
=======
- url: https://www.attejuvonen.fi
  repo: https://github.com/baobabKoodaa/blog
  description: Blog with all the Bells and Whistles
  tags:
    - Blog
    - Pagination
    - SEO
    - Markdown
  features:
    - Write blog posts into Markdown files (easy to format and content will not be married to any platform).
    - Expandable
    - Responsive and streamlined design.
    - Blazing fast UX
    - Autogenerated tracedSVG image placeholders are stylized to create a smooth look and transition as the image loads without the page jumping around.
    - Posts organized by tags.
    - Teasers of posts are generated to front page with infinite scroll which gracefully degrades into pagination.
    - Allow readers to be notified of updates with RSS feed and email newsletter.
    - Contact Form.
- url: https://novela.narative.co
  repo: https://github.com/narative/gatsby-starter-novela
  description: Welcome to Novela, the simplest way to start publishing with Gatsby.
  tags:
    - Blog
    - MDX
    - Portfolio
    - Pagination
    - SEO
  features:
    - Beautifully Designed
    - Multiple Homepage Layouts
    - Toggleable Light and Dark Mode
    - Simple Customization with Theme UI
    - Highlight-to-Share
    - Read Time and Progress
    - MDX support and inline code
    - Accessibility in Mind
>>>>>>> cb988ba9
<|MERGE_RESOLUTION|>--- conflicted
+++ resolved
@@ -3496,23 +3496,6 @@
     - Netlify deploy configuration
     - Perfect score on Lighthouse for SEO, Accessibility and Performance and PWA!
     - ..and more
-<<<<<<< HEAD
-- url: https://gatsby-starter-fashion-portfolio.netlify.com/
-  repo: https://github.com/shobhitchittora/gatsby-starter-fashion-portfolio
-  description: A Gatsby starter for a professional and minimal fashion portfolio.
-  tags:
-    - Blog
-    - Client-side App
-    - Landing Page
-    - Portfolio
-    - Styling:Other
-  features:
-    - A minimal and simple starter for your fashion portfolio
-    - No need for any CMS, work with all your data and images locally.
-    - Separate components for different pages and grid
-    - Uses gatsby-image to load images
-    - Built using the old school CSS.
-=======
 - url: https://www.attejuvonen.fi
   repo: https://github.com/baobabKoodaa/blog
   description: Blog with all the Bells and Whistles
@@ -3549,4 +3532,18 @@
     - Read Time and Progress
     - MDX support and inline code
     - Accessibility in Mind
->>>>>>> cb988ba9
+- url: https://gatsby-starter-fashion-portfolio.netlify.com/
+  repo: https://github.com/shobhitchittora/gatsby-starter-fashion-portfolio
+  description: A Gatsby starter for a professional and minimal fashion portfolio.
+  tags:
+    - Blog
+    - Client-side App
+    - Landing Page
+    - Portfolio
+    - Styling:Other
+  features:
+    - A minimal and simple starter for your fashion portfolio
+    - No need for any CMS, work with all your data and images locally.
+    - Separate components for different pages and grid
+    - Uses gatsby-image to load images
+    - Built using the old school CSS.