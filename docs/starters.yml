--- conflicted
+++ resolved
@@ -1537,27 +1537,24 @@
     - Portfolio Page
     - Timline (Journey) page
     - Minimal
-<<<<<<< HEAD
+- url: https://gatsby-starter-blog-mdx-demo.netlify.com
+  repo: https://github.com/hagnerd/gatsby-starter-blog-mdx
+  description: A fork of the Official Gatsby Starter Blog with support for MDX out of the box.
+  tags:
+    - MDX
+    - Blog
+  features:
+    - MDX
+    - Blog
+    - RSS Feed
 - url: https://gatsby-tailwindcss-sass-starter-demo.netlify.com/
   repo: https://github.com/durianstack/gatsby-tailwindcss-sass-starter
   description: Just another Gatsby Tailwind with SASS starter
   tags:
-    - TailwindCSS
-    - SASS
+    - Styling:Tailwind
+    - Styling:SCSS
   features:
     - Tailwind, A Utility-First CSS Framework for Rapid UI Development
     - SASS/SCSS
     - Comes with React Helmet for adding site meta tags
-    - Includes plugins for offline support out of the box
-=======
-- url: https://gatsby-starter-blog-mdx-demo.netlify.com
-  repo: https://github.com/hagnerd/gatsby-starter-blog-mdx
-  description: A fork of the Official Gatsby Starter Blog with support for MDX out of the box.
-  tags:
-    - MDX
-    - Blog
-  features:
-    - MDX
-    - Blog
-    - RSS Feed
->>>>>>> a25ccfd3
+    - Includes plugins for offline support out of the box