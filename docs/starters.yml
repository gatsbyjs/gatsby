--- conflicted
+++ resolved
@@ -4281,7 +4281,6 @@
     - Storybook
     - Jest and React Testing library for snapshots and unit tests.
     - Styled-Components for all your styles.
-<<<<<<< HEAD
 - url: https://gatsby-starter-saas-marketing.netlify.com/
   repo: https://github.com/keegn/gatsby-starter-saas-marketing
   description: A simple one page marketing site starter for SaaS companies and products
@@ -4295,7 +4294,6 @@
     - Styled-Components
     - Minimal design and easy to customize
     - Great for software or product related marketing sites
-=======
 - url: https://kontent-template-gatsby-landing-page-photon.netlify.com
   repo: https://github.com/Simply007/kontent-template-gatsby-landing-page-photon
   description: Kentico Kontent based starter based on Photon starter by HTML5 UP
@@ -4315,5 +4313,4 @@
     - Includes plugins for offline support out of the box
     - Font awesome
     - Material Icons
-    - CSS Grid
->>>>>>> a95e9fff
+    - CSS Grid