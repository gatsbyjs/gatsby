--- conflicted
+++ resolved
@@ -7393,7 +7393,6 @@
     - Uses SCSS for easy-to-understand naming
     - Google Analytics support
     - Responsive design
-<<<<<<< HEAD
 - url: https://flat-magazine.netlify.app/
   repo: https://github.com/damnitrahul/gatsby-starter-flat-magazine
   description: A flat design Gatsby Starter Blog, Powered by Sanity to manage the content and styled using styled-components.
@@ -7413,7 +7412,6 @@
     - Home Page, Blog Archive Page, Blog Post Page
     - XML Sitemap and Robots.txt
     - Responsive design
-=======
 - url: https://knochenmark.github.io/gatsby-starter-level-2/
   repo: https://github.com/Knochenmark/gatsby-starter-level-2
   description: A minimalistic, responsive and easily configurable Gatsby starter that will help to bring your portfolio to the next level.
@@ -7467,5 +7465,4 @@
     - Styled Components
     - SEO friendly components
     - Prebuilt events calendar
-    - Material UI
->>>>>>> 9590a2cf
+    - Material UI