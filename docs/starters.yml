- url: https://authenticaysh.netlify.com/
  repo: https://github.com/ben-siewert/gatsby-starter-auth-aws-amplify
  description: Full-featured Auth with AWS Amplify & AWS Cognito
  tags:
    - AWS
    - Authentication
  features:
    - Full-featured AWS Authentication with Cognito
    - Error feedback in forms
    - Password Reset
    - Multi-Factor Authentication
    - Styling with Bootstrap and Sass
- url: https://gatsby-starter-blog-demo.netlify.com/
  repo: https://github.com/gatsbyjs/gatsby-starter-blog
  description: official blog
  tags:
    - Official
    - Blog
  features:
    - Basic setup for a full-featured blog
    - Support for an RSS feed
    - Google Analytics support
    - Automatic optimization of images in Markdown posts
    - Support for code syntax highlighting
    - Includes plugins for easy, beautiful typography
    - Includes React Helmet to allow editing site meta tags
    - Includes plugins for offline support out of the box
- url: https://gatsby-starter-default-demo.netlify.com/
  repo: https://github.com/gatsbyjs/gatsby-starter-default
  description: official default
  tags:
    - Official
  features:
    - Comes with React Helmet for adding site meta tags
    - Includes plugins for offline support out of the box
- url: https://gatsby-netlify-cms.netlify.com/
  repo: https://github.com/netlify-templates/gatsby-starter-netlify-cms
  description: n/a
  tags:
    - Blog
    - Styling:Bulma
    - CMS:Netlify
  features:
    - A simple blog built with Netlify CMS
    - Basic directory organization
    - Uses Bulma for styling
    - Visit the repo to learn how to set up authentication, and begin modeling your content.
- url: https://vagr9k.github.io/gatsby-advanced-starter/
  repo: https://github.com/Vagr9K/gatsby-advanced-starter
  description: Great for learning about advanced features and their implementations
  tags:
    - Blog
    - Styling:None
  features:
    - Does not contain any UI frameworks
    - Provides only a skeleton
    - Tags
    - Categories
    - Google Analytics
    - Disqus
    - Offline support
    - Web App Manifest
    - SEO
- url: https://vagr9k.github.io/gatsby-material-starter/
  repo: https://github.com/Vagr9K/gatsby-material-starter
  description: n/a
  tags:
    - Styling:Material
  features:
    - React-MD for Material design
    - Sass/SCSS
    - Tags
    - Categories
    - Google Analytics
    - Disqus
    - Offline support
    - Web App Manifest
    - SEO
- url: https://gatsby-advanced-blog-system.danilowoz.now.sh/blog
  repo: https://github.com/danilowoz/gatsby-advanced-blog-system
  description: Create a complete blog from scratch with pagination, categories, featured posts, author, SEO and navigation.
  tags:
    - Pagination
    - Markdown
    - SEO
  features:
    - Pagination;
    - Category and tag pages (with pagination);
    - Category list (with navigation);
    - Featured post;
    - Author page;
    - Next and prev post;
    - SEO component.
- url: https://graphcms.github.io/gatsby-graphcms-tailwindcss-example/
  repo: https://github.com/GraphCMS/gatsby-graphcms-tailwindcss-example
  description: The default Gatsby starter blog with the addition of the gatsby-source-graphql and tailwind dependencies.
  tags:
    - Styling:Tailwind
    - CMS:Headless
  features:
    - Tailwind style library
    - GraphQL source plugin
    - Very simple boilerplate
- url: https://wonism.github.io/
  repo: https://github.com/wonism/gatsby-advanced-blog
  description: n/a
  tags:
    - Portfolio
    - Redux
  features:
    - Blog post listing with previews (image + summary) for each blog post
    - Categories and tags for blog posts with pagination
    - Search post with keyword
    - Put react application / tweet into post
    - Copy some codes in post with clicking button
    - Portfolio
    - Resume
    - Redux for managing statement (with redux-saga / reselect)

- url: https://gatsby-tailwind-emotion-starter.netlify.com/
  repo: https://github.com/muhajirdev/gatsby-tailwind-emotion-starter
  description: A Gatsby Starter with Tailwind CSS + Emotion JS
  tags:
    - Styling:Tailwind
  features:
    - Eslint Airbnb without semicolon and without .jsx extension
    - Offline support
    - Web App Manifest
- url: https://gatsby-starter-redux-firebase.netlify.com/
  repo: https://github.com/muhajirdev/gatsby-starter-redux-firebase
  description: A Gatsby + Redux + Firebase Starter. With Authentication
  tags:
    - Styling:None
    - Firebase
    - Client-side App
  features:
    - Eslint Airbnb without semicolon and without .jsx extension
    - Firebase
    - Web App Manifest
- url: https://dschau.github.io/gatsby-blog-starter-kit/
  repo: https://github.com/dschau/gatsby-blog-starter-kit
  description: n/a
  tags:
    - Blog
  features:
    - Blog post listing with previews for each blog post
    - Navigation between posts with a previous/next post button
    - Tags and tag navigation
- url: https://contentful-userland.github.io/gatsby-contentful-starter/
  repo: https://github.com/contentful-userland/gatsby-contentful-starter
  description: n/a
  tags:
    - Blog
    - CMS:Contentful
    - CMS:Headless
  features:
    - Based on the Gatsby Starter Blog
    - Includes Contentful Delivery API for production build
    - Includes Contentful Preview API for development
- url: https://react-firebase-authentication.wieruch.com/
  repo: https://github.com/the-road-to-react-with-firebase/react-gatsby-firebase-authentication
  description: n/a
  tags:
    - Firebase
  features:
    - Sign In, Sign Up, Sign Out
    - Password Forget
    - Password Change
    - Protected Routes with Authorization
    - Realtime Database with Users
- url: http://dmwl.net/gatsby-hampton-theme
  repo: https://github.com/davad/gatsby-hampton-theme
  description: n/a
  tags:
    - Styling:CSS-in-JS
  features:
    - Eslint in dev mode with the airbnb config and prettier formatting rules
    - Emotion for CSS-in-JS
    - A basic blog, with posts under src/pages/blog
    - A few basic components (Navigation, Layout, Link wrapper around gatsby-link))
    - Based on gatsby-starter-gatsbytheme
- url: https://xiaoxinghu.github.io/gatsby-orga/
  repo: https://github.com/xiaoxinghu/gatsby-orga
  description: n/a
  tags:
    - Blog
  features:
    - Parses org-mode files with Orga.
- url: http://2column-portfolio.surge.sh/
  repo: https://github.com/praagyajoshi/gatsby-starter-2column-portfolio
  description: n/a
  tags:
    - Portfolio
    - Styling:SCSS
  features:
    - Designed as a minimalistic portfolio website
    - Grid system using flexboxgrid
    - Styled using SCSS
    - Font icons using font-awesome
    - Google Analytics integration
    - Open Sans font using Google Fonts
    - Prerendered Open Graph tags for rich sharing
- url: https://prototypeinteractive.github.io/gatsby-react-boilerplate/
  repo: https://github.com/PrototypeInteractive/gatsby-react-boilerplate
  description: n/a
  tags:
    - Styling:Bootstrap
  features:
    - Basic configuration and folder structure
    - Uses PostCSS and Sass (with autoprefixer and pixrem)
    - Uses Bootstrap 4 grid
    - Leaves the styling to you
    - Uses data from local json files
    - Contains Node.js server code for easy, secure, and fast hosting
- url: http://capricious-spring.surge.sh/
  repo: https://github.com/noahg/gatsby-starter-blog-no-styles
  description: n/a
  tags:
    - Blog
    - Styling:None
  features:
    - Same as official gatsby-starter-blog but with all styling removed
- url: https://gatsby-starter-github-api.netlify.com/
  repo: https://github.com/lundgren2/gatsby-starter-github-api
  description: Single page starter based on gatsby-source-github-api
  tags:
    - Portfolio
    - Onepage
  features:
    - Use your GitHub as your own portfolio site
    - List your GitHub repositories
    - GitHub GraphQL API v4

- url: https://gatsby-starter-bloomer.netlify.com/
  repo: https://github.com/Cethy/gatsby-starter-bloomer
  description: n/a
  tags:
    - Styling:Bulma
  features:
    - Based on gatsby-starter-default
    - Bulma CSS Framework with its Bloomer react components
    - Font-Awesome icons
    - Includes a simple fullscreen hero w/ footer example
- url: https://gatsby-starter-bootstrap-netlify.netlify.com/
  repo: https://github.com/konsumer/gatsby-starter-bootstrap-netlify
  description: n/a
  tags:
    - Styling:Bootstrap
    - CMS:Netlify
  features:
    - Very similar to gatsby-starter-netlify-cms, slightly more configurable (eg set site-title in gatsby-config) with Bootstrap/Bootswatch instead of bulma
- url: https://gatstrap.netlify.com/
  repo: https://github.com/jaxx2104/gatsby-starter-bootstrap
  description: n/a
  tags:
    - Styling:Bootstrap
  features:
    - Bootstrap CSS framework
    - Single column layout
    - Basic components like SiteNavi, SitePost, SitePage
- url: http://gatsby-bulma-storybook.surge.sh/
  repo: https://github.com/gvaldambrini/gatsby-starter-bulma-storybook
  description: n/a
  tags:
    - Styling:Bulma
    - Storybook
    - Testing
  features:
    - Storybook for developing components in isolation
    - Bulma and Sass support for styling
    - CSS modules
    - Prettier & eslint to format & check the code
    - Jest
- url: https://gatsby-starter-business.netlify.com/
  repo: https://github.com/v4iv/gatsby-starter-business
  description: n/a
  tags:
    - Styling:Bulma
    - PWA
    - CMS:Netlify
    - Disqus
    - Search
    - Pagination
  features:
    - Complete Business Website Suite - Home Page, About Page, Pricing Page, Contact Page and Blog
    - Netlify CMS for Content Management
    - SEO Friendly (Sitemap, Schemas, Meta Tags, GTM etc)
    - Bulma and Sass Support for styling
    - Progressive Web App & Offline Support
    - Tags and RSS Feed for Blog
    - Disqus and Share Support
    - Elastic-Lunr Search
    - Pagination
    - Easy Configuration using `config.js` file
- url: https://haysclark.github.io/gatsby-starter-casper/
  repo: https://github.com/haysclark/gatsby-starter-casper
  description: n/a
  tags:
    - PWA
  features:
    - Page pagination
    - CSS
    - Tags
    - Google Analytics
    - Offline support
    - Web App Manifest
    - SEO
- url: http://gatsby-starter-ceevee.surge.sh/
  repo: https://github.com/amandeepmittal/gatsby-starter-ceevee
  description: n/a
  tags:
    - Portfolio
  features:
    - Based on the Ceevee site template, design by Styleshout
    - Single Page Resume/Portfolio site
    - Target audience Developers, Designers, etc.
    - Used CSS Modules, easy to manipulate
    - FontAwsome Library for icons
    - Responsive Design, optimized for Mobile devices
- url: https://gatsby-starter-contentful-i18n.netlify.com/
  repo: https://github.com/mccrodp/gatsby-starter-contentful-i18n
  description: i18n support and language switcher for Contentful starter repo
  tags:
    - i18n
    - CMS:Contentful
    - CMS:Headless
  features:
    - Localization (Multilanguage)
    - Dynamic content from Contentful CMS
    - Integrates i18n plugin starter and using-contentful repos
- url: http://cranky-edison-12166d.netlify.com/
  repo: https://github.com/datocms/gatsby-portfolio
  description: n/a
  tags:
    - CMS:DatoCMS
    - CMS:Headless
  features:
    - Simple portfolio to quick start a site with DatoCMS
    - Contents and media from DatoCMS
    - Custom Sass style
    - SEO
- url: https://gatsby-deck.netlify.com/
  repo: https://github.com/fabe/gatsby-starter-deck
  description: n/a
  tags:
    - Presentation
  features:
    - Create presentations/slides using Gatsby.
    - Offline support.
    - Page transitions.
- url: https://gatsby-starter-default-i18n.netlify.com/
  repo: https://github.com/angeloocana/gatsby-starter-default-i18n
  description: n/a
  tags:
    - i18n
  features:
    - localization (Multilanguage)
- url: http://gatsby-dimension.surge.sh/
  repo: https://github.com/codebushi/gatsby-starter-dimension
  description: Single page starter based on the Dimension site template
  tags:
    - Portfolio
    - HTML5UP
    - Styling:SCSS
  features:
    - Designed by HTML5 UP
    - Simple one page site that’s perfect for personal portfolios
    - Fully Responsive
    - Styling with SCSS
- url: https://gatsby-docs-starter.netlify.com/
  repo: https://github.com/ericwindmill/gatsby-starter-docs
  description: n/a
  tags:
    - Documentation
    - Styling:CSS-in-JS
  features:
    - All the features from gatsby-advanced-starter, plus
    - Designed for Documentation / Tutorial Websites
    - ‘Table of Contents’ Component, Auto generates ToC from posts - just follow the file frontmatter conventions from markdown files in ‘lessons’.
    - Styled Components w/ ThemeProvider
    - Basic UI
    - A few extra components
    - Custom prismjs theme
    - React Icons
- url: https://parmsang.github.io/gatsby-starter-ecommerce/
  repo: https://github.com/parmsang/gatsby-starter-ecommerce
  description: Easy to use starter for an e-commerce store
  tags:
    - Styling:Other
    - Stripe
    - eCommerce
    - PWA
    - Authentication
  features:
    - Uses the Moltin eCommerce Api
    - Stripe checkout
    - Semantic-UI
    - Styled components
    - Google Analytics - (you enter the tracking-id)
    - React-headroom
    - Eslint & Prettier. Uses Airbnb JavaScript Style Guide
    - Authentication via Moltin (Login and Register)
- url: http://gatsby-forty.surge.sh/
  repo: https://github.com/codebushi/gatsby-starter-forty
  description: Multi-page starter based on the Forty site template
  tags:
    - Styling:SCSS
    - HTML5UP
  features:
    - Designed by HTML5 UP
    - Colorful homepage, and also includes a Landing Page and Generic Page components.
    - Many elements are available, including buttons, forms, tables, and pagination.
    - Custom grid made with CSS Grid
    - Styling with SCSS
- url: https://themes.gatsbythemes.com/gatsby-starter/
  repo: https://github.com/saschajullmann/gatsby-starter-gatsbythemes
  description: n/a
  tags:
    - Styling:CSS-in-JS
    - Blog
    - Testing
    - Linting
  features:
    - CSS-in-JS via Emotion.
    - Jest and Enzyme for testing.
    - Eslint in dev mode with the airbnb config and prettier formatting rules.
    - React 16.
    - A basic blog, with posts under src/pages/blog. There’s also a script which creates a new Blog entry (post.sh).
    - Data per JSON files.
    - A few basic components (Navigation, Footer, Layout).
    - Layout components make use of Styled-System.
    - Google Analytics (you just have to enter your tracking-id).
    - Gatsby-Plugin-Offline which includes Service Workers.
    - Prettier for a uniform codebase.
    - Normalize css (7.0).
    - Feather icons.
    - Font styles taken from Tachyons.
- url: https://gcn.netlify.com/
  repo: https://github.com/ryanwiemer/gatsby-starter-gcn
  description: A starter template to build amazing static websites with Gatsby, Contentful and Netlify
  tags:
    - CMS:Contentful
    - CMS:Headless
    - Blog
    - Netlify
    - Styling:CSS-in-JS
  features:
    - CMS:Contentful integration with ready to go placeholder content
    - Netlify integration including a pre-built contact form
    - Minimal responsive design - made to customize or tear apart
    - Pagination logic
    - Styled components
    - SEO Friendly Component
    - JSON-LD Schema
    - OpenGraph sharing support
    - Sitemap Generation
    - Google Analytics
    - Progressive Web app
    - Offline Support
    - RSS Feed
    - Gatsby Standard module for linting JavaScript with StandardJS
    - Stylelint support for Styled Components to lint the CSS in JS
- url: https://alampros.github.io/gatsby-starter-grommet/
  repo: https://github.com/alampros/gatsby-starter-grommet
  description: n/a
  tags:
    - Styling:Grommet
  features:
    - Barebones configuration for using the Grommet design system
    - Uses Sass (with CSS modules support)
- url: https://gatsby-starter-hello-world-demo.netlify.com/
  repo: https://github.com/gatsbyjs/gatsby-starter-hello-world
  description: official hello world
  tags:
    - Official
  features:
    - A no-frills Gatsby install
    - No plugins, no boilerplate
    - Great for advanced users
- url: https://gatsby-starter-hero-blog.greglobinski.com/
  repo: https://github.com/greglobinski/gatsby-starter-hero-blog
  description: no description yet
  tags:
    - Styling:PostCSS
    - SEO
    - Markdown
  features:
    - Easy editable content in Markdown files (posts, pages and parts)
    - CSS with `styled-jsx` and `PostCSS`
    - SEO (sitemap generation, robot.txt, meta and OpenGraph Tags)
    - Social sharing (Twitter, Facebook, Google, LinkedIn)
    - Comments (Facebook)
    - Images lazy loading and `webp` support (gatsby-image)
    - Post categories (category based post list)
    - Full text searching (Algolia)
    - Contact form (Netlify form handling)
    - Form elements and validation with `ant-design`
    - RSS feed
    - 100% PWA (manifest.webmanifest, offline support, favicons)
    - Google Analytics
    - App favicons generator (node script)
    - Easy customizable base styles via `theme` object generated from `yaml` file (fonts, colors, sizes)
    - React v.16.3 (gatsby-plugin-react-next)
    - Components lazy loading (social sharing)
    - ESLint (google config)
    - Prettier code styling
    - Webpack `BundleAnalyzerPlugin`
- url: https://gatsby-starter-i18n-lingui.netlify.com/
  repo: https://github.com/dcroitoru/gatsby-starter-i18n-lingui
  description: n/a
  tags:
    - i18n
  features:
    - Localization (Multilanguage) provided by js-lingui
    - Message extraction
    - Avoids code duplication - generates pages for each locale
    - Possibility of translated paths
- url: https://lumen.netlify.com/
  repo: https://github.com/alxshelepenok/gatsby-starter-lumen
  description: A minimal, lightweight and mobile-first starter for creating blogs uses Gatsby.
  tags:
    - Blog
    - CMS:Netlify
    - Pagination
    - Disqus
    - RSS
    - Linting
    - Testing
    - Styling:PostCSS
    - Styling:SCSS
  features:
    - Lost Grid
    - Jest testing
    - Beautiful typography inspired by matejlatin/Gutenberg
    - Mobile-First approach in development
    - Stylesheet built using SASS and BEM-Style naming
    - Syntax highlighting in code blocks
    - Sidebar menu built using a configuration block
    - Archive organized by tags and categories
    - Pagination support
    - Offline support
    - Google Analytics support
    - Disqus Comments support
- url: https://minimal-blog.lekoarts.de
  repo: https://github.com/LekoArts/gatsby-starter-minimal-blog
  description: This starter is part of a german tutorial series on Gatsby. The starter will change over time to use more advanced stuff (feel free to express your ideas in the repository). Its first priority is a minimalistic style coupled with a lot of features for the content.
  tags:
    - Blog
    - MDX
    - Styling:CSS-in-JS
    - Netlify
    - Linting
    - PWA
  features:
    - Minimal and clean white layout
    - Write your blog posts in MDX
    - Offline Support, WebApp Manifest, SEO
    - Code highlighting (with prism-react-renderer) and live preview (with react-live)
- url: https://gatsby-starter-modern-demo.netlify.com/
  repo: https://github.com/kripod/gatsby-starter-modern
  description: no description yet
  tags:
    - Linting
  features:
    - A set of strict linting rules (based on the Airbnb JavaScript Style Guide)
    - Encourage automatic code formatting
    - Prefer using Yarn for package management
    - Use EditorConfig to maintain consistent coding styles between different editors and IDEs
    - Integration with Visual Studio Code
    - Based on gatsby-starter-default
- url: https://gatsby-starter-personal-blog.greglobinski.com/
  repo: https://github.com/greglobinski/gatsby-starter-personal-blog
  description: n/a
  tags:
    - Blog
    - Markdown
    - Netlify
    - Styling:Material
  features:
    - Ready to use, but easily customizable a fully equipped theme starter
    - Easy editable content in Markdown files (posts, pages and parts)
    - ‘Like an app’ layout transitions
    - Easily restyled through theme object
    - Styling with JSS
    - Page transitions
    - Comments (Facebook)
    - Post categories
    - Post list filtering
    - Full text searching (Algolia)
    - Contact form (Netlify form handling)
    - Material UI (@next)
    - RSS feed
    - Full screen mode
    - User adjustable articles’ body copy font size
    - Social sharing (Twitter, Facebook, Google, LinkedIn)
    - PWA (manifes.json, offline support, favicons)
    - Google Analytics
    - Favicons generator (node script)
    - Components leazy loading with AsyncComponent (social sharing, info box)
    - ESLint (google config)
    - Prettier code styling
    - Custom webpack CommonsChunkPlugin settings
    - Webpack BundleAnalyzerPlugin
- url: http://gatsby-photon.surge.sh/
  repo: https://github.com/codebushi/gatsby-starter-photon
  description: Single page starter based on the Photon site template
  tags:
    - HTML5UP
    - Styling:SCSS
  features:
    - Designed by HTML5 UP
    - Single Page, Responsive Site
    - Custom grid made with CSS Grid
    - Styling with SCSS
- url: https://portfolio-bella.netlify.com/
  repo: https://github.com/LekoArts/gatsby-starter-portfolio-bella
  description: A portfolio starter for Gatsby. The target audience are designers and photographers. The light themed website shows your work with large images & big typography. The Onepage is powered by the Headless CMS Prismic.io. and has programmatically created pages for your projects. General settings and colors can be changed in a config & theme file.
  tags:
    - Portfolio
    - CMS:Prismic
    - CMS:Headless
    - Styling:CSS-in-JS
    - Onepage
    - PWA
    - Linting
  features:
    - Big typography & images
    - White theme
    - Prismic.io as CMS
    - Emotion for styling + Emotion-Grid
    - One-page layout with sub-pages for case studies
    - Easily configurable
    - And other good stuff (SEO, Offline Support, WebApp Manifest Support)
- url: https://cara.lekoarts.de
  repo: https://github.com/LekoArts/gatsby-starter-portfolio-cara
  description: Playful and Colorful One-Page portfolio featuring Parallax effects and animations. Especially designers and/or photographers will love this theme! Built with MDX and Theme UI.
  tags:
    - Portfolio
    - Onepage
    - Styling:CSS-in-JS
    - PWA
  features:
    - React Spring Parallax effects
    - Theme UI-based theming
    - CSS Animations and shapes
    - Light/Dark mode
- url: https://emilia.lekoarts.de
  repo: https://github.com/LekoArts/gatsby-starter-portfolio-emilia
  description: A portfolio starter for Gatsby. The target audience are designers and photographers. The dark themed website shows your work with large images in a grid-layout (powered by CSS Grid). The transition effects on the header add a playful touch to the overall minimal design. The website has programmatically created pages for your projects (with automatic image import). General settings and colors can be changed in a config & theme file.
  tags:
    - Portfolio
    - PWA
    - Transitions
    - MDX
    - Styling:CSS-in-JS
    - Linting
    - Testing
  features:
    - Focus on big images (with gatsby-image)
    - Dark Theme with HeroPatterns Header
    - CSS Grid and styled-components
    - Page transitions
    - Cypress for End-to-End testing
    - react-spring animations
    - One-Page layout with sub-pages for projects
    - Create your projects in MDX (automatic import of images)
    - And other good stuff (SEO, Offline Support, WebApp Manifest Support)
- url: https://emma.lekoarts.de
  repo: https://github.com/LekoArts/gatsby-starter-portfolio-emma
  description: Minimalistic portfolio with full-width grid, page transitions, support for additional MDX pages, and a focus on large images. Especially designers and/or photographers will love this theme! Built with MDX and Theme UI. Using the Gatsby Theme "@lekoarts/gatsby-theme-emma".
  tags:
    - Portfolio
    - MDX
    - Transitions
    - Styling:CSS-in-JS
    - PWA
  features:
    - MDX
    - react-spring page animations
    - Optional MDX pages which automatically get added to the navigation
    - Fully customizable through the usage of Gatsby Themes (and Theme UI)
    - Light Mode / Dark Mode
    - Google Analytics Support
    - SEO (Sitemap, OpenGraph tags, Twitter tags)
    - Offline Support & WebApp Manifest
- url: https://gatsby-starter-procyon.netlify.com/
  repo: https://github.com/danielmahon/gatsby-starter-procyon
  description: n/a
  tags:
    - PWA
    - CMS:Headless
    - CMS:Other
    - Styling:Material
    - Netlify
  features:
    - Gatsby + ReactJS (server side rendering)
    - GraphCMS Headless CMS
    - DraftJS (in-place) Medium-like Editing
    - Apollo GraphQL (client-side)
    - Local caching between builds
    - Material-UI (layout, typography, components, etc)
    - Styled-Components™-like API via Material-UI
    - Netlify Deployment Friendly
    - Netlify Identity Authentication (enables editing)
    - Automatic versioning, deployment and CHANGELOG
    - Automatic rebuilds with GraphCMS and Netlify web hooks
    - PWA (Progressive Web App)
    - Google Fonts
- url: http://gatsby-starter-product-guy.surge.sh/
  repo: https://github.com/amandeepmittal/gatsby-starter-product-guy
  description: n/a
  tags:
    - Portfolio
  features:
    - Single Page
    - A portfolio Developers and Product launchers alike
    - Using Typography.js easy to switch fonts
    - All your Project/Portfolio Data in Markdown, server by GraphQL
    - Responsive Design, optimized for Mobile devices
- url: https://caki0915.github.io/gatsby-starter-redux/
  repo: https://github.com/caki0915/gatsby-starter-redux
  description: n/a
  tags:
    - Styling:CSS-in-JS
    - Redux
  features:
    - Redux and Redux-devtools.
    - Emotion with a basic theme and SSR
    - Typography.js
    - Eslint rules based on Prettier and Airbnb
- url: http://gatsby-stellar.surge.sh/
  repo: https://github.com/codebushi/gatsby-starter-stellar
  description: Single page starter based on the Stellar site template
  tags:
    - HTML5UP
    - Styling:SCSS
  features:
    - Designed by HTML5 UP
    - Scroll friendly, responsive site. Can be used as a single or multi-page site.
    - Sticky Navigation when scrolling.
    - Scroll spy and smooth scrolling to different sections of the page.
    - Styling with SCSS
- url: http://gatsby-strata.surge.sh/
  repo: https://github.com/codebushi/gatsby-starter-strata
  description: Single page starter based on the Strata site template
  tags:
    - Portfolio
    - HTML5UP
    - Styling:SCSS
  features:
    - Designed by HTML5 UP
    - Super Simple, single page portfolio site
    - Lightbox style React photo gallery
    - Fully Responsive
    - Styling with SCSS
- url: https://gatsby-starter-strict.netlify.com/
  repo: https://github.com/kripod/gatsby-starter-strict
  description: n/a
  tags:
    - Linting
  features:
    - A set of strict linting rules (based on the Airbnb JavaScript Style Guide)
    - lint script
    - Encourage automatic code formatting
    - format script
    - Prefer using Yarn for package management
    - Use EditorConfig to maintain consistent coding styles between different editors and IDEs
    - Integration with Visual Studio Code
    - Pre-configured auto-formatting on file save
    - Based on gatsby-starter-default
- url: https://gatsby-tachyons.netlify.com/
  repo: https://github.com/pixelsign/gatsby-starter-tachyons
  description: no description yet
  tags:
    - Styling:Other
  features:
    - Based on gatsby-starter-default
    - Using Tachyons for CSS.
- url: https://quizzical-mcclintock-0226ac.netlify.com/
  repo: https://github.com/taylorbryant/gatsby-starter-tailwind
  description: A Gatsby v2 starter styled using Tailwind, a utility-first CSS framework. Uses Purgecss to remove unused CSS.
  tags:
    - Styling:Tailwind
  features:
    - Based on gatsby-starter-default
    - Tailwind CSS Framework
    - Removes unused CSS with Purgecss
    - Includes responsive navigation and form examples
- url: http://portfolio-v3.surge.sh/
  repo: https://github.com/amandeepmittal/gatsby-portfolio-v3
  description: n/a
  tags:
    - Portfolio
  features:
    - Single Page, Timeline View
    - A portfolio Developers and Product launchers
    - Bring in Data, plug-n-play
    - Responsive Design, optimized for Mobile devices
    - Seo Friendly
    - Uses Flexbox
- url: https://gatsby-starter-typescript-plus.netlify.com/
  repo: https://github.com/resir014/gatsby-starter-typescript-plus
  description: This is a starter kit for Gatsby.js websites written in TypeScript. It includes the bare essentials for you to get started (styling, Markdown parsing, minimal toolset).
  tags:
    - Styling:CSS-in-JS
    - Language:TypeScript
    - Markdown
  features:
    - TypeScript
    - TSLint (with custom TSLint rules)
    - Markdown rendering with Remark
    - Basic component structure
    - Styling with emotion
- url: https://haysclark.github.io/gatsby-starter-typescript/
  repo: https://github.com/haysclark/gatsby-starter-typescript
  description: n/a
  tags:
    - Language:TypeScript
  features:
    - TypeScript
- url: https://fabien0102-gatsby-starter.netlify.com/
  repo: https://github.com/fabien0102/gatsby-starter
  description: n/a
  tags:
    - Language:TypeScript
    - Styling:Other
    - Testing
  features:
    - Semantic-ui for styling
    - TypeScript
    - Offline support
    - Web App Manifest
    - Jest/Enzyme testing
    - Storybook
    - Markdown linting
- url: https://gatsby-starter-wordpress.netlify.com/
  repo: https://github.com/GatsbyCentral/gatsby-starter-wordpress
  description: Gatsby starter using WordPress as the content source.
  tags:
    - Styling:CSS-in-JS
    - CMS:Wordpress
  features:
    - All the features from gatsby-advanced-starter, plus
    - Leverages the WordPress plugin for Gatsby for data
    - Configured to work with WordPress Advanced Custom Fields
    - Auto generated Navigation for your Wordpress Pages
    - Minimal UI and Styling — made to customize.
    - Styled Components
- url: https://www.concisejavascript.org/
  repo: https://github.com/rwieruch/open-crowd-fund
  description: n/a
  tags:
    - Stripe
    - Firebase
  features:
    - Open source crowdfunding for your own ideas
    - Alternative for Kickstarter, GoFundMe, etc.
    - Secured Credit Card payments with Stripe
    - Storing of funding information in Firebase
- url: https://www.verious.io/
  repo: https://github.com/cpinnix/verious-boilerplate
  description: n/a
  tags:
    - Styling:Other
  features:
    - Components only. Bring your own data, plugins, etc.
    - Bootstrap inspired grid system with Container, Row, Column components.
    - Simple Navigation and Dropdown components.
    - Baseline grid built in with modular scale across viewports.
    - Abstract measurements utilize REM for spacing.
    - One font to rule them all, Helvetica.
- url: https://gatsby-starter-blog-grommet.netlify.com/
  repo: https://github.com/Ganevru/gatsby-starter-blog-grommet
  description: GatsbyJS v2 starter for creating a blog. Based on Grommet v2 UI.
  tags:
    - Blog
    - Markdown
    - Styling:Grommet
    - Language:TypeScript
    - Linting
    - Redux
  features:
    - Grommet v2 UI
    - Easily configurable - see site-config.js in the root
    - Switch between grommet themes
    - Change between light and dark themes (with Redux)
    - Blog posts previews in card style
    - Responsive Design, optimized for Mobile devices
    - styled-components
    - TypeScript and ESLint (typescript-eslint)
    - lint-staged and husky - for linting before commit
- url: https://happy-pare-dff451.netlify.com/
  repo: https://github.com/fhavrlent/gatsby-contentful-typescript-starter
  description: Contentful and TypeScript starter based on default starter.
  tags:
    - CMS:Contentful
    - CMS:Headless
    - Language:TypeScript
    - Styling:CSS-in-JS
  features:
    - Based on default starter
    - TypeScript
    - CSS in JS (Emotion)
    - CMS:Contentful
- url: https://xylo-gatsby-bulma-starter.netlify.com/
  repo: https://github.com/xydac/xylo-gatsby-bulma-starter
  description: Gatsby v2 Starter with Bulma based on default starter.
  tags:
    - Styling:SCSS
    - Styling:Bulma
  features:
    - Based on default starter
    - Bulma Css
    - Sass based Styling
- url: https://maxpou.github.io/gatsby-starter-morning-dew/
  repo: https://github.com/maxpou/gatsby-starter-morning-dew
  description: Gatsby v2 blog starter
  tags:
    - Blog
    - Markdown
    - PWA
    - Disqus
    - SEO
    - Styling:CSS-in-JS
  features:
    - Blog post listing with previews (image + summary) for each blog post
    - Fully configurable
    - Multilang support (blog post only)
    - Syntax highlighting
    - css-in-js (with styled-components)
    - Fully Responsive
    - Tags
    - Google Analytics
    - Disqus comments support
    - Offline support
    - Web App Manifest
    - ESLint
    - Prettier
    - Travis CI
- url: https://gatsby-starter-blog-jumpalottahigh.netlify.com/
  repo: https://github.com/jumpalottahigh/gatsby-starter-blog-jumpalottahigh
  description: Gatsby v2 blog starter with SEO, search, filter, reading progress, mobile menu fab
  tags:
    - Blog
    - Markdown
  features:
    - Blog post listing with previews (image + summary) for each blog post
    - Google structured data
    - Mobile-friendly menu toggled with a floating action button (FAB)
    - Article read progress
    - User feedback component
- url: https://i18n.smakosh.com/
  repo: https://github.com/smakosh/gatsby-starter-i18n
  description: Gatsby v2 Starter with i18n using react-intl and more cool features.
  tags:
    - Styling:CSS-in-JS
    - i18n
  features:
    - Based on default starter
    - i18n with rtl text
    - Stateless components using Recompose
    - Font changes depending on the chosen language
    - SEO (meta tags, openGraph, structured data, twitter and more...)
- url: https://gatsby-starter-mate.netlify.com
  repo: https://github.com/EmaSuriano/gatsby-starter-mate
  description: A portfolio starter for Gatsby integrated with Contentful CMS.
  tags:
    - Styling:CSS-in-JS
    - CMS:Contentful
    - CMS:Headless
    - Portfolio
  features:
    - Gatsby v2
    - Rebass (Styled-components system)
    - React Reveal
    - Dynamic content from Contentful
    - Offline support
    - PWA ready
    - SEO
    - Responsive design
    - Icons from font-awesome
    - Netlify Deployment Friendly
    - Medium integration
    - Social sharing (Twitter, Facebook, Google, LinkedIn)
- url: https://gatsby-starter-typescript-sass.netlify.com
  repo: https://github.com/thetrevorharmon/gatsby-starter-typescript-sass
  description: A basic starter with TypeScript and Sass built in
  tags:
    - Language:TypeScript
    - Styling:SCSS
    - Linting
  features:
    - TypeScript and Sass support
    - TS linter with basic react rules
- url: https://gatsby-simple-contentful-starter.netlify.com/
  repo: https://github.com/cwlsn/gatsby-simple-contentful-starter
  description: A simple starter to display Contentful data in Gatsby, ready to deploy on Netlify. Comes with a detailed article detailing the process.
  tags:
    - CMS:Contentful
    - CMS:Headless
    - Markdown
    - Styling:CSS-in-JS
  features:
    - Gatsby v2
    - Query Contentful data via Gatsby's GraphQL
    - Styled-Components for CSS-in-JS
    - Simple format, easy to create your own site quickly
    - React Helmet for Header Modification
    - Remark for loading Markdown into React
- url: https://gatsby-blog-cosmicjs.netlify.com/
  repo: https://github.com/cosmicjs/gatsby-blog-cosmicjs
  description: Blog that utilizes the power of the Cosmic JS headless CMS for easy content management
  tags:
    - CMS:Cosmic JS
    - CMS:Headless
    - Blog
  features:
    - Uses the Cosmic JS Gatsby source plugin
- url: https://cosmicjs-gatsby-starter.netlify.com/
  repo: https://github.com/cosmicjs/gatsby-starter
  description: Simple Gatsby starter connected to the Cosmic JS headless CMS for easy content management
  tags:
    - CMS:Cosmic JS
    - CMS:Headless
  features:
    - Uses the Cosmic JS Gatsby source plugin
- url: https://www.gatsby-typescript-template.com/
  repo: https://github.com/ikeryo1182/gatsby-typescript-template
  description: This is a standard starter with TypeScript, TSLint, Prettier, Lint-Staged(Husky) and Sass
  tags:
    - Language:TypeScript
    - Linting
    - Styling:SCSS
  features:
    - Category and Tag for post
    - Type Safe by TypeScript
    - Format Safe by TSLint and Prettier with Lint-Staged(Husky)
- url: https://zandersparrow.github.io/gatsby-simple-redux/
  repo: https://github.com/zandersparrow/gatsby-simple-redux
  description: The default starter plus redux
  tags:
    - Redux
  features:
    - Minimal starter based on the official default
    - Includes redux and a simple counter example
- url: https://gatsby-casper.netlify.com/
  repo: https://github.com/scttcper/gatsby-casper
  description: This is a starter blog that looks like the Ghost.io default theme, casper.
  tags:
    - Blog
    - Language:TypeScript
    - Styling:CSS-in-JS
  features:
    - Emotion CSS-in-JS
    - TypeScript
    - Author and tag pages
    - RSS
- url: https://gatsby-universal.netlify.com
  repo: https://github.com/fabe/gatsby-universal
  description: An opinionated Gatsby v2 starter for state-of-the-art marketing sites
  tags:
    - Transitions
    - PWA
    - Styling:CSS-in-JS
    - Linting
    - Markdown
    - SEO
  features:
    - Page Transitions
    - IntersectionObserver, component-based
    - React Context for global UI state
    - styled-components v4
    - Generated media queries for easy use
    - Optimized with Google Lighthouse (100/100)
    - Offline support
    - Manifest support
    - Sitemap support
    - All favicons generated
    - SEO (with Schema JSONLD) & Social Tags
    - Prettier
    - ESLint
- url: https://prismic.lekoarts.de/
  repo: https://github.com/LekoArts/gatsby-starter-prismic
  description: A typography-heavy & light-themed Gatsby Starter which uses the Headless CMS Prismic.
  tags:
    - CMS:Prismic
    - CMS:Headless
    - Styling:CSS-in-JS
    - Linting
    - Blog
    - PWA
    - Testing
  features:
    - Prismic as Headless CMS
    - Uses multiple features of Prismic - Slices, Labels, Relationship fields, Custom Types
    - Emotion for Styling
    - Cypress for End-to-End testing
    - Prism.js highlighting
    - Responsive images with gatsby-image
    - Extensive SEO
    - ESLint & Prettier
- url: https://gatsby-starter-v2-casper.netlify.com/
  repo: https://github.com/GatsbyCentral/gatsby-v2-starter-casper
  description: A blog starter based on the Casper (v1.4) theme.
  tags:
    - Blog
    - PWA
  features:
    - Page pagination
    - CSS
    - Tags
    - Google Analytics
    - Offline support
    - Web App Manifest
    - SEO
- url: https://lumen-v2.netlify.com/
  repo: https://github.com/GatsbyCentral/gatsby-v2-starter-lumen
  description: A Gatsby v2 fork of the lumen starter.
  tags:
    - Blog
    - RSS
    - Disqus
  features:
    - Lost Grid.
    - Beautiful typography inspired by matejlatin/Gutenberg.
    - Mobile-First approach in development.
    - Stylesheet built using Sass and BEM-Style naming.
    - Syntax highlighting in code blocks.
    - Sidebar menu built using a configuration block.
    - Archive organized by tags and categories.
    - Automatic RSS generation.
    - Automatic Sitemap generation.
    - Offline support.
    - Google Analytics support.
    - Disqus Comments support.
- url: https://gatsby-starter-firebase.netlify.com/
  repo: https://github.com/muhajirdev/gatsby-starter-firebase
  description: A Gatsby + Firebase Starter. With Authentication
  tags:
    - Firebase
    - Client-side App
  features:
    - Eslint Airbnb without semicolon and without .jsx extension
    - Firebase
    - Web App Manifest
- url: http://gatsby-lightbox.416serg.me
  repo: https://github.com/416serg/gatsby-starter-lightbox
  description: Showcasing a custom lightbox implementation using `gatsby-image`
  tags:
    - Portfolio
    - SEO
    - Styling:CSS-in-JS
  features:
    - Features a custom, accessible lightbox with gatsby-image
    - Styled with styled-components using CSS Grid
    - React Helmet for SEO
- url: http://jackbravo.github.io/gatsby-starter-i18n-blog/
  repo: https://github.com/jackbravo/gatsby-starter-i18n-blog
  description: Same as official gatsby-starter-blog but with i18n support
  tags:
    - i18n
    - Blog
  features:
    - Translates site name and bio using .md files
    - No extra libraries needed
- url: https://calpa.me/
  repo: https://github.com/calpa/gatsby-starter-calpa-blog
  description: Blog Template X Contentful, Twitter and Facebook style
  tags:
    - Blog
    - Styling:SCSS
  features:
    - GatsbyJS v2, faster than faster
    - Not just Contentful content source, you can use any database
    - Custom style
    - Google Analytics
    - Gitalk
    - sitemap
    - React FontAwesome
    - SEO
    - Offline support
    - Web App Manifest
    - Styled using SCSS
    - Page pagination
    - Netlify optimization
- url: https://gatsby-starter-typescript-power-blog.majidhajian.com/
  repo: https://github.com/mhadaily/gatsby-starter-typescript-power-blog
  description: Minimal Personal Blog with Gatsby and TypeScript
  tags:
    - PWA
    - Blog
    - Language:TypeScript
    - Markdown
  features:
    - Mobile-First approach in development
    - TSLint & Prettier
    - Offline support
    - Category and Tag for post
    - Type Safe by TypeScript
    - Format Safe by TSLint, StyleLint and Prettier with Lint-Staged(Husky)
    - Blog page
    - Syntax highlighting in code blocks
    - Pagination Ready
    - Ready to deploy to GitHub Pages
    - Automatic RSS generation
    - Automatic Sitemap generation
- url: https://gatsby-starter-kentico-cloud.netlify.com/
  repo: https://github.com/Kentico/gatsby-starter-kentico-cloud
  description: Gatsby starter site with Kentico Cloud
  tags:
    - CMS:Headless
  features:
    - Gatsby v2 support
    - Content item <-> content type relationships
    - Language variants relationships
    - Linked items elements relationships
    - Content items in Rich text elements relationships
    - Reverse link relationships
- url: https://gatsby-starter-storybook.netlify.com/
  repo: https://github.com/markoradak/gatsby-starter-storybook
  description: Gatsby starter site with Storybook
  tags:
    - Storybook
    - Styling:CSS-in-JS
    - Linting
  features:
    - Gatsby v2 support
    - Storybook v4 support
    - Styled Components v4 support
    - Styled Reset, ESLint, Netlify Conf
- url: https://jamstack-hackathon-starter.netlify.com/
  repo: https://github.com/sw-yx/jamstack-hackathon-starter
  description: A JAMstack app with authenticated routes, static marketing pages, etc. with Gatsby, Netlify Identity, and Netlify Functions
  tags:
    - Netlify
    - Client-side App
  features:
    - Netlify Identity
    - Netlify Functions
    - Static Marketing pages and Dynamic Client-side Authenticated App pages
- url: https://collective.github.io/gatsby-starter-plone/
  repo: https://github.com/collective/gatsby-starter-plone
  description: A Gatsby starter template to build static sites using Plone as the content source
  tags:
    - CMS:Other
    - CMS:Headless
    - SEO
    - PWA
  features:
    - Creates 1-1 copy of source Plone site
    - Auto generated navigation and breadcrumbs
    - Progressive Web App features
    - Optimized for performance
    - Minimal UI and Styling
- url: https://gatsby-tutorial-starter.netlify.com/
  repo: https://github.com/justinformentin/gatsby-v2-tutorial-starter
  description: Simple, modern designed blog with post lists, tags, and easily customizable code.
  tags:
    - Blog
    - Linting
    - PWA
    - SEO
    - Styling:CSS-in-JS
    - Markdown
  features:
    - Blog post listing with image, summary, date, and tags.
    - Post Tags
    - Post List Filtering
    - Typography.js
    - Emotion styling
    - Syntax Highlighting in Code Blocks
    - Gatsby Image
    - Fully Responsive
    - Offline Support
    - Web App Manifest
    - SEO
    - PWA
    - Sitemap generation
    - Schema.org JSON-LD
    - CircleCI Integration
    - Codeclimate Integration
    - Google Analytics
    - Twitter and OpenGraph Tags
    - ESLint
    - Prettier Code Styling
- url: https://avivero.github.io/gatsby-redux-starter/
  repo: https://github.com/AVivero/gatsby-redux-starter
  description: Gatsby starter site with Redux, Sass, Bootstrap, Css Modules and Material Icons
  tags:
    - Redux
    - Styling:SCSS
    - Styling:Bootstrap
    - Styling:Material
    - Linting
  features:
    - Gatsby v2 support
    - Redux support
    - Sass support
    - Bootstrap v4 support
    - Css Modules support
    - ESLint, Prettier
- url: https://gatsby-typescript-boilerplate.netlify.com/
  repo: https://github.com/leachjustin18/gatsby-typescript-boilerplate
  description: Opinionated Gatsby v2 starter with TypeScript.
  tags:
    - Language:TypeScript
    - PWA
    - Styling:SCSS
    - Styling:PostCSS
  features:
    - TSLint with airbnb & prettier configurations
    - Prettier
    - Stylelint
    - Offline support
    - Type Safe by TypeScript
    - Format on commit with Lint-Staged(Husky)
    - Favicon generation
    - Sitemap generation
    - Autoprefixer with browser list
    - CSS nano
    - CSS MQ Packer
    - Lazy load image(s) with plugin sharp
    - Gatsby Image
    - Netlify optimizations
- url: https://danshai.github.io/gatsbyv2-scientific-blog-machine-learning/
  repo: https://github.com/DanShai/gatsbyv2-scientific-blog-machine-learning
  description: Machine learning ready and scientific blog starter
  tags:
    - Blog
    - Linting
  features:
    - Write easly your scientific blog with katex and publish your research
    - Machine learning ready with tensorflowjs
    - Manipulate csv data
    - draw with graph mermaid
    - display charts with chartjs
- url: https://gatsby-tailwind-styled-components.netlify.com/
  repo: https://github.com/muhajirdev/gatsby-tailwind-styled-components-starter
  description: A Gatsby Starter with Tailwind CSS + Styled Components
  tags:
    - Styling:Tailwind
  features:
    - Eslint Airbnb without semicolon and without .jsx extension
    - Offline support
    - Web App Manifest
- url: https://gatsby-starter-mobx.netlify.com
  repo: https://github.com/borekb/gatsby-starter-mobx
  description: MobX + TypeScript + TSLint + Prettier
  tags:
    - Language:TypeScript
    - Linting
    - Testing
  features:
    - Gatsby v2 + TypeScript
    - MobX with decorators
    - Two examples from @mweststrate's Egghead course
    - .editorconfig & Prettier
    - TSLint
    - Jest
- url: https://tender-raman-99e09b.netlify.com/
  repo: https://github.com/amandeepmittal/gatsby-bulma-quickstart
  description: A Bulma CSS + GatsbyJS Starter Kit
  tags:
    - Styling:Bulma
    - Styling:SCSS
  features:
    - Uses Bulma CSS
    - Sass based Styling
    - Responsive Design
    - Google Analytics Integration
    - Uses Gatsby v2
    - SEO
- url: https://gatsby-starter-notes.netlify.com/
  repo: https://github.com/patricoferris/gatsby-starter-notes
  description: Gatsby starter for creating notes organised by subject and topic
  tags:
    - Markdown
    - Pagination
  features:
    - Create by topic per subject notes that are organised using pagination
    - Support for code syntax highlighting
    - Support for mathematical expressions
    - Support for images
- url: https://gatsby-starter-ttag.netlify.com/
  repo: https://github.com/ttag-org/gatsby-starter-ttag
  description: Gatsby starter with the minimum required to demonstrate using ttag for precompiled internationalization of strings.
  tags:
    - i18n
  features:
    - Support for precompiled string internationalization using ttag and it's babel plugin
- url: https://gatsby-starter-typescript.netlify.com/
  repo: https://github.com/goblindegook/gatsby-starter-typescript
  description: Gatsby starter using TypeScript.
  tags:
    - Markdown
    - Pagination
    - Language:TypeScript
    - PWA
    - Linting
  features:
    - Markdown and MDX
    - Local search powered by Lunr
    - Syntax highlighting
    - Images
    - Styling with Emotion
    - Testing with Jest and react-testing-library
- url: https://gatsby-netlify-cms-example.netlify.com/
  repo: https://github.com/robertcoopercode/gatsby-netlify-cms
  description: Gatsby starter using Netlify CMS
  tags:
    - CMS:Netlify
    - Styling:SCSS
  features:
    - Example of a website for a local developer meetup group
    - NetlifyCMS used for easy data entry
    - Mobile-friendly design
    - Styling done with Sass
    - Gatsby version 2
- url: https://gatsby-typescript-starter-blog.netlify.com/
  repo: https://github.com/frnki/gatsby-typescript-starter-blog
  description: A starter blog for TypeScript-based Gatsby projects with minimal settings.
  tags:
    - Language:TypeScript
    - Blog
  features:
    - Typescrip & TSLint
    - No Styling (No Typography.js)
    - Minimal settings based on official starter blog
- url: https://gatsby-serif.netlify.com/
  repo: https://github.com/jugglerx/gatsby-serif-theme
  description: Multi page/content-type starter using Markdown and SCSS. Serif is a beautiful small business theme for Gatsby. The theme is fully responsive, blazing fast and artfully illustrated.
  tags:
    - Styling:SCSS
    - Markdown
    - Linting
  features:
    - Multiple "content types" for `services`, `team` and `testimonials` using Markdown as the source
    - Graphql query in `gatsby-node.js` using aliases that creates pages and templates by content type based on the folder `src/pages/services`, `src/pages/team`
    - SCSS
    - Responsive design
    - Bootstrap 4 grid and media queries only
    - Responsive menu
    - Royalty free illustrations included
    - SEO titles & meta using `gatsby-plugin-react-helmet`
    - Eslint & Prettier
- url: https://awesome-gatsby-starter.netlify.com/
  repo: https://github.com/South-Paw/awesome-gatsby-starter
  description: Starter with a preconfigured MDX, Storybook and ESLint environment for component first development of your next Gatsby site.
  tags:
    - MDX
    - Markdown
    - Storybook
    - Styling:CSS-in-JS
    - Linting
  features:
    - Gatsby MDX for JSX in Markdown loading, parsing, and rendering of pages
    - Storybook for isolated component development
    - styled-components for CSS-in-JS
    - ESLint with Airbnb's config
    - Prettier integrated into ESLint
    - A few example components and pages with stories and simple site structure
- url: https://santosfrancisco.github.io/gatsby-starter-cv/
  repo: https://github.com/santosfrancisco/gatsby-starter-cv
  description: A simple starter to get up and developing your digital curriculum with GatsbyJS'
  tags:
    - Styling:CSS-in-JS
    - PWA
    - Onepage
  features:
    - Gatsby v2
    - Based on default starter
    - Google Analytics
    - Web App Manifest
    - SEO
    - Styling with styled-components
    - Responsive Design, optimized for Mobile devices
- url: https://vigilant-leakey-a4f8cd.netlify.com/
  repo: https://github.com/BoyWithSilverWings/gatsby-blog-starter
  description: Minimal Blog Starter Template with Styled Components.
  tags:
    - Markdown
    - Styling:CSS-in-JS
    - Blog
  features:
    - Markdown loading, parsing, and rendering of pages
    - Minimal UI for blog
    - Styled-components for CSS-in-JS
    - Prettier added as pre-commit hook
    - Google Analytics
    - Image Optimisation
    - Code Styling and Formatting in markdown
    - Responsive Design
- url: https://inspiring-me-lwz7512.netlify.com/
  repo: https://github.com/lwz7512/gatsby-netlify-identity-starter
  description: Gatsby Netlify Identity Starter with NIW auth support, and content gating, as well as responsive layout.
  tags:
    - Netlify
    - Pagination
  features:
    - Mobile Screen support
    - Privacy control for post content view & profile page
    - User authentication by Netlify Identity Widget/Service
    - Pagination for posts
    - Navigation menu with active status
- url: https://gatsby-starter-event-calendar.netlify.com/
  repo: https://github.com/EmaSuriano/gatsby-starter-event-calendar
  description: Gatsby Starter to display information about events from Google Spreadsheets with Calendars
  tags:
    - Linting
    - Styling:Grommet
    - PWA
    - SEO
    - Google Sheets
  features:
    - Grommet
    - Theming
    - Google Spreadsheet integration
    - PWA
    - A11y
    - SEO
    - Netlify Deployment Friendly
    - ESLint with Airbnb's config
    - Prettier integrated into ESLint
- url: https://gatsby-starter-tech-blog.netlify.com/
  repo: https://github.com/email2vimalraj/gatsby-starter-tech-blog
  description: A simple tech blog starter kit for gatsbyjs
  tags:
    - Blog
    - Portfolio
  features:
    - Markdown based blog
    - Filter blog posts by Tags
    - Easy customization
    - Using styled components
    - Minimal styles
    - Best scoring by Lighthouse
    - SEO support
    - PWA support
    - Offline support
- url: https://infallible-brown-28846b.netlify.com/
  repo: https://github.com/tylergreulich/gatsby-typescript-mdx-prismjs-starter
  description: Gatsby starter using TypeScript, MDX, Prismjs, and styled-components
  tags:
    - Language:TypeScript
    - Linting
    - Testing
    - Styling:CSS-in-JS
    - MDX
  features:
    - Gatsby v2 + TypeScript
    - Syntax highlighting with Prismjs
    - MDX
    - Jest
    - react-testing-library
    - styled-components
- url: https://hardcore-darwin-d7328f.netlify.com/
  repo: https://github.com/BoyWithSilverWings/gatsby-careers-page
  description: A Careers Page for startups using Gatsby
  tags:
    - Markdown
    - Styling:CSS-in-JS
  features:
    - Careers Listing
    - Application Format
    - Markdown for creating job description
    - styled-components
- url: https://saikrishna.me/
  repo: https://github.com/s-kris/gatsby-minimal-portfolio-blog
  description: A minimal portfolio website with blog using Gatsby. Suitable for developers.
  tags:
    - Portfolio
    - Blog
  features:
    - Portfolio Page
    - Timline (Journey) page
    - Minimal
- url: https://gatsby-starter-blog-mdx-demo.netlify.com
  repo: https://github.com/hagnerd/gatsby-starter-blog-mdx
  description: A fork of the Official Gatsby Starter Blog with support for MDX out of the box.
  tags:
    - MDX
    - Blog
  features:
    - MDX
    - Blog
    - RSS Feed
- url: https://gatsby-tailwindcss-sass-starter-demo.netlify.com/
  repo: https://github.com/durianstack/gatsby-tailwindcss-sass-starter
  description: Just another Gatsby Tailwind with SASS starter
  tags:
    - Styling:Tailwind
    - Styling:SCSS
  features:
    - Tailwind, A Utility-First CSS Framework for Rapid UI Development
    - SASS/SCSS
    - Comes with React Helmet for adding site meta tags
    - Includes plugins for offline support out of the box
    - PurgeCSS to shave off unused styles
- url: https://tyra-starter.netlify.com/
  repo: https://github.com/madelyneriksen/gatsby-starter-tyra
  description: A feminine GatsbyJS Starter Optimized for SEO
  tags:
    - SEO
    - Blog
    - Styling:Other
  features:
    - Integration with Social Media and Mailchimp.
    - Styled with Tachyons.
    - Rich structured data on blog posts for SEO.
    - Pagination and category pages.
- url: https://gatsby-starter-styled.netlify.com/
  repo: https://github.com/gregoralbrecht/gatsby-starter-styled
  description: Yet another simple starter with Styled-System, Typography.js, SEO and Google Analytics.
  tags:
    - Styling:CSS-in-JS
    - PWA
    - SEO
  features:
    - Styled-Components
    - Styled-System
    - Rebass Grid
    - Typography.js to easily set up font styles
    - Google Analytics
    - Prettier, ESLint & Stylelint
    - SEO (meta tags and schema.org via JSON-LD)
    - Offline support
    - Web App Manifest
- url: https://gatsby.ghost.org/
  repo: https://github.com/TryGhost/gatsby-starter-ghost
  description: Build lightning-fast, modern publications with Ghost and Gatsby
  tags:
    - CMS:Headless
    - Blog
  features:
    - Ghost integration with ready to go placeholder content and webhooks support
    - Minimal responsive design
    - Pagination for posts, tags, and authors
    - SEO Friendly Meta
    - JSON-LD Schema
    - OpenGraph structured data
    - Twitter Cards meta
    - Sitemap Generation
    - XML Sitemaps
    - Progressive Web App
    - Offline Support
    - RSS Feed
    - Netlify integration ready to deploy
- url: https://traveler-blog.netlify.com/
  repo: https://github.com/QingpingMeng/gatsby-starter-traveler-blog
  description: A fork of the Official Gatsby Starter Blog to build a travler blog with images support
  tags:
    - Blog
    - PWA
    - SEO
    - Styling:Material
    - Styling:CSS-in-JS
  features:
    - Netlify integration ready to deploy
    - Material UI
    - styled-components
    - GitHub markdown css support
- url: https://create-ueno-app.netlify.com
  repo: https://github.com/ueno-llc/ueno-gatsby-starter
  description: Opinionated Gatsby starter by Ueno.
  tags:
    - Language:TypeScript
    - Styling:SCSS
    - Linting
    - Transitions
  features:
    - GraphQL hybrid
    - SEO friendly
    - GSAP ready
    - Nice Devtools
    - GsapTools
    - Ueno plugins
    - SVG to React component
    - Ueno's TSlint
    - Decorators
- url: https://gatsby-sseon-starter.netlify.com/
  repo: https://github.com/SeonHyungJo/gatsby-sseon-starter
  description: Simple starter template for Gatsby
  tags:
    - Blog
    - Disqus
    - Markdown
    - Styling:SCSS
  features:
    - SASS/SCSS
    - Comes with React Helmet for adding site meta tags
    - Add Disqus
    - Nice Pagination
- url: https://gatsby-contentstack-starter.netlify.com/
  repo: https://github.com/contentstack/gatsby-starter-contentstack
  description: A Gatsby starter powered by Headless CMS Contentstack.
  tags:
    - CMS:Headless
    - Blog
  features:
    - Includes Contentstack Delivery API for any environment
    - Dynamic content from Contentstack CMS
- url: https://gatsby-craftcms-barebones.netlify.com
  repo: https://github.com/frankievalentine/gatsby-craftcms-barebones
  description: Barebones setup for using Craft CMS and Gatsby locally.
  tags:
    - CMS:Headless
  features:
    - Full setup instructions included
    - Documented to get you set up with Craft CMS quickly
    - Code referenced in repo
- url: https://gatsby-starter-buttercms.netlify.com/
  repo: https://github.com/ButterCMS/gatsby-starter-buttercms
  description: A starter template for spinning up a Gatsby+ ButterCMS site
  tags:
    - Blog
    - SEO
    - CMS:Headless
  features:
    - Fully functioning blog
    - Navigation between posts with a previous/next post button
    - FAQ Knowledge Base
    - CMS Powered Homepage
    - Customer Case Study example marketing pages
- url: https://master.d2f5ek3dnwfe9v.amplifyapp.com/
  repo: https://github.com/dabit3/gatsby-auth-starter-aws-amplify
  description: This Gatsby starter uses AWS Amplify to implement authentication flow for signing up/signing in users as well as protected client side routing.
  tags:
    - AWS
    - Authentication
  features:
    - AWS Amplify
    - Full authentication workflow
    - Registration form
    - Signup form
    - User sign in
- url: https://gatsby-starter.mdbootstrap.com/
  repo: https://github.com/anna-morawska/gatsby-material-design-for-bootstrap
  description: A simple starter which lets you quickly start developing with Gatsby and Material Design For Bootstrap
  tags:
    - Styling:Material
  features:
    - React Bootstrap with Material Design css framework.
    - Free for personal and commercial use
    - Fully responsive
- url: https://frosty-ride-4ff3b9.netlify.com/
  repo: https://github.com/damassi/gatsby-starter-typescript-rebass-netlifycms
  description:
    A Gatsby starter built on top of MDX (React + Markdown), NetlifyCMS (with
    MDX and netlify-cms-backend-fs support -- no need to deploy), TypeScript,
    Rebass for UI, Styled Components, and Jest for testing. Very little visual
    styling has been applied so that you can bring your own :)
  tags:
    - MDX
    - CMS:Netlify
    - Language:TypeScript
    - Styling:Other
    - Styling:CSS-in-JS
    - Testing
  features:
    - MDX - Markdown + React
    - Netlify CMS (with MDX support)
    - Read and write to local file system via netlify-cms-backend-fs
    - TypeScript
    - Rebass
    - Styled Components
    - Jest
- url: https://bluepeter.github.io/gatsby-material-ui-business-starter/
  repo: https://github.com/bluepeter/gatsby-material-ui-business-starter
  description: Beautiful Gatsby Material Design Business Starter
  tags:
    - Styling:Material
  features:
    - Uses the popular, well-maintained Material UI React component library
    - Material Design theme and icons
    - Rotating home page carousel
    - Simple setup without opinionated setup
    - Fully instrumented for successful PROD deployments
    - Stylus for simple CSS
- url: https://example-company-website-gatsby-sanity-combo.netlify.com/
  repo: https://github.com/sanity-io/example-company-website-gatsby-sanity-combo
  description: This examples combines Gatsby site generation with Sanity.io content management in a neat company website.
  tags:
    - CMS:sanity.io
    - CMS:Headless
    - Blog
  features:
    - Out-of-the-box headless CMS
    - Real-time content preview in Development
    - Fast & frugal builds
    - No accidental missing fields/types
    - Full Render Control with Portable Text
    - gatsby-image support
    - Content types for company info, pages, projects, people, and blog posts
- url: https://gatsby-starter-under-construction.netlify.com/
  repo: https://github.com/robinmetral/gatsby-starter-under-construction
  description: Blazing fast "Under Construction" page with a blazing quick setup.
  tags:
    - Onepage
    - Styling:CSS-in-JS
    - SEO
    - PWA
  features:
    - Configure everything in gatsby-config.js
    - Creative CSS3 background patterns by Lea Verou
    - Built-in Google Fonts support
    - Social icons with react-social-icons
- url: https://gatsby-starter-docz.netlify.com/
  repo: https://github.com/RobinCsl/gatsby-starter-docz
  description: Simple starter where building your own documentation with Docz is possible
  tags:
    - Documentation
  features:
    - Generate nice documentation with Docz, in addition to generating your normal Gatsby site
    - Document your React components in .mdx files
- url: https://gatsby-starter-santa-fe.netlify.com/
  repo: https://github.com/osogrizz/gatsby-starter-santa-fe
  description: A place for artist or designers to display their creations
  tags:
    - Styling:CSS-in-JS
  features:
    - SEO friendly
    - Built-in Google Fonts support
    - Contact Form
    - Customizable Design Template
- url: https://gatsby-hello-friend.now.sh
  repo: https://github.com/panr/gatsby-starter-hello-friend
  description: A simple starter for Gatsby. That's it.
  tags:
    - Pagination
    - Markdown
    - Blog
    - Portfolio
    - Styling:PostCSS
  features:
    - Dark/light mode, depending on your preferences
    - Great reading experience thanks to Inter font, made by Rasmus Andersson
    - Nice code highlighting thanks to PrismJS
    - Responsive youtube/vimeo etc. videos
    - Elastic menu
    - Fully responsive site
- url: https://lgcolella.github.io/gatsby-starter-developer-blog/
  repo: https://github.com/lgcolella/gatsby-starter-developer-blog
  description: A starter to create SEO-friendly, fast, multilanguage, responsive and highly customizable technical blogs/portfolios with the most common features out of the box.
  tags:
    - Blog
    - Portfolio
    - i18n
  features:
    - Multilanguage posts
    - Pagination and image preview for posts
    - Tags
    - SEO
    - Social share buttons
    - Disqus for comments
    - Highlighting for code syntax in posts
    - Dark and light themes available
    - Various available icon sets
    - RSS Feed
    - Web app manifest
- url: https://gatsby.magicsoup.io/
  repo: https://github.com/magicsoup-io/gatsby-starter-magicsoup
  description: A production ready gatsby starter using magicsoup.io
  tags:
    - SEO
    - Markdown
    - Styling:CSS-in-JS
    - Testing
  features:
    - Optimized images with gatsby-image.
    - SEO friendly with react-helmet, gatsby-plugin-sitemap and Google Webmaster Tools!
    - Responsive UIs with magicsoup.io/stock.
    - Static content with gatsby-transform-remark or gatsby-transform-json.
    - Convert Markdown to StyledComponents!
    - Webfonts with gatsby-plugin-web-font-loader.
    - SSR ready!
    - Testing with Jest!
- url: https://foxandgeese.github.io/tiny-agency/
  repo: https://github.com/foxandgeese/tiny-agency
  description: Simple Gatsby.js starter that uses material design and that's perfect for tiny agencies.
  tags:
    - Styling:Material
  features:
    - Uses the popular, well-maintained Material UI React component library
    - Material Design theme and icons
    - Simple setup without opinionated setup
    - Fully instrumented for successful PROD deployments
- url: https://gatsby-shopify.alexander-productions.de/
  repo: https://github.com/AlexanderProd/gatsby-shopify-starter
  description: Kick off your next, ecommerce experience with this Gatsby starter. It is based on the default Gatsby starter to be easily modifiable.
  tags:
    - CMS:Headless
    - SEO
    - eCommerce
    - Styling:CSS-in-JS
  features:
    - Shopping Cart
    - Shopify Integration
    - Product Grid
    - Shopify Store Credentials included
    - Optimized images with gatsby-image.
    - SEO
- url: https://gatejs.netlify.com
  repo: https://github.com/sarasate/gate
  description: API Doc generator inspired by Stripe's API docs
  tags:
    - Documentation
    - Markdown
    - Onepage
  features:
    - API documentation from markdown sources
    - Code samples separated by language
    - Syntax highlighting
    - Everything in a single page
- url: https://hopeful-keller-943d65.netlify.com
  repo: https://github.com/iwilsonq/gatsby-starter-reasonml
  description: Gatsby starter to create static sites using type-safe ReasonML
  tags:
    - Language:Other
    - Blog
    - Styling:CSS-in-JS
  features:
    - Gatsby v2 support
    - bs-platform v4 support
    - Similar to gatsby-starter-blog
- url: https://gatsby-starter-blog-amp-to-pwa.netlify.com/
  repo: https://github.com/tomoyukikashiro/gatsby-starter-blog-amp-to-pwa
  description: Gatsby starter blog with AMP to PWA Strategy
  tags:
    - Blog
    - AMP
    - PWA
  features:
    - Similar to gatsby-starter-blog
    - Support AMP to PWA strategy
- url: https://cvluca.github.io/gatsby-starter-markdown/
  repo: https://github.com/cvluca/gatsby-starter-markdown
  description: Boilerplate for markdown-based website (Documentation, Blog, etc.)
  tags:
    - Markdown
    - Redux
    - Styling:Ant Design
  features:
    - Responsive Web Design
    - Auto generated Sidebar
    - Auto generated Anchor
- url: https://gatsby-starter-wordpress-community.netlify.com/
  repo: https://github.com/pablovila/gatsby-starter-wordpress-community
  description: Starter using gatsby-source-wordpress to display posts and pages from a WordPress site
  tags:
    - CMS:Wordpress
    - Styling:Bulma
    - Blog
    - Pagination
  features:
    - Gatsby v2 support
    - Responsive Web Design
    - WordPress support
    - Bulma and Sass Support for styling
    - Pagination logic
- url: https://gatsby-blogger.netlify.com/
  repo: https://github.com/aslammultidots/blogger
  description: A Simple, clean and modern designed blog with firebase authentication feature and easily customizable code.
  tags:
    - Blog
    - Redux
    - Disqus
    - CMS:Contentful
    - Firebase
  features:
    - Minimal and clean white layout.
    - Dynamic content from Contentful.
    - Blog post listing with previews (image + summary) for each blog post.
    - Disqus commenting system for each blog post.
    - Search post with keyword.
    - Firebase for Authentication.
    - Protected Routes with Authorization.
    - Contact form integration.
- url: https://gatsby-starter-styled-components.netlify.com/
  repo: https://github.com/blakenoll/gatsby-starter-styled-components
  description: The Gatsby default starter modified to use styled-components
  tags:
    - Styling:CSS-in-JS
  features:
    - styled-components
    - sticky footer
- url: https://magazine-example.livingdocs.io/
  repo: https://github.com/livingdocsIO/gatsby-magazine-example
  description: This magazine-starter helps you start out with Livingdocs as a headless CMS.
  tags:
    - Blog
    - CMS:Headless
  features:
    - Minimal and clean white layout.
    - Dynamic content from Livingdocs.
    - Built-in component library.
    - Robust template and theme.
- url: https://gatsby-starter-intl.tomekskuta.pl
  repo: https://github.com/tomekskuta/gatsby-starter-intl
  description: Gatsby v2 i18n starter which makes static pages for every locale and detect your browsers lang. i18n with react-intl.
  tags:
    - i18n
    - Testing
  features:
    - static pages for every language
    - detects your browser locale
    - uses react-intl
    - based on Gatsby Default Starter
    - unit tests with Jest
- url: https://cape.netlify.com/
  repo: https://github.com/juhi-trivedi/cape
  description: A Gatsby - CMS:Contentful demo with Netlify.
  tags:
    - Blog
    - Netlify
    - CMS:Contentful
    - Styling:Bootstrap
  features:
    - Fecthing Dynamic content from Contentful.
    - Blog post listing with previews (image + summary) for each blog post.
    - Contact form integration with Netlify.
    - Grid system inspired by Bootstrap.
- url: https://gatsby-starter-infinite-scroll.baobab.fi/
  repo: https://github.com/baobabKoodaa/gatsby-starter-infinite-scroll
  description: Infinite Scroll and Pagination with 10k photos
  tags:
    - Infinite Scroll
    - Pagination
    - Styling:CSS-in-JS
  features:
    - Infinite Scroll (default mode)
    - Pagination (fallback for users without JS)
    - Toggle between these modes in demo
    - Efficient implementation (only fetch the data that's needed, ship initial items with the page instead of fetch, etc.)
- url: https://jodie.lekoarts.de/
  repo: https://github.com/LekoArts/gatsby-starter-portfolio-jodie
  description: Image-heavy photography portfolio with colorful accents & great typography
  tags:
    - Portfolio
    - PWA
    - Transitions
    - Styling:CSS-in-JS
    - Linting
    - Testing
    - Language:TypeScript
  features:
    - Configurable with theming, CSS Grid & a yaml file for navigation
    - Create your projects by editing a yaml file and putting images into a folder
    - Shows your Instagram posts
    - TypeScript
    - Cypress for End-to-End testing
    - react-spring for animations & transitions
    - Uses styled-components + styled-system
    - SEO with Sitemap, Schema.org JSONLD, Tags
    - Responsive images with gatsby-image
- url: https://amazing-jones-e61bda.netlify.com/
  repo: https://github.com/WebCu/gatsby-material-kit-react
  description: Adaptation of Material Kit React to Gatsby
  tags:
    - Styling:Material
  features:
    - 60 Handcrafted Components
    - 4 Customized Plugins
    - 3 Example Pages
- url: https://relaxed-bhaskara-5abd0a.netlify.com/
  repo: https://github.com/LekovicMilos/gatsby-starter-portfolio
  description: Gatsby portfolio starter for creating quick portfolio
  tags:
    - Portfolio
  features:
    - Showcase of portfolio items
    - About me page
- url: https://gatsby-typescript-scss-docker-starter.netlify.com/
  repo: https://github.com/OFranke/gatsby-typescript-scss-docker
  description: Gatsby starter TypeScript, SCSS, Docker
  tags:
    - Language:TypeScript
    - Styling:SCSS
    - Linting
  features:
    - Format & Commit Safe by ESLint, StyleLint and Prettier with Lint-Staged (Husky), optimized for VS Code
    - Typings for scss files are automatically generated
    - Responsiveness from the beginning through easy breakpoint configuration
    - Enforce the DRY principle, no hardcoded and repeated `margin`, `font-size`, `color`, `box-shadow`, `border-radius` ... properties anymore
    - Docker ready - you can run gatsby dev mode on your machine environment or with docker-compose
- url: https://prismic-i18n.lekoarts.de/
  repo: https://github.com/LekoArts/gatsby-starter-prismic-i18n
  description: Based on gatsby-starter-prismic with Internationalization (i18n) support.
  tags:
    - CMS:Prismic
    - CMS:Headless
    - Styling:CSS-in-JS
    - Linting
    - Blog
    - PWA
    - Testing
    - i18n
  features:
    - Prismic as Headless CMS
    - Uses multiple features of Prismic - Slices, Labels, Relationship fields, Custom Types, Internationalization
    - Emotion for Styling
    - i18n without any third-party libaries
    - Cypress for End-to-End testing
    - Prism.js highlighting
    - Responsive images with gatsby-image
    - Extensive SEO
    - ESLint & Prettier
- url: https://gatsby-starter-landing-page.netlify.com/
  repo: https://github.com/gillkyle/gatsby-starter-landing-page
  description: Single page starter for minimal landing pages
  tags:
    - Onepage
  features:
    - Gatsby image
    - Google Analytics
    - Minimal design
- url: https://thakkaryash94.github.io/gatsby-github-personal-website/
  repo: https://github.com/thakkaryash94/gatsby-github-personal-website
  description: It is a conversion of original GitHub personal website repo which is written in ruby for JS developers. This repository gives you the code you'll need to kickstart a personal website that showcases your work as a software developer. And when you manage the code in a GitHub repository, it will automatically render a webpage with the owner's profile information, including a photo, bio, and repositories.
  tags:
    - Portfolio
    - Onepage
  features:
    - layout config either stacked or sidebar
    - theme dark/light mode
    - post support
- url: http://gatsby-starter-default-intl.netlify.com
  repo: https://github.com/wiziple/gatsby-starter-default-intl
  description: The default Gatsby starter with features of multi-language url routes and browser language detection.
  tags:
    - i18n
  features:
    - Localization (Multilanguage) provided by react-intl.
    - Support automatic redirection based on user's preferred language in browser provided by browser-lang.
    - Support multi-language url routes within a single page component. That means you don't have to create separate pages such as pages/en/index.js or pages/ko/index.js.
    - Based on gatsby-starter-default with least modification.
- url: https://gatsby-starter-julia.netlify.com/
  repo: https://github.com/niklasmtj/gatsby-starter-julia
  description: A minimal blog starter template built with Gatsby
  tags:
    - Markdown
    - Blog
  features:
    - Landingpage
    - Blogoverview
    - Markdown sourcing
    - Estimated reading time
    - Styled component with @emotion
    - Netlify deployment friendly
    - Nunito font as npm module
    - Site meta tags with React Helmet
- url: https://agalp.imedadel.me
  repo: https://github.com/ImedAdel/automatic-gatsbyjs-app-landing-page
  description: Automatically generate iOS app landing page using GatsbyJS
  tags:
    - Onepage
    - PWA
    - SEO
  features:
    - One Configuration file
    - Automatically generate a landing page for your iOS app
    - List app features
    - App Store and Play Store buttons
    - App screenshot and video preview
    - Easily add social media accounts and contact info in the footer via the site-config.js file.
    - Pick custom Font Awesome icons for the feature list via the site-config.js file.
    - Built using Prettier and Styled-Components
    - Easily integrate Google Analytics by adding your ID to site-config.js file.
- url: https://gatsby-starter-shopify-app.firebaseapp.com/install
  repo: https://github.com/gil--/gatsby-starter-shopify-app
  description: Easily create Serverless Shopify Admin Apps powered by Gatsby and Firebase Functions
  tags:
    - Shopify
    - Firebase
  features:
    - 🗄 Firebase Firestore Realtime DB
    - ⚡️ Serverless Functions API layer (Firebase Functions)
    - 💼 Admin API (Graphql) Serverless Proxy
    - 🎨 Shopify Polaris (AppProvider, etc.)
    - 💰 Application Charge Logic (30 days) with variable trial duration
    - 📡 Webhook Validation & Creation
    - 🔑 GDPR Ready (Including GDPR Webhooks)
    - 🏗 CircleCI Config for easy continuous deployments to Firebase
- url: https://gatsby-starter-paperbase.netlify.com/
  repo: https://github.com/willcode4food/gatsby-starter-paperbase
  description: A Gatsby starter that implements the Paperbase Premium Theme from MaterialUI
  tags:
    - Styling:Material
    - Styling:CSS-in-JS
  features:
    - MaterialUI Paperbase theme in Gatsby!
    - Create professional looking admin tools and dashboards
    - Responsive Design
    - MaterialUI Paper Components
    - MaterialUI Tab Components
- url: https://gatsby-starter-devto.netlify.com/
  repo: https://github.com/geocine/gatsby-starter-devto
  description: A GatsbyJS starter template that leverages the Dev.to API
  tags:
    - Blog
    - Styling:CSS-in-JS
  features:
    - Blog post listing with previews (image + summary) for each blog post
- url: https://gatsby-starter-framer-x.netlify.com/
  repo: https://github.com/simulieren/gatsby-starter-framer-x
  description: A GatsbyJS starter template that is connected to a Framer X project
  tags:
    - Language:TypeScript
  features:
    - TypeScript support
    - Easily work in GatsbyJS and Framer X at the same time
- url: https://gatsby-firebase-hosting.firebaseapp.com/
  repo: https://github.com/bijenkorf-james-wakefield/gatsby-firebase-hosting-starter
  description: A starter with configuration for Firebase Hosting and Cloud Build deployment.
  tags:
    - Firebase
    - Linting
  features:
    - Linting with ESLint
    - Jest Unit testing configuration
    - Lint-staged on precommit hook
    - Commitizen for conventional commit messages
    - Configuration for Firebase hosting
    - Configuration for Cloud Build deployment
    - Clear documentation to have your site deployed on Firebase behind SSL in no time!
- url: https://lewis-gatsby-starter-blog.firebaseapp.com
  repo: https://github.com/lewislbr/lewis-gatsby-starter-blog
  description: A simple custom Gatsby starter template to start a new blog or personal website.
  tags:
    - Blog
    - Styling:CSS-in-JS
    - Markdown
    - PWA
    - Portfolio
    - SEO
  features:
    - Blog post listing with summary preview for each blog post.
    - Automatically creates blog pages from Markdown files.
    - CSS in JS with styled-components.
    - Optimized images.
    - Offline capabilities.
    - Auto-generated sitemap and robots.txt.
- url: https://gatsby-starter-stripe.netlify.com/
  repo: https://github.com/brxck/gatsby-starter-stripe
  description: A minimal starter to create a storefront with Gatsby, Stripe, & Netlify Functions.
  tags:
    - Stripe
    - eCommerce
    - Styling:None
  features:
    - Statically generate based on Stripe inventory
    - Dynamically update with live inventory & availability data
    - Checkout powered by Stripe
    - Serverless functions interact with Stripe API
    - Shopping cart persisted in local storage
    - Responsive images with gatsby-image
- url: https://www.jannikbuschke.de/gatsby-antd-docs/
  repo: https://github.com/jannikbuschke/gatsby-antd-docs
  description: A template for documentation websites
  tags:
    - Documentation
    - Language:TypeScript
    - Styling:Ant Design
    - Markdown
    - MDX
  features:
    - Markdown
    - MDX with mdxjs
    - Syntax highlighting with prismjs
    - Anchors
    - Sidebar
    - Sitecontents
    - Landingpage
- url: https://gatsby-starter.haezl.at
  repo: https://github.com/haezl/gatsby-starter-haezl
  description: A lightweight, mobile first blog starter with infinite scroll and Material-UI design for Gatsby.
  tags:
    - Blog
    - Language:TypeScript
    - Linting
    - Styling:CSS-in-JS
    - Styling:Material
    - Markdown
    - PWA
  features:
    - Landing Page
    - Portfolio section
    - Blog post listing with a preview for each post
    - Infinite scroll instead of next and previous buttons
    - Blog posts generated from Markdown files
    - About Page
    - Responsive Design
    - PWA (Progressive Web App) support
    - MobX
    - Customizable
- url: https://gatsby-starter-fine.netlify.com/
  repo: https://github.com/toboko/gatsby-starter-fine
  description: A mutli-response and light, mobile first blog starter with columns layout and Seo optimization.
  tags:
    - Blog
    - Markdown
    - Portfolio
    - SEO
  features:
    - Blog
    - Portfolio section
    - Customizable
    - Markdown
    - Optimized images
    - Sitemap Page
    - Seo Ready
- url: https://ugglr.github.io/gatsby-clean-portfolio/
  repo: https://github.com/ugglr/gatsby-clean-portfolio
  description: A clean themed Software Engineer Portfolio site, showcasing soft skills on the front page, features project card showcases, about page. Responsive through react-bootstrap components together with custom CSS style sheets. SEO configured, just need to add google analytics tracking code.
  tags:
    - Portfolio
    - SEO
    - Styling:Bootstrap
  features:
    - Resume
    - CV
    - google analytics
    - easy favicon swap
    - Gatsby SEO plugin
    - Clean layout
    - White theme
    - grid using react-bootstrap
    - bootstrap4 classes available
    - font-awesome Library for icons
    - Portfolio site for developers
    - custom project cards
    - easily extendable to include blog page
    - Responsive design
- url: https://gatsby-documentation-starter.netlify.com/
  repo: https://github.com/whoisryosuke/gatsby-documentation-starter
  description: Automatically generate docs for React components using MDX, react-docgen, and GatsbyJS
  tags:
    - Documentation
    - MDX
    - SEO
  features:
    - Parses all React components (functional, stateful, even stateless!) for JS Docblocks and Prop Types.
    - MDX - Write your docs in Markdown and include React components using JSX!
    - Lightweight (only what you need)
    - Modular (easily fits in any React project!)
    - Props table component
    - Customizable sidebar navigation
    - Includes SEO plugins Google Analytics, Offline, Manifest, Helmet.
- url: http://gatsby-absurd.surge.sh/
  repo: https://github.com/ajayns/gatsby-absurd
  description: A Gatsby starter using illustrations from https://absurd.design/
  tags:
    - Onepage
    - Styling:CSS-in-JS
  features:
    - Uses surreal illustrations from absurd.design.
    - Landing page structure split into sections
    - Basic UX/UX elements ready. navbar, smooth scrolling, faqs, theming
    - Convenient image handling and data separation
- url: https://gatsby-starter-quiz.netlify.com/
  repo: https://github.com/raphadeluca/gatsby-starter-quiz
  description: Create rich quizzes with Gatsby & Mdx. No need of database or headless CMS. Manage your data directly in your Mdx file's frontmatter and write your content in the body. Customize your HTML tags, use react components from a library or write your owns. Navigation will be automatically created between each question.
  tags:
    - MDX
  features:
    - Data quiz in the frontmatter
    - Rich customizable content with MDX
    - Green / Red alert footer on user's answer
    - Navigation generated based on the index of each question
- url: https://gatsby-starter-accessibility.netlify.com/
  repo: https://github.com/benjamingrobertson/gatsby-starter-accessibility
  description: The default Gatsby starter with powerful accessibility tools built-in.
  tags:
    - Storybook
    - Linting
  features:
    - 🔍 eslint-plugin-jsx-a11y for catching accessibility issues while authoring code
    - ✅ lint:staged for adding a pre-commit hook to catch accessibility linting errors
    - 📣 react-axe for console reporting of accessibility errors in the DOM during development
    - 📖 storybook setup for accessibility reporting on individual components
- url: https://gatsby-theme-ggt-material-ui-blog.netlify.com/
  repo: https://github.com/greatgatsbyjsthemes/gatsby-starter-ggt-material-ui-blog
  description: Starter material-ui blog utilizing a Gatsby theme!
  tags:
    - Blog
    - MDX
  features:
    - Uses MDX with Gatsby theme for quick and easy set up
    - Material-ui design with optional config passed into the theme options
    - Gradient background with sitemap, rss feed, and offline capabilities
- url: https://gatsby-starter-blog-typescript.netlify.com/
  repo: https://github.com/gperl27/Gatsby-Starter-Blog-Typescript
  description: Gatsby starter blog with TypeScript
  tags:
    - Blog
    - Language:TypeScript
    - Styling:CSS-in-JS
  features:
    - Includes all features that come with Gatsby's official starter blog
    - TypeScript for type-safety out of the box
    - Styled components in favor of inline styles
    - Transition Link for nice page transitions
    - Type definitions from GraphQL schema (with code generation)
    - Type definitions from grapql schema (with code generation)
- url: https://gatsby-starter-sass.netlify.com/
  repo: https://github.com/colbyfayock/gatsby-starter-sass
  description: A Gatsby starter with Sass and no assumptions!
  tags:
    - Styling:SCSS
  features:
    - Sass stylesheets to manage your CSS (SCSS flavored)
    - Simple, minimal base setup to get started
    - No baked in configurations or assumptions
- url: https://billyjacoby.github.io/gatsby-react-bootstrap-starter/
  repo: https://github.com/billyjacoby/gatsby-react-bootstrap-starter
  description: GatsbyJS starter with react-bootstrap and react-icons
  tags:
    - Styling:Bootstrap
    - Styling:SCSS
  features:
    - SASS stylesheets to make styling components easy
    - Sample navbar that sticks to the top of the page on scroll
    - Includes react-icons to make adding icons to your app super simple
- url: https://gatsbystartermdb.netlify.com
  repo: https://github.com/jjcav84/mdbreact-gatsby-starter
  description: GatsbyJS starter built with MDBootstrap React free version
  tags:
    - Styling:Bootstrap
  features:
    - Material Design, Bootstrap, and React
    - Contact form and Google Map components
    - Animation
    - documentation and component library can be found at mdboostrap's website
- url: https://gatsby-starter-primer.netlify.com/
  repo: https://github.com/thomaswangio/gatsby-starter-primer
  description: A Gatsby starter featuring GitHub Primer Design System and React components
  tags:
    - Styling:Other
    - Styling:CSS-in-JS
    - SEO
    - Landing Page
  features:
    - Primer React Components
    - Styled Components
    - Gatsby Image
    - Better SEO component with appropriate OG image and appropriate fallback meta tags
- url: https://pranshuchittora.github.io/gatsby-material-boilerplate
  repo: https://github.com/pranshuchittora/gatsby-material-boilerplate
  description: A simple starter to get up and developing quickly with Gatsby in material design
  tags:
    - Styling:Material
  features:
    - Material design
    - Sass/SCSS
    - Tags
    - Categories
    - Google Analytics
    - Offline support
    - Web App Manifest
    - SEO
- url: https://anubhavsrivastava.github.io/gatsby-starter-hyperspace
  repo: https://github.com/anubhavsrivastava/gatsby-starter-hyperspace
  description: Single page starter based on the Hyperspace site template, with landing, custom and Elements(Component) page
  tags:
    - HTML5UP
    - Styling:SCSS
    - Onepage
    - Landing Page
  features:
    - Designed by HTML5 UP
    - Simple one page site that’s perfect for personal portfolios
    - Fully Responsive
    - Styling with SCSS
    - Offline support
    - Web App Manifest
- url: https://anubhavsrivastava.github.io/gatsby-starter-identity
  repo: https://github.com/anubhavsrivastava/gatsby-starter-identity
  description: Single page starter based on the Identity site template by HTML5 up, suitable for one page portfolio.
  tags:
    - HTML5UP
    - Styling:SCSS
    - Onepage
    - Landing Page
    - PWA
  features:
    - Designed by HTML5 UP
    - Simple one page personal portfolio
    - Fully Responsive
    - Styling with SCSS
    - Offline support
    - Web App Manifest
- url: https://hopeful-ptolemy-cd840b.netlify.com/
  repo: https://github.com/tonydiaz/gatsby-landing-page-starter
  description: A simple landing page starter for idea validation using material-ui. Includes email signup form and pricing section.
  tags:
    - Styling:Material
    - Landing Page
  features:
    - SEO
    - Mailchimp integration
    - Material-UI components
    - Responsive
    - Pricing section
    - Benefits section
    - Email signup form
    - Easily configurable
    - Includes standard gatsby starter features
- url: https://anubhavsrivastava.github.io/gatsby-starter-aerial
  repo: https://github.com/anubhavsrivastava/gatsby-starter-aerial
  description: Single page starter based on the Aerial site template by HTML5 up, suitable for one page personal page.
  tags:
    - HTML5UP
    - Styling:SCSS
    - Onepage
    - Landing Page
    - PWA
  features:
    - Designed by HTML5 UP
    - Simple one page personal portfolio
    - Fully Responsive
    - Styling with SCSS
    - Offline support
    - Web App Manifest
- url: https://anubhavsrivastava.github.io/gatsby-starter-eventually
  repo: https://github.com/anubhavsrivastava/gatsby-starter-eventually
  description: Single page starter based on the Eventually site template by HTML5 up, suitable for upcoming product page.
  tags:
    - HTML5UP
    - Styling:SCSS
    - Landing Page
    - PWA
  features:
    - Designed by HTML5 UP
    - Fully Responsive
    - Styling with SCSS
    - Offline support
    - Web App Manifest
- url: https://jovial-jones-806326.netlify.com/
  repo: https://github.com/GabeAtWork/gatsby-elm-starter
  description: An Elm-in-Gatsby integration, based on gatsby-plugin-elm
  tags:
    - Language:Other
  features:
    - Elm language integration
- url: https://anubhavsrivastava.github.io/gatsby-starter-readonly
  repo: https://github.com/anubhavsrivastava/gatsby-starter-readonly
  description: Single page starter based on the ReadOnly site template by HTML5 up, with landing and Elements(Component) page
  tags:
    - HTML5UP
    - Onepage
    - Styling:SCSS
    - Landing Page
    - PWA
  features:
    - Designed by HTML5 UP
    - Fully Responsive
    - Styling with SCSS
    - Offline support
    - Web App Manifest
- url: https://anubhavsrivastava.github.io/gatsby-starter-prologue
  repo: https://github.com/anubhavsrivastava/gatsby-starter-prologue
  description: Single page starter based on the Prologue site template by HTML5 up, for portfolio pages
  tags:
    - HTML5UP
    - Onepage
    - Styling:SCSS
    - Portfolio
    - PWA
  features:
    - Designed by HTML5 UP
    - Fully Responsive
    - Styling with SCSS
    - Offline support
    - Web App Manifest
- url: https://gatsby-london.netlify.com
  repo: https://github.com/ImedAdel/gatsby-london
  description: A custom, image-centric theme for Gatsby.
  tags:
    - Portfolio
    - Blog
    - Styling:PostCSS
  features:
    - Post thumbnails in the homepage
    - Built with PostCSS
    - Made for image-centeric portfolios
    - Based on London for Ghost
- url: https://anubhavsrivastava.github.io/gatsby-starter-overflow
  repo: https://github.com/anubhavsrivastava/gatsby-starter-overflow
  description: Single page starter based on the Overflow site template by HTML5 up, with landing and Elements(Component) page
  tags:
    - HTML5UP
    - Onepage
    - Styling:SCSS
    - Portfolio
    - PWA
  features:
    - Designed by HTML5 UP
    - Fully Responsive
    - Image Gallery
    - Styling with SCSS
    - Offline support
    - Web App Manifest
- url: https://cosmicjs.com/apps/gatsby-agency-portfolio/demo
  repo: https://github.com/cosmicjs/gatsby-agency-portfolio
  description: Static Webpage for displaying your agencies skills and past work.  Implements 4 sections for displaying information about your company, A home page, information about services, projects, and the people in your organization.
  tags:
    - Blog
    - Portfolio
    - CMS:Cosmic JS
  features:
    - Landing Page
    - Home
    - Services
    - Projects
    - People
- url: https://cosmicjs.com/apps/gatsby-localization-app-starter/demo
  repo: https://github.com/cosmicjs/gatsby-localization-app-starter
  description: A localized Gatsby starter application powered by Cosmic JS.
  tags:
    - CMS:Cosmic JS
    - i18n
  features:
    - Gatsby localization starter app
- url: https://cosmicjs.com/apps/gatsby-docs/demo
  repo: https://github.com/cosmicjs/gatsby-docs-app
  description: Be able to view and create documentation using Gatsby and Cosmic JS. Leveraging the speed and high powered APIs of the Gatsby framework and the simplicity and scalability of Cosmic JS.
  tags:
    - CMS:Cosmic JS
    - Documentation
  features:
    - manage docs in static web file format for zippy delivery
- url: https://cosmicjs.com/apps/gatsby-ecommerce-website/demo
  repo: https://github.com/a9kitkumar/Gatsby-Ecommerce
  description: A localized Gatsby starter application powered by Cosmic JS.
  tags:
    - CMS:Cosmic JS
    - eCommerce
  features:
    - Stores products, orders using Cosmic JS as a database and a server
- url: https://harshil1712.github.io/gatsby-starter-googlesheets/
  repo: https://github.com/harshil1712/gatsby-starter-googlesheets
  description: A starter using Google Sheets as data source
  tags:
    - Google Sheets
    - SEO
    - Blog
  features:
    - Uses Google Sheets for data
    - Easily configurable
- url: https://the-plain-gatsby.netlify.com/
  repo: https://github.com/wangonya/the-plain-gatsby
  description: A simple minimalist starter for your personal blog.
  tags:
    - Blog
    - Markdown
  features:
    - Minimalist design
    - Next and previous blog post navigation
    - About page
    - Markdown support
- url: https://gatsby-starter-blockstack.openintents.org
  repo: https://github.com/friedger/gatsby-starter-blockstack
  description: A starter using Blockstack on client side
  tags:
    - Authentication
  features:
    - Uses Blockstack
    - Client side app
- url: https://anubhavsrivastava.github.io/gatsby-starter-multiverse
  repo: https://github.com/anubhavsrivastava/gatsby-starter-multiverse
  description: Single page starter based on the Multiverse site template by HTML5 up, with landing and Elements(Component) page
  tags:
    - HTML5UP
    - Onepage
    - Styling:SCSS
    - Portfolio
    - PWA
  features:
    - Designed by HTML5 UP
    - Fully Responsive
    - Image Gallery
    - Styling with SCSS
    - Offline support
    - Web App Manifest
- url: https://anubhavsrivastava.github.io/gatsby-starter-highlights
  repo: https://github.com/anubhavsrivastava/gatsby-starter-highlights
  description: Single page starter based on the Highlights site template by HTML5 up, with landing and Elements(Component) page
  tags:
    - HTML5UP
    - Onepage
    - Styling:SCSS
    - Portfolio
    - PWA
  features:
    - Designed by HTML5 UP
    - Fully Responsive
    - Image Gallery
    - Styling with SCSS
    - Offline support
    - Web App Manifest
- url: https://gatsby-starter-material-business-markdown.netlify.com/
  repo: https://github.com/ANOUN/gatsby-starter-material-business-markdown
  description: A clean, modern starter for businesses using Material Design Components
  tags:
    - Blog
    - Markdown
    - PWA
    - Styling:Material
    - Styling:SCSS
  features:
    - Minimal, Modern Business Website Design
    - Material Design Components
    - MDC React Components
    - MDC Theming
    - Blog
    - Home Page
    - Contact Page
    - Contact Form
    - About Page
    - Mobile-First approach in development
    - Fully Responsive
    - Markdown
    - PWA
- url: https://gatsby-starter-default-typescript.netlify.com/
  repo: https://github.com/andykenward/gatsby-starter-default-typescript
  description: Starter Default TypeScript
  tags:
    - Language:TypeScript
  features:
    - TypeScript
    - Typing generation for GraphQL using GraphQL Code Generator
    - Comes with React Helmet for adding site meta tags
    - Based on Gatsby Starter Default
- url: http://gatsbyhoney.davshoward.com/
  repo: https://github.com/davshoward/gatsby-starter-honey
  description: A delicious baseline for Gatsby (v2).
  tags:
    - Styling:PostCSS
    - SEO
  features:
    - Gatsby v2
    - SEO (including robots.txt, sitemap generation, automated yet customisable metadata, and social sharing data)
    - Google Analytics
    - PostCSS support
    - Developer environment variables
    - Accessibility support
    - Based on Gatsby Starter Default
- url: https://material-ui-starter.netlify.com/
  repo: https://github.com/dominicabela/gatsby-starter-material-ui
  description: This starter includes Material UI boilerplate and configuration files along with the standard Gatsby configuration files. It provides a starting point for developing Gatsby apps with the Material UI framework.
  tags:
    - SEO
    - Styling:Material
  features:
    - Material UI Framework
    - Roboto Typeface (self hosted)
    - SEO
    - Offline Support
    - Based on Gatsby Default Starter
- url: https://developer-diary.netlify.com/
  repo: https://github.com/willjw3/gatsby-starter-developer-diary
  description: A blog template created with web developers in mind. Totally usable right out of the box, but minimalist enough to be easily modifiable.
  tags:
    - Blog
    - Markdown
    - Pagination
    - SEO
  features:
    - Ready to go - Blog author name, author image, etc,... can be easily added using a config file
    - Blog posts created as markdown files
    - Gatsby v.2
    - Mobile responsive
    - Pagination
    - Category and tag pages
    - Social media sharing icons in each post
    - Icons from React Icons (Font Awesome, Devicons, etc,...)
    - Beautiful tech-topic tags to attach to your web-development-related blog posts
    - Developer-relevant social media icon links, including GitHub, Stack Overflow, and freeCodeCamp
- url: https://anubhavsrivastava.github.io/gatsby-starter-paradigmshift
  repo: https://github.com/anubhavsrivastava/gatsby-starter-paradigmshift
  description: Single page starter based on the Paradigm Shift site template by HTML5 up, with landing and Elements(Component) page
  tags:
    - HTML5UP
    - Onepage
    - Styling:SCSS
    - Portfolio
    - PWA
  features:
    - Designed by HTML5 UP
    - Fully Responsive
    - Image Gallery
    - Styling with SCSS
    - Offline support
    - Web App Manifest
- url: https://dazzling-heyrovsky-62d4f9.netlify.com/
  repo: https://github.com/s-kris/gatsby-starter-medium
  description: A GatsbyJS starter blog as close as possible to medium.
  tags:
    - Markdown
    - Styling:CSS-in-JS
  features:
    - Careers Listing
    - Mobile Responsive
- url: https://gatsby-personal-starter-blog.netlify.com
  repo: https://github.com/thomaswangio/gatsby-personal-starter-blog
  description: Gatsby starter for personal blogs! Blog configured to run at /blog and with Netlify CMS and gatsby-remark-vscode.
  tags:
    - Blog
    - Markdown
    - Styling:CSS-in-JS
    - CMS:Netlify
  features:
    - Netlify CMS
    - VSCode syntax highlighting
    - Styled Components
- url: https://anubhavsrivastava.github.io/gatsby-starter-phantom
  repo: https://github.com/anubhavsrivastava/gatsby-starter-phantom
  description: Single page starter based on the Phantom site template by HTML5 up, with landing, generic and Elements(Component) page
  tags:
    - HTML5UP
    - Onepage
    - Styling:SCSS
    - PWA
  features:
    - Designed by HTML5 UP
    - Fully Responsive
    - Styling with SCSS
    - Offline support
    - Web App Manifest
- url: https://gatsby-starter-internationalized.ack.ee/
  repo: https://github.com/AckeeCZ/gatsby-starter-internationalized
  description: A simple starter for fully internationalized websites, including route internationalization.
  tags:
    - i18n
  features:
    - internationalized page content - via react-intl
    - internationalized routes - via language configuration
    - lightweight - includes only internationalization code
    - LocalizedLink - built-in link component handling route generation
    - LanguageSwitcher - built-in language switcher component
- url: https://gatsby-starter-bee.netlify.com/
  repo: https://github.com/JaeYeopHan/gatsby-starter-bee
  description: A simple starter for blog with fresh UI.
  tags:
    - Blog
    - Netlify
    - Disqus
    - SEO
  features:
    - Code highlight with Fira Code font
    - Emoji (emojione)
    - Social share feature (Twitter, Facebook)
    - Comment feature (disqus, utterances)
    - Sponsor service (Buy-me-a-coffee)
    - CLI Tool
- url: https://learn.hasura.io/graphql/react/introduction
  repo: https://github.com/hasura/gatsby-gitbook-starter
  description: A starter to generate docs/tutorial websites based on GitBook theme.
  tags:
    - Documentation
    - MDX
    - Markdown
    - SEO
  features:
    - Write in Markdown / MDX and generate responsive documentation/tutorial web apps
    - Fully Configurable
    - Syntax highlighting with Prismjs
    - Code diffing with +/-
    - Google Analytics Integration
    - SEO Tags with MDX frontmatter
    - Edit on GitHub button
    - Fully Customisable with rich embeds using React in MDX.
- url: https://gatsby-starter-blog-with-lunr.netlify.com/
  repo: https://github.com/lukewhitehouse/gatsby-starter-blog-with-lunr
  description: Building upon Gatsby's blog starter with a Lunr.js powered Site Search.
  tags:
    - Blog
    - Search
  features:
    - Same as the official starter blog
    - Integration with Lunr.js
- url: https://oneshopper.netlify.com
  repo: https://github.com/rohitguptab/OneShopper
  description: This Starter is created for Ecommerce site with Gatsby + Contentful and snipcart
  tags:
    - eCommerce
    - CMS:Contentful
    - Blog
    - SEO
    - Disqus
  features:
    - Blog post listing with previews for each blog post.
    - Store page listing all the Products and includes features like Rating, Price, Checkout, More then one Product images with tabbing.
    - Contact form with Email notification.
    - Index pages design with Latest Post, Latest Blog, Deal of week and Banner.
- url: https://anubhavsrivastava.github.io/gatsby-starter-spectral
  repo: https://github.com/anubhavsrivastava/gatsby-starter-spectral
  description: Single page starter based on the Spectral site template by HTML5 up, with landing, Generic and Elements(Component) page
  tags:
    - HTML5UP
    - Onepage
    - Styling:SCSS
    - Portfolio
    - PWA
  features:
    - Designed by HTML5 UP
    - Fully Responsive
    - Styling with SCSS
    - Offline support
    - Web App Manifest
- url: https://anubhavsrivastava.github.io/gatsby-starter-directive
  repo: https://github.com/anubhavsrivastava/gatsby-starter-directive
  description: Single page starter based on the Directive site template by HTML5 up, with landing and Elements(Component) page
  tags:
    - HTML5UP
    - Onepage
    - Styling:SCSS
    - Portfolio
    - PWA
  features:
    - Designed by HTML5 UP
    - Fully Responsive
    - Styling with SCSS
    - Offline support
    - Web App Manifest
- url: https://histaff.io/
  repo: https://github.com/histaff/website-static
  description: It's a beautiful starter static website which useful plugins based on Gatsby
  tags:
    - Styling:SCSS
    - Landing Page
    - Onepage
  features:
    - Fully Responsive
    - Styling with SCSS
    - Very similar to gatsby-starter-netlify-cms, slightly more configurable (eg set site-title in gatsby-config) with Bootstrap/Bootswatch instead of bulma
    - LocalizedLink - built-in link component handling route generation
- url: https://gatsby-kea-starter.netlify.com/
  repo: https://github.com/benjamin-glitsos/gatsby-kea-starter
  description: Gatsby starter with redux and sagas made simpler by the Kea library
  tags:
    - Redux
  features:
    - The Kea library makes redux and sagas extremely simple and concise
- url: https://anubhavsrivastava.github.io/gatsby-starter-solidstate
  repo: https://github.com/anubhavsrivastava/gatsby-starter-solidstate
  description: Single page starter based on the Solid State site template by HTML5 up, with landing, Generic and Elements(Component) page
  tags:
    - HTML5UP
    - Onepage
    - Styling:SCSS
    - Portfolio
    - PWA
  features:
    - Designed by HTML5 UP
    - Fully Responsive
    - Styling with SCSS
    - Offline support
    - Web App Manifest
- url: https://yellowcake.netlify.com/
  repo: https://github.com/thriveweb/yellowcake
  description: A starter project for creating lightning-fast websites with Gatsby v2 and Netlify-CMS v2 + Uploadcare integration.
  tags:
    - CMS:Netlify
    - Netlify
    - Blog
    - SEO
  features:
    - Uploadcare
    - Netlify Form
    - Category list (with navigation)
    - Featured post
    - Next and prev post
    - SEO component
- url: https://anubhavsrivastava.github.io/gatsby-starter-fractal
  repo: https://github.com/anubhavsrivastava/gatsby-starter-fractal
  description: Single page starter based on the Fractal site template by HTML5 up, with landing and Elements(Component) page
  tags:
    - HTML5UP
    - Onepage
    - Styling:SCSS
    - Portfolio
    - PWA
  features:
    - Designed by HTML5 UP
    - Fully Responsive
    - Styling with SCSS
    - Offline support
    - Web App Manifest
- url: https://minimal-gatsby-ts-starter.netlify.com/
  repo: https://github.com/TheoBr/minimal-gatsby-typescript-starter
  description: Minimal TypeScript Starter
  tags:
    - Language:TypeScript
  features:
    - TypeScript
    - ESLint + optional rule enforcement with Husky
    - Prettier
    - Netlify ready
    - Minimal
- url: https://gatsby-typescript-starter-default.netlify.com/
  repo: https://github.com/RobertoMSousa/gatsby-typescript-starter-default
  description: Simple gatsby starter using TypeScript and eslint instead of outdated tslint.
  tags:
    - Language:TypeScript
    - SEO
    - Linting
  features:
    - Comes with React Helmet for adding site meta tags
    - Includes plugins for offline support out of the box
    - TypeScript
    - Prettier & eslint to format & check the code
- url: https://gatsby-starter-carraway.netlify.com/
  repo: https://github.com/endymion1818/gatsby-starter-carraway
  description: a Gatsby starter theme with Accessibility features, TypeScript, Jest, some basic UI elements, and a CircleCI pipeline
  tags:
    - Language:TypeScript
    - Pagination
    - Search
    - Testing
  features:
    - Paginated post archive
    - Site search with Lunr.js
    - Categories and category archive pages
    - Minimal CSS defaults using styled-components, including system font stack
    - Some fundamental Accessibility features including tabbable navigation & "Skip to content" link
    - UI elements including multi-column layout using CSS Grid (with float fallback), header component with logo, basic navigation & search and a footer with 3-column layout, logo and 2 menu areas
    - TypeScript & Testing including some sensible TypeScript defaults, tests with @testing-library/react, pre-commit and pre-push hooks. Set up includes enums for repeating values such as font & background colours
    - Setup for a CircleCI pipeline so you can run the above tests in branches before merging to master
    - Markdown posts _and_ pages (pages don't appear in the post archive)
- url: https://www.quietboy.net
  repo: https://github.com/zhouyuexie/gatsby-starter-quiet
  description: Gatsby out of the box blog, use TypeScript and highly customized style.
  tags:
    - Language:TypeScript
    - Styling:SCSS
    - SEO
    - Linting
    - RSS
    - Pagination
    - PWA
  features:
    - TypeScript
    - TsLint & Prettier
    - Tag list
    - Custom page layout
    - Switch the dark mode according to the system theme
    - Scss
    - Pagination
- url: https://compassionate-morse-5204bf.netlify.com/
  repo: https://github.com/deamme/gatsby-starter-prismic-resume
  description: Gatsby Resume/CV page with Prismic integration
  tags:
    - CMS:Prismic
    - CMS:Headless
    - Styling:CSS-in-JS
    - Onepage
    - Linting
  features:
    - One-page resume/CV
    - Prismic as Headless CMS
    - Emotion for styling
    - Uses multiple features of Prismic - Slices, Labels, Custom Types
    - ESLint & Prettier
- url: https://anubhavsrivastava.github.io/gatsby-starter-resume
  repo: https://github.com/anubhavsrivastava/gatsby-starter-resume
  description: Single page starter based on the Resume site template by startbootstrap for resume/portfolio page
  tags:
    - Onepage
    - Styling:SCSS
    - PWA
  features:
    - Designed by startbootstrap
    - Fully Responsive
    - Styling with SCSS
    - Offline support
    - Web App Manifest
- url: https://gatsby-starter-typescript-jest.netlify.com/
  repo: https://github.com/denningk/gatsby-starter-typescript-jest
  description: Barebones Gatsby starter with TypeScript, Jest, GitLab-CI, and other useful configurations
  tags:
    - Language:TypeScript
    - Testing
    - AWS
    - Linting
    - SEO
  features:
    - All components from default Gatsby starter converted to TypeScript
    - Jest testing configured for TypeScript with ts-jest
    - Detailed guide on how to deploy using AWS S3 buckets included in README
    - .gitlab-ci.yml file with blanks that can be customized for any Gatsby project
    - Configurations for EditorConfig, Prettier, and ESLint (for TypeScript)
- url: https://gatsby-starter-apollo.smakosh.com/app/
  repo: https://github.com/smakosh/gatsby-apollo-starter
  description: Gatsby Apollo starter - with client side routing
  tags:
    - Client-side App
    - SEO
    - Styling:CSS-in-JS
  features:
    - Apollo provider & Client side routing
    - Eslint/Prettier configured
    - Easy to customize
    - Nice project structure
    - Flex Grid components easy to customize
- url: https://portfolio.smakosh.com/
  repo: https://github.com/smakosh/gatsby-portfolio-dev
  description: A portfolio for developers
  tags:
    - Portfolio
    - SEO
    - Netlify
    - Onepage
    - Styling:CSS-in-JS
  features:
    - Eslint/Prettier configured
    - Scores 100% on a11y / Performance / PWA / SEO
    - PWA (desktop & mobile)
    - Easy to customize
    - Nice project structure
    - Amazing illustrations by Undraw.co
    - Tablet & mobile friendly
    - Continuous deployment with Netlify
    - A contact form protected by Google Recaptcha
    - Can be deployed with one click
    - Functional components with Recompose React Hooks! ready to migrate to React hooks!
    - Fetches your GitHub pinned projects with most stars (You could customize this if you wish)
- url: https://github.com/smakosh/gatsby-airtable-starter
  repo: https://github.com/smakosh/gatsby-airtable-starter
  description: Gatsby Airtable starter
  tags:
    - SEO
    - Netlify
    - Client-side App
    - Styling:CSS-in-JS
  features:
    - Static content fetched from Airtable
    - Dynamic content with CRUD operations with Airtable REST API
    - Well structured files/folders
    - Custom React Hooks
    - Custom Helpers instead of using third party libraries
    - Dynamic & Static containers
    - Global state management ready with useReducer & useContext
    - Dummy auth but ready to add real requests
- url: https://github.com/smakosh/gatsby-app-starter-rest-api
  repo: https://github.com/smakosh/gatsby-app-starter-rest-api
  description: Gatsby REST API starter
  tags:
    - Authentication
    - Client-side App
    - Styling:CSS-in-JS
  features:
    - Dynamic content with CRUD operations with a REST API
    - Well structured files/folders
    - Custom React Hooks
    - Auth with a JWT approach
    - Custom Helpers instead of using third party libraries
    - Dynamic containers
    - Global state management ready with useReducer & useContext
- url: https://gatsbyjs-starter-tailwindplay.appseed.us/
  repo: https://github.com/app-generator/gatsbyjs-starter-tailwindplay
  description: A Gatsby v2 starter styled using Tailwind, a utility-first CSS framework. Uses Purgecss to remove unused CSS.
  tags:
    - Styling:Tailwind
  features:
    - Based on gatsby-starter-tailwind
    - Tailwind CSS Framework
    - Removes unused CSS with Purgecss
- url: https://act-labs.github.io/
  repo: https://github.com/act-labs/gatsby-starter-act-blog
  description: Gatsby starter for blog/documentation using MDX, Ant Design, gatsby-plugin-combine.
  tags:
    - Blog
    - Documentation
    - Styling:Ant Design
    - Markdown
    - MDX
    - SEO
  features:
    - Posts and snippets;
    - SEO component;
    - Ant Design UI components;
    - Markdown and MDX for pages;
    - A customized webpack and babel configuration, for complex profecianal web apps with node.js, Jest tests, etc;
    - Progressively build more and more complex pages using gatsby-plugin-combine.
- url: https://gatsby-ghub.netlify.com/resume-book/
  repo: https://github.com/dwyfrequency/gatsby-ghub
  description: A resume builder app with authenticated routes, static marketing pages, and dynamic resume creation
  tags:
    - Authentication
    - Netlify
    - Client-side App
  features:
    - Netlify Identity
    - Static Marketing pages and Dynamic Client-side Authenticated App pages
    - SEO component
    - Apollo GraphQL (client-side)
- url: https://lewis-gatsby-starter-i18n.firebaseapp.com
  repo: https://github.com/lewislbr/lewis-gatsby-starter-i18n
  description: A simple custom Gatsby starter template to start a new multilanguage website.
  tags:
    - i18n
    - Styling:CSS-in-JS
    - PWA
    - Portfolio
    - SEO
  features:
    - Automatically detects user browser language.
    - CSS in JS with styled-components.
    - Optimized images.
    - Offline capabilities.
    - Auto-generated sitemap and robots.txt.
    - Google Analytics
- url: https://gatsby-snipcart-starter.netlify.com/
  repo: https://github.com/issydennis/gatsby-snipcart
  description: A simple e-commerce shop built using Gatsby and Snipcart.
  tags:
    - eCommerce
    - Styling:CSS-in-JS
    - Markdown
  features:
    - Minimal design to allow for simple customisation.
    - Snipcart integration provides an easy-to-use shopping cart and checkout.
    - Individual product pages with custom fields.
    - Products defined using markdown.
    - Styled components.
    - Gatsby image for optimised product images.
- url: https://anubhavsrivastava.github.io/gatsby-starter-stylish
  repo: https://github.com/anubhavsrivastava/gatsby-starter-stylish
  description: Single page starter based on the Stylish Portfolio site template by startbootstrap for portfolio page
  tags:
    - Onepage
    - Portfolio
    - Styling:SCSS
    - PWA
  features:
    - Designed by startbootstrap
    - Fully Responsive
    - Styling with SCSS
    - Offline support
    - Web App Manifest
- url: https://lewis-gatsby-starter-basic.firebaseapp.com
  repo: https://github.com/lewislbr/lewis-gatsby-starter-basic
  description: A simple custom basic Gatsby starter template to start a new website.
  tags:
    - Styling:CSS-in-JS
    - PWA
    - SEO
  features:
    - Bare-bones starter.
    - CSS in JS with styled-components.
    - Optimized images.
    - Offline capabilities.
    - Auto-generated sitemap and robots.txt.
- url: https://myclicks.netlify.com/
  repo: https://github.com/himali-patel/MyClicks
  description: A simple Gatsby starter template to create portfolio website with contentful and Netlify.
  tags:
    - Blog
    - Netlify
    - CMS:Contentful
    - Styling:Bootstrap
    - Disqus
    - SEO
  features:
    - Fecthing Dynamic content from Contentful.
    - Blog post listing with previews, disqus implementation and social sharing for each blog post.
    - Contact form integration with Netlify.
    - Portfolio Result Filteration according to Category.
    - Index pages design with Recent Blogs and Intagram Feed.
- url: https://gatsby-starter-typescript-graphql.netlify.com
  repo: https://github.com/spawnia/gatsby-starter-typescript-graphql
  description: A Gatsby starter with typesafe GraphQL using TypeScript
  tags:
    - Language:TypeScript
    - Linting
    - Portfolio
    - Styling:CSS-in-JS
  features:
    - Type safety with TypeScript
    - Typesafe GraphQL with graphql-code-generator
    - ESLint with TypeScript support
    - Styling with styled-components
- url: https://gatsby-tailwind-serif.netlify.com/
  repo: https://github.com/windedge/gatsby-tailwind-serif
  description: A Gatsby theme based on gatsby-serif-theme, rewrite with Tailwind CSS.
  tags:
    - Styling:Tailwind
    - Markdown
  features:
    - Based on gatsby-serif-theme
    - Tailwind CSS Framework
    - Removes unused CSS with Purgecss
    - Responsive design
    - Suitable for small business website
- url: https://mystifying-mclean-5c7fce.netlify.com
  repo: https://github.com/renvrant/gatsby-mdx-netlify-cms-starter
  description: An extension of the default starter with Netlify CMS and MDX support.
  tags:
    - MDX
    - Markdown
    - Netlify
    - CMS:Netlify
    - Styling:None
  features:
    - MDX and Netlify CMS support
    - Use React components in Netlify CMS Editor and other markdown files
    - Allow editors to choose a page template
    - Replace HTML tags with React components upon rendering Markdown, enabling design systems
    - Hide pages from being editable by the CMS
    - Minimal and extensible
- url: https://gatsby-airtable-advanced-starter.marcomelilli.com
  repo: https://github.com/marcomelilli/gatsby-airtable-advanced-starter
  description: A Gatsby Starter Blog using Airtable as backend
  tags:
    - Airtable
    - Blog
    - Styling:None
  features:
    - Dynamic content from Airtable
    - Does not contain any UI frameworks
    - Tags
    - Categories
    - Authors
    - Disqus
    - Offline support
    - Web App Manifest
    - SEO
- url: https://contentful-starter.netlify.com/
  repo: https://github.com/mohanmonu777/gatsby_contentful_starter
  description: An Awesome Starter Kit to help you get going with Contentful and Gatsby
  tags:
    - Blog
    - CMS:Contentful
    - CMS:Headless
  features:
    - Bare-bones starter.
    - Dynamic content from Contentful CMS
    - Ready made Components
    - Responsive Design
    - Includes Contentful Delivery API for production build
- url: https://gatsby-simple-blog.thundermiracle.com
  repo: https://github.com/thundermiracle/gatsby-simple-blog
  description: A gatsby-starter-blog with overreacted looking and tags, breadcrumbs, disqus, i18n, eslint supported
  tags:
    - i18n
    - Blog
    - Netlify
    - Linting
    - Disqus
    - Testing
  features:
    - Easily Configurable
    - Tags
    - Breadcrumbs
    - Tags
    - Disqus
    - i18n
    - ESLint
    - Jest
- url: https://anubhavsrivastava.github.io/gatsby-starter-grayscale
  repo: https://github.com/anubhavsrivastava/gatsby-starter-grayscale
  description: Single page starter based on the Grayscale site template by startbootstrap for portfolio page
  tags:
    - Onepage
    - Portfolio
    - Styling:SCSS
    - PWA
  features:
    - Designed by startbootstrap
    - Fully Responsive
    - Styling with SCSS
    - Offline support
    - Web App Manifest
- url: https://gatsby-all-in.netlify.com
  repo: https://github.com/Gherciu/gatsby-all-in
  description: A starter that includes the most popular js libraries, already pre-configured and ready for use.
  tags:
    - Linting
    - Netlify
    - Styling:Tailwind
  features:
    - Tailwind CSS Framework
    - Antd UI Framework pre-configured
    - Redux for managing state
    - Eslint and Stylelint to enforce code style
- url: http://demo.nagui.me
  repo: https://github.com/kimnagui/gatsby-starter-nagui
  description: A gatsby starter that full responsive blog.
  tags:
    - Blog
    - AWS
    - Pagination
    - SEO
    - Styling:CSS-in-JS
  features:
    - Tags & Categorys.
    - Pagination.
    - Show Recent Posts for category.
    - Styled-Components.
    - Mobile-First CSS.
    - Syntax highlighting in code blocks using PrismJS(Dracula).
    - Google Analytics.
    - Deploy AWS S3.
- url: https://anubhavsrivastava.github.io/gatsby-starter-newage
  repo: https://github.com/anubhavsrivastava/gatsby-starter-newage
  description: Single page starter based on the new age site template by startbootstrap for portfolio page/Mobile app launch
  tags:
    - Onepage
    - Portfolio
    - Styling:SCSS
    - PWA
  features:
    - Designed by startbootstrap
    - Fully Responsive
    - Styling with SCSS
    - Offline support
    - Web App Manifest
- url: https://gatsby-starter-krisp.netlify.com/
  repo: https://github.com/mohanmonu777/gatsby-starter-krisp
  description: A minimal, clean and responsive starter built with gatsby
  tags:
    - Styling:Bootstrap
    - Onepage
    - Portfolio
    - Netlify
    - Markdown
  features:
    - Styled-Components.
    - Mobile-First CSS.
    - Responsive Design, optimized for Mobile devices
- url: https://gatsby-datocms-starter.netlify.com/
  repo: https://github.com/brohlson/gatsby-datocms-starter
  description: An SEO-friendly DatoCMS starter with styled-components, page transitions, and out-of-the-box blog post support.
  tags:
    - CMS:DatoCMS
    - Styling:CSS-in-JS
    - Blog
    - Portfolio
    - SEO
  features:
    - Page Transitions
    - Blog Post Template
    - Sitemap & Robots.txt generation
- url: https://elemental.netlify.com/
  repo: https://github.com/akzhy/gatsby-starter-elemental
  description: A highly customizable portfolio starter with grid support.
  tags:
    - Blog
    - Portfolio
    - SEO
  features:
    - Highly Customizable
    - Portfolio Template
    - Blog Post Template
    - SEO Friendly
- url: https://gatsby-starter-apollo.netlify.com/
  repo: https://github.com/piducancore/gatsby-starter-apollo-netlify
  description: This project is an easy way to start developing fullstack apps with Gatsby and Apollo Server (using Netlify Lambda functions). For developing we use Netlify Dev to bring all of this magic to our local machine.
  tags:
    - Netlify
  features:
    - Apollo Client
    - Apollo Server running on Netlify functions
    - Netlify Dev for local development
- url: https://gatsby-starter-blog-and-portfolio.netlify.com/
  repo: https://github.com/alisalahio/gatsby-starter-blog-and-portfolio
  description: Just gatsby-starter-blog , with portfolio section added
  tags:
    - Blog
    - Portfolio
  features:
    - Basic setup for a full-featured blog
    - Basic setup for a portfolio
    - Support for an RSS feed
    - Google Analytics support
    - Automatic optimization of images in Markdown posts
    - Support for code syntax highlighting
    - Includes plugins for easy, beautiful typography
    - Includes React Helmet to allow editing site meta tags
    - Includes plugins for offline support out of the box
- url: https://www.attejuvonen.fi
  repo: https://github.com/baobabKoodaa/blog
  description: Blog with all the Bells and Whistles
  tags:
    - Blog
    - Infinite Scroll
    - Pagination
    - SEO
    - Markdown
  features:
    - Write blog posts into Markdown files (easy to format and content will not be married to any platform).
    - Expandable
    - Responsive and streamlined design.
    - Blazing fast UX
    - Autogenerated tracedSVG image placeholders are stylized to create a smooth look and transition as the image loads without the page jumping around.
    - Posts organized by tags.
    - Teasers of posts are generated to front page with infinite scroll which gracefully degrades into pagination.
    - Allow readers to be notified of updates with RSS feed and email newsletter.
    - Contact Form.
- url: https://novela.narative.co
  repo: https://github.com/narative/gatsby-starter-novela
  description: Welcome to Novela, the simplest way to start publishing with Gatsby.
  tags:
    - Blog
    - MDX
    - Portfolio
    - Pagination
    - SEO
  features:
    - Beautifully Designed
    - Multiple Homepage Layouts
    - Toggleable Light and Dark Mode
    - Simple Customization with Theme UI
    - Highlight-to-Share
    - Read Time and Progress
    - MDX support and inline code
    - Accessibility in Mind
- url: https://gatsby-starter-fashion-portfolio.netlify.com/
  repo: https://github.com/shobhitchittora/gatsby-starter-fashion-portfolio
  description: A Gatsby starter for a professional and minimal fashion portfolio.
  tags:
    - Blog
    - Client-side App
    - Landing Page
    - Portfolio
    - Styling:Other
  features:
    - A minimal and simple starter for your fashion portfolio
    - No need for any CMS, work with all your data and images locally.
    - Separate components for different pages and grid
    - Uses gatsby-image to load images
    - Built using the old school CSS.
- url: https://gatsby-theme-profile-builder.netlify.com/
  repo: https://github.com/ashr81/gatsby-theme-profile-builder
  description: Simple theme to build your personal portfolio and publish your articles using Contentful CMS.
  tags:
    - Landing Page
    - Portfolio
    - Styling:CSS-in-JS
    - Blog
    - CMS:Contentful
  features:
    - Mobile Screen support
    - Out of the box support with Contentful CMS for articles.
    - Toggleable Light and Dark Mode
    - Profile image with links to your github and twitter.
- url: https://prist.marguerite.io/
  repo: https://github.com/margueriteroth/gatsby-prismic-starter-prist
  description: A light-themed starter powered by Gatsby v2 and Prismic to showcase portfolios and blogs.
  tags:
    - Blog
    - CMS:Prismic
    - Landing Page
    - Netlify
    - Portfolio
    - SEO
    - Styling:CSS-in-JS
  features:
    - Landing page with customizable Hero, Portfolio preview, and About component
    - Emotion styled components
    - Blog layout and pages
    - Portfolio layout and pages
    - Google Analytics
    - Mobile ready
- url: https://demos.simplecode.io/gatsby/crafty/
  repo: https://github.com/simplecode-io/gatsby-crafty-theme
  description: SEO-friendly, fast, and fully responsive Gatsby starter with minimal plugins, utilizing JSON files as a content source.
  tags:
    - SEO
    - Portfolio
    - CMS:Other
    - Styling:Other
  features:
    - Beautiful and simple design
    - 100/100 Google Lighthouse score
    - SEO Optimized
    - Includes header/footer/sidebar (on Mobile)
    - CSS based sidebar
    - CSS based Modals
    - Content is fetched from JSON Files
    - Only one extra plugin from default gatsby starter
- url: https://gatsby-starter-profile-site.netlify.com/
  repo: https://github.com/Mr404Found/gatsby-starter-profile-site
  description: A minimal and clean starter build with gatsby.
  tags:
    - Landing Page
    - Netlify
    - Portfolio
    - SEO
    - Styling:CSS-in-JS
  features:
    - Simple Design
    - Made by Sumanth
- url: http://the404blog.netlify.com
  repo: https://github.com/mohanmonu777/the404blog
  description: An Awesome Starter Blog to help you get going with Gatsby and Markdown
  tags:
    - Blog
    - Markdown
    - Search
    - Styling:CSS-in-JS
  features:
    - Bare-bones starter.
    - Dynamic content with Markdown
    - Ready made Components
    - Responsive Design
    - Includes Search Feature.
    - Syntax Highlight in Code.
    - Styling in Bootstrap
- url: https://gatsby-starter-unicorn.netlify.com/
  repo: https://github.com/mohanmonu777/gatsby_starter_unicorn
  description: An Awesome Starter Blog to help you get going with Gatsby and Markdown
  tags:
    - Blog
    - Markdown
    - Styling:CSS-in-JS
  features:
    - Bare-bones starter.
    - Dynamic content with Markdown
    - Ready made Components
    - Responsive Design
    - Syntax Highlight in Code.
- url: https://gatsby-starter-organization.netlify.com/
  repo: https://github.com/geocine/gatsby-starter-organization
  description: A Gatsby starter template for organization pages. Using the Gatsby theme "@geocine/gatsby-theme-organization"
  tags:
    - Styling:CSS-in-JS
    - Landing Page
    - Portfolio
    - Onepage
  features:
    - React Bootstrap styles
    - Theme-UI and EmotionJS CSS-in-JS
    - A landing page with all your organization projects, configurable through a YML file.
    - Configurable logo, favicon, organization name and title
- url: https://gatsby-starter-interviews.netlify.com/
  repo: https://github.com/rmagon/gatsby-starter-interviews
  description: A Gatsby starter template for structured Q&A or Interview sessions
  tags:
    - SEO
    - Blog
    - Styling:SCSS
  features:
    - Minimalist design for interviews
    - Beautifully presented questions and answers
    - Option to read all answers to a specific question
    - Share interview on social channels
    - All content in simple json files
- url: https://gatsby-starter-photo-book.netlify.com/
  repo: https://github.com/baobabKoodaa/gatsby-starter-photo-book
  description: A Gatsby starter for sharing photosets.
  tags:
    - Gallery
    - Infinite Scroll
    - Pagination
    - Transitions
  features:
    - Gallery with auto-generated thumbnails are presented on CSS Grid with infinite scroll.
    - Beautiful "postcard" view for photos with fullscreen toggle.
    - Both views are responsive with minimal whitespace and polished UX.
    - Many performance optimizations for image delivery (both by Gatsby & way beyond what Gatsby can do).
- url: https://ghs.ksmorano.com/
  repo: https://github.com/ksmorano/gatsby-hasura-starter
  description: A boilerplate for a Gatsby app paired with a Hasura project as the backend.
  tags:
    - Styling:Bulma
  features:
    - Demonstrates both query and mutation from the linked Hasura project.
    - Uses apollo react hooks for query and mutation.
- url: https://gatsby-typescript-scss-starter.netlify.com/
  repo: https://github.com/GrantBartlett/gatsby-typescript-starter
  description: A simple starter project using TypeScript and SCSS
  tags:
    - Language:TypeScript
    - Styling:SCSS
    - SEO
  features:
    - Pages and components are classes.
    - A skeleton SCSS project added with prefixing
- url: https://portfolio-by-mohan.netlify.com/
  repo: https://github.com/mohanmonu777/gatsby_starter_portfolio
  description: An Official Starter for Gatsby Tech Blog Theme
  tags:
    - SEO
    - Blog
  features:
    - Styling using Styled-Components
    - Search using ElasticLunr
    - Theme by gatsby-tech-blog-theme
    - Deployed in Netlify
- url: https://brevifolia-gatsby-forestry.netlify.com/
  repo: https://github.com/kendallstrautman/brevifolia-gatsby-forestry
  description: A minimal starter blog built with Gatsby & Forestry CMS
  tags:
    - CMS:Forestry.io
    - Blog
    - Markdown
    - Styling:SCSS
  features:
    - Blog post listing with previews (image + summary) for each blog post
    - Minimalist, responsive design & typography
    - Create new markdown posts dynamically
    - Configured to work automatically with Forestry CMS
    - Customizable 'info' page
    - Simple layout & scss architecture, easily extensible
- url: https://gatsby-firebase-starter.netlify.com/
  repo: https://github.com/ovidiumihaibelciug/gatsby-firebase-starter
  description: Starter / Project Boilerplate for Authentication and creating Dynamic pages from collections with Firebase and Gatsby.js
  tags:
    - Firebase
    - SEO
    - Styling:SCSS
    - Authentication
    - PWA
  features:
    - Authentication with Firebase
    - Programmatically create pages from a firestore collection
    - Protected Routes with Authorization
    - Email verification
    - Includes React Helmet to allow editing site meta tags
    - Includes plugins for offline support out of the box
- url: https://gatsby-typescript-minimal.netlify.com/
  repo: https://github.com/benbarber/gatsby-typescript-minimal
  description: A minimal, bare-bones TypeScript starter for Gatsby
  tags:
    - Language:TypeScript
    - Styling:CSS-in-JS
    - SEO
  features:
    - Bare-bones starter
    - TypeScript
    - TSLint
    - Prettier
    - Styled Components
    - Sitemap Generation
    - Google Analytics
- url: https://agility-gatsby-starter.netlify.com
  repo: https://github.com/agility/agility-gatsby-starter
  description: Get started with Gatsby and Agility CMS using a minimal blog.
  tags:
    - CMS:Other
    - Blog
    - SEO
  features:
    - A bare-bones starter Blog to get you off and running with Agility CMS and Gatsby.
- url: https://gatsby-starter-dot.netlify.com/
  repo: https://github.com/chronisp/gatsby-starter
  description: Gatsby Starter for creating portfolio & blog.
  tags:
    - Blog
    - CMS:Headless
    - CMS:Contentful
    - Netlify
    - Portfolio
    - Redux
    - SEO
    - Styling:Material
  features:
    - Extensible & responsive design using Material UI (palette, typography & breakpoints configuration)
    - Blog integration with Contentful CMS (GraphQL queries)
    - Redux (connect actions & props easily using custom HOF)
    - Support for Netlify deployment
    - SEO
    - Prettier code styling
- url: https://johnjkerr.github.io/gatsby-creative/
  repo: https://github.com/JohnJKerr/gatsby-creative
  description: Gatsby implementation of the Start Bootstrap Creative template
  tags:
    - Gallery
    - Portfolio
    - Styling:Bootstrap
    - Styling:SCSS
  features:
    - Start Bootstrap Creative template converted to React/Gatsby
    - React Scrollspy used to track page position
    - React Bootstrap used to create modal portfolio carousel
    - GitHub Actions deployment to GitHub Pages demonstrated
- url: https://bonneville.netlify.com/
  repo: https://github.com/bagseye/bonneville
  description: A starter blog template for Gatsby
  tags:
    - Blog
    - SEO
  features:
    - Extensible & responsive design
    - Blog integration
    - SEO
- url: https://gatsby-starter-i18next-sanity.netlify.com/en
  repo: https://github.com/johannesspohr/gatsby-starter-i18next-sanity
  description: A basic starter which integrates translations with i18next and localized sanity input.
  tags:
    - i18n
    - CMS:sanity.io
  features:
    - Showcases advanced i18n techniques with i18next and sanity.io
    - Correct URLs for the languages (language in the path, translated slugs)
    - Multilanguage content from sanity
    - Snippets translation
    - Optimized bundle size (don't ship all translations at once)
    - Alternate links to other languages
    - Sitemap with language information
    - Localized 404 pages
- url: https://gatsby-skeleton.netlify.com/
  repo: https://github.com/msallent/gatsby-skeleton
  description: Gatsby starter with TypeScript and all sort of linting
  tags:
    - Language:TypeScript
    - Styling:CSS-in-JS
    - SEO
  features:
    - TypeScript
    - Styled-Components
    - ESLint
    - Prettier
    - Stylelint
    - SEO
- url: https://nehalem.netlify.com/
  repo: https://github.com/nehalist/gatsby-starter-nehalem
  description: A starter for the Gatsby Nehalem Theme
  tags:
    - Blog
    - Language:TypeScript
    - Markdown
    - Search
    - SEO
  features:
    - Fully responsive
    - Highly optimized (Lighthouse score ~400)
    - SEO optimized (with open graph, Twitter Card, JSON-LD, RSS and sitemap)
    - Syntax highlighting
    - Search functionality
    - Multi navigations
    - Static pages
    - Fully typed with TypeScript
    - Tagging
    - Theming
    - Customizable
- url: https://gatsby-starter-headless-wp.netlify.com
  repo: https://github.com/crock/gatsby-starter-headless-wordpress
  description: A starter Gatsby site to quickly implement a site for headless WordPress
  tags:
    - Blog
    - CMS:Headless
    - CMS:Wordpress
  features:
    - New Header
    - Responsive
    - Sidebar that displays recent blog posts
- url: https://gatsby-advanced-blog-starter.netlify.com
  repo: https://github.com/aman29271/gatsby-advanced-blog-starter
  description: A pre-built Gatsby Starter Tech-blog
  tags:
    - Blog
    - Markdown
  features:
    - Highly Optimised
    - Image optimised with blur-up effect
    - Responsive
    - Code  highlighting
    - tagging
    - Sass compiled
- url: https://anubhavsrivastava.github.io/gatsby-starter-casual
  repo: https://github.com/anubhavsrivastava/gatsby-starter-casual
  description: Multi page starter based on the Casual site template by startbootstrap for portfolio
  tags:
    - Onepage
    - Styling:SCSS
    - PWA
  features:
    - Designed by startbootstrap
    - Fully Responsive
    - Styling with SCSS
    - Offline support
    - Web App Manifest
- url: https://gatsby-starter-ts-hello-world.netlify.com
  repo: https://github.com/hdorgeval/gatsby-starter-ts-hello-world
  description: TypeScript version of official hello world
  tags:
    - Language:TypeScript
  features:
    - TypeScript
    - ESLint
    - Type checking
    - no boilerplate
    - Great for advanced users
    - VSCode ready
- url: https://grommet-file.netlify.com/
  repo: https://github.com/metinsenturk/gatsby-starter-grommet-file
  description: Grommet-File is made with Grommet V2 and a blog starter
  tags:
    - Blog
    - Markdown
    - SEO
    - Portfolio
    - Styling:Grommet
  features:
    - Responsive Design
    - Pagination
    - Page creation
    - Content is Markdown files
    - Google Analytics
    - Grommet V2 User Interface
    - Support for RSS feed
    - SEO friendly
    - Mobile and responsive
    - Sitemap & Robots.txt generation
    - Optimized images with gatsby-image
- url: https://gatsby-wordpress-typescript-scss-blog.netlify.com/
  repo: https://github.com/sagar7993/gatsby-wordpress-typescript-scss-blog
  description: A Gatsby starter template for a Wordpress blog, built using TypeScript, SCSS and Ant Design
  tags:
    - Blog
    - CMS:Wordpress
    - CMS:Headless
    - Language:TypeScript
    - Pagination
    - PWA
    - SEO
    - Portfolio
    - Styling:SCSS
  features:
    - Typescript for type-safe code
    - Source content from Wordpress CMS
    - Auto generated Pagination for your Wordpress Posts
    - Auto generated Navigation for next and previous post at the end Post
    - Auto generated pages for tags and categories sourced from Wordpress
    - SCSS stylesheets
    - PWA with offline support
    - Ant Design for UI components and theming
    - Jest and Enzyme Testing framework support for snapshots and unit tests.
    - Responsive Design
    - Google Analytics
    - Comments using Staticman
    - Images within wordpress post/page content downloaded to static folder and transformed to webp format during build
    - Social widgets
    - Instagram feed of any profile (no API token needed)
    - Pinterest pin-it button on hovering on images (no API token needed)
    - Twitter timeline and follow button (no API token needed)
    - Facebook timeline and like button (no API token needed)
    - SEO friendly
    - Web app manifest
    - Mobile optimized and responsive
    - Sitemap.xml & Robots.txt generation
    - Optimized images with gatsby-image
    - Git pre-commit and pre-push hooks using Husky
    - TSLint formatting
    - Highly optimized with excellent lighthouse audit score
- url: https://gatsby-starter-typescript-deluxe.netlify.com/
  repo: https://github.com/gojutin/gatsby-starter-typescript-deluxe
  description: A Gatsby starter with TypeScript, Storybook, Styled Components, Framer Motion, Jest, and more.
  tags:
    - Language:TypeScript
    - Styling:CSS-in-JS
    - Storybook
    - SEO
    - Linting
    - Testing
  features:
    - TypeScript for type-safe code.
    - Styled-Components for all your styles.
    - Framer Motion for awesome animations.
    - gatsby-image and gatsby-transformer-sharp for optimized images.
    - gatsby-plugin-manifest + SEO component for an SEO-friendly PWA.
    - Storybook with add-ons for showing off your awesome components.
    - Jest and React Testing library for snapshots and unit tests.
    - ESLint (with TSLint and Prettier) to make your code look its best.
    - React Axe and React A11y for accessibility so that your site is awesome for everyone.
- url: https://gatsby-markdown-blog-starter.netlify.com/
  repo: https://github.com/ammarjabakji/gatsby-markdown-blog-starter
  description: GatsbyJS v2 starter for creating a markdown blog. Based on Gatsby Advanced Starter.
  tags:
    - Blog
    - Markdown
    - SEO
    - PWA
  features:
    - Gatsby v2 support
    - Responsive Design
    - Pagination
    - Content is Markdown files
    - Google Analytics
    - Support for RSS feed
    - SEO friendly
    - Sitemap & Robots.txt generation
    - Sass support
    - Css Modules support
    - Web App Manifest
    - Offline support
    - htaccess support
    - Typography.js
    - Integration with Social Media
- url: https://blogerist.netlify.com
  repo: https://github.com/bvlktech/blogerist
  description: Starter blog built with GatsbyJS
  tags:
    - Blog
    - Markdown
    - SEO
    - PWA
  features:
    - A simple landing page with blog functionality built with Netlify CMS
    - Create Blog posts from Netlify CMS
    - Uses SCSS for styling
    - Blazing fast loading times thanks to pre-rendered HTML and automatic chunk loading of JS files
    - Uses gatbsy-image with Netlify-CMS preview support
    - Separate components for everything
    - Netlify deploy configuration
    - Netlify forms functionality
    - Discus commenting added to each blog post
    - Perfect score on Lighthouse for SEO, Accessibility and Performance
    - ..and more
<<<<<<< HEAD
- url: https://gatsby-starter-bloomer-db0aaf.netlify.com
  repo: https://github.com/zlutfi/gatsby-starter-bloomer
  description: Barebones starter website with Bloomer React components for Bulma.
  tags:
    - PWA
    - Styling:Bulma
    - Styling:SCSS
  features:
    - Bloomer React Commponents
    - Bulma CSS Framework
    - Uses SCSS for styling
    - Font Awesome Support
    - Progressive Web App
- url: https://gatsby-starter-mdbreact.netlify.com
  repo: https://github.com/zlutfi/gatsby-starter-mdbreact
  description: Barebones starter website with Material Design Bootstrap React components.
  tags:
    - PWA
    - Styling:Bootstrap
    - Styling:Material
    - Styling:SCSS
  features:
    - MDBReact React Commponents
    - Bootstrap CSS Framework with Material Design Bootstrap styling
    - Uses SCSS for styling
    - Font Awesome Support
    - Progressive Web App
=======
- url: https://gatsby-starter-monolith.netlify.com
  repo: https://github.com/danspratling/gatsby-starter-monolith
  description: A Gatsby Starter designed to work with monolith. Monolith is a workspace starter which provides a good base to begin a medium-large (multisite) project
  tags:
    - Language:TypeScript
    - Storybook
    - Styling:CSS-in-JS
  features:
    - A minimal site with the option to add loads of functionality
    - Based on the Monolith repo to provide an easy starting point for large projects https://github.com/danspratling/monolith
    - Uses Theme-UI to handle theming and styling
    - Uses Typescript to encourage good coding
    - Uses Storybook to encourage visual testing
    - This site is set up with all 3 of the above working together. This makes it really easy to jump in and start a project while still having very few restrictions
>>>>>>> 4ed934c7
<|MERGE_RESOLUTION|>--- conflicted
+++ resolved
@@ -4009,7 +4009,6 @@
     - Discus commenting added to each blog post
     - Perfect score on Lighthouse for SEO, Accessibility and Performance
     - ..and more
-<<<<<<< HEAD
 - url: https://gatsby-starter-bloomer-db0aaf.netlify.com
   repo: https://github.com/zlutfi/gatsby-starter-bloomer
   description: Barebones starter website with Bloomer React components for Bulma.
@@ -4037,7 +4036,6 @@
     - Uses SCSS for styling
     - Font Awesome Support
     - Progressive Web App
-=======
 - url: https://gatsby-starter-monolith.netlify.com
   repo: https://github.com/danspratling/gatsby-starter-monolith
   description: A Gatsby Starter designed to work with monolith. Monolith is a workspace starter which provides a good base to begin a medium-large (multisite) project
@@ -4051,5 +4049,4 @@
     - Uses Theme-UI to handle theming and styling
     - Uses Typescript to encourage good coding
     - Uses Storybook to encourage visual testing
-    - This site is set up with all 3 of the above working together. This makes it really easy to jump in and start a project while still having very few restrictions
->>>>>>> 4ed934c7
+    - This site is set up with all 3 of the above working together. This makes it really easy to jump in and start a project while still having very few restrictions