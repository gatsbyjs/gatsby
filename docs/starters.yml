--- conflicted
+++ resolved
@@ -4188,7 +4188,6 @@
     - TypeScript
     - Basic design
     - Visual effects
-<<<<<<< HEAD
 - url: https://gatsby-starter-zurgbot.netlify.com/
   repo: https://github.com/zurgbot/gatsby-starter-zurgbot
   description: The ultimate force of starter awesomeness in the galaxy of Gatsby
@@ -4211,7 +4210,6 @@
     - Enzyme for testing with React
     - Husky for git hooks, particularlly precommit management
     - Lint Staged to run commands only on staged files
-=======
 - url: https://martin2844.github.io/gatsby-starter-dev-portfolio/
   repo: (required - https://github.com/martin2844/gatsby-starter-dev-portfolio
   description: A GatsbyJS minimalistic portfolio site, with a blog and about section
@@ -4254,5 +4252,4 @@
     - SASS
     - SEO
     - Dark Mode
-    - Google Analytics
->>>>>>> 6e8f67b5
+    - Google Analytics