- url: https://authenticaysh.netlify.com/
  repo: https://github.com/ben-siewert/gatsby-starter-auth-aws-amplify
  description: Full-featured Auth with AWS Amplify & AWS Cognito
  tags:
    - AWS
    - Authentication
  features:
    - Full-featured AWS Authentication with Cognito
    - Error feedback in forms
    - Password Reset
    - Multi-Factor Authentication
    - Styling with Bootstrap and Sass
- url: https://gatsby-starter-blog-demo.netlify.com/
  repo: https://github.com/gatsbyjs/gatsby-starter-blog
  description: official blog
  tags:
    - Official
    - Blog
  features:
    - Basic setup for a full-featured blog
    - Support for an RSS feed
    - Google Analytics support
    - Automatic optimization of images in Markdown posts
    - Support for code syntax highlighting
    - Includes plugins for easy, beautiful typography
    - Includes React Helmet to allow editing site meta tags
    - Includes plugins for offline support out of the box
- url: https://gatsby-starter-default-demo.netlify.com/
  repo: https://github.com/gatsbyjs/gatsby-starter-default
  description: official default
  tags:
    - Official
  features:
    - Comes with React Helmet for adding site meta tags
    - Includes plugins for offline support out of the box
- url: https://gatsby-netlify-cms.netlify.com/
  repo: https://github.com/netlify-templates/gatsby-starter-netlify-cms
  description: n/a
  tags:
    - Blog
    - Styling:Bulma
    - CMS:Netlify
  features:
    - A simple blog built with Netlify CMS
    - Basic directory organization
    - Uses Bulma for styling
    - Visit the repo to learn how to set up authentication, and begin modeling your content.
- url: https://vagr9k.github.io/gatsby-advanced-starter/
  repo: https://github.com/Vagr9K/gatsby-advanced-starter
  description: Great for learning about advanced features and their implementations
  tags:
    - Blog
    - Styling:None
  features:
    - Does not contain any UI frameworks
    - Provides only a skeleton
    - Tags
    - Categories
    - Google Analytics
    - Disqus
    - Offline support
    - Web App Manifest
    - SEO
- url: https://vagr9k.github.io/gatsby-material-starter/
  repo: https://github.com/Vagr9K/gatsby-material-starter
  description: n/a
  tags:
    - Styling:Material
  features:
    - React-MD for Material design
    - Sass/SCSS
    - Tags
    - Categories
    - Google Analytics
    - Disqus
    - Offline support
    - Web App Manifest
    - SEO
- url: https://gatsby-advanced-blog-system.danilowoz.now.sh/blog
  repo: https://github.com/danilowoz/gatsby-advanced-blog-system
  description: Create a complete blog from scratch with pagination, categories, featured posts, author, SEO and navigation.
  tags:
    - Pagination
    - Markdown
    - SEO
  features:
    - Pagination;
    - Category and tag pages (with pagination);
    - Category list (with navigation);
    - Featured post;
    - Author page;
    - Next and prev post;
    - SEO component.
- url: https://graphcms.github.io/gatsby-graphcms-tailwindcss-example/
  repo: https://github.com/GraphCMS/gatsby-graphcms-tailwindcss-example
  description: The default Gatsby starter blog with the addition of the gatsby-source-graphql and tailwind dependencies.
  tags:
    - Styling:Tailwind
    - CMS:Headless
  features:
    - Tailwind style library
    - GraphQL source plugin
    - Very simple boilerplate
- url: https://wonism.github.io/
  repo: https://github.com/wonism/gatsby-advanced-blog
  description: n/a
  tags:
    - Portfolio
    - Redux
  features:
    - Blog post listing with previews (image + summary) for each blog post
    - Categories and tags for blog posts with pagination
    - Search post with keyword
    - Put react application / tweet into post
    - Copy some codes in post with clicking button
    - Portfolio
    - Resume
    - Redux for managing statement (with redux-saga / reselect)

- url: https://gatsby-tailwind-emotion-starter.netlify.com/
  repo: https://github.com/muhajirdev/gatsby-tailwind-emotion-starter
  description: A Gatsby Starter with Tailwind CSS + Emotion JS
  tags:
    - Styling:Tailwind
  features:
    - Eslint Airbnb without semicolon and without .jsx extension
    - Offline support
    - Web App Manifest
- url: https://gatsby-starter-redux-firebase.netlify.com/
  repo: https://github.com/muhajirdev/gatsby-starter-redux-firebase
  description: A Gatsby + Redux + Firebase Starter. With Authentication
  tags:
    - Styling:None
    - Firebase
    - Client-side App
  features:
    - Eslint Airbnb without semicolon and without .jsx extension
    - Firebase
    - Web App Manifest
- url: https://dschau.github.io/gatsby-blog-starter-kit/
  repo: https://github.com/dschau/gatsby-blog-starter-kit
  description: n/a
  tags:
    - Blog
  features:
    - Blog post listing with previews for each blog post
    - Navigation between posts with a previous/next post button
    - Tags and tag navigation
- url: https://contentful-userland.github.io/gatsby-contentful-starter/
  repo: https://github.com/contentful-userland/gatsby-contentful-starter
  description: n/a
  tags:
    - Blog
    - CMS:Contentful
    - CMS:Headless
  features:
    - Based on the Gatsby Starter Blog
    - Includes Contentful Delivery API for production build
    - Includes Contentful Preview API for development
- url: https://react-firebase-authentication.wieruch.com/
  repo: https://github.com/the-road-to-react-with-firebase/react-gatsby-firebase-authentication
  description: n/a
  tags:
    - Firebase
  features:
    - Sign In, Sign Up, Sign Out
    - Password Forget
    - Password Change
    - Protected Routes with Authorization
    - Realtime Database with Users
- url: http://dmwl.net/gatsby-hampton-theme
  repo: https://github.com/davad/gatsby-hampton-theme
  description: n/a
  tags:
    - Styling:CSS-in-JS
  features:
    - Eslint in dev mode with the airbnb config and prettier formatting rules
    - Emotion for CSS-in-JS
    - A basic blog, with posts under src/pages/blog
    - A few basic components (Navigation, Layout, Link wrapper around gatsby-link))
    - Based on gatsby-starter-gatsbytheme
- url: https://orgapp.github.io/gatsby-starter-orga/
  repo: https://github.com/orgapp/gatsby-starter-orga
  description: Want to use org-mode instead of markdown? This is for you.
  tags:
    - Blog
  features:
    - Use org-mode files as source.
    - Generate post pages, can be configured to be file-based or section-based.
    - Generate posts index pages.
- url: http://2column-portfolio.surge.sh/
  repo: https://github.com/praagyajoshi/gatsby-starter-2column-portfolio
  description: n/a
  tags:
    - Portfolio
    - Styling:SCSS
  features:
    - Designed as a minimalistic portfolio website
    - Grid system using flexboxgrid
    - Styled using SCSS
    - Font icons using font-awesome
    - Google Analytics integration
    - Open Sans font using Google Fonts
    - Prerendered Open Graph tags for rich sharing
- url: https://prototypeinteractive.github.io/gatsby-react-boilerplate/
  repo: https://github.com/PrototypeInteractive/gatsby-react-boilerplate
  description: n/a
  tags:
    - Styling:Bootstrap
  features:
    - Basic configuration and folder structure
    - Uses PostCSS and Sass (with autoprefixer and pixrem)
    - Uses Bootstrap 4 grid
    - Leaves the styling to you
    - Uses data from local json files
    - Contains Node.js server code for easy, secure, and fast hosting
- url: http://capricious-spring.surge.sh/
  repo: https://github.com/noahg/gatsby-starter-blog-no-styles
  description: n/a
  tags:
    - Blog
    - Styling:None
  features:
    - Same as official gatsby-starter-blog but with all styling removed
- url: https://gatsby-starter-github-api.netlify.com/
  repo: https://github.com/lundgren2/gatsby-starter-github-api
  description: Single page starter based on gatsby-source-github-api
  tags:
    - Portfolio
    - Onepage
  features:
    - Use your GitHub as your own portfolio site
    - List your GitHub repositories
    - GitHub GraphQL API v4

- url: https://gatsby-starter-bloomer.netlify.com/
  repo: https://github.com/Cethy/gatsby-starter-bloomer
  description: n/a
  tags:
    - Styling:Bulma
  features:
    - Based on gatsby-starter-default
    - Bulma CSS Framework with its Bloomer react components
    - Font-Awesome icons
    - Includes a simple fullscreen hero w/ footer example
- url: https://gatsby-starter-bootstrap-netlify.netlify.com/
  repo: https://github.com/konsumer/gatsby-starter-bootstrap-netlify
  description: n/a
  tags:
    - Styling:Bootstrap
    - CMS:Netlify
  features:
    - Very similar to gatsby-starter-netlify-cms, slightly more configurable (e.g. set site-title in gatsby-config) with Bootstrap/Bootswatch instead of bulma
- url: https://gatstrap.netlify.com/
  repo: https://github.com/jaxx2104/gatsby-starter-bootstrap
  description: n/a
  tags:
    - Styling:Bootstrap
  features:
    - Bootstrap CSS framework
    - Single column layout
    - Basic components like SiteNavi, SitePost, SitePage
- url: http://gatsby-bulma-storybook.surge.sh/
  repo: https://github.com/gvaldambrini/gatsby-starter-bulma-storybook
  description: n/a
  tags:
    - Styling:Bulma
    - Storybook
    - Testing
  features:
    - Storybook for developing components in isolation
    - Bulma and Sass support for styling
    - CSS modules
    - Prettier & eslint to format & check the code
    - Jest
- url: https://gatsby-starter-business.netlify.com/
  repo: https://github.com/v4iv/gatsby-starter-business
  description: n/a
  tags:
    - Styling:Bulma
    - PWA
    - CMS:Netlify
    - Disqus
    - Search
    - Pagination
  features:
    - Complete Business Website Suite - Home Page, About Page, Pricing Page, Contact Page and Blog
    - Netlify CMS for Content Management
    - SEO Friendly (Sitemap, Schemas, Meta Tags, GTM etc)
    - Bulma and Sass Support for styling
    - Progressive Web App & Offline Support
    - Tags and RSS Feed for Blog
    - Disqus and Share Support
    - Elastic-Lunr Search
    - Pagination
    - Easy Configuration using `config.js` file
- url: https://haysclark.github.io/gatsby-starter-casper/
  repo: https://github.com/haysclark/gatsby-starter-casper
  description: n/a
  tags:
    - PWA
  features:
    - Page pagination
    - CSS
    - Tags
    - Google Analytics
    - Offline support
    - Web App Manifest
    - SEO
- url: http://gatsby-starter-ceevee.surge.sh/
  repo: https://github.com/amandeepmittal/gatsby-starter-ceevee
  description: n/a
  tags:
    - Portfolio
  features:
    - Based on the Ceevee site template, design by Styleshout
    - Single Page Resume/Portfolio site
    - Target audience Developers, Designers, etc.
    - Used CSS Modules, easy to manipulate
    - FontAwsome Library for icons
    - Responsive Design, optimized for Mobile devices
- url: https://gatsby-starter-contentful-i18n.netlify.com/
  repo: https://github.com/mccrodp/gatsby-starter-contentful-i18n
  description: i18n support and language switcher for Contentful starter repo
  tags:
    - i18n
    - CMS:Contentful
    - CMS:Headless
  features:
    - Localization (Multilanguage)
    - Dynamic content from Contentful CMS
    - Integrates i18n plugin starter and using-contentful repos
- url: http://cranky-edison-12166d.netlify.com/
  repo: https://github.com/datocms/gatsby-portfolio
  description: n/a
  tags:
    - CMS:DatoCMS
    - CMS:Headless
  features:
    - Simple portfolio to quick start a site with DatoCMS
    - Contents and media from DatoCMS
    - Custom Sass style
    - SEO
- url: https://gatsby-deck.netlify.com/
  repo: https://github.com/fabe/gatsby-starter-deck
  description: n/a
  tags:
    - Presentation
  features:
    - Create presentations/slides using Gatsby.
    - Offline support.
    - Page transitions.
- url: https://gatsby-starter-default-i18n.netlify.com/
  repo: https://github.com/angeloocana/gatsby-starter-default-i18n
  description: n/a
  tags:
    - i18n
  features:
    - localization (Multilanguage)
- url: http://gatsby-dimension.surge.sh/
  repo: https://github.com/codebushi/gatsby-starter-dimension
  description: Single page starter based on the Dimension site template
  tags:
    - Portfolio
    - HTML5UP
    - Styling:SCSS
  features:
    - Designed by HTML5 UP
    - Simple one page site that’s perfect for personal portfolios
    - Fully Responsive
    - Styling with SCSS
- url: https://gatsby-docs-starter.netlify.com/
  repo: https://github.com/ericwindmill/gatsby-starter-docs
  description: n/a
  tags:
    - Documentation
    - Styling:CSS-in-JS
  features:
    - All the features from gatsby-advanced-starter, plus
    - Designed for Documentation / Tutorial Websites
    - ‘Table of Contents’ Component, Auto generates ToC from posts - just follow the file frontmatter conventions from markdown files in ‘lessons’.
    - Styled Components w/ ThemeProvider
    - Basic UI
    - A few extra components
    - Custom prismjs theme
    - React Icons
- url: https://parmsang.github.io/gatsby-starter-ecommerce/
  repo: https://github.com/parmsang/gatsby-starter-ecommerce
  description: Easy to use starter for an e-commerce store
  tags:
    - Styling:Other
    - Stripe
    - eCommerce
    - PWA
    - Authentication
  features:
    - Uses the Moltin eCommerce Api
    - Stripe checkout
    - Semantic-UI
    - Styled components
    - Google Analytics - (you enter the tracking-id)
    - React-headroom
    - Eslint & Prettier. Uses Airbnb JavaScript Style Guide
    - Authentication via Moltin (Login and Register)
- url: http://gatsby-forty.surge.sh/
  repo: https://github.com/codebushi/gatsby-starter-forty
  description: Multi-page starter based on the Forty site template
  tags:
    - Styling:SCSS
    - HTML5UP
  features:
    - Designed by HTML5 UP
    - Colorful homepage, and also includes a Landing Page and Generic Page components.
    - Many elements are available, including buttons, forms, tables, and pagination.
    - Custom grid made with CSS Grid
    - Styling with SCSS
- url: https://themes.gatsbythemes.com/gatsby-starter/
  repo: https://github.com/saschajullmann/gatsby-starter-gatsbythemes
  description: n/a
  tags:
    - Styling:CSS-in-JS
    - Blog
    - Testing
    - Linting
  features:
    - CSS-in-JS via Emotion.
    - Jest and Enzyme for testing.
    - Eslint in dev mode with the airbnb config and prettier formatting rules.
    - React 16.
    - A basic blog, with posts under src/pages/blog. There’s also a script which creates a new Blog entry (post.sh).
    - Data per JSON files.
    - A few basic components (Navigation, Footer, Layout).
    - Layout components make use of Styled-System.
    - Google Analytics (you just have to enter your tracking-id).
    - Gatsby-Plugin-Offline which includes Service Workers.
    - Prettier for a uniform codebase.
    - Normalize css (7.0).
    - Feather icons.
    - Font styles taken from Tachyons.
- url: https://gcn.netlify.com/
  repo: https://github.com/ryanwiemer/gatsby-starter-gcn
  description: A starter template to build amazing static websites with Gatsby, Contentful and Netlify
  tags:
    - CMS:Contentful
    - CMS:Headless
    - Blog
    - Netlify
    - Styling:CSS-in-JS
  features:
    - CMS:Contentful integration with ready to go placeholder content
    - Netlify integration including a pre-built contact form
    - Minimal responsive design - made to customize or tear apart
    - Pagination logic
    - Styled components
    - SEO Friendly Component
    - JSON-LD Schema
    - OpenGraph sharing support
    - Sitemap Generation
    - Google Analytics
    - Progressive Web app
    - Offline Support
    - RSS Feed
    - Gatsby Standard module for linting JavaScript with StandardJS
    - Stylelint support for Styled Components to lint the CSS in JS
- url: https://alampros.github.io/gatsby-starter-grommet/
  repo: https://github.com/alampros/gatsby-starter-grommet
  description: n/a
  tags:
    - Styling:Grommet
  features:
    - Barebones configuration for using the Grommet design system
    - Uses Sass (with CSS modules support)
- url: https://gatsby-starter-hello-world-demo.netlify.com/
  repo: https://github.com/gatsbyjs/gatsby-starter-hello-world
  description: official hello world
  tags:
    - Official
  features:
    - A no-frills Gatsby install
    - No plugins, no boilerplate
    - Great for advanced users
- url: https://gatsby-starter-hero-blog.greglobinski.com/
  repo: https://github.com/greglobinski/gatsby-starter-hero-blog
  description: no description yet
  tags:
    - Styling:PostCSS
    - SEO
    - Markdown
  features:
    - Easy editable content in Markdown files (posts, pages and parts)
    - CSS with `styled-jsx` and `PostCSS`
    - SEO (sitemap generation, robot.txt, meta and OpenGraph Tags)
    - Social sharing (Twitter, Facebook, Google, LinkedIn)
    - Comments (Facebook)
    - Images lazy loading and `webp` support (gatsby-image)
    - Post categories (category based post list)
    - Full text searching (Algolia)
    - Contact form (Netlify form handling)
    - Form elements and validation with `ant-design`
    - RSS feed
    - 100% PWA (manifest.webmanifest, offline support, favicons)
    - Google Analytics
    - App favicons generator (node script)
    - Easy customizable base styles via `theme` object generated from `yaml` file (fonts, colors, sizes)
    - React v.16.3 (gatsby-plugin-react-next)
    - Components lazy loading (social sharing)
    - ESLint (google config)
    - Prettier code styling
    - Webpack `BundleAnalyzerPlugin`
- url: https://gatsby-starter-i18n-lingui.netlify.com/
  repo: https://github.com/dcroitoru/gatsby-starter-i18n-lingui
  description: n/a
  tags:
    - i18n
  features:
    - Localization (Multilanguage) provided by js-lingui
    - Message extraction
    - Avoids code duplication - generates pages for each locale
    - Possibility of translated paths
- url: https://lumen.netlify.com/
  repo: https://github.com/alxshelepenok/gatsby-starter-lumen
  description: A minimal, lightweight and mobile-first starter for creating blogs uses Gatsby.
  tags:
    - Blog
    - CMS:Netlify
    - Pagination
    - Disqus
    - RSS
    - Linting
    - Testing
    - Styling:PostCSS
    - Styling:SCSS
  features:
    - Lost Grid
    - Jest testing
    - Beautiful typography inspired by matejlatin/Gutenberg
    - Mobile-First approach in development
    - Stylesheet built using SASS and BEM-Style naming
    - Syntax highlighting in code blocks
    - Sidebar menu built using a configuration block
    - Archive organized by tags and categories
    - Pagination support
    - Offline support
    - Google Analytics support
    - Disqus Comments support
- url: https://minimal-blog.lekoarts.de
  repo: https://github.com/LekoArts/gatsby-starter-minimal-blog
  description: This starter is part of a german tutorial series on Gatsby. The starter will change over time to use more advanced stuff (feel free to express your ideas in the repository). Its first priority is a minimalistic style coupled with a lot of features for the content.
  tags:
    - Blog
    - MDX
    - Styling:CSS-in-JS
    - Netlify
    - Linting
    - PWA
  features:
    - Minimal and clean white layout
    - Write your blog posts in MDX
    - Offline Support, WebApp Manifest, SEO
    - Code highlighting (with prism-react-renderer) and live preview (with react-live)
- url: https://gatsby-starter-modern-demo.netlify.com/
  repo: https://github.com/kripod/gatsby-starter-modern
  description: no description yet
  tags:
    - Linting
  features:
    - A set of strict linting rules (based on the Airbnb JavaScript Style Guide)
    - Encourage automatic code formatting
    - Prefer using Yarn for package management
    - Use EditorConfig to maintain consistent coding styles between different editors and IDEs
    - Integration with Visual Studio Code
    - Based on gatsby-starter-default
- url: https://gatsby-starter-personal-blog.greglobinski.com/
  repo: https://github.com/greglobinski/gatsby-starter-personal-blog
  description: n/a
  tags:
    - Blog
    - Markdown
    - Netlify
    - Styling:Material
  features:
    - Ready to use, but easily customizable a fully equipped theme starter
    - Easy editable content in Markdown files (posts, pages and parts)
    - ‘Like an app’ layout transitions
    - Easily restyled through theme object
    - Styling with JSS
    - Page transitions
    - Comments (Facebook)
    - Post categories
    - Post list filtering
    - Full text searching (Algolia)
    - Contact form (Netlify form handling)
    - Material UI (@next)
    - RSS feed
    - Full screen mode
    - User adjustable articles’ body copy font size
    - Social sharing (Twitter, Facebook, Google, LinkedIn)
    - PWA (manifes.json, offline support, favicons)
    - Google Analytics
    - Favicons generator (node script)
    - Components leazy loading with AsyncComponent (social sharing, info box)
    - ESLint (google config)
    - Prettier code styling
    - Custom webpack CommonsChunkPlugin settings
    - Webpack BundleAnalyzerPlugin
- url: http://gatsby-photon.surge.sh/
  repo: https://github.com/codebushi/gatsby-starter-photon
  description: Single page starter based on the Photon site template
  tags:
    - HTML5UP
    - Styling:SCSS
  features:
    - Designed by HTML5 UP
    - Single Page, Responsive Site
    - Custom grid made with CSS Grid
    - Styling with SCSS
- url: https://portfolio-bella.netlify.com/
  repo: https://github.com/LekoArts/gatsby-starter-portfolio-bella
  description: A portfolio starter for Gatsby. The target audience are designers and photographers. The light themed website shows your work with large images & big typography. The Onepage is powered by the Headless CMS Prismic.io. and has programmatically created pages for your projects. General settings and colors can be changed in a config & theme file.
  tags:
    - Portfolio
    - CMS:Prismic
    - CMS:Headless
    - Styling:CSS-in-JS
    - Onepage
    - PWA
    - Linting
  features:
    - Big typography & images
    - White theme
    - Prismic.io as CMS
    - Emotion for styling + Emotion-Grid
    - One-page layout with sub-pages for case studies
    - Easily configurable
    - And other good stuff (SEO, Offline Support, WebApp Manifest Support)
- url: https://cara.lekoarts.de
  repo: https://github.com/LekoArts/gatsby-starter-portfolio-cara
  description: Playful and Colorful One-Page portfolio featuring Parallax effects and animations. Especially designers and/or photographers will love this theme! Built with MDX and Theme UI.
  tags:
    - Portfolio
    - Onepage
    - Styling:CSS-in-JS
    - PWA
  features:
    - React Spring Parallax effects
    - Theme UI-based theming
    - CSS Animations and shapes
    - Light/Dark mode
- url: https://emilia.lekoarts.de
  repo: https://github.com/LekoArts/gatsby-starter-portfolio-emilia
  description: A portfolio starter for Gatsby. The target audience are designers and photographers. The dark themed website shows your work with large images in a grid-layout (powered by CSS Grid). The transition effects on the header add a playful touch to the overall minimal design. The website has programmatically created pages for your projects (with automatic image import). General settings and colors can be changed in a config & theme file.
  tags:
    - Portfolio
    - PWA
    - Transitions
    - MDX
    - Styling:CSS-in-JS
    - Linting
    - Testing
  features:
    - Focus on big images (with gatsby-image)
    - Dark Theme with HeroPatterns Header
    - CSS Grid and styled-components
    - Page transitions
    - Cypress for End-to-End testing
    - react-spring animations
    - One-Page layout with sub-pages for projects
    - Create your projects in MDX (automatic import of images)
    - And other good stuff (SEO, Offline Support, WebApp Manifest Support)
- url: https://emma.lekoarts.de
  repo: https://github.com/LekoArts/gatsby-starter-portfolio-emma
  description: Minimalistic portfolio with full-width grid, page transitions, support for additional MDX pages, and a focus on large images. Especially designers and/or photographers will love this theme! Built with MDX and Theme UI. Using the Gatsby Theme "@lekoarts/gatsby-theme-emma".
  tags:
    - Portfolio
    - MDX
    - Transitions
    - Styling:CSS-in-JS
    - PWA
  features:
    - MDX
    - react-spring page animations
    - Optional MDX pages which automatically get added to the navigation
    - Fully customizable through the usage of Gatsby Themes (and Theme UI)
    - Light Mode / Dark Mode
    - Google Analytics Support
    - SEO (Sitemap, OpenGraph tags, Twitter tags)
    - Offline Support & WebApp Manifest
- url: https://gatsby-starter-procyon.netlify.com/
  repo: https://github.com/danielmahon/gatsby-starter-procyon
  description: n/a
  tags:
    - PWA
    - CMS:Headless
    - CMS:Other
    - Styling:Material
    - Netlify
  features:
    - Gatsby + ReactJS (server side rendering)
    - GraphCMS Headless CMS
    - DraftJS (in-place) Medium-like Editing
    - Apollo GraphQL (client-side)
    - Local caching between builds
    - Material-UI (layout, typography, components, etc)
    - Styled-Components™-like API via Material-UI
    - Netlify Deployment Friendly
    - Netlify Identity Authentication (enables editing)
    - Automatic versioning, deployment and CHANGELOG
    - Automatic rebuilds with GraphCMS and Netlify web hooks
    - PWA (Progressive Web App)
    - Google Fonts
- url: http://gatsby-starter-product-guy.surge.sh/
  repo: https://github.com/amandeepmittal/gatsby-starter-product-guy
  description: n/a
  tags:
    - Portfolio
  features:
    - Single Page
    - A portfolio Developers and Product launchers alike
    - Using Typography.js easy to switch fonts
    - All your Project/Portfolio Data in Markdown, server by GraphQL
    - Responsive Design, optimized for Mobile devices
- url: https://caki0915.github.io/gatsby-starter-redux/
  repo: https://github.com/caki0915/gatsby-starter-redux
  description: n/a
  tags:
    - Styling:CSS-in-JS
    - Redux
  features:
    - Redux and Redux-devtools.
    - Emotion with a basic theme and SSR
    - Typography.js
    - Eslint rules based on Prettier and Airbnb
- url: http://gatsby-stellar.surge.sh/
  repo: https://github.com/codebushi/gatsby-starter-stellar
  description: Single page starter based on the Stellar site template
  tags:
    - HTML5UP
    - Styling:SCSS
  features:
    - Designed by HTML5 UP
    - Scroll friendly, responsive site. Can be used as a single or multi-page site.
    - Sticky Navigation when scrolling.
    - Scroll spy and smooth scrolling to different sections of the page.
    - Styling with SCSS
- url: http://gatsby-strata.surge.sh/
  repo: https://github.com/codebushi/gatsby-starter-strata
  description: Single page starter based on the Strata site template
  tags:
    - Portfolio
    - HTML5UP
    - Styling:SCSS
  features:
    - Designed by HTML5 UP
    - Super Simple, single page portfolio site
    - Lightbox style React photo gallery
    - Fully Responsive
    - Styling with SCSS
- url: https://gatsby-starter-strict.netlify.com/
  repo: https://github.com/kripod/gatsby-starter-strict
  description: n/a
  tags:
    - Linting
  features:
    - A set of strict linting rules (based on the Airbnb JavaScript Style Guide)
    - lint script
    - Encourage automatic code formatting
    - format script
    - Prefer using Yarn for package management
    - Use EditorConfig to maintain consistent coding styles between different editors and IDEs
    - Integration with Visual Studio Code
    - Pre-configured auto-formatting on file save
    - Based on gatsby-starter-default
- url: https://gatsby-tachyons.netlify.com/
  repo: https://github.com/pixelsign/gatsby-starter-tachyons
  description: no description yet
  tags:
    - Styling:Other
  features:
    - Based on gatsby-starter-default
    - Using Tachyons for CSS.
- url: https://quizzical-mcclintock-0226ac.netlify.com/
  repo: https://github.com/taylorbryant/gatsby-starter-tailwind
  description: A Gatsby v2 starter styled using Tailwind, a utility-first CSS framework. Uses Purgecss to remove unused CSS.
  tags:
    - Styling:Tailwind
  features:
    - Based on gatsby-starter-default
    - Tailwind CSS Framework
    - Removes unused CSS with Purgecss
    - Includes responsive navigation and form examples
- url: http://portfolio-v3.surge.sh/
  repo: https://github.com/amandeepmittal/gatsby-portfolio-v3
  description: n/a
  tags:
    - Portfolio
  features:
    - Single Page, Timeline View
    - A portfolio Developers and Product launchers
    - Bring in Data, plug-n-play
    - Responsive Design, optimized for Mobile devices
    - Seo Friendly
    - Uses Flexbox
- url: https://gatsby-starter-typescript-plus.netlify.com/
  repo: https://github.com/resir014/gatsby-starter-typescript-plus
  description: This is a starter kit for Gatsby.js websites written in TypeScript. It includes the bare essentials for you to get started (styling, Markdown parsing, minimal toolset).
  tags:
    - Styling:CSS-in-JS
    - Language:TypeScript
    - Markdown
  features:
    - TypeScript
    - TSLint (with custom TSLint rules)
    - Markdown rendering with Remark
    - Basic component structure
    - Styling with emotion
- url: https://haysclark.github.io/gatsby-starter-typescript/
  repo: https://github.com/haysclark/gatsby-starter-typescript
  description: n/a
  tags:
    - Language:TypeScript
  features:
    - TypeScript
- url: https://fabien0102-gatsby-starter.netlify.com/
  repo: https://github.com/fabien0102/gatsby-starter
  description: n/a
  tags:
    - Language:TypeScript
    - Styling:Other
    - Testing
  features:
    - Semantic-ui for styling
    - TypeScript
    - Offline support
    - Web App Manifest
    - Jest/Enzyme testing
    - Storybook
    - Markdown linting
- url: https://gatsby-starter-wordpress.netlify.com/
  repo: https://github.com/GatsbyCentral/gatsby-starter-wordpress
  description: Gatsby starter using WordPress as the content source.
  tags:
    - Styling:CSS-in-JS
    - CMS:WordPress
  features:
    - All the features from gatsby-advanced-starter, plus
    - Leverages the WordPress plugin for Gatsby for data
    - Configured to work with WordPress Advanced Custom Fields
    - Auto generated Navigation for your WordPress Pages
    - Minimal UI and Styling — made to customize.
    - Styled Components
- url: https://www.concisejavascript.org/
  repo: https://github.com/rwieruch/open-crowd-fund
  description: n/a
  tags:
    - Stripe
    - Firebase
  features:
    - Open source crowdfunding for your own ideas
    - Alternative for Kickstarter, GoFundMe, etc.
    - Secured Credit Card payments with Stripe
    - Storing of funding information in Firebase
- url: https://www.verious.io/
  repo: https://github.com/cpinnix/verious-boilerplate
  description: n/a
  tags:
    - Styling:Other
  features:
    - Components only. Bring your own data, plugins, etc.
    - Bootstrap inspired grid system with Container, Row, Column components.
    - Simple Navigation and Dropdown components.
    - Baseline grid built in with modular scale across viewports.
    - Abstract measurements utilize REM for spacing.
    - One font to rule them all, Helvetica.
- url: https://gatsby-starter-blog-grommet.netlify.com/
  repo: https://github.com/Ganevru/gatsby-starter-blog-grommet
  description: GatsbyJS v2 starter for creating a blog. Based on Grommet v2 UI.
  tags:
    - Blog
    - Markdown
    - Styling:Grommet
    - Language:TypeScript
    - Linting
    - Redux
  features:
    - Grommet v2 UI
    - Easily configurable - see site-config.js in the root
    - Switch between grommet themes
    - Change between light and dark themes (with Redux)
    - Blog posts previews in card style
    - Responsive Design, optimized for Mobile devices
    - styled-components
    - TypeScript and ESLint (typescript-eslint)
    - lint-staged and husky - for linting before commit
- url: https://happy-pare-dff451.netlify.com/
  repo: https://github.com/fhavrlent/gatsby-contentful-typescript-starter
  description: Contentful and TypeScript starter based on default starter.
  tags:
    - CMS:Contentful
    - CMS:Headless
    - Language:TypeScript
    - Styling:CSS-in-JS
  features:
    - Based on default starter
    - TypeScript
    - CSS in JS (Emotion)
    - CMS:Contentful
- url: https://xylo-gatsby-bulma-starter.netlify.com/
  repo: https://github.com/xydac/xylo-gatsby-bulma-starter
  description: Gatsby v2 Starter with Bulma based on default starter.
  tags:
    - Styling:SCSS
    - Styling:Bulma
  features:
    - Based on default starter
    - Bulma Css
    - Sass based Styling
- url: https://maxpou.github.io/gatsby-starter-morning-dew/
  repo: https://github.com/maxpou/gatsby-starter-morning-dew
  description: Gatsby v2 blog starter
  tags:
    - Blog
    - Markdown
    - PWA
    - Disqus
    - SEO
    - MDX
    - Styling:CSS-in-JS
  features:
    - Blog post listing with previews (image + summary) for each blog post
    - Fully configurable
    - Multilang support (blog post only)
    - Syntax highlighting
    - css-in-js (with styled-components)
    - Fully Responsive
    - Tags
    - Google Analytics
    - Disqus comments support
    - Offline support
    - Web App Manifest
    - ESLint
    - Prettier
    - Travis CI
- url: https://gatsby-starter-blog-jumpalottahigh.netlify.com/
  repo: https://github.com/jumpalottahigh/gatsby-starter-blog-jumpalottahigh
  description: Gatsby v2 blog starter with SEO, search, filter, reading progress, mobile menu fab
  tags:
    - Blog
    - Markdown
  features:
    - Blog post listing with previews (image + summary) for each blog post
    - Google structured data
    - Mobile-friendly menu toggled with a floating action button (FAB)
    - Article read progress
    - User feedback component
- url: https://i18n.smakosh.com/
  repo: https://github.com/smakosh/gatsby-starter-i18n
  description: Gatsby v2 Starter with i18n using react-intl and more cool features.
  tags:
    - Styling:CSS-in-JS
    - i18n
  features:
    - Based on default starter
    - i18n with rtl text
    - Stateless components using Recompose
    - Font changes depending on the chosen language
    - SEO (meta tags, openGraph, structured data, Twitter and more...)
- url: https://gatsby-starter-mate.netlify.com
  repo: https://github.com/EmaSuriano/gatsby-starter-mate
  description: A portfolio starter for Gatsby integrated with Contentful CMS.
  tags:
    - Styling:CSS-in-JS
    - CMS:Contentful
    - CMS:Headless
    - Portfolio
  features:
    - Gatsby v2
    - Rebass (Styled-components system)
    - React Reveal
    - Dynamic content from Contentful
    - Offline support
    - PWA ready
    - SEO
    - Responsive design
    - Icons from font-awesome
    - Netlify Deployment Friendly
    - Medium integration
    - Social sharing (Twitter, Facebook, Google, LinkedIn)
- url: https://gatsby-starter-typescript-sass.netlify.com
  repo: https://github.com/thetrevorharmon/gatsby-starter-typescript-sass
  description: A basic starter with TypeScript and Sass built in
  tags:
    - Language:TypeScript
    - Styling:SCSS
    - Linting
  features:
    - TypeScript and Sass support
    - TS linter with basic react rules
- url: https://gatsby-simple-contentful-starter.netlify.com/
  repo: https://github.com/cwlsn/gatsby-simple-contentful-starter
  description: A simple starter to display Contentful data in Gatsby, ready to deploy on Netlify. Comes with a detailed article detailing the process.
  tags:
    - CMS:Contentful
    - CMS:Headless
    - Markdown
    - Styling:CSS-in-JS
  features:
    - Gatsby v2
    - Query Contentful data via Gatsby's GraphQL
    - Styled-Components for CSS-in-JS
    - Simple format, easy to create your own site quickly
    - React Helmet for Header Modification
    - Remark for loading Markdown into React
- url: https://gatsby-blog-cosmicjs.netlify.com/
  repo: https://github.com/cosmicjs/gatsby-blog-cosmicjs
  description: Blog that utilizes the power of the Cosmic JS headless CMS for easy content management
  tags:
    - CMS:Cosmic JS
    - CMS:Headless
    - Blog
  features:
    - Uses the Cosmic JS Gatsby source plugin
- url: https://cosmicjs-gatsby-starter.netlify.com/
  repo: https://github.com/cosmicjs/gatsby-starter
  description: Simple Gatsby starter connected to the Cosmic JS headless CMS for easy content management
  tags:
    - CMS:Cosmic JS
    - CMS:Headless
  features:
    - Uses the Cosmic JS Gatsby source plugin
- url: https://www.gatsby-typescript-template.com/
  repo: https://github.com/ikeryo1182/gatsby-typescript-template
  description: This is a standard starter with TypeScript, TSLint, Prettier, Lint-Staged(Husky) and Sass
  tags:
    - Language:TypeScript
    - Linting
    - Styling:SCSS
  features:
    - Category and Tag for post
    - Type Safe by TypeScript
    - Format Safe by TSLint and Prettier with Lint-Staged(Husky)
- url: https://zandersparrow.github.io/gatsby-simple-redux/
  repo: https://github.com/zandersparrow/gatsby-simple-redux
  description: The default starter plus redux
  tags:
    - Redux
  features:
    - Minimal starter based on the official default
    - Includes redux and a simple counter example
- url: https://gatsby-casper.netlify.com/
  repo: https://github.com/scttcper/gatsby-casper
  description: This is a starter blog that looks like the Ghost.io default theme, casper.
  tags:
    - Blog
    - Language:TypeScript
    - Styling:CSS-in-JS
  features:
    - Emotion CSS-in-JS
    - TypeScript
    - Author and tag pages
    - RSS
- url: https://gatsby-universal.netlify.com
  repo: https://github.com/fabe/gatsby-universal
  description: An opinionated Gatsby v2 starter for state-of-the-art marketing sites
  tags:
    - Transitions
    - PWA
    - Styling:CSS-in-JS
    - Linting
    - Markdown
    - SEO
  features:
    - Page Transitions
    - IntersectionObserver, component-based
    - React Context for global UI state
    - styled-components v4
    - Generated media queries for easy use
    - Optimized with Google Lighthouse (100/100)
    - Offline support
    - Manifest support
    - Sitemap support
    - All favicons generated
    - SEO (with Schema JSONLD) & Social Tags
    - Prettier
    - ESLint
- url: https://prismic.lekoarts.de/
  repo: https://github.com/LekoArts/gatsby-starter-prismic
  description: A typography-heavy & light-themed Gatsby Starter which uses the Headless CMS Prismic.
  tags:
    - CMS:Prismic
    - CMS:Headless
    - Styling:CSS-in-JS
    - Linting
    - Blog
    - PWA
    - Testing
  features:
    - Prismic as Headless CMS
    - Uses multiple features of Prismic - Slices, Labels, Relationship fields, Custom Types
    - Emotion for Styling
    - Cypress for End-to-End testing
    - Prism.js highlighting
    - Responsive images with gatsby-image
    - Extensive SEO
    - ESLint & Prettier
- url: https://gatsby-starter-v2-casper.netlify.com/
  repo: https://github.com/GatsbyCentral/gatsby-v2-starter-casper
  description: A blog starter based on the Casper (v1.4) theme.
  tags:
    - Blog
    - PWA
  features:
    - Page pagination
    - CSS
    - Tags
    - Google Analytics
    - Offline support
    - Web App Manifest
    - SEO
- url: https://lumen-v2.netlify.com/
  repo: https://github.com/GatsbyCentral/gatsby-v2-starter-lumen
  description: A Gatsby v2 fork of the lumen starter.
  tags:
    - Blog
    - RSS
    - Disqus
  features:
    - Lost Grid.
    - Beautiful typography inspired by matejlatin/Gutenberg.
    - Mobile-First approach in development.
    - Stylesheet built using Sass and BEM-Style naming.
    - Syntax highlighting in code blocks.
    - Sidebar menu built using a configuration block.
    - Archive organized by tags and categories.
    - Automatic RSS generation.
    - Automatic Sitemap generation.
    - Offline support.
    - Google Analytics support.
    - Disqus Comments support.
- url: https://gatsby-starter-firebase.netlify.com/
  repo: https://github.com/muhajirdev/gatsby-starter-firebase
  description: A Gatsby + Firebase Starter. With Authentication
  tags:
    - Firebase
    - Client-side App
  features:
    - Eslint Airbnb without semicolon and without .jsx extension
    - Firebase
    - Web App Manifest
- url: http://gatsby-lightbox.416serg.me
  repo: https://github.com/416serg/gatsby-starter-lightbox
  description: Showcasing a custom lightbox implementation using `gatsby-image`
  tags:
    - Portfolio
    - SEO
    - Styling:CSS-in-JS
  features:
    - Features a custom, accessible lightbox with gatsby-image
    - Styled with styled-components using CSS Grid
    - React Helmet for SEO
- url: http://jackbravo.github.io/gatsby-starter-i18n-blog/
  repo: https://github.com/jackbravo/gatsby-starter-i18n-blog
  description: Same as official gatsby-starter-blog but with i18n support
  tags:
    - i18n
    - Blog
  features:
    - Translates site name and bio using .md files
    - No extra libraries needed
- url: https://calpa.me/
  repo: https://github.com/calpa/gatsby-starter-calpa-blog
  description: Blog Template X Contentful, Twitter and Facebook style
  tags:
    - Blog
    - Styling:SCSS
  features:
    - GatsbyJS v2, faster than faster
    - Not just Contentful content source, you can use any database
    - Custom style
    - Google Analytics
    - Gitalk
    - sitemap
    - React FontAwesome
    - SEO
    - Offline support
    - Web App Manifest
    - Styled using SCSS
    - Page pagination
    - Netlify optimization
- url: https://gatsby-starter-typescript-power-blog.majidhajian.com/
  repo: https://github.com/mhadaily/gatsby-starter-typescript-power-blog
  description: Minimal Personal Blog with Gatsby and TypeScript
  tags:
    - PWA
    - Blog
    - Language:TypeScript
    - Markdown
  features:
    - Mobile-First approach in development
    - TSLint & Prettier
    - Offline support
    - Category and Tag for post
    - Type Safe by TypeScript
    - Format Safe by TSLint, StyleLint and Prettier with Lint-Staged(Husky)
    - Blog page
    - Syntax highlighting in code blocks
    - Pagination Ready
    - Ready to deploy to GitHub Pages
    - Automatic RSS generation
    - Automatic Sitemap generation
- url: https://gatsby-starter-kontent.netlify.com
  repo: https://github.com/Kentico/gatsby-starter-kontent
  description: Gatsby starter site with Kentico Kontent
  tags:
    - CMS:Headless
    - CMS:Kontent
    - Netlify
  features:
    - Gatsby v2 support
    - Content item <-> content type relationships
    - Language variants relationships
    - Linked items elements relationships
    - Content items in Rich text elements relationships
    - Reverse link relationships
- url: https://gatsby-starter-storybook.netlify.com/
  repo: https://github.com/markoradak/gatsby-starter-storybook
  description: Gatsby starter site with Storybook
  tags:
    - Storybook
    - Styling:CSS-in-JS
    - Linting
  features:
    - Gatsby v2 support
    - Storybook v4 support
    - Styled Components v4 support
    - Styled Reset, ESLint, Netlify Conf
- url: https://jamstack-hackathon-starter.netlify.com/
  repo: https://github.com/sw-yx/jamstack-hackathon-starter
  description: A JAMstack app with authenticated routes, static marketing pages, etc. with Gatsby, Netlify Identity, and Netlify Functions
  tags:
    - Netlify
    - Client-side App
  features:
    - Netlify Identity
    - Netlify Functions
    - Static Marketing pages and Dynamic Client-side Authenticated App pages
- url: https://collective.github.io/gatsby-starter-plone/
  repo: https://github.com/collective/gatsby-starter-plone
  description: A Gatsby starter template to build static sites using Plone as the content source
  tags:
    - CMS:Other
    - CMS:Headless
    - SEO
    - PWA
  features:
    - Creates 1-1 copy of source Plone site
    - Auto generated navigation and breadcrumbs
    - Progressive Web App features
    - Optimized for performance
    - Minimal UI and Styling
- url: https://gatsby-tutorial-starter.netlify.com/
  repo: https://github.com/justinformentin/gatsby-v2-tutorial-starter
  description: Simple, modern designed blog with post lists, tags, and easily customizable code.
  tags:
    - Blog
    - Linting
    - PWA
    - SEO
    - Styling:CSS-in-JS
    - Markdown
  features:
    - Blog post listing with image, summary, date, and tags.
    - Post Tags
    - Post List Filtering
    - Typography.js
    - Emotion styling
    - Syntax Highlighting in Code Blocks
    - Gatsby Image
    - Fully Responsive
    - Offline Support
    - Web App Manifest
    - SEO
    - PWA
    - Sitemap generation
    - Schema.org JSON-LD
    - CircleCI Integration
    - Codeclimate Integration
    - Google Analytics
    - Twitter and OpenGraph Tags
    - ESLint
    - Prettier Code Styling
- url: https://avivero.github.io/gatsby-redux-starter/
  repo: https://github.com/AVivero/gatsby-redux-starter
  description: Gatsby starter site with Redux, Sass, Bootstrap, Css Modules and Material Icons
  tags:
    - Redux
    - Styling:SCSS
    - Styling:Bootstrap
    - Styling:Material
    - Linting
  features:
    - Gatsby v2 support
    - Redux support
    - Sass support
    - Bootstrap v4 support
    - Css Modules support
    - ESLint, Prettier
- url: https://gatsby-typescript-boilerplate.netlify.com/
  repo: https://github.com/leachjustin18/gatsby-typescript-boilerplate
  description: Opinionated Gatsby v2 starter with TypeScript.
  tags:
    - Language:TypeScript
    - PWA
    - Styling:SCSS
    - Styling:PostCSS
  features:
    - TSLint with airbnb & prettier configurations
    - Prettier
    - Stylelint
    - Offline support
    - Type Safe by TypeScript
    - Format on commit with Lint-Staged(Husky)
    - Favicon generation
    - Sitemap generation
    - Autoprefixer with browser list
    - CSS nano
    - CSS MQ Packer
    - Lazy load image(s) with plugin sharp
    - Gatsby Image
    - Netlify optimizations
- url: https://danshai.github.io/gatsbyv2-scientific-blog-machine-learning/
  repo: https://github.com/DanShai/gatsbyv2-scientific-blog-machine-learning
  description: Machine learning ready and scientific blog starter
  tags:
    - Blog
    - Linting
  features:
    - Write easly your scientific blog with katex and publish your research
    - Machine learning ready with tensorflowjs
    - Manipulate csv data
    - draw with graph mermaid
    - display charts with chartjs
- url: https://gatsby-tailwind-styled-components.netlify.com/
  repo: https://github.com/muhajirdev/gatsby-tailwind-styled-components-starter
  description: A Gatsby Starter with Tailwind CSS + Styled Components
  tags:
    - Styling:Tailwind
  features:
    - Eslint Airbnb without semicolon and without .jsx extension
    - Offline support
    - Web App Manifest
- url: https://gatsby-starter-mobx.netlify.com
  repo: https://github.com/borekb/gatsby-starter-mobx
  description: MobX + TypeScript + TSLint + Prettier
  tags:
    - Language:TypeScript
    - Linting
    - Testing
  features:
    - Gatsby v2 + TypeScript
    - MobX with decorators
    - Two examples from @mweststrate's Egghead course
    - .editorconfig & Prettier
    - TSLint
    - Jest
- url: https://tender-raman-99e09b.netlify.com/
  repo: https://github.com/amandeepmittal/gatsby-bulma-quickstart
  description: A Bulma CSS + GatsbyJS Starter Kit
  tags:
    - Styling:Bulma
    - Styling:SCSS
  features:
    - Uses Bulma CSS
    - Sass based Styling
    - Responsive Design
    - Google Analytics Integration
    - Uses Gatsby v2
    - SEO
- url: https://gatsby-starter-notes.netlify.com/
  repo: https://github.com/patricoferris/gatsby-starter-notes
  description: Gatsby starter for creating notes organised by subject and topic
  tags:
    - Markdown
    - Pagination
  features:
    - Create by topic per subject notes that are organised using pagination
    - Support for code syntax highlighting
    - Support for mathematical expressions
    - Support for images
- url: https://gatsby-starter-ttag.netlify.com/
  repo: https://github.com/ttag-org/gatsby-starter-ttag
  description: Gatsby starter with the minimum required to demonstrate using ttag for precompiled internationalization of strings.
  tags:
    - i18n
  features:
    - Support for precompiled string internationalization using ttag and it's babel plugin
- url: https://gatsby-starter-typescript.netlify.com/
  repo: https://github.com/goblindegook/gatsby-starter-typescript
  description: Gatsby starter using TypeScript.
  tags:
    - Markdown
    - Pagination
    - Language:TypeScript
    - PWA
    - Linting
  features:
    - Markdown and MDX
    - Local search powered by Lunr
    - Syntax highlighting
    - Images
    - Styling with Emotion
    - Testing with Jest and react-testing-library
- url: https://gatsby-netlify-cms-example.netlify.com/
  repo: https://github.com/robertcoopercode/gatsby-netlify-cms
  description: Gatsby starter using Netlify CMS
  tags:
    - CMS:Netlify
    - Styling:SCSS
  features:
    - Example of a website for a local developer meetup group
    - NetlifyCMS used for easy data entry
    - Mobile-friendly design
    - Styling done with Sass
    - Gatsby version 2
- url: https://gatsby-typescript-starter-blog.netlify.com/
  repo: https://github.com/frnki/gatsby-typescript-starter-blog
  description: A starter blog for TypeScript-based Gatsby projects with minimal settings.
  tags:
    - Language:TypeScript
    - Blog
  features:
    - TypeScript & TSLint
    - No Styling (No Typography.js)
    - Minimal settings based on official starter blog
- url: https://gatsby-serif.netlify.com/
  repo: https://github.com/jugglerx/gatsby-serif-theme
  description: Multi page/content-type starter using Markdown and SCSS. Serif is a beautiful small business theme for Gatsby. The theme is fully responsive, blazing fast and artfully illustrated.
  tags:
    - Styling:SCSS
    - Markdown
    - Linting
  features:
    - Multiple "content types" for `services`, `team` and `testimonials` using Markdown as the source
    - Graphql query in `gatsby-node.js` using aliases that creates pages and templates by content type based on the folder `src/pages/services`, `src/pages/team`
    - SCSS
    - Responsive design
    - Bootstrap 4 grid and media queries only
    - Responsive menu
    - Royalty free illustrations included
    - SEO titles & meta using `gatsby-plugin-react-helmet`
    - Eslint & Prettier
- url: https://awesome-gatsby-starter.netlify.com/
  repo: https://github.com/South-Paw/awesome-gatsby-starter
  description: Starter with a preconfigured MDX, Storybook and ESLint environment for component first development of your next Gatsby site.
  tags:
    - MDX
    - Markdown
    - Storybook
    - Styling:CSS-in-JS
    - Linting
  features:
    - Gatsby MDX for JSX in Markdown loading, parsing, and rendering of pages
    - Storybook for isolated component development
    - styled-components for CSS-in-JS
    - ESLint with Airbnb's config
    - Prettier integrated into ESLint
    - A few example components and pages with stories and simple site structure
- url: https://santosfrancisco.github.io/gatsby-starter-cv/
  repo: https://github.com/santosfrancisco/gatsby-starter-cv
  description: A simple starter to get up and developing your digital curriculum with GatsbyJS'
  tags:
    - Styling:CSS-in-JS
    - PWA
    - Onepage
  features:
    - Gatsby v2
    - Based on default starter
    - Google Analytics
    - Web App Manifest
    - SEO
    - Styling with styled-components
    - Responsive Design, optimized for Mobile devices
- url: https://vigilant-leakey-a4f8cd.netlify.com/
  repo: https://github.com/BoyWithSilverWings/gatsby-blog-starter
  description: Minimal Blog Starter Template with Styled Components.
  tags:
    - Markdown
    - Styling:CSS-in-JS
    - Blog
  features:
    - Markdown loading, parsing, and rendering of pages
    - Minimal UI for blog
    - Styled-components for CSS-in-JS
    - Prettier added as pre-commit hook
    - Google Analytics
    - Image Optimisation
    - Code Styling and Formatting in markdown
    - Responsive Design
- url: https://inspiring-me-lwz7512.netlify.com/
  repo: https://github.com/lwz7512/gatsby-netlify-identity-starter
  description: Gatsby Netlify Identity Starter with NIW auth support, and content gating, as well as responsive layout.
  tags:
    - Netlify
    - Pagination
  features:
    - Mobile Screen support
    - Privacy control for post content view & profile page
    - User authentication by Netlify Identity Widget/Service
    - Pagination for posts
    - Navigation menu with active status
- url: https://gatsby-starter-event-calendar.netlify.com/
  repo: https://github.com/EmaSuriano/gatsby-starter-event-calendar
  description: Gatsby Starter to display information about events from Google Spreadsheets with Calendars
  tags:
    - Linting
    - Styling:Grommet
    - PWA
    - SEO
    - Google Sheets
  features:
    - Grommet
    - Theming
    - Google Spreadsheet integration
    - PWA
    - A11y
    - SEO
    - Netlify Deployment Friendly
    - ESLint with Airbnb's config
    - Prettier integrated into ESLint
- url: https://gatsby-starter-tech-blog.netlify.com/
  repo: https://github.com/email2vimalraj/gatsby-starter-tech-blog
  description: A simple tech blog starter kit for gatsbyjs
  tags:
    - Blog
    - Portfolio
  features:
    - Markdown based blog
    - Filter blog posts by Tags
    - Easy customization
    - Using styled components
    - Minimal styles
    - Best scoring by Lighthouse
    - SEO support
    - PWA support
    - Offline support
- url: https://infallible-brown-28846b.netlify.com/
  repo: https://github.com/tylergreulich/gatsby-typescript-mdx-prismjs-starter
  description: Gatsby starter using TypeScript, MDX, Prismjs, and styled-components
  tags:
    - Language:TypeScript
    - Linting
    - Testing
    - Styling:CSS-in-JS
    - MDX
  features:
    - Gatsby v2 + TypeScript
    - Syntax highlighting with Prismjs
    - MDX
    - Jest
    - react-testing-library
    - styled-components
- url: https://hardcore-darwin-d7328f.netlify.com/
  repo: https://github.com/BoyWithSilverWings/gatsby-careers-page
  description: A Careers Page for startups using Gatsby
  tags:
    - Markdown
    - Styling:CSS-in-JS
  features:
    - Careers Listing
    - Application Format
    - Markdown for creating job description
    - styled-components
- url: https://saikrishna.me/
  repo: https://github.com/s-kris/gatsby-minimal-portfolio-blog
  description: A minimal portfolio website with blog using Gatsby. Suitable for developers.
  tags:
    - Portfolio
    - Blog
  features:
    - Portfolio Page
    - Timline (Journey) page
    - Minimal
- url: https://gatsby-starter-blog-mdx-demo.netlify.com
  repo: https://github.com/hagnerd/gatsby-starter-blog-mdx
  description: A fork of the Official Gatsby Starter Blog with support for MDX out of the box.
  tags:
    - MDX
    - Blog
  features:
    - MDX
    - Blog
    - RSS Feed
- url: https://gatsby-tailwindcss-sass-starter-demo.netlify.com/
  repo: https://github.com/durianstack/gatsby-tailwindcss-sass-starter
  description: Just another Gatsby Tailwind with SASS starter
  tags:
    - Styling:Tailwind
    - Styling:SCSS
  features:
    - Tailwind, A Utility-First CSS Framework for Rapid UI Development
    - SASS/SCSS
    - Comes with React Helmet for adding site meta tags
    - Includes plugins for offline support out of the box
    - PurgeCSS to shave off unused styles
- url: https://tyra-starter.netlify.com/
  repo: https://github.com/madelyneriksen/gatsby-starter-tyra
  description: A feminine GatsbyJS Starter Optimized for SEO
  tags:
    - SEO
    - Blog
    - Styling:Other
  features:
    - Integration with Social Media and Mailchimp.
    - Styled with Tachyons.
    - Rich structured data on blog posts for SEO.
    - Pagination and category pages.
- url: https://gatsby-starter-styled.netlify.com/
  repo: https://github.com/gregoralbrecht/gatsby-starter-styled
  description: Yet another simple starter with Styled-System, Typography.js, SEO and Google Analytics.
  tags:
    - Styling:CSS-in-JS
    - PWA
    - SEO
  features:
    - Styled-Components
    - Styled-System
    - Rebass Grid
    - Typography.js to easily set up font styles
    - Google Analytics
    - Prettier, ESLint & Stylelint
    - SEO (meta tags and schema.org via JSON-LD)
    - Offline support
    - Web App Manifest
- url: https://gatsby.ghost.org/
  repo: https://github.com/TryGhost/gatsby-starter-ghost
  description: Build lightning-fast, modern publications with Ghost and Gatsby
  tags:
    - CMS:Headless
    - Blog
  features:
    - Ghost integration with ready to go placeholder content and webhooks support
    - Minimal responsive design
    - Pagination for posts, tags, and authors
    - SEO Friendly Meta
    - JSON-LD Schema
    - OpenGraph structured data
    - Twitter Cards meta
    - Sitemap Generation
    - XML Sitemaps
    - Progressive Web App
    - Offline Support
    - RSS Feed
    - Netlify integration ready to deploy
- url: https://traveler-blog.netlify.com/
  repo: https://github.com/QingpingMeng/gatsby-starter-traveler-blog
  description: A fork of the Official Gatsby Starter Blog to build a travler blog with images support
  tags:
    - Blog
    - PWA
    - SEO
    - Styling:Material
    - Styling:CSS-in-JS
  features:
    - Netlify integration ready to deploy
    - Material UI
    - styled-components
    - GitHub markdown css support
- url: https://create-ueno-app.netlify.com
  repo: https://github.com/ueno-llc/ueno-gatsby-starter
  description: Opinionated Gatsby starter by Ueno.
  tags:
    - Language:TypeScript
    - Styling:SCSS
    - Linting
    - Transitions
  features:
    - GraphQL hybrid
    - SEO friendly
    - GSAP ready
    - Nice Devtools
    - GsapTools
    - Ueno plugins
    - SVG to React component
    - Ueno's TSlint
    - Decorators
- url: https://gatsby-sseon-starter.netlify.com/
  repo: https://github.com/SeonHyungJo/gatsby-sseon-starter
  description: Simple starter template for Gatsby
  tags:
    - Blog
    - Disqus
    - Markdown
    - Styling:SCSS
  features:
    - SASS/SCSS
    - Comes with React Helmet for adding site meta tags
    - Add Disqus
    - Nice Pagination
- url: https://gatsby-contentstack-starter.netlify.com/
  repo: https://github.com/contentstack/gatsby-starter-contentstack
  description: A Gatsby starter powered by Headless CMS Contentstack.
  tags:
    - CMS:Headless
    - Blog
  features:
    - Includes Contentstack Delivery API for any environment
    - Dynamic content from Contentstack CMS
- url: https://gatsby-craftcms-barebones.netlify.com
  repo: https://github.com/frankievalentine/gatsby-craftcms-barebones
  description: Barebones setup for using Craft CMS and Gatsby locally.
  tags:
    - CMS:Headless
  features:
    - Full setup instructions included
    - Documented to get you set up with Craft CMS quickly
    - Code referenced in repo
- url: https://gatsby-starter-buttercms.netlify.com/
  repo: https://github.com/ButterCMS/gatsby-starter-buttercms
  description: A starter template for spinning up a Gatsby+ ButterCMS site
  tags:
    - Blog
    - SEO
    - CMS:Headless
  features:
    - Fully functioning blog
    - Navigation between posts with a previous/next post button
    - FAQ Knowledge Base
    - CMS Powered Homepage
    - Customer Case Study example marketing pages
- url: https://master.d2f5ek3dnwfe9v.amplifyapp.com/
  repo: https://github.com/dabit3/gatsby-auth-starter-aws-amplify
  description: This Gatsby starter uses AWS Amplify to implement authentication flow for signing up/signing in users as well as protected client side routing.
  tags:
    - AWS
    - Authentication
  features:
    - AWS Amplify
    - Full authentication workflow
    - Registration form
    - Signup form
    - User sign in
- url: https://gatsby-starter.mdbootstrap.com/
  repo: https://github.com/anna-morawska/gatsby-material-design-for-bootstrap
  description: A simple starter which lets you quickly start developing with Gatsby and Material Design For Bootstrap
  tags:
    - Styling:Material
  features:
    - React Bootstrap with Material Design css framework.
    - Free for personal and commercial use
    - Fully responsive
- url: https://frosty-ride-4ff3b9.netlify.com/
  repo: https://github.com/damassi/gatsby-starter-typescript-rebass-netlifycms
  description:
    A Gatsby starter built on top of MDX (React + Markdown), NetlifyCMS (with
    MDX and netlify-cms-backend-fs support -- no need to deploy), TypeScript,
    Rebass for UI, Styled Components, and Jest for testing. Very little visual
    styling has been applied so that you can bring your own :)
  tags:
    - MDX
    - CMS:Netlify
    - Language:TypeScript
    - Styling:Other
    - Styling:CSS-in-JS
    - Testing
  features:
    - MDX - Markdown + React
    - Netlify CMS (with MDX support)
    - Read and write to local file system via netlify-cms-backend-fs
    - TypeScript
    - Rebass
    - Styled Components
    - Jest
- url: https://bluepeter.github.io/gatsby-material-ui-business-starter/
  repo: https://github.com/bluepeter/gatsby-material-ui-business-starter
  description: Beautiful Gatsby Material Design Business Starter
  tags:
    - Styling:Material
  features:
    - Uses the popular, well-maintained Material UI React component library
    - Material Design theme and icons
    - Rotating home page carousel
    - Simple setup without opinionated setup
    - Fully instrumented for successful PROD deployments
    - Stylus for simple CSS
- url: https://example-company-website-gatsby-sanity-combo.netlify.com/
  repo: https://github.com/sanity-io/example-company-website-gatsby-sanity-combo
  description: This examples combines Gatsby site generation with Sanity.io content management in a neat company website.
  tags:
    - CMS:sanity.io
    - CMS:Headless
    - Blog
  features:
    - Out-of-the-box headless CMS
    - Real-time content preview in Development
    - Fast & frugal builds
    - No accidental missing fields/types
    - Full Render Control with Portable Text
    - gatsby-image support
    - Content types for company info, pages, projects, people, and blog posts
- url: https://gatsby-starter-under-construction.netlify.com/
  repo: https://github.com/robinmetral/gatsby-starter-under-construction
  description: Blazing fast "Under Construction" page with a blazing quick setup.
  tags:
    - Onepage
    - Styling:CSS-in-JS
    - SEO
    - PWA
  features:
    - Configure everything in gatsby-config.js
    - Creative CSS3 background patterns by Lea Verou
    - Built-in Google Fonts support
    - Social icons with react-social-icons
- url: https://gatsby-starter-docz.netlify.com/
  repo: https://github.com/RobinCsl/gatsby-starter-docz
  description: Simple starter where building your own documentation with Docz is possible
  tags:
    - Documentation
  features:
    - Generate nice documentation with Docz, in addition to generating your normal Gatsby site
    - Document your React components in .mdx files
- url: https://gatsby-starter-santa-fe.netlify.com/
  repo: https://github.com/osogrizz/gatsby-starter-santa-fe
  description: A place for artist or designers to display their creations
  tags:
    - Styling:CSS-in-JS
  features:
    - SEO friendly
    - Built-in Google Fonts support
    - Contact Form
    - Customizable Design Template
- url: https://gatsby-hello-friend.now.sh
  repo: https://github.com/panr/gatsby-starter-hello-friend
  description: A simple starter for Gatsby. That's it.
  tags:
    - Pagination
    - Markdown
    - Blog
    - Portfolio
    - Styling:PostCSS
  features:
    - Dark/light mode, depending on your preferences
    - Great reading experience thanks to Inter font, made by Rasmus Andersson
    - Nice code highlighting thanks to PrismJS
    - Responsive youtube/vimeo etc. videos
    - Elastic menu
    - Fully responsive site
- url: https://lgcolella.github.io/gatsby-starter-developer-blog/
  repo: https://github.com/lgcolella/gatsby-starter-developer-blog
  description: A starter to create SEO-friendly, fast, multilanguage, responsive and highly customizable technical blogs/portfolios with the most common features out of the box.
  tags:
    - Blog
    - Portfolio
    - i18n
  features:
    - Multilanguage posts
    - Pagination and image preview for posts
    - Tags
    - SEO
    - Social share buttons
    - Disqus for comments
    - Highlighting for code syntax in posts
    - Dark and light themes available
    - Various available icon sets
    - RSS Feed
    - Web app manifest
- url: https://gatsby.magicsoup.io/
  repo: https://github.com/magicsoup-io/gatsby-starter-magicsoup
  description: A production ready gatsby starter using magicsoup.io
  tags:
    - SEO
    - Markdown
    - Styling:CSS-in-JS
    - Testing
  features:
    - Optimized images with gatsby-image.
    - SEO friendly with react-helmet, gatsby-plugin-sitemap and Google Webmaster Tools!
    - Responsive UIs with magicsoup.io/stock.
    - Static content with gatsby-transform-remark or gatsby-transform-json.
    - Convert Markdown to StyledComponents!
    - Webfonts with gatsby-plugin-web-font-loader.
    - SSR ready!
    - Testing with Jest!
- url: https://foxandgeese.github.io/tiny-agency/
  repo: https://github.com/foxandgeese/tiny-agency
  description: Simple Gatsby.js starter that uses material design and that's perfect for tiny agencies.
  tags:
    - Styling:Material
  features:
    - Uses the popular, well-maintained Material UI React component library
    - Material Design theme and icons
    - Simple setup without opinionated setup
    - Fully instrumented for successful PROD deployments
- url: https://gatsby-shopify.alexander-productions.de/
  repo: https://github.com/AlexanderProd/gatsby-shopify-starter
  description: Kick off your next, ecommerce experience with this Gatsby starter. It is based on the default Gatsby starter to be easily modifiable.
  tags:
    - CMS:Headless
    - SEO
    - eCommerce
    - Styling:CSS-in-JS
  features:
    - Shopping Cart
    - Shopify Integration
    - Product Grid
    - Shopify Store Credentials included
    - Optimized images with gatsby-image.
    - SEO
- url: https://gatejs.netlify.com
  repo: https://github.com/sarasate/gate
  description: API Doc generator inspired by Stripe's API docs
  tags:
    - Documentation
    - Markdown
    - Onepage
  features:
    - API documentation from markdown sources
    - Code samples separated by language
    - Syntax highlighting
    - Everything in a single page
- url: https://hopeful-keller-943d65.netlify.com
  repo: https://github.com/iwilsonq/gatsby-starter-reasonml
  description: Gatsby starter to create static sites using type-safe ReasonML
  tags:
    - Language:Other
    - Blog
    - Styling:CSS-in-JS
  features:
    - Gatsby v2 support
    - bs-platform v4 support
    - Similar to gatsby-starter-blog
- url: https://gatsby-starter-blog-amp-to-pwa.netlify.com/
  repo: https://github.com/tomoyukikashiro/gatsby-starter-blog-amp-to-pwa
  description: Gatsby starter blog with AMP to PWA Strategy
  tags:
    - Blog
    - AMP
    - PWA
  features:
    - Similar to gatsby-starter-blog
    - Support AMP to PWA strategy
- url: https://cvluca.github.io/gatsby-starter-markdown/
  repo: https://github.com/cvluca/gatsby-starter-markdown
  description: Boilerplate for markdown-based website (Documentation, Blog, etc.)
  tags:
    - Markdown
    - Redux
    - Styling:Ant Design
  features:
    - Responsive Web Design
    - Auto generated Sidebar
    - Auto generated Anchor
- url: https://gatsby-starter-wordpress-community.netlify.com/
  repo: https://github.com/pablovila/gatsby-starter-wordpress-community
  description: Starter using gatsby-source-wordpress to display posts and pages from a WordPress site
  tags:
    - CMS:WordPress
    - Styling:Bulma
    - Blog
    - Pagination
  features:
    - Gatsby v2 support
    - Responsive Web Design
    - WordPress support
    - Bulma and Sass Support for styling
    - Pagination logic
- url: https://gatsby-blogger.netlify.com/
  repo: https://github.com/aslammultidots/blogger
  description: A Simple, clean and modern designed blog with firebase authentication feature and easily customizable code.
  tags:
    - Blog
    - Redux
    - Disqus
    - CMS:Contentful
    - Firebase
  features:
    - Minimal and clean white layout.
    - Dynamic content from Contentful.
    - Blog post listing with previews (image + summary) for each blog post.
    - Disqus commenting system for each blog post.
    - Search post with keyword.
    - Firebase for Authentication.
    - Protected Routes with Authorization.
    - Contact form integration.
- url: https://gatsby-starter-styled-components.netlify.com/
  repo: https://github.com/blakenoll/gatsby-starter-styled-components
  description: The Gatsby default starter modified to use styled-components
  tags:
    - Styling:CSS-in-JS
  features:
    - styled-components
    - sticky footer
- url: https://magazine-example.livingdocs.io/
  repo: https://github.com/livingdocsIO/gatsby-magazine-example
  description: This magazine-starter helps you start out with Livingdocs as a headless CMS.
  tags:
    - Blog
    - CMS:Headless
  features:
    - Minimal and clean white layout.
    - Dynamic content from Livingdocs.
    - Built-in component library.
    - Robust template and theme.
- url: https://gatsby-starter-intl.tomekskuta.pl
  repo: https://github.com/tomekskuta/gatsby-starter-intl
  description: Gatsby v2 i18n starter which makes static pages for every locale and detect your browsers lang. i18n with react-intl.
  tags:
    - i18n
    - Testing
  features:
    - static pages for every language
    - detects your browser locale
    - uses react-intl
    - based on Gatsby Default Starter
    - unit tests with Jest
- url: https://cape.netlify.com/
  repo: https://github.com/juhi-trivedi/cape
  description: A Gatsby - CMS:Contentful demo with Netlify.
  tags:
    - Blog
    - Netlify
    - CMS:Contentful
    - Styling:Bootstrap
  features:
    - Fecthing Dynamic content from Contentful.
    - Blog post listing with previews (image + summary) for each blog post.
    - Contact form integration with Netlify.
    - Grid system inspired by Bootstrap.
- url: https://gatsby-starter-infinite-scroll.baobab.fi/
  repo: https://github.com/baobabKoodaa/gatsby-starter-infinite-scroll
  description: Infinite Scroll and Pagination with 10k photos
  tags:
    - Infinite Scroll
    - Pagination
    - Styling:CSS-in-JS
  features:
    - Infinite Scroll (default mode)
    - Pagination (fallback for users without JS)
    - Toggle between these modes in demo
    - Efficient implementation (only fetch the data that's needed, ship initial items with the page instead of fetch, etc.)
- url: https://jodie.lekoarts.de/
  repo: https://github.com/LekoArts/gatsby-starter-portfolio-jodie
  description: Image-heavy photography portfolio with colorful accents & great typography
  tags:
    - Portfolio
    - PWA
    - Transitions
    - Styling:CSS-in-JS
    - Linting
    - Testing
    - Language:TypeScript
  features:
    - Configurable with theming, CSS Grid & a yaml file for navigation
    - Create your projects by editing a yaml file and putting images into a folder
    - Shows your Instagram posts
    - TypeScript
    - Cypress for End-to-End testing
    - react-spring for animations & transitions
    - Uses styled-components + styled-system
    - SEO with Sitemap, Schema.org JSONLD, Tags
    - Responsive images with gatsby-image
- url: https://amazing-jones-e61bda.netlify.com/
  repo: https://github.com/WebCu/gatsby-material-kit-react
  description: Adaptation of Material Kit React to Gatsby
  tags:
    - Styling:Material
  features:
    - 60 Handcrafted Components
    - 4 Customized Plugins
    - 3 Example Pages
- url: https://relaxed-bhaskara-5abd0a.netlify.com/
  repo: https://github.com/LekovicMilos/gatsby-starter-portfolio
  description: Gatsby portfolio starter for creating quick portfolio
  tags:
    - Portfolio
  features:
    - Showcase of portfolio items
    - About me page
- url: https://gatsby-typescript-scss-docker-starter.netlify.com/
  repo: https://github.com/OFranke/gatsby-typescript-scss-docker
  description: Gatsby starter TypeScript, SCSS, Docker
  tags:
    - Language:TypeScript
    - Styling:SCSS
    - Linting
  features:
    - Format & Commit Safe by ESLint, StyleLint and Prettier with Lint-Staged (Husky), optimized for VS Code
    - Typings for scss files are automatically generated
    - Responsiveness from the beginning through easy breakpoint configuration
    - Enforce the DRY principle, no hardcoded and repeated `margin`, `font-size`, `color`, `box-shadow`, `border-radius` ... properties anymore
    - Docker ready - you can run gatsby dev mode on your machine environment or with docker-compose
- url: https://prismic-i18n.lekoarts.de/
  repo: https://github.com/LekoArts/gatsby-starter-prismic-i18n
  description: Based on gatsby-starter-prismic with Internationalization (i18n) support.
  tags:
    - CMS:Prismic
    - CMS:Headless
    - Styling:CSS-in-JS
    - Linting
    - Blog
    - PWA
    - Testing
    - i18n
  features:
    - Prismic as Headless CMS
    - Uses multiple features of Prismic - Slices, Labels, Relationship fields, Custom Types, Internationalization
    - Emotion for Styling
    - i18n without any third-party libaries
    - Cypress for End-to-End testing
    - Prism.js highlighting
    - Responsive images with gatsby-image
    - Extensive SEO
    - ESLint & Prettier
- url: https://gatsby-starter-landing-page.netlify.com/
  repo: https://github.com/gillkyle/gatsby-starter-landing-page
  description: Single page starter for minimal landing pages
  tags:
    - Onepage
  features:
    - Gatsby image
    - Google Analytics
    - Minimal design
- url: https://thakkaryash94.github.io/gatsby-github-personal-website/
  repo: https://github.com/thakkaryash94/gatsby-github-personal-website
  description: It is a conversion of original GitHub personal website repo which is written in ruby for JS developers. This repository gives you the code you'll need to kickstart a personal website that showcases your work as a software developer. And when you manage the code in a GitHub repository, it will automatically render a webpage with the owner's profile information, including a photo, bio, and repositories.
  tags:
    - Portfolio
    - Onepage
  features:
    - layout config either stacked or sidebar
    - theme dark/light mode
    - post support
- url: http://gatsby-starter-default-intl.netlify.com
  repo: https://github.com/wiziple/gatsby-starter-default-intl
  description: The default Gatsby starter with features of multi-language url routes and browser language detection.
  tags:
    - i18n
  features:
    - Localization (Multilanguage) provided by react-intl.
    - Support automatic redirection based on user's preferred language in browser provided by browser-lang.
    - Support multi-language url routes within a single page component. That means you don't have to create separate pages such as pages/en/index.js or pages/ko/index.js.
    - Based on gatsby-starter-default with least modification.
- url: https://gatsby-starter-julia.netlify.com/
  repo: https://github.com/niklasmtj/gatsby-starter-julia
  description: A minimal blog starter template built with Gatsby
  tags:
    - Markdown
    - Blog
  features:
    - Landingpage
    - Blogoverview
    - Markdown sourcing
    - Estimated reading time
    - Styled component with @emotion
    - Netlify deployment friendly
    - Nunito font as npm module
    - Site meta tags with React Helmet
- url: https://agalp.imedadel.me
  repo: https://github.com/ImedAdel/automatic-gatsbyjs-app-landing-page
  description: Automatically generate iOS app landing page using GatsbyJS
  tags:
    - Onepage
    - PWA
    - SEO
  features:
    - One Configuration file
    - Automatically generate a landing page for your iOS app
    - List app features
    - App Store and Play Store buttons
    - App screenshot and video preview
    - Easily add social media accounts and contact info in the footer via the site-config.js file.
    - Pick custom Font Awesome icons for the feature list via the site-config.js file.
    - Built using Prettier and Styled-Components
    - Easily integrate Google Analytics by adding your ID to site-config.js file.
- url: https://gatsby-starter-shopify-app.firebaseapp.com/install
  repo: https://github.com/gil--/gatsby-starter-shopify-app
  description: Easily create Serverless Shopify Admin Apps powered by Gatsby and Firebase Functions
  tags:
    - Shopify
    - Firebase
  features:
    - 🗄 Firebase Firestore Realtime DB
    - ⚡️ Serverless Functions API layer (Firebase Functions)
    - 💼 Admin API (Graphql) Serverless Proxy
    - 🎨 Shopify Polaris (AppProvider, etc.)
    - 💰 Application Charge Logic (30 days) with variable trial duration
    - 📡 Webhook Validation & Creation
    - 🔑 GDPR Ready (Including GDPR Webhooks)
    - 🏗 CircleCI Config for easy continuous deployments to Firebase
- url: https://gatsby-starter-paperbase.netlify.com/
  repo: https://github.com/willcode4food/gatsby-starter-paperbase
  description: A Gatsby starter that implements the Paperbase Premium Theme from MaterialUI
  tags:
    - Styling:Material
    - Styling:CSS-in-JS
  features:
    - MaterialUI Paperbase theme in Gatsby!
    - Create professional looking admin tools and dashboards
    - Responsive Design
    - MaterialUI Paper Components
    - MaterialUI Tab Components
- url: https://gatsby-starter-devto.netlify.com/
  repo: https://github.com/geocine/gatsby-starter-devto
  description: A GatsbyJS starter template that leverages the Dev.to API
  tags:
    - Blog
    - Styling:CSS-in-JS
  features:
    - Blog post listing with previews (image + summary) for each blog post
- url: https://gatsby-starter-framer-x.netlify.com/
  repo: https://github.com/simulieren/gatsby-starter-framer-x
  description: A GatsbyJS starter template that is connected to a Framer X project
  tags:
    - Language:TypeScript
  features:
    - TypeScript support
    - Easily work in GatsbyJS and Framer X at the same time
- url: https://gatsby-firebase-hosting.firebaseapp.com/
  repo: https://github.com/bijenkorf-james-wakefield/gatsby-firebase-hosting-starter
  description: A starter with configuration for Firebase Hosting and Cloud Build deployment.
  tags:
    - Firebase
    - Linting
  features:
    - Linting with ESLint
    - Jest Unit testing configuration
    - Lint-staged on precommit hook
    - Commitizen for conventional commit messages
    - Configuration for Firebase hosting
    - Configuration for Cloud Build deployment
    - Clear documentation to have your site deployed on Firebase behind SSL in no time!
- url: https://lewis-gatsby-starter-blog.netlify.com/
  repo: https://github.com/lewislbr/lewis-gatsby-starter-blog
  description: A simple custom Gatsby starter template to start a new blog or personal website.
  tags:
    - Blog
    - Styling:CSS-in-JS
    - Markdown
    - Portfolio
    - SEO
  features:
    - Blog post listing with summary preview for each blog post.
    - Automatically creates blog pages from Markdown files.
    - CSS in JS with styled-components.
    - Optimized images.
    - Offline capabilities.
    - Auto-generated sitemap and robots.txt.
- url: https://gatsby-starter-stripe.netlify.com/
  repo: https://github.com/brxck/gatsby-starter-stripe
  description: A minimal starter to create a storefront with Gatsby, Stripe, & Netlify Functions.
  tags:
    - Stripe
    - eCommerce
    - Styling:None
  features:
    - Statically generate based on Stripe inventory
    - Dynamically update with live inventory & availability data
    - Checkout powered by Stripe
    - Serverless functions interact with Stripe API
    - Shopping cart persisted in local storage
    - Responsive images with gatsby-image
- url: https://www.jannikbuschke.de/gatsby-antd-docs/
  repo: https://github.com/jannikbuschke/gatsby-antd-docs
  description: A template for documentation websites
  tags:
    - Documentation
    - Language:TypeScript
    - Styling:Ant Design
    - Markdown
    - MDX
  features:
    - Markdown
    - MDX with mdxjs
    - Syntax highlighting with prismjs
    - Anchors
    - Sidebar
    - Sitecontents
    - Landingpage
- url: https://gatsby-starter.haezl.at
  repo: https://github.com/haezl/gatsby-starter-haezl
  description: A lightweight, mobile first blog starter with infinite scroll and Material-UI design for Gatsby.
  tags:
    - Blog
    - Language:TypeScript
    - Linting
    - Styling:CSS-in-JS
    - Styling:Material
    - Markdown
    - PWA
  features:
    - Landing Page
    - Portfolio section
    - Blog post listing with a preview for each post
    - Infinite scroll instead of next and previous buttons
    - Blog posts generated from Markdown files
    - About Page
    - Responsive Design
    - PWA (Progressive Web App) support
    - MobX
    - Customizable
- url: https://gatsby-starter-fine.netlify.com/
  repo: https://github.com/toboko/gatsby-starter-fine
  description: A mutli-response and light, mobile first blog starter with columns layout and Seo optimization.
  tags:
    - Blog
    - Markdown
    - Portfolio
    - SEO
  features:
    - Blog
    - Portfolio section
    - Customizable
    - Markdown
    - Optimized images
    - Sitemap Page
    - Seo Ready
- url: https://ugglr.github.io/gatsby-clean-portfolio/
  repo: https://github.com/ugglr/gatsby-clean-portfolio
  description: A clean themed Software Engineer Portfolio site, showcasing soft skills on the front page, features project card showcases, about page. Responsive through react-bootstrap components together with custom CSS style sheets. SEO configured, just need to add google analytics tracking code.
  tags:
    - Portfolio
    - SEO
    - Styling:Bootstrap
  features:
    - Resume
    - CV
    - google analytics
    - easy favicon swap
    - Gatsby SEO plugin
    - Clean layout
    - White theme
    - grid using react-bootstrap
    - bootstrap4 classes available
    - font-awesome Library for icons
    - Portfolio site for developers
    - custom project cards
    - easily extendable to include blog page
    - Responsive design
- url: https://gatsby-documentation-starter.netlify.com/
  repo: https://github.com/whoisryosuke/gatsby-documentation-starter
  description: Automatically generate docs for React components using MDX, react-docgen, and GatsbyJS
  tags:
    - Documentation
    - MDX
    - SEO
  features:
    - Parses all React components (functional, stateful, even stateless!) for JS Docblocks and Prop Types.
    - MDX - Write your docs in Markdown and include React components using JSX!
    - Lightweight (only what you need)
    - Modular (easily fits in any React project!)
    - Props table component
    - Customizable sidebar navigation
    - Includes SEO plugins Google Analytics, Offline, Manifest, Helmet.
- url: http://gatsby-absurd.surge.sh/
  repo: https://github.com/ajayns/gatsby-absurd
  description: A Gatsby starter using illustrations from https://absurd.design/
  tags:
    - Onepage
    - Styling:CSS-in-JS
  features:
    - Uses surreal illustrations from absurd.design.
    - Landing page structure split into sections
    - Basic UX/UX elements ready. navbar, smooth scrolling, faqs, theming
    - Convenient image handling and data separation
- url: https://gatsby-starter-quiz.netlify.com/
  repo: https://github.com/raphadeluca/gatsby-starter-quiz
  description: Create rich quizzes with Gatsby & Mdx. No need of database or headless CMS. Manage your data directly in your Mdx file's frontmatter and write your content in the body. Customize your HTML tags, use react components from a library or write your owns. Navigation will be automatically created between each question.
  tags:
    - MDX
  features:
    - Data quiz in the frontmatter
    - Rich customizable content with MDX
    - Green / Red alert footer on user's answer
    - Navigation generated based on the index of each question
- url: https://gatsby-starter-accessibility.netlify.com/
  repo: https://github.com/benjamingrobertson/gatsby-starter-accessibility
  description: The default Gatsby starter with powerful accessibility tools built-in.
  tags:
    - Storybook
    - Linting
  features:
    - 🔍 eslint-plugin-jsx-a11y for catching accessibility issues while authoring code
    - ✅ lint:staged for adding a pre-commit hook to catch accessibility linting errors
    - 📣 react-axe for console reporting of accessibility errors in the DOM during development
    - 📖 storybook setup for accessibility reporting on individual components
- url: https://gatsby-theme-ggt-material-ui-blog.netlify.com/
  repo: https://github.com/greatgatsbyjsthemes/gatsby-starter-ggt-material-ui-blog
  description: Starter material-ui blog utilizing a Gatsby theme!
  tags:
    - Blog
    - MDX
  features:
    - Uses MDX with Gatsby theme for quick and easy set up
    - Material-ui design with optional config passed into the theme options
    - Gradient background with sitemap, rss feed, and offline capabilities
- url: https://gatsby-starter-blog-typescript.netlify.com/
  repo: https://github.com/gperl27/Gatsby-Starter-Blog-Typescript
  description: Gatsby starter blog with TypeScript
  tags:
    - Blog
    - Language:TypeScript
    - Styling:CSS-in-JS
  features:
    - Includes all features that come with Gatsby's official starter blog
    - TypeScript for type-safety out of the box
    - Styled components in favor of inline styles
    - Transition Link for nice page transitions
    - Type definitions from GraphQL schema (with code generation)
- url: https://gatsby-starter-sass.netlify.com/
  repo: https://github.com/colbyfayock/gatsby-starter-sass
  description: A Gatsby starter with Sass and no assumptions!
  tags:
    - Styling:SCSS
  features:
    - Sass stylesheets to manage your CSS (SCSS flavored)
    - Simple, minimal base setup to get started
    - No baked in configurations or assumptions
- url: https://billyjacoby.github.io/gatsby-react-bootstrap-starter/
  repo: https://github.com/billyjacoby/gatsby-react-bootstrap-starter
  description: GatsbyJS starter with react-bootstrap and react-icons
  tags:
    - Styling:Bootstrap
    - Styling:SCSS
  features:
    - SASS stylesheets to make styling components easy
    - Sample navbar that sticks to the top of the page on scroll
    - Includes react-icons to make adding icons to your app super simple
- url: https://gatsbystartermdb.netlify.com
  repo: https://github.com/jjcav84/mdbreact-gatsby-starter
  description: GatsbyJS starter built with MDBootstrap React free version
  tags:
    - Styling:Bootstrap
  features:
    - Material Design, Bootstrap, and React
    - Contact form and Google Map components
    - Animation
    - documentation and component library can be found at mdboostrap's website
- url: https://gatsby-starter-primer.netlify.com/
  repo: https://github.com/thomaswangio/gatsby-starter-primer
  description: A Gatsby starter featuring GitHub Primer Design System and React components
  tags:
    - Styling:Other
    - Styling:CSS-in-JS
    - SEO
    - Landing Page
  features:
    - Primer React Components
    - Styled Components
    - Gatsby Image
    - Better SEO component with appropriate OG image and appropriate fallback meta tags
- url: https://pranshuchittora.github.io/gatsby-material-boilerplate
  repo: https://github.com/pranshuchittora/gatsby-material-boilerplate
  description: A simple starter to get up and developing quickly with Gatsby in material design
  tags:
    - Styling:Material
  features:
    - Material design
    - Sass/SCSS
    - Tags
    - Categories
    - Google Analytics
    - Offline support
    - Web App Manifest
    - SEO
- url: https://anubhavsrivastava.github.io/gatsby-starter-hyperspace
  repo: https://github.com/anubhavsrivastava/gatsby-starter-hyperspace
  description: Single page starter based on the Hyperspace site template, with landing, custom and Elements(Component) page
  tags:
    - HTML5UP
    - Styling:SCSS
    - Onepage
    - Landing Page
  features:
    - Designed by HTML5 UP
    - Simple one page site that’s perfect for personal portfolios
    - Fully Responsive
    - Styling with SCSS
    - Offline support
    - Web App Manifest
- url: https://anubhavsrivastava.github.io/gatsby-starter-identity
  repo: https://github.com/anubhavsrivastava/gatsby-starter-identity
  description: Single page starter based on the Identity site template by HTML5 up, suitable for one page portfolio.
  tags:
    - HTML5UP
    - Styling:SCSS
    - Onepage
    - Landing Page
    - PWA
  features:
    - Designed by HTML5 UP
    - Simple one page personal portfolio
    - Fully Responsive
    - Styling with SCSS
    - Offline support
    - Web App Manifest
- url: https://hopeful-ptolemy-cd840b.netlify.com/
  repo: https://github.com/tonydiaz/gatsby-landing-page-starter
  description: A simple landing page starter for idea validation using material-ui. Includes email signup form and pricing section.
  tags:
    - Styling:Material
    - Landing Page
  features:
    - SEO
    - Mailchimp integration
    - Material-UI components
    - Responsive
    - Pricing section
    - Benefits section
    - Email signup form
    - Easily configurable
    - Includes standard gatsby starter features
- url: https://anubhavsrivastava.github.io/gatsby-starter-aerial
  repo: https://github.com/anubhavsrivastava/gatsby-starter-aerial
  description: Single page starter based on the Aerial site template by HTML5 up, suitable for one page personal page.
  tags:
    - HTML5UP
    - Styling:SCSS
    - Onepage
    - Landing Page
    - PWA
  features:
    - Designed by HTML5 UP
    - Simple one page personal portfolio
    - Fully Responsive
    - Styling with SCSS
    - Offline support
    - Web App Manifest
- url: https://anubhavsrivastava.github.io/gatsby-starter-eventually
  repo: https://github.com/anubhavsrivastava/gatsby-starter-eventually
  description: Single page starter based on the Eventually site template by HTML5 up, suitable for upcoming product page.
  tags:
    - HTML5UP
    - Styling:SCSS
    - Landing Page
    - PWA
  features:
    - Designed by HTML5 UP
    - Fully Responsive
    - Styling with SCSS
    - Offline support
    - Web App Manifest
- url: https://jovial-jones-806326.netlify.com/
  repo: https://github.com/GabeAtWork/gatsby-elm-starter
  description: An Elm-in-Gatsby integration, based on gatsby-plugin-elm
  tags:
    - Language:Other
  features:
    - Elm language integration
- url: https://anubhavsrivastava.github.io/gatsby-starter-readonly
  repo: https://github.com/anubhavsrivastava/gatsby-starter-readonly
  description: Single page starter based on the ReadOnly site template by HTML5 up, with landing and Elements(Component) page
  tags:
    - HTML5UP
    - Onepage
    - Styling:SCSS
    - Landing Page
    - PWA
  features:
    - Designed by HTML5 UP
    - Fully Responsive
    - Styling with SCSS
    - Offline support
    - Web App Manifest
- url: https://anubhavsrivastava.github.io/gatsby-starter-prologue
  repo: https://github.com/anubhavsrivastava/gatsby-starter-prologue
  description: Single page starter based on the Prologue site template by HTML5 up, for portfolio pages
  tags:
    - HTML5UP
    - Onepage
    - Styling:SCSS
    - Portfolio
    - PWA
  features:
    - Designed by HTML5 UP
    - Fully Responsive
    - Styling with SCSS
    - Offline support
    - Web App Manifest
- url: https://gatsby-london.netlify.com
  repo: https://github.com/ImedAdel/gatsby-london
  description: A custom, image-centric theme for Gatsby.
  tags:
    - Portfolio
    - Blog
    - Styling:PostCSS
  features:
    - Post thumbnails in the homepage
    - Built with PostCSS
    - Made for image-centeric portfolios
    - Based on London for Ghost
- url: https://anubhavsrivastava.github.io/gatsby-starter-overflow
  repo: https://github.com/anubhavsrivastava/gatsby-starter-overflow
  description: Single page starter based on the Overflow site template by HTML5 up, with landing and Elements(Component) page
  tags:
    - HTML5UP
    - Onepage
    - Styling:SCSS
    - Portfolio
    - PWA
  features:
    - Designed by HTML5 UP
    - Fully Responsive
    - Image Gallery
    - Styling with SCSS
    - Offline support
    - Web App Manifest
- url: https://cosmicjs.com/apps/gatsby-agency-portfolio/demo
  repo: https://github.com/cosmicjs/gatsby-agency-portfolio
  description: Static Webpage for displaying your agencies skills and past work.  Implements 4 sections for displaying information about your company, A home page, information about services, projects, and the people in your organization.
  tags:
    - Blog
    - Portfolio
    - CMS:Cosmic JS
  features:
    - Landing Page
    - Home
    - Services
    - Projects
    - People
- url: https://cosmicjs.com/apps/gatsby-localization-app-starter/demo
  repo: https://github.com/cosmicjs/gatsby-localization-app-starter
  description: A localized Gatsby starter application powered by Cosmic JS.
  tags:
    - CMS:Cosmic JS
    - i18n
  features:
    - Gatsby localization starter app
- url: https://cosmicjs.com/apps/gatsby-docs/demo
  repo: https://github.com/cosmicjs/gatsby-docs-app
  description: Be able to view and create documentation using Gatsby and Cosmic JS. Leveraging the speed and high powered APIs of the Gatsby framework and the simplicity and scalability of Cosmic JS.
  tags:
    - CMS:Cosmic JS
    - Documentation
  features:
    - manage docs in static web file format for zippy delivery
- url: https://cosmicjs.com/apps/gatsby-ecommerce-website/demo
  repo: https://github.com/a9kitkumar/Gatsby-Ecommerce
  description: A localized Gatsby starter application powered by Cosmic JS.
  tags:
    - CMS:Cosmic JS
    - eCommerce
  features:
    - Stores products, orders using Cosmic JS as a database and a server
- url: https://harshil1712.github.io/gatsby-starter-googlesheets/
  repo: https://github.com/harshil1712/gatsby-starter-googlesheets
  description: A starter using Google Sheets as data source
  tags:
    - Google Sheets
    - SEO
    - Blog
  features:
    - Uses Google Sheets for data
    - Easily configurable
- url: https://the-plain-gatsby.netlify.com/
  repo: https://github.com/wangonya/the-plain-gatsby
  description: A simple minimalist starter for your personal blog.
  tags:
    - Blog
    - Markdown
  features:
    - Minimalist design
    - Next and previous blog post navigation
    - About page
    - Markdown support
- url: https://gatsby-starter-blockstack.openintents.org
  repo: https://github.com/friedger/gatsby-starter-blockstack
  description: A starter using Blockstack on client side
  tags:
    - Authentication
  features:
    - Uses Blockstack
    - Client side app
- url: https://anubhavsrivastava.github.io/gatsby-starter-multiverse
  repo: https://github.com/anubhavsrivastava/gatsby-starter-multiverse
  description: Single page starter based on the Multiverse site template by HTML5 up, with landing and Elements(Component) page
  tags:
    - HTML5UP
    - Onepage
    - Styling:SCSS
    - Portfolio
    - PWA
  features:
    - Designed by HTML5 UP
    - Fully Responsive
    - Image Gallery
    - Styling with SCSS
    - Offline support
    - Web App Manifest
- url: https://anubhavsrivastava.github.io/gatsby-starter-highlights
  repo: https://github.com/anubhavsrivastava/gatsby-starter-highlights
  description: Single page starter based on the Highlights site template by HTML5 up, with landing and Elements(Component) page
  tags:
    - HTML5UP
    - Onepage
    - Styling:SCSS
    - Portfolio
    - PWA
  features:
    - Designed by HTML5 UP
    - Fully Responsive
    - Image Gallery
    - Styling with SCSS
    - Offline support
    - Web App Manifest
- url: https://gatsby-starter-material-business-markdown.netlify.com/
  repo: https://github.com/ANOUN/gatsby-starter-material-business-markdown
  description: A clean, modern starter for businesses using Material Design Components
  tags:
    - Blog
    - Markdown
    - PWA
    - Styling:Material
    - Styling:SCSS
  features:
    - Minimal, Modern Business Website Design
    - Material Design Components
    - MDC React Components
    - MDC Theming
    - Blog
    - Home Page
    - Contact Page
    - Contact Form
    - About Page
    - Mobile-First approach in development
    - Fully Responsive
    - Markdown
    - PWA
- url: https://gatsby-starter-default-typescript.netlify.com/
  repo: https://github.com/andykenward/gatsby-starter-default-typescript
  description: Starter Default TypeScript
  tags:
    - Language:TypeScript
  features:
    - TypeScript
    - Typing generation for GraphQL using GraphQL Code Generator
    - Comes with React Helmet for adding site meta tags
    - Based on Gatsby Starter Default
- url: http://gatsbyhoney.davshoward.com/
  repo: https://github.com/davshoward/gatsby-starter-honey
  description: A delicious baseline for Gatsby (v2).
  tags:
    - Styling:PostCSS
    - SEO
  features:
    - Gatsby v2
    - SEO (including robots.txt, sitemap generation, automated yet customisable metadata, and social sharing data)
    - Google Analytics
    - PostCSS support
    - Developer environment variables
    - Accessibility support
    - Based on Gatsby Starter Default
- url: https://material-ui-starter.netlify.com/
  repo: https://github.com/dominicabela/gatsby-starter-material-ui
  description: This starter includes Material UI boilerplate and configuration files along with the standard Gatsby configuration files. It provides a starting point for developing Gatsby apps with the Material UI framework.
  tags:
    - SEO
    - Styling:Material
  features:
    - Material UI Framework
    - Roboto Typeface (self hosted)
    - SEO
    - Offline Support
    - Based on Gatsby Default Starter
- url: https://developer-diary.netlify.com/
  repo: https://github.com/willjw3/gatsby-starter-developer-diary
  description: A blog template created with web developers in mind. Totally usable right out of the box, but minimalist enough to be easily modifiable.
  tags:
    - Blog
    - Markdown
    - Pagination
    - SEO
  features:
    - Ready to go - Blog author name, author image, etc,... can be easily added using a config file
    - Blog posts created as markdown files
    - Gatsby v.2
    - Mobile responsive
    - Pagination
    - Category and tag pages
    - Social media sharing icons in each post
    - Icons from React Icons (Font Awesome, Devicons, etc,...)
    - Beautiful tech-topic tags to attach to your web-development-related blog posts
    - Developer-relevant social media icon links, including GitHub, Stack Overflow, and freeCodeCamp
- url: https://anubhavsrivastava.github.io/gatsby-starter-paradigmshift
  repo: https://github.com/anubhavsrivastava/gatsby-starter-paradigmshift
  description: Single page starter based on the Paradigm Shift site template by HTML5 up, with landing and Elements(Component) page
  tags:
    - HTML5UP
    - Onepage
    - Styling:SCSS
    - Portfolio
    - PWA
  features:
    - Designed by HTML5 UP
    - Fully Responsive
    - Image Gallery
    - Styling with SCSS
    - Offline support
    - Web App Manifest
- url: https://dazzling-heyrovsky-62d4f9.netlify.com/
  repo: https://github.com/s-kris/gatsby-starter-medium
  description: A GatsbyJS starter blog as close as possible to medium.
  tags:
    - Markdown
    - Styling:CSS-in-JS
  features:
    - Careers Listing
    - Mobile Responsive
- url: https://gatsby-personal-starter-blog.netlify.com
  repo: https://github.com/thomaswangio/gatsby-personal-starter-blog
  description: Gatsby starter for personal blogs! Blog configured to run at /blog and with Netlify CMS and gatsby-remark-vscode.
  tags:
    - Blog
    - Markdown
    - Styling:CSS-in-JS
    - CMS:Netlify
  features:
    - Netlify CMS
    - VSCode syntax highlighting
    - Styled Components
- url: https://anubhavsrivastava.github.io/gatsby-starter-phantom
  repo: https://github.com/anubhavsrivastava/gatsby-starter-phantom
  description: Single page starter based on the Phantom site template by HTML5 up, with landing, generic and Elements(Component) page
  tags:
    - HTML5UP
    - Onepage
    - Styling:SCSS
    - PWA
  features:
    - Designed by HTML5 UP
    - Fully Responsive
    - Styling with SCSS
    - Offline support
    - Web App Manifest
- url: https://gatsby-starter-internationalized.ack.ee/
  repo: https://github.com/AckeeCZ/gatsby-starter-internationalized
  description: A simple starter for fully internationalized websites, including route internationalization.
  tags:
    - i18n
  features:
    - internationalized page content - via react-intl
    - internationalized routes - via language configuration
    - lightweight - includes only internationalization code
    - LocalizedLink - built-in link component handling route generation
    - LanguageSwitcher - built-in language switcher component
- url: https://gatsby-starter-bee.netlify.com/
  repo: https://github.com/JaeYeopHan/gatsby-starter-bee
  description: A simple starter for blog with fresh UI.
  tags:
    - Blog
    - Netlify
    - Disqus
    - SEO
  features:
    - Code highlight with Fira Code font
    - Emoji (emojione)
    - Social share feature (Twitter, Facebook)
    - Comment feature (disqus, utterances)
    - Sponsor service (Buy-me-a-coffee)
    - CLI Tool
- url: https://learn.hasura.io/graphql/react/introduction
  repo: https://github.com/hasura/gatsby-gitbook-starter
  description: A starter to generate docs/tutorial websites based on GitBook theme.
  tags:
    - Documentation
    - MDX
    - Markdown
    - SEO
  features:
    - Write in Markdown / MDX and generate responsive documentation/tutorial web apps
    - Fully Configurable
    - Syntax highlighting with Prismjs
    - Code diffing with +/-
    - Google Analytics Integration
    - SEO Tags with MDX frontmatter
    - Edit on GitHub button
    - Fully Customisable with rich embeds using React in MDX.
- url: https://gatsby-starter-blog-with-lunr.netlify.com/
  repo: https://github.com/lukewhitehouse/gatsby-starter-blog-with-lunr
  description: Building upon Gatsby's blog starter with a Lunr.js powered Site Search.
  tags:
    - Blog
    - Search
  features:
    - Same as the official starter blog
    - Integration with Lunr.js
- url: https://oneshopper.netlify.com
  repo: https://github.com/rohitguptab/OneShopper
  description: This Starter is created for Ecommerce site with Gatsby + Contentful and snipcart
  tags:
    - eCommerce
    - CMS:Contentful
    - Blog
    - SEO
    - Disqus
  features:
    - Blog post listing with previews for each blog post.
    - Store page listing all the Products and includes features like Rating, Price, Checkout, More then one Product images with tabbing.
    - Contact form with Email notification.
    - Index pages design with Latest Post, Latest Blog, Deal of week and Banner.
- url: https://anubhavsrivastava.github.io/gatsby-starter-spectral
  repo: https://github.com/anubhavsrivastava/gatsby-starter-spectral
  description: Single page starter based on the Spectral site template by HTML5 up, with landing, Generic and Elements(Component) page
  tags:
    - HTML5UP
    - Onepage
    - Styling:SCSS
    - Portfolio
    - PWA
  features:
    - Designed by HTML5 UP
    - Fully Responsive
    - Styling with SCSS
    - Offline support
    - Web App Manifest
- url: https://anubhavsrivastava.github.io/gatsby-starter-directive
  repo: https://github.com/anubhavsrivastava/gatsby-starter-directive
  description: Single page starter based on the Directive site template by HTML5 up, with landing and Elements(Component) page
  tags:
    - HTML5UP
    - Onepage
    - Styling:SCSS
    - Portfolio
    - PWA
  features:
    - Designed by HTML5 UP
    - Fully Responsive
    - Styling with SCSS
    - Offline support
    - Web App Manifest
- url: https://histaff.io/
  repo: https://github.com/histaff/website-static
  description: It's a beautiful starter static website which useful plugins based on Gatsby
  tags:
    - Styling:SCSS
    - Landing Page
    - Onepage
  features:
    - Fully Responsive
    - Styling with SCSS
    - Very similar to gatsby-starter-netlify-cms, slightly more configurable (e.g. set site-title in gatsby-config) with Bootstrap/Bootswatch instead of bulma
    - LocalizedLink - built-in link component handling route generation
- url: https://gatsby-kea-starter.netlify.com/
  repo: https://github.com/benjamin-glitsos/gatsby-kea-starter
  description: Gatsby starter with redux and sagas made simpler by the Kea library
  tags:
    - Redux
  features:
    - The Kea library makes redux and sagas extremely simple and concise
- url: https://anubhavsrivastava.github.io/gatsby-starter-solidstate
  repo: https://github.com/anubhavsrivastava/gatsby-starter-solidstate
  description: Single page starter based on the Solid State site template by HTML5 up, with landing, Generic and Elements(Component) page
  tags:
    - HTML5UP
    - Onepage
    - Styling:SCSS
    - Portfolio
    - PWA
  features:
    - Designed by HTML5 UP
    - Fully Responsive
    - Styling with SCSS
    - Offline support
    - Web App Manifest
- url: https://yellowcake.netlify.com/
  repo: https://github.com/thriveweb/yellowcake
  description: A starter project for creating lightning-fast websites with Gatsby v2 and Netlify-CMS v2 + Uploadcare integration.
  tags:
    - CMS:Netlify
    - Netlify
    - Blog
    - SEO
  features:
    - Uploadcare
    - Netlify Form
    - Category list (with navigation)
    - Featured post
    - Next and prev post
    - SEO component
- url: https://anubhavsrivastava.github.io/gatsby-starter-fractal
  repo: https://github.com/anubhavsrivastava/gatsby-starter-fractal
  description: Single page starter based on the Fractal site template by HTML5 up, with landing and Elements(Component) page
  tags:
    - HTML5UP
    - Onepage
    - Styling:SCSS
    - Portfolio
    - PWA
  features:
    - Designed by HTML5 UP
    - Fully Responsive
    - Styling with SCSS
    - Offline support
    - Web App Manifest
- url: https://minimal-gatsby-ts-starter.netlify.com/
  repo: https://github.com/TheoBr/minimal-gatsby-typescript-starter
  description: Minimal TypeScript Starter
  tags:
    - Language:TypeScript
  features:
    - TypeScript
    - ESLint + optional rule enforcement with Husky
    - Prettier
    - Netlify ready
    - Minimal
- url: https://gatsby-typescript-starter-default.netlify.com/
  repo: https://github.com/RobertoMSousa/gatsby-typescript-starter-default
  description: Simple gatsby starter using TypeScript and eslint instead of outdated tslint.
  tags:
    - Language:TypeScript
    - SEO
    - Linting
  features:
    - Comes with React Helmet for adding site meta tags
    - Includes plugins for offline support out of the box
    - TypeScript
    - Prettier & eslint to format & check the code
- url: https://gatsby-starter-carraway.netlify.com/
  repo: https://github.com/endymion1818/gatsby-starter-carraway
  description: a Gatsby starter theme with Accessibility features, TypeScript, Jest, some basic UI elements, and a CircleCI pipeline
  tags:
    - Language:TypeScript
    - Pagination
    - Search
    - Testing
  features:
    - Paginated post archive
    - Site search with Lunr.js
    - Categories and category archive pages
    - Minimal CSS defaults using styled-components, including system font stack
    - Some fundamental Accessibility features including tabbable navigation & "Skip to content" link
    - UI elements including multi-column layout using CSS Grid (with float fallback), header component with logo, basic navigation & search and a footer with 3-column layout, logo and 2 menu areas
    - TypeScript & Testing including some sensible TypeScript defaults, tests with @testing-library/react, pre-commit and pre-push hooks. Set up includes enums for repeating values such as font & background colours
    - Setup for a CircleCI pipeline so you can run the above tests in branches before merging to master
    - Markdown posts _and_ pages (pages don't appear in the post archive)
- url: https://www.quietboy.net
  repo: https://github.com/zhouyuexie/gatsby-starter-quiet
  description: Gatsby out of the box blog, use TypeScript and highly customized style.
  tags:
    - Language:TypeScript
    - Styling:SCSS
    - SEO
    - Linting
    - RSS
    - Pagination
    - PWA
  features:
    - TypeScript
    - TsLint & Prettier
    - Tag list
    - Custom page layout
    - Switch the dark mode according to the system theme
    - Scss
    - Pagination
- url: https://compassionate-morse-5204bf.netlify.com/
  repo: https://github.com/deamme/gatsby-starter-prismic-resume
  description: Gatsby Resume/CV page with Prismic integration
  tags:
    - CMS:Prismic
    - CMS:Headless
    - Styling:CSS-in-JS
    - Onepage
    - Linting
  features:
    - One-page resume/CV
    - Prismic as Headless CMS
    - Emotion for styling
    - Uses multiple features of Prismic - Slices, Labels, Custom Types
    - ESLint & Prettier
- url: https://anubhavsrivastava.github.io/gatsby-starter-resume
  repo: https://github.com/anubhavsrivastava/gatsby-starter-resume
  description: Single page starter based on the Resume site template by startbootstrap for resume/portfolio page
  tags:
    - Onepage
    - Styling:SCSS
    - PWA
  features:
    - Designed by startbootstrap
    - Fully Responsive
    - Styling with SCSS
    - Offline support
    - Web App Manifest
- url: https://gatsby-starter-typescript-jest.netlify.com/
  repo: https://github.com/denningk/gatsby-starter-typescript-jest
  description: Barebones Gatsby starter with TypeScript, Jest, GitLab-CI, and other useful configurations
  tags:
    - Language:TypeScript
    - Testing
    - AWS
    - Linting
    - SEO
  features:
    - All components from default Gatsby starter converted to TypeScript
    - Jest testing configured for TypeScript with ts-jest
    - Detailed guide on how to deploy using AWS S3 buckets included in README
    - .gitlab-ci.yml file with blanks that can be customized for any Gatsby project
    - Configurations for EditorConfig, Prettier, and ESLint (for TypeScript)
- url: https://gatsby-starter-apollo.smakosh.com/app/
  repo: https://github.com/smakosh/gatsby-apollo-starter
  description: Gatsby Apollo starter - with client side routing
  tags:
    - Client-side App
    - SEO
    - Styling:CSS-in-JS
  features:
    - Apollo provider & Client side routing
    - Eslint/Prettier configured
    - Easy to customize
    - Nice project structure
    - Flex Grid components easy to customize
- url: https://portfolio.smakosh.com/
  repo: https://github.com/smakosh/gatsby-portfolio-dev
  description: A portfolio for developers
  tags:
    - Portfolio
    - SEO
    - Netlify
    - Onepage
    - Styling:CSS-in-JS
  features:
    - Eslint/Prettier configured
    - Scores 100% on a11y / Performance / PWA / SEO
    - PWA (desktop & mobile)
    - Easy to customize
    - Nice project structure
    - Amazing illustrations by Undraw.co
    - Tablet & mobile friendly
    - Continuous deployment with Netlify
    - A contact form protected by Google Recaptcha
    - Can be deployed with one click
    - Functional components with Recompose React Hooks! ready to migrate to React hooks!
    - Fetches your GitHub pinned projects with most stars (You could customize this if you wish)
- url: https://github.com/smakosh/gatsby-airtable-starter
  repo: https://github.com/smakosh/gatsby-airtable-starter
  description: Gatsby Airtable starter
  tags:
    - SEO
    - Netlify
    - Client-side App
    - Styling:CSS-in-JS
  features:
    - Static content fetched from Airtable
    - Dynamic content with CRUD operations with Airtable REST API
    - Well structured files/folders
    - Custom React Hooks
    - Custom Helpers instead of using third party libraries
    - Dynamic & Static containers
    - Global state management ready with useReducer & useContext
    - Dummy auth but ready to add real requests
- url: https://github.com/smakosh/gatsby-app-starter-rest-api
  repo: https://github.com/smakosh/gatsby-app-starter-rest-api
  description: Gatsby REST API starter
  tags:
    - Authentication
    - Client-side App
    - Styling:CSS-in-JS
  features:
    - Dynamic content with CRUD operations with a REST API
    - Well structured files/folders
    - Custom React Hooks
    - Auth with a JWT approach
    - Custom Helpers instead of using third party libraries
    - Dynamic containers
    - Global state management ready with useReducer & useContext
- url: https://gatsbyjs-starter-tailwindplay.appseed.us/
  repo: https://github.com/app-generator/gatsbyjs-starter-tailwindplay
  description: A Gatsby v2 starter styled using Tailwind, a utility-first CSS framework. Uses Purgecss to remove unused CSS.
  tags:
    - Styling:Tailwind
  features:
    - Based on gatsby-starter-tailwind
    - Tailwind CSS Framework
    - Removes unused CSS with Purgecss
- url: https://act-labs.github.io/
  repo: https://github.com/act-labs/gatsby-starter-act-blog
  description: Gatsby starter for blog/documentation using MDX, Ant Design, gatsby-plugin-combine.
  tags:
    - Blog
    - Documentation
    - Styling:Ant Design
    - Markdown
    - MDX
    - SEO
  features:
    - Posts and snippets;
    - SEO component;
    - Ant Design UI components;
    - Markdown and MDX for pages;
    - A customized webpack and babel configuration, for complex profecianal web apps with node.js, Jest tests, etc;
    - Progressively build more and more complex pages using gatsby-plugin-combine.
- url: https://gatsby-ghub.netlify.com/resume-book/
  repo: https://github.com/dwyfrequency/gatsby-ghub
  description: A resume builder app with authenticated routes, static marketing pages, and dynamic resume creation
  tags:
    - Authentication
    - Netlify
    - Client-side App
  features:
    - Netlify Identity
    - Static Marketing pages and Dynamic Client-side Authenticated App pages
    - SEO component
    - Apollo GraphQL (client-side)
- url: https://lewis-gatsby-starter-i18n.firebaseapp.com
  repo: https://github.com/lewislbr/lewis-gatsby-starter-i18n
  description: A simple custom Gatsby starter template to start a new multilanguage website.
  tags:
    - i18n
    - Styling:CSS-in-JS
    - PWA
    - Portfolio
    - SEO
  features:
    - Automatically detects user browser language.
    - CSS in JS with styled-components.
    - Optimized images.
    - Offline capabilities.
    - Auto-generated sitemap and robots.txt.
    - Google Analytics
- url: https://gatsby-snipcart-starter.netlify.com/
  repo: https://github.com/issydennis/gatsby-snipcart
  description: A simple e-commerce shop built using Gatsby and Snipcart.
  tags:
    - eCommerce
    - Styling:CSS-in-JS
    - Markdown
  features:
    - Minimal design to allow for simple customisation.
    - Snipcart integration provides an easy-to-use shopping cart and checkout.
    - Individual product pages with custom fields.
    - Products defined using markdown.
    - Styled components.
    - Gatsby image for optimised product images.
- url: https://anubhavsrivastava.github.io/gatsby-starter-stylish
  repo: https://github.com/anubhavsrivastava/gatsby-starter-stylish
  description: Single page starter based on the Stylish Portfolio site template by startbootstrap for portfolio page
  tags:
    - Onepage
    - Portfolio
    - Styling:SCSS
    - PWA
  features:
    - Designed by startbootstrap
    - Fully Responsive
    - Styling with SCSS
    - Offline support
    - Web App Manifest
- url: https://lewis-gatsby-starter-basic.firebaseapp.com
  repo: https://github.com/lewislbr/lewis-gatsby-starter-basic
  description: A simple custom basic Gatsby starter template to start a new website.
  tags:
    - Styling:CSS-in-JS
    - PWA
    - SEO
  features:
    - Bare-bones starter.
    - CSS in JS with styled-components.
    - Optimized images.
    - Offline capabilities.
    - Auto-generated sitemap and robots.txt.
- url: https://myclicks.netlify.com/
  repo: https://github.com/himali-patel/MyClicks
  description: A simple Gatsby starter template to create portfolio website with contentful and Netlify.
  tags:
    - Blog
    - Netlify
    - CMS:Contentful
    - Styling:Bootstrap
    - Disqus
    - SEO
  features:
    - Fecthing Dynamic content from Contentful.
    - Blog post listing with previews, disqus implementation and social sharing for each blog post.
    - Contact form integration with Netlify.
    - Portfolio Result Filteration according to Category.
    - Index pages design with Recent Blogs and Intagram Feed.
- url: https://gatsby-starter-typescript-graphql.netlify.com
  repo: https://github.com/spawnia/gatsby-starter-typescript-graphql
  description: A Gatsby starter with typesafe GraphQL using TypeScript
  tags:
    - Language:TypeScript
    - Linting
    - Portfolio
    - Styling:CSS-in-JS
  features:
    - Type safety with TypeScript
    - Typesafe GraphQL with graphql-code-generator
    - ESLint with TypeScript support
    - Styling with styled-components
- url: https://gatsby-tailwind-serif.netlify.com/
  repo: https://github.com/windedge/gatsby-tailwind-serif
  description: A Gatsby theme based on gatsby-serif-theme, rewrite with Tailwind CSS.
  tags:
    - Styling:Tailwind
    - Markdown
  features:
    - Based on gatsby-serif-theme
    - Tailwind CSS Framework
    - Removes unused CSS with Purgecss
    - Responsive design
    - Suitable for small business website
- url: https://mystifying-mclean-5c7fce.netlify.com
  repo: https://github.com/renvrant/gatsby-mdx-netlify-cms-starter
  description: An extension of the default starter with Netlify CMS and MDX support.
  tags:
    - MDX
    - Markdown
    - Netlify
    - CMS:Netlify
    - Styling:None
  features:
    - MDX and Netlify CMS support
    - Use React components in Netlify CMS Editor and other markdown files
    - Allow editors to choose a page template
    - Replace HTML tags with React components upon rendering Markdown, enabling design systems
    - Hide pages from being editable by the CMS
    - Minimal and extensible
- url: https://gatsby-airtable-advanced-starter.marcomelilli.com
  repo: https://github.com/marcomelilli/gatsby-airtable-advanced-starter
  description: A Gatsby Starter Blog using Airtable as backend
  tags:
    - Airtable
    - Blog
    - Styling:None
  features:
    - Dynamic content from Airtable
    - Does not contain any UI frameworks
    - Tags
    - Categories
    - Authors
    - Disqus
    - Offline support
    - Web App Manifest
    - SEO
- url: https://contentful-starter.netlify.com/
  repo: https://github.com/mohanmonu777/gatsby_contentful_starter
  description: An Awesome Starter Kit to help you get going with Contentful and Gatsby
  tags:
    - Blog
    - CMS:Contentful
    - CMS:Headless
  features:
    - Bare-bones starter.
    - Dynamic content from Contentful CMS
    - Ready made Components
    - Responsive Design
    - Includes Contentful Delivery API for production build
- url: https://gatsby-simple-blog.thundermiracle.com
  repo: https://github.com/thundermiracle/gatsby-simple-blog
  description: A gatsby-starter-blog with overreacted looking and tags, breadcrumbs, disqus, i18n, eslint supported
  tags:
    - i18n
    - Blog
    - Netlify
    - Linting
    - Disqus
    - Testing
  features:
    - Easily Configurable
    - Tags
    - Breadcrumbs
    - Tags
    - Disqus
    - i18n
    - ESLint
    - Jest
- url: https://anubhavsrivastava.github.io/gatsby-starter-grayscale
  repo: https://github.com/anubhavsrivastava/gatsby-starter-grayscale
  description: Single page starter based on the Grayscale site template by startbootstrap for portfolio page
  tags:
    - Onepage
    - Portfolio
    - Styling:SCSS
    - PWA
  features:
    - Designed by startbootstrap
    - Fully Responsive
    - Styling with SCSS
    - Offline support
    - Web App Manifest
- url: https://gatsby-all-in.netlify.com
  repo: https://github.com/Gherciu/gatsby-all-in
  description: A starter that includes the most popular js libraries, already pre-configured and ready for use.
  tags:
    - Linting
    - Netlify
    - Styling:Tailwind
  features:
    - Tailwind CSS Framework
    - Antd UI Framework pre-configured
    - Redux for managing state
    - Eslint and Stylelint to enforce code style
- url: http://demo.nagui.me
  repo: https://github.com/kimnagui/gatsby-starter-nagui
  description: A gatsby starter that full responsive blog.
  tags:
    - Blog
    - AWS
    - Pagination
    - SEO
    - Styling:CSS-in-JS
  features:
    - Tags & Categorys.
    - Pagination.
    - Show Recent Posts for category.
    - Styled-Components.
    - Mobile-First CSS.
    - Syntax highlighting in code blocks using PrismJS(Dracula).
    - Google Analytics.
    - Deploy AWS S3.
- url: https://anubhavsrivastava.github.io/gatsby-starter-newage
  repo: https://github.com/anubhavsrivastava/gatsby-starter-newage
  description: Single page starter based on the new age site template by startbootstrap for portfolio page/Mobile app launch
  tags:
    - Onepage
    - Portfolio
    - Styling:SCSS
    - PWA
  features:
    - Designed by startbootstrap
    - Fully Responsive
    - Styling with SCSS
    - Offline support
    - Web App Manifest
- url: https://gatsby-starter-krisp.netlify.com/
  repo: https://github.com/mohanmonu777/gatsby-starter-krisp
  description: A minimal, clean and responsive starter built with gatsby
  tags:
    - Styling:Bootstrap
    - Onepage
    - Portfolio
    - Netlify
    - Markdown
  features:
    - Styled-Components.
    - Mobile-First CSS.
    - Responsive Design, optimized for Mobile devices
- url: https://gatsby-datocms-starter.netlify.com/
  repo: https://github.com/brohlson/gatsby-datocms-starter
  description: An SEO-friendly DatoCMS starter with styled-components, page transitions, and out-of-the-box blog post support.
  tags:
    - CMS:DatoCMS
    - Styling:CSS-in-JS
    - Blog
    - Portfolio
    - SEO
  features:
    - Page Transitions
    - Blog Post Template
    - Sitemap & Robots.txt generation
- url: https://elemental.netlify.com/
  repo: https://github.com/akzhy/gatsby-starter-elemental
  description: A highly customizable portfolio starter with grid support.
  tags:
    - Blog
    - Portfolio
    - SEO
  features:
    - Highly Customizable
    - Portfolio Template
    - Blog Post Template
    - SEO Friendly
- url: https://gatsby-starter-apollo.netlify.com/
  repo: https://github.com/piducancore/gatsby-starter-apollo-netlify
  description: This project is an easy way to start developing fullstack apps with Gatsby and Apollo Server (using Netlify Lambda functions). For developing we use Netlify Dev to bring all of this magic to our local machine.
  tags:
    - Netlify
  features:
    - Apollo Client
    - Apollo Server running on Netlify functions
    - Netlify Dev for local development
- url: https://gatsby-starter-blog-and-portfolio.netlify.com/
  repo: https://github.com/alisalahio/gatsby-starter-blog-and-portfolio
  description: Just gatsby-starter-blog , with portfolio section added
  tags:
    - Blog
    - Portfolio
  features:
    - Basic setup for a full-featured blog
    - Basic setup for a portfolio
    - Support for an RSS feed
    - Google Analytics support
    - Automatic optimization of images in Markdown posts
    - Support for code syntax highlighting
    - Includes plugins for easy, beautiful typography
    - Includes React Helmet to allow editing site meta tags
    - Includes plugins for offline support out of the box
- url: https://www.attejuvonen.fi
  repo: https://github.com/baobabKoodaa/blog
  description: Blog with all the Bells and Whistles
  tags:
    - Blog
    - Infinite Scroll
    - Pagination
    - SEO
    - Markdown
  features:
    - Write blog posts into Markdown files (easy to format and content will not be married to any platform).
    - Expandable
    - Responsive and streamlined design.
    - Blazing fast UX
    - Autogenerated tracedSVG image placeholders are stylized to create a smooth look and transition as the image loads without the page jumping around.
    - Posts organized by tags.
    - Teasers of posts are generated to front page with infinite scroll which gracefully degrades into pagination.
    - Allow readers to be notified of updates with RSS feed and email newsletter.
    - Contact Form.
- url: https://novela.narative.co
  repo: https://github.com/narative/gatsby-starter-novela
  description: Welcome to Novela, the simplest way to start publishing with Gatsby.
  tags:
    - Blog
    - MDX
    - Portfolio
    - Pagination
    - SEO
  features:
    - Beautifully Designed
    - Multiple Homepage Layouts
    - Toggleable Light and Dark Mode
    - Simple Customization with Theme UI
    - Highlight-to-Share
    - Read Time and Progress
    - MDX support and inline code
    - Accessibility in Mind
- url: https://gatsby-starter-fashion-portfolio.netlify.com/
  repo: https://github.com/shobhitchittora/gatsby-starter-fashion-portfolio
  description: A Gatsby starter for a professional and minimal fashion portfolio.
  tags:
    - Blog
    - Client-side App
    - Landing Page
    - Portfolio
    - Styling:Other
  features:
    - A minimal and simple starter for your fashion portfolio
    - No need for any CMS, work with all your data and images locally.
    - Separate components for different pages and grid
    - Uses gatsby-image to load images
    - Built using the old school CSS.
- url: https://gatsby-theme-profile-builder.netlify.com/
  repo: https://github.com/ashr81/gatsby-theme-profile-builder
  description: Simple theme to build your personal portfolio and publish your articles using Contentful CMS.
  tags:
    - Landing Page
    - Portfolio
    - Styling:CSS-in-JS
    - Blog
    - CMS:Contentful
  features:
    - Mobile Screen support
    - Out of the box support with Contentful CMS for articles.
    - Toggleable Light and Dark Mode
    - Profile image with links to your GitHub and Twitter.
- url: https://prist.marguerite.io/
  repo: https://github.com/margueriteroth/gatsby-prismic-starter-prist
  description: A light-themed starter powered by Gatsby v2 and Prismic to showcase portfolios and blogs.
  tags:
    - Blog
    - CMS:Prismic
    - Landing Page
    - Netlify
    - Portfolio
    - SEO
    - Styling:CSS-in-JS
  features:
    - Landing page with customizable Hero, Portfolio preview, and About component
    - Emotion styled components
    - Blog layout and pages
    - Portfolio layout and pages
    - Google Analytics
    - Mobile ready
- url: https://demos.simplecode.io/gatsby/crafty/
  repo: https://github.com/simplecode-io/gatsby-crafty-theme
  description: SEO-friendly, fast, and fully responsive Gatsby starter with minimal plugins, utilizing JSON files as a content source.
  tags:
    - SEO
    - Portfolio
    - CMS:Other
    - Styling:Other
  features:
    - Beautiful and simple design
    - 100/100 Google Lighthouse score
    - SEO Optimized
    - Includes header/footer/sidebar (on Mobile)
    - CSS based sidebar
    - CSS based Modals
    - Content is fetched from JSON Files
    - Only one extra plugin from default gatsby starter
- url: https://gatsby-starter-profile-site.netlify.com/
  repo: https://github.com/Mr404Found/gatsby-starter-profile-site
  description: A minimal and clean starter build with gatsby.
  tags:
    - Landing Page
    - Netlify
    - Portfolio
    - SEO
    - Styling:CSS-in-JS
  features:
    - Simple Design
    - Made by Sumanth
- url: http://the404blog.netlify.com
  repo: https://github.com/mohanmonu777/the404blog
  description: An Awesome Starter Blog to help you get going with Gatsby and Markdown
  tags:
    - Blog
    - Markdown
    - Search
    - Styling:CSS-in-JS
  features:
    - Bare-bones starter.
    - Dynamic content with Markdown
    - Ready made Components
    - Responsive Design
    - Includes Search Feature.
    - Syntax Highlight in Code.
    - Styling in Bootstrap
- url: https://gatsby-starter-unicorn.netlify.com/
  repo: https://github.com/mohanmonu777/gatsby_starter_unicorn
  description: An Awesome Starter Blog to help you get going with Gatsby and Markdown
  tags:
    - Blog
    - Markdown
    - Styling:CSS-in-JS
  features:
    - Bare-bones starter.
    - Dynamic content with Markdown
    - Ready made Components
    - Responsive Design
    - Syntax Highlight in Code.
- url: https://gatsby-starter-organization.netlify.com/
  repo: https://github.com/geocine/gatsby-starter-organization
  description: A Gatsby starter template for organization pages. Using the Gatsby theme "@geocine/gatsby-theme-organization"
  tags:
    - Styling:CSS-in-JS
    - Landing Page
    - Portfolio
    - Onepage
  features:
    - React Bootstrap styles
    - Theme-UI and EmotionJS CSS-in-JS
    - A landing page with all your organization projects, configurable through a YML file.
    - Configurable logo, favicon, organization name and title
- url: https://gatsby-starter-interviews.netlify.com/
  repo: https://github.com/rmagon/gatsby-starter-interviews
  description: A Gatsby starter template for structured Q&A or Interview sessions
  tags:
    - SEO
    - Blog
    - Styling:SCSS
  features:
    - Minimalist design for interviews
    - Beautifully presented questions and answers
    - Option to read all answers to a specific question
    - Share interview on social channels
    - All content in simple json files
- url: https://gatsby-starter-photo-book.netlify.com/
  repo: https://github.com/baobabKoodaa/gatsby-starter-photo-book
  description: A Gatsby starter for sharing photosets.
  tags:
    - Gallery
    - Infinite Scroll
    - Pagination
    - Transitions
  features:
    - Gallery with auto-generated thumbnails are presented on CSS Grid with infinite scroll.
    - Beautiful "postcard" view for photos with fullscreen toggle.
    - Both views are responsive with minimal whitespace and polished UX.
    - Many performance optimizations for image delivery (both by Gatsby & way beyond what Gatsby can do).
- url: https://gatsby-typescript-scss-starter.netlify.com/
  repo: https://github.com/GrantBartlett/gatsby-typescript-starter
  description: A simple starter project using TypeScript and SCSS
  tags:
    - Language:TypeScript
    - Styling:SCSS
    - SEO
  features:
    - Pages and components are classes.
    - A skeleton SCSS project added with prefixing
- url: https://portfolio-by-mohan.netlify.com/
  repo: https://github.com/mohanmonu777/gatsby_starter_portfolio
  description: An Official Starter for Gatsby Tech Blog Theme
  tags:
    - SEO
    - Blog
  features:
    - Styling using Styled-Components
    - Search using ElasticLunr
    - Theme by gatsby-tech-blog-theme
    - Deployed in Netlify
- url: https://brevifolia-gatsby-forestry.netlify.com/
  repo: https://github.com/kendallstrautman/brevifolia-gatsby-forestry
  description: A minimal starter blog built with Gatsby & Forestry CMS
  tags:
    - CMS:Forestry.io
    - Blog
    - Markdown
    - Styling:SCSS
  features:
    - Blog post listing with previews (image + summary) for each blog post
    - Minimalist, responsive design & typography
    - Create new markdown posts dynamically
    - Configured to work automatically with Forestry CMS
    - Customizable 'info' page
    - Simple layout & scss architecture, easily extensible
- url: https://gatsby-firebase-starter.netlify.com/
  repo: https://github.com/ovidiumihaibelciug/gatsby-firebase-starter
  description: Starter / Project Boilerplate for Authentication and creating Dynamic pages from collections with Firebase and Gatsby.js
  tags:
    - Firebase
    - SEO
    - Styling:SCSS
    - Authentication
    - PWA
  features:
    - Authentication with Firebase
    - Programmatically create pages from a firestore collection
    - Protected Routes with Authorization
    - Email verification
    - Includes React Helmet to allow editing site meta tags
    - Includes plugins for offline support out of the box
- url: https://gatsby-typescript-minimal.netlify.com/
  repo: https://github.com/benbarber/gatsby-typescript-minimal
  description: A minimal, bare-bones TypeScript starter for Gatsby
  tags:
    - Language:TypeScript
    - Styling:CSS-in-JS
    - SEO
  features:
    - Bare-bones starter
    - TypeScript
    - TSLint
    - Prettier
    - Styled Components
    - Sitemap Generation
    - Google Analytics
- url: https://agility-gatsby-starter.netlify.com
  repo: https://github.com/agility/agility-gatsby-starter
  description: Get started with Gatsby and Agility CMS using a minimal blog.
  tags:
    - CMS:Other
    - Blog
    - SEO
  features:
    - A bare-bones starter Blog to get you off and running with Agility CMS and Gatsby.
- url: https://gatsby-starter-dot.netlify.com/
  repo: https://github.com/chronisp/gatsby-starter
  description: Gatsby Starter for creating portfolio & blog.
  tags:
    - Blog
    - CMS:Headless
    - CMS:Contentful
    - Netlify
    - Portfolio
    - Redux
    - SEO
    - Styling:Material
  features:
    - Extensible & responsive design using Material UI (palette, typography & breakpoints configuration)
    - Blog integration with Contentful CMS (GraphQL queries)
    - Redux (connect actions & props easily using custom HOF)
    - Support for Netlify deployment
    - SEO
    - Prettier code styling
- url: https://johnjkerr.github.io/gatsby-creative/
  repo: https://github.com/JohnJKerr/gatsby-creative
  description: Gatsby implementation of the Start Bootstrap Creative template
  tags:
    - Gallery
    - Portfolio
    - Styling:Bootstrap
    - Styling:SCSS
  features:
    - Start Bootstrap Creative template converted to React/Gatsby
    - React Scrollspy used to track page position
    - React Bootstrap used to create modal portfolio carousel
    - GitHub Actions deployment to GitHub Pages demonstrated
- url: https://bonneville.netlify.com/
  repo: https://github.com/bagseye/bonneville
  description: A starter blog template for Gatsby
  tags:
    - Blog
    - SEO
  features:
    - Extensible & responsive design
    - Blog integration
    - SEO
- url: https://gatsby-starter-i18next-sanity.netlify.com/en
  repo: https://github.com/johannesspohr/gatsby-starter-i18next-sanity
  description: A basic starter which integrates translations with i18next and localized sanity input.
  tags:
    - i18n
    - CMS:sanity.io
  features:
    - Showcases advanced i18n techniques with i18next and sanity.io
    - Correct URLs for the languages (language in the path, translated slugs)
    - Multilanguage content from sanity
    - Snippets translation
    - Optimized bundle size (don't ship all translations at once)
    - Alternate links to other languages
    - Sitemap with language information
    - Localized 404 pages
- url: https://gatsby-skeleton.netlify.com/
  repo: https://github.com/msallent/gatsby-skeleton
  description: Gatsby starter with TypeScript and all sort of linting
  tags:
    - Language:TypeScript
    - Styling:CSS-in-JS
    - SEO
  features:
    - TypeScript
    - Styled-Components
    - ESLint
    - Prettier
    - Stylelint
    - SEO
- url: https://nehalem.netlify.com/
  repo: https://github.com/nehalist/gatsby-starter-nehalem
  description: A starter for the Gatsby Nehalem Theme
  tags:
    - Blog
    - Language:TypeScript
    - Markdown
    - Search
    - SEO
  features:
    - Fully responsive
    - Highly optimized (Lighthouse score ~400)
    - SEO optimized (with open graph, Twitter Card, JSON-LD, RSS and sitemap)
    - Syntax highlighting
    - Search functionality
    - Multi navigations
    - Static pages
    - Fully typed with TypeScript
    - Tagging
    - Theming
    - Customizable
- url: https://gatsby-starter-headless-wp.netlify.com
  repo: https://github.com/crock/gatsby-starter-headless-wordpress
  description: A starter Gatsby site to quickly implement a site for headless WordPress
  tags:
    - Blog
    - CMS:Headless
    - CMS:WordPress
  features:
    - New Header
    - Responsive
    - Sidebar that displays recent blog posts
- url: https://gatsby-advanced-blog-starter.netlify.com
  repo: https://github.com/aman29271/gatsby-advanced-blog-starter
  description: A pre-built Gatsby Starter Tech-blog
  tags:
    - Blog
    - Markdown
  features:
    - Highly Optimised
    - Image optimised with blur-up effect
    - Responsive
    - Code  highlighting
    - tagging
    - Sass compiled
- url: https://anubhavsrivastava.github.io/gatsby-starter-casual
  repo: https://github.com/anubhavsrivastava/gatsby-starter-casual
  description: Multi page starter based on the Casual site template by startbootstrap for portfolio
  tags:
    - Onepage
    - Styling:SCSS
    - PWA
  features:
    - Designed by startbootstrap
    - Fully Responsive
    - Styling with SCSS
    - Offline support
    - Web App Manifest
- url: https://gatsby-starter-ts-hello-world.netlify.com
  repo: https://github.com/hdorgeval/gatsby-starter-ts-hello-world
  description: TypeScript version of official hello world
  tags:
    - Language:TypeScript
  features:
    - TypeScript
    - ESLint
    - Type checking
    - no boilerplate
    - Great for advanced users
    - VSCode ready
- url: https://grommet-file.netlify.com/
  repo: https://github.com/metinsenturk/gatsby-starter-grommet-file
  description: Grommet-File is made with Grommet V2 and a blog starter
  tags:
    - Blog
    - Markdown
    - SEO
    - Portfolio
    - Styling:Grommet
  features:
    - Responsive Design
    - Pagination
    - Page creation
    - Content is Markdown files
    - Google Analytics
    - Grommet V2 User Interface
    - Support for RSS feed
    - SEO friendly
    - Mobile and responsive
    - Sitemap & Robots.txt generation
    - Optimized images with gatsby-image
- url: https://gatsby-wordpress-typescript-scss-blog.netlify.com/
  repo: https://github.com/sagar7993/gatsby-wordpress-typescript-scss-blog
  description: A Gatsby starter template for a WordPress blog, built using TypeScript, SCSS and Ant Design
  tags:
    - Blog
    - CMS:WordPress
    - CMS:Headless
    - Language:TypeScript
    - Pagination
    - PWA
    - SEO
    - Portfolio
    - Styling:SCSS
  features:
    - TypeScript for type-safe code
    - Source content from WordPress CMS
    - Auto generated Pagination for your WordPress Posts
    - Auto generated Navigation for next and previous post at the end Post
    - Auto generated pages for tags and categories sourced from WordPress
    - SCSS stylesheets
    - PWA with offline support
    - Ant Design for UI components and theming
    - Jest and Enzyme Testing framework support for snapshots and unit tests.
    - Responsive Design
    - Google Analytics
    - Comments using Staticman
    - Images within WordPress post/page content downloaded to static folder and transformed to webp format during build
    - Social widgets
    - Instagram feed of any profile (no API token needed)
    - Pinterest pin-it button on hovering on images (no API token needed)
    - Twitter timeline and follow button (no API token needed)
    - Facebook timeline and like button (no API token needed)
    - SEO friendly
    - Web app manifest
    - Mobile optimized and responsive
    - Sitemap.xml & Robots.txt generation
    - Optimized images with gatsby-image
    - Git pre-commit and pre-push hooks using Husky
    - TSLint formatting
    - Highly optimized with excellent lighthouse audit score
- url: https://gatsby-starter-typescript-deluxe.netlify.com/
  repo: https://github.com/gojutin/gatsby-starter-typescript-deluxe
  description: A Gatsby starter with TypeScript, Storybook, Styled Components, Framer Motion, Jest, and more.
  tags:
    - Language:TypeScript
    - Styling:CSS-in-JS
    - Storybook
    - SEO
    - Linting
    - Testing
  features:
    - TypeScript for type-safe code.
    - Styled-Components for all your styles.
    - Framer Motion for awesome animations.
    - gatsby-image and gatsby-transformer-sharp for optimized images.
    - gatsby-plugin-manifest + SEO component for an SEO-friendly PWA.
    - Storybook with add-ons for showing off your awesome components.
    - Jest and React Testing library for snapshots and unit tests.
    - ESLint (with TSLint and Prettier) to make your code look its best.
    - React Axe and React A11y for accessibility so that your site is awesome for everyone.
- url: https://gatsby-markdown-blog-starter.netlify.com/
  repo: https://github.com/ammarjabakji/gatsby-markdown-blog-starter
  description: GatsbyJS v2 starter for creating a markdown blog. Based on Gatsby Advanced Starter.
  tags:
    - Blog
    - Markdown
    - SEO
    - PWA
  features:
    - Gatsby v2 support
    - Responsive Design
    - Pagination
    - Content is Markdown files
    - Google Analytics
    - Support for RSS feed
    - SEO friendly
    - Sitemap & Robots.txt generation
    - Sass support
    - Css Modules support
    - Web App Manifest
    - Offline support
    - htaccess support
    - Typography.js
    - Integration with Social Media
- url: https://blogerist.netlify.com
  repo: https://github.com/bvlktech/blogerist
  description: Starter blog built with GatsbyJS
  tags:
    - Blog
    - Markdown
    - SEO
    - PWA
  features:
    - A simple landing page with blog functionality built with Netlify CMS
    - Create Blog posts from Netlify CMS
    - Uses SCSS for styling
    - Blazing fast loading times thanks to pre-rendered HTML and automatic chunk loading of JS files
    - Uses gatbsy-image with Netlify-CMS preview support
    - Separate components for everything
    - Netlify deploy configuration
    - Netlify forms functionality
    - Discus commenting added to each blog post
    - Perfect score on Lighthouse for SEO, Accessibility and Performance
    - ..and more
- url: https://gatsby-starter-bloomer-db0aaf.netlify.com
  repo: https://github.com/zlutfi/gatsby-starter-bloomer
  description: Barebones starter website with Bloomer React components for Bulma.
  tags:
    - PWA
    - Styling:Bulma
    - Styling:SCSS
  features:
    - Bloomer React Commponents
    - Bulma CSS Framework
    - Uses SCSS for styling
    - Font Awesome Support
    - Progressive Web App
- url: https://gatsby-starter-mdbreact.netlify.com
  repo: https://github.com/zlutfi/gatsby-starter-mdbreact
  description: Barebones starter website with Material Design Bootstrap React components.
  tags:
    - PWA
    - Styling:Bootstrap
    - Styling:Material
    - Styling:SCSS
  features:
    - MDBReact React Commponents
    - Bootstrap CSS Framework with Material Design Bootstrap styling
    - Uses SCSS for styling
    - Font Awesome Support
    - Progressive Web App
- url: https://gatsby-starter-monolith.netlify.com
  repo: https://github.com/danspratling/gatsby-starter-monolith
  description: A Gatsby Starter designed to work with monolith. Monolith is a workspace starter which provides a good base to begin a medium-large (multisite) project
  tags:
    - Language:TypeScript
    - Storybook
    - Styling:CSS-in-JS
  features:
    - A minimal site with the option to add loads of functionality
    - Based on the Monolith repo to provide an easy starting point for large projects https://github.com/danspratling/monolith
    - Uses Theme-UI to handle theming and styling
    - Uses TypeScript to encourage good coding
    - Uses Storybook to encourage visual testing
    - This site is set up with all 3 of the above working together. This makes it really easy to jump in and start a project while still having very few restrictions
- url: https://gatsby-starter-ts-pwa.netlify.com/
  repo: https://github.com/markselby9/gatsby-starter-typescript-pwa
  description: The default Gatsby starter fork with TypeScript and PWA support added
  tags:
    - Language:TypeScript
    - PWA
  features:
    - Minumum changes based on default starter template for TypeScript and PWA
    - Added TypeScript support with eslint and tsc check
    - Support GitHub Actions CI/CD workflow (beta)
- url: https://iceberg-gatsby-multilang.netlify.com/
  repo: https://github.com/diogorodrigues/iceberg-gatsby-multilang
  description: Gatsby multi-language starter. Internationalization / i18n without third party plugins or packages for Posts and Pages. Different URLs dependending on the language. Focused on SEO, PWA, Image Optimization, Styled Components and more. This starter is also integrate with Netlify CMS to manage all pages, posts and images.
  tags:
    - Blog
    - CMS:Headless
    - CMS:Netlify
    - i18n
    - Netlify
    - Markdown
    - Pagination
    - PWA
    - SEO
    - Styling:CSS-in-JS
  features:
    - Translations by using GraphQL, hooks and context API
    - Content in markdown for pages and posts in different languages
    - General translations for any content
    - Creation of menu by using translations and GraphQL
    - Netlify CMS to manage all pages, posts and images
    - Styled Components to styles
    - All important seetings for speedy and optimized images
    - Blog Posts list with pagination
    - Focus on SEO
    - PWA
- url: https://flexible-gatsby.netlify.com/
  repo: https://github.com/wangonya/flexible-gatsby
  description: A simple and clean theme for Gatsby
  tags:
    - Blog
    - Markdown
  features:
    - Google Analytics
    - Simple design
    - Markdown support
- url: https://gatsby-starter-leaflet.netlify.com/
  repo: https://github.com/colbyfayock/gatsby-starter-leaflet
  description: A Gatsby starter with Leafet!
  tags:
    - Landing Page
    - Linting
    - Styling:SCSS
    - Testing
  features:
    - Simply landing page to get started with Leaflet
    - Includes Leaflet and React Leaflet
    - Starts with some basic Sass stylesheets for styling
    - Linting and testing preconfigured
- url: https://gatsby-starter-luke.netlify.com/
  repo: https://github.com/lukethacoder/luke-gatsby-starter
  description: An opinionated starter using TypeScript, styled-components (emotion flavoured), React Hooks & react-spring. Built as a BYOS (bring your own source) so you can get up and running with whatever data you choose.
  tags:
    - Language:TypeScript
    - Transitions
    - Styling:CSS-in-JS
    - Linting
  features:
    - TypeScript
    - react-spring animations
    - BYOS (bring your own source)
    - Emotion for styling components
    - Minimal Design
    - React Hooks (IntersectionObserver, KeyUp, LocalStorage)
- url: https://friendly-cray-96d631.netlify.com/
  repo: https://github.com/PABlond/Gatsby-TypeScript-Starter-Blog
  description: Project boilerplate of a blog app. The starter was built using Gatsby and TypeScript.
  tags:
    - Markdown
    - Language:TypeScript
    - SEO
    - PWA
    - Styling:SCSS
  features:
    - A complete responsive theme built wiss Scss
    - Easy editable posts in Markdown files
    - SEO component
    - Optimized with Google Lighthouse
- url: https://gatsby-starter-material-album.netlify.com
  repo: https://github.com/JoeTrubenstein/gatsby-starter-material-album
  description: A simple portfolio starter based on the Material UI Album Layout
  tags:
    - Gallery
    - Portfolio
    - Styling:Material
  features:
    - Pagination
    - Material UI
    - Exif Data Parsing
- url: https://peaceful-ptolemy-d7beb4.netlify.com
  repo: https://github.com/TRamos5/gatsby-contentful-starter
  description: A starter template for an awesome static blog utilizing Contentful as a CMS and deployed to Netlify.
  tags:
    - CMS:Contentful
    - CMS:Headless
    - Blog
    - Netlify
    - Markdown
    - Styling:CSS-in-JS
  features:
    - Netlify integration with pre built contact form
    - "CMS: Contentful integration with placeholders included"
    - Mobile friendly responsive design made to be customized or leave as is
    - Separate components for everything
    - ...and more
- url: https://gatsby-tailwind-emotion-starter-demo.netlify.com/
  repo: https://github.com/pauloelias/gatsby-tailwind-emotion-starter
  description: Gatsby starter using the latest Tailwind CSS and Emotion.
  tags:
    - Styling:Tailwind
    - Styling:CSS-in-JS
    - Styling:PostCSS
  features:
    - Tailwind CSS for rapid development
    - Emotion with `tailwind.macro` for flexible styled components
    - PostCSS configured out-of-the-box for when you need to write your own CSS
    - postcss-preset-env to write tomorrow's CSS today
    - Bare bones starter to help you hit the ground running
- url: https://gatsby-starter-grayscale-promo.netlify.com/
  repo: https://github.com/awesome1888/gatsby-starter-grayscale-promo
  description: one-page promo site
  tags:
    - Language:TypeScript
    - Styling:CSS-in-JS
    - Linting
    - Markdown
    - Onepage
    - CMS:Netlify
    - Landing Page
  features:
    - Styled-Components
    - NetlifyCMS
    - TypeScript
    - Basic design
- url: https://gatsby-starter-mdx-website-blog.netlify.com/
  repo: https://github.com/doakheggeness/gatsby-starter-mdx-website-blog
  description: Gatsby website and blog starter utilizing MDX for adding components to mdx pages and posts. Incorportates Emotion.
  tags:
    - MDX
    - Blog
    - Styling:CSS-in-JS
  features:
    - Create pages and posts using MDX
    - Incorporates the CSS-in-JS library Emotion
    - Visual effects
- url: https://gatsby-starter-zurgbot.netlify.com/
  repo: https://github.com/zurgbot/gatsby-starter-zurgbot
  description: The ultimate force of starter awesomeness in the galaxy of Gatsby
  tags:
    - Linting
    - PWA
    - SEO
    - Styling:Bulma
    - Styling:SCSS
    - Testing
  features:
    - Sass (SCSS Flavored) CSS
    - Bulma CSS Framework
    - React Helmet <head> Management
    - React Icons SVG Icon Components (Including Font Awesome and others)
    - Eslint for JS linting
    - Prettier for JS formatting
    - StyleLint for Scss linting and formatting
    - Jest for a test framework
    - Enzyme for testing with React
    - Husky for git hooks, particularlly precommit management
    - Lint Staged to run commands only on staged files
- url: https://martin2844.github.io/gatsby-starter-dev-portfolio/
  repo: https://github.com/martin2844/gatsby-starter-dev-portfolio
  description: A GatsbyJS minimalistic portfolio site, with a blog and about section
  tags:
    - Portfolio
    - Blog
    - Markdown
  features:
    - createPages API
    - Responsive
    - Minimalistic
    - Blazing fast (LINK)
    - Graphql queries
    - Sass
    - Markdown
- url: https://wataruoguchi-gatsby-starter-typescript-contentful.netlify.com/
  repo: https://github.com/wataruoguchi/gatsby-starter-typescript-contentful
  description: Simple TypeScript starter with Contentful Integration
  tags:
    - Language:TypeScript
    - CMS:Contentful
    - Netlify
    - Blog
  features:
    - Simple
    - TypeScript
    - Contentful
    - Supports Contentful Rich Text
    - Prettier & ESlint & StyleLint to format & check the code
    - Husky & lint-staged to automate checking
- url: https://gatsby-starter-point.netlify.com/
  repo: https://github.com/teaware/gatsby-starter-point
  description: A humble Gatsby starter for blog
  tags:
    - Blog
    - Markdown
    - Netlify
  features:
    - SASS
    - SEO
    - Dark Mode
    - Google Analytics
- url: https://gatsby-typescript-storybook-starter.netlify.com/
  repo: https://github.com/RobertoMSousa/gatsby-typescript-storybook-starter
  description: A gatsby starter with storybook, tags and eslint
  tags:
    - Language:TypeScript
    - Styling:CSS-in-JS
    - Storybook
    - Markdown
    - Linting
  features:
    - Storybook
    - Simple
    - TypeScript
    - Contentful
    - Prettier & ESlint & StyleLint to format & check the code
    - Storybook
    - Jest and React Testing library for snapshots and unit tests.
    - Styled-Components for all your styles.
- url: https://gatsby-starter-saas-marketing.netlify.com/
  repo: https://github.com/keegn/gatsby-starter-saas-marketing
  description: A simple one page marketing site starter for SaaS companies and products
  tags:
    - Onepage
    - Styling:CSS-in-JS
    - Landing Page
  features:
    - Responsive
    - Netlify ready
    - Styled-Components
    - Minimal design and easy to customize
    - Great for software or product related marketing sites
<<<<<<< HEAD
- url: https://react-landnig-page.netlify.com/
  repo: https://github.com/zilahir/react-landing-page
  description: Landing page with GraphCMS
  tags:
    - Redux
    - Styling:SCSS
    - Styling:CSS-in-JS
    - Netlify
  features:
    - Team section
    - Clients section
    - Map
    - Netlify ready
    - Styled-Components
    - Good for app showcase for startups
    - Prettier & ESlint & StyleLint to format & check the code
    - Husky & lint-staged to automate checking
=======
- url: https://kontent-template-gatsby-landing-page-photon.netlify.com
  repo: https://github.com/Simply007/kontent-template-gatsby-landing-page-photon
  description: Kentico Kontent based starter based on Photon starter by HTML5 UP
  tags:
    - CMS:Headless
    - CMS:Kontent
    - Netlify
    - Landing Page
    - HTML5UP
    - Styling:SCSS
  features:
    - Kentico Kontent Caas plafrorm as the data source
    - Landing page divided by section.
    - Support for code syntax highlighting
    - Includes plugins for easy, beautiful typography
    - Includes React Helmet to allow editing site meta tags
    - Includes plugins for offline support out of the box
    - Font awesome
    - Material Icons
    - CSS Grid
- url: https://gatsby-tailwind-styled-components-storybook-starter.netlify.com/
  repo: https://github.com/denvash/gatsby-tailwind-styled-components-storybook-starter
  description: Tailwind CSS + Styled-Components + Storybook starter for Gatsby
  tags:
    - Storybook
    - Styling:Tailwind
    - Styling:CSS-in-JS
    - Styling:PostCSS
    - Netlify
  features:
    - Tailwind CSS v1
    - Styled-Components v5
    - Storybook v5
    - PostCSS
    - Deploy Storybook
    - Documentation
- url: https://gatsby-lam.vaporwavy.io
  repo: https://github.com/vaporwavy/gatsby-london-after-midnight
  description: A custom, image-centric theme for Gatsby. Advanced from the Gatsby starter London.
  tags:
    - Blog
    - Portfolio
    - Gallery
    - SEO
    - Markdown
    - HTML5UP
    - CMS:Netlify
    - Styling:PostCSS
  features:
    - Support tags
    - Easily change the theme color
    - Post thumbnails in the homepage
    - Built with PostCSS
    - Made for image-centric portfolios
    - Based on London for Gatsby
>>>>>>> d65183be
<|MERGE_RESOLUTION|>--- conflicted
+++ resolved
@@ -4294,7 +4294,6 @@
     - Styled-Components
     - Minimal design and easy to customize
     - Great for software or product related marketing sites
-<<<<<<< HEAD
 - url: https://react-landnig-page.netlify.com/
   repo: https://github.com/zilahir/react-landing-page
   description: Landing page with GraphCMS
@@ -4312,7 +4311,6 @@
     - Good for app showcase for startups
     - Prettier & ESlint & StyleLint to format & check the code
     - Husky & lint-staged to automate checking
-=======
 - url: https://kontent-template-gatsby-landing-page-photon.netlify.com
   repo: https://github.com/Simply007/kontent-template-gatsby-landing-page-photon
   description: Kentico Kontent based starter based on Photon starter by HTML5 UP
@@ -4367,5 +4365,4 @@
     - Post thumbnails in the homepage
     - Built with PostCSS
     - Made for image-centric portfolios
-    - Based on London for Gatsby
->>>>>>> d65183be
+    - Based on London for Gatsby