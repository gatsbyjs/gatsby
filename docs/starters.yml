- url: https://wonism.github.io/
  repo: https://github.com/wonism/gatsby-advanced-blog
  description: n/a
  tags:
    - Portfolio
    - Redux
  features:
    - Blog post listing with previews (image + summary) for each blog post
    - Categories and tags for blog posts with pagination
    - Search post with keyword
    - Put react application / tweet into post
    - Copy some codes in post with clicking button
    - Portfolio
    - Resume
    - Redux for managing statement (with redux-saga / reselect)
- url: https://vagr9k.github.io/gatsby-advanced-starter/
  repo: https://github.com/Vagr9K/gatsby-advanced-starter
  description: Great for learning about advanced features and their implementations
  tags:
    - Styling:None
  features:
    - Does not contain any UI frameworks
    - Provides only a skeleton
    - Tags
    - Categories
    - Google Analytics
    - Disqus
    - Offline support
    - Web App Manifest
    - SEO
- url: https://gatsby-tailwind-emotion-starter.netlify.com/
  repo: https://github.com/muhajirframe/gatsby-tailwind-emotion-starter
  description: A Gatsby Starter with Tailwind CSS + Emotion JS
  tags:
    - Styling:Tailwind
  features:
    - Eslint Airbnb without semicolon and without .jsx extension
    - Offline support
    - Web App Manifest
- url: https://dschau.github.io/gatsby-blog-starter-kit/
  repo: https://github.com/dschau/gatsby-blog-starter-kit
  description: n/a
  tags:
    - Blog
  features:
    - Blog post listing with previews for each blog post
    - Navigation between posts with a previous/next post button
    - Tags and tag navigation
- url: https://contentful-userland.github.io/gatsby-contentful-starter/
  repo: https://github.com/contentful-userland/gatsby-contentful-starter
  description: n/a
  tags:
    - Blog
    - Contentful
    - Headless CMS
  features:
    - Based on the Gatsby Starter Blog
    - Includes Contentful Delivery API for production build
    - Includes Contentful Preview API for development
- url: https://react-firebase-authentication.wieruch.com/
  repo: https://github.com/taming-the-state-in-react/gatsby-firebase-authentication
  description: n/a
  tags:
    - Firebase
  features:
    - Sign In, Sign Up, Sign Out
    - Password Forget
    - Password Change
    - Protected Routes with Authorization
    - Realtime Database with Users
- url: http://dmwl.net/gatsby-hampton-theme
  repo: https://github.com/davad/gatsby-hampton-theme
  description: n/a
  tags:
    - Styling:CSS-in-JS
  features:
    - Eslint in dev mode with the airbnb config and prettier formatting rules
    - Emotion for CSS-in-JS
    - A basic blog, with posts under src/pages/blog
    - A few basic components (Navigation, Layout, Link wrapper around gatsby-link))
    - Based on gatsby-starter-gatsbytheme
- url: https://vagr9k.github.io/gatsby-material-starter/
  repo: https://github.com/Vagr9K/gatsby-material-starter
  description: n/a
  tags:
    - Styling:Material
  features:
    - React-MD for Material design
    - Sass/SCSS
    - Tags
    - Categories
    - Google Analytics
    - Disqus
    - Offline support
    - Web App Manifest
    - SEO
- url: https://xiaoxinghu.github.io/gatsby-orga/
  repo: https://github.com/xiaoxinghu/gatsby-orga
  description: n/a
  tags:
    - Orga
  features:
    - Parses org-mode files with Orga.
- url: http://2column-portfolio.surge.sh/
  repo: https://github.com/praagyajoshi/gatsby-starter-2column-portfolio
  description: n/a
  tags:
    - Portfolio
    - Styling:SCSS
  features:
    - Designed as a minimalistic portfolio website
    - Grid system using flexboxgrid
    - Styled using SCSS
    - Font icons using font-awesome
    - Google Analytics integration
    - Open Sans font using Google Fonts
    - Prerendered Open Graph tags for rich sharing
- url: https://prototypeinteractive.github.io/gatsby-react-boilerplate/
  repo: https://github.com/PrototypeInteractive/gatsby-react-boilerplate
  description: n/a
  tags:
    - Styling:Bootstrap
  features:
    - Basic configuration and folder structure
    - Uses PostCSS and Sass (with autoprefixer and pixrem)
    - Uses Bootstrap 4 grid
    - Leaves the styling to you
    - Uses data from local json files
    - Contains Node.js server code for easy, secure, and fast hosting
- url: http://capricious-spring.surge.sh/
  repo: https://github.com/noahg/gatsby-starter-blog-no-styles
  description: n/a
  tags:
    - Blog
    - Styling:None
  features:
    - Same as official gatsby-starter-blog but with all styling removed
- url: https://gatsby-starter-blog-demo.netlify.com/
  repo: https://github.com/gatsbyjs/gatsby-starter-blog
  description: official blog
  tags:
    - Official
    - Blog
  features:
    - Basic setup for a full-featured blog
    - Support for an RSS feed
    - Google Analytics support
    - Automatic optimization of images in Markdown posts
    - Support for code syntax highlighting
    - Includes plugins for easy, beautiful typography
    - Includes React Helmet to allow editing site meta tags
    - Includes plugins for offline support out of the box
- url: https://gatsby-starter-bloomer.netlify.com/
  repo: https://github.com/Cethy/gatsby-starter-bloomer
  description: n/a
  tags:
    - Styling:Bulma
  features:
    - Based on gatsby-starter-default
    - Bulma CSS Framework with its Bloomer react components
    - Font-Awesome icons
    - Includes a simple fullscreen hero w/ footer example
- url: https://gatsby-starter-bootstrap-netlify.netlify.com/
  repo: https://github.com/konsumer/gatsby-starter-bootstrap-netlify
  description: n/a
  tags:
    - Styling:Bootstrap
    - Netlify CMS
  features:
    - Very similar to gatsby-starter-netlify-cms, slightly more configurable (eg set site-title in gatsby-config) with Bootstrap/Bootswatch instead of bulma
- url: https://gatstrap.netlify.com/
  repo: https://github.com/jaxx2104/gatsby-starter-bootstrap
  description: n/a
  tags:
    - Styling:Bootstrap
  features:
    - Bootstrap CSS framework
    - Single column layout
    - Basic components like SiteNavi, SitePost, SitePage
- url: http://gatsby-bulma-storybook.surge.sh/
  repo: https://github.com/gvaldambrini/gatsby-starter-bulma-storybook
  description: n/a
  tags:
    - Styling:Bulma
    - Storybook
  features:
    - Storybook for developing components in isolation
    - Bulma and Sass support for styling
    - CSS modules
    - Prettier & eslint to format & check the code
    - Jest
- url: https://gatsby-starter-business.netlify.com/
  repo: https://github.com/v4iv/gatsby-starter-business
  description: n/a
  tags:
    - Styling:Bulma
    - PWA
    - Netlify CMS
    - Disqus
  features:
    - Complete Business Website Suite - Home Page, About Page, Pricing Page, Contact Page and Blog
    - Netlify CMS for Content Management
    - SEO Friendly (Sitemap, Schemas, Meta Tags, GTM etc)
    - Bulma and Sass Support for styling
    - Progressive Web App & Offline Support
    - Tags and RSS Feed for Blog
    - Disqus and Share Support
- url: https://haysclark.github.io/gatsby-starter-casper/
  repo: https://github.com/haysclark/gatsby-starter-casper
  description: n/a
  tags:
    - PWA
  features:
    - Page pagination
    - CSS
    - Tags
    - Google Analytics
    - Offline support
    - Web App Manifest
    - SEO
- url: http://gatsby-starter-ceevee.surge.sh/
  repo: https://github.com/amandeepmittal/gatsby-starter-ceevee
  description: n/a
  tags:
    - Portfolio
  features:
    - Based on the Ceevee site template, design by Styleshout
    - Single Page Resume/Portfolio site
    - Target audience Developers, Designers, etc.
    - Used CSS Modules, easy to manipulate
    - FontAwsome Library for icons
    - Responsive Design, optimized for Mobile devices
- url: https://gatsby-starter-contentful-i18n.netlify.com/
  repo: https://github.com/mccrodp/gatsby-starter-contentful-i18n
  description: n/a
  tags:
    - i18n
    - Contentful
    - Headless CMS
  features:
    - Localization (Multilanguage)
    - Dynamic content from Contentful CMS
    - Integrates i18n plugin starter and using-contentful repos
- url: http://cranky-edison-12166d.netlify.com/
  repo: https://github.com/datocms/gatsby-portfolio
  description: n/a
  tags:
    - DatoCMS
    - Headless CMS
  features:
    - Simple portfolio to quick start a site with DatoCMS
    - Contents and media from DatoCMS
    - Custom Sass style
    - SEO
- url: https://gatsby-deck.netlify.com/
  repo: https://github.com/fabe/gatsby-starter-deck
  description: n/a
  tags:
    - Presentation
  features:
    - Create presentations/slides using Gatsby.
    - Offline support.
    - Page transitions.
- url: https://gatsby-starter-default-i18n.netlify.com/
  repo: https://github.com/angeloocana/gatsby-starter-default-i18n
  description: n/a
  tags:
    - i18n
  features:
    - localization (Multilanguage)
- url: https://gatsby-starter-default-demo.netlify.com/
  repo: https://github.com/gatsbyjs/gatsby-starter-default
  description: official default
  tags:
    - Official
  features:
    - Comes with React Helmet for adding site meta tags
    - Includes plugins for offline support out of the box
- url: http://gatsby-dimension.surge.sh/
  repo: https://github.com/codebushi/gatsby-starter-dimension
  description: Single page starter based on the Dimension site template
  tags:
    - Portfolio
    - HTML5UP
    - Styling:SCSS
  features:
    - Designed by HTML5 UP
    - Simple one page site that’s perfect for personal portfolios
    - Fully Responsive
    - Styling with SCSS
- url: https://gatsby-docs-starter.netlify.com/
  repo: https://github.com/ericwindmill/gatsby-starter-docs
  description: n/a
  tags:
    - Documentation
    - Styling:CSS-in-JS
  features:
    - All the features from gatsby-advanced-starter, plus
    - Designed for Documentation / Tutorial Websites
    - ‘Table of Contents’ Component, Auto generates ToC from posts - just follow the file frontmatter conventions from markdown files in ‘lessons’.
    - Styled Components w/ ThemeProvider
    - Basic UI
    - A few extra components
    - Custom prismjs theme
    - React Icons
- url: https://parmsang.github.io/gatsby-starter-ecommerce/
  repo: https://github.com/parmsang/gatsby-starter-ecommerce
  description: no description yet
  tags:
    - Styling:Semantic
    - Stripe
    - Moltin
  features:
    - Uses the Moltin eCommerce Api
    - React 16 (gatsby-plugin-react-next)
    - Stripe checkout
    - Semantic-UI
    - Styled components
    - Google Analytics - (you enter the tracking-id)
    - React-headroom
    - Eslint & Prettier. Uses Airbnb JavaScript Style Guide
    - Authentication via Moltin (Login and Register)
- url: http://gatsby-forty.surge.sh/
  repo: https://github.com/codebushi/gatsby-starter-forty
  description: Multi-page starter based on the Forty site template
  tags:
    - Styling:SCSS
    - HTML5UP
  features:
    - Designed by HTML5 UP
    - Colorful homepage, and also includes a Landing Page and Generic Page components.
    - Many elements are available, including buttons, forms, tables, and pagination.
    - Custom grid made with CSS Grid
    - Styling with SCSS
- url: https://themes.gatsbythemes.com/gatsby-starter/
  repo: https://github.com/saschajullmann/gatsby-starter-gatsbythemes
  description: n/a
  tags:
    - Styling:CSS-in-JS
    - Blog
  features:
    - CSS-in-JS via Emotion.
    - Jest and Enzyme for testing.
    - Eslint in dev mode with the airbnb config and prettier formatting rules.
    - React 16.
    - A basic blog, with posts under src/pages/blog. There’s also a script which creates a new Blog entry (post.sh).
    - Data per JSON files.
    - A few basic components (Navigation, Footer, Layout).
    - Layout components make use of Styled-System.
    - Google Analytics (you just have to enter your tracking-id).
    - Gatsby-Plugin-Offline which includes Service Workers.
    - Prettier for a uniform codebase.
    - Normalize css (7.0).
    - Feather icons.
    - Font styles taken from Tachyons.
- url: https://gcn.netlify.com/
  repo: https://github.com/ryanwiemer/gatsby-starter-gcn
  description: A starter template to build amazing static websites with Gatsby, Contentful and Netlify
  tags:
    - Contentful
    - Headless CMS
    - Blog
    - Netlify Form
    - Styling:CSS-in-JS
  features:
    - Contentful integration with ready to go placeholder content
    - Netlify integration including a pre-built contact form
    - Minimal responsive design - made to customize or tear apart
    - Pagination logic
    - Styled components
    - SEO Friendly Component
    - JSON-LD Schema
    - OpenGraph sharing support
    - Sitemap Generation
    - Google Analytics
    - Progressive Web app
    - Offline Support
    - RSS Feed
    - Gatsby Standard module for linting JavaScript with StandardJS
    - Stylelint support for Styled Components to lint the CSS in JS
- url: https://alampros.github.io/gatsby-starter-grommet/
  repo: https://github.com/alampros/gatsby-starter-grommet
  description: n/a
  tags:
    - Styling:Grommet
  features:
    - Barebones configuration for using the Grommet design system
    - Uses Sass (with CSS modules support)
- url: https://gatsby-starter-hello-world-demo.netlify.com/
  repo: https://github.com/gatsbyjs/gatsby-starter-hello-world
  description: official hello world
  tags:
    - Official
  features:
    - A no-frills Gatsby install
    - No plugins, no boilerplate
    - Great for advanced users
- url: https://gatsby-starter-hero-blog.greglobinski.com/
  repo: https://github.com/greglobinski/gatsby-starter-hero-blog
  description: no description yet
  tags:
    - Styling:PostCSS
    - SEO
    - Markdown
  features:
    - Easy editable content in Markdown files (posts, pages and parts)
    - CSS with `styled-jsx` and `PostCSS`
    - SEO (sitemap generation, robot.txt, meta and OpenGraph Tags)
    - Social sharing (Twitter, Facebook, Google, LinkedIn)
    - Comments (Facebook)
    - Images lazy loading and `webp` support (gatsby-image)
    - Post categories (category based post list)
    - Full text searching (Algolia)
    - Contact form (Netlify form handling)
    - Form elements and validation with `ant-design`
    - RSS feed
    - 100% PWA (manifest.webmanifest, offline support, favicons)
    - Google Analytics
    - App favicons generator (node script)
    - Easy customizable base styles via `theme` object generated from `yaml` file (fonts, colors, sizes)
    - React v.16.3 (gatsby-plugin-react-next)
    - Components lazy loading (social sharing)
    - ESLint (google config)
    - Prettier code styling
    - Webpack `BundleAnalyzerPlugin`
- url: https://gatsby-starter-i18n-lingui.netlify.com/
  repo: https://github.com/dcroitoru/gatsby-starter-i18n-lingui
  description: n/a
  tags:
    - i18n
  features:
    - Localization (Multilanguage) provided by js-lingui
    - Message extraction
    - Avoids code duplication - generates pages for each locale
    - Possibility of translated paths
- url: https://lumen.netlify.com/
  repo: https://github.com/alxshelepenok/gatsby-starter-lumen
  description: n/a
  tags:
    - RSS
    - Disqus
  features:
    - Lost Grid.
    - Beautiful typography inspired by matejlatin/Gutenberg.
    - Mobile-First approach in development.
    - Stylesheet built using Sass and BEM-Style naming.
    - Syntax highlighting in code blocks.
    - Sidebar menu built using a configuration block.
    - Archive organized by tags and categories.
    - Automatic RSS generation.
    - Automatic Sitemap generation.
    - Offline support.
    - Google Analytics support.
    - Disqus Comments support.
- url: https://minimal-blog.netlify.com/
  repo: https://github.com/LekoArts/gatsby-starter-minimal-blog
  description: This starter is part of a german tutorial series on Gatsby. The starter will change over time to use more advanced stuff (feel free to express your ideas in the repository). Its first priority is a minimalistic style coupled with a lot of features for the content.
  tags:
    - Blog
  features:
    - Minimal and clean white layout
    - Offline Support, WebApp Manifest, SEO
    - Automatic Favicons
    - Typography.js
- url: https://gatsby-starter-modern-demo.netlify.com/
  repo: https://github.com/kripod/gatsby-starter-modern
  description: no description yet
  tags:
    - Linting
  features:
    - A set of strict linting rules (based on the Airbnb JavaScript Style Guide)
    - Encourage automatic code formatting
    - Prefer using Yarn for package management
    - Use EditorConfig to maintain consistent coding styles between different editors and IDEs
    - Integration with Visual Studio Code
    - Based on gatsby-starter-default
- url: https://gatsby-netlify-cms.netlify.com/
  repo: https://github.com/netlify-templates/gatsby-starter-netlify-cms
  description: n/a
  tags:
    - Blog
    - Styling:Bulma
    - Netlify CMS
  features:
    - A simple blog built with Netlify CMS
    - Basic directory organization
    - Uses Bulma for styling
    - Visit the repo to learn how to set up authentication, and begin modeling your content.
- url: https://gatsby-starter-personal-blog.greglobinski.com/
  repo: https://github.com/greglobinski/gatsby-starter-personal-blog
  description: n/a
  tags:
    - Blog
    - Markdown
    - Algolia
    - Netlify Form
    - Styling:Material
  features:
    - Ready to use, but easily customizable a fully equipped theme starter
    - Easy editable content in Markdown files (posts, pages and parts)
    - ‘Like an app’ layout transitions
    - Easily restyled through theme object
    - Styling with JSS
    - Page transitions
    - Comments (Facebook)
    - Post categories
    - Post list filtering
    - Full text searching (Algolia)
    - Contact form (Netlify form handling)
    - Material UI (@next)
    - RSS feed
    - Full screen mode
    - User adjustable articles’ body copy font size
    - Social sharing (Twitter, Facebook, Google, LinkedIn)
    - PWA (manifes.json, offline support, favicons)
    - Google Analytics
    - Favicons generator (node script)
    - Components leazy loading with AsyncComponent (social sharing, info box)
    - ESLint (google config)
    - Prettier code styling
    - Custom webpack CommonsChunkPlugin settings
    - Webpack BundleAnalyzerPlugin
- url: http://gatsby-photon.surge.sh/
  repo: https://github.com/codebushi/gatsby-starter-photon
  description: Single page starter based on the Photon site template
  tags:
    - HTML5UP
    - Styling:SCSS
  features:
    - Designed by HTML5 UP
    - Single Page, Responsive Site
    - Custom grid made with CSS Grid
    - Styling with SCSS
- url: https://portfolio-bella.netlify.com/
  repo: https://github.com/LekoArts/gatsby-starter-portfolio-bella
  description: A portfolio starter for Gatsby. The target audience are designers and photographers. The light themed website shows your work with large images & big typography. The Onepage is powered by the Headless CMS Prismic.io. and has programmatically created pages for your projects. General settings and colors can be changed in a config & theme file.
  tags:
    - Portfolio
    - Prismic
    - Headless CMS
    - Styling:CSS-in-JS
    - Onepage
    - PWA
  features:
    - Big typography & images
    - White theme
    - Prismic.io as CMS
    - Emotion for styling + Emotion-Grid
    - One-page layout with sub-pages for case studies
    - Easily configurable
    - And other good stuff (SEO, Offline Support, WebApp Manifest Support)
- url: https://portfolio-cara.netlify.com/
  repo: https://github.com/LekoArts/gatsby-starter-portfolio-cara
  description: A portfolio starter for Gatsby. The target audience are designers and photographers. The playful & colorful Onepage has beautiful parallax effects (made possible by React Spring) and has a Hero, Projects, About and Contact section. The styling is defined by TailwindCSS which enables easy edits and a consistent look. General settings and colors can be changed in a config & theme file.
  tags:
    - Portfolio
    - Onepage
    - Styling:CSS-in-JS
    - Styling:Tailwind
    - PWA
  features:
    - React Spring
    - TailwindCSS & Emotion
    - Playful & Colorful One-Page website with Parallax effect
    - Easily configurable
    - And other good stuff (SEO, Responsive images, Offline Support, WebApp Manifest Support)
- url: https://portfolio-emilia.netlify.com/
  repo: https://github.com/LekoArts/gatsby-starter-portfolio-emilia
  description: A portfolio starter for Gatsby. The target audience are designers and photographers. The dark themed website shows your work with large images in a grid-layout (powered by CSS Grid). The transition effects on the header add a playful touch to the overall minimal design. The website is a Onepage design with programmatically created pages for your projects. General settings and colors can be changed in a config & theme file.
  tags:
    - Portfolio
    - Onepage
    - PWA
    - Transitions
    - Markdown
    - Styling:CSS-in-JS
  features:
    - Focus on big images (with gatsby-image)
    - Dark Theme with HeroPatterns Header
    - CSS Grid and Emotion
    - One-Page layout with sub-pages for projects
    - React Overdrive transitions
    - Create your projects in Markdown (automatic import of images)
    - And other good stuff (SEO, Offline Support, WebApp Manifest Support)
- url: https://portfolio-emma.netlify.com/
  repo: https://github.com/LekoArts/gatsby-starter-portfolio-emma
  description: A portfolio starter for Gatsby. The target audience are designers and photographers. The light themed website shows your work with large images in a full-width grid-layout. The randomized color overlays add a playful touch to the overall minimal design. The website has three pages (Index, About, Contact) and programmatically created pages for your projects. General settings and colors can be changed in a config & theme file.
  tags:
    - Portfolio
    - Markdown
    - Styling:CSS-in-JS
    - PWA
  features:
    - Full-width photo grid-layout (with gatsby-image)
    - Minimalistic light theme with large images
    - Create your projects in Markdown
    - Styling with Emotion and Typography.js
    - Easily configurable
    - And other good stuff (SEO, Offline Support, WebApp Manifest Support)
- url: https://gatsby-starter-procyon.netlify.com/
  repo: https://github.com/danielmahon/gatsby-starter-procyon
  description: n/a
  tags:
    - PWA
    - GraphCMS
    - Headless CMS
    - Apollo Client
    - Styling:Material
    - Netlify Identity
  features:
    - Gatsby + ReactJS (server side rendering)
    - GraphCMS Headless CMS
    - DraftJS (in-place) Medium-like Editing
    - Apollo GraphQL (client-side)
    - Local caching between builds
    - Material-UI (layout, typography, components, etc)
    - Styled-Components™-like API via Material-UI
    - Netlify Deployment Friendly
    - Netlify Identity Authentication (enables editing)
    - Automatic versioning, deployment and CHANGELOG
    - Automatic rebuilds with GraphCMS and Netlify web hooks
    - PWA (Progressive Web App)
    - Google Fonts
- url: http://gatsby-starter-product-guy.surge.sh/
  repo: https://github.com/amandeepmittal/gatsby-starter-product-guy
  description: n/a
  tags:
    - Portfolio
  features:
    - Single Page
    - A portfolio Developers and Product launchers alike
    - Using Typography.js easy to switch fonts
    - All your Project/Portfolio Data in Markdown, server by GraphQL
    - Responsive Design, optimized for Mobile devices
- url: https://caki0915.github.io/gatsby-starter-redux/
  repo: https://github.com/caki0915/gatsby-starter-redux
  description: n/a
  tags:
    - Styling:CSS-in-JS
    - Redux
  features:
    - Redux and Redux-devtools.
    - Emotion with a basic theme and SSR
    - Typography.js
    - Eslint rules based on Prettier and Airbnb
- url: http://gatsby-stellar.surge.sh/
  repo: https://github.com/codebushi/gatsby-starter-stellar
  description: Single page starter based on the Stellar site template
  tags:
    - HTML5UP
    - Styling:SCSS
  features:
    - Designed by HTML5 UP
    - Scroll friendly, responsive site. Can be used as a single or multi-page site.
    - Sticky Navigation when scrolling.
    - Scroll spy and smooth scrolling to different sections of the page.
    - Styling with SCSS
- url: http://gatsby-strata.surge.sh/
  repo: https://github.com/codebushi/gatsby-starter-strata
  description: Single page starter based on the Strata site template
  tags:
    - Portfolio
    - HTML5UP
    - Styling:SCSS
  features:
    - Designed by HTML5 UP
    - Super Simple, single page portfolio site
    - Lightbox style React photo gallery
    - Fully Responsive
    - Styling with SCSS
- url: https://gatsby-starter-strict.netlify.com/
  repo: https://github.com/kripod/gatsby-starter-strict
  description: n/a
  tags:
    - Linting
  features:
    - A set of strict linting rules (based on the Airbnb JavaScript Style Guide)
    - lint script
    - Encourage automatic code formatting
    - format script
    - Prefer using Yarn for package management
    - Use EditorConfig to maintain consistent coding styles between different editors and IDEs
    - Integration with Visual Studio Code
    - Pre-configured auto-formatting on file save
    - Based on gatsby-starter-default
- url: https://gatsby-tachyons.netlify.com/
  repo: https://github.com/pixelsign/gatsby-starter-tachyons
  description: no description yet
  tags:
    - Styling:Tachyons
  features:
    - Based on gatsby-starter-default
    - Using Tachyons for CSS.
- url: https://quizzical-mcclintock-0226ac.netlify.com/
  repo: https://github.com/taylorbryant/gatsby-starter-tailwind
  description: n/a
  tags:
    - Styling:Tailwind
  features:
    - Based on gatsby-starter-default
    - Tailwind CSS Framework
    - Removes unused CSS with Purgecss
    - Includes responsive navigation and form examples
- url: http://portfolio-v3.surge.sh/
  repo: https://github.com/amandeepmittal/gatsby-portfolio-v3
  description: n/a
  tags:
    - Portfolio
  features:
    - Single Page, Timeline View
    - A portfolio Developers and Product launchers
    - Bring in Data, plug-n-play
    - Responsive Design, optimized for Mobile devices
    - Seo Friendly
    - Uses Flexbox
- url: https://gatsby-starter-typescript-plus.netlify.com/
  repo: https://github.com/resir014/gatsby-starter-typescript-plus
  description: n/a
  tags:
    - Styling:CSS-in-JS
    - TypeScript
    - Markdown
  features:
    - TypeScript
    - TSLint (with custom TSLint rules)
    - Markdown rendering with Remark
    - Basic component structure
    - Styling with styled-components
- url: https://haysclark.github.io/gatsby-starter-typescript/
  repo: https://github.com/haysclark/gatsby-starter-typescript
  description: n/a
  tags:
    - TypeScript
  features:
    - TypeScript
- url: https://fabien0102-gatsby-starter.netlify.com/
  repo: https://github.com/fabien0102/gatsby-starter
  description: n/a
  tags:
    - TypeScript
    - Styling:Semantic
  features:
    - Semantic-ui for styling
    - TypeScript
    - Offline support
    - Web App Manifest
    - Jest/Enzyme testing
    - Storybook
    - Markdown linting
- url: https://gatsby-starter-wordpress.netlify.com/
  repo: https://github.com/GatsbyCentral/gatsby-starter-wordpress
  description: Gatsby starter using WordPress as the content source.
  tags:
    - Styling:CSS-in-JS
    - Wordpress
  features:
    - All the features from gatsby-advanced-starter, plus
    - Leverages the WordPress plugin for Gatsby for data
    - Configured to work with WordPress Advanced Custom Fields
    - Auto generated Navigation for your Wordpress Pages
    - Minimal UI and Styling — made to customize.
    - Styled Components
- url: https://www.concisejavascript.org/
  repo: https://github.com/rwieruch/open-crowd-fund
  description: n/a
  tags:
    - Stripe
    - Firebase
  features:
    - Open source crowdfunding for your own ideas
    - Alternative for Kickstarter, GoFundMe, etc.
    - Secured Credit Card payments with Stripe
    - Storing of funding information in Firebase
- url: https://www.verious.io/
  repo: https://github.com/cpinnix/verious-boilerplate
  description: n/a
  tags:
    - no tag
  features:
    - Components only. Bring your own data, plugins, etc.
    - Bootstrap inspired grid system with Container, Row, Column components.
    - Simple Navigation and Dropdown components.
    - Baseline grid built in with modular scale across viewports.
    - Abstract measurements utilize REM for spacing.
    - One font to rule them all, Helvetica.
- url: https://ganevru.github.io/gatsby-starter-blog-grommet
  repo: https://github.com/Ganevru/gatsby-starter-blog-grommet
  description: GatsbyJS v2 starter for creating a blog. Based on Grommet v2 UI.
  tags:
    - Blog
    - Markdown
    - Styling:Grommet
  features:
    - Grommet v2 UI
    - Easily configurable - see site-config.js in the root
    - Blog posts previews in card style
    - Responsive Design, optimized for Mobile devices
    - styled-components
    - JavaScript Standard Style
- url: https://happy-pare-dff451.netlify.com/
  repo: https://github.com/fhavrlent/gatsby-contentful-typescript-starter
  description: Contentful and TypeScript starter based on default starter.
  tags:
    - Contentful
    - Headless CMS
    - TypeScript
    - Styling:CSS-in-JS
  features:
    - Based on default starter
    - TypeScript
    - CSS in JS (Emotion)
    - Contentful
- url: https://xylo-gatsby-bulma-starter.netlify.com/
  repo: https://github.com/xydac/xylo-gatsby-bulma-starter
  description: Gatsby v2 Starter with Bulma based on default starter.
  tags:
    - Styling:SCSS
    - Styling:Bulma
  features:
    - Based on default starter
    - Bulma Css
    - Sass based Styling
- url: https://maxpou.github.io/gatsby-starter-morning-dew/
  repo: https://github.com/maxpou/gatsby-starter-morning-dew
  description: Gatsby v2 blog starter
  tags:
    - Blog
    - Markdown
    - PWA
  features:
    - Blog post listing with previews (image + summary) for each blog post
    - Fully configurable
    - Multilang support (blog post only)
    - Syntax highlighting
    - Fully Responsive
    - Tags
    - Google Analytics
    - Disqus
    - Offline support
    - Web App Manifest
    - ESLint
    - Prettier
    - Travis CI
- url: https://gatsby-starter-blog-jumpalottahigh.netlify.com/
  repo: https://github.com/jumpalottahigh/gatsby-starter-blog-jumpalottahigh
  description: Gatsby v2 blog starter with SEO, search, filter, reading progress, mobile menu fab
  tags:
    - Blog
    - Markdown
  features:
    - Blog post listing with previews (image + summary) for each blog post
    - Google structured data
    - Mobile-friendly menu toggled with a floating action button (FAB)
    - Article read progress
    - User feedback component
- url: https://i18n.smakosh.com/
  repo: https://github.com/smakosh/gatsby-starter-i18n
  description: Gatsby v2 Starter with i18n using react-intl and more cool features.
  tags:
    - Styling:CSS-in-JS
    - i18n
    - react-intl
    - Formik
    - Yup
    - Netlify Form
  features:
    - Based on default starter
    - i18n with rtl text
    - Stateless components using Recompose
    - Font changes depending on the chosen language
    - SEO (meta tags, openGraph, structured data, twitter and more...)
- url: https://gatsby-starter-mate.netlify.com
  repo: https://github.com/EmaSuriano/gatsby-starter-mate
  description: A portfolio starter for Gatsby integrated with Contentful CMS.
  tags:
    - Styling:CSS-in-JS
    - Contentful
    - Headless CMS
    - Portfolio
  features:
    - Gatsby v2
    - Rebass (Styled-components system)
    - React Reveal
    - Dynamic content from Contentful
    - Offline support
    - PWA ready
    - SEO
    - Responsive design
    - Icons from font-awesome
    - Netlify Deployment Friendly
    - Medium integration
    - Social sharing (Twitter, Facebook, Google, LinkedIn)
- url: https://gatsby-starter-typescript-sass.netlify.com
  repo: https://github.com/tdharmon/gatsby-starter-typescript-sass
  description: A basic starter with Typescript and Sass built in
  tags:
    - TypeScript
    - Styling:SCSS
    - Linting
  features:
    - TypeScript and Sass support
    - TS linter with basic react rules
- url: https://gatsby-simple-contentful-starter.netlify.com/
  repo: https://github.com/cwlsn/gatsby-simple-contentful-starter
  description: A simple starter to display Contentful data in Gatsby, ready to deploy on Netlify. Comes with a detailed article detailing the process.
  tags:
    - Contentful
    - Headless CMS
    - Markdown
    - Styling:CSS-in-JS
  features:
    - Gatsby v2
    - Query Contentful data via Gatsby's GraphQL
    - Styled-Components for CSS-in-JS
    - Simple format, easy to create your own site quickly
    - React Helmet for Header Modification
    - Remark for loading Markdown into React
- url: https://gatsby-blog-cosmicjs.netlify.com/
  repo: https://github.com/cosmicjs/gatsby-blog-cosmicjs
  description: Blog that utilizes the power of the Cosmic JS headless CMS for easy content management
  tags:
    - Cosmic JS
    - Headless CMS
    - Blog
  features:
    - Uses the Cosmic JS Gatsby source plugin
- url: https://cosmicjs-gatsby-starter.netlify.com/
  repo: https://github.com/cosmicjs/gatsby-starter
  description: Simple Gatsby starter connected to the Cosmic JS headless CMS for easy content management
  tags:
    - Cosmic JS
    - Headless CMS
  features:
    - Uses the Cosmic JS Gatsby source plugin
- url: https://www.gatsby-typescript-template.com/
  repo: https://github.com/ikeryo1182/gatsby-typescript-template
  description: This is a standard starter with Typescript, TSLint, Prettier, Lint-Staged(Husky) and Sass
  tags:
    - TypeScript
    - Linting
    - Styling:SCSS
  features:
    - Category and Tag for post
    - Type Safe by TypeScript
    - Format Safe by TSLint and Prettier with Lint-Staged(Husky)
- url: https://zandersparrow.github.io/gatsby-simple-redux/
  repo: https://github.com/zandersparrow/gatsby-simple-redux
  description: The default starter plus redux
  tags:
    - Redux
  features:
    - Minimal starter based on the official default
    - Includes redux and a simple counter example
- url: https://gatsby-casper.netlify.com/
  repo: https://github.com/scttcper/gatsby-casper
  description: This is a starter blog that looks like the Ghost.io default theme, casper.
  tags:
    - Blog
    - TypeScript
    - Styling:CSS-in-JS
  features:
    - Emotion CSS-in-JS
    - Typescript
    - Author and tag pages
    - RSS
- url: https://gatsby-universal.netlify.com
  repo: https://github.com/fabe/gatsby-universal
  description: An opinionated Gatsby v2 starter for state-of-the-art marketing sites
  tags:
    - Transitions
    - PWA
    - Styling:CSS-in-JS
    - Linting
    - Markdown
    - SEO
  features:
    - Page Transitions
    - IntersectionObserver, component-based
    - React Context for global UI state
    - styled-components v4
    - Generated media queries for easy use
    - Optimized with Google Lighthouse (100/100)
    - Offline support
    - Manifest support
    - Sitemap support
    - All favicons generated
    - SEO (with Schema JSONLD) & Social Tags
    - Prettier
    - ESLint
- url: https://gatsby-starter-prismic.netlify.com/
  repo: https://github.com/LekoArts/gatsby-starter-prismic
  description: A typography-heavy & light-themed Gatsby Starter which uses the Headless CMS Prismic.
  tags:
    - Prismic
    - Headless CMS
    - Styling:CSS-in-JS
    - SEO
    - Blog
    - PWA
  features:
    - Prismic as Headless CMS
    - Uses multiple features of Prismic - Slices, Labels, Relationship fields, Custom Types
    - Emotion for Styling
    - Prism.js highlighting
    - Responsive images with gatsby-image
    - Extensive SEO
    - ESLint & Prettier
- url: https://gatsby-starter-v2-casper.netlify.com/
  repo: https://github.com/GatsbyCentral/gatsby-v2-starter-casper
  description: A blog starter based on the Casper (v1.4) theme.
  tags:
    - Blog
    - PWA
  features:
    - Page pagination
    - CSS
    - Tags
    - Google Analytics
    - Offline support
    - Web App Manifest
    - SEO
- url: https://lumen-v2.netlify.com/
  repo: https://github.com/GatsbyCentral/gatsby-v2-starter-lumen
  description: A Gatsby v2 fork of the lumen starter.
  tags:
    - Blog
    - RSS
    - Disqus
  features:
    - Lost Grid.
    - Beautiful typography inspired by matejlatin/Gutenberg.
    - Mobile-First approach in development.
    - Stylesheet built using Sass and BEM-Style naming.
    - Syntax highlighting in code blocks.
    - Sidebar menu built using a configuration block.
    - Archive organized by tags and categories.
    - Automatic RSS generation.
    - Automatic Sitemap generation.
    - Offline support.
    - Google Analytics support.
    - Disqus Comments support.
- url: https://gatsby-starter-firebase.netlify.com/
  repo: https://github.com/muhajirframe/gatsby-starter-firebase
  description: A Gatsby + Firebase Starter. With Authentication
  tags:
    - Styling:None
    - Firebase
  features:
    - Eslint Airbnb without semicolon and without .jsx extension
    - Firebase
    - Web App Manifest
- url: http://gatsby-lightbox.416serg.me
  repo: https://github.com/416serg/gatsby-starter-lightbox
  description: Showcasing a custom lightbox implementation using `gatsby-image`
  tags:
    - Portfolio
    - SEO
    - Styling:CSS-in-JS
  features:
    - Features a custom, accessible lightbox with gatsby-image
    - Styled with styled-components using CSS Grid
    - React Helmet for SEO
- url: https://stoic-swirles-4bd808.netlify.com/
  repo: https://github.com/cardiv/gatsby-starter-antd
  description: Gatsby's default starter configured for use with the Antd component library, modular imports and less.
  tags:
    - Antd
    - Styling:Less
  features:
    - Fork of Gatsby's default starter
    - React Helmet, Manifest and offline support retained
    - Antd component library pre-installed
    - Uses gatsby-plugin-antd for modular imports
    - Customize the theme of Antd with `modifyVars`
- url: http://jackbravo.github.io/gatsby-starter-i18n-blog/
  repo: https://github.com/jackbravo/gatsby-starter-i18n-blog
  description: Same as official gatsby-starter-blog but with i18n support
  tags:
    - i18n
    - Blog
  features:
    - Translates site name and bio using .md files
    - No extra libraries needed
- url: https://calpa.me/
  repo: https://github.com/calpa/gatsby-starter-calpa-blog
  description: Blog Template X Contentful, Twitter and Facebook style
  tags:
    - Blog
    - Styling:SCSS
  features:
    - GatsbyJS v2, faster than faster
    - Not just Contentful content source, you can use any database
    - Custom style
    - Google Analytics
    - Gitalk
    - sitemap
    - React FontAwesome
    - SEO
    - Offline support
    - Web App Manifest
    - Styled using SCSS
    - Page pagination
    - Netlify optimization
- url: https://gatsby-starter-typescript-power-blog.majidhajian.com/
  repo: https://github.com/mhadaily/gatsby-starter-typescript-power-blog
  description: Minimal Personal Blog with Gatsby and Typescript
  tags:
    - PWA
    - Blog
    - TypeScript
    - Markdown
  features:
    - Mobile-First approach in development
    - TSLint & Prettier
    - Offline support
    - Category and Tag for post
    - Type Safe by TypeScript
    - Format Safe by TSLint, StyleLint and Prettier with Lint-Staged(Husky)
    - Blog page
    - Syntax highlighting in code blocks
    - Pagination Ready
    - Ready to deploy to Github pages
    - Automatic RSS generation
    - Automatic Sitemap generation
- url: https://gatsby-starter-kentico-cloud.netlify.com/
  repo: https://github.com/Kentico/gatsby-starter-kentico-cloud
  description: Gatsby starter site with Kentico Cloud
  tags:
    - Kentico Cloud
    - Headless CMS
  features:
    - Gatsby v2 support
    - Content item <-> content type relationships
    - Language variants relationships
    - Linked items elements relationships
    - Content items in Rich text elements relationships
    - Reverse link relationships
- url: https://gatsby-starter-storybook.netlify.com/
  repo: https://github.com/markoradak/gatsby-starter-storybook
  description: Gatsby starter site with Storybook
  tags:
    - Storybook
    - Styling:CSS-in-JS
    - Linting
  features:
    - Gatsby v2 support
    - Storybook v4 support
    - Styled Components v4 support
    - Styled Reset, ESLint, Netlify Conf
- url: https://jamstack-hackathon-starter.netlify.com/
  repo: https://github.com/sw-yx/jamstack-hackathon-starter
  description: A JAMstack app with authenticated routes, static marketing pages, etc. with Gatsby, Netlify Identity, and Netlify Functions
  tags:
    - Netlify Identity
    - Netlify Functions
    - Client-side App
  features:
    - Netlify Identity
    - Netlify Functions
    - Static Marketing pages and Dynamic Client-side Authenticated App pages
<<<<<<< HEAD
- url: https://gatsby-tutorial-starter.netlify.com/
  repo: https://github.com/justinformentin/gatsby-v2-tutorial-starter
  description: Simple, modern desgined blog with post lists, tags, and easily customizable code.
  tags:
    - Blog
    - Prettier
    - PWA
    - SEO
    - Styling:CSS-in-JS
    - Linting
    - Markdown
  features:
    - Blog post listing with image, summary, date, and tags.
    - Post Tags
    - Post List Filtering
    - Typography.js
    - Emotion styling
    - Syntax Highlighting in Code Blocks
    - Gatsby Image
    - Fully Responsive
    - Offline Support
    - Web App Manifest
    - SEO
    - PWA
    - Sitemap generation
    - Schema.org JSON-LD
    - CircleCI Integration
    - Codeclimate Integration
    - Google Analytics
    - Twitter and OpenGraph Tags
    - ESLint
    - Prettier Code Styling
=======
- url: https://collective.github.io/gatsby-starter-plone/
  repo: https://github.com/collective/gatsby-starter-plone
  description: A Gatsby starter template to build static sites using Plone as the content source
  tags:
    - Plone
    - Headless CMS
    - SEO
    - PWA
  features:
    - Creates 1-1 copy of source Plone site
    - Auto generated navigation and breadcrumbs
    - Progressive Web App features
    - Optimized for performance
    - Minimal UI and Styling
>>>>>>> 4762719f
<|MERGE_RESOLUTION|>--- conflicted
+++ resolved
@@ -1158,7 +1158,20 @@
     - Netlify Identity
     - Netlify Functions
     - Static Marketing pages and Dynamic Client-side Authenticated App pages
-<<<<<<< HEAD
+- url: https://collective.github.io/gatsby-starter-plone/
+  repo: https://github.com/collective/gatsby-starter-plone
+  description: A Gatsby starter template to build static sites using Plone as the content source
+  tags:
+    - Plone
+    - Headless CMS
+    - SEO
+    - PWA
+  features:
+    - Creates 1-1 copy of source Plone site
+    - Auto generated navigation and breadcrumbs
+    - Progressive Web App features
+    - Optimized for performance
+    - Minimal UI and Styling
 - url: https://gatsby-tutorial-starter.netlify.com/
   repo: https://github.com/justinformentin/gatsby-v2-tutorial-starter
   description: Simple, modern desgined blog with post lists, tags, and easily customizable code.
@@ -1168,7 +1181,6 @@
     - PWA
     - SEO
     - Styling:CSS-in-JS
-    - Linting
     - Markdown
   features:
     - Blog post listing with image, summary, date, and tags.
@@ -1190,20 +1202,4 @@
     - Google Analytics
     - Twitter and OpenGraph Tags
     - ESLint
-    - Prettier Code Styling
-=======
-- url: https://collective.github.io/gatsby-starter-plone/
-  repo: https://github.com/collective/gatsby-starter-plone
-  description: A Gatsby starter template to build static sites using Plone as the content source
-  tags:
-    - Plone
-    - Headless CMS
-    - SEO
-    - PWA
-  features:
-    - Creates 1-1 copy of source Plone site
-    - Auto generated navigation and breadcrumbs
-    - Progressive Web App features
-    - Optimized for performance
-    - Minimal UI and Styling
->>>>>>> 4762719f
+    - Prettier Code Styling