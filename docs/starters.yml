--- conflicted
+++ resolved
@@ -4893,7 +4893,6 @@
     - Basic SEO, site metadata
     - Prettier
     - Social media links
-<<<<<<< HEAD
 - url: https://gatsby-starter-default-nostyles.netlify.com/
   repo: https://github.com/JuanJavier1979/gatsby-starter-default-nostyles
   description: The default Gatsby starter with no styles.
@@ -4902,7 +4901,6 @@
    features:
     - Based on gatsby-starter-default
     - No styles
-=======
 - url: https://greater-gatsby.now.sh
   repo: https://github.com/rbutera/greater-gatsby
   description: Barebones and lightweight starter with TypeScript, PostCSS, TailwindCSS and Storybook.
@@ -4983,5 +4981,4 @@
     - Gsap For Modern Animtaions
     - Styled Components for responsive component based styling with theming
     - Basic SEO, site metadata
-    - Prettier
->>>>>>> 7e06f951
+    - Prettier