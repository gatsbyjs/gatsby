- url: https://authenticaysh.netlify.com/
  repo: https://github.com/ben-siewert/gatsby-starter-auth-aws-amplify
  description: Full-featured Auth with AWS Amplify & AWS Cognito
  tags:
    - AWS
    - Authentication
  features:
    - Full-featured AWS Authentication with Cognito
    - Error feedback in forms
    - Password Reset
    - Multi-Factor Authentication
    - Styling with Bootstrap and Sass
- url: https://gatsby-starter-blog-demo.netlify.com/
  repo: https://github.com/gatsbyjs/gatsby-starter-blog
  description: official blog
  tags:
    - Official
    - Blog
  features:
    - Basic setup for a full-featured blog
    - Support for an RSS feed
    - Google Analytics support
    - Automatic optimization of images in Markdown posts
    - Support for code syntax highlighting
    - Includes plugins for easy, beautiful typography
    - Includes React Helmet to allow editing site meta tags
    - Includes plugins for offline support out of the box
- url: https://gatsby-starter-default-demo.netlify.com/
  repo: https://github.com/gatsbyjs/gatsby-starter-default
  description: official default
  tags:
    - Official
  features:
    - Comes with React Helmet for adding site meta tags
    - Includes plugins for offline support out of the box
- url: https://gatsby-netlify-cms.netlify.com/
  repo: https://github.com/netlify-templates/gatsby-starter-netlify-cms
  description: n/a
  tags:
    - Blog
    - Styling:Bulma
    - CMS:Netlify
  features:
    - A simple blog built with Netlify CMS
    - Basic directory organization
    - Uses Bulma for styling
    - Visit the repo to learn how to set up authentication, and begin modeling your content.
- url: https://vagr9k.github.io/gatsby-advanced-starter/
  repo: https://github.com/Vagr9K/gatsby-advanced-starter
  description: Great for learning about advanced features and their implementations
  tags:
    - Blog
    - Styling:None
  features:
    - Does not contain any UI frameworks
    - Provides only a skeleton
    - Tags
    - Categories
    - Google Analytics
    - Disqus
    - Offline support
    - Web App Manifest
    - SEO
- url: https://vagr9k.github.io/gatsby-material-starter/
  repo: https://github.com/Vagr9K/gatsby-material-starter
  description: n/a
  tags:
    - Styling:Material
  features:
    - React-MD for Material design
    - Sass/SCSS
    - Tags
    - Categories
    - Google Analytics
    - Disqus
    - Offline support
    - Web App Manifest
    - SEO
- url: https://gatsby-advanced-blog-system.danilowoz.now.sh/blog
  repo: https://github.com/danilowoz/gatsby-advanced-blog-system
  description: Create a complete blog from scratch with pagination, categories, featured posts, author, SEO and navigation.
  tags:
    - Pagination
    - Markdown
    - SEO
  features:
    - Pagination;
    - Category and tag pages (with pagination);
    - Category list (with navigation);
    - Featured post;
    - Author page;
    - Next and prev post;
    - SEO component.
- url: https://graphcms.github.io/gatsby-graphcms-tailwindcss-example/
  repo: https://github.com/GraphCMS/gatsby-graphcms-tailwindcss-example
  description: The default Gatsby starter blog with the addition of the gatsby-source-graphql and tailwind dependencies.
  tags:
    - Styling:Tailwind
    - CMS:Headless
  features:
    - Tailwind style library
    - GraphQL source plugin
    - Very simple boilerplate
- url: https://wonism.github.io/
  repo: https://github.com/wonism/gatsby-advanced-blog
  description: n/a
  tags:
    - Portfolio
    - Redux
  features:
    - Blog post listing with previews (image + summary) for each blog post
    - Categories and tags for blog posts with pagination
    - Search post with keyword
    - Put react application / tweet into post
    - Copy some codes in post with clicking button
    - Portfolio
    - Resume
    - Redux for managing statement (with redux-saga / reselect)

- url: https://gatsby-tailwind-emotion-starter.netlify.com/
  repo: https://github.com/muhajirdev/gatsby-tailwind-emotion-starter
  description: A Gatsby Starter with Tailwind CSS + Emotion JS
  tags:
    - Styling:Tailwind
  features:
    - Eslint Airbnb without semicolon and without .jsx extension
    - Offline support
    - Web App Manifest
- url: https://gatsby-starter-redux-firebase.netlify.com/
  repo: https://github.com/muhajirdev/gatsby-starter-redux-firebase
  description: A Gatsby + Redux + Firebase Starter. With Authentication
  tags:
    - Styling:None
    - Firebase
    - Client-side App
  features:
    - Eslint Airbnb without semicolon and without .jsx extension
    - Firebase
    - Web App Manifest
- url: https://dschau.github.io/gatsby-blog-starter-kit/
  repo: https://github.com/dschau/gatsby-blog-starter-kit
  description: n/a
  tags:
    - Blog
  features:
    - Blog post listing with previews for each blog post
    - Navigation between posts with a previous/next post button
    - Tags and tag navigation
- url: https://contentful-userland.github.io/gatsby-contentful-starter/
  repo: https://github.com/contentful-userland/gatsby-contentful-starter
  description: n/a
  tags:
    - Blog
    - CMS:Contentful
    - CMS:Headless
  features:
    - Based on the Gatsby Starter Blog
    - Includes Contentful Delivery API for production build
    - Includes Contentful Preview API for development
- url: https://react-firebase-authentication.wieruch.com/
  repo: https://github.com/the-road-to-react-with-firebase/react-gatsby-firebase-authentication
  description: n/a
  tags:
    - Firebase
  features:
    - Sign In, Sign Up, Sign Out
    - Password Forget
    - Password Change
    - Protected Routes with Authorization
    - Realtime Database with Users
- url: http://dmwl.net/gatsby-hampton-theme
  repo: https://github.com/davad/gatsby-hampton-theme
  description: n/a
  tags:
    - Styling:CSS-in-JS
  features:
    - Eslint in dev mode with the airbnb config and prettier formatting rules
    - Emotion for CSS-in-JS
    - A basic blog, with posts under src/pages/blog
    - A few basic components (Navigation, Layout, Link wrapper around gatsby-link))
    - Based on gatsby-starter-gatsbytheme
- url: https://xiaoxinghu.github.io/gatsby-orga/
  repo: https://github.com/xiaoxinghu/gatsby-orga
  description: n/a
  tags:
    - Blog
  features:
    - Parses org-mode files with Orga.
- url: http://2column-portfolio.surge.sh/
  repo: https://github.com/praagyajoshi/gatsby-starter-2column-portfolio
  description: n/a
  tags:
    - Portfolio
    - Styling:SCSS
  features:
    - Designed as a minimalistic portfolio website
    - Grid system using flexboxgrid
    - Styled using SCSS
    - Font icons using font-awesome
    - Google Analytics integration
    - Open Sans font using Google Fonts
    - Prerendered Open Graph tags for rich sharing
- url: https://prototypeinteractive.github.io/gatsby-react-boilerplate/
  repo: https://github.com/PrototypeInteractive/gatsby-react-boilerplate
  description: n/a
  tags:
    - Styling:Bootstrap
  features:
    - Basic configuration and folder structure
    - Uses PostCSS and Sass (with autoprefixer and pixrem)
    - Uses Bootstrap 4 grid
    - Leaves the styling to you
    - Uses data from local json files
    - Contains Node.js server code for easy, secure, and fast hosting
- url: http://capricious-spring.surge.sh/
  repo: https://github.com/noahg/gatsby-starter-blog-no-styles
  description: n/a
  tags:
    - Blog
    - Styling:None
  features:
    - Same as official gatsby-starter-blog but with all styling removed
- url: https://gatsby-starter-github-api.netlify.com/
  repo: https://github.com/lundgren2/gatsby-starter-github-api
  description: Single page starter based on gatsby-source-github-api
  tags:
    - Portfolio
    - Onepage
  features:
    - Use your GitHub as your own portfolio site
    - List your GitHub repositories
    - GitHub GraphQL API v4

- url: https://gatsby-starter-bloomer.netlify.com/
  repo: https://github.com/Cethy/gatsby-starter-bloomer
  description: n/a
  tags:
    - Styling:Bulma
  features:
    - Based on gatsby-starter-default
    - Bulma CSS Framework with its Bloomer react components
    - Font-Awesome icons
    - Includes a simple fullscreen hero w/ footer example
- url: https://gatsby-starter-bootstrap-netlify.netlify.com/
  repo: https://github.com/konsumer/gatsby-starter-bootstrap-netlify
  description: n/a
  tags:
    - Styling:Bootstrap
    - CMS:Netlify
  features:
    - Very similar to gatsby-starter-netlify-cms, slightly more configurable (eg set site-title in gatsby-config) with Bootstrap/Bootswatch instead of bulma
- url: https://gatstrap.netlify.com/
  repo: https://github.com/jaxx2104/gatsby-starter-bootstrap
  description: n/a
  tags:
    - Styling:Bootstrap
  features:
    - Bootstrap CSS framework
    - Single column layout
    - Basic components like SiteNavi, SitePost, SitePage
- url: http://gatsby-bulma-storybook.surge.sh/
  repo: https://github.com/gvaldambrini/gatsby-starter-bulma-storybook
  description: n/a
  tags:
    - Styling:Bulma
    - Storybook
    - Testing
  features:
    - Storybook for developing components in isolation
    - Bulma and Sass support for styling
    - CSS modules
    - Prettier & eslint to format & check the code
    - Jest
- url: https://gatsby-starter-business.netlify.com/
  repo: https://github.com/v4iv/gatsby-starter-business
  description: n/a
  tags:
    - Styling:Bulma
    - PWA
    - CMS:Netlify
    - Disqus
    - Search
    - Pagination
  features:
    - Complete Business Website Suite - Home Page, About Page, Pricing Page, Contact Page and Blog
    - Netlify CMS for Content Management
    - SEO Friendly (Sitemap, Schemas, Meta Tags, GTM etc)
    - Bulma and Sass Support for styling
    - Progressive Web App & Offline Support
    - Tags and RSS Feed for Blog
    - Disqus and Share Support
    - Elastic-Lunr Search
    - Pagination
    - Easy Configuration using `config.js` file
- url: https://haysclark.github.io/gatsby-starter-casper/
  repo: https://github.com/haysclark/gatsby-starter-casper
  description: n/a
  tags:
    - PWA
  features:
    - Page pagination
    - CSS
    - Tags
    - Google Analytics
    - Offline support
    - Web App Manifest
    - SEO
- url: http://gatsby-starter-ceevee.surge.sh/
  repo: https://github.com/amandeepmittal/gatsby-starter-ceevee
  description: n/a
  tags:
    - Portfolio
  features:
    - Based on the Ceevee site template, design by Styleshout
    - Single Page Resume/Portfolio site
    - Target audience Developers, Designers, etc.
    - Used CSS Modules, easy to manipulate
    - FontAwsome Library for icons
    - Responsive Design, optimized for Mobile devices
- url: https://gatsby-starter-contentful-i18n.netlify.com/
  repo: https://github.com/mccrodp/gatsby-starter-contentful-i18n
  description: i18n support and language switcher for Contentful starter repo
  tags:
    - i18n
    - CMS:Contentful
    - CMS:Headless
  features:
    - Localization (Multilanguage)
    - Dynamic content from Contentful CMS
    - Integrates i18n plugin starter and using-contentful repos
- url: http://cranky-edison-12166d.netlify.com/
  repo: https://github.com/datocms/gatsby-portfolio
  description: n/a
  tags:
    - CMS:DatoCMS
    - CMS:Headless
  features:
    - Simple portfolio to quick start a site with DatoCMS
    - Contents and media from DatoCMS
    - Custom Sass style
    - SEO
- url: https://gatsby-deck.netlify.com/
  repo: https://github.com/fabe/gatsby-starter-deck
  description: n/a
  tags:
    - Presentation
  features:
    - Create presentations/slides using Gatsby.
    - Offline support.
    - Page transitions.
- url: https://gatsby-starter-default-i18n.netlify.com/
  repo: https://github.com/angeloocana/gatsby-starter-default-i18n
  description: n/a
  tags:
    - i18n
  features:
    - localization (Multilanguage)
- url: http://gatsby-dimension.surge.sh/
  repo: https://github.com/codebushi/gatsby-starter-dimension
  description: Single page starter based on the Dimension site template
  tags:
    - Portfolio
    - HTML5UP
    - Styling:SCSS
  features:
    - Designed by HTML5 UP
    - Simple one page site that’s perfect for personal portfolios
    - Fully Responsive
    - Styling with SCSS
- url: https://gatsby-docs-starter.netlify.com/
  repo: https://github.com/ericwindmill/gatsby-starter-docs
  description: n/a
  tags:
    - Documentation
    - Styling:CSS-in-JS
  features:
    - All the features from gatsby-advanced-starter, plus
    - Designed for Documentation / Tutorial Websites
    - ‘Table of Contents’ Component, Auto generates ToC from posts - just follow the file frontmatter conventions from markdown files in ‘lessons’.
    - Styled Components w/ ThemeProvider
    - Basic UI
    - A few extra components
    - Custom prismjs theme
    - React Icons
- url: https://parmsang.github.io/gatsby-starter-ecommerce/
  repo: https://github.com/parmsang/gatsby-starter-ecommerce
  description: Easy to use starter for an e-commerce store
  tags:
    - Styling:Other
    - Stripe
    - eCommerce
    - PWA
    - Authentication
  features:
    - Uses the Moltin eCommerce Api
    - Stripe checkout
    - Semantic-UI
    - Styled components
    - Google Analytics - (you enter the tracking-id)
    - React-headroom
    - Eslint & Prettier. Uses Airbnb JavaScript Style Guide
    - Authentication via Moltin (Login and Register)
- url: http://gatsby-forty.surge.sh/
  repo: https://github.com/codebushi/gatsby-starter-forty
  description: Multi-page starter based on the Forty site template
  tags:
    - Styling:SCSS
    - HTML5UP
  features:
    - Designed by HTML5 UP
    - Colorful homepage, and also includes a Landing Page and Generic Page components.
    - Many elements are available, including buttons, forms, tables, and pagination.
    - Custom grid made with CSS Grid
    - Styling with SCSS
- url: https://themes.gatsbythemes.com/gatsby-starter/
  repo: https://github.com/saschajullmann/gatsby-starter-gatsbythemes
  description: n/a
  tags:
    - Styling:CSS-in-JS
    - Blog
    - Testing
    - Linting
  features:
    - CSS-in-JS via Emotion.
    - Jest and Enzyme for testing.
    - Eslint in dev mode with the airbnb config and prettier formatting rules.
    - React 16.
    - A basic blog, with posts under src/pages/blog. There’s also a script which creates a new Blog entry (post.sh).
    - Data per JSON files.
    - A few basic components (Navigation, Footer, Layout).
    - Layout components make use of Styled-System.
    - Google Analytics (you just have to enter your tracking-id).
    - Gatsby-Plugin-Offline which includes Service Workers.
    - Prettier for a uniform codebase.
    - Normalize css (7.0).
    - Feather icons.
    - Font styles taken from Tachyons.
- url: https://gcn.netlify.com/
  repo: https://github.com/ryanwiemer/gatsby-starter-gcn
  description: A starter template to build amazing static websites with Gatsby, Contentful and Netlify
  tags:
    - CMS:Contentful
    - CMS:Headless
    - Blog
    - Netlify
    - Styling:CSS-in-JS
  features:
    - CMS:Contentful integration with ready to go placeholder content
    - Netlify integration including a pre-built contact form
    - Minimal responsive design - made to customize or tear apart
    - Pagination logic
    - Styled components
    - SEO Friendly Component
    - JSON-LD Schema
    - OpenGraph sharing support
    - Sitemap Generation
    - Google Analytics
    - Progressive Web app
    - Offline Support
    - RSS Feed
    - Gatsby Standard module for linting JavaScript with StandardJS
    - Stylelint support for Styled Components to lint the CSS in JS
- url: https://alampros.github.io/gatsby-starter-grommet/
  repo: https://github.com/alampros/gatsby-starter-grommet
  description: n/a
  tags:
    - Styling:Grommet
  features:
    - Barebones configuration for using the Grommet design system
    - Uses Sass (with CSS modules support)
- url: https://gatsby-starter-hello-world-demo.netlify.com/
  repo: https://github.com/gatsbyjs/gatsby-starter-hello-world
  description: official hello world
  tags:
    - Official
  features:
    - A no-frills Gatsby install
    - No plugins, no boilerplate
    - Great for advanced users
- url: https://gatsby-starter-hero-blog.greglobinski.com/
  repo: https://github.com/greglobinski/gatsby-starter-hero-blog
  description: no description yet
  tags:
    - Styling:PostCSS
    - SEO
    - Markdown
  features:
    - Easy editable content in Markdown files (posts, pages and parts)
    - CSS with `styled-jsx` and `PostCSS`
    - SEO (sitemap generation, robot.txt, meta and OpenGraph Tags)
    - Social sharing (Twitter, Facebook, Google, LinkedIn)
    - Comments (Facebook)
    - Images lazy loading and `webp` support (gatsby-image)
    - Post categories (category based post list)
    - Full text searching (Algolia)
    - Contact form (Netlify form handling)
    - Form elements and validation with `ant-design`
    - RSS feed
    - 100% PWA (manifest.webmanifest, offline support, favicons)
    - Google Analytics
    - App favicons generator (node script)
    - Easy customizable base styles via `theme` object generated from `yaml` file (fonts, colors, sizes)
    - React v.16.3 (gatsby-plugin-react-next)
    - Components lazy loading (social sharing)
    - ESLint (google config)
    - Prettier code styling
    - Webpack `BundleAnalyzerPlugin`
- url: https://gatsby-starter-i18n-lingui.netlify.com/
  repo: https://github.com/dcroitoru/gatsby-starter-i18n-lingui
  description: n/a
  tags:
    - i18n
  features:
    - Localization (Multilanguage) provided by js-lingui
    - Message extraction
    - Avoids code duplication - generates pages for each locale
    - Possibility of translated paths
- url: https://lumen.netlify.com/
  repo: https://github.com/alxshelepenok/gatsby-starter-lumen
  description: A minimal, lightweight and mobile-first starter for creating blogs uses Gatsby.
  tags:
    - Blog
    - CMS:Netlify
    - Pagination
    - Disqus
    - RSS
    - Linting
    - Testing
    - Styling:PostCSS
    - Styling:SCSS
  features:
    - Lost Grid
    - Jest testing
    - Beautiful typography inspired by matejlatin/Gutenberg
    - Mobile-First approach in development
    - Stylesheet built using SASS and BEM-Style naming
    - Syntax highlighting in code blocks
    - Sidebar menu built using a configuration block
    - Archive organized by tags and categories
    - Pagination support
    - Offline support
    - Google Analytics support
    - Disqus Comments support
- url: https://minimal-blog.lekoarts.de
  repo: https://github.com/LekoArts/gatsby-starter-minimal-blog
  description: This starter is part of a german tutorial series on Gatsby. The starter will change over time to use more advanced stuff (feel free to express your ideas in the repository). Its first priority is a minimalistic style coupled with a lot of features for the content.
  tags:
    - Blog
    - MDX
    - Styling:CSS-in-JS
    - Netlify
    - Linting
    - PWA
  features:
    - Minimal and clean white layout
    - Write your blog posts in MDX
    - Offline Support, WebApp Manifest, SEO
    - Code highlighting (with prism-react-renderer) and live preview (with react-live)
- url: https://gatsby-starter-modern-demo.netlify.com/
  repo: https://github.com/kripod/gatsby-starter-modern
  description: no description yet
  tags:
    - Linting
  features:
    - A set of strict linting rules (based on the Airbnb JavaScript Style Guide)
    - Encourage automatic code formatting
    - Prefer using Yarn for package management
    - Use EditorConfig to maintain consistent coding styles between different editors and IDEs
    - Integration with Visual Studio Code
    - Based on gatsby-starter-default
- url: https://gatsby-starter-personal-blog.greglobinski.com/
  repo: https://github.com/greglobinski/gatsby-starter-personal-blog
  description: n/a
  tags:
    - Blog
    - Markdown
    - Netlify
    - Styling:Material
  features:
    - Ready to use, but easily customizable a fully equipped theme starter
    - Easy editable content in Markdown files (posts, pages and parts)
    - ‘Like an app’ layout transitions
    - Easily restyled through theme object
    - Styling with JSS
    - Page transitions
    - Comments (Facebook)
    - Post categories
    - Post list filtering
    - Full text searching (Algolia)
    - Contact form (Netlify form handling)
    - Material UI (@next)
    - RSS feed
    - Full screen mode
    - User adjustable articles’ body copy font size
    - Social sharing (Twitter, Facebook, Google, LinkedIn)
    - PWA (manifes.json, offline support, favicons)
    - Google Analytics
    - Favicons generator (node script)
    - Components leazy loading with AsyncComponent (social sharing, info box)
    - ESLint (google config)
    - Prettier code styling
    - Custom webpack CommonsChunkPlugin settings
    - Webpack BundleAnalyzerPlugin
- url: http://gatsby-photon.surge.sh/
  repo: https://github.com/codebushi/gatsby-starter-photon
  description: Single page starter based on the Photon site template
  tags:
    - HTML5UP
    - Styling:SCSS
  features:
    - Designed by HTML5 UP
    - Single Page, Responsive Site
    - Custom grid made with CSS Grid
    - Styling with SCSS
- url: https://portfolio-bella.netlify.com/
  repo: https://github.com/LekoArts/gatsby-starter-portfolio-bella
  description: A portfolio starter for Gatsby. The target audience are designers and photographers. The light themed website shows your work with large images & big typography. The Onepage is powered by the Headless CMS Prismic.io. and has programmatically created pages for your projects. General settings and colors can be changed in a config & theme file.
  tags:
    - Portfolio
    - CMS:Prismic
    - CMS:Headless
    - Styling:CSS-in-JS
    - Onepage
    - PWA
    - Linting
  features:
    - Big typography & images
    - White theme
    - Prismic.io as CMS
    - Emotion for styling + Emotion-Grid
    - One-page layout with sub-pages for case studies
    - Easily configurable
    - And other good stuff (SEO, Offline Support, WebApp Manifest Support)
- url: https://cara.lekoarts.de
  repo: https://github.com/LekoArts/gatsby-starter-portfolio-cara
  description: Playful and Colorful One-Page portfolio featuring Parallax effects and animations. Especially designers and/or photographers will love this theme! Built with MDX and Theme UI.
  tags:
    - Portfolio
    - Onepage
    - Styling:CSS-in-JS
    - PWA
  features:
    - React Spring Parallax effects
    - Theme UI-based theming
    - CSS Animations and shapes
    - Light/Dark mode
- url: https://emilia.lekoarts.de
  repo: https://github.com/LekoArts/gatsby-starter-portfolio-emilia
  description: A portfolio starter for Gatsby. The target audience are designers and photographers. The dark themed website shows your work with large images in a grid-layout (powered by CSS Grid). The transition effects on the header add a playful touch to the overall minimal design. The website has programmatically created pages for your projects (with automatic image import). General settings and colors can be changed in a config & theme file.
  tags:
    - Portfolio
    - PWA
    - Transitions
    - MDX
    - Styling:CSS-in-JS
    - Linting
    - Testing
  features:
    - Focus on big images (with gatsby-image)
    - Dark Theme with HeroPatterns Header
    - CSS Grid and styled-components
    - Page transitions
    - Cypress for End-to-End testing
    - react-spring animations
    - One-Page layout with sub-pages for projects
    - Create your projects in MDX (automatic import of images)
    - And other good stuff (SEO, Offline Support, WebApp Manifest Support)
- url: https://emma.lekoarts.de
  repo: https://github.com/LekoArts/gatsby-starter-portfolio-emma
  description: Minimalistic portfolio with full-width grid, page transitions, support for additional MDX pages, and a focus on large images. Especially designers and/or photographers will love this theme! Built with MDX and Theme UI. Using the Gatsby Theme "@lekoarts/gatsby-theme-emma".
  tags:
    - Portfolio
    - MDX
    - Transitions
    - Styling:CSS-in-JS
    - PWA
  features:
    - MDX
    - react-spring page animations
    - Optional MDX pages which automatically get added to the navigation
    - Fully customizable through the usage of Gatsby Themes (and Theme UI)
    - Light Mode / Dark Mode
    - Google Analytics Support
    - SEO (Sitemap, OpenGraph tags, Twitter tags)
    - Offline Support & WebApp Manifest
- url: https://gatsby-starter-procyon.netlify.com/
  repo: https://github.com/danielmahon/gatsby-starter-procyon
  description: n/a
  tags:
    - PWA
    - CMS:Headless
    - CMS:Other
    - Styling:Material
    - Netlify
  features:
    - Gatsby + ReactJS (server side rendering)
    - GraphCMS Headless CMS
    - DraftJS (in-place) Medium-like Editing
    - Apollo GraphQL (client-side)
    - Local caching between builds
    - Material-UI (layout, typography, components, etc)
    - Styled-Components™-like API via Material-UI
    - Netlify Deployment Friendly
    - Netlify Identity Authentication (enables editing)
    - Automatic versioning, deployment and CHANGELOG
    - Automatic rebuilds with GraphCMS and Netlify web hooks
    - PWA (Progressive Web App)
    - Google Fonts
- url: http://gatsby-starter-product-guy.surge.sh/
  repo: https://github.com/amandeepmittal/gatsby-starter-product-guy
  description: n/a
  tags:
    - Portfolio
  features:
    - Single Page
    - A portfolio Developers and Product launchers alike
    - Using Typography.js easy to switch fonts
    - All your Project/Portfolio Data in Markdown, server by GraphQL
    - Responsive Design, optimized for Mobile devices
- url: https://caki0915.github.io/gatsby-starter-redux/
  repo: https://github.com/caki0915/gatsby-starter-redux
  description: n/a
  tags:
    - Styling:CSS-in-JS
    - Redux
  features:
    - Redux and Redux-devtools.
    - Emotion with a basic theme and SSR
    - Typography.js
    - Eslint rules based on Prettier and Airbnb
- url: http://gatsby-stellar.surge.sh/
  repo: https://github.com/codebushi/gatsby-starter-stellar
  description: Single page starter based on the Stellar site template
  tags:
    - HTML5UP
    - Styling:SCSS
  features:
    - Designed by HTML5 UP
    - Scroll friendly, responsive site. Can be used as a single or multi-page site.
    - Sticky Navigation when scrolling.
    - Scroll spy and smooth scrolling to different sections of the page.
    - Styling with SCSS
- url: http://gatsby-strata.surge.sh/
  repo: https://github.com/codebushi/gatsby-starter-strata
  description: Single page starter based on the Strata site template
  tags:
    - Portfolio
    - HTML5UP
    - Styling:SCSS
  features:
    - Designed by HTML5 UP
    - Super Simple, single page portfolio site
    - Lightbox style React photo gallery
    - Fully Responsive
    - Styling with SCSS
- url: https://gatsby-starter-strict.netlify.com/
  repo: https://github.com/kripod/gatsby-starter-strict
  description: n/a
  tags:
    - Linting
  features:
    - A set of strict linting rules (based on the Airbnb JavaScript Style Guide)
    - lint script
    - Encourage automatic code formatting
    - format script
    - Prefer using Yarn for package management
    - Use EditorConfig to maintain consistent coding styles between different editors and IDEs
    - Integration with Visual Studio Code
    - Pre-configured auto-formatting on file save
    - Based on gatsby-starter-default
- url: https://gatsby-tachyons.netlify.com/
  repo: https://github.com/pixelsign/gatsby-starter-tachyons
  description: no description yet
  tags:
    - Styling:Other
  features:
    - Based on gatsby-starter-default
    - Using Tachyons for CSS.
- url: https://quizzical-mcclintock-0226ac.netlify.com/
  repo: https://github.com/taylorbryant/gatsby-starter-tailwind
  description: A Gatsby v2 starter styled using Tailwind, a utility-first CSS framework. Uses Purgecss to remove unused CSS.
  tags:
    - Styling:Tailwind
  features:
    - Based on gatsby-starter-default
    - Tailwind CSS Framework
    - Removes unused CSS with Purgecss
    - Includes responsive navigation and form examples
- url: http://portfolio-v3.surge.sh/
  repo: https://github.com/amandeepmittal/gatsby-portfolio-v3
  description: n/a
  tags:
    - Portfolio
  features:
    - Single Page, Timeline View
    - A portfolio Developers and Product launchers
    - Bring in Data, plug-n-play
    - Responsive Design, optimized for Mobile devices
    - Seo Friendly
    - Uses Flexbox
- url: https://gatsby-starter-typescript-plus.netlify.com/
  repo: https://github.com/resir014/gatsby-starter-typescript-plus
  description: This is a starter kit for Gatsby.js websites written in TypeScript. It includes the bare essentials for you to get started (styling, Markdown parsing, minimal toolset).
  tags:
    - Styling:CSS-in-JS
    - Language:TypeScript
    - Markdown
  features:
    - TypeScript
    - TSLint (with custom TSLint rules)
    - Markdown rendering with Remark
    - Basic component structure
    - Styling with emotion
- url: https://haysclark.github.io/gatsby-starter-typescript/
  repo: https://github.com/haysclark/gatsby-starter-typescript
  description: n/a
  tags:
    - Language:TypeScript
  features:
    - TypeScript
- url: https://fabien0102-gatsby-starter.netlify.com/
  repo: https://github.com/fabien0102/gatsby-starter
  description: n/a
  tags:
    - Language:TypeScript
    - Styling:Other
    - Testing
  features:
    - Semantic-ui for styling
    - TypeScript
    - Offline support
    - Web App Manifest
    - Jest/Enzyme testing
    - Storybook
    - Markdown linting
- url: https://gatsby-starter-wordpress.netlify.com/
  repo: https://github.com/GatsbyCentral/gatsby-starter-wordpress
  description: Gatsby starter using WordPress as the content source.
  tags:
    - Styling:CSS-in-JS
    - CMS:Wordpress
  features:
    - All the features from gatsby-advanced-starter, plus
    - Leverages the WordPress plugin for Gatsby for data
    - Configured to work with WordPress Advanced Custom Fields
    - Auto generated Navigation for your Wordpress Pages
    - Minimal UI and Styling — made to customize.
    - Styled Components
- url: https://www.concisejavascript.org/
  repo: https://github.com/rwieruch/open-crowd-fund
  description: n/a
  tags:
    - Stripe
    - Firebase
  features:
    - Open source crowdfunding for your own ideas
    - Alternative for Kickstarter, GoFundMe, etc.
    - Secured Credit Card payments with Stripe
    - Storing of funding information in Firebase
- url: https://www.verious.io/
  repo: https://github.com/cpinnix/verious-boilerplate
  description: n/a
  tags:
    - Styling:Other
  features:
    - Components only. Bring your own data, plugins, etc.
    - Bootstrap inspired grid system with Container, Row, Column components.
    - Simple Navigation and Dropdown components.
    - Baseline grid built in with modular scale across viewports.
    - Abstract measurements utilize REM for spacing.
    - One font to rule them all, Helvetica.
- url: https://gatsby-starter-blog-grommet.netlify.com/
  repo: https://github.com/Ganevru/gatsby-starter-blog-grommet
  description: GatsbyJS v2 starter for creating a blog. Based on Grommet v2 UI.
  tags:
    - Blog
    - Markdown
    - Styling:Grommet
    - Language:TypeScript
    - Linting
    - Redux
  features:
    - Grommet v2 UI
    - Easily configurable - see site-config.js in the root
    - Switch between grommet themes
    - Change between light and dark themes (with Redux)
    - Blog posts previews in card style
    - Responsive Design, optimized for Mobile devices
    - styled-components
    - TypeScript and ESLint (typescript-eslint)
    - lint-staged and husky - for linting before commit
- url: https://happy-pare-dff451.netlify.com/
  repo: https://github.com/fhavrlent/gatsby-contentful-typescript-starter
  description: Contentful and TypeScript starter based on default starter.
  tags:
    - CMS:Contentful
    - CMS:Headless
    - Language:TypeScript
    - Styling:CSS-in-JS
  features:
    - Based on default starter
    - TypeScript
    - CSS in JS (Emotion)
    - CMS:Contentful
- url: https://xylo-gatsby-bulma-starter.netlify.com/
  repo: https://github.com/xydac/xylo-gatsby-bulma-starter
  description: Gatsby v2 Starter with Bulma based on default starter.
  tags:
    - Styling:SCSS
    - Styling:Bulma
  features:
    - Based on default starter
    - Bulma Css
    - Sass based Styling
- url: https://maxpou.github.io/gatsby-starter-morning-dew/
  repo: https://github.com/maxpou/gatsby-starter-morning-dew
  description: Gatsby v2 blog starter
  tags:
    - Blog
    - Markdown
    - PWA
    - Disqus
    - SEO
    - Styling:CSS-in-JS
  features:
    - Blog post listing with previews (image + summary) for each blog post
    - Fully configurable
    - Multilang support (blog post only)
    - Syntax highlighting
    - css-in-js (with styled-components)
    - Fully Responsive
    - Tags
    - Google Analytics
    - Disqus comments support
    - Offline support
    - Web App Manifest
    - ESLint
    - Prettier
    - Travis CI
- url: https://gatsby-starter-blog-jumpalottahigh.netlify.com/
  repo: https://github.com/jumpalottahigh/gatsby-starter-blog-jumpalottahigh
  description: Gatsby v2 blog starter with SEO, search, filter, reading progress, mobile menu fab
  tags:
    - Blog
    - Markdown
  features:
    - Blog post listing with previews (image + summary) for each blog post
    - Google structured data
    - Mobile-friendly menu toggled with a floating action button (FAB)
    - Article read progress
    - User feedback component
- url: https://i18n.smakosh.com/
  repo: https://github.com/smakosh/gatsby-starter-i18n
  description: Gatsby v2 Starter with i18n using react-intl and more cool features.
  tags:
    - Styling:CSS-in-JS
    - i18n
  features:
    - Based on default starter
    - i18n with rtl text
    - Stateless components using Recompose
    - Font changes depending on the chosen language
    - SEO (meta tags, openGraph, structured data, twitter and more...)
- url: https://gatsby-starter-mate.netlify.com
  repo: https://github.com/EmaSuriano/gatsby-starter-mate
  description: A portfolio starter for Gatsby integrated with Contentful CMS.
  tags:
    - Styling:CSS-in-JS
    - CMS:Contentful
    - CMS:Headless
    - Portfolio
  features:
    - Gatsby v2
    - Rebass (Styled-components system)
    - React Reveal
    - Dynamic content from Contentful
    - Offline support
    - PWA ready
    - SEO
    - Responsive design
    - Icons from font-awesome
    - Netlify Deployment Friendly
    - Medium integration
    - Social sharing (Twitter, Facebook, Google, LinkedIn)
- url: https://gatsby-starter-typescript-sass.netlify.com
  repo: https://github.com/thetrevorharmon/gatsby-starter-typescript-sass
  description: A basic starter with TypeScript and Sass built in
  tags:
    - Language:TypeScript
    - Styling:SCSS
    - Linting
  features:
    - TypeScript and Sass support
    - TS linter with basic react rules
- url: https://gatsby-simple-contentful-starter.netlify.com/
  repo: https://github.com/cwlsn/gatsby-simple-contentful-starter
  description: A simple starter to display Contentful data in Gatsby, ready to deploy on Netlify. Comes with a detailed article detailing the process.
  tags:
    - CMS:Contentful
    - CMS:Headless
    - Markdown
    - Styling:CSS-in-JS
  features:
    - Gatsby v2
    - Query Contentful data via Gatsby's GraphQL
    - Styled-Components for CSS-in-JS
    - Simple format, easy to create your own site quickly
    - React Helmet for Header Modification
    - Remark for loading Markdown into React
- url: https://gatsby-blog-cosmicjs.netlify.com/
  repo: https://github.com/cosmicjs/gatsby-blog-cosmicjs
  description: Blog that utilizes the power of the Cosmic JS headless CMS for easy content management
  tags:
    - CMS:Cosmic JS
    - CMS:Headless
    - Blog
  features:
    - Uses the Cosmic JS Gatsby source plugin
- url: https://cosmicjs-gatsby-starter.netlify.com/
  repo: https://github.com/cosmicjs/gatsby-starter
  description: Simple Gatsby starter connected to the Cosmic JS headless CMS for easy content management
  tags:
    - CMS:Cosmic JS
    - CMS:Headless
  features:
    - Uses the Cosmic JS Gatsby source plugin
- url: https://www.gatsby-typescript-template.com/
  repo: https://github.com/ikeryo1182/gatsby-typescript-template
  description: This is a standard starter with TypeScript, TSLint, Prettier, Lint-Staged(Husky) and Sass
  tags:
    - Language:TypeScript
    - Linting
    - Styling:SCSS
  features:
    - Category and Tag for post
    - Type Safe by TypeScript
    - Format Safe by TSLint and Prettier with Lint-Staged(Husky)
- url: https://zandersparrow.github.io/gatsby-simple-redux/
  repo: https://github.com/zandersparrow/gatsby-simple-redux
  description: The default starter plus redux
  tags:
    - Redux
  features:
    - Minimal starter based on the official default
    - Includes redux and a simple counter example
- url: https://gatsby-casper.netlify.com/
  repo: https://github.com/scttcper/gatsby-casper
  description: This is a starter blog that looks like the Ghost.io default theme, casper.
  tags:
    - Blog
    - Language:TypeScript
    - Styling:CSS-in-JS
  features:
    - Emotion CSS-in-JS
    - TypeScript
    - Author and tag pages
    - RSS
- url: https://gatsby-universal.netlify.com
  repo: https://github.com/fabe/gatsby-universal
  description: An opinionated Gatsby v2 starter for state-of-the-art marketing sites
  tags:
    - Transitions
    - PWA
    - Styling:CSS-in-JS
    - Linting
    - Markdown
    - SEO
  features:
    - Page Transitions
    - IntersectionObserver, component-based
    - React Context for global UI state
    - styled-components v4
    - Generated media queries for easy use
    - Optimized with Google Lighthouse (100/100)
    - Offline support
    - Manifest support
    - Sitemap support
    - All favicons generated
    - SEO (with Schema JSONLD) & Social Tags
    - Prettier
    - ESLint
- url: https://prismic.lekoarts.de/
  repo: https://github.com/LekoArts/gatsby-starter-prismic
  description: A typography-heavy & light-themed Gatsby Starter which uses the Headless CMS Prismic.
  tags:
    - CMS:Prismic
    - CMS:Headless
    - Styling:CSS-in-JS
    - Linting
    - Blog
    - PWA
    - Testing
  features:
    - Prismic as Headless CMS
    - Uses multiple features of Prismic - Slices, Labels, Relationship fields, Custom Types
    - Emotion for Styling
    - Cypress for End-to-End testing
    - Prism.js highlighting
    - Responsive images with gatsby-image
    - Extensive SEO
    - ESLint & Prettier
- url: https://gatsby-starter-v2-casper.netlify.com/
  repo: https://github.com/GatsbyCentral/gatsby-v2-starter-casper
  description: A blog starter based on the Casper (v1.4) theme.
  tags:
    - Blog
    - PWA
  features:
    - Page pagination
    - CSS
    - Tags
    - Google Analytics
    - Offline support
    - Web App Manifest
    - SEO
- url: https://lumen-v2.netlify.com/
  repo: https://github.com/GatsbyCentral/gatsby-v2-starter-lumen
  description: A Gatsby v2 fork of the lumen starter.
  tags:
    - Blog
    - RSS
    - Disqus
  features:
    - Lost Grid.
    - Beautiful typography inspired by matejlatin/Gutenberg.
    - Mobile-First approach in development.
    - Stylesheet built using Sass and BEM-Style naming.
    - Syntax highlighting in code blocks.
    - Sidebar menu built using a configuration block.
    - Archive organized by tags and categories.
    - Automatic RSS generation.
    - Automatic Sitemap generation.
    - Offline support.
    - Google Analytics support.
    - Disqus Comments support.
- url: https://gatsby-starter-firebase.netlify.com/
  repo: https://github.com/muhajirdev/gatsby-starter-firebase
  description: A Gatsby + Firebase Starter. With Authentication
  tags:
    - Firebase
    - Client-side App
  features:
    - Eslint Airbnb without semicolon and without .jsx extension
    - Firebase
    - Web App Manifest
- url: http://gatsby-lightbox.416serg.me
  repo: https://github.com/416serg/gatsby-starter-lightbox
  description: Showcasing a custom lightbox implementation using `gatsby-image`
  tags:
    - Portfolio
    - SEO
    - Styling:CSS-in-JS
  features:
    - Features a custom, accessible lightbox with gatsby-image
    - Styled with styled-components using CSS Grid
    - React Helmet for SEO
- url: http://jackbravo.github.io/gatsby-starter-i18n-blog/
  repo: https://github.com/jackbravo/gatsby-starter-i18n-blog
  description: Same as official gatsby-starter-blog but with i18n support
  tags:
    - i18n
    - Blog
  features:
    - Translates site name and bio using .md files
    - No extra libraries needed
- url: https://calpa.me/
  repo: https://github.com/calpa/gatsby-starter-calpa-blog
  description: Blog Template X Contentful, Twitter and Facebook style
  tags:
    - Blog
    - Styling:SCSS
  features:
    - GatsbyJS v2, faster than faster
    - Not just Contentful content source, you can use any database
    - Custom style
    - Google Analytics
    - Gitalk
    - sitemap
    - React FontAwesome
    - SEO
    - Offline support
    - Web App Manifest
    - Styled using SCSS
    - Page pagination
    - Netlify optimization
- url: https://gatsby-starter-typescript-power-blog.majidhajian.com/
  repo: https://github.com/mhadaily/gatsby-starter-typescript-power-blog
  description: Minimal Personal Blog with Gatsby and TypeScript
  tags:
    - PWA
    - Blog
    - Language:TypeScript
    - Markdown
  features:
    - Mobile-First approach in development
    - TSLint & Prettier
    - Offline support
    - Category and Tag for post
    - Type Safe by TypeScript
    - Format Safe by TSLint, StyleLint and Prettier with Lint-Staged(Husky)
    - Blog page
    - Syntax highlighting in code blocks
    - Pagination Ready
    - Ready to deploy to GitHub Pages
    - Automatic RSS generation
    - Automatic Sitemap generation
- url: https://gatsby-starter-kentico-cloud.netlify.com/
  repo: https://github.com/Kentico/gatsby-starter-kentico-cloud
  description: Gatsby starter site with Kentico Cloud
  tags:
    - CMS:Headless
  features:
    - Gatsby v2 support
    - Content item <-> content type relationships
    - Language variants relationships
    - Linked items elements relationships
    - Content items in Rich text elements relationships
    - Reverse link relationships
- url: https://gatsby-starter-storybook.netlify.com/
  repo: https://github.com/markoradak/gatsby-starter-storybook
  description: Gatsby starter site with Storybook
  tags:
    - Storybook
    - Styling:CSS-in-JS
    - Linting
  features:
    - Gatsby v2 support
    - Storybook v4 support
    - Styled Components v4 support
    - Styled Reset, ESLint, Netlify Conf
- url: https://jamstack-hackathon-starter.netlify.com/
  repo: https://github.com/sw-yx/jamstack-hackathon-starter
  description: A JAMstack app with authenticated routes, static marketing pages, etc. with Gatsby, Netlify Identity, and Netlify Functions
  tags:
    - Netlify
    - Client-side App
  features:
    - Netlify Identity
    - Netlify Functions
    - Static Marketing pages and Dynamic Client-side Authenticated App pages
- url: https://collective.github.io/gatsby-starter-plone/
  repo: https://github.com/collective/gatsby-starter-plone
  description: A Gatsby starter template to build static sites using Plone as the content source
  tags:
    - CMS:Other
    - CMS:Headless
    - SEO
    - PWA
  features:
    - Creates 1-1 copy of source Plone site
    - Auto generated navigation and breadcrumbs
    - Progressive Web App features
    - Optimized for performance
    - Minimal UI and Styling
- url: https://gatsby-tutorial-starter.netlify.com/
  repo: https://github.com/justinformentin/gatsby-v2-tutorial-starter
  description: Simple, modern designed blog with post lists, tags, and easily customizable code.
  tags:
    - Blog
    - Linting
    - PWA
    - SEO
    - Styling:CSS-in-JS
    - Markdown
  features:
    - Blog post listing with image, summary, date, and tags.
    - Post Tags
    - Post List Filtering
    - Typography.js
    - Emotion styling
    - Syntax Highlighting in Code Blocks
    - Gatsby Image
    - Fully Responsive
    - Offline Support
    - Web App Manifest
    - SEO
    - PWA
    - Sitemap generation
    - Schema.org JSON-LD
    - CircleCI Integration
    - Codeclimate Integration
    - Google Analytics
    - Twitter and OpenGraph Tags
    - ESLint
    - Prettier Code Styling
- url: https://avivero.github.io/gatsby-redux-starter/
  repo: https://github.com/AVivero/gatsby-redux-starter
  description: Gatsby starter site with Redux, Sass, Bootstrap, Css Modules and Material Icons
  tags:
    - Redux
    - Styling:SCSS
    - Styling:Bootstrap
    - Styling:Material
    - Linting
  features:
    - Gatsby v2 support
    - Redux support
    - Sass support
    - Bootstrap v4 support
    - Css Modules support
    - ESLint, Prettier
- url: https://gatsby-typescript-boilerplate.netlify.com/
  repo: https://github.com/leachjustin18/gatsby-typescript-boilerplate
  description: Opinionated Gatsby v2 starter with TypeScript.
  tags:
    - Language:TypeScript
    - PWA
    - Styling:SCSS
    - Styling:PostCSS
  features:
    - TSLint with airbnb & prettier configurations
    - Prettier
    - Stylelint
    - Offline support
    - Type Safe by TypeScript
    - Format on commit with Lint-Staged(Husky)
    - Favicon generation
    - Sitemap generation
    - Autoprefixer with browser list
    - CSS nano
    - CSS MQ Packer
    - Lazy load image(s) with plugin sharp
    - Gatsby Image
    - Netlify optimizations
- url: https://danshai.github.io/gatsbyv2-scientific-blog-machine-learning/
  repo: https://github.com/DanShai/gatsbyv2-scientific-blog-machine-learning
  description: Machine learning ready and scientific blog starter
  tags:
    - Blog
    - Linting
  features:
    - Write easly your scientific blog with katex and publish your research
    - Machine learning ready with tensorflowjs
    - Manipulate csv data
    - draw with graph mermaid
    - display charts with chartjs
- url: https://gatsby-tailwind-styled-components.netlify.com/
  repo: https://github.com/muhajirdev/gatsby-tailwind-styled-components-starter
  description: A Gatsby Starter with Tailwind CSS + Styled Components
  tags:
    - Styling:Tailwind
  features:
    - Eslint Airbnb without semicolon and without .jsx extension
    - Offline support
    - Web App Manifest
- url: https://gatsby-starter-mobx.netlify.com
  repo: https://github.com/borekb/gatsby-starter-mobx
  description: MobX + TypeScript + TSLint + Prettier
  tags:
    - Language:TypeScript
    - Linting
    - Testing
  features:
    - Gatsby v2 + TypeScript
    - MobX with decorators
    - Two examples from @mweststrate's Egghead course
    - .editorconfig & Prettier
    - TSLint
    - Jest
- url: https://tender-raman-99e09b.netlify.com/
  repo: https://github.com/amandeepmittal/gatsby-bulma-quickstart
  description: A Bulma CSS + GatsbyJS Starter Kit
  tags:
    - Styling:Bulma
    - Styling:SCSS
  features:
    - Uses Bulma CSS
    - Sass based Styling
    - Responsive Design
    - Google Analytics Integration
    - Uses Gatsby v2
    - SEO
- url: https://gatsby-starter-notes.netlify.com/
  repo: https://github.com/patricoferris/gatsby-starter-notes
  description: Gatsby starter for creating notes organised by subject and topic
  tags:
    - Markdown
    - Pagination
  features:
    - Create by topic per subject notes that are organised using pagination
    - Support for code syntax highlighting
    - Support for mathematical expressions
    - Support for images
- url: https://gatsby-starter-ttag.netlify.com/
  repo: https://github.com/ttag-org/gatsby-starter-ttag
  description: Gatsby starter with the minimum required to demonstrate using ttag for precompiled internationalization of strings.
  tags:
    - i18n
  features:
    - Support for precompiled string internationalization using ttag and it's babel plugin
- url: https://gatsby-starter-typescript.netlify.com/
  repo: https://github.com/goblindegook/gatsby-starter-typescript
  description: Gatsby starter using TypeScript.
  tags:
    - Markdown
    - Pagination
    - Language:TypeScript
    - PWA
    - Linting
  features:
    - Markdown and MDX
    - Local search powered by Lunr
    - Syntax highlighting
    - Images
    - Styling with Emotion
    - Testing with Jest and react-testing-library
- url: https://gatsby-netlify-cms-example.netlify.com/
  repo: https://github.com/robertcoopercode/gatsby-netlify-cms
  description: Gatsby starter using Netlify CMS
  tags:
    - CMS:Netlify
    - Styling:SCSS
  features:
    - Example of a website for a local developer meetup group
    - NetlifyCMS used for easy data entry
    - Mobile-friendly design
    - Styling done with Sass
    - Gatsby version 2
- url: https://gatsby-typescript-starter-blog.netlify.com/
  repo: https://github.com/frnki/gatsby-typescript-starter-blog
  description: A starter blog for TypeScript-based Gatsby projects with minimal settings.
  tags:
    - Language:TypeScript
    - Blog
  features:
    - Typescrip & TSLint
    - No Styling (No Typography.js)
    - Minimal settings based on official starter blog
- url: https://gatsby-serif.netlify.com/
  repo: https://github.com/jugglerx/gatsby-serif-theme
  description: Multi page/content-type starter using Markdown and SCSS. Serif is a beautiful small business theme for Gatsby. The theme is fully responsive, blazing fast and artfully illustrated.
  tags:
    - Styling:SCSS
    - Markdown
    - Linting
  features:
    - Multiple "content types" for `services`, `team` and `testimonials` using Markdown as the source
    - Graphql query in `gatsby-node.js` using aliases that creates pages and templates by content type based on the folder `src/pages/services`, `src/pages/team`
    - SCSS
    - Responsive design
    - Bootstrap 4 grid and media queries only
    - Responsive menu
    - Royalty free illustrations included
    - SEO titles & meta using `gatsby-plugin-react-helmet`
    - Eslint & Prettier
- url: https://awesome-gatsby-starter.netlify.com/
  repo: https://github.com/South-Paw/awesome-gatsby-starter
  description: Starter with a preconfigured MDX, Storybook and ESLint environment for component first development of your next Gatsby site.
  tags:
    - MDX
    - Markdown
    - Storybook
    - Styling:CSS-in-JS
    - Linting
  features:
    - Gatsby MDX for JSX in Markdown loading, parsing, and rendering of pages
    - Storybook for isolated component development
    - styled-components for CSS-in-JS
    - ESLint with Airbnb's config
    - Prettier integrated into ESLint
    - A few example components and pages with stories and simple site structure
- url: https://santosfrancisco.github.io/gatsby-starter-cv/
  repo: https://github.com/santosfrancisco/gatsby-starter-cv
  description: A simple starter to get up and developing your digital curriculum with GatsbyJS'
  tags:
    - Styling:CSS-in-JS
    - PWA
    - Onepage
  features:
    - Gatsby v2
    - Based on default starter
    - Google Analytics
    - Web App Manifest
    - SEO
    - Styling with styled-components
    - Responsive Design, optimized for Mobile devices
- url: https://vigilant-leakey-a4f8cd.netlify.com/
  repo: https://github.com/BoyWithSilverWings/gatsby-blog-starter
  description: Minimal Blog Starter Template with Styled Components.
  tags:
    - Markdown
    - Styling:CSS-in-JS
    - Blog
  features:
    - Markdown loading, parsing, and rendering of pages
    - Minimal UI for blog
    - Styled-components for CSS-in-JS
    - Prettier added as pre-commit hook
    - Google Analytics
    - Image Optimisation
    - Code Styling and Formatting in markdown
    - Responsive Design
- url: https://inspiring-me-lwz7512.netlify.com/
  repo: https://github.com/lwz7512/gatsby-netlify-identity-starter
  description: Gatsby Netlify Identity Starter with NIW auth support, and content gating, as well as responsive layout.
  tags:
    - Netlify
    - Pagination
  features:
    - Mobile Screen support
    - Privacy control for post content view & profile page
    - User authentication by Netlify Identity Widget/Service
    - Pagination for posts
    - Navigation menu with active status
- url: https://gatsby-starter-event-calendar.netlify.com/
  repo: https://github.com/EmaSuriano/gatsby-starter-event-calendar
  description: Gatsby Starter to display information about events from Google Spreadsheets with Calendars
  tags:
    - Linting
    - Styling:Grommet
    - PWA
    - SEO
    - Google Sheets
  features:
    - Grommet
    - Theming
    - Google Spreadsheet integration
    - PWA
    - A11y
    - SEO
    - Netlify Deployment Friendly
    - ESLint with Airbnb's config
    - Prettier integrated into ESLint
- url: https://gatsby-starter-tech-blog.netlify.com/
  repo: https://github.com/email2vimalraj/gatsby-starter-tech-blog
  description: A simple tech blog starter kit for gatsbyjs
  tags:
    - Blog
    - Portfolio
  features:
    - Markdown based blog
    - Filter blog posts by Tags
    - Easy customization
    - Using styled components
    - Minimal styles
    - Best scoring by Lighthouse
    - SEO support
    - PWA support
    - Offline support
- url: https://infallible-brown-28846b.netlify.com/
  repo: https://github.com/tylergreulich/gatsby-typescript-mdx-prismjs-starter
  description: Gatsby starter using TypeScript, MDX, Prismjs, and styled-components
  tags:
    - Language:TypeScript
    - Linting
    - Testing
    - Styling:CSS-in-JS
    - MDX
  features:
    - Gatsby v2 + TypeScript
    - Syntax highlighting with Prismjs
    - MDX
    - Jest
    - react-testing-library
    - styled-components
- url: https://hardcore-darwin-d7328f.netlify.com/
  repo: https://github.com/BoyWithSilverWings/gatsby-careers-page
  description: A Careers Page for startups using Gatsby
  tags:
    - Markdown
    - Styling:CSS-in-JS
  features:
    - Careers Listing
    - Application Format
    - Markdown for creating job description
    - styled-components
- url: https://saikrishna.me/
  repo: https://github.com/s-kris/gatsby-minimal-portfolio-blog
  description: A minimal portfolio website with blog using Gatsby. Suitable for developers.
  tags:
    - Portfolio
    - Blog
  features:
    - Portfolio Page
    - Timline (Journey) page
    - Minimal
- url: https://gatsby-starter-blog-mdx-demo.netlify.com
  repo: https://github.com/hagnerd/gatsby-starter-blog-mdx
  description: A fork of the Official Gatsby Starter Blog with support for MDX out of the box.
  tags:
    - MDX
    - Blog
  features:
    - MDX
    - Blog
    - RSS Feed
- url: https://gatsby-tailwindcss-sass-starter-demo.netlify.com/
  repo: https://github.com/durianstack/gatsby-tailwindcss-sass-starter
  description: Just another Gatsby Tailwind with SASS starter
  tags:
    - Styling:Tailwind
    - Styling:SCSS
  features:
    - Tailwind, A Utility-First CSS Framework for Rapid UI Development
    - SASS/SCSS
    - Comes with React Helmet for adding site meta tags
    - Includes plugins for offline support out of the box
    - PurgeCSS to shave off unused styles
- url: https://tyra-starter.netlify.com/
  repo: https://github.com/madelyneriksen/gatsby-starter-tyra
  description: A feminine GatsbyJS Starter Optimized for SEO
  tags:
    - SEO
    - Blog
    - Styling:Other
  features:
    - Integration with Social Media and Mailchimp.
    - Styled with Tachyons.
    - Rich structured data on blog posts for SEO.
    - Pagination and category pages.
- url: https://gatsby-starter-styled.netlify.com/
  repo: https://github.com/gregoralbrecht/gatsby-starter-styled
  description: Yet another simple starter with Styled-System, Typography.js, SEO and Google Analytics.
  tags:
    - Styling:CSS-in-JS
    - PWA
    - SEO
  features:
    - Styled-Components
    - Styled-System
    - Rebass Grid
    - Typography.js to easily set up font styles
    - Google Analytics
    - Prettier, ESLint & Stylelint
    - SEO (meta tags and schema.org via JSON-LD)
    - Offline support
    - Web App Manifest
- url: https://gatsby.ghost.org/
  repo: https://github.com/TryGhost/gatsby-starter-ghost
  description: Build lightning-fast, modern publications with Ghost and Gatsby
  tags:
    - CMS:Headless
    - Blog
  features:
    - Ghost integration with ready to go placeholder content and webhooks support
    - Minimal responsive design
    - Pagination for posts, tags, and authors
    - SEO Friendly Meta
    - JSON-LD Schema
    - OpenGraph structured data
    - Twitter Cards meta
    - Sitemap Generation
    - XML Sitemaps
    - Progressive Web App
    - Offline Support
    - RSS Feed
    - Netlify integration ready to deploy
- url: https://traveler-blog.netlify.com/
  repo: https://github.com/QingpingMeng/gatsby-starter-traveler-blog
  description: A fork of the Official Gatsby Starter Blog to build a travler blog with images support
  tags:
    - Blog
    - PWA
    - SEO
    - Styling:Material
    - Styling:CSS-in-JS
  features:
    - Netlify integration ready to deploy
    - Material UI
    - styled-components
    - GitHub markdown css support
- url: https://create-ueno-app.netlify.com
  repo: https://github.com/ueno-llc/ueno-gatsby-starter
  description: Opinionated Gatsby starter by Ueno.
  tags:
    - Language:TypeScript
    - Styling:SCSS
    - Linting
    - Transitions
  features:
    - GraphQL hybrid
    - SEO friendly
    - GSAP ready
    - Nice Devtools
    - GsapTools
    - Ueno plugins
    - SVG to React component
    - Ueno's TSlint
    - Decorators
- url: https://gatsby-sseon-starter.netlify.com/
  repo: https://github.com/SeonHyungJo/gatsby-sseon-starter
  description: Simple starter template for Gatsby
  tags:
    - Blog
    - Disqus
    - Markdown
    - Styling:SCSS
  features:
    - SASS/SCSS
    - Comes with React Helmet for adding site meta tags
    - Add Disqus
    - Nice Pagination
- url: https://gatsby-contentstack-starter.netlify.com/
  repo: https://github.com/contentstack/gatsby-starter-contentstack
  description: A Gatsby starter powered by Headless CMS Contentstack.
  tags:
    - CMS:Headless
    - Blog
  features:
    - Includes Contentstack Delivery API for any environment
    - Dynamic content from Contentstack CMS
- url: https://gatsby-craftcms-barebones.netlify.com
  repo: https://github.com/frankievalentine/gatsby-craftcms-barebones
  description: Barebones setup for using Craft CMS and Gatsby locally.
  tags:
    - CMS:Headless
  features:
    - Full setup instructions included
    - Documented to get you set up with Craft CMS quickly
    - Code referenced in repo
- url: https://gatsby-starter-buttercms.netlify.com/
  repo: https://github.com/ButterCMS/gatsby-starter-buttercms
  description: A starter template for spinning up a Gatsby+ ButterCMS site
  tags:
    - Blog
    - SEO
    - CMS:Headless
  features:
    - Fully functioning blog
    - Navigation between posts with a previous/next post button
    - FAQ Knowledge Base
    - CMS Powered Homepage
    - Customer Case Study example marketing pages
- url: https://master.d2f5ek3dnwfe9v.amplifyapp.com/
  repo: https://github.com/dabit3/gatsby-auth-starter-aws-amplify
  description: This Gatsby starter uses AWS Amplify to implement authentication flow for signing up/signing in users as well as protected client side routing.
  tags:
    - AWS
    - Authentication
  features:
    - AWS Amplify
    - Full authentication workflow
    - Registration form
    - Signup form
    - User sign in
- url: https://gatsby-starter.mdbootstrap.com/
  repo: https://github.com/anna-morawska/gatsby-material-design-for-bootstrap
  description: A simple starter which lets you quickly start developing with Gatsby and Material Design For Bootstrap
  tags:
    - Styling:Material
  features:
    - React Bootstrap with Material Design css framework.
    - Free for personal and commercial use
    - Fully responsive
- url: https://frosty-ride-4ff3b9.netlify.com/
  repo: https://github.com/damassi/gatsby-starter-typescript-rebass-netlifycms
  description:
    A Gatsby starter built on top of MDX (React + Markdown), NetlifyCMS (with
    MDX and netlify-cms-backend-fs support -- no need to deploy), TypeScript,
    Rebass for UI, Styled Components, and Jest for testing. Very little visual
    styling has been applied so that you can bring your own :)
  tags:
    - MDX
    - CMS:Netlify
    - Language:TypeScript
    - Styling:Other
    - Styling:CSS-in-JS
    - Testing
  features:
    - MDX - Markdown + React
    - Netlify CMS (with MDX support)
    - Read and write to local file system via netlify-cms-backend-fs
    - TypeScript
    - Rebass
    - Styled Components
    - Jest
- url: https://bluepeter.github.io/gatsby-material-ui-business-starter/
  repo: https://github.com/bluepeter/gatsby-material-ui-business-starter
  description: Beautiful Gatsby Material Design Business Starter
  tags:
    - Styling:Material
  features:
    - Uses the popular, well-maintained Material UI React component library
    - Material Design theme and icons
    - Rotating home page carousel
    - Simple setup without opinionated setup
    - Fully instrumented for successful PROD deployments
    - Stylus for simple CSS
- url: https://example-company-website-gatsby-sanity-combo.netlify.com/
  repo: https://github.com/sanity-io/example-company-website-gatsby-sanity-combo
  description: This examples combines Gatsby site generation with Sanity.io content management in a neat company website.
  tags:
    - CMS:sanity.io
    - CMS:Headless
    - Blog
  features:
    - Out-of-the-box headless CMS
    - Real-time content preview in Development
    - Fast & frugal builds
    - No accidental missing fields/types
    - Full Render Control with Portable Text
    - gatsby-image support
    - Content types for company info, pages, projects, people, and blog posts
- url: https://gatsby-starter-under-construction.netlify.com/
  repo: https://github.com/robinmetral/gatsby-starter-under-construction
  description: Blazing fast "Under Construction" page with a blazing quick setup.
  tags:
    - Onepage
    - Styling:CSS-in-JS
    - SEO
    - PWA
  features:
    - Configure everything in gatsby-config.js
    - Creative CSS3 background patterns by Lea Verou
    - Built-in Google Fonts support
    - Social icons with react-social-icons
- url: https://gatsby-starter-docz.netlify.com/
  repo: https://github.com/RobinCsl/gatsby-starter-docz
  description: Simple starter where building your own documentation with Docz is possible
  tags:
    - Documentation
  features:
    - Generate nice documentation with Docz, in addition to generating your normal Gatsby site
    - Document your React components in .mdx files
- url: https://gatsby-starter-santa-fe.netlify.com/
  repo: https://github.com/osogrizz/gatsby-starter-santa-fe
  description: A place for artist or designers to display their creations
  tags:
    - Styling:CSS-in-JS
  features:
    - SEO friendly
    - Built-in Google Fonts support
    - Contact Form
    - Customizable Design Template
- url: https://gatsby-hello-friend.now.sh
  repo: https://github.com/panr/gatsby-starter-hello-friend
  description: A simple starter for Gatsby. That's it.
  tags:
    - Pagination
    - Markdown
    - Blog
    - Portfolio
    - Styling:PostCSS
  features:
    - Dark/light mode, depending on your preferences
    - Great reading experience thanks to Inter font, made by Rasmus Andersson
    - Nice code highlighting thanks to PrismJS
    - Responsive youtube/vimeo etc. videos
    - Elastic menu
    - Fully responsive site
- url: https://lgcolella.github.io/gatsby-starter-developer-blog/
  repo: https://github.com/lgcolella/gatsby-starter-developer-blog
  description: A starter to create SEO-friendly, fast, multilanguage, responsive and highly customizable technical blogs/portfolios with the most common features out of the box.
  tags:
    - Blog
    - Portfolio
    - i18n
  features:
    - Multilanguage posts
    - Pagination and image preview for posts
    - Tags
    - SEO
    - Social share buttons
    - Disqus for comments
    - Highlighting for code syntax in posts
    - Dark and light themes available
    - Various available icon sets
    - RSS Feed
    - Web app manifest
- url: https://gatsby.magicsoup.io/
  repo: https://github.com/magicsoup-io/gatsby-starter-magicsoup
  description: A production ready gatsby starter using magicsoup.io
  tags:
    - SEO
    - Markdown
    - Styling:CSS-in-JS
    - Testing
  features:
    - Optimized images with gatsby-image.
    - SEO friendly with react-helmet, gatsby-plugin-sitemap and Google Webmaster Tools!
    - Responsive UIs with magicsoup.io/stock.
    - Static content with gatsby-transform-remark or gatsby-transform-json.
    - Convert Markdown to StyledComponents!
    - Webfonts with gatsby-plugin-web-font-loader.
    - SSR ready!
    - Testing with Jest!
- url: https://foxandgeese.github.io/tiny-agency/
  repo: https://github.com/foxandgeese/tiny-agency
  description: Simple Gatsby.js starter that uses material design and that's perfect for tiny agencies.
  tags:
    - Styling:Material
  features:
    - Uses the popular, well-maintained Material UI React component library
    - Material Design theme and icons
    - Simple setup without opinionated setup
    - Fully instrumented for successful PROD deployments
- url: https://gatsby-shopify.alexander-productions.de/
  repo: https://github.com/AlexanderProd/gatsby-shopify-starter
  description: Kick off your next, ecommerce experience with this Gatsby starter. It is based on the default Gatsby starter to be easily modifiable.
  tags:
    - CMS:Headless
    - SEO
    - eCommerce
    - Styling:CSS-in-JS
  features:
    - Shopping Cart
    - Shopify Integration
    - Product Grid
    - Shopify Store Credentials included
    - Optimized images with gatsby-image.
    - SEO
- url: https://gatejs.netlify.com
  repo: https://github.com/sarasate/gate
  description: API Doc generator inspired by Stripe's API docs
  tags:
    - Documentation
    - Markdown
    - Onepage
  features:
    - API documentation from markdown sources
    - Code samples separated by language
    - Syntax highlighting
    - Everything in a single page
- url: https://hopeful-keller-943d65.netlify.com
  repo: https://github.com/iwilsonq/gatsby-starter-reasonml
  description: Gatsby starter to create static sites using type-safe ReasonML
  tags:
    - Language:Other
    - Blog
    - Styling:CSS-in-JS
  features:
    - Gatsby v2 support
    - bs-platform v4 support
    - Similar to gatsby-starter-blog
- url: https://gatsby-starter-blog-amp-to-pwa.netlify.com/
  repo: https://github.com/tomoyukikashiro/gatsby-starter-blog-amp-to-pwa
  description: Gatsby starter blog with AMP to PWA Strategy
  tags:
    - Blog
    - AMP
    - PWA
  features:
    - Similar to gatsby-starter-blog
    - Support AMP to PWA strategy
- url: https://cvluca.github.io/gatsby-starter-markdown/
  repo: https://github.com/cvluca/gatsby-starter-markdown
  description: Boilerplate for markdown-based website (Documentation, Blog, etc.)
  tags:
    - Markdown
    - Redux
    - Styling:Ant Design
  features:
    - Responsive Web Design
    - Auto generated Sidebar
    - Auto generated Anchor
- url: https://gatsby-starter-wordpress-community.netlify.com/
  repo: https://github.com/pablovila/gatsby-starter-wordpress-community
  description: Starter using gatsby-source-wordpress to display posts and pages from a WordPress site
  tags:
    - CMS:Wordpress
    - Styling:Bulma
    - Blog
    - Pagination
  features:
    - Gatsby v2 support
    - Responsive Web Design
    - WordPress support
    - Bulma and Sass Support for styling
    - Pagination logic
- url: https://gatsby-blogger.netlify.com/
  repo: https://github.com/aslammultidots/blogger
  description: A Simple, clean and modern designed blog with firebase authentication feature and easily customizable code.
  tags:
    - Blog
    - Redux
    - Disqus
    - CMS:Contentful
    - Firebase
  features:
    - Minimal and clean white layout.
    - Dynamic content from Contentful.
    - Blog post listing with previews (image + summary) for each blog post.
    - Disqus commenting system for each blog post.
    - Search post with keyword.
    - Firebase for Authentication.
    - Protected Routes with Authorization.
    - Contact form integration.
- url: https://gatsby-starter-styled-components.netlify.com/
  repo: https://github.com/blakenoll/gatsby-starter-styled-components
  description: The Gatsby default starter modified to use styled-components
  tags:
    - Styling:CSS-in-JS
  features:
    - styled-components
    - sticky footer
- url: https://magazine-example.livingdocs.io/
  repo: https://github.com/livingdocsIO/gatsby-magazine-example
  description: This magazine-starter helps you start out with Livingdocs as a headless CMS.
  tags:
    - Blog
    - CMS:Headless
  features:
    - Minimal and clean white layout.
    - Dynamic content from Livingdocs.
    - Built-in component library.
    - Robust template and theme.
- url: https://gatsby-starter-intl.tomekskuta.pl
  repo: https://github.com/tomekskuta/gatsby-starter-intl
  description: Gatsby v2 i18n starter which makes static pages for every locale and detect your browsers lang. i18n with react-intl.
  tags:
    - i18n
    - Testing
  features:
    - static pages for every language
    - detects your browser locale
    - uses react-intl
    - based on Gatsby Default Starter
    - unit tests with Jest
- url: https://cape.netlify.com/
  repo: https://github.com/juhi-trivedi/cape
  description: A Gatsby - CMS:Contentful demo with Netlify.
  tags:
    - Blog
    - Netlify
    - CMS:Contentful
    - Styling:Bootstrap
  features:
    - Fecthing Dynamic content from Contentful.
    - Blog post listing with previews (image + summary) for each blog post.
    - Contact form integration with Netlify.
    - Grid system inspired by Bootstrap.
- url: https://gatsby-starter-infinite-scroll.baobab.fi/
  repo: https://github.com/baobabKoodaa/gatsby-starter-infinite-scroll
  description: Infinite Scroll and Pagination with 10k photos
  tags:
    - Infinite Scroll
    - Pagination
    - Styling:CSS-in-JS
  features:
    - Infinite Scroll (default mode)
    - Pagination (fallback for users without JS)
    - Toggle between these modes in demo
    - Efficient implementation (only fetch the data that's needed, ship initial items with the page instead of fetch, etc.)
- url: https://jodie.lekoarts.de/
  repo: https://github.com/LekoArts/gatsby-starter-portfolio-jodie
  description: Image-heavy photography portfolio with colorful accents & great typography
  tags:
    - Portfolio
    - PWA
    - Transitions
    - Styling:CSS-in-JS
    - Linting
    - Testing
    - Language:TypeScript
  features:
    - Configurable with theming, CSS Grid & a yaml file for navigation
    - Create your projects by editing a yaml file and putting images into a folder
    - Shows your Instagram posts
    - TypeScript
    - Cypress for End-to-End testing
    - react-spring for animations & transitions
    - Uses styled-components + styled-system
    - SEO with Sitemap, Schema.org JSONLD, Tags
    - Responsive images with gatsby-image
- url: https://amazing-jones-e61bda.netlify.com/
  repo: https://github.com/WebCu/gatsby-material-kit-react
  description: Adaptation of Material Kit React to Gatsby
  tags:
    - Styling:Material
  features:
    - 60 Handcrafted Components
    - 4 Customized Plugins
    - 3 Example Pages
- url: https://relaxed-bhaskara-5abd0a.netlify.com/
  repo: https://github.com/LekovicMilos/gatsby-starter-portfolio
  description: Gatsby portfolio starter for creating quick portfolio
  tags:
    - Portfolio
  features:
    - Showcase of portfolio items
    - About me page
- url: https://gatsby-typescript-scss-docker-starter.netlify.com/
  repo: https://github.com/OFranke/gatsby-typescript-scss-docker
  description: Gatsby starter TypeScript, SCSS, Docker
  tags:
    - Language:TypeScript
    - Styling:SCSS
    - Linting
  features:
    - Format & Commit Safe by ESLint, StyleLint and Prettier with Lint-Staged (Husky), optimized for VS Code
    - Typings for scss files are automatically generated
    - Responsiveness from the beginning through easy breakpoint configuration
    - Enforce the DRY principle, no hardcoded and repeated `margin`, `font-size`, `color`, `box-shadow`, `border-radius` ... properties anymore
    - Docker ready - you can run gatsby dev mode on your machine environment or with docker-compose
- url: https://prismic-i18n.lekoarts.de/
  repo: https://github.com/LekoArts/gatsby-starter-prismic-i18n
  description: Based on gatsby-starter-prismic with Internationalization (i18n) support.
  tags:
    - CMS:Prismic
    - CMS:Headless
    - Styling:CSS-in-JS
    - Linting
    - Blog
    - PWA
    - Testing
    - i18n
  features:
    - Prismic as Headless CMS
    - Uses multiple features of Prismic - Slices, Labels, Relationship fields, Custom Types, Internationalization
    - Emotion for Styling
    - i18n without any third-party libaries
    - Cypress for End-to-End testing
    - Prism.js highlighting
    - Responsive images with gatsby-image
    - Extensive SEO
    - ESLint & Prettier
- url: https://gatsby-starter-landing-page.netlify.com/
  repo: https://github.com/gillkyle/gatsby-starter-landing-page
  description: Single page starter for minimal landing pages
  tags:
    - Onepage
  features:
    - Gatsby image
    - Google Analytics
    - Minimal design
- url: https://thakkaryash94.github.io/gatsby-github-personal-website/
  repo: https://github.com/thakkaryash94/gatsby-github-personal-website
  description: It is a conversion of original GitHub personal website repo which is written in ruby for JS developers. This repository gives you the code you'll need to kickstart a personal website that showcases your work as a software developer. And when you manage the code in a GitHub repository, it will automatically render a webpage with the owner's profile information, including a photo, bio, and repositories.
  tags:
    - Portfolio
    - Onepage
  features:
    - layout config either stacked or sidebar
    - theme dark/light mode
    - post support
- url: http://gatsby-starter-default-intl.netlify.com
  repo: https://github.com/wiziple/gatsby-starter-default-intl
  description: The default Gatsby starter with features of multi-language url routes and browser language detection.
  tags:
    - i18n
  features:
    - Localization (Multilanguage) provided by react-intl.
    - Support automatic redirection based on user's preferred language in browser provided by browser-lang.
    - Support multi-language url routes within a single page component. That means you don't have to create separate pages such as pages/en/index.js or pages/ko/index.js.
    - Based on gatsby-starter-default with least modification.
- url: https://gatsby-starter-julia.netlify.com/
  repo: https://github.com/niklasmtj/gatsby-starter-julia
  description: A minimal blog starter template built with Gatsby
  tags:
    - Markdown
    - Blog
  features:
    - Landingpage
    - Blogoverview
    - Markdown sourcing
    - Estimated reading time
    - Styled component with @emotion
    - Netlify deployment friendly
    - Nunito font as npm module
    - Site meta tags with React Helmet
- url: https://agalp.imedadel.me
  repo: https://github.com/ImedAdel/automatic-gatsbyjs-app-landing-page
  description: Automatically generate iOS app landing page using GatsbyJS
  tags:
    - Onepage
    - PWA
    - SEO
  features:
    - One Configuration file
    - Automatically generate a landing page for your iOS app
    - List app features
    - App Store and Play Store buttons
    - App screenshot and video preview
    - Easily add social media accounts and contact info in the footer via the site-config.js file.
    - Pick custom Font Awesome icons for the feature list via the site-config.js file.
    - Built using Prettier and Styled-Components
    - Easily integrate Google Analytics by adding your ID to site-config.js file.
- url: https://gatsby-starter-shopify-app.firebaseapp.com/install
  repo: https://github.com/gil--/gatsby-starter-shopify-app
  description: Easily create Serverless Shopify Admin Apps powered by Gatsby and Firebase Functions
  tags:
    - Shopify
    - Firebase
  features:
    - 🗄 Firebase Firestore Realtime DB
    - ⚡️ Serverless Functions API layer (Firebase Functions)
    - 💼 Admin API (Graphql) Serverless Proxy
    - 🎨 Shopify Polaris (AppProvider, etc.)
    - 💰 Application Charge Logic (30 days) with variable trial duration
    - 📡 Webhook Validation & Creation
    - 🔑 GDPR Ready (Including GDPR Webhooks)
    - 🏗 CircleCI Config for easy continuous deployments to Firebase
- url: https://gatsby-starter-paperbase.netlify.com/
  repo: https://github.com/willcode4food/gatsby-starter-paperbase
  description: A Gatsby starter that implements the Paperbase Premium Theme from MaterialUI
  tags:
    - Styling:Material
    - Styling:CSS-in-JS
  features:
    - MaterialUI Paperbase theme in Gatsby!
    - Create professional looking admin tools and dashboards
    - Responsive Design
    - MaterialUI Paper Components
    - MaterialUI Tab Components
- url: https://gatsby-starter-devto.netlify.com/
  repo: https://github.com/geocine/gatsby-starter-devto
  description: A GatsbyJS starter template that leverages the Dev.to API
  tags:
    - Blog
    - Styling:CSS-in-JS
  features:
    - Blog post listing with previews (image + summary) for each blog post
- url: https://gatsby-starter-framer-x.netlify.com/
  repo: https://github.com/simulieren/gatsby-starter-framer-x
  description: A GatsbyJS starter template that is connected to a Framer X project
  tags:
    - Language:TypeScript
  features:
    - TypeScript support
    - Easily work in GatsbyJS and Framer X at the same time
- url: https://gatsby-firebase-hosting.firebaseapp.com/
  repo: https://github.com/bijenkorf-james-wakefield/gatsby-firebase-hosting-starter
  description: A starter with configuration for Firebase Hosting and Cloud Build deployment.
  tags:
    - Firebase
    - Linting
  features:
    - Linting with ESLint
    - Jest Unit testing configuration
    - Lint-staged on precommit hook
    - Commitizen for conventional commit messages
    - Configuration for Firebase hosting
    - Configuration for Cloud Build deployment
    - Clear documentation to have your site deployed on Firebase behind SSL in no time!
- url: https://lewis-gatsby-starter-blog.firebaseapp.com
  repo: https://github.com/lewislbr/lewis-gatsby-starter-blog
  description: A simple custom Gatsby starter template to start a new blog or personal website.
  tags:
    - Blog
    - Styling:CSS-in-JS
    - Markdown
    - PWA
    - Portfolio
    - SEO
  features:
    - Blog post listing with summary preview for each blog post.
    - Automatically creates blog pages from Markdown files.
    - CSS in JS with styled-components.
    - Optimized images.
    - Offline capabilities.
    - Auto-generated sitemap and robots.txt.
- url: https://gatsby-starter-stripe.netlify.com/
  repo: https://github.com/brxck/gatsby-starter-stripe
  description: A minimal starter to create a storefront with Gatsby, Stripe, & Netlify Functions.
  tags:
    - Stripe
    - eCommerce
    - Styling:None
  features:
    - Statically generate based on Stripe inventory
    - Dynamically update with live inventory & availability data
    - Checkout powered by Stripe
    - Serverless functions interact with Stripe API
    - Shopping cart persisted in local storage
    - Responsive images with gatsby-image
- url: https://www.jannikbuschke.de/gatsby-antd-docs/
  repo: https://github.com/jannikbuschke/gatsby-antd-docs
  description: A template for documentation websites
  tags:
    - Documentation
    - Language:TypeScript
    - Styling:Ant Design
    - Markdown
    - MDX
  features:
    - Markdown
    - MDX with mdxjs
    - Syntax highlighting with prismjs
    - Anchors
    - Sidebar
    - Sitecontents
    - Landingpage
- url: https://gatsby-starter.haezl.at
  repo: https://github.com/haezl/gatsby-starter-haezl
  description: A lightweight, mobile first blog starter with infinite scroll and Material-UI design for Gatsby.
  tags:
    - Blog
    - Language:TypeScript
    - Linting
    - Styling:CSS-in-JS
    - Styling:Material
    - Markdown
    - PWA
  features:
    - Landing Page
    - Portfolio section
    - Blog post listing with a preview for each post
    - Infinite scroll instead of next and previous buttons
    - Blog posts generated from Markdown files
    - About Page
    - Responsive Design
    - PWA (Progressive Web App) support
    - MobX
    - Customizable
- url: https://gatsby-starter-fine.netlify.com/
  repo: https://github.com/toboko/gatsby-starter-fine
  description: A mutli-response and light, mobile first blog starter with columns layout and Seo optimization.
  tags:
    - Blog
    - Markdown
    - Portfolio
    - SEO
  features:
    - Blog
    - Portfolio section
    - Customizable
    - Markdown
    - Optimized images
    - Sitemap Page
    - Seo Ready
- url: https://ugglr.github.io/gatsby-clean-portfolio/
  repo: https://github.com/ugglr/gatsby-clean-portfolio
  description: A clean themed Software Engineer Portfolio site, showcasing soft skills on the front page, features project card showcases, about page. Responsive through react-bootstrap components together with custom CSS style sheets. SEO configured, just need to add google analytics tracking code.
  tags:
    - Portfolio
    - SEO
    - Styling:Bootstrap
  features:
    - Resume
    - CV
    - google analytics
    - easy favicon swap
    - Gatsby SEO plugin
    - Clean layout
    - White theme
    - grid using react-bootstrap
    - bootstrap4 classes available
    - font-awesome Library for icons
    - Portfolio site for developers
    - custom project cards
    - easily extendable to include blog page
    - Responsive design
- url: https://gatsby-documentation-starter.netlify.com/
  repo: https://github.com/whoisryosuke/gatsby-documentation-starter
  description: Automatically generate docs for React components using MDX, react-docgen, and GatsbyJS
  tags:
    - Documentation
    - MDX
    - SEO
  features:
    - Parses all React components (functional, stateful, even stateless!) for JS Docblocks and Prop Types.
    - MDX - Write your docs in Markdown and include React components using JSX!
    - Lightweight (only what you need)
    - Modular (easily fits in any React project!)
    - Props table component
    - Customizable sidebar navigation
    - Includes SEO plugins Google Analytics, Offline, Manifest, Helmet.
- url: http://gatsby-absurd.surge.sh/
  repo: https://github.com/ajayns/gatsby-absurd
  description: A Gatsby starter using illustrations from https://absurd.design/
  tags:
    - Onepage
    - Styling:CSS-in-JS
  features:
    - Uses surreal illustrations from absurd.design.
    - Landing page structure split into sections
    - Basic UX/UX elements ready. navbar, smooth scrolling, faqs, theming
    - Convenient image handling and data separation
- url: https://gatsby-starter-quiz.netlify.com/
  repo: https://github.com/raphadeluca/gatsby-starter-quiz
  description: Create rich quizzes with Gatsby & Mdx. No need of database or headless CMS. Manage your data directly in your Mdx file's frontmatter and write your content in the body. Customize your HTML tags, use react components from a library or write your owns. Navigation will be automatically created between each question.
  tags:
    - MDX
  features:
    - Data quiz in the frontmatter
    - Rich customizable content with MDX
    - Green / Red alert footer on user's answer
    - Navigation generated based on the index of each question
- url: https://gatsby-starter-accessibility.netlify.com/
  repo: https://github.com/benjamingrobertson/gatsby-starter-accessibility
  description: The default Gatsby starter with powerful accessibility tools built-in.
  tags:
    - Storybook
    - Linting
  features:
    - 🔍 eslint-plugin-jsx-a11y for catching accessibility issues while authoring code
    - ✅ lint:staged for adding a pre-commit hook to catch accessibility linting errors
    - 📣 react-axe for console reporting of accessibility errors in the DOM during development
    - 📖 storybook setup for accessibility reporting on individual components
- url: https://gatsby-theme-ggt-material-ui-blog.netlify.com/
  repo: https://github.com/greatgatsbyjsthemes/gatsby-starter-ggt-material-ui-blog
  description: Starter material-ui blog utilizing a Gatsby theme!
  tags:
    - Blog
    - MDX
  features:
    - Uses MDX with Gatsby theme for quick and easy set up
    - Material-ui design with optional config passed into the theme options
    - Gradient background with sitemap, rss feed, and offline capabilities
- url: https://gatsby-starter-blog-typescript.netlify.com/
  repo: https://github.com/gperl27/Gatsby-Starter-Blog-Typescript
  description: Gatsby starter blog with TypeScript
  tags:
    - Blog
    - Language:TypeScript
    - Styling:CSS-in-JS
  features:
    - Includes all features that come with Gatsby's official starter blog
    - TypeScript for type-safety out of the box
    - Styled components in favor of inline styles
    - Transition Link for nice page transitions
    - Type definitions from GraphQL schema (with code generation)
    - Type definitions from grapql schema (with code generation)
- url: https://gatsby-starter-sass.netlify.com/
  repo: https://github.com/colbyfayock/gatsby-starter-sass
  description: A Gatsby starter with Sass and no assumptions!
  tags:
    - Styling:SCSS
  features:
    - Sass stylesheets to manage your CSS (SCSS flavored)
    - Simple, minimal base setup to get started
    - No baked in configurations or assumptions
- url: https://billyjacoby.github.io/gatsby-react-bootstrap-starter/
  repo: https://github.com/billyjacoby/gatsby-react-bootstrap-starter
  description: GatsbyJS starter with react-bootstrap and react-icons
  tags:
    - Styling:Bootstrap
    - Styling:SCSS
  features:
    - SASS stylesheets to make styling components easy
    - Sample navbar that sticks to the top of the page on scroll
    - Includes react-icons to make adding icons to your app super simple
- url: https://gatsbystartermdb.netlify.com
  repo: https://github.com/jjcav84/mdbreact-gatsby-starter
  description: GatsbyJS starter built with MDBootstrap React free version
  tags:
    - Styling:Bootstrap
  features:
    - Material Design, Bootstrap, and React
    - Contact form and Google Map components
    - Animation
    - documentation and component library can be found at mdboostrap's website
- url: https://gatsby-starter-primer.netlify.com/
  repo: https://github.com/thomaswangio/gatsby-starter-primer
  description: A Gatsby starter featuring GitHub Primer Design System and React components
  tags:
    - Styling:Other
    - Styling:CSS-in-JS
    - SEO
    - Landing Page
  features:
    - Primer React Components
    - Styled Components
    - Gatsby Image
    - Better SEO component with appropriate OG image and appropriate fallback meta tags
- url: https://pranshuchittora.github.io/gatsby-material-boilerplate
  repo: https://github.com/pranshuchittora/gatsby-material-boilerplate
  description: A simple starter to get up and developing quickly with Gatsby in material design
  tags:
    - Styling:Material
  features:
    - Material design
    - Sass/SCSS
    - Tags
    - Categories
    - Google Analytics
    - Offline support
    - Web App Manifest
    - SEO
- url: https://anubhavsrivastava.github.io/gatsby-starter-hyperspace
  repo: https://github.com/anubhavsrivastava/gatsby-starter-hyperspace
  description: Single page starter based on the Hyperspace site template, with landing, custom and Elements(Component) page
  tags:
    - HTML5UP
    - Styling:SCSS
    - Onepage
    - Landing Page
  features:
    - Designed by HTML5 UP
    - Simple one page site that’s perfect for personal portfolios
    - Fully Responsive
    - Styling with SCSS
    - Offline support
    - Web App Manifest
- url: https://anubhavsrivastava.github.io/gatsby-starter-identity
  repo: https://github.com/anubhavsrivastava/gatsby-starter-identity
  description: Single page starter based on the Identity site template by HTML5 up, suitable for one page portfolio.
  tags:
    - HTML5UP
    - Styling:SCSS
    - Onepage
    - Landing Page
    - PWA
  features:
    - Designed by HTML5 UP
    - Simple one page personal portfolio
    - Fully Responsive
    - Styling with SCSS
    - Offline support
    - Web App Manifest
- url: https://hopeful-ptolemy-cd840b.netlify.com/
  repo: https://github.com/tonydiaz/gatsby-landing-page-starter
  description: A simple landing page starter for idea validation using material-ui. Includes email signup form and pricing section.
  tags:
    - Styling:Material
    - Landing Page
  features:
    - SEO
    - Mailchimp integration
    - Material-UI components
    - Responsive
    - Pricing section
    - Benefits section
    - Email signup form
    - Easily configurable
    - Includes standard gatsby starter features
- url: https://anubhavsrivastava.github.io/gatsby-starter-aerial
  repo: https://github.com/anubhavsrivastava/gatsby-starter-aerial
  description: Single page starter based on the Aerial site template by HTML5 up, suitable for one page personal page.
  tags:
    - HTML5UP
    - Styling:SCSS
    - Onepage
    - Landing Page
    - PWA
  features:
    - Designed by HTML5 UP
    - Simple one page personal portfolio
    - Fully Responsive
    - Styling with SCSS
    - Offline support
    - Web App Manifest
- url: https://anubhavsrivastava.github.io/gatsby-starter-eventually
  repo: https://github.com/anubhavsrivastava/gatsby-starter-eventually
  description: Single page starter based on the Eventually site template by HTML5 up, suitable for upcoming product page.
  tags:
    - HTML5UP
    - Styling:SCSS
    - Landing Page
    - PWA
  features:
    - Designed by HTML5 UP
    - Fully Responsive
    - Styling with SCSS
    - Offline support
    - Web App Manifest
- url: https://jovial-jones-806326.netlify.com/
  repo: https://github.com/GabeAtWork/gatsby-elm-starter
  description: An Elm-in-Gatsby integration, based on gatsby-plugin-elm
  tags:
    - Language:Other
  features:
    - Elm language integration
- url: https://anubhavsrivastava.github.io/gatsby-starter-readonly
  repo: https://github.com/anubhavsrivastava/gatsby-starter-readonly
  description: Single page starter based on the ReadOnly site template by HTML5 up, with landing and Elements(Component) page
  tags:
    - HTML5UP
    - Onepage
    - Styling:SCSS
    - Landing Page
    - PWA
  features:
    - Designed by HTML5 UP
    - Fully Responsive
    - Styling with SCSS
    - Offline support
    - Web App Manifest
- url: https://anubhavsrivastava.github.io/gatsby-starter-prologue
  repo: https://github.com/anubhavsrivastava/gatsby-starter-prologue
  description: Single page starter based on the Prologue site template by HTML5 up, for portfolio pages
  tags:
    - HTML5UP
    - Onepage
    - Styling:SCSS
    - Portfolio
    - PWA
  features:
    - Designed by HTML5 UP
    - Fully Responsive
    - Styling with SCSS
    - Offline support
    - Web App Manifest
- url: https://gatsby-london.netlify.com
  repo: https://github.com/ImedAdel/gatsby-london
  description: A custom, image-centric theme for Gatsby.
  tags:
    - Portfolio
    - Blog
    - Styling:PostCSS
  features:
    - Post thumbnails in the homepage
    - Built with PostCSS
    - Made for image-centeric portfolios
    - Based on London for Ghost
- url: https://anubhavsrivastava.github.io/gatsby-starter-overflow
  repo: https://github.com/anubhavsrivastava/gatsby-starter-overflow
  description: Single page starter based on the Overflow site template by HTML5 up, with landing and Elements(Component) page
  tags:
    - HTML5UP
    - Onepage
    - Styling:SCSS
    - Portfolio
    - PWA
  features:
    - Designed by HTML5 UP
    - Fully Responsive
    - Image Gallery
    - Styling with SCSS
    - Offline support
    - Web App Manifest
- url: https://cosmicjs.com/apps/gatsby-agency-portfolio/demo
  repo: https://github.com/cosmicjs/gatsby-agency-portfolio
  description: Static Webpage for displaying your agencies skills and past work.  Implements 4 sections for displaying information about your company, A home page, information about services, projects, and the people in your organization.
  tags:
    - Blog
    - Portfolio
    - CMS:Cosmic JS
  features:
    - Landing Page
    - Home
    - Services
    - Projects
    - People
- url: https://cosmicjs.com/apps/gatsby-localization-app-starter/demo
  repo: https://github.com/cosmicjs/gatsby-localization-app-starter
  description: A localized Gatsby starter application powered by Cosmic JS.
  tags:
    - CMS:Cosmic JS
    - i18n
  features:
    - Gatsby localization starter app
- url: https://cosmicjs.com/apps/gatsby-docs/demo
  repo: https://github.com/cosmicjs/gatsby-docs-app
  description: Be able to view and create documentation using Gatsby and Cosmic JS. Leveraging the speed and high powered APIs of the Gatsby framework and the simplicity and scalability of Cosmic JS.
  tags:
    - CMS:Cosmic JS
    - Documentation
  features:
    - manage docs in static web file format for zippy delivery
- url: https://cosmicjs.com/apps/gatsby-ecommerce-website/demo
  repo: https://github.com/a9kitkumar/Gatsby-Ecommerce
  description: A localized Gatsby starter application powered by Cosmic JS.
  tags:
    - CMS:Cosmic JS
    - eCommerce
  features:
    - Stores products, orders using Cosmic JS as a database and a server
- url: https://harshil1712.github.io/gatsby-starter-googlesheets/
  repo: https://github.com/harshil1712/gatsby-starter-googlesheets
  description: A starter using Google Sheets as data source
  tags:
    - Google Sheets
    - SEO
    - Blog
  features:
    - Uses Google Sheets for data
    - Easily configurable
- url: https://the-plain-gatsby.netlify.com/
  repo: https://github.com/wangonya/the-plain-gatsby
  description: A simple minimalist starter for your personal blog.
  tags:
    - Blog
    - Markdown
  features:
    - Minimalist design
    - Next and previous blog post navigation
    - About page
    - Markdown support
- url: https://gatsby-starter-blockstack.openintents.org
  repo: https://github.com/friedger/gatsby-starter-blockstack
  description: A starter using Blockstack on client side
  tags:
    - Authentication
  features:
    - Uses Blockstack
    - Client side app
- url: https://anubhavsrivastava.github.io/gatsby-starter-multiverse
  repo: https://github.com/anubhavsrivastava/gatsby-starter-multiverse
  description: Single page starter based on the Multiverse site template by HTML5 up, with landing and Elements(Component) page
  tags:
    - HTML5UP
    - Onepage
    - Styling:SCSS
    - Portfolio
    - PWA
  features:
    - Designed by HTML5 UP
    - Fully Responsive
    - Image Gallery
    - Styling with SCSS
    - Offline support
    - Web App Manifest
- url: https://anubhavsrivastava.github.io/gatsby-starter-highlights
  repo: https://github.com/anubhavsrivastava/gatsby-starter-highlights
  description: Single page starter based on the Highlights site template by HTML5 up, with landing and Elements(Component) page
  tags:
    - HTML5UP
    - Onepage
    - Styling:SCSS
    - Portfolio
    - PWA
  features:
    - Designed by HTML5 UP
    - Fully Responsive
    - Image Gallery
    - Styling with SCSS
    - Offline support
    - Web App Manifest
- url: https://gatsby-starter-material-business-markdown.netlify.com/
  repo: https://github.com/ANOUN/gatsby-starter-material-business-markdown
  description: A clean, modern starter for businesses using Material Design Components
  tags:
    - Blog
    - Markdown
    - PWA
    - Styling:Material
    - Styling:SCSS
  features:
    - Minimal, Modern Business Website Design
    - Material Design Components
    - MDC React Components
    - MDC Theming
    - Blog
    - Home Page
    - Contact Page
    - Contact Form
    - About Page
    - Mobile-First approach in development
    - Fully Responsive
    - Markdown
    - PWA
- url: https://gatsby-starter-default-typescript.netlify.com/
  repo: https://github.com/andykenward/gatsby-starter-default-typescript
  description: Starter Default TypeScript
  tags:
    - Language:TypeScript
  features:
    - TypeScript
    - Typing generation for GraphQL using GraphQL Code Generator
    - Comes with React Helmet for adding site meta tags
    - Based on Gatsby Starter Default
- url: http://gatsbyhoney.davshoward.com/
  repo: https://github.com/davshoward/gatsby-starter-honey
  description: A delicious baseline for Gatsby (v2).
  tags:
    - Styling:PostCSS
    - SEO
  features:
    - Gatsby v2
    - SEO (including robots.txt, sitemap generation, automated yet customisable metadata, and social sharing data)
    - Google Analytics
    - PostCSS support
    - Developer environment variables
    - Accessibility support
    - Based on Gatsby Starter Default
- url: https://material-ui-starter.netlify.com/
  repo: https://github.com/dominicabela/gatsby-starter-material-ui
  description: This starter includes Material UI boilerplate and configuration files along with the standard Gatsby configuration files. It provides a starting point for developing Gatsby apps with the Material UI framework.
  tags:
    - SEO
    - Styling:Material
  features:
    - Material UI Framework
    - Roboto Typeface (self hosted)
    - SEO
    - Offline Support
    - Based on Gatsby Default Starter
- url: https://developer-diary.netlify.com/
  repo: https://github.com/willjw3/gatsby-starter-developer-diary
  description: A blog template created with web developers in mind. Totally usable right out of the box, but minimalist enough to be easily modifiable.
  tags:
    - Blog
    - Markdown
    - Pagination
    - SEO
  features:
    - Ready to go - Blog author name, author image, etc,... can be easily added using a config file
    - Blog posts created as markdown files
    - Gatsby v.2
    - Mobile responsive
    - Pagination
    - Category and tag pages
    - Social media sharing icons in each post
    - Icons from React Icons (Font Awesome, Devicons, etc,...)
    - Beautiful tech-topic tags to attach to your web-development-related blog posts
    - Developer-relevant social media icon links, including GitHub, Stack Overflow, and freeCodeCamp
- url: https://anubhavsrivastava.github.io/gatsby-starter-paradigmshift
  repo: https://github.com/anubhavsrivastava/gatsby-starter-paradigmshift
  description: Single page starter based on the Paradigm Shift site template by HTML5 up, with landing and Elements(Component) page
  tags:
    - HTML5UP
    - Onepage
    - Styling:SCSS
    - Portfolio
    - PWA
  features:
    - Designed by HTML5 UP
    - Fully Responsive
    - Image Gallery
    - Styling with SCSS
    - Offline support
    - Web App Manifest
- url: https://dazzling-heyrovsky-62d4f9.netlify.com/
  repo: https://github.com/s-kris/gatsby-starter-medium
  description: A GatsbyJS starter blog as close as possible to medium.
  tags:
    - Markdown
    - Styling:CSS-in-JS
  features:
    - Careers Listing
    - Mobile Responsive
- url: https://gatsby-personal-starter-blog.netlify.com
  repo: https://github.com/thomaswangio/gatsby-personal-starter-blog
  description: Gatsby starter for personal blogs! Blog configured to run at /blog and with Netlify CMS and gatsby-remark-vscode.
  tags:
    - Blog
    - Markdown
    - Styling:CSS-in-JS
    - CMS:Netlify
  features:
    - Netlify CMS
    - VSCode syntax highlighting
    - Styled Components
- url: https://anubhavsrivastava.github.io/gatsby-starter-phantom
  repo: https://github.com/anubhavsrivastava/gatsby-starter-phantom
  description: Single page starter based on the Phantom site template by HTML5 up, with landing, generic and Elements(Component) page
  tags:
    - HTML5UP
    - Onepage
    - Styling:SCSS
    - PWA
  features:
    - Designed by HTML5 UP
    - Fully Responsive
    - Styling with SCSS
    - Offline support
    - Web App Manifest
- url: https://gatsby-starter-internationalized.ack.ee/
  repo: https://github.com/AckeeCZ/gatsby-starter-internationalized
  description: A simple starter for fully internationalized websites, including route internationalization.
  tags:
    - i18n
  features:
    - internationalized page content - via react-intl
    - internationalized routes - via language configuration
    - lightweight - includes only internationalization code
    - LocalizedLink - built-in link component handling route generation
    - LanguageSwitcher - built-in language switcher component
- url: https://gatsby-starter-bee.netlify.com/
  repo: https://github.com/JaeYeopHan/gatsby-starter-bee
  description: A simple starter for blog with fresh UI.
  tags:
    - Blog
    - Netlify
    - Disqus
    - SEO
  features:
    - Code highlight with Fira Code font
    - Emoji (emojione)
    - Social share feature (Twitter, Facebook)
    - Comment feature (disqus, utterances)
    - Sponsor service (Buy-me-a-coffee)
    - CLI Tool
- url: https://learn.hasura.io/graphql/react/introduction
  repo: https://github.com/hasura/gatsby-gitbook-starter
  description: A starter to generate docs/tutorial websites based on GitBook theme.
  tags:
    - Documentation
    - MDX
    - Markdown
    - SEO
  features:
    - Write in Markdown / MDX and generate responsive documentation/tutorial web apps
    - Fully Configurable
    - Syntax highlighting with Prismjs
    - Code diffing with +/-
    - Google Analytics Integration
    - SEO Tags with MDX frontmatter
    - Edit on GitHub button
    - Fully Customisable with rich embeds using React in MDX.
- url: https://gatsby-starter-blog-with-lunr.netlify.com/
  repo: https://github.com/lukewhitehouse/gatsby-starter-blog-with-lunr
  description: Building upon Gatsby's blog starter with a Lunr.js powered Site Search.
  tags:
    - Blog
    - Search
  features:
    - Same as the official starter blog
    - Integration with Lunr.js
- url: https://oneshopper.netlify.com
  repo: https://github.com/rohitguptab/OneShopper
  description: This Starter is created for Ecommerce site with Gatsby + Contentful and snipcart
  tags:
    - eCommerce
    - CMS:Contentful
    - Blog
    - SEO
    - Disqus
  features:
    - Blog post listing with previews for each blog post.
    - Store page listing all the Products and includes features like Rating, Price, Checkout, More then one Product images with tabbing.
    - Contact form with Email notification.
    - Index pages design with Latest Post, Latest Blog, Deal of week and Banner.
- url: https://anubhavsrivastava.github.io/gatsby-starter-spectral
  repo: https://github.com/anubhavsrivastava/gatsby-starter-spectral
  description: Single page starter based on the Spectral site template by HTML5 up, with landing, Generic and Elements(Component) page
  tags:
    - HTML5UP
    - Onepage
    - Styling:SCSS
    - Portfolio
    - PWA
  features:
    - Designed by HTML5 UP
    - Fully Responsive
    - Styling with SCSS
    - Offline support
    - Web App Manifest
- url: https://anubhavsrivastava.github.io/gatsby-starter-directive
  repo: https://github.com/anubhavsrivastava/gatsby-starter-directive
  description: Single page starter based on the Directive site template by HTML5 up, with landing and Elements(Component) page
  tags:
    - HTML5UP
    - Onepage
    - Styling:SCSS
    - Portfolio
    - PWA
  features:
    - Designed by HTML5 UP
    - Fully Responsive
    - Styling with SCSS
    - Offline support
    - Web App Manifest
- url: https://histaff.io/
  repo: https://github.com/histaff/website-static
  description: It's a beautiful starter static website which useful plugins based on Gatsby
  tags:
    - Styling:SCSS
    - Landing Page
    - Onepage
  features:
    - Fully Responsive
    - Styling with SCSS
    - Very similar to gatsby-starter-netlify-cms, slightly more configurable (eg set site-title in gatsby-config) with Bootstrap/Bootswatch instead of bulma
    - LocalizedLink - built-in link component handling route generation
- url: https://gatsby-kea-starter.netlify.com/
  repo: https://github.com/benjamin-glitsos/gatsby-kea-starter
  description: Gatsby starter with redux and sagas made simpler by the Kea library
  tags:
    - Redux
  features:
    - The Kea library makes redux and sagas extremely simple and concise
- url: https://anubhavsrivastava.github.io/gatsby-starter-solidstate
  repo: https://github.com/anubhavsrivastava/gatsby-starter-solidstate
  description: Single page starter based on the Solid State site template by HTML5 up, with landing, Generic and Elements(Component) page
  tags:
    - HTML5UP
    - Onepage
    - Styling:SCSS
    - Portfolio
    - PWA
  features:
    - Designed by HTML5 UP
    - Fully Responsive
    - Styling with SCSS
    - Offline support
    - Web App Manifest
- url: https://yellowcake.netlify.com/
  repo: https://github.com/thriveweb/yellowcake
  description: A starter project for creating lightning-fast websites with Gatsby v2 and Netlify-CMS v2 + Uploadcare integration.
  tags:
    - CMS:Netlify
    - Netlify
    - Blog
    - SEO
  features:
    - Uploadcare
    - Netlify Form
    - Category list (with navigation)
    - Featured post
    - Next and prev post
    - SEO component
- url: https://anubhavsrivastava.github.io/gatsby-starter-fractal
  repo: https://github.com/anubhavsrivastava/gatsby-starter-fractal
  description: Single page starter based on the Fractal site template by HTML5 up, with landing and Elements(Component) page
  tags:
    - HTML5UP
    - Onepage
    - Styling:SCSS
    - Portfolio
    - PWA
  features:
    - Designed by HTML5 UP
    - Fully Responsive
    - Styling with SCSS
    - Offline support
    - Web App Manifest
- url: https://minimal-gatsby-ts-starter.netlify.com/
  repo: https://github.com/TheoBr/minimal-gatsby-typescript-starter
  description: Minimal TypeScript Starter
  tags:
    - Language:TypeScript
  features:
    - TypeScript
    - ESLint + optional rule enforcement with Husky
    - Prettier
    - Netlify ready
    - Minimal
- url: https://gatsby-typescript-starter-default.netlify.com/
  repo: https://github.com/RobertoMSousa/gatsby-typescript-starter-default
  description: Simple gatsby starter using typescript and eslint instead of outdated tslint.
  tags:
    - Language:TypeScript
    - SEO
    - Linting
  features:
    - Comes with React Helmet for adding site meta tags
    - Includes plugins for offline support out of the box
    - TypeScript
    - Prettier & eslint to format & check the code
- url: https://gatsby-starter-carraway.netlify.com/
  repo: https://github.com/endymion1818/gatsby-starter-carraway
  description: a Gatsby starter theme with Accessibility features, TypeScript, Jest, some basic UI elements, and a CircleCI pipeline
  tags:
    - Language:TypeScript
    - Pagination
    - Search
    - Testing
  features:
    - Paginated post archive
    - Site search with Lunr.js
    - Categories and category archive pages
    - Minimal CSS defaults using styled-components, including system font stack
    - Some fundamental Accessibility features including tabbable navigation & "Skip to content" link
    - UI elements including multi-column layout using CSS Grid (with float fallback), header component with logo, basic navigation & search and a footer with 3-column layout, logo and 2 menu areas
    - TypeScript & Testing including some sensible TypeScript defaults, tests with @testing-library/react, pre-commit and pre-push hooks. Set up includes enums for repeating values such as font & background colours
    - Setup for a CircleCI pipeline so you can run the above tests in branches before merging to master
    - Markdown posts _and_ pages (pages don't appear in the post archive)
- url: https://www.quietboy.net
  repo: https://github.com/zhouyuexie/gatsby-starter-quiet
  description: Gatsby out of the box blog, use TypeScript and highly customized style.
  tags:
    - Language:TypeScript
    - Styling:SCSS
    - SEO
    - Linting
    - RSS
    - Pagination
    - PWA
  features:
    - TypeScript
    - TsLint & Prettier
    - Tag list
    - Custom page layout
    - Switch the dark mode according to the system theme
    - Scss
    - Pagination
- url: https://compassionate-morse-5204bf.netlify.com/
  repo: https://github.com/deamme/gatsby-starter-prismic-resume
  description: Gatsby Resume/CV page with Prismic integration
  tags:
    - CMS:Prismic
    - CMS:Headless
    - Styling:CSS-in-JS
    - Onepage
    - Linting
  features:
    - One-page resume/CV
    - Prismic as Headless CMS
    - Emotion for styling
    - Uses multiple features of Prismic - Slices, Labels, Custom Types
    - ESLint & Prettier
- url: https://anubhavsrivastava.github.io/gatsby-starter-resume
  repo: https://github.com/anubhavsrivastava/gatsby-starter-resume
  description: Single page starter based on the Resume site template by startbootstrap for resume/portfolio page
  tags:
    - Onepage
    - Styling:SCSS
    - PWA
  features:
    - Designed by startbootstrap
    - Fully Responsive
    - Styling with SCSS
    - Offline support
    - Web App Manifest
- url: https://gatsby-starter-typescript-jest.netlify.com/
  repo: https://github.com/denningk/gatsby-starter-typescript-jest
  description: Barebones Gatsby starter with TypeScript, Jest, GitLab-CI, and other useful configurations
  tags:
    - Language:TypeScript
    - Testing
    - AWS
    - Linting
    - SEO
  features:
    - All components from default Gatsby starter converted to TypeScript
    - Jest testing configured for TypeScript with ts-jest
    - Detailed guide on how to deploy using AWS S3 buckets included in README
    - .gitlab-ci.yml file with blanks that can be customized for any Gatsby project
    - Configurations for EditorConfig, Prettier, and ESLint (for TypeScript)
- url: https://gatsby-starter-apollo.smakosh.com/app/
  repo: https://github.com/smakosh/gatsby-apollo-starter
  description: Gatsby Apollo starter - with client side routing
  tags:
    - Client-side App
    - SEO
    - Styling:CSS-in-JS
  features:
    - Apollo provider & Client side routing
    - Eslint/Prettier configured
    - Easy to customize
    - Nice project structure
    - Flex Grid components easy to customize
- url: https://portfolio.smakosh.com/
  repo: https://github.com/smakosh/gatsby-portfolio-dev
  description: A portfolio for developers
  tags:
    - Portfolio
    - SEO
    - Netlify
    - Onepage
    - Styling:CSS-in-JS
  features:
    - Eslint/Prettier configured
    - Scores 100% on a11y / Performance / PWA / SEO
    - PWA (desktop & mobile)
    - Easy to customize
    - Nice project structure
    - Amazing illustrations by Undraw.co
    - Tablet & mobile friendly
    - Continuous deployment with Netlify
    - A contact form protected by Google Recaptcha
    - Can be deployed with one click
    - Functional components with Recompose React Hooks! ready to migrate to React hooks!
    - Fetches your Github pinned projects with most stars (You could customize this if you wish)
- url: https://github.com/smakosh/gatsby-airtable-starter
  repo: https://github.com/smakosh/gatsby-airtable-starter
  description: Gatsby Airtable starter
  tags:
    - SEO
    - Netlify
    - Client-side App
    - Styling:CSS-in-JS
  features:
    - Static content fetched from Airtable
    - Dynamic content with CRUD operations with Airtable REST API
    - Well structured files/folders
    - Custom React Hooks
    - Custom Helpers instead of using third party libraries
    - Dynamic & Static containers
    - Global state management ready with useReducer & useContext
    - Dummy auth but ready to add real requests
- url: https://github.com/smakosh/gatsby-app-starter-rest-api
  repo: https://github.com/smakosh/gatsby-app-starter-rest-api
  description: Gatsby REST API starter
  tags:
    - Authentication
    - Client-side App
    - Styling:CSS-in-JS
  features:
    - Dynamic content with CRUD operations with a REST API
    - Well structured files/folders
    - Custom React Hooks
    - Auth with a JWT approach
    - Custom Helpers instead of using third party libraries
    - Dynamic containers
    - Global state management ready with useReducer & useContext
- url: https://gatsbyjs-starter-tailwindplay.appseed.us/
  repo: https://github.com/app-generator/gatsbyjs-starter-tailwindplay
  description: A Gatsby v2 starter styled using Tailwind, a utility-first CSS framework. Uses Purgecss to remove unused CSS.
  tags:
    - Styling:Tailwind
  features:
    - Based on gatsby-starter-tailwind
    - Tailwind CSS Framework
    - Removes unused CSS with Purgecss
- url: https://act-labs.github.io/
  repo: https://github.com/act-labs/gatsby-starter-act-blog
  description: Gatsby starter for blog/documentation using MDX, Ant Design, gatsby-plugin-combine.
  tags:
    - Blog
    - Documentation
    - Styling:Ant Design
    - Markdown
    - MDX
    - SEO
  features:
    - Posts and snippets;
    - SEO component;
    - Ant Design UI components;
    - Markdown and MDX for pages;
    - A customized webpack and babel configuration, for complex profecianal web apps with node.js, Jest tests, etc;
    - Progressively build more and more complex pages using gatsby-plugin-combine.
- url: https://gatsby-ghub.netlify.com/resume-book/
  repo: https://github.com/dwyfrequency/gatsby-ghub
  description: A resume builder app with authenticated routes, static marketing pages, and dynamic resume creation
  tags:
    - Authentication
    - Netlify
    - Client-side App
  features:
    - Netlify Identity
    - Static Marketing pages and Dynamic Client-side Authenticated App pages
    - SEO component
    - Apollo GraphQL (client-side)
- url: https://lewis-gatsby-starter-i18n.firebaseapp.com
  repo: https://github.com/lewislbr/lewis-gatsby-starter-i18n
  description: A simple custom Gatsby starter template to start a new multilanguage website.
  tags:
    - i18n
    - Styling:CSS-in-JS
    - PWA
    - Portfolio
    - SEO
  features:
    - Automatically detects user browser language.
    - CSS in JS with styled-components.
    - Optimized images.
    - Offline capabilities.
    - Auto-generated sitemap and robots.txt.
    - Google Analytics
- url: https://gatsby-snipcart-starter.netlify.com/
  repo: https://github.com/issydennis/gatsby-snipcart
  description: A simple e-commerce shop built using Gatsby and Snipcart.
  tags:
    - eCommerce
    - Styling:CSS-in-JS
    - Markdown
  features:
    - Minimal design to allow for simple customisation.
    - Snipcart integration provides an easy-to-use shopping cart and checkout.
    - Individual product pages with custom fields.
    - Products defined using markdown.
    - Styled components.
    - Gatsby image for optimised product images.
- url: https://anubhavsrivastava.github.io/gatsby-starter-stylish
  repo: https://github.com/anubhavsrivastava/gatsby-starter-stylish
  description: Single page starter based on the Stylish Portfolio site template by startbootstrap for portfolio page
  tags:
    - Onepage
    - Portfolio
    - Styling:SCSS
    - PWA
  features:
    - Designed by startbootstrap
    - Fully Responsive
    - Styling with SCSS
    - Offline support
    - Web App Manifest
- url: https://lewis-gatsby-starter-basic.firebaseapp.com
  repo: https://github.com/lewislbr/lewis-gatsby-starter-basic
  description: A simple custom basic Gatsby starter template to start a new website.
  tags:
    - Styling:CSS-in-JS
    - PWA
    - SEO
  features:
    - Bare-bones starter.
    - CSS in JS with styled-components.
    - Optimized images.
    - Offline capabilities.
    - Auto-generated sitemap and robots.txt.
- url: https://myclicks.netlify.com/
  repo: https://github.com/himali-patel/MyClicks
  description: A simple Gatsby starter template to create portfolio website with contentful and Netlify.
  tags:
    - Blog
    - Netlify
    - CMS:Contentful
    - Styling:Bootstrap
    - Disqus
    - SEO
  features:
    - Fecthing Dynamic content from Contentful.
    - Blog post listing with previews, disqus implementation and social sharing for each blog post.
    - Contact form integration with Netlify.
    - Portfolio Result Filteration according to Category.
    - Index pages design with Recent Blogs and Intagram Feed.
- url: https://gatsby-starter-typescript-graphql.netlify.com
  repo: https://github.com/spawnia/gatsby-starter-typescript-graphql
  description: A Gatsby starter with typesafe GraphQL using TypeScript
  tags:
    - Language:TypeScript
    - Linting
    - Portfolio
    - Styling:CSS-in-JS
  features:
    - Type safety with TypeScript
    - Typesafe GraphQL with graphql-code-generator
    - ESLint with TypeScript support
    - Styling with styled-components
- url: https://gatsby-tailwind-serif.netlify.com/
  repo: https://github.com/windedge/gatsby-tailwind-serif
  description: A Gatsby theme based on gatsby-serif-theme, rewrite with Tailwind CSS.
  tags:
    - Styling:Tailwind
    - Markdown
  features:
    - Based on gatsby-serif-theme
    - Tailwind CSS Framework
    - Removes unused CSS with Purgecss
    - Responsive design
    - Suitable for small business website
- url: https://mystifying-mclean-5c7fce.netlify.com
  repo: https://github.com/renvrant/gatsby-mdx-netlify-cms-starter
  description: An extension of the default starter with Netlify CMS and MDX support.
  tags:
    - MDX
    - Markdown
    - Netlify
    - CMS:Netlify
    - Styling:None
  features:
    - MDX and Netlify CMS support
    - Use React components in Netlify CMS Editor and other markdown files
    - Allow editors to choose a page template
    - Replace HTML tags with React components upon rendering Markdown, enabling design systems
    - Hide pages from being editable by the CMS
    - Minimal and extensible
- url: https://gatsby-airtable-advanced-starter.marcomelilli.com
  repo: https://github.com/marcomelilli/gatsby-airtable-advanced-starter
  description: A Gatsby Starter Blog using Airtable as backend
  tags:
    - Airtable
    - Blog
    - Styling:None
  features:
    - Dynamic content from Airtable
    - Does not contain any UI frameworks
    - Tags
    - Categories
    - Authors
    - Disqus
    - Offline support
    - Web App Manifest
    - SEO
- url: https://contentful-starter.netlify.com/
  repo: https://github.com/mohanmonu777/gatsby_contentful_starter
  description: An Awesome Starter Kit to help you get going with Contentful and Gatsby
  tags:
    - Blog
    - CMS:Contentful
    - CMS:Headless
  features:
    - Bare-bones starter.
    - Dynamic content from Contentful CMS
    - Ready made Components
    - Responsive Design
    - Includes Contentful Delivery API for production build
- url: https://gatsby-simple-blog.thundermiracle.com
  repo: https://github.com/thundermiracle/gatsby-simple-blog
  description: A gatsby-starter-blog with overreacted looking and tags, breadcrumbs, disqus, i18n, eslint supported
  tags:
    - i18n
    - Blog
    - Netlify
    - Linting
    - Disqus
    - Testing
  features:
    - Easily Configurable
    - Tags
    - Breadcrumbs
    - Tags
    - Disqus
    - i18n
    - ESLint
    - Jest
- url: https://anubhavsrivastava.github.io/gatsby-starter-grayscale
  repo: https://github.com/anubhavsrivastava/gatsby-starter-grayscale
  description: Single page starter based on the Grayscale site template by startbootstrap for portfolio page
  tags:
    - Onepage
    - Portfolio
    - Styling:SCSS
    - PWA
  features:
    - Designed by startbootstrap
    - Fully Responsive
    - Styling with SCSS
    - Offline support
    - Web App Manifest
- url: https://gatsby-all-in.netlify.com
  repo: https://github.com/Gherciu/gatsby-all-in
  description: A starter that includes the most popular js libraries, already pre-configured and ready for use.
  tags:
    - Linting
    - Netlify
    - Styling:Tailwind
  features:
    - Tailwind CSS Framework
    - Antd UI Framework pre-configured
    - Redux for managing state
    - Eslint and Stylelint to enforce code style
- url: http://demo.nagui.me
  repo: https://github.com/kimnagui/gatsby-starter-nagui
  description: A gatsby starter that full responsive blog.
  tags:
    - Blog
    - AWS
    - Pagination
    - SEO
    - Styling:CSS-in-JS
  features:
    - Tags & Categorys.
    - Pagination.
    - Show Recent Posts for category.
    - Styled-Components.
    - Mobile-First CSS.
    - Syntax highlighting in code blocks using PrismJS(Dracula).
    - Google Analytics.
    - Deploy AWS S3.
- url: https://anubhavsrivastava.github.io/gatsby-starter-newage
  repo: https://github.com/anubhavsrivastava/gatsby-starter-newage
  description: Single page starter based on the new age site template by startbootstrap for portfolio page/Mobile app launch
  tags:
    - Onepage
    - Portfolio
    - Styling:SCSS
    - PWA
  features:
    - Designed by startbootstrap
    - Fully Responsive
    - Styling with SCSS
    - Offline support
    - Web App Manifest
- url: https://gatsby-starter-krisp.netlify.com/
  repo: https://github.com/mohanmonu777/gatsby-starter-krisp
  description: A minimal, clean and responsive starter built with gatsby
  tags:
    - Styling:Bootstrap
    - Onepage
    - Portfolio
    - Netlify
    - Markdown
  features:
    - Styled-Components.
    - Mobile-First CSS.
    - Responsive Design, optimized for Mobile devices
- url: https://gatsby-datocms-starter.netlify.com/
  repo: https://github.com/brohlson/gatsby-datocms-starter
  description: An SEO-friendly DatoCMS starter with styled-components, page transitions, and out-of-the-box blog post support.
  tags:
    - CMS:DatoCMS
    - Styling:CSS-in-JS
    - Blog
    - Portfolio
    - SEO
  features:
    - Page Transitions
    - Blog Post Template
    - Sitemap & Robots.txt generation
- url: https://elemental.netlify.com/
  repo: https://github.com/akzhy/gatsby-starter-elemental
  description: A highly customizable portfolio starter with grid support.
  tags:
    - Blog
    - Portfolio
    - SEO
  features:
    - Highly Customizable
    - Portfolio Template
    - Blog Post Template
    - SEO Friendly
- url: https://gatsby-starter-apollo.netlify.com/
  repo: https://github.com/piducancore/gatsby-starter-apollo-netlify
  description: This project is an easy way to start developing fullstack apps with Gatsby and Apollo Server (using Netlify Lambda functions). For developing we use Netlify Dev to bring all of this magic to our local machine.
  tags:
    - Netlify
  features:
    - Apollo Client
    - Apollo Server running on Netlify functions
    - Netlify Dev for local development
- url: https://gatsby-starter-blog-and-portfolio.netlify.com/
  repo: https://github.com/alisalahio/gatsby-starter-blog-and-portfolio
  description: Just gatsby-starter-blog , with portfolio section added
  tags:
    - Blog
    - Portfolio
  features:
    - Basic setup for a full-featured blog
    - Basic setup for a portfolio
    - Support for an RSS feed
    - Google Analytics support
    - Automatic optimization of images in Markdown posts
    - Support for code syntax highlighting
    - Includes plugins for easy, beautiful typography
    - Includes React Helmet to allow editing site meta tags
    - Includes plugins for offline support out of the box
- url: https://www.attejuvonen.fi
  repo: https://github.com/baobabKoodaa/blog
  description: Blog with all the Bells and Whistles
  tags:
    - Blog
    - Infinite Scroll
    - Pagination
    - SEO
    - Markdown
  features:
    - Write blog posts into Markdown files (easy to format and content will not be married to any platform).
    - Expandable
    - Responsive and streamlined design.
    - Blazing fast UX
    - Autogenerated tracedSVG image placeholders are stylized to create a smooth look and transition as the image loads without the page jumping around.
    - Posts organized by tags.
    - Teasers of posts are generated to front page with infinite scroll which gracefully degrades into pagination.
    - Allow readers to be notified of updates with RSS feed and email newsletter.
    - Contact Form.
- url: https://novela.narative.co
  repo: https://github.com/narative/gatsby-starter-novela
  description: Welcome to Novela, the simplest way to start publishing with Gatsby.
  tags:
    - Blog
    - MDX
    - Portfolio
    - Pagination
    - SEO
  features:
    - Beautifully Designed
    - Multiple Homepage Layouts
    - Toggleable Light and Dark Mode
    - Simple Customization with Theme UI
    - Highlight-to-Share
    - Read Time and Progress
    - MDX support and inline code
    - Accessibility in Mind
- url: https://gatsby-starter-fashion-portfolio.netlify.com/
  repo: https://github.com/shobhitchittora/gatsby-starter-fashion-portfolio
  description: A Gatsby starter for a professional and minimal fashion portfolio.
  tags:
    - Blog
    - Client-side App
    - Landing Page
    - Portfolio
    - Styling:Other
  features:
    - A minimal and simple starter for your fashion portfolio
    - No need for any CMS, work with all your data and images locally.
    - Separate components for different pages and grid
    - Uses gatsby-image to load images
    - Built using the old school CSS.
- url: https://gatsby-theme-profile-builder.netlify.com/
  repo: https://github.com/ashr81/gatsby-theme-profile-builder
  description: Simple theme to build your personal portfolio and publish your articles using Contentful CMS.
  tags:
    - Landing Page
    - Portfolio
    - Styling:CSS-in-JS
    - Blog
    - CMS:Contentful
  features:
    - Mobile Screen support
    - Out of the box support with Contentful CMS for articles.
    - Toggleable Light and Dark Mode
    - Profile image with links to your github and twitter.
- url: https://prist.marguerite.io/
  repo: https://github.com/margueriteroth/gatsby-prismic-starter-prist
  description: A light-themed starter powered by Gatsby v2 and Prismic to showcase portfolios and blogs.
  tags:
    - Blog
    - CMS:Prismic
    - Landing Page
    - Netlify
    - Portfolio
    - SEO
    - Styling:CSS-in-JS
  features:
    - Landing page with customizable Hero, Portfolio preview, and About component
    - Emotion styled components
    - Blog layout and pages
    - Portfolio layout and pages
    - Google Analytics
    - Mobile ready
- url: https://demos.simplecode.io/gatsby/crafty/
  repo: https://github.com/simplecode-io/gatsby-crafty-theme
  description: SEO-friendly, fast, and fully responsive Gatsby starter with minimal plugins, utilizing JSON files as a content source.
  tags:
    - SEO
    - Portfolio
    - CMS:Other
    - Styling:Other
  features:
    - Beautiful and simple design
    - 100/100 Google Lighthouse score
    - SEO Optimized
    - Includes header/footer/sidebar (on Mobile)
    - CSS based sidebar
    - CSS based Modals
    - Content is fetched from JSON Files
    - Only one extra plugin from default gatsby starter
- url: https://gatsby-starter-profile-site.netlify.com/
  repo: https://github.com/Mr404Found/gatsby-starter-profile-site
  description: A minimal and clean starter build with gatsby.
  tags:
    - Landing Page
    - Netlify
    - Portfolio
    - SEO
    - Styling:CSS-in-JS
  features:
    - Simple Design
    - Made by Sumanth
- url: http://the404blog.netlify.com
  repo: https://github.com/mohanmonu777/the404blog
  description: An Awesome Starter Blog to help you get going with Gatsby and Markdown
  tags:
    - Blog
    - Markdown
    - Search
    - Styling:CSS-in-JS
  features:
    - Bare-bones starter.
    - Dynamic content with Markdown
    - Ready made Components
    - Responsive Design
    - Includes Search Feature.
    - Syntax Highlight in Code.
    - Styling in Bootstrap
- url: https://gatsby-starter-unicorn.netlify.com/
  repo: https://github.com/mohanmonu777/gatsby_starter_unicorn
  description: An Awesome Starter Blog to help you get going with Gatsby and Markdown
  tags:
    - Blog
    - Markdown
    - Styling:CSS-in-JS
  features:
    - Bare-bones starter.
    - Dynamic content with Markdown
    - Ready made Components
    - Responsive Design
    - Syntax Highlight in Code.
- url: https://gatsby-starter-organization.netlify.com/
  repo: https://github.com/geocine/gatsby-starter-organization
  description: A Gatsby starter template for organization pages. Using the Gatsby theme "@geocine/gatsby-theme-organization"
  tags:
    - Styling:CSS-in-JS
    - Landing Page
    - Portfolio
    - Onepage
  features:
    - React Bootstrap styles
    - Theme-UI and EmotionJS CSS-in-JS
    - A landing page with all your organization projects, configurable through a YML file.
    - Configurable logo, favicon, organization name and title
- url: https://gatsby-starter-interviews.netlify.com/
  repo: https://github.com/rmagon/gatsby-starter-interviews
  description: A Gatsby starter template for structured Q&A or Interview sessions
  tags:
    - SEO
    - Blog
    - Styling:SCSS
  features:
    - Minimalist design for interviews
    - Beautifully presented questions and answers
    - Option to read all answers to a specific question
    - Share interview on social channels
    - All content in simple json files
- url: https://gatsby-starter-photo-book.netlify.com/
  repo: https://github.com/baobabKoodaa/gatsby-starter-photo-book
  description: A Gatsby starter for sharing photosets.
  tags:
    - Gallery
    - Infinite Scroll
    - Pagination
    - Transitions
  features:
    - Gallery with auto-generated thumbnails are presented on CSS Grid with infinite scroll.
    - Beautiful "postcard" view for photos with fullscreen toggle.
    - Both views are responsive with minimal whitespace and polished UX.
    - Many performance optimizations for image delivery (both by Gatsby & way beyond what Gatsby can do).
- url: https://ghs.ksmorano.com/
  repo: https://github.com/ksmorano/gatsby-hasura-starter
  description: A boilerplate for a Gatsby app paired with a Hasura project as the backend.
  tags:
    - Styling:Bulma
  features:
    - Demonstrates both query and mutation from the linked Hasura project.
    - Uses apollo react hooks for query and mutation.
- url: https://gatsby-typescript-scss-starter.netlify.com/
  repo: https://github.com/GrantBartlett/gatsby-typescript-starter
  description: A simple starter project using TypeScript and SCSS
  tags:
    - Language:TypeScript
    - Styling:SCSS
    - SEO
  features:
    - Pages and components are classes.
    - A skeleton SCSS project added with prefixing
- url: https://portfolio-by-mohan.netlify.com/
  repo: https://github.com/mohanmonu777/gatsby_starter_portfolio
  description: An Official Starter for Gatsby Tech Blog Theme
  tags:
    - SEO
    - Blog
  features:
    - Styling using Styled-Components
    - Search using ElasticLunr
    - Theme by gatsby-tech-blog-theme
    - Deployed in Netlify
- url: https://brevifolia-gatsby-forestry.netlify.com/
  repo: https://github.com/kendallstrautman/brevifolia-gatsby-forestry
  description: A minimal starter blog built with Gatsby & Forestry CMS
  tags:
    - CMS:Forestry.io
    - Blog
    - Markdown
    - Styling:SCSS
  features:
    - Blog post listing with previews (image + summary) for each blog post
    - Minimalist, responsive design & typography
    - Create new markdown posts dynamically
    - Configured to work automatically with Forestry CMS
    - Customizable 'info' page
    - Simple layout & scss architecture, easily extensible
- url: https://gatsby-firebase-starter.netlify.com/
  repo: https://github.com/ovidiumihaibelciug/gatsby-firebase-starter
  description: Starter / Project Boilerplate for Authentication and creating Dynamic pages from collections with Firebase and Gatsby.js
  tags:
    - Firebase
    - SEO
    - Styling:SCSS
    - Authentication
    - PWA
  features:
    - Authentication with Firebase
    - Programmatically create pages from a firestore collection
    - Protected Routes with Authorization
    - Email verification
    - Includes React Helmet to allow editing site meta tags
    - Includes plugins for offline support out of the box
- url: https://gatsby-typescript-minimal.netlify.com/
  repo: https://github.com/benbarber/gatsby-typescript-minimal
  description: A minimal, bare-bones Typescript starter for Gatsby
  tags:
    - Language:TypeScript
    - Styling:CSS-in-JS
    - SEO
  features:
    - Bare-bones starter
    - TypeScript
    - TSLint
    - Prettier
    - Styled Components
    - Sitemap Generation
    - Google Analytics
- url: https://agility-gatsby-starter.netlify.com
  repo: https://github.com/agility/agility-gatsby-starter
  description: Get started with Gatsby and Agility CMS using a minimal blog.
  tags:
    - CMS:Other
    - Blog
    - SEO
  features:
    - A bare-bones starter Blog to get you off and running with Agility CMS and Gatsby.
- url: https://gatsby-starter-dot.netlify.com/
  repo: https://github.com/chronisp/gatsby-starter
  description: Gatsby Starter for creating portfolio & blog.
  tags:
    - Blog
    - CMS:Headless
    - CMS:Contentful
    - Netlify
    - Portfolio
    - Redux
    - SEO
    - Styling:Material
  features:
    - Extensible & responsive design using Material UI (palette, typography & breakpoints configuration)
    - Blog integration with Contentful CMS (GraphQL queries)
    - Redux (connect actions & props easily using custom HOF)
    - Support for Netlify deployment
    - SEO
    - Prettier code styling
- url: https://johnjkerr.github.io/gatsby-creative/
  repo: https://github.com/JohnJKerr/gatsby-creative
  description: Gatsby implementation of the Start Bootstrap Creative template
  tags:
    - Gallery
    - Portfolio
    - Styling:Bootstrap
    - Styling:SCSS
  features:
    - Start Bootstrap Creative template converted to React/Gatsby
    - React Scrollspy used to track page position
    - React Bootstrap used to create modal portfolio carousel
    - GitHub Actions deployment to GitHub Pages demonstrated
- url: https://bonneville.netlify.com/
  repo: https://github.com/bagseye/bonneville
  description: A starter blog template for Gatsby
  tags:
    - Blog
    - SEO
  features:
    - Extensible & responsive design
    - Blog integration
    - SEO
- url: https://gatsby-starter-i18next-sanity.netlify.com/en
  repo: https://github.com/johannesspohr/gatsby-starter-i18next-sanity
  description: A basic starter which integrates translations with i18next and localized sanity input.
  tags:
    - i18n
    - CMS:sanity.io
  features:
    - Showcases advanced i18n techniques with i18next and sanity.io
    - Correct URLs for the languages (language in the path, translated slugs)
    - Multilanguage content from sanity
    - Snippets translation
    - Optimized bundle size (don't ship all translations at once)
    - Alternate links to other languages
    - Sitemap with language information
    - Localized 404 pages
- url: https://gatsby-skeleton.netlify.com/
  repo: https://github.com/msallent/gatsby-skeleton
  description: Gatsby starter with TypeScript and all sort of linting
  tags:
    - Language:TypeScript
    - Styling:CSS-in-JS
    - SEO
  features:
    - TypeScript
    - Styled-Components
    - ESLint
    - Prettier
    - Stylelint
    - SEO
- url: https://nehalem.netlify.com/
  repo: https://github.com/nehalist/gatsby-starter-nehalem
  description: A starter for the Gatsby Nehalem Theme
  tags:
    - Blog
    - Language:TypeScript
    - Markdown
    - Search
    - SEO
  features:
    - Fully responsive
    - Highly optimized (Lighthouse score ~400)
    - SEO optimized (with open graph, Twitter Card, JSON-LD, RSS and sitemap)
    - Syntax highlighting
    - Search functionality
    - Multi navigations
    - Static pages
    - Fully typed with TypeScript
    - Tagging
    - Theming
    - Customizable
- url: https://gatsby-starter-headless-wp.netlify.com
  repo: https://github.com/crock/gatsby-starter-headless-wordpress
  description: A starter Gatsby site to quickly implement a site for headless WordPress
  tags:
    - Blog
    - CMS:Headless
    - CMS:Wordpress
  features:
    - New Header
    - Responsive
    - Sidebar that displays recent blog posts
- url: https://gatsby-advanced-blog-starter.netlify.com
  repo: https://github.com/aman29271/gatsby-advanced-blog-starter
  description: A pre-built Gatsby Starter Tech-blog
  tags:
    - Blog
    - Markdown
  features:
    - Highly Optimised
    - Image optimised with blur-up effect
    - Responsive
    - Code  highlighting
    - tagging
    - Sass compiled
- url: https://anubhavsrivastava.github.io/gatsby-starter-casual
  repo: https://github.com/anubhavsrivastava/gatsby-starter-casual
  description: Multi page starter based on the Casual site template by startbootstrap for portfolio
  tags:
    - Onepage
    - Styling:SCSS
    - PWA
  features:
    - Designed by startbootstrap
    - Fully Responsive
    - Styling with SCSS
    - Offline support
    - Web App Manifest
- url: https://gatsby-starter-ts-hello-world.netlify.com
  repo: https://github.com/hdorgeval/gatsby-starter-ts-hello-world
  description: TypeScript version of official hello world
  tags:
    - Language:TypeScript
  features:
    - TypeScript
    - ESLint
    - Type checking
    - no boilerplate
    - Great for advanced users
    - VSCode ready
- url: https://grommet-file.netlify.com/
  repo: https://github.com/metinsenturk/gatsby-starter-grommet-file
  description: Grommet-File is made with Grommet V2 and a blog starter
  tags:
    - Blog
    - Markdown
    - SEO
    - Portfolio
    - Styling:Grommet
  features:
    - Responsive Design
    - Pagination
    - Page creation
    - Content is Markdown files
    - Google Analytics
    - Grommet V2 User Interface
    - Support for RSS feed
    - SEO friendly
    - Mobile and responsive
    - Sitemap & Robots.txt generation
    - Optimized images with gatsby-image
<<<<<<< HEAD
- url: https://gatsby-starter-typescript-deluxe.netlify.com/
  repo: https://github.com/gojutin/gatsby-starter-typescript-deluxe
  description: A Gatsby starter with TypeScript, Storybook, Styled Components, Framer Motion, Jest, and more.
  tags:
    - Language:TypeScript
    - Styling:CSS-in-JS
    - Storybook
    - SEO
    - Linting
    - Testing
  features:
    - TypeScript for type-safe code.
    - Styled-Components for all your styles.
    - Framer Motion for awesome animations.
    - gatsby-image and gatsby-transformer-sharp for optimized images.
    - gatsby-plugin-manifest + SEO component for an SEO-friendly PWA.
    - Storybook with add-ons for showing off your awesome components.
    - Jest and React Testing library for snapshots and unit tests.
    - ESLint (with TSLint and Prettier) to make your code look its best.
    - React Axe and React A11y for accessibility so that your site is awesome for everyone.
=======
- url: https://gatsby-markdown-blog-starter.netlify.com/
  repo: https://github.com/ammarjabakji/gatsby-markdown-blog-starter
  description: GatsbyJS v2 starter for creating a markdown blog. Based on Gatsby Advanced Starter.
  tags:
    - Blog
    - Markdown
    - SEO
    - PWA
  features:
    - Gatsby v2 support
    - Responsive Design
    - Pagination
    - Content is Markdown files
    - Google Analytics
    - Support for RSS feed
    - SEO friendly
    - Sitemap & Robots.txt generation
    - Sass support
    - Css Modules support
    - Web App Manifest
    - Offline support
    - htaccess support
    - Typography.js
    - Integration with Social Media
>>>>>>> c09b9e50
<|MERGE_RESOLUTION|>--- conflicted
+++ resolved
@@ -3905,7 +3905,6 @@
     - Mobile and responsive
     - Sitemap & Robots.txt generation
     - Optimized images with gatsby-image
-<<<<<<< HEAD
 - url: https://gatsby-starter-typescript-deluxe.netlify.com/
   repo: https://github.com/gojutin/gatsby-starter-typescript-deluxe
   description: A Gatsby starter with TypeScript, Storybook, Styled Components, Framer Motion, Jest, and more.
@@ -3926,7 +3925,6 @@
     - Jest and React Testing library for snapshots and unit tests.
     - ESLint (with TSLint and Prettier) to make your code look its best.
     - React Axe and React A11y for accessibility so that your site is awesome for everyone.
-=======
 - url: https://gatsby-markdown-blog-starter.netlify.com/
   repo: https://github.com/ammarjabakji/gatsby-markdown-blog-starter
   description: GatsbyJS v2 starter for creating a markdown blog. Based on Gatsby Advanced Starter.
@@ -3950,5 +3948,4 @@
     - Offline support
     - htaccess support
     - Typography.js
-    - Integration with Social Media
->>>>>>> c09b9e50
+    - Integration with Social Media