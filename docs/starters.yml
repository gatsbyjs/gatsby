--- conflicted
+++ resolved
@@ -4832,7 +4832,6 @@
     - 📓 Visual testing with Storybook
     - ✔️ CI with GitHub Actions
     - ⚡ CD with Netlify
-<<<<<<< HEAD
 - url: https://evaluates2.github.io/Gatsby-Starter-TypeScript-Redux-TDD-BDD
   repo: https://github.com/Evaluates2/Gatsby-Starter-TypeScript-Redux-TDD-BDD
   description: An awesome Gatsby starter template that takes care of the tooling setup, allowing you and your team to dive right into building ultra-fast React applications quickly and deploy them with confidence! 📦
@@ -4842,7 +4841,6 @@
     - Linting
     - Testing
     - Styling:None
-    - Pagination
   features:
     - 📚 Written in TypeScript.
     - 💡 Redux preconfigured (with local-storage integration.
@@ -4852,7 +4850,6 @@
     - 📓 Steps for deploying to Gh-pages
     - ✔️ CI with TravisCI
     - ⚡ Steps for deploying to GitHub Pages, AWS S3, or Netlify.
-=======
 - url: https://gatsby-resume-starter.netlify.com/
   repo: https://github.com/barancezayirli/gatsby-starter-resume-cms
   description: Resume starter styled using Tailwind with Netlify CMS as headless CMS.
@@ -4870,5 +4867,4 @@
     - Optimized build process (purge css)
     - Basic SEO, site metadata
     - Prettier
-    - Social media links
->>>>>>> be131257
+    - Social media links