--- conflicted
+++ resolved
@@ -6654,7 +6654,6 @@
     - SEO optimized to include social media images and Twitter handles.
     - React Scroll for one page, anchor based navigation is available.
     - Code highlighting via Prism.
-<<<<<<< HEAD
 - url: http://gatsby-tailwind-starter.kosvrouvas.com/
   repo: https://github.com/kosvrouvas/gatsby-tailwindcss-starter
   description: The default Gatsby starter bundled with the latest TailwindCSS for DRY situations
@@ -6666,7 +6665,6 @@
     - Based on Gatsby Starter Theme
     - Google Analytics
     - Sentry
-=======
 - url: https://simple.rickkln.com
   repo: https://github.com/rickkln/gatsby-starter-simple
   description: Simple Gatsby starter for a small static site. Replaces Prettier with ESLint (AirBnB style), and adds TypeScript and Firebase hosting.
@@ -6694,5 +6692,4 @@
     - Ported from StyleShout Woo theme
     - Fully responsive
     - Includes React Helmet to allow editing site meta tags
-    - All landing page content can be customised through YAML files stored in content folder and in gatsby-config.js
->>>>>>> 7140cc12
+    - All landing page content can be customised through YAML files stored in content folder and in gatsby-config.js