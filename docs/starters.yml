--- conflicted
+++ resolved
@@ -1873,8 +1873,7 @@
     - Shopify Integration
     - Product Grid
     - Shopify Store Credentials included
-<<<<<<< HEAD
-    - Quick and simple start
+    - Optimized images with gatsby-image.
     - SEO
 - url: https://gatejs.netlify.com
   repo: https://github.com/sarasate/gate
@@ -1889,9 +1888,6 @@
     - Code samples separated by language
     - Syntax highlighting
     - Everything in a single page
-=======
-    - Optimized images with gatsby-image.
-    - SEO
 - url: https://hopeful-keller-943d65.netlify.com
   repo: https://github.com/iwilsonq/gatsby-starter-reasonml
   description: Gatsby starter to create static sites using type-safe ReasonML
@@ -1903,5 +1899,4 @@
   features:
     - Gatsby v2 support
     - bs-platform v4 support
-    - Similar to gatsby-starter-blog
->>>>>>> 9caa8e0d
+    - Similar to gatsby-starter-blog