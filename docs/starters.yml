--- conflicted
+++ resolved
@@ -4188,7 +4188,6 @@
     - TypeScript
     - Basic design
     - Visual effects
-<<<<<<< HEAD
 - url: https://martin2844.github.io/gatsby-starter-dev-portfolio/
   repo: (required - https://github.com/martin2844/gatsby-starter-dev-portfolio
   description: A GatsbyJS minimalistic portfolio site, with a blog and about section
@@ -4205,7 +4204,6 @@
     - Sass
     - Markdown
     
-=======
 - url: https://wataruoguchi-gatsby-starter-typescript-contentful.netlify.com/
   repo: https://github.com/wataruoguchi/gatsby-starter-typescript-contentful
   description: Simple TypeScript starter with Contentful Integration
@@ -4232,5 +4230,4 @@
     - SASS
     - SEO
     - Dark Mode
-    - Google Analytics
->>>>>>> 2a9ab38e
+    - Google Analytics