--- conflicted
+++ resolved
@@ -5793,20 +5793,6 @@
     - Storybook with tested components included
     - Uses Tachyons for styling
     - Easy to create new posts
-<<<<<<< HEAD
-- url: https://builderio.github.io/gatsby-starter-builder/
-  repo: https://github.com/BuilderIO/gatsby-starter-builder
-  description: Gatsby starter with drag + drop page building with your React components via Builder.io
-  tags:
-    - CMS:Builder.io
-    - CMS:Headless
-  features:
-    - Builder.io integration with sample pages/header/footer.
-    - Drag and drop page editing and creations.
-    - Lots of built-in templates, widgets, or bring in your own custom components.
-    - Uses @builder.io/gatsby plugin to dynamically create pages published on the editor.
-    - SEO
-=======
 - url: https://gatsby-starter-canada-pandemic.netlify.com/
   repo: https://github.com/masoudkarimif/gatsby-starter-canada-pandemic
   description: A Gatsby starter template for covering pandemics in Canada
@@ -5822,4 +5808,15 @@
     - Includes React Helmet
     - Clean minimalist design
     - Completely customizable using only gatsby-config.js file
->>>>>>> 24db74b9
+- url: https://builderio.github.io/gatsby-starter-builder/
+  repo: https://github.com/BuilderIO/gatsby-starter-builder
+  description: Gatsby starter with drag + drop page building with your React components via Builder.io
+  tags:
+    - CMS:Builder.io
+    - CMS:Headless
+  features:
+    - Builder.io integration with sample pages/header/footer.
+    - Drag and drop page editing and creations.
+    - Lots of built-in templates, widgets, or bring in your own custom components.
+    - Uses @builder.io/gatsby plugin to dynamically create pages published on the editor.
+    - SEO