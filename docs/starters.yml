- url: https://ghost-balsa.draftbox.co/
  repo: https://github.com/draftbox-co/gatsby-ghost-balsa-starter
  description: A Gatsby starter for creating blogs from headless Ghost CMS.
  tags:
    - Blog
    - CMS:Headless
    - SEO
    - Styling:SCSS
  features:
    - Balsa theme by Draftbox
    - Data sourcing from headless Ghost
    - Responsive design
    - SEO optimized
    - OpenGraph structured data
    - Twitter Cards meta
    - Sitemap Generation
    - XML Sitemaps
    - Progressive Web App
    - Offline Support
    - RSS Feed
    - Composable and extensible
- url: https://gatsby-starter-wordpress-twenty-twenty.netlify.app/
  repo: https://github.com/henrikwirth/gatsby-starter-wordpress-twenty-twenty
  description: A port of the WordPress Twenty Twenty theme to Gatsby.
  tags:
    - Blog
    - CMS:WordPress
    - Styling:Other
    - Pagination
  features:
    - Data sourcing from WordPress
    - Uses WPGraphQL as an API
    - Using the new gatsby-wordpress-source@v4
    - Responsive design
    - Works well with Gatsby Cloud incremental updates
- url: https://22boxes-gatsby-uno.netlify.com/
  repo: https://github.com/iamtherealgd/gatsby-starter-22boxes-uno
  description: A Gatsby starter for creating blogs and showcasing your work
  tags:
    - Blog
    - Portfolio
    - Markdown
    - SEO
  features:
    - Work and About pages
    - Work page with blog type content management
    - Personal webiste to create content and put your portfolio items
    - Landing pages for your work items, not just links
- url: https://gatsby-wordpress-libre.netlify.com/
  repo: https://github.com/armada-inc/gatsby-wordpress-libre-starter
  description: A Gatsby starter for creating blogs from headless WordPress CMS.
  tags:
    - Blog
    - SEO
    - CMS:WordPress
    - Styling:Other
    - Pagination
  features:
    - WordPress Libre 2 skin
    - Data sourcing from headless WordPress
    - Responsive design
    - SEO optimized
    - OpenGraph structured data
    - Twitter Cards meta
    - Sitemap Generation
    - XML Sitemaps
    - Progressive Web App
- url: https://delog-w3layouts.netlify.com/
  repo: https://github.com/W3Layouts/gatsby-starter-delog
  description: A Gatsby Starter built with Netlify CMS to launch your dream blog with a click.
  tags:
    - Blog
    - CMS:Netlify
  features:
    - Simple blog designed for designer and developers
    - Manage Posts with Netlify CMS
    - Option to add featured image and meta description while adding posts
- url: https://styxlab.github.io
  repo: https://github.com/styxlab/gatsby-starter-try-ghost
  description: A Gatsby starter for creating blogs from headless Ghost CMS.
  tags:
    - Blog
    - CMS:Headless
    - SEO
    - Styling:PostCSS
  features:
    - Casper standard Ghost theme
    - Data sourcing from headless Ghost
    - Sticky navigation headers
    - Hover on author avatar
    - Responsive design
    - SEO optimized
    - Styled 404 page
    - OpenGraph structured data
    - Twitter Cards meta
    - Sitemap Generation
    - XML Sitemaps
    - Progressive Web App
    - Offline Support
    - RSS Feed
    - Composable and extensible
- url: https://gatsby-theme-sky-lite.netlify.com
  repo: https://github.com/vim-labs/gatsby-theme-sky-lite-starter
  description: A lightweight GatsbyJS starter with Material-UI and MDX Markdown support.
  tags:
    - Blog
    - Styling:Material
  features:
    - Lightweight
    - Markdown
    - MDX
    - MaterialUI Components
    - React Icons
- url: https://authenticaysh.netlify.com/
  repo: https://github.com/seabeams/gatsby-starter-auth-aws-amplify
  description: Full-featured Auth with AWS Amplify & AWS Cognito
  tags:
    - AWS
    - Authentication
  features:
    - Full-featured AWS Authentication with Cognito
    - Error feedback in forms
    - Password Reset
    - Multi-Factor Authentication
    - Styling with Bootstrap and Sass
- url: https://gatsby-starter-blog-demo.netlify.com/
  repo: https://github.com/gatsbyjs/gatsby-starter-blog
  description: official blog
  tags:
    - Official
    - Blog
  features:
    - Basic setup for a full-featured blog
    - Support for an RSS feed
    - Google Analytics support
    - Automatic optimization of images in Markdown posts
    - Support for code syntax highlighting
    - Includes plugins for easy, beautiful typography
    - Includes React Helmet to allow editing site meta tags
    - Includes plugins for offline support out of the box
- url: https://gatsby-starter-default-demo.netlify.com/
  repo: https://github.com/gatsbyjs/gatsby-starter-default
  description: official default
  tags:
    - Official
  features:
    - Comes with React Helmet for adding site meta tags
    - Includes plugins for offline support out of the box
- url: https://gatsby-netlify-cms.netlify.com/
  repo: https://github.com/netlify-templates/gatsby-starter-netlify-cms
  description: n/a
  tags:
    - Blog
    - Styling:Bulma
    - CMS:Netlify
  features:
    - A simple blog built with Netlify CMS
    - Basic directory organization
    - Uses Bulma for styling
    - Visit the repo to learn how to set up authentication, and begin modeling your content.
- url: https://vagr9k.github.io/gatsby-advanced-starter/
  repo: https://github.com/Vagr9K/gatsby-advanced-starter
  description: Great for learning about advanced features and their implementations
  tags:
    - Blog
    - Styling:None
  features:
    - Does not contain any UI frameworks
    - Provides only a skeleton
    - Tags
    - Categories
    - Google Analytics
    - Disqus
    - Offline support
    - Web App Manifest
    - SEO
- url: https://vagr9k.github.io/gatsby-material-starter/
  repo: https://github.com/Vagr9K/gatsby-material-starter
  description: n/a
  tags:
    - Styling:Material
  features:
    - React-MD for Material design
    - Sass/SCSS
    - Tags
    - Categories
    - Google Analytics
    - Disqus
    - Offline support
    - Web App Manifest
    - SEO
- url: https://gatsby-advanced-blog-system.danilowoz.now.sh/blog
  repo: https://github.com/danilowoz/gatsby-advanced-blog-system
  description: Create a complete blog from scratch with pagination, categories, featured posts, author, SEO and navigation.
  tags:
    - Pagination
    - Markdown
    - SEO
  features:
    - Pagination;
    - Category and tag pages (with pagination);
    - Category list (with navigation);
    - Featured post;
    - Author page;
    - Next and prev post;
    - SEO component.
- url: https://graphcms.github.io/gatsby-graphcms-tailwindcss-example/
  repo: https://github.com/GraphCMS/gatsby-graphcms-tailwindcss-example
  description: The default Gatsby starter blog with the addition of the gatsby-source-graphql and tailwind dependencies.
  tags:
    - Styling:Tailwind
    - CMS:Headless
  features:
    - Tailwind style library
    - GraphQL source plugin
    - Very simple boilerplate
- url: https://wonism.github.io/
  repo: https://github.com/wonism/gatsby-advanced-blog
  description: n/a
  tags:
    - Portfolio
    - Redux
  features:
    - Blog post listing with previews (image + summary) for each blog post
    - Categories and tags for blog posts with pagination
    - Search post with keyword
    - Put react application / tweet into post
    - Copy some codes in post with clicking button
    - Portfolio
    - Resume
    - Redux for managing statement (with redux-saga / reselect)

- url: https://gatsby-tailwind-emotion-starter.netlify.com/
  repo: https://github.com/muhajirdev/gatsby-tailwind-emotion-starter
  description: A Gatsby Starter with Tailwind CSS + Emotion JS
  tags:
    - Styling:Tailwind
  features:
    - Eslint Airbnb without semicolon and without .jsx extension
    - Offline support
    - Web App Manifest
- url: https://gatsby-starter-redux-firebase.netlify.com/
  repo: https://github.com/muhajirdev/gatsby-starter-redux-firebase
  description: A Gatsby + Redux + Firebase Starter. With Authentication
  tags:
    - Styling:None
    - Firebase
    - Client-side App
  features:
    - Eslint Airbnb without semicolon and without .jsx extension
    - Firebase
    - Web App Manifest
- url: https://dschau.github.io/gatsby-blog-starter-kit/
  repo: https://github.com/dschau/gatsby-blog-starter-kit
  description: n/a
  tags:
    - Blog
  features:
    - Blog post listing with previews for each blog post
    - Navigation between posts with a previous/next post button
    - Tags and tag navigation
- url: https://contentful.github.io/starter-gatsby-blog/
  repo: https://github.com/contentful/starter-gatsby-blog
  description: n/a
  tags:
    - Blog
    - CMS:Contentful
    - CMS:Headless
  features:
    - Based on the Gatsby Starter Blog
    - Includes Contentful Delivery API for production build
    - Includes Contentful Preview API for development
- url: https://react-firebase-authentication.wieruch.com/
  repo: https://github.com/the-road-to-react-with-firebase/react-gatsby-firebase-authentication
  description: n/a
  tags:
    - Firebase
  features:
    - Sign In, Sign Up, Sign Out
    - Password Forget
    - Password Change
    - Protected Routes with Authorization
    - Realtime Database with Users
- url: http://dmwl.net/gatsby-hampton-theme
  repo: https://github.com/davad/gatsby-hampton-theme
  description: n/a
  tags:
    - Styling:CSS-in-JS
  features:
    - Eslint in dev mode with the airbnb config and prettier formatting rules
    - Emotion for CSS-in-JS
    - A basic blog, with posts under src/pages/blog
    - A few basic components (Navigation, Layout, Link wrapper around gatsby-link))
    - Based on gatsby-starter-gatsbytheme
- url: https://orgapp.github.io/gatsby-starter-orga/
  repo: https://github.com/orgapp/gatsby-starter-orga
  description: Want to use org-mode instead of markdown? This is for you.
  tags:
    - Blog
  features:
    - Use org-mode files as source.
    - Generate post pages, can be configured to be file-based or section-based.
    - Generate posts index pages.
- url: http://2column-portfolio.surge.sh/
  repo: https://github.com/praagyajoshi/gatsby-starter-2column-portfolio
  description: n/a
  tags:
    - Portfolio
    - Styling:SCSS
  features:
    - Designed as a minimalistic portfolio website
    - Grid system using flexboxgrid
    - Styled using SCSS
    - Font icons using font-awesome
    - Google Analytics integration
    - Open Sans font using Google Fonts
    - Prerendered Open Graph tags for rich sharing
- url: https://prototypeinteractive.github.io/gatsby-react-boilerplate/
  repo: https://github.com/PrototypeInteractive/gatsby-react-boilerplate
  description: n/a
  tags:
    - Styling:Bootstrap
  features:
    - Basic configuration and folder structure
    - Uses PostCSS and Sass (with autoprefixer and pixrem)
    - Uses Bootstrap 4 grid
    - Leaves the styling to you
    - Uses data from local json files
    - Contains Node.js server code for easy, secure, and fast hosting
- url: http://capricious-spring.surge.sh/
  repo: https://github.com/noahg/gatsby-starter-blog-no-styles
  description: n/a
  tags:
    - Blog
    - Styling:None
  features:
    - Same as official gatsby-starter-blog but with all styling removed
- url: https://gatsby-starter-github-api.netlify.com/
  repo: https://github.com/lundgren2/gatsby-starter-github-api
  description: Single page starter based on gatsby-source-github-api
  tags:
    - Portfolio
    - Onepage
  features:
    - Use your GitHub as your own portfolio site
    - List your GitHub repositories
    - GitHub GraphQL API v4

- url: https://gatsby-starter-bloomer.netlify.com/
  repo: https://github.com/Cethy/gatsby-starter-bloomer
  description: n/a
  tags:
    - Styling:Bulma
  features:
    - Based on gatsby-starter-default
    - Bulma CSS Framework with its Bloomer react components
    - Font-Awesome icons
    - Includes a simple fullscreen hero w/ footer example
- url: https://gatsby-starter-bootstrap-netlify.netlify.com/
  repo: https://github.com/konsumer/gatsby-starter-bootstrap-netlify
  description: n/a
  tags:
    - Styling:Bootstrap
    - CMS:Netlify
  features:
    - Very similar to gatsby-starter-netlify-cms, slightly more configurable (e.g. set site-title in gatsby-config) with Bootstrap/Bootswatch instead of bulma
- url: https://gatstrap.netlify.com/
  repo: https://github.com/jaxx2104/gatsby-starter-bootstrap
  description: n/a
  tags:
    - Styling:Bootstrap
  features:
    - Bootstrap CSS framework
    - Single column layout
    - Basic components like SiteNavi, SitePost, SitePage
- url: http://gatsby-bulma-storybook.surge.sh/
  repo: https://github.com/gvaldambrini/gatsby-starter-bulma-storybook
  description: n/a
  tags:
    - Styling:Bulma
    - Storybook
    - Testing
  features:
    - Storybook for developing components in isolation
    - Bulma and Sass support for styling
    - CSS modules
    - Prettier & eslint to format & check the code
    - Jest
- url: https://gatsby-starter-business.netlify.com/
  repo: https://github.com/v4iv/gatsby-starter-business
  description: n/a
  tags:
    - Styling:Bulma
    - PWA
    - CMS:Netlify
    - Disqus
    - Search
    - Pagination
  features:
    - Complete Business Website Suite - Home Page, About Page, Pricing Page, Contact Page and Blog
    - Netlify CMS for Content Management
    - SEO Friendly (Sitemap, Schemas, Meta Tags, GTM etc)
    - Bulma and Sass Support for styling
    - Progressive Web App & Offline Support
    - Tags and RSS Feed for Blog
    - Disqus and Share Support
    - Elastic-Lunr Search
    - Pagination
    - Easy Configuration using `config.js` file
- url: https://haysclark.github.io/gatsby-starter-casper/
  repo: https://github.com/haysclark/gatsby-starter-casper
  description: n/a
  tags:
    - PWA
  features:
    - Page pagination
    - CSS
    - Tags
    - Google Analytics
    - Offline support
    - Web App Manifest
    - SEO
- url: http://gatsby-starter-ceevee.surge.sh/
  repo: https://github.com/amandeepmittal/gatsby-starter-ceevee
  description: n/a
  tags:
    - Portfolio
  features:
    - Based on the Ceevee site template, design by Styleshout
    - Single Page Resume/Portfolio site
    - Target audience Developers, Designers, etc.
    - Used CSS Modules, easy to manipulate
    - FontAwsome Library for icons
    - Responsive Design, optimized for Mobile devices
- url: https://gatsby-starter-contentful-i18n.netlify.com/
  repo: https://github.com/mccrodp/gatsby-starter-contentful-i18n
  description: i18n support and language switcher for Contentful starter repo
  tags:
    - i18n
    - CMS:Contentful
    - CMS:Headless
  features:
    - Localization (Multilanguage)
    - Dynamic content from Contentful CMS
    - Integrates i18n plugin starter and using-contentful repos
- url: https://cranky-edison-12166d.netlify.com/
  repo: https://github.com/datocms/gatsby-portfolio
  description: n/a
  tags:
    - CMS:DatoCMS
    - CMS:Headless
  features:
    - Simple portfolio to quick start a site with DatoCMS
    - Contents and media from DatoCMS
    - Custom Sass style
    - SEO
- url: https://gatsby-deck.netlify.com/
  repo: https://github.com/fabe/gatsby-starter-deck
  description: n/a
  tags:
    - Presentation
  features:
    - Create presentations/slides using Gatsby.
    - Offline support.
    - Page transitions.
- url: https://gatsby-starter-default-i18n.netlify.com/
  repo: https://github.com/angeloocana/gatsby-starter-default-i18n
  description: n/a
  tags:
    - i18n
  features:
    - localization (Multilanguage)
- url: http://gatsby-dimension.surge.sh/
  repo: https://github.com/codebushi/gatsby-starter-dimension
  description: Single page starter based on the Dimension site template
  tags:
    - Portfolio
    - HTML5UP
    - Styling:SCSS
  features:
    - Designed by HTML5 UP
    - Simple one page site that’s perfect for personal portfolios
    - Fully Responsive
    - Styling with SCSS
- url: https://gatsby-docs-starter.netlify.com/
  repo: https://github.com/ericwindmill/gatsby-starter-docs
  description: n/a
  tags:
    - Documentation
    - Styling:CSS-in-JS
  features:
    - All the features from gatsby-advanced-starter, plus
    - Designed for Documentation / Tutorial Websites
    - ‘Table of Contents’ Component, Auto generates ToC from posts - just follow the file frontmatter conventions from markdown files in ‘lessons’.
    - Styled Components w/ ThemeProvider
    - Basic UI
    - A few extra components
    - Custom prismjs theme
    - React Icons
- url: https://parmsang.github.io/gatsby-starter-ecommerce/
  repo: https://github.com/parmsang/gatsby-starter-ecommerce
  description: Easy to use starter for an e-commerce store
  tags:
    - Styling:Other
    - Stripe
    - E-commerce
    - PWA
    - Authentication
  features:
    - Uses the Moltin e-commerce Api
    - Stripe checkout
    - Semantic-UI
    - Styled components
    - Google Analytics - (you enter the tracking-id)
    - React-headroom
    - Eslint & Prettier. Uses Airbnb JavaScript Style Guide
    - Authentication via Moltin (Login and Register)
- url: http://gatsby-forty.surge.sh/
  repo: https://github.com/codebushi/gatsby-starter-forty
  description: Multi-page starter based on the Forty site template
  tags:
    - Styling:SCSS
    - HTML5UP
  features:
    - Designed by HTML5 UP
    - Colorful homepage, and also includes a Landing Page and Generic Page components.
    - Many elements are available, including buttons, forms, tables, and pagination.
    - Custom grid made with CSS Grid
    - Styling with SCSS
- url: https://themes.gatsbythemes.com/gatsby-starter/
  repo: https://github.com/saschajullmann/gatsby-starter-gatsbythemes
  description: n/a
  tags:
    - Styling:CSS-in-JS
    - Blog
    - Testing
    - Linting
  features:
    - CSS-in-JS via Emotion.
    - Jest and Enzyme for testing.
    - Eslint in dev mode with the airbnb config and prettier formatting rules.
    - React 16.
    - A basic blog, with posts under src/pages/blog. There’s also a script which creates a new Blog entry (post.sh).
    - Data per JSON files.
    - A few basic components (Navigation, Footer, Layout).
    - Layout components make use of Styled-System.
    - Google Analytics (you just have to enter your tracking-id).
    - Gatsby-Plugin-Offline which includes Service Workers.
    - Prettier for a uniform codebase.
    - Normalize css (7.0).
    - Feather icons.
    - Font styles taken from Tachyons.
- url: https://gcn.netlify.com/
  repo: https://github.com/ryanwiemer/gatsby-starter-gcn
  description: A starter template to build amazing static websites with Gatsby, Contentful and Netlify
  tags:
    - CMS:Contentful
    - CMS:Headless
    - Blog
    - Netlify
    - Styling:CSS-in-JS
  features:
    - CMS:Contentful integration with ready to go placeholder content
    - Netlify integration including a pre-built contact form
    - Minimal responsive design - made to customize or tear apart
    - Pagination logic
    - Styled components
    - SEO Friendly Component
    - JSON-LD Schema
    - OpenGraph sharing support
    - Sitemap Generation
    - Google Analytics
    - Progressive Web app
    - Offline Support
    - RSS Feed
    - Gatsby Standard module for linting JavaScript with StandardJS
    - Stylelint support for Styled Components to lint the CSS in JS
- url: https://alampros.github.io/gatsby-starter-grommet/
  repo: https://github.com/alampros/gatsby-starter-grommet
  description: n/a
  tags:
    - Styling:Grommet
  features:
    - Barebones configuration for using the Grommet design system
    - Uses Sass (with CSS modules support)
- url: https://gatsby-starter-hello-world-demo.netlify.com/
  repo: https://github.com/gatsbyjs/gatsby-starter-hello-world
  description: official hello world
  tags:
    - Official
  features:
    - A no-frills Gatsby install
    - No plugins, no boilerplate
    - Great for advanced users
- url: https://gatsby-starter-hello-world-tailwind-css.netlify.com/
  repo: https://github.com/ohduran/gatsby-starter-hello-world-tailwind-css
  description: hello world + Tailwind CSS
  tags:
    - Styling:Tailwind
  features:
    - One plugin, no boilerplate
    - Great for advanced users
- url: https://gatsby-starter-hero-blog.greglobinski.com/
  repo: https://github.com/greglobinski/gatsby-starter-hero-blog
  description: no description yet
  tags:
    - Styling:PostCSS
    - SEO
    - Markdown
  features:
    - Easy editable content in Markdown files (posts, pages and parts)
    - CSS with `styled-jsx` and `PostCSS`
    - SEO (sitemap generation, robot.txt, meta and OpenGraph Tags)
    - Social sharing (Twitter, Facebook, Google, LinkedIn)
    - Comments (Facebook)
    - Images lazy loading and `webp` support (gatsby-image)
    - Post categories (category based post list)
    - Full text searching (Algolia)
    - Contact form (Netlify form handling)
    - Form elements and validation with `ant-design`
    - RSS feed
    - 100% PWA (manifest.webmanifest, offline support, favicons)
    - Google Analytics
    - App favicons generator (node script)
    - Easy customizable base styles via `theme` object generated from `yaml` file (fonts, colors, sizes)
    - React v.16.3 (gatsby-plugin-react-next)
    - Components lazy loading (social sharing)
    - ESLint (google config)
    - Prettier code styling
    - webpack `BundleAnalyzerPlugin`
- url: https://gatsby-starter-i18n-lingui.netlify.com/
  repo: https://github.com/dcroitoru/gatsby-starter-i18n-lingui
  description: n/a
  tags:
    - i18n
  features:
    - Localization (Multilanguage) provided by js-lingui
    - Message extraction
    - Avoids code duplication - generates pages for each locale
    - Possibility of translated paths
- url: https://lumen.netlify.com/
  repo: https://github.com/alxshelepenok/gatsby-starter-lumen
  description: A minimal, lightweight and mobile-first starter for creating blogs uses Gatsby.
  tags:
    - Blog
    - CMS:Netlify
    - Pagination
    - Disqus
    - RSS
    - Linting
    - Testing
    - Styling:PostCSS
    - Styling:SCSS
  features:
    - Lost Grid
    - Jest testing
    - Beautiful typography inspired by matejlatin/Gutenberg
    - Mobile-First approach in development
    - Stylesheet built using SASS and BEM-Style naming
    - Syntax highlighting in code blocks
    - Sidebar menu built using a configuration block
    - Archive organized by tags and categories
    - Pagination support
    - Offline support
    - Google Analytics support
    - Disqus Comments support
- url: https://minimal-blog.lekoarts.de
  repo: https://github.com/LekoArts/gatsby-starter-minimal-blog
  description: This starter is part of a german tutorial series on Gatsby. The starter will change over time to use more advanced stuff (feel free to express your ideas in the repository). Its first priority is a minimalistic style coupled with a lot of features for the content.
  tags:
    - Blog
    - MDX
    - Styling:CSS-in-JS
    - Netlify
    - Linting
    - PWA
  features:
    - Minimal and clean white layout
    - Write your blog posts in MDX
    - Offline Support, WebApp Manifest, SEO
    - Code highlighting (with prism-react-renderer) and live preview (with react-live)
- url: https://gatsby-starter-modern-demo.netlify.com/
  repo: https://github.com/kripod/gatsby-starter-modern
  description: no description yet
  tags:
    - Linting
  features:
    - A set of strict linting rules (based on the Airbnb JavaScript Style Guide)
    - Encourage automatic code formatting
    - Prefer using Yarn for package management
    - Use EditorConfig to maintain consistent coding styles between different editors and IDEs
    - Integration with Visual Studio Code
    - Based on gatsby-starter-default
- url: https://gatsby-starter-personal-blog.greglobinski.com/
  repo: https://github.com/greglobinski/gatsby-starter-personal-blog
  description: n/a
  tags:
    - Blog
    - Markdown
    - Netlify
    - Styling:Material
  features:
    - Ready to use, but easily customizable a fully equipped theme starter
    - Easy editable content in Markdown files (posts, pages and parts)
    - ‘Like an app’ layout transitions
    - Easily restyled through theme object
    - Styling with JSS
    - Page transitions
    - Comments (Facebook)
    - Post categories
    - Post list filtering
    - Full text searching (Algolia)
    - Contact form (Netlify form handling)
    - Material UI (@next)
    - RSS feed
    - Full screen mode
    - User adjustable articles’ body copy font size
    - Social sharing (Twitter, Facebook, Google, LinkedIn)
    - PWA (manifes.json, offline support, favicons)
    - Google Analytics
    - Favicons generator (node script)
    - Components leazy loading with AsyncComponent (social sharing, info box)
    - ESLint (google config)
    - Prettier code styling
    - Custom webpack CommonsChunkPlugin settings
    - webpack BundleAnalyzerPlugin
- url: http://gatsby-photon.surge.sh/
  repo: https://github.com/codebushi/gatsby-starter-photon
  description: Single page starter based on the Photon site template
  tags:
    - HTML5UP
    - Onepage
    - Styling:SCSS
  features:
    - Designed by HTML5 UP
    - Single Page, Responsive Site
    - Custom grid made with CSS Grid
    - Styling with SCSS
- url: https://portfolio-bella.netlify.com/
  repo: https://github.com/LekoArts/gatsby-starter-portfolio-bella
  description: A portfolio starter for Gatsby. The target audience are designers and photographers. The light themed website shows your work with large images & big typography. The Onepage is powered by the Headless CMS Prismic.io. and has programmatically created pages for your projects. General settings and colors can be changed in a config & theme file.
  tags:
    - Portfolio
    - CMS:Prismic
    - CMS:Headless
    - Styling:CSS-in-JS
    - Onepage
    - PWA
    - Linting
  features:
    - Big typography & images
    - White theme
    - Prismic.io as CMS
    - Emotion for styling + Emotion-Grid
    - One-page layout with sub-pages for case studies
    - Easily configurable
    - And other good stuff (SEO, Offline Support, WebApp Manifest Support)
- url: https://cara.lekoarts.de
  repo: https://github.com/LekoArts/gatsby-starter-portfolio-cara
  description: Playful and Colorful One-Page portfolio featuring Parallax effects and animations. Especially designers and/or photographers will love this theme! Built with MDX and Theme UI.
  tags:
    - Portfolio
    - Onepage
    - Styling:CSS-in-JS
    - PWA
  features:
    - React Spring Parallax effects
    - Theme UI-based theming
    - CSS Animations and shapes
    - Light/Dark mode
- url: https://emilia.lekoarts.de
  repo: https://github.com/LekoArts/gatsby-starter-portfolio-emilia
  description: A portfolio starter for Gatsby. The target audience are designers and photographers. The dark themed website shows your work with large images in a grid-layout (powered by CSS Grid). The transition effects on the header add a playful touch to the overall minimal design. The website has programmatically created pages for your projects (with automatic image import). General settings and colors can be changed in a config & theme file.
  tags:
    - Portfolio
    - PWA
    - Transitions
    - MDX
    - Styling:CSS-in-JS
    - Linting
    - Testing
  features:
    - Focus on big images (with gatsby-image)
    - Dark Theme with HeroPatterns Header
    - CSS Grid and styled-components
    - Page transitions
    - Cypress for End-to-End testing
    - react-spring animations
    - One-Page layout with sub-pages for projects
    - Create your projects in MDX (automatic import of images)
    - And other good stuff (SEO, Offline Support, WebApp Manifest Support)
- url: https://emma.lekoarts.de
  repo: https://github.com/LekoArts/gatsby-starter-portfolio-emma
  description: Minimalistic portfolio with full-width grid, page transitions, support for additional MDX pages, and a focus on large images. Especially designers and/or photographers will love this theme! Built with MDX and Theme UI. Using the Gatsby Theme "@lekoarts/gatsby-theme-emma".
  tags:
    - Portfolio
    - MDX
    - Transitions
    - Styling:CSS-in-JS
    - PWA
  features:
    - MDX
    - react-spring page animations
    - Optional MDX pages which automatically get added to the navigation
    - Fully customizable through the usage of Gatsby Themes (and Theme UI)
    - Light Mode / Dark Mode
    - Google Analytics Support
    - SEO (Sitemap, OpenGraph tags, Twitter tags)
    - Offline Support & WebApp Manifest
- url: https://gatsby-starter-procyon.netlify.com/
  repo: https://github.com/danielmahon/gatsby-starter-procyon
  description: n/a
  tags:
    - PWA
    - CMS:Headless
    - CMS:Other
    - Styling:Material
    - Netlify
  features:
    - Gatsby + ReactJS (server side rendering)
    - GraphCMS Headless CMS
    - DraftJS (in-place) Medium-like Editing
    - Apollo GraphQL (client-side)
    - Local caching between builds
    - Material-UI (layout, typography, components, etc)
    - Styled-Components™-like API via Material-UI
    - Netlify Deployment Friendly
    - Netlify Identity Authentication (enables editing)
    - Automatic versioning, deployment and CHANGELOG
    - Automatic rebuilds with GraphCMS and Netlify web hooks
    - PWA (Progressive Web App)
    - Google Fonts
- url: http://gatsby-starter-product-guy.surge.sh/
  repo: https://github.com/amandeepmittal/gatsby-starter-product-guy
  description: n/a
  tags:
    - Portfolio
  features:
    - Single Page
    - A portfolio Developers and Product launchers alike
    - Using Typography.js easy to switch fonts
    - All your Project/Portfolio Data in Markdown, server by GraphQL
    - Responsive Design, optimized for Mobile devices
- url: https://caki0915.github.io/gatsby-starter-redux/
  repo: https://github.com/caki0915/gatsby-starter-redux
  description: n/a
  tags:
    - Styling:CSS-in-JS
    - Redux
  features:
    - Redux and Redux-devtools.
    - Emotion with a basic theme and SSR
    - Typography.js
    - Eslint rules based on Prettier and Airbnb
- url: http://gatsby-stellar.surge.sh/
  repo: https://github.com/codebushi/gatsby-starter-stellar
  description: Single page starter based on the Stellar site template
  tags:
    - HTML5UP
    - Onepage
    - Styling:SCSS
  features:
    - Designed by HTML5 UP
    - Scroll friendly, responsive site. Can be used as a single or multi-page site.
    - Sticky Navigation when scrolling.
    - Scroll spy and smooth scrolling to different sections of the page.
    - Styling with SCSS
- url: http://gatsby-strata.surge.sh/
  repo: https://github.com/codebushi/gatsby-starter-strata
  description: Single page starter based on the Strata site template
  tags:
    - Portfolio
    - Onepage
    - HTML5UP
    - Styling:SCSS
  features:
    - Designed by HTML5 UP
    - Super Simple, single page portfolio site
    - Lightbox style React photo gallery
    - Fully Responsive
    - Styling with SCSS
- url: https://gatsby-starter-strict.netlify.com/
  repo: https://github.com/kripod/gatsby-starter-strict
  description: n/a
  tags:
    - Linting
  features:
    - A set of strict linting rules (based on the Airbnb JavaScript Style Guide)
    - lint script
    - Encourage automatic code formatting
    - format script
    - Prefer using Yarn for package management
    - Use EditorConfig to maintain consistent coding styles between different editors and IDEs
    - Integration with Visual Studio Code
    - Pre-configured auto-formatting on file save
    - Based on gatsby-starter-default
- url: https://gatsby-tachyons.netlify.com/
  repo: https://github.com/pixelsign/gatsby-starter-tachyons
  description: no description yet
  tags:
    - Styling:Other
  features:
    - Based on gatsby-starter-default
    - Using Tachyons for CSS.
- url: https://gatsby-starter-tailwind.oddstronaut.com/
  repo: https://github.com/taylorbryant/gatsby-starter-tailwind
  description: A Gatsby v2 starter styled using Tailwind, a utility-first CSS framework. Uses Purgecss to remove unused CSS.
  tags:
    - Styling:Tailwind
  features:
    - Based on gatsby-starter-default
    - Tailwind CSS Framework
    - Removes unused CSS with Purgecss
    - Includes responsive navigation and form examples
- url: http://portfolio-v3.surge.sh/
  repo: https://github.com/amandeepmittal/gatsby-portfolio-v3
  description: n/a
  tags:
    - Portfolio
  features:
    - Single Page, Timeline View
    - A portfolio Developers and Product launchers
    - Bring in Data, plug-n-play
    - Responsive Design, optimized for Mobile devices
    - Seo Friendly
    - Uses Flexbox
- url: https://gatsby-starter-typescript-plus.netlify.com/
  repo: https://github.com/resir014/gatsby-starter-typescript-plus
  description: This is a starter kit for Gatsby.js websites written in TypeScript. It includes the bare essentials for you to get started (styling, Markdown parsing, minimal toolset).
  tags:
    - Styling:CSS-in-JS
    - Language:TypeScript
    - Markdown
  features:
    - TypeScript
    - ESLint (with custom ESLint rules)
    - Markdown rendering with Remark
    - Basic component structure
    - Styling with emotion
- url: https://haysclark.github.io/gatsby-starter-typescript/
  repo: https://github.com/haysclark/gatsby-starter-typescript
  description: n/a
  tags:
    - Language:TypeScript
  features:
    - TypeScript
- url: https://fabien0102-gatsby-starter.netlify.com/
  repo: https://github.com/fabien0102/gatsby-starter
  description: n/a
  tags:
    - Language:TypeScript
    - Styling:Other
    - Testing
  features:
    - Semantic-ui for styling
    - TypeScript
    - Offline support
    - Web App Manifest
    - Jest/Enzyme testing
    - Storybook
    - Markdown linting
- url: https://gatsby-starter-wordpress.netlify.com/
  repo: https://github.com/GatsbyCentral/gatsby-starter-wordpress
  description: Gatsby starter using WordPress as the content source.
  tags:
    - Styling:CSS-in-JS
    - CMS:WordPress
  features:
    - All the features from gatsby-advanced-starter, plus
    - Leverages the WordPress plugin for Gatsby for data
    - Configured to work with WordPress Advanced Custom Fields
    - Auto generated Navigation for your WordPress Pages
    - Minimal UI and Styling — made to customize.
    - Styled Components
- url: https://www.concisejavascript.org/
  repo: https://github.com/rwieruch/open-crowd-fund
  description: n/a
  tags:
    - Stripe
    - Firebase
  features:
    - Open source crowdfunding for your own ideas
    - Alternative for Kickstarter, GoFundMe, etc.
    - Secured Credit Card payments with Stripe
    - Storing of funding information in Firebase
- url: https://www.verious.io/
  repo: https://github.com/cpinnix/verious-boilerplate
  description: n/a
  tags:
    - Styling:Other
  features:
    - Components only. Bring your own data, plugins, etc.
    - Bootstrap inspired grid system with Container, Row, Column components.
    - Simple Navigation and Dropdown components.
    - Baseline grid built in with modular scale across viewports.
    - Abstract measurements utilize REM for spacing.
    - One font to rule them all, Helvetica.
- url: https://gatsby-starter-blog-grommet.netlify.com/
  repo: https://github.com/Ganevru/gatsby-starter-blog-grommet
  description: GatsbyJS v2 starter for creating a blog. Based on Grommet v2 UI.
  tags:
    - Blog
    - Markdown
    - Styling:Grommet
    - Language:TypeScript
    - Linting
    - Redux
  features:
    - Grommet v2 UI
    - Easily configurable - see site-config.js in the root
    - Switch between grommet themes
    - Change between light and dark themes (with Redux)
    - Blog posts previews in card style
    - Responsive Design, optimized for Mobile devices
    - styled-components
    - TypeScript and ESLint (typescript-eslint)
    - lint-staged and husky - for linting before commit
- url: https://happy-pare-dff451.netlify.com/
  repo: https://github.com/fhavrlent/gatsby-contentful-typescript-starter
  description: Contentful and TypeScript starter based on default starter.
  tags:
    - CMS:Contentful
    - CMS:Headless
    - Language:TypeScript
    - Styling:CSS-in-JS
  features:
    - Based on default starter
    - TypeScript
    - CSS in JS (Emotion)
    - CMS:Contentful
- url: https://xylo-gatsby-bulma-starter.netlify.com/
  repo: https://github.com/xydac/xylo-gatsby-bulma-starter
  description: Gatsby v2 Starter with Bulma based on default starter.
  tags:
    - Styling:SCSS
    - Styling:Bulma
  features:
    - Based on default starter
    - Bulma Css
    - Sass based Styling
- url: https://maxpou.github.io/gatsby-starter-morning-dew/
  repo: https://github.com/maxpou/gatsby-starter-morning-dew
  description: Gatsby v2 blog starter
  tags:
    - Blog
    - Markdown
    - PWA
    - Disqus
    - SEO
    - MDX
    - Styling:CSS-in-JS
  features:
    - Blog post listing with previews (image + summary) for each blog post
    - Fully configurable
    - Multilang support (blog post only)
    - Syntax highlighting
    - css-in-js (with styled-components)
    - Fully Responsive
    - Tags
    - Google Analytics
    - Disqus comments support
    - Offline support
    - Web App Manifest
    - ESLint
    - Prettier
    - Travis CI
- url: https://gatsby-starter-blog-jumpalottahigh.netlify.com/
  repo: https://github.com/jumpalottahigh/gatsby-starter-blog-jumpalottahigh
  description: Gatsby v2 blog starter with SEO, search, filter, reading progress, mobile menu fab
  tags:
    - Blog
    - Markdown
  features:
    - Blog post listing with previews (image + summary) for each blog post
    - Google structured data
    - Mobile-friendly menu toggled with a floating action button (FAB)
    - Article read progress
    - User feedback component
- url: https://i18n.smakosh.com/
  repo: https://github.com/smakosh/gatsby-starter-i18n
  description: Gatsby v2 Starter with i18n using react-intl and more cool features.
  tags:
    - Styling:CSS-in-JS
    - i18n
  features:
    - Based on default starter
    - i18n with rtl text
    - Stateless components using Recompose
    - Font changes depending on the chosen language
    - SEO (meta tags, openGraph, structured data, Twitter and more...)
- url: https://gatsby-starter-mate.netlify.com
  repo: https://github.com/EmaSuriano/gatsby-starter-mate
  description: A portfolio starter for Gatsby integrated with Contentful CMS.
  tags:
    - Styling:CSS-in-JS
    - CMS:Contentful
    - CMS:Headless
    - Portfolio
  features:
    - Gatsby v2
    - Rebass (Styled-components system)
    - React Reveal
    - Dynamic content from Contentful
    - Offline support
    - PWA ready
    - SEO
    - Responsive design
    - Icons from font-awesome
    - Netlify Deployment Friendly
    - Medium integration
    - Social sharing (Twitter, Facebook, Google, LinkedIn)
- url: https://gatsby-starter-typescript-sass.netlify.com
  repo: https://github.com/thetrevorharmon/gatsby-starter-typescript-sass
  description: A basic starter with TypeScript and Sass built in
  tags:
    - Language:TypeScript
    - Styling:SCSS
    - Linting
  features:
    - TypeScript and Sass support
    - TS linter with basic react rules
- url: https://gatsby-simple-contentful-starter.netlify.com/
  repo: https://github.com/cwlsn/gatsby-simple-contentful-starter
  description: A simple starter to display Contentful data in Gatsby, ready to deploy on Netlify. Comes with a detailed article detailing the process.
  tags:
    - CMS:Contentful
    - CMS:Headless
    - Markdown
    - Styling:CSS-in-JS
  features:
    - Gatsby v2
    - Query Contentful data via Gatsby's GraphQL
    - Styled-Components for CSS-in-JS
    - Simple format, easy to create your own site quickly
    - React Helmet for Header Modification
    - Remark for loading Markdown into React
- url: https://gatsby-blog-cosmicjs.netlify.com/
  repo: https://github.com/cosmicjs/gatsby-blog-cosmicjs
  description: Blog that utilizes the power of the Cosmic headless CMS for easy content management
  tags:
    - CMS:Cosmic
    - CMS:Headless
    - Blog
  features:
    - Uses the Cosmic Gatsby source plugin
- url: https://cosmicjs-gatsby-starter.netlify.com/
  repo: https://github.com/cosmicjs/gatsby-starter
  description: Simple Gatsby starter connected to the Cosmic headless CMS for easy content management
  tags:
    - CMS:Cosmic
    - CMS:Headless
  features:
    - Uses the Cosmic Gatsby source plugin
- url: https://www.gatsby-typescript-template.com/
  repo: https://github.com/ikeryo1182/gatsby-typescript-template
  description: This is a standard starter with TypeScript, TSLint, Prettier, Lint-Staged(Husky) and Sass
  tags:
    - Language:TypeScript
    - Linting
    - Styling:SCSS
  features:
    - Category and Tag for post
    - Type Safe by TypeScript
    - Format Safe by TSLint and Prettier with Lint-Staged(Husky)
- url: https://zandersparrow.github.io/gatsby-simple-redux/
  repo: https://github.com/zandersparrow/gatsby-simple-redux
  description: The default starter plus redux
  tags:
    - Redux
  features:
    - Minimal starter based on the official default
    - Includes redux and a simple counter example
- url: https://gatsby-casper.netlify.com/
  repo: https://github.com/scttcper/gatsby-casper
  description: This is a starter blog that looks like the Ghost.io default theme, casper.
  tags:
    - Blog
    - Language:TypeScript
    - Styling:CSS-in-JS
  features:
    - Emotion CSS-in-JS
    - TypeScript
    - Author and tag pages
    - RSS
- url: https://gatsby-universal.netlify.com
  repo: https://github.com/fabe/gatsby-universal
  description: An opinionated Gatsby v2 starter for state-of-the-art marketing sites
  tags:
    - Transitions
    - PWA
    - Styling:CSS-in-JS
    - Linting
    - Markdown
    - SEO
  features:
    - Page Transitions
    - IntersectionObserver, component-based
    - React Context for global UI state
    - styled-components v4
    - Generated media queries for easy use
    - Optimized with Google Lighthouse (100/100)
    - Offline support
    - Manifest support
    - Sitemap support
    - All favicons generated
    - SEO (with Schema JSONLD) & Social Tags
    - Prettier
    - ESLint
- url: https://prismic.lekoarts.de/
  repo: https://github.com/LekoArts/gatsby-starter-prismic
  description: A typography-heavy & light-themed Gatsby Starter which uses the Headless CMS Prismic.
  tags:
    - CMS:Prismic
    - CMS:Headless
    - Styling:CSS-in-JS
    - Linting
    - Blog
    - PWA
    - Testing
  features:
    - Prismic as Headless CMS
    - Uses multiple features of Prismic - Slices, Labels, Relationship fields, Custom Types
    - Emotion for Styling
    - Cypress for End-to-End testing
    - Prism.js highlighting
    - Responsive images with gatsby-image
    - Extensive SEO
    - ESLint & Prettier
- url: https://gatsby-starter-v2-casper.netlify.com/
  repo: https://github.com/GatsbyCentral/gatsby-v2-starter-casper
  description: A blog starter based on the Casper (v1.4) theme.
  tags:
    - Blog
    - PWA
  features:
    - Page pagination
    - CSS
    - Tags
    - Google Analytics
    - Offline support
    - Web App Manifest
    - SEO
- url: https://lumen-v2.netlify.com/
  repo: https://github.com/GatsbyCentral/gatsby-v2-starter-lumen
  description: A Gatsby v2 fork of the lumen starter.
  tags:
    - Blog
    - RSS
    - Disqus
  features:
    - Lost Grid.
    - Beautiful typography inspired by matejlatin/Gutenberg.
    - Mobile-First approach in development.
    - Stylesheet built using Sass and BEM-Style naming.
    - Syntax highlighting in code blocks.
    - Sidebar menu built using a configuration block.
    - Archive organized by tags and categories.
    - Automatic RSS generation.
    - Automatic Sitemap generation.
    - Offline support.
    - Google Analytics support.
    - Disqus Comments support.
- url: https://gatsby-starter-firebase.netlify.com/
  repo: https://github.com/muhajirdev/gatsby-starter-firebase
  description: A Gatsby + Firebase Starter. With Authentication
  tags:
    - Firebase
    - Client-side App
  features:
    - Eslint Airbnb without semicolon and without .jsx extension
    - Firebase
    - Web App Manifest
- url: http://gatsby-lightbox.416serg.me
  repo: https://github.com/416serg/gatsby-starter-lightbox
  description: Showcasing a custom lightbox implementation using `gatsby-image`
  tags:
    - Portfolio
    - SEO
    - Styling:CSS-in-JS
  features:
    - Features a custom, accessible lightbox with gatsby-image
    - Styled with styled-components using CSS Grid
    - React Helmet for SEO
- url: http://jackbravo.github.io/gatsby-starter-i18n-blog/
  repo: https://github.com/jackbravo/gatsby-starter-i18n-blog
  description: Same as official gatsby-starter-blog but with i18n support
  tags:
    - i18n
    - Blog
  features:
    - Translates site name and bio using .md files
    - No extra libraries needed
- url: https://calpa.me/
  repo: https://github.com/calpa/gatsby-starter-calpa-blog
  description: Blog Template X Contentful, Twitter and Facebook style
  tags:
    - Blog
    - Styling:SCSS
  features:
    - GatsbyJS v2, faster than faster
    - Not just Contentful content source, you can use any database
    - Custom style
    - Google Analytics
    - Gitalk
    - sitemap
    - React FontAwesome
    - SEO
    - Offline support
    - Web App Manifest
    - Styled using SCSS
    - Page pagination
    - Netlify optimization
- url: https://gatsby-starter-typescript-power-blog.majidhajian.com/
  repo: https://github.com/mhadaily/gatsby-starter-typescript-power-blog
  description: Minimal Personal Blog with Gatsby and TypeScript
  tags:
    - PWA
    - Blog
    - Language:TypeScript
    - Markdown
  features:
    - Mobile-First approach in development
    - TSLint & Prettier
    - Offline support
    - Styled Component implementation
    - Category and Tag for post
    - Dark / Light theme
    - Type Safe by TypeScript
    - Purge CSS
    - Format Safe by TSLint, StyleLint and Prettier with Lint-Staged(Husky)
    - Blog page
    - Syntax highlighting in code blocks
    - Pagination Ready
    - Ready to deploy to GitHub Pages or Netlify
    - Automatic RSS generation
    - Automatic Sitemap generation
- url: https://gatsby-starter-kontent.netlify.com
  repo: https://github.com/Kentico/gatsby-starter-kontent
  description: Gatsby starter site with Kentico Kontent based on default Gatsby starter
  tags:
    - CMS:Headless
    - CMS:Kontent
    - Netlify
  features:
    - Comes with React Helmet for adding site meta tags
    - Includes plugins for offline support out of the box
    - Kentico Kontent integration
- url: https://gatsby-starter-storybook.netlify.com/
  repo: https://github.com/markoradak/gatsby-starter-storybook
  description: Gatsby starter site with Storybook
  tags:
    - Storybook
    - Styling:CSS-in-JS
    - Linting
  features:
    - Gatsby v2 support
    - Storybook v4 support
    - Styled Components v4 support
    - Styled Reset, ESLint, Netlify Conf
- url: https://jamstack-hackathon-starter.netlify.com/
  repo: https://github.com/sw-yx/jamstack-hackathon-starter
  description: A JAMstack app with authenticated routes, static marketing pages, etc. with Gatsby, Netlify Identity, and Netlify Functions
  tags:
    - Netlify
    - Client-side App
  features:
    - Netlify Identity
    - Netlify Functions
    - Static Marketing pages and Dynamic Client-side Authenticated App pages
- url: https://collective.github.io/gatsby-starter-plone/
  repo: https://github.com/collective/gatsby-starter-plone
  description: A Gatsby starter template to build static sites using Plone as the content source
  tags:
    - CMS:Other
    - CMS:Headless
    - SEO
    - PWA
  features:
    - Creates 1-1 copy of source Plone site
    - Auto generated navigation and breadcrumbs
    - Progressive Web App features
    - Optimized for performance
    - Minimal UI and Styling
- url: https://gatsby-tutorial-starter.netlify.com/
  repo: https://github.com/justinformentin/gatsby-v2-tutorial-starter
  description: Simple, modern designed blog with post lists, tags, and easily customizable code.
  tags:
    - Blog
    - Linting
    - PWA
    - SEO
    - Styling:CSS-in-JS
    - Markdown
  features:
    - Blog post listing with image, summary, date, and tags.
    - Post Tags
    - Post List Filtering
    - Typography.js
    - Emotion styling
    - Syntax Highlighting in Code Blocks
    - Gatsby Image
    - Fully Responsive
    - Offline Support
    - Web App Manifest
    - SEO
    - PWA
    - Sitemap generation
    - Schema.org JSON-LD
    - CircleCI Integration
    - Codeclimate Integration
    - Google Analytics
    - Twitter and OpenGraph Tags
    - ESLint
    - Prettier Code Styling
- url: https://avivero.github.io/gatsby-redux-starter/
  repo: https://github.com/AVivero/gatsby-redux-starter
  description: Gatsby starter site with Redux, Sass, Bootstrap, Css Modules and Material Icons
  tags:
    - Redux
    - Styling:SCSS
    - Styling:Bootstrap
    - Styling:Material
    - Linting
  features:
    - Gatsby v2 support
    - Redux support
    - Sass support
    - Bootstrap v4 support
    - Css Modules support
    - ESLint, Prettier
- url: https://gatsby-typescript-boilerplate.netlify.com/
  repo: https://github.com/leachjustin18/gatsby-typescript-boilerplate
  description: Opinionated Gatsby v2 starter with TypeScript.
  tags:
    - Language:TypeScript
    - PWA
    - Styling:SCSS
    - Styling:PostCSS
  features:
    - TSLint with airbnb & prettier configurations
    - Prettier
    - Stylelint
    - Offline support
    - Type Safe by TypeScript
    - Format on commit with Lint-Staged(Husky)
    - Favicon generation
    - Sitemap generation
    - Autoprefixer with browser list
    - CSS nano
    - CSS MQ Packer
    - Lazy load image(s) with plugin sharp
    - Gatsby Image
    - Netlify optimizations
- url: https://danshai.github.io/gatsbyv2-scientific-blog-machine-learning/
  repo: https://github.com/DanShai/gatsbyv2-scientific-blog-machine-learning
  description: Machine learning ready and scientific blog starter
  tags:
    - Blog
    - Linting
  features:
    - Write easly your scientific blog with katex and publish your research
    - Machine learning ready with tensorflowjs
    - Manipulate csv data
    - draw with graph mermaid
    - display charts with chartjs
- url: https://gatsby-tailwind-styled-components.netlify.com/
  repo: https://github.com/muhajirdev/gatsby-tailwind-styled-components-starter
  description: A Gatsby Starter with Tailwind CSS + Styled Components
  tags:
    - Styling:Tailwind
  features:
    - Eslint Airbnb without semicolon and without .jsx extension
    - Offline support
    - Web App Manifest
- url: https://gatsby-starter-mobx.netlify.com
  repo: https://github.com/borekb/gatsby-starter-mobx
  description: MobX + TypeScript + TSLint + Prettier
  tags:
    - Language:TypeScript
    - Linting
    - Testing
  features:
    - Gatsby v2 + TypeScript
    - MobX with decorators
    - Two examples from @mweststrate's Egghead course
    - .editorconfig & Prettier
    - TSLint
    - Jest
- url: https://tender-raman-99e09b.netlify.com/
  repo: https://github.com/amandeepmittal/gatsby-bulma-quickstart
  description: A Bulma CSS + GatsbyJS Starter Kit
  tags:
    - Styling:Bulma
    - Styling:SCSS
  features:
    - Uses Bulma CSS
    - Sass based Styling
    - Responsive Design
    - Google Analytics Integration
    - Uses Gatsby v2
    - SEO
- url: https://gatsby-starter-notes.netlify.com/
  repo: https://github.com/patricoferris/gatsby-starter-notes
  description: Gatsby starter for creating notes organised by subject and topic
  tags:
    - Markdown
    - Pagination
  features:
    - Create by topic per subject notes that are organised using pagination
    - Support for code syntax highlighting
    - Support for mathematical expressions
    - Support for images
- url: https://gatsby-starter-ttag.netlify.com/
  repo: https://github.com/ttag-org/gatsby-starter-ttag
  description: Gatsby starter with the minimum required to demonstrate using ttag for precompiled internationalization of strings.
  tags:
    - i18n
  features:
    - Support for precompiled string internationalization using ttag and it's babel plugin
- url: https://gatsby-starter-typescript.netlify.com/
  repo: https://github.com/goblindegook/gatsby-starter-typescript
  description: Gatsby starter using TypeScript.
  tags:
    - Markdown
    - Pagination
    - Language:TypeScript
    - PWA
    - Linting
  features:
    - Markdown and MDX
    - Local search powered by Lunr
    - Syntax highlighting
    - Images
    - Styling with Emotion
    - Testing with Jest and react-testing-library
- url: https://gatsby-netlify-cms-example.netlify.com/
  repo: https://github.com/robertcoopercode/gatsby-netlify-cms
  description: Gatsby starter using Netlify CMS
  tags:
    - CMS:Netlify
    - Styling:SCSS
  features:
    - Example of a website for a local developer meetup group
    - NetlifyCMS used for easy data entry
    - Mobile-friendly design
    - Styling done with Sass
    - Gatsby version 2
- url: https://gatsby-typescript-starter-blog.netlify.com/
  repo: https://github.com/frnki/gatsby-typescript-starter-blog
  description: A starter blog for TypeScript-based Gatsby projects with minimal settings.
  tags:
    - Language:TypeScript
    - Blog
  features:
    - TypeScript & TSLint
    - No Styling (No Typography.js)
    - Minimal settings based on official starter blog
- url: https://gatsby-serif.netlify.com/
  repo: https://github.com/jugglerx/gatsby-serif-theme
  description: Multi page/content-type starter using Markdown and SCSS. Serif is a beautiful small business theme for Gatsby. The theme is fully responsive, blazing fast and artfully illustrated.
  tags:
    - Styling:SCSS
    - Markdown
    - Linting
  features:
    - Multiple "content types" for `services`, `team` and `testimonials` using Markdown as the source
    - Graphql query in `gatsby-node.js` using aliases that creates pages and templates by content type based on the folder `src/pages/services`, `src/pages/team`
    - SCSS
    - Responsive design
    - Bootstrap 4 grid and media queries only
    - Responsive menu
    - Royalty free illustrations included
    - SEO titles & meta using `gatsby-plugin-react-helmet`
    - Eslint & Prettier
- url: https://awesome-gatsby-starter.netlify.com/
  repo: https://github.com/South-Paw/awesome-gatsby-starter
  description: Starter with a preconfigured MDX, Storybook and ESLint environment for component first development of your next Gatsby site.
  tags:
    - MDX
    - Markdown
    - Storybook
    - Styling:CSS-in-JS
    - Linting
  features:
    - Gatsby MDX for JSX in Markdown loading, parsing, and rendering of pages
    - Storybook for isolated component development
    - styled-components for CSS-in-JS
    - ESLint with Airbnb's config
    - Prettier integrated into ESLint
    - A few example components and pages with stories and simple site structure
- url: https://santosfrancisco.github.io/gatsby-starter-cv/
  repo: https://github.com/santosfrancisco/gatsby-starter-cv
  description: A simple starter to get up and developing your digital curriculum with GatsbyJS'
  tags:
    - Styling:CSS-in-JS
    - PWA
    - Onepage
  features:
    - Gatsby v2
    - Based on default starter
    - Google Analytics
    - Web App Manifest
    - SEO
    - Styling with styled-components
    - Responsive Design, optimized for Mobile devices
- url: https://vigilant-leakey-a4f8cd.netlify.com/
  repo: https://github.com/agneym/gatsby-blog-starter
  description: Minimal Blog Starter Template with Styled Components.
  tags:
    - Markdown
    - Styling:CSS-in-JS
    - Blog
  features:
    - Markdown loading, parsing, and rendering of pages
    - Minimal UI for blog
    - Styled-components for CSS-in-JS
    - Prettier added as pre-commit hook
    - Google Analytics
    - Image Optimisation
    - Code Styling and Formatting in markdown
    - Responsive Design
- url: https://inspiring-me-lwz7512.netlify.com/
  repo: https://github.com/lwz7512/gatsby-netlify-identity-starter
  description: Gatsby Netlify Identity Starter with NIW auth support, and content gating, as well as responsive layout.
  tags:
    - Netlify
    - Pagination
  features:
    - Mobile Screen support
    - Privacy control for post content view & profile page
    - User authentication by Netlify Identity Widget/Service
    - Pagination for posts
    - Navigation menu with active status
- url: https://gatsby-starter-event-calendar.netlify.com/
  repo: https://github.com/EmaSuriano/gatsby-starter-event-calendar
  description: Gatsby Starter to display information about events from Google Spreadsheets with Calendars
  tags:
    - Linting
    - Styling:Grommet
    - PWA
    - SEO
    - Google Sheets
  features:
    - Grommet
    - Theming
    - Google Spreadsheet integration
    - PWA
    - A11y
    - SEO
    - Netlify Deployment Friendly
    - ESLint with Airbnb's config
    - Prettier integrated into ESLint
- url: https://gatsby-starter-tech-blog.netlify.com/
  repo: https://github.com/email2vimalraj/gatsby-starter-tech-blog
  description: A simple tech blog starter kit for gatsbyjs
  tags:
    - Blog
    - Portfolio
  features:
    - Markdown based blog
    - Filter blog posts by Tags
    - Easy customization
    - Using styled components
    - Minimal styles
    - Best scoring by Lighthouse
    - SEO support
    - PWA support
    - Offline support
- url: https://infallible-brown-28846b.netlify.com/
  repo: https://github.com/tylergreulich/gatsby-typescript-mdx-prismjs-starter
  description: Gatsby starter using TypeScript, MDX, Prismjs, and styled-components
  tags:
    - Language:TypeScript
    - Linting
    - Testing
    - Styling:CSS-in-JS
    - MDX
  features:
    - Gatsby v2 + TypeScript
    - Syntax highlighting with Prismjs
    - MDX
    - Jest
    - react-testing-library
    - styled-components
- url: https://hardcore-darwin-d7328f.netlify.com/
  repo: https://github.com/agneym/gatsby-careers-page
  description: A Careers Page for startups using Gatsby
  tags:
    - Markdown
    - Styling:CSS-in-JS
  features:
    - Careers Listing
    - Application Format
    - Markdown for creating job description
    - styled-components
- url: https://saikrishna.me/
  repo: https://github.com/s-kris/gatsby-minimal-portfolio-blog
  description: A minimal portfolio website with blog using Gatsby. Suitable for developers.
  tags:
    - Portfolio
    - Blog
  features:
    - Portfolio Page
    - Timline (Journey) page
    - Minimal
- url: https://gatsby-starter-blog-mdx-demo.netlify.com
  repo: https://github.com/hagnerd/gatsby-starter-blog-mdx
  description: A fork of the Official Gatsby Starter Blog with support for MDX out of the box.
  tags:
    - MDX
    - Blog
  features:
    - MDX
    - Blog
    - RSS Feed
- url: https://gatsby-tailwindcss-sass-starter-demo.netlify.com/
  repo: https://github.com/durianstack/gatsby-tailwindcss-sass-starter
  description: Just another Gatsby Tailwind with SASS starter
  tags:
    - Styling:Tailwind
    - Styling:SCSS
  features:
    - Tailwind, A Utility-First CSS Framework for Rapid UI Development
    - SASS/SCSS
    - Comes with React Helmet for adding site meta tags
    - Includes plugins for offline support out of the box
    - PurgeCSS to shave off unused styles
- url: https://tyra-starter.netlify.com/
  repo: https://github.com/madelyneriksen/gatsby-starter-tyra
  description: A feminine GatsbyJS Starter Optimized for SEO
  tags:
    - SEO
    - Blog
    - Styling:Other
  features:
    - Integration with Social Media and Mailchimp.
    - Styled with Tachyons.
    - Rich structured data on blog posts for SEO.
    - Pagination and category pages.
- url: https://gatsby-starter-styled.netlify.com/
  repo: https://github.com/gregoralbrecht/gatsby-starter-styled
  description: Yet another simple starter with Styled-System, Typography.js, SEO and Google Analytics.
  tags:
    - Styling:CSS-in-JS
    - PWA
    - SEO
  features:
    - Styled-Components
    - Styled-System
    - Rebass Grid
    - Typography.js to easily set up font styles
    - Google Analytics
    - Prettier, ESLint & Stylelint
    - SEO (meta tags and schema.org via JSON-LD)
    - Offline support
    - Web App Manifest
- url: https://gatsby.ghost.org/
  repo: https://github.com/TryGhost/gatsby-starter-ghost
  description: Build lightning-fast, modern publications with Ghost and Gatsby
  tags:
    - CMS:Headless
    - Blog
  features:
    - Ghost integration with ready to go placeholder content and webhooks support
    - Minimal responsive design
    - Pagination for posts, tags, and authors
    - SEO Friendly Meta
    - JSON-LD Schema
    - OpenGraph structured data
    - Twitter Cards meta
    - Sitemap Generation
    - XML Sitemaps
    - Progressive Web App
    - Offline Support
    - RSS Feed
    - Netlify integration ready to deploy
- url: https://traveler-blog.netlify.com/
  repo: https://github.com/QingpingMeng/gatsby-starter-traveler-blog
  description: A fork of the Official Gatsby Starter Blog to build a travler blog with images support
  tags:
    - Blog
    - PWA
    - SEO
    - Styling:Material
    - Styling:CSS-in-JS
  features:
    - Netlify integration ready to deploy
    - Material UI
    - styled-components
    - GitHub markdown css support
- url: https://create-ueno-app.netlify.com
  repo: https://github.com/ueno-llc/ueno-gatsby-starter
  description: Opinionated Gatsby starter by Ueno.
  tags:
    - Language:TypeScript
    - Styling:SCSS
    - Linting
    - Transitions
  features:
    - GraphQL hybrid
    - SEO friendly
    - GSAP ready
    - Nice Devtools
    - GsapTools
    - Ueno plugins
    - SVG to React component
    - Ueno's TSlint
    - Decorators
- url: https://gatsby-snyung-starter.netlify.com/
  repo: https://github.com/SeonHyungJo/gatsby-snyung-starter
  description: Basic starter template for You
  tags:
    - CMS:Contentful
    - Markdown
    - Linting
    - Pagination
    - Portfolio
    - SEO
    - Styling:SCSS
    - Transitions
  features:
    - SASS/SCSS
    - Add Utterances
    - Nice Pagination
    - Comes with React Helmet for adding site meta tags
    - Create Yout Name Card for writing meta data
- url: https://gatsby-contentstack-starter.netlify.com/
  repo: https://github.com/contentstack/gatsby-starter-contentstack
  description: A Gatsby starter powered by Headless CMS Contentstack.
  tags:
    - CMS:Headless
    - Blog
  features:
    - Includes Contentstack Delivery API for any environment
    - Dynamic content from Contentstack CMS
- url: https://gatsby-craftcms-barebones.netlify.com
  repo: https://github.com/frankievalentine/gatsby-craftcms-barebones
  description: Barebones setup for using Craft CMS and Gatsby locally.
  tags:
    - CMS:Headless
  features:
    - Full setup instructions included
    - Documented to get you set up with Craft CMS quickly
    - Code referenced in repo
- url: https://gatsby-starter-buttercms.netlify.com/
  repo: https://github.com/ButterCMS/gatsby-starter-buttercms
  description: A starter template for spinning up a Gatsby+ ButterCMS site
  tags:
    - Blog
    - SEO
    - CMS:Headless
  features:
    - Fully functioning blog
    - Navigation between posts with a previous/next post button
    - FAQ Knowledge Base
    - CMS Powered Homepage
    - Customer Case Study example marketing pages
- url: https://master.d2f5ek3dnwfe9v.amplifyapp.com/
  repo: https://github.com/dabit3/gatsby-auth-starter-aws-amplify
  description: This Gatsby starter uses AWS Amplify to implement authentication flow for signing up/signing in users as well as protected client side routing.
  tags:
    - AWS
    - Authentication
  features:
    - AWS Amplify
    - Full authentication workflow
    - Registration form
    - Signup form
    - User sign in
- url: https://gatsby-starter.mdbootstrap.com/
  repo: https://github.com/anna-morawska/gatsby-material-design-for-bootstrap
  description: A simple starter which lets you quickly start developing with Gatsby and Material Design For Bootstrap
  tags:
    - Styling:Material
  features:
    - React Bootstrap with Material Design css framework.
    - Free for personal and commercial use
    - Fully responsive
- url: https://frosty-ride-4ff3b9.netlify.com/
  repo: https://github.com/damassi/gatsby-starter-typescript-rebass-netlifycms
  description:
    A Gatsby starter built on top of MDX (React + Markdown), NetlifyCMS (with
    MDX and netlify-cms-backend-fs support -- no need to deploy), TypeScript,
    Rebass for UI, Styled Components, and Jest for testing. Very little visual
    styling has been applied so that you can bring your own :)
  tags:
    - MDX
    - CMS:Netlify
    - Language:TypeScript
    - Styling:Other
    - Styling:CSS-in-JS
    - Testing
  features:
    - MDX - Markdown + React
    - Netlify CMS (with MDX support)
    - Read and write to local file system via netlify-cms-backend-fs
    - TypeScript
    - Rebass
    - Styled Components
    - Jest
- url: https://bluepeter.github.io/gatsby-material-ui-business-starter/
  repo: https://github.com/bluepeter/gatsby-material-ui-business-starter
  description: Beautiful Gatsby Material Design Business Starter
  tags:
    - Styling:Material
  features:
    - Uses the popular, well-maintained Material UI React component library
    - Material Design theme and icons
    - Rotating home page carousel
    - Simple setup without opinionated setup
    - Fully instrumented for successful PROD deployments
    - Stylus for simple CSS
- url: https://example-company-website-gatsby-sanity-combo.netlify.com/
  repo: https://github.com/sanity-io/example-company-website-gatsby-sanity-combo
  description: This examples combines Gatsby site generation with Sanity.io content management in a neat company website.
  tags:
    - CMS:sanity.io
    - CMS:Headless
    - Blog
  features:
    - Out-of-the-box headless CMS
    - Real-time content preview in Development
    - Fast & frugal builds
    - No accidental missing fields/types
    - Full Render Control with Portable Text
    - gatsby-image support
    - Content types for company info, pages, projects, people, and blog posts
- url: https://gatsby-starter-oss.netlify.com/
  repo: https://github.com/robinmetral/gatsby-starter-oss
  description: A Gatsby starter to showcase your open-source projects.
  tags:
    - Portfolio
    - Styling:Theme-UI
    - Styling:CSS-in-JS
    - Onepage
    - PWA
    - SEO
    - Testing
    - Linting
  features:
    - 🐙🐈 Pull your pinned repos from GitHub
    - 👩‍🎤 Style with Emotion
    - ✨ Themeable with Theme UI
    - 🚀 Powered by gatsby-theme-oss
    - 💯 100/100 Lighthouse scores
- url: https://gatsby-starter-docz.netlify.com/
  repo: https://github.com/RobinCsl/gatsby-starter-docz
  description: Simple starter where building your own documentation with Docz is possible
  tags:
    - Documentation
  features:
    - Generate nice documentation with Docz, in addition to generating your normal Gatsby site
    - Document your React components in .mdx files
- url: https://gatsby-starter-santa-fe.netlify.com/
  repo: https://github.com/osogrizz/gatsby-starter-santa-fe
  description: A place for artist or designers to display their creations
  tags:
    - Styling:CSS-in-JS
  features:
    - SEO friendly
    - Built-in Google Fonts support
    - Contact Form
    - Customizable Design Template
- url: https://gatsby-hello-friend.now.sh
  repo: https://github.com/panr/gatsby-starter-hello-friend
  description: A simple starter for Gatsby. That's it.
  tags:
    - Pagination
    - Markdown
    - Blog
    - Portfolio
    - Styling:PostCSS
  features:
    - Dark/light mode, depending on your preferences
    - Great reading experience thanks to Inter font, made by Rasmus Andersson
    - Nice code highlighting thanks to PrismJS
    - Responsive youtube/vimeo etc. videos
    - Elastic menu
    - Fully responsive site
- url: https://lgcolella.github.io/gatsby-starter-developer-blog/
  repo: https://github.com/lgcolella/gatsby-starter-developer-blog
  description: A starter to create SEO-friendly, fast, multilanguage, responsive and highly customizable technical blogs/portfolios with the most common features out of the box.
  tags:
    - Blog
    - Portfolio
    - i18n
  features:
    - Multilanguage posts
    - Pagination and image preview for posts
    - Tags
    - SEO
    - Social share buttons
    - Disqus for comments
    - Highlighting for code syntax in posts
    - Dark and light themes available
    - Various available icon sets
    - RSS Feed
    - Web app manifest
- url: https://gatsby.magicsoup.io/
  repo: https://github.com/magicsoup-io/gatsby-starter-magicsoup
  description: A production ready Gatsby starter using magicsoup.io
  tags:
    - SEO
    - Markdown
    - Styling:CSS-in-JS
    - Testing
  features:
    - Optimized images with gatsby-image.
    - SEO friendly with react-helmet, gatsby-plugin-sitemap and Google Webmaster Tools!
    - Responsive UIs with magicsoup.io/stock.
    - Static content with gatsby-transform-remark or gatsby-transform-json.
    - Convert Markdown to StyledComponents!
    - Webfonts with gatsby-plugin-web-font-loader.
    - SSR ready!
    - Testing with Jest!
- url: https://foxandgeese.github.io/tiny-agency/
  repo: https://github.com/foxandgeese/tiny-agency
  description: Simple Gatsby.js starter that uses material design and that's perfect for tiny agencies.
  tags:
    - Styling:Material
  features:
    - Uses the popular, well-maintained Material UI React component library
    - Material Design theme and icons
    - Simple setup without opinionated setup
    - Fully instrumented for successful PROD deployments
- url: https://gatsby-shopify-starter.netlify.com/
  repo: https://github.com/AlexanderProd/gatsby-shopify-starter
  description: Kick off your next, e-commerce experience with this Gatsby starter. It is based on the default Gatsby starter to be easily modifiable.
  tags:
    - CMS:Headless
    - SEO
    - E-commerce
    - Styling:CSS-in-JS
  features:
    - Shopping Cart
    - Shopify Integration
    - Product Grid
    - Shopify Store Credentials included
    - Optimized images with gatsby-image.
    - SEO
- url: https://gatejs.netlify.com
  repo: https://github.com/sarasate/gate
  description: API Doc generator inspired by Stripe's API docs
  tags:
    - Documentation
    - Markdown
    - Onepage
  features:
    - API documentation from markdown sources
    - Code samples separated by language
    - Syntax highlighting
    - Everything in a single page
- url: https://hopeful-keller-943d65.netlify.com
  repo: https://github.com/iwilsonq/gatsby-starter-reasonml
  description: Gatsby starter to create static sites using type-safe ReasonML
  tags:
    - Language:Other
    - Blog
    - Styling:CSS-in-JS
  features:
    - Gatsby v2 support
    - bs-platform v4 support
    - Similar to gatsby-starter-blog
- url: https://gatsby-starter-blog-amp-to-pwa.netlify.com/
  repo: https://github.com/tomoyukikashiro/gatsby-starter-blog-amp-to-pwa
  description: Gatsby starter blog with AMP to PWA Strategy
  tags:
    - Blog
    - AMP
    - PWA
  features:
    - Similar to gatsby-starter-blog
    - Support AMP to PWA strategy
- url: https://cvluca.github.io/gatsby-starter-markdown/
  repo: https://github.com/cvluca/gatsby-starter-markdown
  description: Boilerplate for markdown-based website (Documentation, Blog, etc.)
  tags:
    - Markdown
    - Redux
    - Styling:Ant Design
  features:
    - Responsive Web Design
    - Auto generated Sidebar
    - Auto generated Anchor
- url: https://gatsby-starter-wordpress-community.netlify.com/
  repo: https://github.com/pablovila/gatsby-starter-wordpress-community
  description: Starter using gatsby-source-wordpress to display posts and pages from a WordPress site
  tags:
    - CMS:WordPress
    - Styling:Bulma
    - Blog
    - Pagination
  features:
    - Gatsby v2 support
    - Responsive Web Design
    - WordPress support
    - Bulma and Sass Support for styling
    - Pagination logic
- url: https://gatsby-blogger.netlify.com/
  repo: https://github.com/aslammultidots/blogger
  description: A Simple, clean and modern designed blog with firebase authentication feature and easily customizable code.
  tags:
    - Blog
    - Redux
    - Disqus
    - CMS:Contentful
    - Firebase
  features:
    - Minimal and clean white layout.
    - Dynamic content from Contentful.
    - Blog post listing with previews (image + summary) for each blog post.
    - Disqus commenting system for each blog post.
    - Search post with keyword.
    - Firebase for Authentication.
    - Protected Routes with Authorization.
    - Contact form integration.
- url: https://gatsby-starter-styled-components.netlify.com/
  repo: https://github.com/blakenoll/gatsby-starter-styled-components
  description: The Gatsby default starter modified to use styled-components
  tags:
    - Styling:CSS-in-JS
  features:
    - styled-components
    - sticky footer
- url: https://magazine-example.livingdocs.io/
  repo: https://github.com/livingdocsIO/gatsby-magazine-example
  description: This magazine-starter helps you start out with Livingdocs as a headless CMS.
  tags:
    - Blog
    - CMS:Headless
  features:
    - Minimal and clean white layout.
    - Dynamic content from Livingdocs.
    - Built-in component library.
    - Robust template and theme.
- url: https://gatsby-starter-intl.tomekskuta.pl
  repo: https://github.com/tomekskuta/gatsby-starter-intl
  description: Gatsby v2 i18n starter which makes static pages for every locale and detect your browsers lang. i18n with react-intl.
  tags:
    - i18n
    - Testing
  features:
    - static pages for every language
    - detects your browser locale
    - uses react-intl
    - based on Gatsby Default Starter
    - unit tests with Jest
- url: https://cape.netlify.com/
  repo: https://github.com/juhi-trivedi/cape
  description: A Gatsby - CMS:Contentful demo with Netlify.
  tags:
    - Blog
    - Netlify
    - CMS:Contentful
    - Styling:Bootstrap
  features:
    - Fecthing Dynamic content from Contentful.
    - Blog post listing with previews (image + summary) for each blog post.
    - Contact form integration with Netlify.
    - Grid system inspired by Bootstrap.
- url: https://gatsby-starter-infinite-scroll.baobab.fi/
  repo: https://github.com/baobabKoodaa/gatsby-starter-infinite-scroll
  description: Infinite Scroll and Pagination with 10k photos
  tags:
    - Infinite Scroll
    - Pagination
    - Styling:CSS-in-JS
  features:
    - Infinite Scroll (default mode)
    - Pagination (fallback for users without JS)
    - Toggle between these modes in demo
    - Efficient implementation (only fetch the data that's needed, ship initial items with the page instead of fetch, etc.)
- url: https://jodie.lekoarts.de/
  repo: https://github.com/LekoArts/gatsby-starter-portfolio-jodie
  description: Image-heavy photography portfolio with colorful accents & great typography
  tags:
    - Portfolio
    - PWA
    - Transitions
    - Styling:CSS-in-JS
    - Linting
    - Testing
    - Language:TypeScript
  features:
    - Configurable with theming, CSS Grid & a yaml file for navigation
    - Create your projects by editing a yaml file and putting images into a folder
    - Shows your Instagram posts
    - TypeScript
    - Cypress for End-to-End testing
    - react-spring for animations & transitions
    - Uses styled-components + styled-system
    - SEO with Sitemap, Schema.org JSONLD, Tags
    - Responsive images with gatsby-image
- url: https://amazing-jones-e61bda.netlify.com/
  repo: https://github.com/WebCu/gatsby-material-kit-react
  description: Adaptation of Material Kit React to Gatsby
  tags:
    - Styling:Material
  features:
    - 60 Handcrafted Components
    - 4 Customized Plugins
    - 3 Example Pages
- url: https://relaxed-bhaskara-5abd0a.netlify.com/
  repo: https://github.com/LekovicMilos/gatsby-starter-portfolio
  description: Gatsby portfolio starter for creating quick portfolio
  tags:
    - Portfolio
  features:
    - Showcase of portfolio items
    - About me page
- url: https://gatsby-typescript-scss-docker-starter.netlify.com/
  repo: https://github.com/OFranke/gatsby-typescript-scss-docker
  description: Gatsby starter TypeScript, SCSS, Docker
  tags:
    - Language:TypeScript
    - Styling:SCSS
    - Linting
  features:
    - Format & Commit Safe by ESLint, StyleLint and Prettier with Lint-Staged (Husky), optimized for VS Code
    - Typings for scss files are automatically generated
    - Responsiveness from the beginning through easy breakpoint configuration
    - Enforce the DRY principle, no hardcoded and repeated `margin`, `font-size`, `color`, `box-shadow`, `border-radius` ... properties anymore
    - Docker ready - you can run Gatsby dev mode on your machine environment or with docker-compose
- url: https://prismic-i18n.lekoarts.de/
  repo: https://github.com/LekoArts/gatsby-starter-prismic-i18n
  description: Based on gatsby-starter-prismic with Internationalization (i18n) support.
  tags:
    - CMS:Prismic
    - CMS:Headless
    - Styling:CSS-in-JS
    - Linting
    - Blog
    - PWA
    - Testing
    - i18n
  features:
    - Prismic as Headless CMS
    - Uses multiple features of Prismic - Slices, Labels, Relationship fields, Custom Types, Internationalization
    - Emotion for Styling
    - i18n without any third-party libaries
    - Cypress for End-to-End testing
    - Prism.js highlighting
    - Responsive images with gatsby-image
    - Extensive SEO
    - ESLint & Prettier
- url: https://gatsby-starter-landing-page.netlify.com/
  repo: https://github.com/gillkyle/gatsby-starter-landing-page
  description: Single page starter for minimal landing pages
  tags:
    - Onepage
  features:
    - Gatsby image
    - Google Analytics
    - Minimal design
- url: https://thakkaryash94.github.io/gatsby-github-personal-website/
  repo: https://github.com/thakkaryash94/gatsby-github-personal-website
  description: It is a conversion of original GitHub personal website repo which is written in ruby for JS developers. This repository gives you the code you'll need to kickstart a personal website that showcases your work as a software developer. And when you manage the code in a GitHub repository, it will automatically render a webpage with the owner's profile information, including a photo, bio, and repositories.
  tags:
    - Portfolio
    - Onepage
  features:
    - layout config either stacked or sidebar
    - theme dark/light mode
    - post support
- url: https://gatsby-starter-default-intl.netlify.com
  repo: https://github.com/wiziple/gatsby-starter-default-intl
  description: The default Gatsby starter with features of multi-language url routes and browser language detection.
  tags:
    - i18n
  features:
    - Localization (Multilanguage) provided by react-intl.
    - Support automatic redirection based on user's preferred language in browser provided by browser-lang.
    - Support multi-language url routes within a single page component. That means you don't have to create separate pages such as pages/en/index.js or pages/ko/index.js.
    - Based on gatsby-starter-default with least modification.
- url: https://gatsby-starter-julia.netlify.com/
  repo: https://github.com/niklasmtj/gatsby-starter-julia
  description: A minimal blog starter template built with Gatsby
  tags:
    - Markdown
    - Blog
  features:
    - Landingpage
    - Blogoverview
    - Markdown sourcing
    - Estimated reading time
    - Styled component with @emotion
    - Netlify deployment friendly
    - Nunito font as npm module
    - Site meta tags with React Helmet
- url: https://agalp.imedadel.me
  repo: https://github.com/ImedAdel/automatic-gatsbyjs-app-landing-page
  description: Automatically generate iOS app landing page using GatsbyJS
  tags:
    - Onepage
    - PWA
    - SEO
  features:
    - One Configuration file
    - Automatically generate a landing page for your iOS app
    - List app features
    - App Store and Play Store buttons
    - App screenshot and video preview
    - Easily add social media accounts and contact info in the footer via the site-config.js file.
    - Pick custom Font Awesome icons for the feature list via the site-config.js file.
    - Built using Prettier and Styled-Components
    - Easily integrate Google Analytics by adding your ID to site-config.js file.
- url: https://gatsby-starter-shopify-app.firebaseapp.com/install
  repo: https://github.com/gil--/gatsby-starter-shopify-app
  description: Easily create Serverless Shopify Admin Apps powered by Gatsby and Firebase Functions
  tags:
    - Shopify
    - Firebase
  features:
    - 🗄 Firebase Firestore Realtime DB
    - ⚡️ Serverless Functions API layer (Firebase Functions)
    - 💼 Admin API (Graphql) Serverless Proxy
    - 🎨 Shopify Polaris (AppProvider, etc.)
    - 💰 Application Charge Logic (30 days) with variable trial duration
    - 📡 Webhook Validation & Creation
    - 🔑 GDPR Ready (Including GDPR Webhooks)
    - 🏗 CircleCI Config for easy continuous deployments to Firebase
- url: https://gatsby-starter-paperbase.netlify.com/
  repo: https://github.com/willcode4food/gatsby-starter-paperbase
  description: A Gatsby starter that implements the Paperbase Premium Theme from MaterialUI
  tags:
    - Styling:Material
    - Styling:CSS-in-JS
  features:
    - MaterialUI Paperbase theme in Gatsby!
    - Create professional looking admin tools and dashboards
    - Responsive Design
    - MaterialUI Paper Components
    - MaterialUI Tab Components
- url: https://gatsby-starter-devto.netlify.com/
  repo: https://github.com/geocine/gatsby-starter-devto
  description: A GatsbyJS starter template that leverages the Dev.to API
  tags:
    - Blog
    - Styling:CSS-in-JS
  features:
    - Blog post listing with previews (image + summary) for each blog post
- url: https://gatsby-starter-framer-x.netlify.com/
  repo: https://github.com/simulieren/gatsby-starter-framer-x
  description: A GatsbyJS starter template that is connected to a Framer X project
  tags:
    - Language:TypeScript
  features:
    - TypeScript support
    - Easily work in GatsbyJS and Framer X at the same time
- url: https://gatsby-firebase-hosting.firebaseapp.com/
  repo: https://github.com/bijenkorf-james-wakefield/gatsby-firebase-hosting-starter
  description: A starter with configuration for Firebase Hosting and Cloud Build deployment.
  tags:
    - Firebase
    - Linting
  features:
    - Linting with ESLint
    - Jest Unit testing configuration
    - Lint-staged on precommit hook
    - Commitizen for conventional commit messages
    - Configuration for Firebase hosting
    - Configuration for Cloud Build deployment
    - Clear documentation to have your site deployed on Firebase behind SSL in no time!
- url: https://lewis-gatsby-starter-blog.netlify.com/
  repo: https://github.com/lewislbr/lewis-gatsby-starter-blog
  description: A simple custom Gatsby starter template to start a new blog or personal website.
  tags:
    - Blog
    - Styling:CSS-in-JS
    - Markdown
    - Portfolio
    - SEO
  features:
    - Blog post listing with summary preview for each blog post.
    - Automatically creates blog pages from Markdown files.
    - CSS in JS with styled-components.
    - Optimized images.
    - Offline capabilities.
    - Auto-generated sitemap and robots.txt.
- url: https://gatsby-starter-stripe.netlify.com/
  repo: https://github.com/brxck/gatsby-starter-stripe
  description: A minimal starter to create a storefront with Gatsby, Stripe, & Netlify Functions.
  tags:
    - Stripe
    - E-commerce
    - Styling:None
  features:
    - Statically generate based on Stripe inventory
    - Dynamically update with live inventory & availability data
    - Checkout powered by Stripe
    - Serverless functions interact with Stripe API
    - Shopping cart persisted in local storage
    - Responsive images with gatsby-image
- url: https://www.jannikbuschke.de/gatsby-antd-docs/
  repo: https://github.com/jannikbuschke/gatsby-antd-docs
  description: A template for documentation websites
  tags:
    - Documentation
    - Language:TypeScript
    - Styling:Ant Design
    - Markdown
    - MDX
  features:
    - Markdown
    - MDX with mdxjs
    - Syntax highlighting with prismjs
    - Anchors
    - Sidebar
    - Sitecontents
    - Landingpage
- url: https://gatsby-starter.haezl.at
  repo: https://github.com/haezl/gatsby-starter-haezl
  description: A lightweight, mobile first blog starter with infinite scroll and Material-UI design for Gatsby.
  tags:
    - Blog
    - Language:TypeScript
    - Linting
    - Styling:CSS-in-JS
    - Styling:Material
    - Markdown
    - PWA
  features:
    - Landing Page
    - Portfolio section
    - Blog post listing with a preview for each post
    - Infinite scroll instead of next and previous buttons
    - Blog posts generated from Markdown files
    - About Page
    - Responsive Design
    - PWA (Progressive Web App) support
    - MobX
    - Customizable
- url: https://gatsby-starter-fine.netlify.com/
  repo: https://github.com/toboko/gatsby-starter-fine
  description: A mutli-response and light, mobile first blog starter with columns layout and Seo optimization.
  tags:
    - Blog
    - Markdown
    - Portfolio
    - SEO
  features:
    - Blog
    - Portfolio section
    - Customizable
    - Markdown
    - Optimized images
    - Sitemap Page
    - Seo Ready
- url: https://ugglr.github.io/gatsby-clean-portfolio/
  repo: https://github.com/ugglr/gatsby-clean-portfolio
  description: A clean themed Software Engineer Portfolio site, showcasing soft skills on the front page, features project card showcases, about page. Responsive through react-bootstrap components together with custom CSS style sheets. SEO configured, just need to add google analytics tracking code.
  tags:
    - Portfolio
    - SEO
    - Styling:Bootstrap
  features:
    - Resume
    - CV
    - google analytics
    - easy favicon swap
    - Gatsby SEO plugin
    - Clean layout
    - White theme
    - grid using react-bootstrap
    - bootstrap4 classes available
    - font-awesome Library for icons
    - Portfolio site for developers
    - custom project cards
    - easily extendable to include blog page
    - Responsive design
- url: https://gatsby-documentation-starter.netlify.com/
  repo: https://github.com/whoisryosuke/gatsby-documentation-starter
  description: Automatically generate docs for React components using MDX, react-docgen, and GatsbyJS
  tags:
    - Documentation
    - MDX
    - SEO
  features:
    - Parses all React components (functional, stateful, even stateless!) for JS Docblocks and Prop Types.
    - MDX - Write your docs in Markdown and include React components using JSX!
    - Lightweight (only what you need)
    - Modular (easily fits in any React project!)
    - Props table component
    - Customizable sidebar navigation
    - Includes SEO plugins Google Analytics, Offline, Manifest, Helmet.
- url: http://gatsby-absurd.surge.sh/
  repo: https://github.com/ajayns/gatsby-absurd
  description: A Gatsby starter using illustrations from https://absurd.design/
  tags:
    - Onepage
    - Styling:CSS-in-JS
  features:
    - Uses surreal illustrations from absurd.design.
    - Landing page structure split into sections
    - Basic UX/UX elements ready. navbar, smooth scrolling, faqs, theming
    - Convenient image handling and data separation
- url: https://gatsby-starter-quiz.netlify.com/
  repo: https://github.com/raphadeluca/gatsby-starter-quiz
  description: Create rich quizzes with Gatsby & Mdx. No need of database or headless CMS. Manage your data directly in your Mdx file's frontmatter and write your content in the body. Customize your HTML tags, use react components from a library or write your owns. Navigation will be automatically created between each question.
  tags:
    - MDX
  features:
    - Data quiz in the frontmatter
    - Rich customizable content with MDX
    - Green / Red alert footer on user's answer
    - Navigation generated based on the index of each question
- url: https://gatsby-starter-accessibility.netlify.com/
  repo: https://github.com/benrobertsonio/gatsby-starter-accessibility
  description: The default Gatsby starter with powerful accessibility tools built-in.
  tags:
    - Storybook
    - Linting
  features:
    - 🔍 eslint-plugin-jsx-a11y for catching accessibility issues while authoring code
    - ✅ lint:staged for adding a pre-commit hook to catch accessibility linting errors
    - 📣 react-axe for console reporting of accessibility errors in the DOM during development
    - 📖 storybook setup for accessibility reporting on individual components
- url: https://gatsby-theme-ggt-material-ui-blog.netlify.com/
  repo: https://github.com/avatar-kaleb/gatsby-starter-ggt-material-ui-blog
  description: Starter material-ui blog utilizing a Gatsby theme!
  tags:
    - Blog
    - MDX
  features:
    - Uses MDX with Gatsby theme for quick and easy set up
    - Material-ui design with optional config passed into the theme options
    - Gradient background with sitemap, rss feed, and offline capabilities
- url: https://gatsby-starter-blog-typescript.netlify.com/
  repo: https://github.com/gperl27/Gatsby-Starter-Blog-Typescript
  description: Gatsby starter blog with TypeScript
  tags:
    - Blog
    - Language:TypeScript
    - Styling:CSS-in-JS
  features:
    - Includes all features that come with Gatsby's official starter blog
    - TypeScript for type-safety out of the box
    - Styled components in favor of inline styles
    - Transition Link for nice page transitions
    - Type definitions from GraphQL schema (with code generation)
- url: https://gatsby-starter-sass.netlify.com/
  repo: https://github.com/colbyfayock/gatsby-starter-sass
  description: A Gatsby starter with Sass and no assumptions!
  tags:
    - Styling:SCSS
  features:
    - Sass stylesheets to manage your CSS (SCSS flavored)
    - Simple, minimal base setup to get started
    - No baked in configurations or assumptions
- url: https://billyjacoby.github.io/gatsby-react-bootstrap-starter/
  repo: https://github.com/billyjacoby/gatsby-react-bootstrap-starter
  description: GatsbyJS starter with react-bootstrap and react-icons
  tags:
    - Styling:Bootstrap
    - Styling:SCSS
  features:
    - SASS stylesheets to make styling components easy
    - Sample navbar that sticks to the top of the page on scroll
    - Includes react-icons to make adding icons to your app super simple
- url: https://gatsbystartermdb.netlify.com
  repo: https://github.com/jjcav84/mdbreact-gatsby-starter
  description: GatsbyJS starter built with MDBootstrap React free version
  tags:
    - Styling:Bootstrap
  features:
    - Material Design, Bootstrap, and React
    - Contact form and Google Map components
    - Animation
    - documentation and component library can be found at mdboostrap's website
- url: https://gatsby-starter-primer.netlify.com/
  repo: https://github.com/thomaswangio/gatsby-starter-primer
  description: A Gatsby starter featuring GitHub Primer Design System and React components
  tags:
    - Styling:Other
    - Styling:CSS-in-JS
    - SEO
    - Landing Page
  features:
    - Primer React Components
    - Styled Components
    - Gatsby Image
    - Better SEO component with appropriate OG image and appropriate fallback meta tags
- url: https://pranshuchittora.github.io/gatsby-material-boilerplate
  repo: https://github.com/pranshuchittora/gatsby-material-boilerplate
  description: A simple starter to get up and developing quickly with Gatsby in material design
  tags:
    - Styling:Material
  features:
    - Material design
    - Sass/SCSS
    - Tags
    - Categories
    - Google Analytics
    - Offline support
    - Web App Manifest
    - SEO
- url: https://anubhavsrivastava.github.io/gatsby-starter-hyperspace
  repo: https://github.com/anubhavsrivastava/gatsby-starter-hyperspace
  description: Single page starter based on the Hyperspace site template, with landing, custom and Elements(Component) page
  tags:
    - HTML5UP
    - Styling:SCSS
    - Onepage
    - Landing Page
  features:
    - Designed by HTML5 UP
    - Simple one page site that’s perfect for personal portfolios
    - Fully Responsive
    - Styling with SCSS
    - Offline support
    - Web App Manifest
- url: https://anubhavsrivastava.github.io/gatsby-starter-identity
  repo: https://github.com/anubhavsrivastava/gatsby-starter-identity
  description: Single page starter based on the Identity site template by HTML5 up, suitable for one page portfolio.
  tags:
    - HTML5UP
    - Styling:SCSS
    - Onepage
    - Landing Page
    - PWA
  features:
    - Designed by HTML5 UP
    - Simple one page personal portfolio
    - Fully Responsive
    - Styling with SCSS
    - Offline support
    - Web App Manifest
- url: https://hopeful-ptolemy-cd840b.netlify.com/
  repo: https://github.com/tonydiaz/gatsby-landing-page-starter
  description: A simple landing page starter for idea validation using material-ui. Includes email signup form and pricing section.
  tags:
    - Styling:Material
    - Landing Page
  features:
    - SEO
    - Mailchimp integration
    - Material-UI components
    - Responsive
    - Pricing section
    - Benefits section
    - Email signup form
    - Easily configurable
    - Includes standard Gatsby starter features
- url: https://anubhavsrivastava.github.io/gatsby-starter-aerial
  repo: https://github.com/anubhavsrivastava/gatsby-starter-aerial
  description: Single page starter based on the Aerial site template by HTML5 up, suitable for one page personal page.
  tags:
    - HTML5UP
    - Styling:SCSS
    - Onepage
    - Landing Page
    - PWA
  features:
    - Designed by HTML5 UP
    - Simple one page personal portfolio
    - Fully Responsive
    - Styling with SCSS
    - Offline support
    - Web App Manifest
- url: https://anubhavsrivastava.github.io/gatsby-starter-eventually
  repo: https://github.com/anubhavsrivastava/gatsby-starter-eventually
  description: Single page starter based on the Eventually site template by HTML5 up, suitable for upcoming product page.
  tags:
    - HTML5UP
    - Styling:SCSS
    - Landing Page
    - PWA
  features:
    - Designed by HTML5 UP
    - Fully Responsive
    - Styling with SCSS
    - Offline support
    - Web App Manifest
- url: https://jovial-jones-806326.netlify.com/
  repo: https://github.com/GabeAtWork/gatsby-elm-starter
  description: An Elm-in-Gatsby integration, based on gatsby-plugin-elm
  tags:
    - Language:Other
  features:
    - Elm language integration
- url: https://anubhavsrivastava.github.io/gatsby-starter-readonly
  repo: https://github.com/anubhavsrivastava/gatsby-starter-readonly
  description: Single page starter based on the ReadOnly site template by HTML5 up, with landing and Elements(Component) page
  tags:
    - HTML5UP
    - Onepage
    - Styling:SCSS
    - Landing Page
    - PWA
  features:
    - Designed by HTML5 UP
    - Fully Responsive
    - Styling with SCSS
    - Offline support
    - Web App Manifest
- url: https://anubhavsrivastava.github.io/gatsby-starter-prologue
  repo: https://github.com/anubhavsrivastava/gatsby-starter-prologue
  description: Single page starter based on the Prologue site template by HTML5 up, for portfolio pages
  tags:
    - HTML5UP
    - Onepage
    - Styling:SCSS
    - Portfolio
    - PWA
  features:
    - Designed by HTML5 UP
    - Fully Responsive
    - Styling with SCSS
    - Offline support
    - Web App Manifest
- url: https://gatsby-london.netlify.com
  repo: https://github.com/ImedAdel/gatsby-london
  description: A custom, image-centric theme for Gatsby.
  tags:
    - Portfolio
    - Blog
    - Styling:PostCSS
  features:
    - Post thumbnails in the homepage
    - Built with PostCSS
    - Made for image-centeric portfolios
    - Based on London for Ghost
- url: https://anubhavsrivastava.github.io/gatsby-starter-overflow
  repo: https://github.com/anubhavsrivastava/gatsby-starter-overflow
  description: Single page starter based on the Overflow site template by HTML5 up, with landing and Elements(Component) page
  tags:
    - HTML5UP
    - Onepage
    - Styling:SCSS
    - Portfolio
    - PWA
  features:
    - Designed by HTML5 UP
    - Fully Responsive
    - Image Gallery
    - Styling with SCSS
    - Offline support
    - Web App Manifest
- url: https://cosmicjs.com/apps/gatsby-agency-portfolio/demo
  repo: https://github.com/cosmicjs/gatsby-agency-portfolio
  description: Static Webpage for displaying your agencies skills and past work.  Implements 4 sections for displaying information about your company, A home page, information about services, projects, and the people in your organization.
  tags:
    - Blog
    - Portfolio
    - CMS:Cosmic
  features:
    - Landing Page
    - Home
    - Services
    - Projects
    - People
- url: https://cosmicjs.com/apps/gatsby-localization-app-starter/demo
  repo: https://github.com/cosmicjs/gatsby-localization-app-starter
  description: A localized Gatsby starter application powered by Cosmic.
  tags:
    - CMS:Cosmic
    - i18n
  features:
    - Gatsby localization starter app
- url: https://cosmicjs.com/apps/gatsby-docs/demo
  repo: https://github.com/cosmicjs/gatsby-docs-app
  description: Be able to view and create documentation using Gatsby and Cosmic. Leveraging the speed and high powered APIs of the Gatsby framework and the simplicity and scalability of Cosmic.
  tags:
    - CMS:Cosmic
    - Documentation
  features:
    - manage docs in static web file format for zippy delivery
- url: https://cosmicjs.com/apps/gatsby-ecommerce-website/demo
  repo: https://github.com/a9kitkumar/Gatsby-Ecommerce
  description: A localized Gatsby starter application powered by Cosmic.
  tags:
    - CMS:Cosmic
    - E-commerce
  features:
    - Stores products, orders using Cosmic as a database and a server
- url: https://harshil1712.github.io/gatsby-starter-googlesheets/
  repo: https://github.com/harshil1712/gatsby-starter-googlesheets
  description: A starter using Google Sheets as data source
  tags:
    - Google Sheets
    - SEO
    - Blog
  features:
    - Uses Google Sheets for data
    - Easily configurable
- url: https://the-plain-gatsby.netlify.com/
  repo: https://github.com/wangonya/the-plain-gatsby
  description: A simple minimalist starter for your personal blog.
  tags:
    - Blog
    - Markdown
  features:
    - Minimalist design
    - Next and previous blog post navigation
    - About page
    - Markdown support
- url: https://gatsby-starter-blockstack.openintents.org
  repo: https://github.com/friedger/gatsby-starter-blockstack
  description: A starter using Blockstack on client side
  tags:
    - Authentication
  features:
    - Uses Blockstack
    - Client side app
- url: https://anubhavsrivastava.github.io/gatsby-starter-multiverse
  repo: https://github.com/anubhavsrivastava/gatsby-starter-multiverse
  description: Single page starter based on the Multiverse site template by HTML5 up, with landing and Elements(Component) page
  tags:
    - HTML5UP
    - Onepage
    - Styling:SCSS
    - Portfolio
    - PWA
  features:
    - Designed by HTML5 UP
    - Fully Responsive
    - Image Gallery
    - Styling with SCSS
    - Offline support
    - Web App Manifest
- url: https://anubhavsrivastava.github.io/gatsby-starter-highlights
  repo: https://github.com/anubhavsrivastava/gatsby-starter-highlights
  description: Single page starter based on the Highlights site template by HTML5 up, with landing and Elements(Component) page
  tags:
    - HTML5UP
    - Onepage
    - Styling:SCSS
    - Portfolio
    - PWA
  features:
    - Designed by HTML5 UP
    - Fully Responsive
    - Image Gallery
    - Styling with SCSS
    - Offline support
    - Web App Manifest
- url: https://gatsby-starter-material-business-markdown.netlify.com/
  repo: https://github.com/ANOUN/gatsby-starter-material-business-markdown
  description: A clean, modern starter for businesses using Material Design Components
  tags:
    - Blog
    - Markdown
    - PWA
    - Styling:Material
    - Styling:SCSS
  features:
    - Minimal, Modern Business Website Design
    - Material Design Components
    - MDC React Components
    - MDC Theming
    - Blog
    - Home Page
    - Contact Page
    - Contact Form
    - About Page
    - Mobile-First approach in development
    - Fully Responsive
    - Markdown
    - PWA
- url: https://gatsby-starter-default-typescript.netlify.com/
  repo: https://github.com/andykenward/gatsby-starter-default-typescript
  description: Starter Default TypeScript
  tags:
    - Language:TypeScript
  features:
    - TypeScript
    - Typing generation for GraphQL using GraphQL Code Generator
    - Comes with React Helmet for adding site meta tags
    - Based on Gatsby Starter Default
- url: http://gatsbyhoney.davshoward.com/
  repo: https://github.com/davshoward/gatsby-starter-honey
  description: A delicious baseline for Gatsby (v2).
  tags:
    - Styling:PostCSS
    - SEO
  features:
    - Gatsby v2
    - SEO (including robots.txt, sitemap generation, automated yet customisable metadata, and social sharing data)
    - Google Analytics
    - PostCSS support
    - Developer environment variables
    - Accessibility support
    - Based on Gatsby Starter Default
- url: https://material-ui-starter.netlify.com/
  repo: https://github.com/dominicabela/gatsby-starter-material-ui
  description: This starter includes Material UI boilerplate and configuration files along with the standard Gatsby configuration files. It provides a starting point for developing Gatsby apps with the Material UI framework.
  tags:
    - SEO
    - Styling:Material
  features:
    - Material UI Framework
    - Roboto Typeface (self hosted)
    - SEO
    - Offline Support
    - Based on Gatsby Default Starter
- url: https://developer-diary.netlify.com/
  repo: https://github.com/willjw3/gatsby-starter-developer-diary
  description: A blog template created with web developers in mind. Totally usable right out of the box, but minimalist enough to be easily modifiable.
  tags:
    - Blog
    - Markdown
    - Pagination
    - SEO
  features:
    - Ready to go - Blog author name, author image, etc,... can be easily added using a config file
    - Blog posts created as markdown files
    - Gatsby v.2
    - Mobile responsive
    - Pagination
    - Category and tag pages
    - Social media sharing icons in each post
    - Icons from React Icons (Font Awesome, Devicons, etc,...)
    - Beautiful tech-topic tags to attach to your web-development-related blog posts
    - Developer-relevant social media icon links, including GitHub, Stack Overflow, and freeCodeCamp
- url: https://anubhavsrivastava.github.io/gatsby-starter-paradigmshift
  repo: https://github.com/anubhavsrivastava/gatsby-starter-paradigmshift
  description: Single page starter based on the Paradigm Shift site template by HTML5 up, with landing and Elements(Component) page
  tags:
    - HTML5UP
    - Onepage
    - Styling:SCSS
    - Portfolio
    - PWA
  features:
    - Designed by HTML5 UP
    - Fully Responsive
    - Image Gallery
    - Styling with SCSS
    - Offline support
    - Web App Manifest
- url: https://dazzling-heyrovsky-62d4f9.netlify.com/
  repo: https://github.com/s-kris/gatsby-starter-medium
  description: A GatsbyJS starter blog as close as possible to medium.
  tags:
    - Markdown
    - Styling:CSS-in-JS
  features:
    - Careers Listing
    - Mobile Responsive
- url: https://gatsby-personal-starter-blog.netlify.com
  repo: https://github.com/thomaswangio/gatsby-personal-starter-blog
  description: Gatsby starter for personal blogs! Blog configured to run at /blog and with Netlify CMS and gatsby-remark-vscode.
  tags:
    - Blog
    - Markdown
    - Styling:CSS-in-JS
    - CMS:Netlify
  features:
    - Netlify CMS
    - VSCode syntax highlighting
    - Styled Components
- url: https://anubhavsrivastava.github.io/gatsby-starter-phantom
  repo: https://github.com/anubhavsrivastava/gatsby-starter-phantom
  description: Single page starter based on the Phantom site template by HTML5 up, with landing, generic and Elements(Component) page
  tags:
    - HTML5UP
    - Onepage
    - Styling:SCSS
    - PWA
  features:
    - Designed by HTML5 UP
    - Fully Responsive
    - Styling with SCSS
    - Offline support
    - Web App Manifest
- url: https://gatsby-starter-internationalized.ack.ee/
  repo: https://github.com/AckeeCZ/gatsby-starter-internationalized
  description: A simple starter for fully internationalized websites, including route internationalization.
  tags:
    - i18n
  features:
    - internationalized page content - via react-intl
    - internationalized routes - via language configuration
    - lightweight - includes only internationalization code
    - LocalizedLink - built-in link component handling route generation
    - LanguageSwitcher - built-in language switcher component
- url: https://gatsby-starter-bee.netlify.com/
  repo: https://github.com/JaeYeopHan/gatsby-starter-bee
  description: A simple starter for blog with fresh UI.
  tags:
    - Blog
    - Netlify
    - Disqus
    - SEO
  features:
    - Code highlight with Fira Code font
    - Emoji (emojione)
    - Social share feature (Twitter, Facebook)
    - Comment feature (disqus, utterances)
    - Sponsor service (Buy-me-a-coffee)
    - CLI Tool
- url: https://hasura.io/learn/graphql/react/introduction/
  repo: https://github.com/hasura/gatsby-gitbook-starter
  description: A starter to generate docs/tutorial websites based on GitBook theme.
  tags:
    - Documentation
    - MDX
    - Markdown
    - SEO
  features:
    - Write in Markdown / MDX and generate responsive documentation/tutorial web apps
    - Fully Configurable
    - Syntax highlighting with Prismjs
    - Code diffing with +/-
    - Google Analytics Integration
    - SEO Tags with MDX frontmatter
    - Edit on GitHub button
    - Fully Customisable with rich embeds using React in MDX.
    - Search integration with Algolia
- url: https://gatsby-starter-blog-with-lunr.netlify.com/
  repo: https://github.com/lukewhitehouse/gatsby-starter-blog-with-lunr
  description: Building upon Gatsby's blog starter with a Lunr.js powered Site Search.
  tags:
    - Blog
    - Search
  features:
    - Same as the official starter blog
    - Integration with Lunr.js
- url: https://rg-portfolio.netlify.com/
  repo: https://github.com/rohitguptab/rg-portfolio
  description: Kick-off your Portfolio website with RG-Portfolio gatsby starter. We have used Gatsby + Contentful.
  tags:
    - Portfolio
    - CMS:Contentful
    - PWA
    - Blog
    - SEO
    - Disqus
    - Gallery
    - Landing Page
    - Markdown
    - Netlify
    - Styling:Bootstrap
  features:
    - Blogs listing with each blog post.
    - Contact form with Email notification using formspree.io.
    - Photos and Blogs page listing.
    - Different types of sections like About, Service, Blogs, Work, Testimonials, Photos, and contact.
    - All settings manage from contentful for example Header Menu, Homepage sections, blogs, and photos, etc.
    - Social share in blog details pages with comment ( Disqus ).
    - PWA
- url: https://oneshopper.netlify.com
  repo: https://github.com/rohitguptab/OneShopper
  description: This Starter is created for e-commerce site with Gatsby + Contentful and snipcart
  tags:
    - E-commerce
    - CMS:Contentful
    - Blog
    - SEO
    - Disqus
  features:
    - Blog post listing with previews for each blog post.
    - Store page listing all the Products and includes features like Rating, Price, Checkout, More then one Product images with tabbing.
    - Contact form with Email notification.
    - Index pages design with Latest Post, Latest Blog, Deal of week and Banner.
- url: https://anubhavsrivastava.github.io/gatsby-starter-spectral
  repo: https://github.com/anubhavsrivastava/gatsby-starter-spectral
  description: Single page starter based on the Spectral site template by HTML5 up, with landing, Generic and Elements(Component) page
  tags:
    - HTML5UP
    - Onepage
    - Styling:SCSS
    - Portfolio
    - PWA
  features:
    - Designed by HTML5 UP
    - Fully Responsive
    - Styling with SCSS
    - Offline support
    - Web App Manifest
- url: https://anubhavsrivastava.github.io/gatsby-starter-directive
  repo: https://github.com/anubhavsrivastava/gatsby-starter-directive
  description: Single page starter based on the Directive site template by HTML5 up, with landing and Elements(Component) page
  tags:
    - HTML5UP
    - Onepage
    - Styling:SCSS
    - Portfolio
    - PWA
  features:
    - Designed by HTML5 UP
    - Fully Responsive
    - Styling with SCSS
    - Offline support
    - Web App Manifest
- url: https://histaff.io/
  repo: https://github.com/histaff/website-static
  description: It's a beautiful starter static website which useful plugins based on Gatsby
  tags:
    - Styling:SCSS
    - Landing Page
    - Onepage
  features:
    - Fully Responsive
    - Styling with SCSS
    - Very similar to gatsby-starter-netlify-cms, slightly more configurable (e.g. set site-title in gatsby-config) with Bootstrap/Bootswatch instead of bulma
    - LocalizedLink - built-in link component handling route generation
- url: https://gatsby-kea-starter.netlify.com/
  repo: https://github.com/benjamin-glitsos/gatsby-kea-starter
  description: Gatsby starter with redux and sagas made simpler by the Kea library
  tags:
    - Redux
  features:
    - The Kea library makes redux and sagas extremely simple and concise
- url: https://anubhavsrivastava.github.io/gatsby-starter-solidstate
  repo: https://github.com/anubhavsrivastava/gatsby-starter-solidstate
  description: Single page starter based on the Solid State site template by HTML5 up, with landing, Generic and Elements(Component) page
  tags:
    - HTML5UP
    - Onepage
    - Styling:SCSS
    - Portfolio
    - PWA
  features:
    - Designed by HTML5 UP
    - Fully Responsive
    - Styling with SCSS
    - Offline support
    - Web App Manifest
- url: https://yellowcake.netlify.com/
  repo: https://github.com/thriveweb/yellowcake
  description: A starter project for creating lightning-fast websites with Gatsby v2 and Netlify-CMS v2 + Uploadcare integration.
  tags:
    - CMS:Netlify
    - Netlify
    - Blog
    - SEO
  features:
    - Uploadcare
    - Netlify Form
    - Category list (with navigation)
    - Featured post
    - Next and prev post
    - SEO component
- url: https://anubhavsrivastava.github.io/gatsby-starter-fractal
  repo: https://github.com/anubhavsrivastava/gatsby-starter-fractal
  description: Single page starter based on the Fractal site template by HTML5 up, with landing and Elements(Component) page
  tags:
    - HTML5UP
    - Onepage
    - Styling:SCSS
    - Portfolio
    - PWA
  features:
    - Designed by HTML5 UP
    - Fully Responsive
    - Styling with SCSS
    - Offline support
    - Web App Manifest
- url: https://minimal-gatsby-ts-starter.netlify.com/
  repo: https://github.com/TheoBr/minimal-gatsby-typescript-starter
  description: Minimal TypeScript Starter
  tags:
    - Language:TypeScript
  features:
    - TypeScript
    - ESLint + optional rule enforcement with Husky
    - Prettier
    - Netlify ready
    - Minimal
- url: https://gatsby-typescript-starter-default.netlify.com/
  repo: https://github.com/RobertoMSousa/gatsby-typescript-starter-default
  description: Simple Gatsby starter using TypeScript and eslint instead of outdated tslint.
  tags:
    - Language:TypeScript
    - SEO
    - Linting
  features:
    - Comes with React Helmet for adding site meta tags
    - Includes plugins for offline support out of the box
    - TypeScript
    - Prettier & eslint to format & check the code
- url: https://gatsby-starter-carraway.netlify.com/
  repo: https://github.com/endymion1818/gatsby-starter-carraway
  description: a Gatsby starter theme with Accessibility features, TypeScript, Jest, some basic UI elements, and a CircleCI pipeline
  tags:
    - Language:TypeScript
    - Pagination
    - Search
    - Testing
  features:
    - Paginated post archive
    - Site search with Lunr.js
    - Categories and category archive pages
    - Minimal CSS defaults using styled-components, including system font stack
    - Some fundamental Accessibility features including tabbable navigation & "Skip to content" link
    - UI elements including multi-column layout using CSS Grid (with float fallback), header component with logo, basic navigation & search and a footer with 3-column layout, logo and 2 menu areas
    - TypeScript & Testing including some sensible TypeScript defaults, tests with @testing-library/react, pre-commit and pre-push hooks. Set up includes enums for repeating values such as font & background colours
    - Setup for a CircleCI pipeline so you can run the above tests in branches before merging to master
    - Markdown posts _and_ pages (pages don't appear in the post archive)
- url: https://www.quietboy.net
  repo: https://github.com/zhouyuexie/gatsby-starter-quiet
  description: Gatsby out of the box blog, use TypeScript and highly customized style.
  tags:
    - Language:TypeScript
    - Styling:SCSS
    - SEO
    - Linting
    - RSS
    - Pagination
    - PWA
  features:
    - TypeScript
    - TsLint & Prettier
    - Tag list
    - Custom page layout
    - Switch the dark mode according to the system theme
    - Scss
    - Pagination
- url: https://compassionate-morse-5204bf.netlify.com/
  repo: https://github.com/deamme/gatsby-starter-prismic-resume
  description: Gatsby Resume/CV page with Prismic integration
  tags:
    - CMS:Prismic
    - CMS:Headless
    - Styling:CSS-in-JS
    - Onepage
    - Linting
  features:
    - One-page resume/CV
    - Prismic as Headless CMS
    - Emotion for styling
    - Uses multiple features of Prismic - Slices, Labels, Custom Types
    - ESLint & Prettier
- url: https://anubhavsrivastava.github.io/gatsby-starter-resume
  repo: https://github.com/anubhavsrivastava/gatsby-starter-resume
  description: Single page starter based on the Resume site template by startbootstrap for resume/portfolio page
  tags:
    - Onepage
    - Styling:SCSS
    - PWA
  features:
    - Designed by startbootstrap
    - Fully Responsive
    - Styling with SCSS
    - Offline support
    - Web App Manifest
- url: https://gatsby-starter-typescript-jest.netlify.com/
  repo: https://github.com/denningk/gatsby-starter-typescript-jest
  description: Barebones Gatsby starter with TypeScript, Jest, GitLab-CI, and other useful configurations
  tags:
    - Language:TypeScript
    - Testing
    - AWS
    - Linting
    - SEO
  features:
    - All components from default Gatsby starter converted to TypeScript
    - Jest testing configured for TypeScript with ts-jest
    - Detailed guide on how to deploy using AWS S3 buckets included in README
    - .gitlab-ci.yml file with blanks that can be customized for any Gatsby project
    - Configurations for EditorConfig, Prettier, and ESLint (for TypeScript)
- url: https://gatsby-starter-apollo.smakosh.com/app/
  repo: https://github.com/smakosh/gatsby-apollo-starter
  description: Gatsby Apollo starter - with client side routing
  tags:
    - Client-side App
    - SEO
    - Styling:CSS-in-JS
  features:
    - Apollo provider & Client side routing
    - Eslint/Prettier configured
    - Easy to customize
    - Nice project structure
    - Flex Grid components easy to customize
- url: https://portfolio.smakosh.com/
  repo: https://github.com/smakosh/gatsby-portfolio-dev
  description: A portfolio for developers
  tags:
    - Portfolio
    - SEO
    - Netlify
    - Onepage
    - Styling:CSS-in-JS
  features:
    - Eslint/Prettier configured
    - Scores 100% on a11y / Performance / PWA / SEO
    - PWA (desktop & mobile)
    - Easy to customize
    - Nice project structure
    - Amazing illustrations by Undraw.co
    - Tablet & mobile friendly
    - Continuous deployment with Netlify
    - A contact form protected by Google Recaptcha
    - Can be deployed with one click
    - Functional components with Recompose React Hooks! ready to migrate to React hooks!
    - Fetches your GitHub pinned projects with most stars (You could customize this if you wish)
- url: https://github.com/smakosh/gatsby-airtable-starter
  repo: https://github.com/smakosh/gatsby-airtable-starter
  description: Gatsby Airtable starter
  tags:
    - SEO
    - Netlify
    - Client-side App
    - Styling:CSS-in-JS
  features:
    - Static content fetched from Airtable
    - Dynamic content with CRUD operations with Airtable REST API
    - Well structured files/folders
    - Custom React Hooks
    - Custom Helpers instead of using third party libraries
    - Dynamic & Static containers
    - Global state management ready with useReducer & useContext
    - Dummy auth but ready to add real requests
- url: https://github.com/smakosh/gatsby-app-starter-rest-api
  repo: https://github.com/smakosh/gatsby-app-starter-rest-api
  description: Gatsby REST API starter
  tags:
    - Authentication
    - Client-side App
    - Styling:CSS-in-JS
  features:
    - Dynamic content with CRUD operations with a REST API
    - Well structured files/folders
    - Custom React Hooks
    - Auth with a JWT approach
    - Custom Helpers instead of using third party libraries
    - Dynamic containers
    - Global state management ready with useReducer & useContext
- url: https://gatsbyjs-starter-tailwindplay.appseed.us/
  repo: https://github.com/app-generator/gatsbyjs-starter-tailwindplay
  description: A Gatsby v2 starter styled using Tailwind, a utility-first CSS framework. Uses Purgecss to remove unused CSS.
  tags:
    - Styling:Tailwind
  features:
    - Based on gatsby-starter-tailwind
    - Tailwind CSS Framework
    - Removes unused CSS with Purgecss
- url: https://act-labs.github.io/
  repo: https://github.com/act-labs/gatsby-starter-act-blog
  description: Gatsby starter for blog/documentation using MDX, Ant Design, gatsby-plugin-combine.
  tags:
    - Blog
    - Documentation
    - Styling:Ant Design
    - Markdown
    - MDX
    - SEO
  features:
    - Posts and snippets;
    - SEO component;
    - Ant Design UI components;
    - Markdown and MDX for pages;
    - A customized webpack and babel configuration, for complex profecianal web apps with node.js, Jest tests, etc;
    - Progressively build more and more complex pages using gatsby-plugin-combine.
- url: https://gatsby-ghub.netlify.com/resume-book/
  repo: https://github.com/dwyfrequency/gatsby-ghub
  description: A resume builder app with authenticated routes, static marketing pages, and dynamic resume creation
  tags:
    - Authentication
    - Netlify
    - Client-side App
  features:
    - Netlify Identity
    - Static Marketing pages and Dynamic Client-side Authenticated App pages
    - SEO component
    - Apollo GraphQL (client-side)
- url: https://lewis-gatsby-starter-i18n.netlify.com
  repo: https://github.com/lewislbr/lewis-gatsby-starter-i18n
  description: A simple custom Gatsby starter template to start a new multilanguage website.
  tags:
    - i18n
    - Styling:CSS-in-JS
    - Portfolio
    - SEO
  features:
    - Automatically detects user browser language.
    - CSS in JS with styled-components.
    - Optimized images.
    - Offline capabilities.
    - Auto-generated sitemap and robots.txt.
- url: https://gatsby-snipcart-starter.netlify.com/
  repo: https://github.com/issydennis/gatsby-snipcart
  description: A simple e-commerce shop built using Gatsby and Snipcart.
  tags:
    - E-commerce
    - Styling:CSS-in-JS
    - Markdown
  features:
    - Minimal design to allow for simple customisation.
    - Snipcart integration provides an easy-to-use shopping cart and checkout.
    - Individual product pages with custom fields.
    - Products defined using markdown.
    - Styled components.
    - Gatsby image for optimised product images.
- url: https://anubhavsrivastava.github.io/gatsby-starter-stylish
  repo: https://github.com/anubhavsrivastava/gatsby-starter-stylish
  description: Single page starter based on the Stylish Portfolio site template by startbootstrap for portfolio page
  tags:
    - Onepage
    - Portfolio
    - Styling:SCSS
    - PWA
  features:
    - Designed by startbootstrap
    - Fully Responsive
    - Styling with SCSS
    - Offline support
    - Web App Manifest
- url: https://lewis-gatsby-starter-basic.netlify.com
  repo: https://github.com/lewislbr/lewis-gatsby-starter-basic
  description: A simple custom basic Gatsby starter template to start a new website.
  tags:
    - Styling:CSS-in-JS
    - SEO
  features:
    - Bare-bones starter.
    - CSS in JS with styled-components.
    - Optimized images.
    - Offline capabilities.
    - Auto-generated sitemap and robots.txt.
- url: https://myclicks.netlify.com/
  repo: https://github.com/himali-patel/MyClicks
  description: A simple Gatsby starter template to create portfolio website with contentful and Netlify.
  tags:
    - Blog
    - Netlify
    - CMS:Contentful
    - Styling:Bootstrap
    - Disqus
    - SEO
  features:
    - Fecthing Dynamic content from Contentful.
    - Blog post listing with previews, disqus implementation and social sharing for each blog post.
    - Contact form integration with Netlify.
    - Portfolio Result Filteration according to Category.
    - Index pages design with Recent Blogs and Intagram Feed.
- url: https://gatsby-starter-typescript-graphql.netlify.com
  repo: https://github.com/spawnia/gatsby-starter-typescript-graphql
  description: A Gatsby starter with typesafe GraphQL using TypeScript
  tags:
    - Language:TypeScript
    - Linting
    - Portfolio
    - Styling:CSS-in-JS
  features:
    - Type safety with TypeScript
    - Typesafe GraphQL with graphql-code-generator
    - ESLint with TypeScript support
    - Styling with styled-components
- url: https://gatsby-tailwind-serif.netlify.com/
  repo: https://github.com/windedge/gatsby-tailwind-serif
  description: A Gatsby theme based on gatsby-serif-theme, rewrite with Tailwind CSS.
  tags:
    - Styling:Tailwind
    - Markdown
  features:
    - Based on gatsby-serif-theme
    - Tailwind CSS Framework
    - Removes unused CSS with Purgecss
    - Responsive design
    - Suitable for small business website
- url: https://mystifying-mclean-5c7fce.netlify.com
  repo: https://github.com/renvrant/gatsby-mdx-netlify-cms-starter
  description: An extension of the default starter with Netlify CMS and MDX support.
  tags:
    - MDX
    - Markdown
    - Netlify
    - CMS:Netlify
    - Styling:None
  features:
    - MDX and Netlify CMS support
    - Use React components in Netlify CMS Editor and other markdown files
    - Allow editors to choose a page template
    - Replace HTML tags with React components upon rendering Markdown, enabling design systems
    - Hide pages from being editable by the CMS
    - Minimal and extensible
- url: https://gatsby-airtable-advanced-starter.marcomelilli.com
  repo: https://github.com/marcomelilli/gatsby-airtable-advanced-starter
  description: A Gatsby Starter Blog using Airtable as backend
  tags:
    - Airtable
    - Blog
    - Styling:None
  features:
    - Dynamic content from Airtable
    - Does not contain any UI frameworks
    - Tags
    - Categories
    - Authors
    - Disqus
    - Offline support
    - Web App Manifest
    - SEO
- url: https://contentful-starter.netlify.com/
  repo: https://github.com/algokun/gatsby_contentful_starter
  description: An Awesome Starter Kit to help you get going with Contentful and Gatsby
  tags:
    - Blog
    - CMS:Contentful
    - CMS:Headless
  features:
    - Bare-bones starter.
    - Dynamic content from Contentful CMS
    - Ready made Components
    - Responsive Design
    - Includes Contentful Delivery API for production build
- url: https://gatsby-simple-blog.thundermiracle.com
  repo: https://github.com/thundermiracle/gatsby-simple-blog
  description: A gatsby-starter-blog with overreacted looking and tags, breadcrumbs, disqus, i18n, eslint supported
  tags:
    - i18n
    - Blog
    - Netlify
    - Linting
    - Disqus
    - Testing
  features:
    - Easily Configurable
    - Tags
    - Breadcrumbs
    - Tags
    - Disqus
    - i18n
    - ESLint
    - Jest
- url: https://anubhavsrivastava.github.io/gatsby-starter-grayscale
  repo: https://github.com/anubhavsrivastava/gatsby-starter-grayscale
  description: Single page starter based on the Grayscale site template by startbootstrap for portfolio page
  tags:
    - Onepage
    - Portfolio
    - Styling:SCSS
    - PWA
  features:
    - Designed by startbootstrap
    - Fully Responsive
    - Styling with SCSS
    - Offline support
    - Web App Manifest
- url: https://gatsby-all-in.netlify.com
  repo: https://github.com/Gherciu/gatsby-all-in
  description: A starter that includes the most popular js libraries, already pre-configured and ready for use.
  tags:
    - Linting
    - Netlify
    - Styling:Tailwind
  features:
    - Tailwind CSS Framework
    - Antd UI Framework pre-configured
    - Redux for managing state
    - Eslint and Stylelint to enforce code style
- url: http://demo.nagui.me
  repo: https://github.com/kimnagui/gatsby-starter-nagui
  description: A Gatsby starter that full responsive blog.
  tags:
    - Blog
    - AWS
    - Pagination
    - SEO
    - Styling:CSS-in-JS
  features:
    - Tags & Categorys.
    - Pagination.
    - Show Recent Posts for category.
    - Styled-Components.
    - Mobile-First CSS.
    - Syntax highlighting in code blocks using PrismJS(Dracula).
    - Google Analytics.
    - Deploy AWS S3.
- url: https://anubhavsrivastava.github.io/gatsby-starter-newage
  repo: https://github.com/anubhavsrivastava/gatsby-starter-newage
  description: Single page starter based on the new age site template by startbootstrap for portfolio page/Mobile app launch
  tags:
    - Onepage
    - Portfolio
    - Styling:SCSS
    - PWA
  features:
    - Designed by startbootstrap
    - Fully Responsive
    - Styling with SCSS
    - Offline support
    - Web App Manifest
- url: https://gatsby-starter-krisp.netlify.com/
  repo: https://github.com/algokun/gatsby-starter-krisp
  description: A minimal, clean and responsive starter built with gatsby
  tags:
    - Styling:Bootstrap
    - Onepage
    - Portfolio
    - Netlify
    - Markdown
  features:
    - Styled-Components.
    - Mobile-First CSS.
    - Responsive Design, optimized for Mobile devices
- url: https://gatsby-datocms-starter.netlify.com/
  repo: https://github.com/brohlson/gatsby-datocms-starter
  description: An SEO-friendly DatoCMS starter with styled-components, page transitions, and out-of-the-box blog post support.
  tags:
    - CMS:DatoCMS
    - Styling:CSS-in-JS
    - Blog
    - Portfolio
    - SEO
  features:
    - Page Transitions
    - Blog Post Template
    - Sitemap & Robots.txt generation
- url: https://elemental.netlify.com/
  repo: https://github.com/akzhy/gatsby-starter-elemental
  description: A highly customizable portfolio starter with grid support.
  tags:
    - Blog
    - Portfolio
    - SEO
  features:
    - Highly Customizable
    - Portfolio Template
    - Blog Post Template
    - SEO Friendly
- url: https://gatsby-starter-apollo.netlify.com/
  repo: https://github.com/piducancore/gatsby-starter-apollo-netlify
  description: This project is an easy way to start developing fullstack apps with Gatsby and Apollo Server (using Netlify Lambda functions). For developing we use Netlify Dev to bring all of this magic to our local machine.
  tags:
    - Netlify
  features:
    - Apollo Client
    - Apollo Server running on Netlify functions
    - Netlify Dev for local development
- url: https://gatsby-starter-blog-and-portfolio.netlify.com/
  repo: https://github.com/alisalahio/gatsby-starter-blog-and-portfolio
  description: Just gatsby-starter-blog, with portfolio section added
  tags:
    - Blog
    - Portfolio
  features:
    - Basic setup for a full-featured blog
    - Basic setup for a portfolio
    - Support for an RSS feed
    - Google Analytics support
    - Automatic optimization of images in Markdown posts
    - Support for code syntax highlighting
    - Includes plugins for easy, beautiful typography
    - Includes React Helmet to allow editing site meta tags
    - Includes plugins for offline support out of the box
- url: https://www.attejuvonen.fi
  repo: https://github.com/baobabKoodaa/blog
  description: Blog with all the Bells and Whistles
  tags:
    - Blog
    - Infinite Scroll
    - Pagination
    - SEO
    - Markdown
  features:
    - Write blog posts into Markdown files (easy to format and content will not be married to any platform).
    - Expandable
    - Responsive and streamlined design.
    - Blazing fast UX
    - Autogenerated tracedSVG image placeholders are stylized to create a smooth look and transition as the image loads without the page jumping around.
    - Posts organized by tags.
    - Teasers of posts are generated to front page with infinite scroll which gracefully degrades into pagination.
    - Allow readers to be notified of updates with RSS feed and email newsletter.
    - Contact Form.
- url: https://novela.narative.co
  repo: https://github.com/narative/gatsby-starter-novela
  description: Welcome to Novela, the simplest way to start publishing with Gatsby.
  tags:
    - Blog
    - MDX
    - Portfolio
    - Pagination
    - SEO
  features:
    - Beautifully Designed
    - Multiple Homepage Layouts
    - Toggleable Light and Dark Mode
    - Simple Customization with Theme UI
    - Highlight-to-Share
    - Read Time and Progress
    - MDX support and inline code
    - Accessibility in Mind
- url: https://gatsby-starter-fashion-portfolio.netlify.com/
  repo: https://github.com/shobhitchittora/gatsby-starter-fashion-portfolio
  description: A Gatsby starter for a professional and minimal fashion portfolio.
  tags:
    - Blog
    - Client-side App
    - Landing Page
    - Portfolio
    - Styling:Other
  features:
    - A minimal and simple starter for your fashion portfolio
    - No need for any CMS, work with all your data and images locally.
    - Separate components for different pages and grid
    - Uses gatsby-image to load images
    - Built using the old school CSS.
- url: https://gatsby-theme-profile-builder.netlify.com/
  repo: https://github.com/ashr81/gatsby-theme-profile-builder
  description: Simple theme to build your personal portfolio and publish your articles using Contentful CMS.
  tags:
    - Landing Page
    - Portfolio
    - Styling:CSS-in-JS
    - Blog
    - CMS:Contentful
  features:
    - Mobile Screen support
    - Out of the box support with Contentful CMS for articles.
    - Toggleable Light and Dark Mode
    - Profile image with links to your GitHub and Twitter.
- url: https://prist.marguerite.io/
  repo: https://github.com/margueriteroth/gatsby-prismic-starter-prist
  description: A light-themed starter powered by Gatsby v2 and Prismic to showcase portfolios and blogs.
  tags:
    - Blog
    - CMS:Prismic
    - Landing Page
    - Netlify
    - Portfolio
    - SEO
    - Styling:CSS-in-JS
  features:
    - Landing page with customizable Hero, Portfolio preview, and About component
    - Emotion styled components
    - Blog layout and pages
    - Portfolio layout and pages
    - Google Analytics
    - Mobile ready
- url: https://demos.simplecode.io/gatsby/crafty/
  repo: https://github.com/simplecode-io/gatsby-crafty-theme
  description: SEO-friendly, fast, and fully responsive Gatsby starter with minimal plugins, utilizing JSON files as a content source.
  tags:
    - SEO
    - Portfolio
    - CMS:Other
    - Styling:Other
  features:
    - Beautiful and simple design
    - 100/100 Google Lighthouse score
    - SEO Optimized
    - Includes header/footer/sidebar (on Mobile)
    - CSS based sidebar
    - CSS based Modals
    - Content is fetched from JSON Files
    - Only one extra plugin from default Gatsby starter
- url: https://gatsby-starter-profile-site.netlify.com/
  repo: https://github.com/Mr404Found/gatsby-starter-profile-site
  description: A minimal and clean starter build with gatsby.
  tags:
    - Landing Page
    - Netlify
    - Portfolio
    - SEO
    - Styling:CSS-in-JS
  features:
    - Simple Design
    - Made by Sumanth
- url: https://the404blog.netlify.com
  repo: https://github.com/algokun/the404blog
  description: An Awesome Starter Blog to help you get going with Gatsby and Markdown
  tags:
    - Blog
    - Markdown
    - Search
    - Styling:CSS-in-JS
  features:
    - Bare-bones starter.
    - Dynamic content with Markdown
    - Ready made Components
    - Responsive Design
    - Includes Search Feature.
    - Syntax Highlight in Code.
    - Styling in Bootstrap
- url: https://gatsby-starter-unicorn.netlify.com/
  repo: https://github.com/algokun/gatsby_starter_unicorn
  description: An Awesome Starter Blog to help you get going with Gatsby and Markdown
  tags:
    - Blog
    - Markdown
    - Styling:CSS-in-JS
  features:
    - Bare-bones starter.
    - Dynamic content with Markdown
    - Ready made Components
    - Responsive Design
    - Syntax Highlight in Code.
- url: https://gatsby-starter-organization.netlify.com/
  repo: https://github.com/geocine/gatsby-starter-organization
  description: A Gatsby starter template for organization pages. Using the Gatsby theme "@geocine/gatsby-theme-organization"
  tags:
    - Styling:CSS-in-JS
    - Landing Page
    - Portfolio
    - Onepage
  features:
    - React Bootstrap styles
    - Theme-UI and EmotionJS CSS-in-JS
    - A landing page with all your organization projects, configurable through a YML file.
    - Configurable logo, favicon, organization name and title
- url: https://gatsby-starter-interviews.netlify.com/
  repo: https://github.com/rmagon/gatsby-starter-interviews
  description: A Gatsby starter template for structured Q&A or Interview sessions
  tags:
    - SEO
    - Blog
    - Styling:SCSS
  features:
    - Minimalist design for interviews
    - Beautifully presented questions and answers
    - Option to read all answers to a specific question
    - Share interview on social channels
    - All content in simple json files
- url: https://gatsby-starter-photo-book.netlify.com/
  repo: https://github.com/baobabKoodaa/gatsby-starter-photo-book
  description: A Gatsby starter for sharing photosets.
  tags:
    - Gallery
    - Infinite Scroll
    - Pagination
    - Transitions
  features:
    - Gallery with auto-generated thumbnails are presented on CSS Grid with infinite scroll.
    - Beautiful "postcard" view for photos with fullscreen toggle.
    - Both views are responsive with minimal whitespace and polished UX.
    - Many performance optimizations for image delivery (both by Gatsby & way beyond what Gatsby can do).
- url: https://gatsby-typescript-scss-starter.netlify.com/
  repo: https://github.com/GrantBartlett/gatsby-typescript-starter
  description: A simple starter project using TypeScript and SCSS
  tags:
    - Language:TypeScript
    - Styling:SCSS
    - SEO
  features:
    - Pages and components are classes.
    - A skeleton SCSS project added with prefixing
- url: https://portfolio-by-mohan.netlify.com/
  repo: https://github.com/algokun/gatsby_starter_portfolio
  description: An Official Starter for Gatsby Tech Blog Theme
  tags:
    - SEO
    - Blog
  features:
    - Styling using Styled-Components
    - Search using ElasticLunr
    - Theme by gatsby-tech-blog-theme
    - Deployed in Netlify
- url: https://brevifolia-gatsby-forestry.netlify.com/
  repo: https://github.com/kendallstrautman/brevifolia-gatsby-forestry
  description: A minimal starter blog built with Gatsby & Forestry CMS
  tags:
    - CMS:Forestry.io
    - Blog
    - Markdown
    - Styling:SCSS
  features:
    - Blog post listing with previews (image + summary) for each blog post
    - Minimalist, responsive design & typography
    - Create new markdown posts dynamically
    - Configured to work automatically with Forestry CMS
    - Customizable 'info' page
    - Simple layout & scss architecture, easily extensible
- url: https://gatsby-firebase-starter.netlify.com/
  repo: https://github.com/ovidiumihaibelciug/gatsby-firebase-starter
  description: Starter / Project Boilerplate for Authentication and creating Dynamic pages from collections with Firebase and Gatsby.js
  tags:
    - Firebase
    - SEO
    - Styling:SCSS
    - Authentication
    - PWA
  features:
    - Authentication with Firebase
    - Programmatically create pages from a firestore collection
    - Protected Routes with Authorization
    - Email verification
    - Includes React Helmet to allow editing site meta tags
    - Includes plugins for offline support out of the box
- url: https://gatsby-typescript-minimal.netlify.com/
  repo: https://github.com/benbarber/gatsby-typescript-minimal
  description: A minimal, bare-bones TypeScript starter for Gatsby
  tags:
    - Language:TypeScript
    - Styling:CSS-in-JS
    - SEO
  features:
    - Bare-bones starter
    - TypeScript
    - TSLint
    - Prettier
    - Styled Components
    - Sitemap Generation
    - Google Analytics
- url: https://agility-gatsby-starter-gatsbycloud.netlify.com
  repo: https://github.com/agility/agility-gatsby-starter
  description: Get started with Gatsby and Agility CMS using a minimal blog.
  tags:
    - CMS:Agility CMS
    - Blog
    - SEO
  features:
    - A bare-bones starter Blog to get you off and running with Agility CMS and Gatsby.
- url: https://gatsby-starter-dot.netlify.com/
  repo: https://github.com/chronisp/gatsby-starter
  description: Gatsby Starter for creating portfolio & blog.
  tags:
    - Blog
    - CMS:Headless
    - CMS:Contentful
    - Netlify
    - Portfolio
    - Redux
    - SEO
    - Styling:Material
  features:
    - Extensible & responsive design using Material UI (palette, typography & breakpoints configuration)
    - Blog integration with Contentful CMS (GraphQL queries)
    - Redux (connect actions & props easily using custom HOF)
    - Support for Netlify deployment
    - SEO
    - Prettier code styling
- url: https://johnjkerr.github.io/gatsby-creative/
  repo: https://github.com/JohnJKerr/gatsby-creative
  description: Gatsby implementation of the Start Bootstrap Creative template
  tags:
    - Gallery
    - Portfolio
    - Styling:Bootstrap
    - Styling:SCSS
  features:
    - Start Bootstrap Creative template converted to React/Gatsby
    - React Scrollspy used to track page position
    - React Bootstrap used to create modal portfolio carousel
    - GitHub Actions deployment to GitHub Pages demonstrated
- url: https://bonneville.netlify.com/
  repo: https://github.com/bagseye/bonneville
  description: A starter blog template for Gatsby
  tags:
    - Blog
    - SEO
  features:
    - Extensible & responsive design
    - Blog integration
    - SEO
- url: https://gatsby-starter-i18next-sanity.netlify.com/en
  repo: https://github.com/johannesspohr/gatsby-starter-i18next-sanity
  description: A basic starter which integrates translations with i18next and localized sanity input.
  tags:
    - i18n
    - CMS:sanity.io
  features:
    - Showcases advanced i18n techniques with i18next and sanity.io
    - Correct URLs for the languages (language in the path, translated slugs)
    - Multilanguage content from sanity
    - Snippets translation
    - Optimized bundle size (don't ship all translations at once)
    - Alternate links to other languages
    - Sitemap with language information
    - Localized 404 pages
- url: https://gatsby-skeleton.netlify.com/
  repo: https://github.com/msallent/gatsby-skeleton
  description: Gatsby starter with TypeScript and all sort of linting
  tags:
    - Language:TypeScript
    - Styling:CSS-in-JS
    - SEO
  features:
    - TypeScript
    - Styled-Components
    - ESLint
    - Prettier
    - Stylelint
    - SEO
- url: https://nehalem.netlify.com/
  repo: https://github.com/nehalist/gatsby-starter-nehalem
  description: A starter for the Gatsby Nehalem Theme
  tags:
    - Blog
    - Language:TypeScript
    - Markdown
    - Search
    - SEO
  features:
    - Fully responsive
    - Highly optimized (Lighthouse score ~400)
    - SEO optimized (with open graph, Twitter Card, JSON-LD, RSS and sitemap)
    - Syntax highlighting
    - Search functionality
    - Multi navigations
    - Static pages
    - Fully typed with TypeScript
    - Tagging
    - Theming
    - Customizable
- url: https://gatsby-starter-headless-wp.netlify.com
  repo: https://github.com/crock/gatsby-starter-headless-wordpress
  description: A starter Gatsby site to quickly implement a site for headless WordPress
  tags:
    - Blog
    - CMS:Headless
    - CMS:WordPress
  features:
    - New Header
    - Responsive
    - Sidebar that displays recent blog posts
- url: https://gatsby-advanced-blog-starter.netlify.com
  repo: https://github.com/aman29271/gatsby-advanced-blog-starter
  description: A pre-built Gatsby Starter Tech-blog
  tags:
    - Blog
    - Markdown
  features:
    - Highly Optimised
    - Image optimised with blur-up effect
    - Responsive
    - Code  highlighting
    - tagging
    - Sass compiled
- url: https://anubhavsrivastava.github.io/gatsby-starter-casual
  repo: https://github.com/anubhavsrivastava/gatsby-starter-casual
  description: Multi page starter based on the Casual site template by startbootstrap for portfolio
  tags:
    - Onepage
    - Styling:SCSS
    - PWA
  features:
    - Designed by startbootstrap
    - Fully Responsive
    - Styling with SCSS
    - Offline support
    - Web App Manifest
- url: https://gatsby-starter-ts-hello-world.netlify.com
  repo: https://github.com/hdorgeval/gatsby-starter-ts-hello-world
  description: TypeScript version of official hello world
  tags:
    - Language:TypeScript
  features:
    - TypeScript
    - ESLint
    - Type checking
    - no boilerplate
    - Great for advanced users
    - VSCode ready
- url: https://grommet-file.netlify.com/
  repo: https://github.com/metinsenturk/gatsby-starter-grommet-file
  description: Grommet-File is made with Grommet V2 and a blog starter
  tags:
    - Blog
    - Markdown
    - SEO
    - Portfolio
    - Styling:Grommet
  features:
    - Responsive Design
    - Pagination
    - Page creation
    - Content is Markdown files
    - Google Analytics
    - Grommet V2 User Interface
    - Support for RSS feed
    - SEO friendly
    - Mobile and responsive
    - Sitemap & Robots.txt generation
    - Optimized images with gatsby-image
- url: https://gatsby-wordpress-typescript-scss-blog.netlify.com/
  repo: https://github.com/sagar7993/gatsby-wordpress-typescript-scss-blog
  description: A Gatsby starter template for a WordPress blog, built using TypeScript, SCSS and Ant Design
  tags:
    - Blog
    - CMS:WordPress
    - CMS:Headless
    - Language:TypeScript
    - Pagination
    - PWA
    - SEO
    - Portfolio
    - Styling:SCSS
  features:
    - TypeScript for type-safe code
    - Source content from WordPress CMS
    - Auto generated Pagination for your WordPress Posts
    - Auto generated Navigation for next and previous post at the end Post
    - Auto generated pages for tags and categories sourced from WordPress
    - SCSS stylesheets
    - PWA with offline support
    - Ant Design for UI components and theming
    - Jest and Enzyme Testing framework support for snapshots and unit tests.
    - Responsive Design
    - Google Analytics
    - Comments using Staticman
    - Images within WordPress post/page content downloaded to static folder and transformed to webp format during build
    - Social widgets
    - Instagram feed of any profile (no API token needed)
    - Pinterest pin-it button on hovering on images (no API token needed)
    - Twitter timeline and follow button (no API token needed)
    - Facebook timeline and like button (no API token needed)
    - SEO friendly
    - Web app manifest
    - Mobile optimized and responsive
    - Sitemap.xml & Robots.txt generation
    - Optimized images with gatsby-image
    - Git pre-commit and pre-push hooks using Husky
    - TSLint formatting
    - Highly optimized with excellent lighthouse audit score
- url: https://gatsby-starter-typescript-deluxe.netlify.com/
  repo: https://github.com/gojutin/gatsby-starter-typescript-deluxe
  description: A Gatsby starter with TypeScript, Storybook, Styled Components, Framer Motion, Jest, and more.
  tags:
    - Language:TypeScript
    - Styling:CSS-in-JS
    - Storybook
    - SEO
    - Linting
    - Testing
  features:
    - TypeScript for type-safe code.
    - Styled-Components for all your styles.
    - Framer Motion for awesome animations.
    - gatsby-image and gatsby-transformer-sharp for optimized images.
    - gatsby-plugin-manifest + SEO component for an SEO-friendly PWA.
    - Storybook with add-ons for showing off your awesome components.
    - Jest and React Testing library for snapshots and unit tests.
    - ESLint (with TSLint and Prettier) to make your code look its best.
    - React Axe and React A11y for accessibility so that your site is awesome for everyone.
- url: https://gatsby-markdown-blog-starter.netlify.com/
  repo: https://github.com/ammarjabakji/gatsby-markdown-blog-starter
  description: GatsbyJS v2 starter for creating a markdown blog. Based on Gatsby Advanced Starter.
  tags:
    - Blog
    - Markdown
    - SEO
    - PWA
  features:
    - Gatsby v2 support
    - Responsive Design
    - Pagination
    - Content is Markdown files
    - Google Analytics
    - Support for RSS feed
    - SEO friendly
    - Sitemap & Robots.txt generation
    - Sass support
    - Css Modules support
    - Web App Manifest
    - Offline support
    - htaccess support
    - Typography.js
    - Integration with Social Media
- url: https://gatsby-starter-bloomer-db0aaf.netlify.com
  repo: https://github.com/zlutfi/gatsby-starter-bloomer
  description: Barebones starter website with Bloomer React components for Bulma.
  tags:
    - PWA
    - Styling:Bulma
    - Styling:SCSS
  features:
    - Bloomer React Commponents
    - Bulma CSS Framework
    - Uses SCSS for styling
    - Font Awesome Support
    - Progressive Web App
- url: https://gatsby-starter-mdbreact.netlify.com
  repo: https://github.com/zlutfi/gatsby-starter-mdbreact
  description: Barebones starter website with Material Design Bootstrap React components.
  tags:
    - PWA
    - Styling:Bootstrap
    - Styling:Material
    - Styling:SCSS
  features:
    - MDBReact React Commponents
    - Bootstrap CSS Framework with Material Design Bootstrap styling
    - Uses SCSS for styling
    - Font Awesome Support
    - Progressive Web App
- url: https://gatsby-starter-ts-pwa.netlify.com/
  repo: https://github.com/markselby9/gatsby-starter-typescript-pwa
  description: The default Gatsby starter fork with TypeScript and PWA support added
  tags:
    - Language:TypeScript
    - PWA
  features:
    - Minimum changes based on default starter template for TypeScript and PWA
    - Added TypeScript support with eslint and tsc check
    - Support GitHub Actions CI/CD workflow (beta)
- url: https://iceberg-gatsby-multilang.netlify.com/
  repo: https://github.com/diogorodrigues/iceberg-gatsby-multilang
  description: Gatsby multi-language starter. Internationalization / i18n without third party plugins or packages for Posts and Pages. Different URLs dependending on the language. Focused on SEO, PWA, Image Optimization, Styled Components and more. This starter is also integrate with Netlify CMS to manage all pages, posts and images.
  tags:
    - Blog
    - CMS:Headless
    - CMS:Netlify
    - i18n
    - Netlify
    - Markdown
    - Pagination
    - PWA
    - SEO
    - Styling:CSS-in-JS
  features:
    - Translations by using GraphQL, hooks and context API
    - Content in markdown for pages and posts in different languages
    - General translations for any content
    - Creation of menu by using translations and GraphQL
    - Netlify CMS to manage all pages, posts and images
    - Styled Components to styles
    - All important seetings for speedy and optimized images
    - Blog Posts list with pagination
    - Focus on SEO
    - PWA
- url: https://flexible-gatsby.netlify.com/
  repo: https://github.com/wangonya/flexible-gatsby
  description: A simple and clean theme for Gatsby
  tags:
    - Blog
    - Markdown
  features:
    - Google Analytics
    - Simple design
    - Markdown support
- url: https://gatsby-starter-leaflet.netlify.com/
  repo: https://github.com/colbyfayock/gatsby-starter-leaflet
  description: A Gatsby starter with Leafet!
  tags:
    - Landing Page
    - Linting
    - Styling:SCSS
    - Testing
  features:
    - Simply landing page to get started with Leaflet
    - Includes Leaflet and React Leaflet
    - Starts with some basic Sass stylesheets for styling
    - Linting and testing preconfigured
- url: https://gatsby-starter-luke.netlify.com/
  repo: https://github.com/lukethacoder/luke-gatsby-starter
  description: An opinionated starter using TypeScript, styled-components (emotion flavoured), React Hooks & react-spring. Built as a BYOS (bring your own source) so you can get up and running with whatever data you choose.
  tags:
    - Language:TypeScript
    - Transitions
    - Styling:CSS-in-JS
    - Linting
  features:
    - TypeScript
    - react-spring animations
    - BYOS (bring your own source)
    - Emotion for styling components
    - Minimal Design
    - React Hooks (IntersectionObserver, KeyUp, LocalStorage)
- url: https://friendly-cray-96d631.netlify.com/
  repo: https://github.com/PABlond/Gatsby-TypeScript-Starter-Blog
  description: Project boilerplate of a blog app. The starter was built using Gatsby and TypeScript.
  tags:
    - Markdown
    - Language:TypeScript
    - SEO
    - PWA
    - Styling:SCSS
  features:
    - A complete responsive theme built wiss Scss
    - Easy editable posts in Markdown files
    - SEO component
    - Optimized with Google Lighthouse
- url: https://gatsby-starter-material-album.netlify.com
  repo: https://github.com/JoeTrubenstein/gatsby-starter-material-album
  description: A simple portfolio starter based on the Material UI Album Layout
  tags:
    - Gallery
    - Portfolio
    - Styling:Material
  features:
    - Pagination
    - Material UI
    - Exif Data Parsing
- url: https://peaceful-ptolemy-d7beb4.netlify.com
  repo: https://github.com/TRamos5/gatsby-contentful-starter
  description: A starter template for an awesome static blog utilizing Contentful as a CMS and deployed to Netlify.
  tags:
    - CMS:Contentful
    - CMS:Headless
    - Blog
    - Netlify
    - Markdown
    - Styling:CSS-in-JS
  features:
    - Netlify integration with pre built contact form
    - "CMS: Contentful integration with placeholders included"
    - Mobile friendly responsive design made to be customized or leave as is
    - Separate components for everything
    - ...and more
- url: https://gatsby-tailwind-emotion-starter-demo.netlify.com/
  repo: https://github.com/pauloelias/gatsby-tailwind-emotion-starter
  description: Gatsby starter using the latest Tailwind CSS and Emotion.
  tags:
    - Styling:Tailwind
    - Styling:CSS-in-JS
    - Styling:PostCSS
  features:
    - Tailwind CSS for rapid development
    - Emotion with `tailwind.macro` for flexible styled components
    - PostCSS configured out-of-the-box for when you need to write your own CSS
    - postcss-preset-env to write tomorrow's CSS today
    - Bare bones starter to help you hit the ground running
- url: https://gatsby-starter-grayscale-promo.netlify.com/
  repo: https://github.com/gannochenko/gatsby-starter-grayscale-promo
  description: one-page promo site
  tags:
    - Language:TypeScript
    - Styling:CSS-in-JS
    - Linting
    - Markdown
    - Onepage
    - CMS:Netlify
    - Landing Page
  features:
    - Styled-Components
    - NetlifyCMS
    - TypeScript
    - Basic design
- url: https://gatsby-starter-mdx-website-blog.netlify.com/
  repo: https://github.com/doakheggeness/gatsby-starter-mdx-website-blog
  description: Gatsby website and blog starter utilizing MDX for adding components to mdx pages and posts. Incorportates Emotion.
  tags:
    - MDX
    - Blog
    - Styling:CSS-in-JS
  features:
    - Create pages and posts using MDX
    - Incorporates the CSS-in-JS library Emotion
    - Visual effects
- url: https://gatsby-starter-zurgbot.netlify.com/
  repo: https://github.com/zurgbot/gatsby-starter-zurgbot
  description: The ultimate force of starter awesomeness in the galaxy of Gatsby
  tags:
    - Linting
    - PWA
    - SEO
    - Styling:Bulma
    - Styling:SCSS
    - Testing
  features:
    - Sass (SCSS Flavored) CSS
    - Bulma CSS Framework
    - React Helmet <head> Management
    - React Icons SVG Icon Components (Including Font Awesome and others)
    - Eslint for JS linting
    - Prettier for JS formatting
    - StyleLint for Scss linting and formatting
    - Jest for a test framework
    - Enzyme for testing with React
    - Husky for git hooks, particularly precommit management
    - Lint Staged to run commands only on staged files
- url: https://martin2844.github.io/gatsby-starter-dev-portfolio/
  repo: https://github.com/martin2844/gatsby-starter-dev-portfolio
  description: A GatsbyJS minimalistic portfolio site, with a blog and about section
  tags:
    - Portfolio
    - Blog
    - Markdown
  features:
    - createPages API
    - Responsive
    - Minimalistic
    - Blazing fast (LINK)
    - Graphql queries
    - Sass
    - Markdown
- url: https://wataruoguchi-gatsby-starter-typescript-contentful.netlify.com/
  repo: https://github.com/wataruoguchi/gatsby-starter-typescript-contentful
  description: Simple TypeScript starter with Contentful Integration
  tags:
    - Language:TypeScript
    - CMS:Contentful
    - Netlify
    - Blog
  features:
    - Simple
    - TypeScript
    - Contentful
    - Supports Contentful Rich Text
    - Prettier & ESlint & StyleLint to format & check the code
    - Husky & lint-staged to automate checking
- url: https://gatsby-starter-point.netlify.com/
  repo: https://github.com/teaware/gatsby-starter-point
  description: A humble Gatsby starter for blog
  tags:
    - Blog
    - Markdown
    - Netlify
  features:
    - SASS
    - SEO
    - Dark Mode
    - Google Analytics
- url: https://gatsby-typescript-storybook-starter.netlify.com/
  repo: https://github.com/RobertoMSousa/gatsby-typescript-storybook-starter
  description: A Gatsby starter with storybook, tags and eslint
  tags:
    - Language:TypeScript
    - Styling:CSS-in-JS
    - Storybook
    - Markdown
    - Linting
  features:
    - Storybook
    - Simple
    - TypeScript
    - Contentful
    - Prettier & ESlint & StyleLint to format & check the code
    - Storybook
    - Jest and React Testing library for snapshots and unit tests.
    - Styled-Components for all your styles.
- url: https://semantic-ui-docs-gatsby.netlify.com/
  repo: https://github.com/whoisryosuke/semantic-ui-docs-gatsby
  description: Documentation starter using Semantic UI and MDX
  tags:
    - Documentation
    - Linting
    - Markdown
    - MDX
    - PWA
    - SEO
  features:
    - Easy starter for documentation-style sites
    - Use SUI React components anywhere in MDX
    - SASS/LESS support
    - Live code component
    - Customizable sidebar
    - Offline-ready
    - Responsive design
    - Nodemon for restarting dev server on changes
    - webpack aliasing for components, assets, etc
- url: https://gatsby-starter-saas-marketing.netlify.com/
  repo: https://github.com/keegn/gatsby-starter-saas-marketing
  description: A simple one page marketing site starter for SaaS companies and products
  tags:
    - Onepage
    - Styling:CSS-in-JS
    - Landing Page
  features:
    - Responsive
    - Netlify ready
    - Styled-Components
    - Minimal design and easy to customize
    - Great for software or product related marketing sites
- url: https://react-landnig-page.netlify.com/
  repo: https://github.com/zilahir/react-landing-page
  description: Landing page with GraphCMS
  tags:
    - Redux
    - Styling:SCSS
    - Styling:CSS-in-JS
    - Netlify
  features:
    - Team section
    - Clients section
    - Map
    - Netlify ready
    - Styled-Components
    - Good for app showcase for startups
    - Prettier & ESlint & StyleLint to format & check the code
    - Husky & lint-staged to automate checking
- url: https://gatsby-strapi-starter.netlify.com/
  repo: https://github.com/jeremylynch/gatsby-strapi-starter
  description: Get started with Strapi, Bootstrap (reactstrap) and Gatsby FAST!
  tags:
    - CMS:Strapi
    - Styling:Bootstrap
  features:
    - Strapi
    - Bootstrap
    - Reactstrap
- url: https://kontent-template-gatsby-landing-page-photon.netlify.com
  repo: https://github.com/Simply007/kontent-template-gatsby-landing-page-photon
  description: Kentico Kontent based starter based on Photon starter by HTML5 UP
  tags:
    - CMS:Headless
    - CMS:Kontent
    - Netlify
    - Landing Page
    - HTML5UP
    - Styling:SCSS
  features:
    - Kentico Kontent CaaS platform as the data source
    - Landing page divided by section.
    - Support for code syntax highlighting
    - Includes plugins for easy, beautiful typography
    - Includes React Helmet to allow editing site meta tags
    - Includes plugins for offline support out of the box
    - Font awesome
    - Material Icons
    - CSS Grid
- url: https://gatsby-starter-typescript-blog-forms.netlify.com/
  repo: https://github.com/joerneu/gatsby-starter-typescript-blog-forms
  description: Gatsby starter for a website in TypeScript with a homepage, blog and forms
  tags:
    - Blog
    - Language:TypeScript
    - Linting
    - Markdown
    - MDX
    - CMS:Netlify
    - SEO
    - Styling:CSS-in-JS
  features:
    - TypeScript for type safety, IDE comfort and error checking during development and build time
    - ESLint and Prettier for safety and consistent code style
    - Uses the official Gatsby Blog Core theme for data processing
    - Functional components and React Hooks
    - SEO component with React Helmet
    - Minimal responsive styling with React Emotion that can easily be extended
    - Theming of components and Markdown (MDX) with Emotion Theming
    - Forms with Formite (React Hooks Form library)
    - Accessible UI components implemented with Reakit and styling based on mini.css
    - Netlify CMS to create and edit blog posts
    - Small bundle size
- url: https://gatsby-tailwind-styled-components-storybook-starter.netlify.com/
  repo: https://github.com/denvash/gatsby-tailwind-styled-components-storybook-starter
  description: Tailwind CSS + Styled-Components + Storybook starter for Gatsby
  tags:
    - Storybook
    - Styling:Tailwind
    - Styling:CSS-in-JS
    - Styling:PostCSS
    - Netlify
  features:
    - Tailwind CSS v1
    - Styled-Components v5
    - Storybook v5
    - PostCSS
    - Deploy Storybook
    - Documentation
- url: https://gatsby-tfs-starter.netlify.com/
  repo: https://github.com/tiagofsanchez/gatsby-tfs-starter
  description: a gatsby-advanced-starter with theme-ui styling
  tags:
    - RSS
    - SEO
    - Blog
    - MDX
  features:
    - React Helmet <head> Management
    - SVG Icon
- url: https://gatsby-lam.vaporwavy.io
  repo: https://github.com/vaporwavy/gatsby-london-after-midnight
  description: A custom, image-centric theme for Gatsby. Advanced from the Gatsby starter London.
  tags:
    - Blog
    - Portfolio
    - Gallery
    - SEO
    - Markdown
    - HTML5UP
    - CMS:Netlify
    - Styling:PostCSS
  features:
    - Support tags
    - Easily change the theme color
    - Post thumbnails in the homepage
    - Built with PostCSS
    - Made for image-centric portfolios
    - Based on London for Gatsby
- url: https://alipiry-gatsby-starter-typescript.netlify.com/
  repo: https://github.com/alipiry/gatsby-starter-typescript
  description: The default Gatsby starter with TypeScript
  tags:
    - Language:TypeScript
    - Linting
    - Netlify
  features:
    - Type Checking With TypeScript
    - Powerful Linting With ESLint
- url: https://gatsby-typescript-tailwind.netlify.com/
  repo: https://github.com/impulse/gatsby-typescript-tailwind
  description: Gatsby starter with TypeScript and Tailwind CSS
  tags:
    - Language:TypeScript
    - Styling:Tailwind
    - Styling:PostCSS
    - Netlify
  features:
    - Simple
    - TSLint
    - Tailwind CSS v1
    - PostCSS + PurgeCSS
- url: https://gatsby-starter-blog-tailwindcss-demo.netlify.com/
  repo: https://github.com/andrezzoid/gatsby-starter-blog-tailwindcss
  description: Gatsby blog starter with TailwindCSS
  tags:
    - Blog
    - SEO
    - Markdown
    - Styling:Tailwind
    - Styling:PostCSS
  features:
    - Based on the official Gatsby starter blog
    - Uses TailwindCSS
    - Uses PostCSS
- url: https://gatsby-minimalist-starter.netlify.com/
  repo: https://github.com/dylanesque/Gatsby-Minimalist-Starter
  description: A minimalist, general-purpose Gatsby starter
  tags:
    - SEO
    - Markdown
    - Styling:CSS-in-JS
  features:
    - Less starting boilerplate than the Gatsby default starter
    - Layout.css includes checklist of initial design system decisions to make
    - Uses Emotion
    - Uses CSS-In-JS
- url: https://gastby-starter-zeevo.netlify.com/
  repo: https://github.com/zeevosec/gatsby-starter-zeevo
  description: Yet another Blog starter with a different style
  tags:
    - Blog
    - Markdown
    - SEO
  features:
    - Extendable
    - Feature filters
    - Performant
- url: https://gatsby-theme-phoenix-demo.netlify.com
  repo: https://github.com/arshad/gatsby-theme-phoenix
  description: A personal blogging and portfolio theme for Gatsby with great typography and dark mode.
  tags:
    - Blog
    - Portfolio
    - SEO
    - MDX
    - Styling:Tailwind
    - Styling:PostCSS
  features:
    - MDX - Posts, Pages and Projects
    - Tags/Categories
    - Dark mode
    - Customizable with Tailwind CSS
    - Code highlighting with Prism
    - RSS feed
- url: https://gatsby-starter-landed.netlify.com/
  repo: https://github.com/vasrush/gatsby-starter-landed
  description: A Gatsby theme based on Landed template by HTML5UP
  tags:
    - HTML5UP
    - Landing Page
    - Portfolio
    - Linting
    - Styling:SCSS
    - Transitions
    - SEO
  features:
    - Includes sections to easily create landing pages
    - React Helmet <head> Management
    - Easily update menus & submenus in gatsby-config file
    - Integrates react-scroll and react-reveal for transitions
    - ESLint and Prettier for safety and consistent code style
    - Offline-ready
    - Responsive design
    - Left, Right and no sidebar templates
    - Font awesome icons
    - HTML5UP Design
- url: https://tina-starter-grande.netlify.com/
  repo: https://github.com/tinacms/tina-starter-grande
  description: Feature rich Gatsby starter with full TinaCMS integration
  tags:
    - Blog
    - Markdown
    - SEO
    - Netlify
    - Pagination
    - CMS:Other
    - Styling:CSS-in-JS
  features:
    - Fully integrated with TinaCMS for easy editing
    - Blocks based page & form builder
    - Styled Components
    - Code syntax highlighting
    - Light/Dark mode
- url: https://amelie-blog.netlify.com/
  repo: https://github.com/tobyau/gatsby-starter-amelie
  description: A minimal and mobile friendly blog template
  tags:
    - Blog
    - SEO
    - Markdown
  features:
    - Responsive design
    - Customizable content through markdown files
    - SEO component with React Helmet
- url: https://chronoblog.now.sh
  repo: https://github.com/Ganevru/gatsby-starter-chronoblog
  description: Chronoblog is a Gatsby js theme specifically designed to create a personal website. The main idea of ​​Chronoblog is to allow you not only to write a personal blog but also to keep a record of everything important that you have done.
  tags:
    - Blog
    - Portfolio
    - MDX
    - Markdown
    - SEO
    - Styling:CSS-in-JS
    - Linting
  features:
    - Starter for Chronoblog Gatsby Theme
- url: https://gatsby-eth-dapp-starter.netlify.com
  repo: https://github.com/robsecord/gatsby-eth-dapp-starter
  description: Gatsby Starter for Ethereum Dapps using Web3 with Multiple Account Management Integrations
  tags:
    - Client-side App
    - Netlify
    - Authentication
  features:
    - Ethereum Web3 Authentication - Multiple Integrations
    - ConsenSys Rimble UI Integration
    - Styled Components
    - Coinbase, Fortmatic, Metamask, WalletConnect, and more
    - dFuse Blockchain Streaming and Notifications
- url: https://gatsby-starter-theme-antv.antv.vision
  repo: https://github.com/antvis/gatsby-starter-theme-antv
  description: ⚛️ Polished Gatsby theme for documentation site
  tags:
    - Documentation
    - Markdown
    - Language:TypeScript
    - Styling:Ant Design
    - i18n
  features:
    - ⚛ Prerendered static site
    - 🌎 Internationalization support by i18next
    - 📝 Markdown-based documentation and menus
    - 🎬 Examples with live playground
    - 🏗 Unified Theme and Layout
    - 🆙 Easy customized header nav
    - 🧩 Built-in home page components
- url: https://gatsby-starter-cafe.netlify.com
  repo: https://github.com/crolla97/gatsby-starter-cafe
  description: Gatsby starter for creating a single page cafe website using Contentful and Leaflet
  tags:
    - CMS:Contentful
    - Styling:SCSS
    - Landing Page
    - Onepage
  features:
    - Leaflet interactive map
    - Instagram Feed
    - Contentful for menu item storage
    - Responsive design
- url: https://gatsby-firebase-simple-auth.netlify.com/
  repo: https://github.com/marcomelilli/gatsby-firebase-simple-auth
  description: A simple Firebase Authentication Starter with protected routes
  tags:
    - Firebase
    - Authentication
    - Styling:Tailwind
  features:
    - Authentication with Firebase
    - Protected Routes with Authorization
- url: https://demo.gatsbystorefront.com/
  repo: https://github.com/GatsbyStorefront/gatsby-starter-storefront-shopify
  description: Lightning fast PWA storefront for Shopify
  tags:
    - CMS:Headless
    - Shopify
    - SEO
    - PWA
    - E-commerce
    - Styling:CSS-in-JS
  features:
    - Gatsby Storefront
    - gatsby-theme-storefront-shopify
    - Shopify Integration
    - Shopping Cart
    - PWA
    - Optimized images with gatsby-image.
    - SEO
    - A11y
- url: https://keturah.netlify.com/
  repo: https://github.com/giocare/gatsby-starter-keturah
  description: A portfolio starter for developers
  tags:
    - Portfolio
    - SEO
    - Markdown
  features:
    - Target Audience Developers
    - Designed To Resemble A Terminal And Text Editor
    - Responsive Design
    - FontAwesome Icon Library
    - Easily Customize Content Using Markdown Files
    - SEO Friendly Component
    - Social Media Icons Provided
- url: https://gatsby-lander.surge.sh/
  repo: https://github.com/codebushi/gatsby-starter-lander
  description: Single page starter built with Tailwind CSS
  tags:
    - Onepage
    - Linting
    - Styling:Tailwind
  features:
    - Simple One Page Site
    - Landing Page Design
    - Fully Responsive
    - Styling with Tailwind
- url: https://gatsby-starter-papan01.netlify.com/
  repo: https://github.com/papan01/gatsby-starter-papan01
  description: A Gatsby starter for creating a markdown blog.
  tags:
    - Linting
    - Blog
    - Styling:SCSS
    - Markdown
    - Pagination
    - PWA
    - SEO
  features:
    - SSR React Code Splitting(loadable-components)
    - Theme Toggle(light/dark)
    - Pagination
    - SEO(Sitemap, Schema.org, OpenGraph tags, Twitter tag)
    - Web application manifest and offline support
    - Google Analytics
    - Disqus
    - RSS
    - ESLint(Airbnb) for linting
    - Prettier code formatting
    - gh-pages for deploying to GitHub Pages
- url: https://gatsby-starter-boilerplatev-kontent-demo.netlify.com/
  repo: https://github.com/viperfx07/gatsby-starter-boilerplatev-kontent
  description: A Gatsby starter using BoilerplateV for Kentico Kontent.
  tags:
    - Blog
    - CMS:Headless
    - CMS:Kontent
    - Styling:Bootstrap
    - Styling:CSS-in-JS
    - Linting
  features:
    - Sass (SCSS Flavored) CSS
    - ITCSS Structure of CSS (with glob added for css)
    - Bootstrap CSS Framework
    - React Helmet <head> Management
    - ESLint(Airbnb) for JS linting
    - Prettier for JS formatting
- url: https://www.cryptocatalyst.net/
  repo: https://github.com/n8tb1t/gatsby-starter-cryptocurrency
  description: A full-fledged cryptocurrency Gatsby starter portal with landing page, blog, roadmap, devs team, and docs.
  tags:
    - Linting
    - Blog
    - Styling:SCSS
    - Markdown
    - Pagination
    - PWA
    - SEO
  features:
    - Beautiful Mobile-first design.
    - modular SCSS styles.
    - Configurable color scheme.
    - Advanced config options.
    - Advanced landing page.
    - Blog Component.
    - Live comments.
    - Roadmap component.
    - Developers page component.
    - Algolia advanced search index, with content chunks.
    - Docs component.
    - No outdated codebase, use only react hooks.
    - Easy to modify react components.
    - SEO (Sitemap, OpenGraph tags, Twitter tags)
    - Google Analytics Support
    - Offline Support & WebApp Manifest
    - Easy to modify assets.
- url: https://chronoblog-profile.now.sh
  repo: https://github.com/Ganevru/gatsby-starter-chronoblog-profile
  description: This starter will help you launch a personal website with a simple text feed on the main page. This starter looks simple and neat, but at the same time, it has great potential for organizing your content using tags, dates, and search. The homepage is organized in compact feeds. The display of content in these feeds is based on the tags of this content (for example, only content with a podcast tag gets into the feed with podcasts).
  tags:
    - Blog
    - Portfolio
    - MDX
    - Markdown
    - SEO
    - Styling:CSS-in-JS
    - Linting
  features:
    - Specially designed to create a personal website (in a simple and strict "text" style)
    - Universal text feed divided into categories
    - Search and Tags for organizing content
    - A simple change of primary and secondary colors of the site, fonts, radius of curvature of elements, etc (thanks to Theme UI theming)
    - Clean and Universal UI
    - Mobile friendly, all elements and custom images are adapted to any screen
    - Light/Dark mode
    - Easy customization of icons and links to your social networks
    - MDX for the main menu of the site, footer and other elements of the site
    - MDX for pages and content
    - Code syntax highlighting
    - SEO (OpenGraph and Twitter) out of the box with default settings that make sense (thanks to React Helmet)
- url: https://chronoblog-hacker.now.sh
  repo: https://github.com/Ganevru/gatsby-starter-chronoblog-hacker
  description: A dark (but with ability to switch to light) starter that uses the Source Code Pro font (optional) and minimalistic UI
  tags:
    - Blog
    - Portfolio
    - MDX
    - Markdown
    - SEO
    - Styling:CSS-in-JS
    - Linting
  features:
    - Specially designed to create a personal website
    - Search and Tags for organizing content
    - A simple change of primary and secondary colors of the site, fonts, radius of curvature of elements, etc (thanks to Theme UI theming)
    - Clean and Minimalistic UI
    - Mobile friendly, all elements and custom images are adapted to any screen
    - Light/Dark mode
    - Easy customization of icons and links to your social networks
    - MDX for the main menu of the site, footer and other elements of the site
    - MDX for pages and content
    - Code syntax highlighting
    - SEO (OpenGraph and Twitter) out of the box with default settings that make sense (thanks to React Helmet)
- url: https://gatsby-starter-tailwind2-emotion-styled-components.netlify.com/
  repo: https://github.com/chrish-d/gatsby-starter-tailwind2-emotion-styled-components
  description: A (reasonably) unopinionated Gatsby starter, including; Tailwind 2 and Emotion. Use Tailwind utilities with Emotion powered CSS-in-JS to produce component scoped CSS (no need for utilities like Purge CSS, etc).
  tags:
    - Styling:CSS-in-JS
    - Styling:Tailwind
  features:
    - Utility-first CSS using Tailwind 2.
    - CSS scoped within components (no "bleeding").
    - Only compiles the CSS you use (no need to use PurgeCSS/similar).
    - Automatically gives you Critical CSS with inline stlyes.
    - Hybrid of PostCSS and CSS-in-JS to give you Tailwind base styles.
- url: https://5e0a570d6afb0ef0fb162f0f--wizardly-bassi-e4658f.netlify.com/
  repo: https://github.com/adamistheanswer/gatsby-starter-baysik-blog
  description: A basic and themeable starter for creating blogs in Gatsby.
  tags:
    - Blog
    - Portfolio
    - MDX
    - Markdown
    - SEO
    - Styling:CSS-in-JS
    - Linting
  features:
    - Specially designed to create a personal website
    - Clean and Minimalistic UI
    - Facebook Comments
    - Mobile friendly, all elements and custom images are adapted to any screen
    - Light/Dark mode
    - Prettier code formatting
    - RSS
    - Links to your social networks
    - MDX for pages and content
    - Code syntax highlighting
    - SEO (OpenGraph and Twitter) out of the box with default settings that make sense (thanks to React Helmet)
- url: https://gatsby-starter-robin.netlify.com/
  repo: https://github.com/robinmetral/gatsby-starter-robin
  description: Gatsby Default Starter with state-of-the-art tooling
  tags:
    - MDX
    - Styling:CSS-in-JS
    - Linting
    - Testing
    - Storybook
  features:
    - 📚 Write in MDX
    - 👩‍🎤 Style with Emotion
    - 💅 Linting with ESLint and Prettier
    - 📝 Unit and integration testing with Jest and react-testing-library
    - 💯 E2E browser testing with Cypress
    - 📓 Visual testing with Storybook
    - ✔️ CI with GitHub Actions
    - ⚡ CD with Netlify
- url: https://help.dferber.de
  repo: https://github.com/dferber90/gatsby-starter-help-center
  description: A themeable starter for a help center
  tags:
    - Documentation
    - Markdown
    - MDX
    - Search
  features:
    - Manage content in Markdown and YAML files
    - Multiple authors possible
    - Apply your own theme
    - Usable in any language
    - SEO friendly
    - Easy to add Analytics
- url: https://evaluates2.github.io/Gatsby-Starter-TypeScript-Redux-TDD-BDD
  repo: https://github.com/Evaluates2/Gatsby-Starter-TypeScript-Redux-TDD-BDD
  description: An awesome Gatsby starter template that takes care of the tooling setup, allowing you and your team to dive right into building ultra-fast React applications quickly and deploy them with confidence! 📦
  tags:
    - Redux
    - Language:TypeScript
    - Linting
    - Testing
    - Styling:None
  features:
    - 📚 Written in TypeScript.
    - 💡 Redux preconfigured (with local-storage integration.
    - 💅 Linting with TSLint and Prettier.
    - 📝 Unit testing with Jest and react-test-renderer.
    - 💯 Behavior-driven E2E browser testing with Cypress + Cucumber.js plugin.
    - 📓 Steps for deploying to Gh-pages
    - ✔️ CI with TravisCI
    - ⚡ Steps for deploying to GitHub Pages, AWS S3, or Netlify.
- url: https://gatsby-resume-starter.netlify.com/
  repo: https://github.com/barancezayirli/gatsby-starter-resume-cms
  description: Resume starter styled using Tailwind with Netlify CMS as headless CMS.
  tags:
    - CMS:Headless
    - SEO
    - PWA
    - Portfolio
  features:
    - One-page resume/CV
    - PWA
    - Multiple Netlify CMS widgets
    - Netlify CMS as Headless CMS
    - Tailwind for styling with theming
    - Optimized build process (purge css)
    - Basic SEO, site metadata
    - Prettier
    - Social media links
- url: https://gatsby-starter-default-nostyles.netlify.com/
  repo: https://github.com/JuanJavier1979/gatsby-starter-default-nostyles
  description: The default Gatsby starter with no styles.
  tags:
    - Styling:None
  features:
    - Based on gatsby-starter-default
    - No styles
- url: https://greater-gatsby.now.sh
  repo: https://github.com/rbutera/greater-gatsby
  description: Barebones and lightweight starter with TypeScript, PostCSS, TailwindCSS and Storybook.
  tags:
    - PWA
    - Language:TypeScript
    - Styling:Tailwind
  features:
    - Lightweight & Barebones
    - includes Storybook
    - Full TypeScript support
    - Uses styled-components Global Styles API for consistency in styling across application and Storybook
- url: https://gatsby-simplefolio.netlify.com/
  repo: https://github.com/cobidev/gatsby-simplefolio
  description: A clean, beautiful and responsive portfolio template for Developers ⚡️
  tags:
    - Portfolio
    - PWA
    - SEO
    - Onepage
  features:
    - Modern UI Design
    - Reveal Animations
    - Fully Responsive
    - Easy site customization
    - Configurable color scheme
    - OnePage portfolio site
    - Fast image optimization
- url: https://gatsby-starter-hpp.netlify.com/
  repo: https://github.com/hppRC/gatsby-starter-hpp
  description: All in one Gatsby skeleton based TypeScript, emotion, and unstated-next.
  tags:
    - MDX
    - SEO
    - PWA
    - Linting
    - Styling:CSS-in-JS
    - Language:TypeScript
  features:
    - PWA
    - TypeScript
    - Absolute import
    - Useful ready made custom hooks
    - Ready made form component for Netlify form
    - Global CSS component and Reset CSS component
    - Advanced SEO components(ex. default twitter ogp image, sitemaps, robot.txt)
    - Prettier, ESLint
    - unstated-next(useful easy state library)
- url: https://gatsby-typescript-emotion-storybook.netlify.com/
  repo: https://github.com/duncanleung/gatsby-typescript-emotion-storybook
  description: Config for TypeScript + Emotion + Storybook + React Intl + SVGR + Jest.
  tags:
    - Language:TypeScript
    - Styling:CSS-in-JS
    - Storybook
    - i18n
    - Linting
    - Testing
  features:
    - 💻 TypeScript
    - 📓 Visual testing with Storybook
    - 👩‍🎤 CSS-in-JS styling with Emotion
    - 💅 Linting with ESLint and Prettier
    - 🌎 React Intl internationalization support
    - 🖼️ SVG support with SVGR
    - 📝 Unit and integration testing with Jest and react-testing-library
    - ⚡ CD with Netlify
- url: https://felco-gsap.netlify.com
  repo: https://github.com/AshfaqKabir/Felco-Gsap-Gatsby-Starter
  description: Minimal Multipurpose Gsap Gatsby Landing Page. Helps Getting Started With Gsap and Netlify Forms.
  tags:
    - Portfolio
    - Styling:CSS-in-JS
  features:
    - Minimal 3 Page Responsive Layout
    - Multipurpose Gatsby Theme
    - Working Netlify Form
    - Gsap For Modern Animtaions
    - Styled Components for responsive component based styling with theming
    - Basic SEO, site metadata
    - Prettier
- url: https://gatsby-starter-fusion-blog.netlify.com/
  repo: https://github.com/robertistok/gatsby-starter-fusion-blog
  description: Easy to configure blog starter with modern, minimal theme
  tags:
    - Language:TypeScript
    - Styling:CSS-in-JS
    - Netlify
    - Markdown
    - Blog
    - SEO
  features:
    - Featured/Latest posts
    - Sticky header
    - Easy to customize -> edit config.ts with your info
    - Meta tags for improved SEO with React Helmet
    - Transform links to bitly links automatically
    - Codesyntax
    - Code syntax highlighting
- url: https://gatsby-bootstrap-italia-starter.dej611.now.sh/
  repo: https://github.com/italia/design-italia-gatsby-starterkit
  description: Gastby starter project using the Bootstrap Italia design kit from Italian Digital Team
  tags:
    - Styling:Bootstrap
    - SEO
    - Linting
  features:
    - Bootstrap Italia - design-react-kit
    - Prettier
    - Sticky header
    - Complete header
    - Homepage and service templates pages ready to use
    - Meta tags for improved SEO with React Helmet
- url: https://gatsby-starter-webcomic.netlify.com
  repo: https://github.com/JLDevOps/gatsby-starter-webcomic
  description: Gatsby blog starter that focuses on webcomics and art with a minimalistic UI.
  tags:
    - Markdown
    - MDX
    - Netlify
    - Pagination
    - Search
    - Styling:Bootstrap
    - RSS
    - SEO
  features:
    - Designed to focus on blog posts with images.
    - Search capability on blog posts
    - Displays the latest posts
    - Displays all the tags from the site
    - Pagination between blog posts
    - Has a "archive" page that categorizes and displays all the blog posts by date
    - Mobile friendly
- url: https://gatsby-starter-material-emotion.netlify.com
  repo: https://github.com/liketurbo/gatsby-starter-material-emotion
  description: Gatsby starter of Material-UI with Emotion 👩‍🎤
  tags:
    - Language:TypeScript
    - SEO
    - Styling:Material
    - Styling:CSS-in-JS
  features:
    - Based on Gatsby Default Starter
    - Material-UI
    - Emotion
    - Roboto Typeface
    - SEO
    - TypeScript
- url: https://flex.arshad.io
  repo: https://github.com/arshad/gatsby-starter-flex
  description: A Gatsby starter for the Flex theme.
  tags:
    - SEO
    - MDX
    - Styling:CSS-in-JS
  features:
    - MDX Blocks for your Gatsby site.
    - Customizable, extendable and accessible.
    - Theme UI
    - SEO and Open graphs support
    - Color modes
    - Code Highlighting
- url: https://london-night-day.netlify.com/
  repo: https://github.com/jooplaan/gatsby-london-night-and-day
  description: A custom, image-centric dark and light mode aware theme for Gatsby. Advanced from the Gatsby starter London After Midnight.
  tags:
    - Blog
    - Portfolio
    - Gallery
    - SEO
    - Markdown
    - Styling:SCSS
    - HTML5UP
    - CMS:Netlify
  features:
    - Support tags
    - Easily change the theme color
    - Post thumbnails in the homepage
    - Made for image-centric portfolios
    - Using the London After Midnight is now “Dark mode” (the default), and the original London as “Light mode”.
    - Removed Google Fonts, using system fonts in stead (for speed and privacy :)
    - Use SASS
- url: https://the-gatsby-bootcamp-blog.netlify.com
  repo: https://github.com/SafdarJamal/gatsby-bootcamp-blog
  description: A minimal blogging site built with Gatsby using Contentful and hosted on Netlify.
  tags:
    - Blog
    - CMS:Contentful
    - Netlify
    - Styling:SCSS
    - SEO
    - Portfolio
  features:
    - Basic setup for a full-featured blog
    - Includes React Helmet to allow editing site meta tags
    - Uses SCSS for styling
    - Minimal responsive design
    - Styled components
    - SEO Friendly Meta
- url: https://gatsby-starter-catalyst-writer.netlify.com/
  repo: https://github.com/ehowey/gatsby-starter-catalyst-writer
  description: A full featured starter for a freelance writer or journalist to display a portfolio of their work. SANITY.io is used as the CMS. Based on Gatsby Theme Catalyst. Uses MDX and Theme-UI.
  tags:
    - Styling:CSS-in-JS
    - CMS:sanity.io
    - SEO
    - PWA
    - Portfolio
  features:
    - Based on Gatsby Theme Catalyst series of themes
    - MDX
    - Theme-UI integration for easy to change design tokens
    - SEO optimized to include social media images and Twitter handles
    - Tight integration with SANITY.io including a predefined content studio.
    - A full tutorial is available in the docs.
- url: https://rocketdocs.netlify.com/
  repo: https://github.com/Rocketseat/gatsby-starter-rocket-docs
  description: Out of the box Gatsby Starter for creating documentation websites easily and quickly.
  tags:
    - SEO
    - MDX
    - Documentation
    - Linting
    - Markdown
    - PWA
    - Styling:CSS-in-JS
  features:
    - MDX for docs;
    - Responsive and mobile friendly;
    - Code highlighting with prism-react-renderer and react-live support;
    - SEO (Sitemap, schema.org data, Open Graph and Twitter tags).
    - Google Analytics integration;
    - Custom docs schema;
    - Offline Support & WebApp Manifest;
    - Yaml-based sidebar navigation;
- url: https://gatsby-starter-typescript-default.netlify.com/
  repo: https://github.com/lianghx-319/gatsby-starter-typescript-default
  description: Only TypeScript Gatsby starter base on Default starter
  tags:
    - Language:TypeScript
  features:
    - All features same as gatsby-starter-default
    - Only support TypeScript using gatsby-typescript-plugin
- url: https://gatsby-starter-catalyst.netlify.com/
  repo: https://github.com/ehowey/gatsby-starter-catalyst
  description: A boilerplate starter to accelerate your Gatsby development process. Based on Gatsby Theme Catalyst. Uses MDX for content and Theme-UI for styling. Includes a core theme, a header theme, and a footer theme.
  tags:
    - MDX
    - Styling:Theme-UI
    - SEO
    - PWA
  features:
    - Based on Gatsby Theme Catalyst series of themes and starters.
    - Theme options are used to enable some simple layout changes.
    - Latent component shadowing allows for easy shadowing and swapping of layout components such as the header and footer.
    - Theme-UI is deeply integrated with design tokens and variants throughout.
    - Uses a Tailwind preset to enable you to focus on design elements.
    - Color mode switching available by default.
    - SEO optimized to include social media images and Twitter handles.
    - React Scroll for one page, anchor based navigation is available.
    - Code highlighting via Prism.
- url: https://gatsby-starter-default-dark-mode.netlify.com/
  repo: https://github.com/alexandreramosdev/gatsby-starter-default-dark-mode
  description: A simple starter to get developing quickly with Gatsby, dark mode, and styled-components.
  tags:
    - Styling:CSS-in-JS
    - Onepage
    - Linting
  features:
    - Dark mode
    - Styled Components
    - Comes with React Helmet for adding site meta tags
    - Includes plugins for offline support out of the box
- url: https://eager-memento.netlify.com/
  repo: https://github.com/Mr404Found/gatsby-memento-blogpost
  description: A responsive gatsby portfolio starter to show off or to flex your skills in a single page
  tags:
    - Netlify
    - Markdown
    - Blog
    - Styling:Bootstrap
  features:
    - React Bootstrap
    - Responsive webpage
    - TypeWriter Effect
- url: https://gatsby-starter-wilde-creations.netlify.com/
  repo: https://github.com/georgewilde/gatsby-starter-wilde-creations
  description: Barebones starter with a minimal number of components to kick off a TypeScript and Styled Components project.
  tags:
    - Styling:CSS-in-JS
    - PWA
    - Testing
    - Linting
    - Language:TypeScript
  features:
    - ✔️ Gatsby
    - ✔️ TypeScript
    - ✔️ Styled Components
    - ✔️ Helmet
    - ✔️ Storybook
    - ✔️ Jest
    - ✔️ ESLint
    - ✔️ Husky
    - ✔️ Prettier
    - ✔️ React Testing Library
    - ✔️ Stylelint
    - ✔️ Offline support
    - ✔️ PWA ready
    - ✔️ SEO
    - ✔️ Responsive design
    - ✔️ Netlify Deployment Friendly
    - ✔️ Highly optimized (Lighthouse score 4 x 100)
- url: https://gatsby-starter-typescript-deploy.netlify.com/
  repo: https://github.com/jongwooo/gatsby-starter-typescript
  description: TypeScript version of the default Gatsby starter🔮
  tags:
    - Language:TypeScript
    - Linting
    - Netlify
    - Testing
  features:
    - TypeScript
    - ESLint for JS linting
    - Prettier code formatting
    - Jest for testing
    - Deploy to Netlify through GitHub Actions
- url: https://answer.netlify.com/
  repo: https://github.com/passwd10/gatsby-starter-answer
  description: A simple Gatsby blog to show your Future Action on top of the page
  tags:
    - Blog
    - Markdown
    - Netlify
    - Disqus
  features:
    - Emoji
    - Social Icon(fontawesome)
    - Google Analytics
    - Disqus
    - Resume
    - Place plan on the top
- url: https://gatsby-portfolio-starter.netlify.com/
  repo: https://github.com/Judionit/gatsby-portfolio-starter
  description: A simple Gatsby portfolio starter
  tags:
    - Netlify
    - Styling:CSS-in-JS
    - Onepage
    - Portfolio
  features:
    - Styled components
    - Responsive webpage
    - Portfolio
- url: https://wp-graphql-gatsby-starter.netlify.com/
  repo: https://github.com/n8finch/wp-graphql-gatsby-starter
  description: A super simple, bare-bone starter based on the Gatsby Starter for the front end and the WP GraphQL plugin on your WordPress install. This is a basic "headless CMS" setup. This starter will pull posts, pages, categories, tags, and a menu from your WordPress site. You should use either the TwentyNineteen or TwentyTwenty WordPress themes on your WordPress install. See the starter repo for more detailed instructions on getting set up. The example here uses the WordPress Theme Unit Test Data for post and page dummy content. Find something wrong? Issues are welcome on the starter reository.
  tags:
    - Blog
    - CMS:Headless
    - CMS:WordPress
    - Netlify
  features:
    - WP GraphQL plugin integration
    - Light/Dark Mode
    - React Helmet for SEO
    - Integrated navigation
    - Verbose (i.e., not D.R.Y.) GraphQL queries to get data from
    - Includes plugins for offline support out of the box
- url: https://gatsby-starter-docz-netlifycms.netlify.com/
  repo: https://github.com/colbyfayock/gatsby-starter-docz-netlifycms
  description: Quickly deploy Docz documentation powered by Netlify CMS!
  tags:
    - CMS:Netlify
    - Documentation
    - Netlify
  features:
    - Docz documentation powered by Gatsby
    - Netlify CMS to manage content
- url: https://keanu-pattern.netlify.com/
  repo: https://github.com/Mr404Found/gatsby-keanu-blog
  description: A responsive and super simple gatsby portfolio starter and extendable for blog also used yaml parsing
  tags:
    - Netlify
    - SEO
    - Blog
    - Landing Page
    - Styling:Other
  features:
    - Attractive Design
    - Responsive webpage
    - Responsive Card Design
    - Gatsby
    - yaml parsing
    - Automatic page Generation by adding content
- url: https://gatsby-contentful-portfolio-blog.netlify.com/
  repo: https://github.com/escapemanuele/gatsby-contentful-blog-portfolio
  description: Simple gatsby starter for integration with Contentful. The result is a clean and nice website for businesses or freelancers with a blog and a portfolio.
  tags:
    - Blog
    - CMS:Headless
    - CMS:Contentful
    - Portfolio
    - PWA
    - Testing
  features:
    - Styled components
    - Responsive webpage
    - Portfolio
    - Blog
    - Testing
    - PWA
- url: https://example-site-for-square-starter.netlify.com/
  repo: https://github.com/jonniebigodes/example-site-for-square-starter
  description: A barebones starter to help you kickstart your next Gatsby project with Square payments
  tags:
    - Square
    - Netlify
    - SEO
    - E-commerce
  features:
    - Serverless
    - Gatsby
    - Square
- url: https://gatsby-animate.netlify.com/
  repo: https://github.com/Mr404Found/gatsby-animate-starter
  description: A responsive and super simple gatsby starter with awesome animations to components and to build your online solutions website. stay tuned more features coming soon
  tags:
    - Netlify
    - SEO
    - Blog
    - Landing Page
    - Styling:Other
  features:
    - Attractive Design
    - Responsive webpage
    - Services
    - Animations
    - yaml parsing
    - Component Animations
    - ReactReveal Library
- url: https://gatsby-starter-instagram-baseweb.netlify.com/
  repo: https://github.com/timrodz/gatsby-starter-instagram-baseweb
  description: 🎢 A portfolio based on your latest Instagram posts, implemented with the Base Web Design System by Uber. It features out-of-the-box responsive layouts, easy-to-implement components and CSS-in-JS styling.
  tags:
    - Landing Page
    - Portfolio
    - Gallery
    - SEO
    - Netlify
    - Styling:CSS-in-JS
    - Styling:Other
  features:
    - Display your Instagram posts (Up to the last 12 with no API key).
    - Plug & Play configuration. All you need is an Instagram username!
    - Lightweight & Minimalist page structure. Let your work show itself.
    - Responsive design.
    - Simple React functional components (FC).
    - Google Analytics ready.
    - Continuous deployment via Netlify or Vercel.
- url: https://gatsby-starter-mountain.netlify.com/
  repo: https://github.com/artezan/gatsby-starter-mountain
  description: Blog theme that combine the new powerful MDX with the old WordPress. Built with WP/MDX and Theme UI
  tags:
    - Styling:CSS-in-JS
    - PWA
    - MDX
    - CMS:WordPress
    - Landing Page
    - Blog
  features:
    - gatsby-theme-wordpress-mdx
    - Theme UI
    - react-animate-on-scroll
    - Responsive Design
    - SEO friendly
    - Optimized images with gatsby-image
    - Git pre-commit and pre-push hooks using Husky
    - Highly optimized with excellent lighthouse audit score
    - Light/Dark mode
    - CSS Animations
    - Mountain style
- url: https://gatsby-starter-redux-storybook.netlify.com/
  repo: https://github.com/fabianunger/gatsby-starter-redux-storybook
  description: Gatsby Starter that has Redux (persist) and Storybook implemented.
  tags:
    - Redux
    - Storybook
    - PWA
    - Styling:CSS-in-JS
    - SEO
  features:
    - Redux + Redux Persist implemented also for Storybook
    - PWA
    - ESLint
    - SEO ready
- url: https://dospolov.com
  repo: https://github.com/dospolov/gatsby-starter-blog-and-cv
  description: Gatsby starter for Blog and CV.
  tags:
    - Blog
    - CMS:Netlify
    - Pagination
    - Portfolio
    - Disqus
    - RSS
    - Styling:Ant Design
    - Styling:Tailwind
  features:
    - Archive organized by tags and categories
    - Pagination support
    - Offline support
    - Google Analytics support
    - Disqus Comments support
- url: https://gatsby-starter-typescript-themes.netlify.com/
  repo: https://github.com/room-js/gatsby-starter-typescript-themes
  description: Gatsby TypeScript starter with light/dark themes based on CSS variables
  tags:
    - Language:TypeScript
    - Styling:SCSS
  features:
    - Light and Dark themes based on CSS variables (persisted state)
    - Font Awesome
    - Normalize.css
- url: https://gatsby-notion-demo.netlify.com/
  repo: https://github.com/conradlin/gatsby-starter-strata-notion
  description: Gatsby starter utilizing Notion as a CMS based on strata site template
  tags:
    - Blog
    - PWA
    - SEO
    - Styling:SCSS
  features:
    - Super simple, portfolio + blog + newsletter site
    - Utilizing Notion as a CMS
    - Fully Responsive
    - Styling with SCSS
- url: https://sumanth.netlify.com/
  repo: https://github.com/Mr404Found/gatsby-sidedrawer
  description: A responsive and super simple gatsby site with awesome navbar and stay tuned more features coming soon
  tags:
    - Netlify
    - SEO
    - Blog
    - Landing Page
    - Styling:Other
  features:
    - Attractive Design
    - Responsive webpage
    - Animations
    - Component Animations
    - ReactReveal Library
    - Side Drawer
    - Sidebar
    - Navbar
- url: https://userbase-gatsby-starter.jacobneterer.com
  repo: https://github.com/jneterer/userbase-gatsby-starter
  description: Another TODO app - a Gatsby starter for Userbase, TailwindCSS, SCSS, and Typescript.
  tags:
    - Styling:Tailwind
    - Styling:SCSS
    - Language:TypeScript
    - Authentication
    - Netlify
    - SEO
  features:
    - Userbase for authentication and end-to-end encrypted data management
    - All user and data APIs
    - Tailwind CSS and SCSS for styling
    - Typescript for easier debugging and development, strict types, etc
    - Netlify for hosting
- url: https://gatsby-simple-blog-with-asciidoctor-demo.netlify.com
  repo: https://github.com/hitsuji-no-shippo/gatsby-simple-blog-with-asciidoctor
  description: A Gatsby blog with Asciidoctor. Forked from thundermiracle/gatsby-simple-blog.
  tags:
    - Blog
    - i18n
    - Netlify
    - Disqus
    - RSS
    - SEO
    - Linting
    - Testing
  features:
    - Asciidoc support
    - Easily Configurable
    - Tags
    - Edit on GitHub
    - i18n
    - SEO
    - Light and Dark themes
    - Google Analytics
    - RSS
    - Disqus
    - Breadcrumbs
    - ESLint
- url: https://barcadia.netlify.com/
  repo: https://github.com/bagseye/barcadia
  description: A super-fast site using GatsbyJS
  tags:
    - Blog
    - CMS:Headless
    - CMS:Contentful
    - Portfolio
  features:
    - Styled components
    - Responsive webpage
    - Portfolio
    - Blog
- url: https://gatsby-starter-clean-resume.netlify.com/
  repo: https://github.com/masoudkarimif/gatsby-starter-clean-resume
  description: A Gatsby Starter Template for Putting Your Resume Online Super Quick!
  tags:
    - Netlify
    - Pagination
    - Styling:Other
    - SEO
  features:
    - Easy setup
    - Completely customizable using only gatsby-config.js file
    - Uses Milligram for styling
    - Fully responsive
    - Clean minimalist design
    - Page transition
    - Five different themes (great-gatsby, master-yoda, wonder-woman, darth-vader, luke-lightsaber)
    - Includes React Helmet for title and description tags
    - Includes Google Analytics plugin
- url: https://gatsby-starter-i18n-bulma.netlify.com
  repo: https://github.com/kalwalt/gatsby-starter-i18n-bulma
  description: A gatsby starter with Bulma and optimized slug for better SEO.
  tags:
    - i18n
    - Netlify
    - CMS:Netlify
    - Styling:Bulma
    - Styling:SCSS
    - Gallery
    - SEO
    - Markdown
    - PWA
    - Blog
  features:
    - Multilanguage support with i18n
    - Slug switcher (multilanguage)
    - Uses Bulma for styling
    - Netlify CMS
    - React Images with Modal
    - FontAwesome icons
    - Animate.css with WOW
    - Robots.txt
    - Sitemap
    - PWA
- url: https://gatsby-attila.netlify.com/
  repo: https://github.com/armada-inc/gatsby-attila-theme-starter
  description: A Gatsby starter for creating blogs from headless Ghost CMS.
  tags:
    - Blog
    - CMS:Headless
    - SEO
    - Styling:SCSS
    - Pagination
  features:
    - Attila standard Ghost theme
    - Data sourcing from headless Ghost
    - Responsive design
    - SEO optimized
    - OpenGraph structured data
    - Twitter Cards meta
    - Sitemap Generation
    - XML Sitemaps
    - Progressive Web App
    - Offline Support
    - RSS Feed
    - Composable and extensible
- url: https://gatsby-contentful-portfolio.netlify.com/
  repo: https://github.com/wkocjan/gatsby-contentful-portfolio
  description: Gatsby portfolio theme integrated with Contentful
  tags:
    - CMS:Contentful
    - CMS:Headless
    - Gallery
    - Portfolio
    - SEO
    - Styling:Tailwind
  features:
    - Clean minimalist design
    - Contentful integration with ready to go placeholder content
    - Responsive design
    - Uses TailwindCSS for styling
    - Font Awesome icons
    - Robots.txt
    - SEO optimized
    - OpenGraph structured data
    - Integration with Mailchimp
- url: https://gatsby-graphcms-ecommerce-starter.netlify.com
  repo: https://github.com/GraphCMS/gatsby-graphcms-ecommerce-starter
  description: Swag store built with GraphCMS, Stripe, Gatsby, Postmark and Printful.
  tags:
    - E-commerce
    - i18n
    - Netlify
    - Styling:Tailwind
    - CMS:Other
    - Stripe
  features:
    - Dropshipping by Printful
    - Printful inventory enhanced by GraphCMS
    - Custom GraphQL API for handling checkout and payment
    - Postmark for order notifications
    - Strong Customer Authentication
- url: https://koop-blog.netlify.com/
  repo: https://github.com/bagseye/koop-blog
  description: A simple blog platform using GatsbyJS and MDX
  tags:
    - Blog
    - Markdown
    - MDX
  features:
    - Responsive design
    - Styled 404 page
    - Lightweight
    - Styled Components
- url: https://gatsby-minimalistic-dmin.netlify.com/
  repo: https://github.com/EllisMin/gatsby-minimalistic-dmin
  description: A ready-to-use, customizable personal blog with minimalistic design
  tags:
    - Blog
    - Markdown
    - Netlify
    - SEO
    - Styling:Other
    - Documentation
  features:
    - Simple blog with responsive design
    - Light / Dark Mode Switch
    - Markdown / HTML to create post & About page
    - Code syntax highlighting (Light / Dark)
    - Facebook Comments plugin
    - Social Media Links & Share buttons
    - Googly Analytics Support
    - Easy & Highly Customizable
    - Styled Components
- url: https://gatsby-airtable-listing.netlify.com/
  repo: https://github.com/wkocjan/gatsby-airtable-listing
  description: Airtable theme for Gatsby
  tags:
    - Airtable
    - SEO
    - Styling:Tailwind
  features:
    - Airtable integration
    - Modals with previous/next navigation
    - Responsive design
    - Uses TailwindCSS for styling
    - Font Awesome icons
    - Clean minimalist design
    - SEO optimized
    - Robots.txt
    - OpenGraph structured data
- url: https://gatsby-starter-personality.netlify.com/
  repo: https://github.com/matheusquintaes/gatsby-starter-personality
  description: A free responsive Gatsby Starter
  tags:
    - Portfolio
    - Gallery
  features:
    - SEO
    - Page transition
    - Fully responsive
    - Styling:CSS-in-JS
- url: https://seattleservicerelief.com/
  repo: https://github.com/service-relief/gatsby-starter-service-relief
  description: Localized index of resources for your city.
  tags:
    - Airtable
    - Netlify
    - SEO
    - Styling:Tailwind
  features:
    - generates a static website using GatsbyJS
    - uses Airtable to manage your listings and categories
    - includes an Airtable form to collect local submissions and add them to Airtable for approval
    - can be personalized to a city or region without touching a line of code
    - one-click deployment via Netlify
- url: https://shards-gatsby-starter.netlify.com/
  repo: https://github.com/wcisco17/gatsby-typescript-shards-starter
  description: Portfolio with Typescript and Shards UI
  tags:
    - Language:TypeScript
    - Portfolio
    - Netlify
    - PWA
    - Styling:Bootstrap
  features:
    - Portfollio Starter that includes Shards Ui component library and Typescript generator.
    - Typescript
    - Typescript Generator
    - Styled-Components
    - Shards UI
    - Bootstrap
- url: https://gatsby-sanity-developer-portfolio-starter.jacobneterer.com/
  repo: https://github.com/jneterer/gatsby-sanity-developer-portfolio-starter
  description: A Gatsby + Sanity CMS starter project for developer portfolios. Also built using TailwindCSS, SCSS, and Typescript.
  tags:
    - CMS:sanity.io
    - Portfolio
    - Styling:Tailwind
    - Styling:SCSS
    - Language:TypeScript
    - Netlify
    - SEO
  features:
    - Developer portfolio using Gatsby + Sanity CMS
    - Edit your profile, projects, and tags all in Sanity CMS without any code commits
    - TailwindCSS and SCSS for styling
    - Typescript for easier debugging and development, strict types, etc
    - Netlify for hosting
    - SEO Capabilities
- url: https://serene-ramanujan-285722.netlify.com/
  repo: https://github.com/kunalJa/gatsby-starter-math-blog
  description: A responsive math focused blog with MDX and Latex built in
  tags:
    - MDX
    - Blog
    - PWA
    - Storybook
    - Styling:Other
    - SEO
  features:
    - Mobile friendly and fully responsive
    - Easy to configure (just change site.config.js)
    - MDX
    - Latex with Katex
    - Storybook with tested components included
    - Uses Tachyons for styling
    - Easy to create new posts
- url: https://gatsby-starter-canada-pandemic.netlify.com/
  repo: https://github.com/masoudkarimif/gatsby-starter-canada-pandemic
  description: A Gatsby starter template for covering pandemics in Canada
  tags:
    - AWS
    - Onepage
    - Styling:Other
  features:
    - Interactive SVG map using D3
    - Responsive design
    - Styled 404 page
    - Google Analytics support
    - Includes React Helmet
    - Clean minimalist design
    - Completely customizable using only gatsby-config.js file
- url: https://builderio.github.io/gatsby-starter-builder/
  repo: https://github.com/BuilderIO/gatsby-starter-builder
  description: Gatsby starter with drag + drop page building with your React components via Builder.io
  tags:
    - CMS:Other
    - CMS:Headless
  features:
    - Builder.io integration with sample pages/header/footer.
    - Drag and drop page editing and creations.
    - Lots of built-in templates, widgets, or bring in your own custom components.
    - Uses @builder.io/gatsby plugin to dynamically create pages published on the editor.
    - SEO
- url: https://gatsby-starter-reason-blog.netlify.com/
  repo: https://github.com/mukul-rathi/gatsby-starter-reason-blog
  description: The Gatsby Starter Blog using ReasonML!
  tags:
    - Blog
    - Styling:CSS-in-JS
    - Language:Other
  features:
    - Basic setup for a full-featured type-safe blog
    - ReasonML support out-of-the-box
    - ReasonReact v3 JSX syntax
    - CSS-in-Reason support
    - StaticQuery GraphQL support in ReasonML
    - Similar to gatsby-starter-blog

- url: https://gct.mozart409.space/
  repo: https://github.com/Mozart409/gatsby-custom-tailwind
  description: A minimal tailwind css starter, with custom fonts, purgecss, automatic linting when committing to master, awesome lighthouse audit, custom Vercel/serve server for production build, visible to all in your network, so you can test it with your phone.
  tags:
    - Linting
    - PWA
    - SEO
    - Styling:Tailwind
    - Styling:PostCSS
  features:
    - Minimal Tailwind Starter
    - Custom Fonts predefined
    - Automatic Linting on Commit using husky and pretty-quick
    - Custom server to test Production Builds on your local network via Vercel/serve
    - Extensive Readme in the repo
- url: https://gatsby-redux-toolkit-typescript.netlify.com/
  repo: https://github.com/saimirkapaj/gatsby-redux-toolkit-typescript-starter
  description: Gatsby Starter using Redux-Toolkit, Typescript, Styled Components and Tailwind CSS.
  tags:
    - Redux
    - Language:TypeScript
    - Styling:Tailwind
  features:
    - Redux-Toolkit
    - Typescript
    - Styled Components
    - Tailwind CSS
    - Removes unused CSS with Purgecss
    - Font Awesome Icons
    - Responsive Design
    - Change between light and dark themes
    - SEO
    - React Helmet
    - Offline Support
- url: https://gatsby-ts-tw-styled-eslint.netlify.com
  repo: https://github.com/Miloshinjo/gatsby-ts-tw-styled-eslint-starter
  description: Gatsby starter with Typescript, TailwindCSS, @emotion/styled and eslint.
  tags:
    - Linting
    - Styling:CSS-in-JS
    - Styling:Tailwind
    - Language:TypeScript
  features:
    - Typescript support
    - CSS-in-JS with @emotion/styled (like styled components)
    - TailwindCSS (1.2) support
    - eslint with airbnb settings
- url: https://mik3y.github.io/gatsby-starter-basic-bootstrap/
  repo: https://github.com/mik3y/gatsby-starter-basic-bootstrap
  description: A barebones starter featuring react-bootstrap and deliberately little else
  tags:
    - Styling:Bootstrap
    - Styling:SCSS
  features:
    - Uses react-bootstrap, sass, and little else
    - Skeleton starter, based on gatsby-starter-default
    - Optional easy integration of themes from Bootswatch.com
- url: https://gatsby-starter-songc.netlify.com/
  repo: https://github.com/FFM-TEAM/gatsby-starter-song
  description: A Gatsby starter for blog style with fresh UI.
  tags:
    - Blog
    - Netlify
    - SEO
    - Language:TypeScript
    - Styling:CSS-in-JS
  features:
    - Emoji (emojione)
    - Code syntax highlighting (atom-one-light Style)
    - Mobile friendly and fully responsive
    - Comment feature ( utterances)
    - Post side PostTOC
    - Simple fresh design like Medium
    - Readability
- url: https://gatsby-starter-kontent-lumen.netlify.com/
  repo: https://github.com/Kentico/gatsby-starter-kontent-lumen
  description: A minimal, lightweight, and mobile-first starter for creating blogs uses Gatsby and Kentico Kontent CMS. Inspired by Lumen.
  tags:
    - SEO
    - CMS:Headless
    - CMS:Kontent
    - Netlify
    - Styling:SCSS
    - Blog
  features:
    - Kentico Kontent CaaS platform as the data source.
    - Mobile-First approach in development.
    - Archive organized by tags and categories.
    - Automatic Sitemap generation.
    - Lost Grid.
    - Beautiful typography inspired by matejlatin/Gutenberg.
    - Stylesheet built using Sass and BEM-Style naming.
    - Syntax highlighting in code blocks.
    - Google Analytics support.
- url: https://dindim-production.netlify.com/
  repo: https://github.com/lorenzogm/gatsby-ecommerce-starter
  description: Gatsby starter to create an ecommerce website with netlify and stripe. Setup and release your shop in a few minutes.
  tags:
    - Client-side App
    - E-commerce
    - Firebase
    - Netlify
    - SEO
    - Stripe
    - Styling:CSS-in-JS
  features:
    - 100% Free. No subscriptions, just pay a fee to Stripe when you sell a product.
    - Home Page to list all your products.
    - Category Page to list products by category.
    - Product Detail Page. Define several colors and sizes for the same product
    - Cart Page with the summary of your cart before checkout.
    - Checkout Page powered by Stripe.
    - Scripts to create/update/delete your products in Stripe.
    - Analytics with Firebase
- url: https://gatsby-starter-ts.now.sh/
  repo: https://github.com/jpedroschmitz/gatsby-starter-ts
  description: A TypeScript starter for Gatsby. No plugins and styling. Exactly the necessary to start!
  tags:
    - Language:TypeScript
    - Styling:None
    - Linting
  features:
    - TypeScript
    - ESLint and Prettier
    - Husky and lint-staged
    - Commitizen and Commitlint
    - TypeScript absolute paths
- url: https://rolwinreevan.com
  repo: https://github.com/rolwin100/rolwinreevan_gatsby_blog
  description: This starter consists of ant design system you can use it for your personal blog. I have give a lot of time in developing this starter because I found that there were not much starters with a very good design. Please give a star to this project if you have like it to encourage me 😄. Thank you.
  tags:
    - Blog
    - Portfolio
    - Markdown
    - SEO
    - PWA
  features:
    - Blog designed using Markdown.
    - Beautifully designed landing page.
    - First project in the starters list to use ant design.
    - Supports SSR and is also a PWA.
- url: https://gatsby-antd-starter.netlify.app/
  repo: https://github.com/alienCY/gatsby-antd-starter
  description: Gatsby starter with ant design (antd)
  tags:
    - Styling:Ant Design
    - SEO
  features:
    - Ant Design components
    - A really nice header.
- url: https://gatsby-starter-typescript.surge.sh
  repo: https://github.com/kurttomlinson/gatsby-starter-typescript
  description: A TypeScript starter with auto-generated GraphQL types, TS errors in the develop console, and gatsby-node.ts support!
  tags:
    - Language:TypeScript
  features:
    - TypeScript
    - Auto-generated types from GraphQL queries
    - TypeScript errors in the develop console
    - Support for typed GraphQL queries in gatsby-node.ts
    - Based on gatsby-starter-default
- url: https://www.dyuzz.club/
  repo: https://github.com/Dyuzz/Gatsby-Blog-Starter-Dyuzz
  description: A Gatsby starter for creating blogs.
  tags:
    - Blog
    - PWA
    - SEO
    - CMS:Netlify
    - Pagination
  features:
    - Blog designed using Markdown.
    - Beautifully designed landing page.
    - GatsbyJS v2
    - Google Analytics
    - Web App Manifest
    - Netlify Support
    - Gitalk Comment
    - SiteMap
    - Netlify CMS Support
    - TOC（TableOfContexts）
    - Pagination
    - SEO
    - Phone browser Support
- url: https://dropinblog-gatsby-starter.netlify.app/
  repo: https://github.com/DropInBlog/gatsby-starter
  description: A quick and simple Gatsby solution for the simplest blogging solution
  tags:
    - Blog
    - Netlify
    - Pagination
    - SEO
    - CMS:Headless
    - Styling:SCSS
    - Styling:CSS-in-JS
    - Styling:Tailwind
  features:
    - Pagination
    - Beautifully designed landing page.
    - Includes Chakra-UI and Tailwind CSS
- url: https://gatsby-material-typescript-starter.netlify.app
  repo: https://github.com/Junscuzzy/gatsby-material-typescript-starter
  description: A simple starter using Typescript, eslint, prettier & @Material-ui
  tags:
    - Language:TypeScript
    - Linting
    - Netlify
    - SEO
    - Styling:Material
  features:
    - Typescript in front-side & node-side
    - Prettier, eslint and Type-check well configured together
    - Material-ui SSR compatible with build-in light/dark theme
    - Content sourcing free
    - Functional react (Hooks & functions instead Class)
    - Responsive design
    - SEO optimized
    - Styled 404 page
    - Google Analytics support
- url: https://gatsby-starter-takeshape-startup.netlify.app
  repo: https://github.com/colbyfayock/gatsby-starter-takeshape-startup
  description: Integrate TakeShape CMS using a ready to go TakeShape Startup project!
  tags:
    - Blog
    - CMS:Other
    - CMS:Headless
    - Landing Page
    - Styling:SCSS
  features:
    - Integrate TakeShape CMS
    - Preconfigured to work with the TakeShape Startup project
- url: https://gatsby-startbootstrap-agency.netlify.app/
  repo: https://github.com/thundermiracle/gatsby-startbootstrap-agency
  description: Gatsby version of startbootstrap-agency with i18n supported.
  tags:
    - Portfolio
    - PWA
    - SEO
    - Gallery
    - Landing Page
    - Onepage
    - Markdown
    - Netlify
    - Styling:Bootstrap
    - i18n
    - Netlify
    - Linting
  features:
    - Easily Configurable
    - Different types of sections
    - i18n
    - SEO
    - Google Analytics
    - Prettier, ESLint
- url: https://gatsby-typescript-tailwind-twin-styled-component-starter.netlify.app/
  repo: https://github.com/DevHausStudio/Gatsby-Typescript-Tailwind-Twin-Styled-Component-Starter
  description: Barebones and lightweight starter with TypeScript, Styled-Components, TailwindCSS, Twin Macro.
  tags:
    - Language:TypeScript
    - Styling:Tailwind
    - Styling:CSS-in-JS
    - Netlify
  features:
    - GatsbyJS v2
    - Typescript
    - Tailwindcss
    - Style-Components
    - CSS-in-JS
    - Code Readability
    - Barebones
- url: https://dlford.github.io/gatsby-typescript-starter-minimalist/
  repo: https://github.com/dlford/gatsby-typescript-starter-minimalist
  description: A minimalist Gatsby Typescript starter, because less is more
  tags:
    - Language:TypeScript
    - Linting
    - Styling:Other
  features:
    - Don't use `React.FC` (See `https://github.com/facebook/create-react-app/pull/8177`)
    - Minimalist
    - Prettier / ESLint pre-configured
    - CSS Reset / CSS Modules
    - Style Builder page for adjusting global styles
- url: https://flotiq-starter-products.herokuapp.com/
  repo: https://github.com/flotiq/gatsby-starter-products
  description: A Gatsby e-commerce starter with products sourced from Flotiq.
  tags:
    - CMS:Headless
    - E-commerce
    - CMS:Other
  features:
    - Snipcart e-commerce starter
    - Flotiq CMS as a product source
    - Deploy to Heroku
- url: https://goodpraxis.coop
  repo: https://github.com/GoodPraxis/gp-gatsby-starter-ts-sass-jest
  description: A solid, basic Gatsby starter used by Good Praxis suitable for many different types of projects
  tags:
    - Language:TypeScript
    - Styling:SCSS
    - SEO
    - Testing
  features:
    - TypeScript support
    - SCSS for styling
    - JEST tests
    - Simple SEO setup
- url: https://gatsby-markdown-personal-website.netlify.app/
  repo: https://github.com/SaimirKapaj/gatsby-markdown-personal-website
  description: Gatsby Markdown Personal Website Starter, using Styled Components, Tailwindcss and Framer Motion.
  tags:
    - Blog
    - Portfolio
    - Markdown
    - Styling:Tailwind
  features:
    - Markdown
    - Framer Motion
    - Page Transition
    - Styled Components
    - Tailwind CSS
    - Removes unused CSS with Purgecss
    - Font Awesome Icons
    - Responsive Design
    - SEO
    - React Helmet
    - Offline Support
    - Gatsby Image
- url: https://flotiq-starter-recipes.herokuapp.com
  repo: https://github.com/flotiq/gatsby-starter-recipes
  description: A Gatsby culinary starter with recipes sourced from Flotiq.
  tags:
    - CMS:Headless
    - Gallery
    - Pagination
    - CMS:Other
  features:
    - Recipes starter
    - Culinary recipes
    - Flotiq CMS as a recipe source
- url: https://gatsby-markdown-typescript-personal-website.netlify.app/
  repo: https://github.com/SaimirKapaj/gatsby-markdown-typescript-personal-website
  description: Gatsby Markdown Personal Website Starter, using Typescript, Styled Components, Tailwindcss and Framer Motion.
  tags:
    - Blog
    - Portfolio
    - Markdown
    - Language:TypeScript
    - Styling:Tailwind
  features:
    - Markdown
    - Typescript
    - Framer Motion
    - Page Transition
    - Styled Components
    - Tailwind CSS
    - Removes unused CSS with Purgecss
    - Font Awesome Icons
    - Responsive Design
    - SEO
    - React Helmet
    - Offline Support
    - Gatsby Image
- url: https://thestartup.netlify.app/
  repo: https://github.com/bagseye/startup
  description: A startup template perfect for brochure sites and small businesses
  tags:
    - Landing Page
    - Onepage
    - Portfolio
    - Styling:CSS-in-JS
  features:
    - Font Awesome Icons
    - Responsive Design
    - Style-Components
- url: https://gatsby-starter-tailwind-css.netlify.app/
  repo: https://github.com/melanienolan/gatsby-starter-tailwind-css
  description: A Gatsby starter with Tailwind CSS. Uses Tailwind CSS v1.4.1 and includes built-in support for PurgeCSS.
  tags:
    - Landing Page
    - Onepage
    - Styling:Tailwind
  features:
    - Simple boilerplate site using Tailwind CSS
    - PurgeCSS support to remove unused styles
    - PostCSS including Autoprefixer
    - React Helmet for better SEO
- url: https://wordpress-balsa.draftbox.co/
  repo: https://github.com/draftbox-co/gatsby-wordpress-balsa-starter
  description: A Gatsby starter for creating blogs from headless WordPress CMS.
  tags:
    - Blog
    - SEO
    - CMS:WordPress
    - Styling:Other
    - Pagination
  features:
    - Balsa Skin by Draftbox
    - Data sourcing from headless WordPress
    - Responsive design
    - SEO optimized
    - OpenGraph structured data
    - Twitter Cards meta
    - Sitemap Generation
    - XML Sitemaps
    - Progressive Web Ap
- url: https://gatsby-basic-typescript-starter.netlify.app/
  repo: https://github.com/noahub/gatsby-typescript-starter
  description: This starter ships with the main Gatsby configuration files you need to build a basic site using React and Typescript.
  tags:
    - Language:TypeScript
    - Styling:CSS-in-JS
  features:
    - Typescript installed and configured
    - Styled Components via Emotion
    - Google Fonts enabled
    - React Helmet for SEO
    - Configured image filesystem, transformer-sharp, plugin-sharp
- url: https://gatsby-landing-page-starter.netlify.app/
  repo: https://github.com/btahir/gatsby-landing-page-starter
  description: Simple Landing Page Starter Built With Gatsby.
  tags:
    - Landing Page
    - SEO
    - PWA
    - Styling:SCSS
  features:
    - Responsive design
    - SEO optimized
    - Conversion optimized
    - Sitemap Generation
    - XML Sitemaps
    - Progressive Web App
    - Offline Support
    - Composable and extensible
- url: https://gatsby-lotus-starter.netlify.app/
  repo: https://github.com/DecliningLotus/gatsby-lotus-starter
  description: A fully featured Gatsby Bootstrap starter.
  tags:
    - Linting
    - Netlify
    - PWA
    - SEO
    - Styling:Bootstrap
    - Styling:PostCSS
    - Styling:SCSS
  features:
    - Bootstrap + React Bootstrap
    - React Icons
    - Typefaces + Font Preloader
    - SVGO Optimizations
    - Optimized SEO
    - SASS Support
    - Sitemap Generation
    - Progressive Web App
    - Offline Support
    - Semantic Release
    - Netlify + CircleCI Support
- url: https://creationspirit.github.io/gatsby-babylonjs-starter/
  repo: https://github.com/creationspirit/gatsby-babylonjs-starter
  description: A Gatsby starter with example Babylonjs scene boilerplate.
  tags:
    - Portfolio
  features:
    - Babylon.js 3D graphics
    - Built on top of Gatsby's default starter
- url: https://gatsby-starter-voyager.netlify.app/
  repo: https://github.com/gregdferrell/gatsby-starter-voyager
  description: A feature-rich starter blog.
  tags:
    - Blog
    - Markdown
    - Pagination
    - RSS
    - SEO
    - Styling:SCSS
    - Styling:Other
  features:
    - Beautiful starter blog with content in markdown
    - Responsive, mobile-first design using tachyons.scss, flexbox, SCSS & CSS modules
    - Fast, with top-notch lighthouse audit scores
    - View posts by tag & author
    - Pagination & next/prev navigation
    - Social sharing links on blog posts (twitter, facebook, pinterest)
    - SEO component with social sharing cards for twitter & facebook
    - Structured data, schema.org
    - Sitemap & RSS feed
    - Support for email subscription to Mailchimp campaign
    - Support for Google analytics
- url: https://expo-gatsby-starter.netlify.app/
  repo: https://github.com/Sidibedev/expo-gatsby-starter
  description: A simple Expo and Gatsby starter.
  tags:
    - PWA
    - SEO
  features:
    - SEO
    - PWA
    - Offline Support
    - Upload Image
    - Expo SDK
    - Image manipulation
    - 404 page
    - Navigation
- url: https://gatsby-starter-banshorian.netlify.app
  repo: https://github.com/webmaeistro/gatsby-starter-banshorian
  description: Starter for the gatsby-theme-banshorian. A creative cool-looking personal or work projects showcase / portfolio / CV. Based on byfolio.
  tags:
    - Styling:Other
    - Portfolio
    - Transitions
    - Linting
    - Testing
    - PWA
  features:
    - GatsbyJS v2
    - Style-Components Using @emotion
    - Edit Everything From gatsby.config
    - Developer Friendly
    - Isomorphic Skills Tiles
    - Transitions Between Pages and Menu
- url: https://a2zarslaan.github.io/gatsby-starter-sasslan/
  repo: https://github.com/a2zarslaan/gatsby-starter-sasslan
  description: A minimalistic Gatsby starter template featuring SASS and CSS 7-1 architecture.
  tags:
    - Blog
    - Portfolio
    - Markdown
  features:
    - Markdown
    - CSS 7-1 Architecture
    - GraphQL IDE
    - Page Transitions
    - Easy to edit CSS variables
    - Styled Components
    - SVG icons
    - Google fonts
    - Desktop-First Design
    - Responsive Design
    - React Helmet
    - Gatsby Remark Images
    - Code Readability
    - Progressive Web App
- url: https://pedantic-brown-bbf927.netlify.app/
  repo: https://github.com/pkino/gatsby-starter-typescript-sass
  description: A minimum starter with TypeScript, Sass, ESLint and prettier built in
  tags:
    - Language:TypeScript
    - Styling:SCSS
    - Linting
  features:
    - TypeScript and Sass support
    - ESLint with basic react rules
- url: https://gatsby-starter-portfolio-minimal.netlify.app/
  repo: https://github.com/konstantinmuenster/gatsby-starter-portfolio-minimal
  description: A modern one-page portfolio with a clean yet expressive design.
  tags:
    - Portfolio
    - Markdown
    - MDX
    - PWA
    - Onepage
    - Styling:CSS-in-JS
  features:
    - Quick and Easy Setup - Add content and deploy
    - Content via Markdown/MDX - No external CMS needed
    - Extendable Layout - Add more sections as you like
    - Responsive Design - With freshening Animations
    - Medium Integration - Feature your latest articles
    - Progressive Web App/PWA - Offline Support
    - Fast and Accessible
    - SEO
- url: https://gatsby-theme-clarisse.netlify.app
  repo: https://github.com/tacogator/gatsby-starter-blog-material-clarisse
  description: A minimalist blog starter with Material-UI
  tags:
    - Blog
    - SEO
    - Portfolio
    - Landing Page
    - Styling:Material
    - Markdown
    - MDX
  features:
    - SEO-ready
    - Clean design with emphasis on Call-to-action
    - Built-in Tag/Category support
    - Write post in markdown or MDX
    - Desktop and mobile responsive layout
    - Customizable branding & navigation
    - Material-UI
<<<<<<< HEAD
- url: https://schoolfront.netlify.app
  repo: https://github.com/orzechdev/schoolfront
  description: School website starter
  tags:
    - Language:TypeScript
    - Styling:CSS-in-JS
    - CMS:WordPress
    - Blog
    - Presentation
  features:
    - Main page
    - Wordpress blog
    - Contact page
    - About page
    - Open hours information
    - Offered curriculum page
    - Teachers list
    - WCAG AA support
    - SEO optimized
    - Sitemap Generation
    - GatsbyJS v2
    - Styled Components
    - Typescript
=======
- url: https://gatsby-starter-donations.netlify.app
  repo: https://github.com/moonclerk/gatsby-starter-donations
  description: A simple starter to help get up and running accepting donations using Gatsby + MoonClerk
  tags:
    - Donations
    - Landing Page
    - SEO
    - Styling:CSS-in-JS
  features:
    - SEO optimized
    - Fully responsive
    - Gatsby images
    - MoonClerk Payment Forms
    - Open source illustrations from Icons8
    - Google Analytics
    - Includes React Helmet to allow editing site meta tags
    - Includes plugins for easy, beautiful typography
    - Styling with styled-components
    - Organized using ABEM
- url: https://jolly-tree-003047c03.azurestaticapps.net/
  repo: https://github.com/floAr/gatsby-starter-azure_swa
  description: A simple GatsbyJS starter making use of the new Azure Static Web App service.
  tags:
    - Redux
    - Styling:None
    - Azure
  features:
    - CI/CD using github actions
>>>>>>> c7a104fd
<|MERGE_RESOLUTION|>--- conflicted
+++ resolved
@@ -6486,7 +6486,6 @@
     - Desktop and mobile responsive layout
     - Customizable branding & navigation
     - Material-UI
-<<<<<<< HEAD
 - url: https://schoolfront.netlify.app
   repo: https://github.com/orzechdev/schoolfront
   description: School website starter
@@ -6510,7 +6509,6 @@
     - GatsbyJS v2
     - Styled Components
     - Typescript
-=======
 - url: https://gatsby-starter-donations.netlify.app
   repo: https://github.com/moonclerk/gatsby-starter-donations
   description: A simple starter to help get up and running accepting donations using Gatsby + MoonClerk
@@ -6538,5 +6536,4 @@
     - Styling:None
     - Azure
   features:
-    - CI/CD using github actions
->>>>>>> c7a104fd
+    - CI/CD using github actions