--- conflicted
+++ resolved
@@ -5716,7 +5716,6 @@
     - SEO optimized
     - Robots.txt
     - OpenGraph structured data
-<<<<<<< HEAD
 - url: https://ecommerce-blog.netlify.com/
   repo: https://github.com/billp72/ecommerce-blog-contentful-starter
   description: A Gatsby Starter built with Contenful CMS to launch your dream store and blog with a click.
@@ -5734,7 +5733,6 @@
     - Option to add featured image and meta description while adding products
     - Modal loads using cookies
     - Responsive design
-=======
 - url: https://seattleservicerelief.com/
   repo: https://github.com/service-relief/gatsby-starter-service-relief
   description: Localized index of resources for your city.
@@ -5764,5 +5762,4 @@
     - Typescript Generator
     - Styled-Components
     - Shards UI
-    - Bootstrap
->>>>>>> 599fc49d
+    - Bootstrap