- url: https://gatsby-advanced-blog-system.danilowoz.now.sh/blog
  repo: https://github.com/danilowoz/gatsby-advanced-blog-system
  description: Create a complete blog from scratch with pagination, categories, featured posts, author, SEO and navigation.
  tags:
    - Pagination
    - Markdown
    - SEO
  features:
    - Pagination;
    - Category and tag pages (with pagination);
    - Category list (with navigation);
    - Featured post;
    - Author page;
    - Next and prev post;
    - SEO component.
- url: https://graphcms.github.io/gatsby-graphcms-tailwindcss-example/
  repo: https://github.com/GraphCMS/gatsby-graphcms-tailwindcss-example
  description: The default Gatsby starter blog with the addition of the gatsby-source-graphql and tailwind dependencies.
  tags:
    - Styling:Tailwind
    - GraphCMS
  features:
    - Tailwind style library
    - GraphQL source plugin
    - Very simple boilerplate
- url: https://wonism.github.io/
  repo: https://github.com/wonism/gatsby-advanced-blog
  description: n/a
  tags:
    - Portfolio
    - Redux
  features:
    - Blog post listing with previews (image + summary) for each blog post
    - Categories and tags for blog posts with pagination
    - Search post with keyword
    - Put react application / tweet into post
    - Copy some codes in post with clicking button
    - Portfolio
    - Resume
    - Redux for managing statement (with redux-saga / reselect)
- url: https://vagr9k.github.io/gatsby-advanced-starter/
  repo: https://github.com/Vagr9K/gatsby-advanced-starter
  description: Great for learning about advanced features and their implementations
  tags:
    - Styling:None
  features:
    - Does not contain any UI frameworks
    - Provides only a skeleton
    - Tags
    - Categories
    - Google Analytics
    - Disqus
    - Offline support
    - Web App Manifest
    - SEO
- url: https://gatsby-tailwind-emotion-starter.netlify.com/
  repo: https://github.com/muhajirdev/gatsby-tailwind-emotion-starter
  description: A Gatsby Starter with Tailwind CSS + Emotion JS
  tags:
    - Styling:Tailwind
  features:
    - Eslint Airbnb without semicolon and without .jsx extension
    - Offline support
    - Web App Manifest
- url: https://gatsby-starter-redux-firebase.netlify.com/
  repo: https://github.com/muhajirdev/gatsby-starter-redux-firebase
  description: A Gatsby + Redux + Firebase Starter. With Authentication
  tags:
    - Styling:None
    - Firebase
    - Client-side App
  features:
    - Eslint Airbnb without semicolon and without .jsx extension
    - Firebase
    - Web App Manifest
- url: https://dschau.github.io/gatsby-blog-starter-kit/
  repo: https://github.com/dschau/gatsby-blog-starter-kit
  description: n/a
  tags:
    - Blog
  features:
    - Blog post listing with previews for each blog post
    - Navigation between posts with a previous/next post button
    - Tags and tag navigation
- url: https://contentful-userland.github.io/gatsby-contentful-starter/
  repo: https://github.com/contentful-userland/gatsby-contentful-starter
  description: n/a
  tags:
    - Blog
    - Contentful
    - Headless CMS
  features:
    - Based on the Gatsby Starter Blog
    - Includes Contentful Delivery API for production build
    - Includes Contentful Preview API for development
- url: https://react-firebase-authentication.wieruch.com/
  repo: https://github.com/the-road-to-react-with-firebase/react-gatsby-firebase-authentication
  description: n/a
  tags:
    - Firebase
  features:
    - Sign In, Sign Up, Sign Out
    - Password Forget
    - Password Change
    - Protected Routes with Authorization
    - Realtime Database with Users
- url: http://dmwl.net/gatsby-hampton-theme
  repo: https://github.com/davad/gatsby-hampton-theme
  description: n/a
  tags:
    - Styling:CSS-in-JS
  features:
    - Eslint in dev mode with the airbnb config and prettier formatting rules
    - Emotion for CSS-in-JS
    - A basic blog, with posts under src/pages/blog
    - A few basic components (Navigation, Layout, Link wrapper around gatsby-link))
    - Based on gatsby-starter-gatsbytheme
- url: https://vagr9k.github.io/gatsby-material-starter/
  repo: https://github.com/Vagr9K/gatsby-material-starter
  description: n/a
  tags:
    - Styling:Material
  features:
    - React-MD for Material design
    - Sass/SCSS
    - Tags
    - Categories
    - Google Analytics
    - Disqus
    - Offline support
    - Web App Manifest
    - SEO
- url: https://xiaoxinghu.github.io/gatsby-orga/
  repo: https://github.com/xiaoxinghu/gatsby-orga
  description: n/a
  tags:
    - Orga
  features:
    - Parses org-mode files with Orga.
- url: http://2column-portfolio.surge.sh/
  repo: https://github.com/praagyajoshi/gatsby-starter-2column-portfolio
  description: n/a
  tags:
    - Portfolio
    - Styling:SCSS
  features:
    - Designed as a minimalistic portfolio website
    - Grid system using flexboxgrid
    - Styled using SCSS
    - Font icons using font-awesome
    - Google Analytics integration
    - Open Sans font using Google Fonts
    - Prerendered Open Graph tags for rich sharing
- url: https://prototypeinteractive.github.io/gatsby-react-boilerplate/
  repo: https://github.com/PrototypeInteractive/gatsby-react-boilerplate
  description: n/a
  tags:
    - Styling:Bootstrap
  features:
    - Basic configuration and folder structure
    - Uses PostCSS and Sass (with autoprefixer and pixrem)
    - Uses Bootstrap 4 grid
    - Leaves the styling to you
    - Uses data from local json files
    - Contains Node.js server code for easy, secure, and fast hosting
- url: http://capricious-spring.surge.sh/
  repo: https://github.com/noahg/gatsby-starter-blog-no-styles
  description: n/a
  tags:
    - Blog
    - Styling:None
  features:
    - Same as official gatsby-starter-blog but with all styling removed
- url: https://gatsby-starter-blog-demo.netlify.com/
  repo: https://github.com/gatsbyjs/gatsby-starter-blog
  description: official blog
  tags:
    - Official
    - Blog
  features:
    - Basic setup for a full-featured blog
    - Support for an RSS feed
    - Google Analytics support
    - Automatic optimization of images in Markdown posts
    - Support for code syntax highlighting
    - Includes plugins for easy, beautiful typography
    - Includes React Helmet to allow editing site meta tags
    - Includes plugins for offline support out of the box
- url: https://gatsby-starter-bloomer.netlify.com/
  repo: https://github.com/Cethy/gatsby-starter-bloomer
  description: n/a
  tags:
    - Styling:Bulma
  features:
    - Based on gatsby-starter-default
    - Bulma CSS Framework with its Bloomer react components
    - Font-Awesome icons
    - Includes a simple fullscreen hero w/ footer example
- url: https://gatsby-starter-bootstrap-netlify.netlify.com/
  repo: https://github.com/konsumer/gatsby-starter-bootstrap-netlify
  description: n/a
  tags:
    - Styling:Bootstrap
    - Netlify CMS
  features:
    - Very similar to gatsby-starter-netlify-cms, slightly more configurable (eg set site-title in gatsby-config) with Bootstrap/Bootswatch instead of bulma
- url: https://gatstrap.netlify.com/
  repo: https://github.com/jaxx2104/gatsby-starter-bootstrap
  description: n/a
  tags:
    - Styling:Bootstrap
  features:
    - Bootstrap CSS framework
    - Single column layout
    - Basic components like SiteNavi, SitePost, SitePage
- url: http://gatsby-bulma-storybook.surge.sh/
  repo: https://github.com/gvaldambrini/gatsby-starter-bulma-storybook
  description: n/a
  tags:
    - Styling:Bulma
    - Storybook
    - Testing
  features:
    - Storybook for developing components in isolation
    - Bulma and Sass support for styling
    - CSS modules
    - Prettier & eslint to format & check the code
    - Jest
- url: https://gatsby-starter-business.netlify.com/
  repo: https://github.com/v4iv/gatsby-starter-business
  description: n/a
  tags:
    - Styling:Bulma
    - PWA
    - Netlify CMS
    - Disqus
    - Search
    - Pagination
  features:
    - Complete Business Website Suite - Home Page, About Page, Pricing Page, Contact Page and Blog
    - Netlify CMS for Content Management
    - SEO Friendly (Sitemap, Schemas, Meta Tags, GTM etc)
    - Bulma and Sass Support for styling
    - Progressive Web App & Offline Support
    - Tags and RSS Feed for Blog
    - Disqus and Share Support
    - Elastic-Lunr Search
    - Pagination
    - Easy Configuration using `config.js` file
- url: https://haysclark.github.io/gatsby-starter-casper/
  repo: https://github.com/haysclark/gatsby-starter-casper
  description: n/a
  tags:
    - PWA
  features:
    - Page pagination
    - CSS
    - Tags
    - Google Analytics
    - Offline support
    - Web App Manifest
    - SEO
- url: http://gatsby-starter-ceevee.surge.sh/
  repo: https://github.com/amandeepmittal/gatsby-starter-ceevee
  description: n/a
  tags:
    - Portfolio
  features:
    - Based on the Ceevee site template, design by Styleshout
    - Single Page Resume/Portfolio site
    - Target audience Developers, Designers, etc.
    - Used CSS Modules, easy to manipulate
    - FontAwsome Library for icons
    - Responsive Design, optimized for Mobile devices
- url: https://gatsby-starter-contentful-i18n.netlify.com/
  repo: https://github.com/mccrodp/gatsby-starter-contentful-i18n
  description: i18n support and language switcher for Contentful starter repo
  tags:
    - i18n
    - Contentful
    - Headless CMS
  features:
    - Localization (Multilanguage)
    - Dynamic content from Contentful CMS
    - Integrates i18n plugin starter and using-contentful repos
- url: http://cranky-edison-12166d.netlify.com/
  repo: https://github.com/datocms/gatsby-portfolio
  description: n/a
  tags:
    - DatoCMS
    - Headless CMS
  features:
    - Simple portfolio to quick start a site with DatoCMS
    - Contents and media from DatoCMS
    - Custom Sass style
    - SEO
- url: https://gatsby-deck.netlify.com/
  repo: https://github.com/fabe/gatsby-starter-deck
  description: n/a
  tags:
    - Presentation
  features:
    - Create presentations/slides using Gatsby.
    - Offline support.
    - Page transitions.
- url: https://gatsby-starter-default-i18n.netlify.com/
  repo: https://github.com/angeloocana/gatsby-starter-default-i18n
  description: n/a
  tags:
    - i18n
  features:
    - localization (Multilanguage)
- url: https://gatsby-starter-default-demo.netlify.com/
  repo: https://github.com/gatsbyjs/gatsby-starter-default
  description: official default
  tags:
    - Official
  features:
    - Comes with React Helmet for adding site meta tags
    - Includes plugins for offline support out of the box
- url: http://gatsby-dimension.surge.sh/
  repo: https://github.com/codebushi/gatsby-starter-dimension
  description: Single page starter based on the Dimension site template
  tags:
    - Portfolio
    - HTML5UP
    - Styling:SCSS
  features:
    - Designed by HTML5 UP
    - Simple one page site that’s perfect for personal portfolios
    - Fully Responsive
    - Styling with SCSS
- url: https://gatsby-docs-starter.netlify.com/
  repo: https://github.com/ericwindmill/gatsby-starter-docs
  description: n/a
  tags:
    - Documentation
    - Styling:CSS-in-JS
  features:
    - All the features from gatsby-advanced-starter, plus
    - Designed for Documentation / Tutorial Websites
    - ‘Table of Contents’ Component, Auto generates ToC from posts - just follow the file frontmatter conventions from markdown files in ‘lessons’.
    - Styled Components w/ ThemeProvider
    - Basic UI
    - A few extra components
    - Custom prismjs theme
    - React Icons
- url: https://parmsang.github.io/gatsby-starter-ecommerce/
  repo: https://github.com/parmsang/gatsby-starter-ecommerce
  description: Easy to use starter for an e-commerce store
  tags:
    - Styling:Semantic
    - Stripe
    - Moltin
    - eCommerce
    - PWA
    - Authentication
  features:
    - Uses the Moltin eCommerce Api
    - Stripe checkout
    - Semantic-UI
    - Styled components
    - Google Analytics - (you enter the tracking-id)
    - React-headroom
    - Eslint & Prettier. Uses Airbnb JavaScript Style Guide
    - Authentication via Moltin (Login and Register)
- url: http://gatsby-forty.surge.sh/
  repo: https://github.com/codebushi/gatsby-starter-forty
  description: Multi-page starter based on the Forty site template
  tags:
    - Styling:SCSS
    - HTML5UP
  features:
    - Designed by HTML5 UP
    - Colorful homepage, and also includes a Landing Page and Generic Page components.
    - Many elements are available, including buttons, forms, tables, and pagination.
    - Custom grid made with CSS Grid
    - Styling with SCSS
- url: https://themes.gatsbythemes.com/gatsby-starter/
  repo: https://github.com/saschajullmann/gatsby-starter-gatsbythemes
  description: n/a
  tags:
    - Styling:CSS-in-JS
    - Blog
    - Testing
    - Linting
  features:
    - CSS-in-JS via Emotion.
    - Jest and Enzyme for testing.
    - Eslint in dev mode with the airbnb config and prettier formatting rules.
    - React 16.
    - A basic blog, with posts under src/pages/blog. There’s also a script which creates a new Blog entry (post.sh).
    - Data per JSON files.
    - A few basic components (Navigation, Footer, Layout).
    - Layout components make use of Styled-System.
    - Google Analytics (you just have to enter your tracking-id).
    - Gatsby-Plugin-Offline which includes Service Workers.
    - Prettier for a uniform codebase.
    - Normalize css (7.0).
    - Feather icons.
    - Font styles taken from Tachyons.
- url: https://gcn.netlify.com/
  repo: https://github.com/ryanwiemer/gatsby-starter-gcn
  description: A starter template to build amazing static websites with Gatsby, Contentful and Netlify
  tags:
    - Contentful
    - Headless CMS
    - Blog
    - Netlify Form
    - Styling:CSS-in-JS
  features:
    - Contentful integration with ready to go placeholder content
    - Netlify integration including a pre-built contact form
    - Minimal responsive design - made to customize or tear apart
    - Pagination logic
    - Styled components
    - SEO Friendly Component
    - JSON-LD Schema
    - OpenGraph sharing support
    - Sitemap Generation
    - Google Analytics
    - Progressive Web app
    - Offline Support
    - RSS Feed
    - Gatsby Standard module for linting JavaScript with StandardJS
    - Stylelint support for Styled Components to lint the CSS in JS
- url: https://alampros.github.io/gatsby-starter-grommet/
  repo: https://github.com/alampros/gatsby-starter-grommet
  description: n/a
  tags:
    - Styling:Grommet
  features:
    - Barebones configuration for using the Grommet design system
    - Uses Sass (with CSS modules support)
- url: https://gatsby-starter-hello-world-demo.netlify.com/
  repo: https://github.com/gatsbyjs/gatsby-starter-hello-world
  description: official hello world
  tags:
    - Official
  features:
    - A no-frills Gatsby install
    - No plugins, no boilerplate
    - Great for advanced users
- url: https://gatsby-starter-hero-blog.greglobinski.com/
  repo: https://github.com/greglobinski/gatsby-starter-hero-blog
  description: no description yet
  tags:
    - Styling:PostCSS
    - SEO
    - Markdown
  features:
    - Easy editable content in Markdown files (posts, pages and parts)
    - CSS with `styled-jsx` and `PostCSS`
    - SEO (sitemap generation, robot.txt, meta and OpenGraph Tags)
    - Social sharing (Twitter, Facebook, Google, LinkedIn)
    - Comments (Facebook)
    - Images lazy loading and `webp` support (gatsby-image)
    - Post categories (category based post list)
    - Full text searching (Algolia)
    - Contact form (Netlify form handling)
    - Form elements and validation with `ant-design`
    - RSS feed
    - 100% PWA (manifest.webmanifest, offline support, favicons)
    - Google Analytics
    - App favicons generator (node script)
    - Easy customizable base styles via `theme` object generated from `yaml` file (fonts, colors, sizes)
    - React v.16.3 (gatsby-plugin-react-next)
    - Components lazy loading (social sharing)
    - ESLint (google config)
    - Prettier code styling
    - Webpack `BundleAnalyzerPlugin`
- url: https://gatsby-starter-i18n-lingui.netlify.com/
  repo: https://github.com/dcroitoru/gatsby-starter-i18n-lingui
  description: n/a
  tags:
    - i18n
  features:
    - Localization (Multilanguage) provided by js-lingui
    - Message extraction
    - Avoids code duplication - generates pages for each locale
    - Possibility of translated paths
- url: https://lumen.netlify.com/
  repo: https://github.com/alxshelepenok/gatsby-starter-lumen
  description: A minimal, lightweight and mobile-first starter for creating blogs uses Gatsby.
  tags:
    - Blog
    - Netlify CMS
    - Pagination
    - Disqus
    - RSS
    - Linting
    - Testing
    - Styling:PostCSS
    - Styling:SCSS
  features:
    - Lost Grid
    - Jest testing
    - Beautiful typography inspired by matejlatin/Gutenberg
    - Mobile-First approach in development
    - Stylesheet built using SASS and BEM-Style naming
    - Syntax highlighting in code blocks
    - Sidebar menu built using a configuration block
    - Archive organized by tags and categories
    - Pagination support
    - Offline support
    - Google Analytics support
    - Disqus Comments support
- url: https://minimal-blog.lekoarts.de
  repo: https://github.com/LekoArts/gatsby-starter-minimal-blog
  description: This starter is part of a german tutorial series on Gatsby. The starter will change over time to use more advanced stuff (feel free to express your ideas in the repository). Its first priority is a minimalistic style coupled with a lot of features for the content.
  tags:
    - Blog
    - MDX
    - Styling:CSS-in-JS
    - Netlify Form
    - Linting
    - PWA
  features:
    - Minimal and clean white layout
    - Write your blog posts in MDX
    - Offline Support, WebApp Manifest, SEO
    - Code highlighting (with prism-react-renderer) and live preview (with react-live)
- url: https://gatsby-starter-modern-demo.netlify.com/
  repo: https://github.com/kripod/gatsby-starter-modern
  description: no description yet
  tags:
    - Linting
  features:
    - A set of strict linting rules (based on the Airbnb JavaScript Style Guide)
    - Encourage automatic code formatting
    - Prefer using Yarn for package management
    - Use EditorConfig to maintain consistent coding styles between different editors and IDEs
    - Integration with Visual Studio Code
    - Based on gatsby-starter-default
- url: https://gatsby-netlify-cms.netlify.com/
  repo: https://github.com/netlify-templates/gatsby-starter-netlify-cms
  description: n/a
  tags:
    - Blog
    - Styling:Bulma
    - Netlify CMS
  features:
    - A simple blog built with Netlify CMS
    - Basic directory organization
    - Uses Bulma for styling
    - Visit the repo to learn how to set up authentication, and begin modeling your content.
- url: https://gatsby-starter-personal-blog.greglobinski.com/
  repo: https://github.com/greglobinski/gatsby-starter-personal-blog
  description: n/a
  tags:
    - Blog
    - Markdown
    - Algolia
    - Netlify Form
    - Styling:Material
  features:
    - Ready to use, but easily customizable a fully equipped theme starter
    - Easy editable content in Markdown files (posts, pages and parts)
    - ‘Like an app’ layout transitions
    - Easily restyled through theme object
    - Styling with JSS
    - Page transitions
    - Comments (Facebook)
    - Post categories
    - Post list filtering
    - Full text searching (Algolia)
    - Contact form (Netlify form handling)
    - Material UI (@next)
    - RSS feed
    - Full screen mode
    - User adjustable articles’ body copy font size
    - Social sharing (Twitter, Facebook, Google, LinkedIn)
    - PWA (manifes.json, offline support, favicons)
    - Google Analytics
    - Favicons generator (node script)
    - Components leazy loading with AsyncComponent (social sharing, info box)
    - ESLint (google config)
    - Prettier code styling
    - Custom webpack CommonsChunkPlugin settings
    - Webpack BundleAnalyzerPlugin
- url: http://gatsby-photon.surge.sh/
  repo: https://github.com/codebushi/gatsby-starter-photon
  description: Single page starter based on the Photon site template
  tags:
    - HTML5UP
    - Styling:SCSS
  features:
    - Designed by HTML5 UP
    - Single Page, Responsive Site
    - Custom grid made with CSS Grid
    - Styling with SCSS
- url: https://portfolio-bella.netlify.com/
  repo: https://github.com/LekoArts/gatsby-starter-portfolio-bella
  description: A portfolio starter for Gatsby. The target audience are designers and photographers. The light themed website shows your work with large images & big typography. The Onepage is powered by the Headless CMS Prismic.io. and has programmatically created pages for your projects. General settings and colors can be changed in a config & theme file.
  tags:
    - Portfolio
    - Prismic
    - Headless CMS
    - Styling:CSS-in-JS
    - Onepage
    - PWA
    - Linting
  features:
    - Big typography & images
    - White theme
    - Prismic.io as CMS
    - Emotion for styling + Emotion-Grid
    - One-page layout with sub-pages for case studies
    - Easily configurable
    - And other good stuff (SEO, Offline Support, WebApp Manifest Support)
- url: https://cara.lekoarts.de
  repo: https://github.com/LekoArts/gatsby-starter-portfolio-cara
  description: A portfolio starter for Gatsby. The target audience are designers and photographers. The playful & colorful Onepage has beautiful parallax effects (made possible by React Spring) and has a Hero, Projects, About and Contact section. The styling is defined by TailwindCSS which enables easy edits and a consistent look. General settings and colors can be changed in a config & theme file.
  tags:
    - Portfolio
    - Onepage
    - Styling:CSS-in-JS
    - Styling:Tailwind
    - PWA
    - Linting
  features:
    - React Spring
    - TailwindCSS & Styled Components
    - Uses tailwind.macro (Babel macro) for easy TailwindCSS styling
    - Playful & Colorful One-Page website with Parallax effect
    - Easily configurable
    - And other good stuff (SEO, Responsive images, Offline Support, WebApp Manifest Support)
- url: https://emilia.lekoarts.de
  repo: https://github.com/LekoArts/gatsby-starter-portfolio-emilia
  description: A portfolio starter for Gatsby. The target audience are designers and photographers. The dark themed website shows your work with large images in a grid-layout (powered by CSS Grid). The transition effects on the header add a playful touch to the overall minimal design. The website has programmatically created pages for your projects (with automatic image import). General settings and colors can be changed in a config & theme file.
  tags:
    - Portfolio
    - PWA
    - Transitions
    - MDX
    - Styling:CSS-in-JS
    - Linting
    - Testing
  features:
    - Focus on big images (with gatsby-image)
    - Dark Theme with HeroPatterns Header
    - CSS Grid and styled-components
    - Page transitions
    - Cypress for End-to-End testing
    - react-spring animations
    - One-Page layout with sub-pages for projects
    - Create your projects in MDX (automatic import of images)
    - And other good stuff (SEO, Offline Support, WebApp Manifest Support)
- url: https://emma.lekoarts.de
  repo: https://github.com/LekoArts/gatsby-starter-portfolio-emma
  description: A portfolio starter for Gatsby. The target audience are designers and photographers. The light themed website shows your work with large images in a full-width grid-layout. Choose color overlays for card items and your projects. The website has three pages (Index, About, Contact) and programmatically created pages for your projects. General settings and colors can be changed in a config & theme file.
  tags:
    - Portfolio
    - MDX
    - Transitions
    - Styling:CSS-in-JS
    - PWA
    - Linting
    - Testing
  features:
    - Full-width photo grid-layout (with gatsby-image)
    - Minimalistic light theme with large images
    - Create your projects in MDX
    - Styling with styled-components
    - react-spring animations
    - Easily configurable
    - And other good stuff (SEO, Offline Support, WebApp Manifest Support)
- url: https://gatsby-starter-procyon.netlify.com/
  repo: https://github.com/danielmahon/gatsby-starter-procyon
  description: n/a
  tags:
    - PWA
    - GraphCMS
    - Headless CMS
    - Apollo Client
    - Styling:Material
    - Netlify Identity
  features:
    - Gatsby + ReactJS (server side rendering)
    - GraphCMS Headless CMS
    - DraftJS (in-place) Medium-like Editing
    - Apollo GraphQL (client-side)
    - Local caching between builds
    - Material-UI (layout, typography, components, etc)
    - Styled-Components™-like API via Material-UI
    - Netlify Deployment Friendly
    - Netlify Identity Authentication (enables editing)
    - Automatic versioning, deployment and CHANGELOG
    - Automatic rebuilds with GraphCMS and Netlify web hooks
    - PWA (Progressive Web App)
    - Google Fonts
- url: http://gatsby-starter-product-guy.surge.sh/
  repo: https://github.com/amandeepmittal/gatsby-starter-product-guy
  description: n/a
  tags:
    - Portfolio
  features:
    - Single Page
    - A portfolio Developers and Product launchers alike
    - Using Typography.js easy to switch fonts
    - All your Project/Portfolio Data in Markdown, server by GraphQL
    - Responsive Design, optimized for Mobile devices
- url: https://caki0915.github.io/gatsby-starter-redux/
  repo: https://github.com/caki0915/gatsby-starter-redux
  description: n/a
  tags:
    - Styling:CSS-in-JS
    - Redux
  features:
    - Redux and Redux-devtools.
    - Emotion with a basic theme and SSR
    - Typography.js
    - Eslint rules based on Prettier and Airbnb
- url: http://gatsby-stellar.surge.sh/
  repo: https://github.com/codebushi/gatsby-starter-stellar
  description: Single page starter based on the Stellar site template
  tags:
    - HTML5UP
    - Styling:SCSS
  features:
    - Designed by HTML5 UP
    - Scroll friendly, responsive site. Can be used as a single or multi-page site.
    - Sticky Navigation when scrolling.
    - Scroll spy and smooth scrolling to different sections of the page.
    - Styling with SCSS
- url: http://gatsby-strata.surge.sh/
  repo: https://github.com/codebushi/gatsby-starter-strata
  description: Single page starter based on the Strata site template
  tags:
    - Portfolio
    - HTML5UP
    - Styling:SCSS
  features:
    - Designed by HTML5 UP
    - Super Simple, single page portfolio site
    - Lightbox style React photo gallery
    - Fully Responsive
    - Styling with SCSS
- url: https://gatsby-starter-strict.netlify.com/
  repo: https://github.com/kripod/gatsby-starter-strict
  description: n/a
  tags:
    - Linting
  features:
    - A set of strict linting rules (based on the Airbnb JavaScript Style Guide)
    - lint script
    - Encourage automatic code formatting
    - format script
    - Prefer using Yarn for package management
    - Use EditorConfig to maintain consistent coding styles between different editors and IDEs
    - Integration with Visual Studio Code
    - Pre-configured auto-formatting on file save
    - Based on gatsby-starter-default
- url: https://gatsby-tachyons.netlify.com/
  repo: https://github.com/pixelsign/gatsby-starter-tachyons
  description: no description yet
  tags:
    - Styling:Tachyons
  features:
    - Based on gatsby-starter-default
    - Using Tachyons for CSS.
- url: https://quizzical-mcclintock-0226ac.netlify.com/
  repo: https://github.com/taylorbryant/gatsby-starter-tailwind
  description: A Gatsby v2 starter styled using Tailwind, a utility-first CSS framework. Uses Purgecss to remove unused CSS.
  tags:
    - Styling:Tailwind
  features:
    - Based on gatsby-starter-default
    - Tailwind CSS Framework
    - Removes unused CSS with Purgecss
    - Includes responsive navigation and form examples
- url: http://portfolio-v3.surge.sh/
  repo: https://github.com/amandeepmittal/gatsby-portfolio-v3
  description: n/a
  tags:
    - Portfolio
  features:
    - Single Page, Timeline View
    - A portfolio Developers and Product launchers
    - Bring in Data, plug-n-play
    - Responsive Design, optimized for Mobile devices
    - Seo Friendly
    - Uses Flexbox
- url: https://gatsby-starter-typescript-plus.netlify.com/
  repo: https://github.com/resir014/gatsby-starter-typescript-plus
  description: This is a starter kit for Gatsby.js websites written in TypeScript. It includes the bare essentials for you to get started (styling, Markdown parsing, minimal toolset).
  tags:
    - Styling:CSS-in-JS
    - TypeScript
    - Markdown
  features:
    - TypeScript
    - TSLint (with custom TSLint rules)
    - Markdown rendering with Remark
    - Basic component structure
    - Styling with emotion
- url: https://haysclark.github.io/gatsby-starter-typescript/
  repo: https://github.com/haysclark/gatsby-starter-typescript
  description: n/a
  tags:
    - TypeScript
  features:
    - TypeScript
- url: https://fabien0102-gatsby-starter.netlify.com/
  repo: https://github.com/fabien0102/gatsby-starter
  description: n/a
  tags:
    - TypeScript
    - Styling:Semantic
    - Testing
  features:
    - Semantic-ui for styling
    - TypeScript
    - Offline support
    - Web App Manifest
    - Jest/Enzyme testing
    - Storybook
    - Markdown linting
- url: https://gatsby-starter-wordpress.netlify.com/
  repo: https://github.com/GatsbyCentral/gatsby-starter-wordpress
  description: Gatsby starter using WordPress as the content source.
  tags:
    - Styling:CSS-in-JS
    - Wordpress
  features:
    - All the features from gatsby-advanced-starter, plus
    - Leverages the WordPress plugin for Gatsby for data
    - Configured to work with WordPress Advanced Custom Fields
    - Auto generated Navigation for your Wordpress Pages
    - Minimal UI and Styling — made to customize.
    - Styled Components
- url: https://www.concisejavascript.org/
  repo: https://github.com/rwieruch/open-crowd-fund
  description: n/a
  tags:
    - Stripe
    - Firebase
  features:
    - Open source crowdfunding for your own ideas
    - Alternative for Kickstarter, GoFundMe, etc.
    - Secured Credit Card payments with Stripe
    - Storing of funding information in Firebase
- url: https://www.verious.io/
  repo: https://github.com/cpinnix/verious-boilerplate
  description: n/a
  tags:
    - Styling:Other
  features:
    - Components only. Bring your own data, plugins, etc.
    - Bootstrap inspired grid system with Container, Row, Column components.
    - Simple Navigation and Dropdown components.
    - Baseline grid built in with modular scale across viewports.
    - Abstract measurements utilize REM for spacing.
    - One font to rule them all, Helvetica.
- url: https://gatsby-starter-blog-grommet.netlify.com/
  repo: https://github.com/Ganevru/gatsby-starter-blog-grommet
  description: GatsbyJS v2 starter for creating a blog. Based on Grommet v2 UI.
  tags:
    - Blog
    - Markdown
    - Styling:Grommet
    - TypeScript
    - Linting
    - Redux
  features:
    - Grommet v2 UI
    - Easily configurable - see site-config.js in the root
    - Switch between grommet themes
    - Change between light and dark themes (with Redux)
    - Blog posts previews in card style
    - Responsive Design, optimized for Mobile devices
    - styled-components
    - TypeScript and ESLint (typescript-eslint)
    - lint-staged and husky - for linting before commit
- url: https://happy-pare-dff451.netlify.com/
  repo: https://github.com/fhavrlent/gatsby-contentful-typescript-starter
  description: Contentful and TypeScript starter based on default starter.
  tags:
    - Contentful
    - Headless CMS
    - TypeScript
    - Styling:CSS-in-JS
  features:
    - Based on default starter
    - TypeScript
    - CSS in JS (Emotion)
    - Contentful
- url: https://xylo-gatsby-bulma-starter.netlify.com/
  repo: https://github.com/xydac/xylo-gatsby-bulma-starter
  description: Gatsby v2 Starter with Bulma based on default starter.
  tags:
    - Styling:SCSS
    - Styling:Bulma
  features:
    - Based on default starter
    - Bulma Css
    - Sass based Styling
- url: https://maxpou.github.io/gatsby-starter-morning-dew/
  repo: https://github.com/maxpou/gatsby-starter-morning-dew
  description: Gatsby v2 blog starter
  tags:
    - Blog
    - Markdown
    - PWA
    - Disqus
    - SEO
    - Styling:CSS-in-JS
  features:
    - Blog post listing with previews (image + summary) for each blog post
    - Fully configurable
    - Multilang support (blog post only)
    - Syntax highlighting
    - css-in-js (with styled-components)
    - Fully Responsive
    - Tags
    - Google Analytics
    - Disqus comments support
    - Offline support
    - Web App Manifest
    - ESLint
    - Prettier
    - Travis CI
- url: https://gatsby-starter-blog-jumpalottahigh.netlify.com/
  repo: https://github.com/jumpalottahigh/gatsby-starter-blog-jumpalottahigh
  description: Gatsby v2 blog starter with SEO, search, filter, reading progress, mobile menu fab
  tags:
    - Blog
    - Markdown
  features:
    - Blog post listing with previews (image + summary) for each blog post
    - Google structured data
    - Mobile-friendly menu toggled with a floating action button (FAB)
    - Article read progress
    - User feedback component
- url: https://i18n.smakosh.com/
  repo: https://github.com/smakosh/gatsby-starter-i18n
  description: Gatsby v2 Starter with i18n using react-intl and more cool features.
  tags:
    - Styling:CSS-in-JS
    - i18n
  features:
    - Based on default starter
    - i18n with rtl text
    - Stateless components using Recompose
    - Font changes depending on the chosen language
    - SEO (meta tags, openGraph, structured data, twitter and more...)
- url: https://gatsby-starter-mate.netlify.com
  repo: https://github.com/EmaSuriano/gatsby-starter-mate
  description: A portfolio starter for Gatsby integrated with Contentful CMS.
  tags:
    - Styling:CSS-in-JS
    - Contentful
    - Headless CMS
    - Portfolio
  features:
    - Gatsby v2
    - Rebass (Styled-components system)
    - React Reveal
    - Dynamic content from Contentful
    - Offline support
    - PWA ready
    - SEO
    - Responsive design
    - Icons from font-awesome
    - Netlify Deployment Friendly
    - Medium integration
    - Social sharing (Twitter, Facebook, Google, LinkedIn)
- url: https://gatsby-starter-typescript-sass.netlify.com
  repo: https://github.com/tdharmon/gatsby-starter-typescript-sass
  description: A basic starter with TypeScript and Sass built in
  tags:
    - TypeScript
    - Styling:SCSS
    - Linting
  features:
    - TypeScript and Sass support
    - TS linter with basic react rules
- url: https://gatsby-simple-contentful-starter.netlify.com/
  repo: https://github.com/cwlsn/gatsby-simple-contentful-starter
  description: A simple starter to display Contentful data in Gatsby, ready to deploy on Netlify. Comes with a detailed article detailing the process.
  tags:
    - Contentful
    - Headless CMS
    - Markdown
    - Styling:CSS-in-JS
  features:
    - Gatsby v2
    - Query Contentful data via Gatsby's GraphQL
    - Styled-Components for CSS-in-JS
    - Simple format, easy to create your own site quickly
    - React Helmet for Header Modification
    - Remark for loading Markdown into React
- url: https://gatsby-blog-cosmicjs.netlify.com/
  repo: https://github.com/cosmicjs/gatsby-blog-cosmicjs
  description: Blog that utilizes the power of the Cosmic JS headless CMS for easy content management
  tags:
    - Cosmic JS
    - Headless CMS
    - Blog
  features:
    - Uses the Cosmic JS Gatsby source plugin
- url: https://cosmicjs-gatsby-starter.netlify.com/
  repo: https://github.com/cosmicjs/gatsby-starter
  description: Simple Gatsby starter connected to the Cosmic JS headless CMS for easy content management
  tags:
    - Cosmic JS
    - Headless CMS
  features:
    - Uses the Cosmic JS Gatsby source plugin
- url: https://www.gatsby-typescript-template.com/
  repo: https://github.com/ikeryo1182/gatsby-typescript-template
  description: This is a standard starter with TypeScript, TSLint, Prettier, Lint-Staged(Husky) and Sass
  tags:
    - TypeScript
    - Linting
    - Styling:SCSS
  features:
    - Category and Tag for post
    - Type Safe by TypeScript
    - Format Safe by TSLint and Prettier with Lint-Staged(Husky)
- url: https://zandersparrow.github.io/gatsby-simple-redux/
  repo: https://github.com/zandersparrow/gatsby-simple-redux
  description: The default starter plus redux
  tags:
    - Redux
  features:
    - Minimal starter based on the official default
    - Includes redux and a simple counter example
- url: https://gatsby-casper.netlify.com/
  repo: https://github.com/scttcper/gatsby-casper
  description: This is a starter blog that looks like the Ghost.io default theme, casper.
  tags:
    - Blog
    - TypeScript
    - Styling:CSS-in-JS
  features:
    - Emotion CSS-in-JS
    - TypeScript
    - Author and tag pages
    - RSS
- url: https://gatsby-universal.netlify.com
  repo: https://github.com/fabe/gatsby-universal
  description: An opinionated Gatsby v2 starter for state-of-the-art marketing sites
  tags:
    - Transitions
    - PWA
    - Styling:CSS-in-JS
    - Linting
    - Markdown
    - SEO
  features:
    - Page Transitions
    - IntersectionObserver, component-based
    - React Context for global UI state
    - styled-components v4
    - Generated media queries for easy use
    - Optimized with Google Lighthouse (100/100)
    - Offline support
    - Manifest support
    - Sitemap support
    - All favicons generated
    - SEO (with Schema JSONLD) & Social Tags
    - Prettier
    - ESLint
- url: https://prismic.lekoarts.de/
  repo: https://github.com/LekoArts/gatsby-starter-prismic
  description: A typography-heavy & light-themed Gatsby Starter which uses the Headless CMS Prismic.
  tags:
    - Prismic
    - Headless CMS
    - Styling:CSS-in-JS
    - Linting
    - Blog
    - PWA
    - Testing
  features:
    - Prismic as Headless CMS
    - Uses multiple features of Prismic - Slices, Labels, Relationship fields, Custom Types
    - Emotion for Styling
    - Cypress for End-to-End testing
    - Prism.js highlighting
    - Responsive images with gatsby-image
    - Extensive SEO
    - ESLint & Prettier
- url: https://gatsby-starter-v2-casper.netlify.com/
  repo: https://github.com/GatsbyCentral/gatsby-v2-starter-casper
  description: A blog starter based on the Casper (v1.4) theme.
  tags:
    - Blog
    - PWA
  features:
    - Page pagination
    - CSS
    - Tags
    - Google Analytics
    - Offline support
    - Web App Manifest
    - SEO
- url: https://lumen-v2.netlify.com/
  repo: https://github.com/GatsbyCentral/gatsby-v2-starter-lumen
  description: A Gatsby v2 fork of the lumen starter.
  tags:
    - Blog
    - RSS
    - Disqus
  features:
    - Lost Grid.
    - Beautiful typography inspired by matejlatin/Gutenberg.
    - Mobile-First approach in development.
    - Stylesheet built using Sass and BEM-Style naming.
    - Syntax highlighting in code blocks.
    - Sidebar menu built using a configuration block.
    - Archive organized by tags and categories.
    - Automatic RSS generation.
    - Automatic Sitemap generation.
    - Offline support.
    - Google Analytics support.
    - Disqus Comments support.
- url: https://gatsby-starter-firebase.netlify.com/
  repo: https://github.com/muhajirdev/gatsby-starter-firebase
  description: A Gatsby + Firebase Starter. With Authentication
  tags:
    - Styling:None
    - Firebase
    - Client-side App
  features:
    - Eslint Airbnb without semicolon and without .jsx extension
    - Firebase
    - Web App Manifest
- url: http://gatsby-lightbox.416serg.me
  repo: https://github.com/416serg/gatsby-starter-lightbox
  description: Showcasing a custom lightbox implementation using `gatsby-image`
  tags:
    - Portfolio
    - SEO
    - Styling:CSS-in-JS
  features:
    - Features a custom, accessible lightbox with gatsby-image
    - Styled with styled-components using CSS Grid
    - React Helmet for SEO
- url: https://stoic-swirles-4bd808.netlify.com/
  repo: https://github.com/crstnio/gatsby-starter-antd
  description: Gatsby's default starter configured for use with the Antd component library, modular imports and less.
  tags:
    - Styling:Ant Design
    - Styling:Less
  features:
    - Fork of Gatsby's default starter
    - React Helmet, Manifest and offline support retained
    - Antd component library pre-installed
    - Uses gatsby-plugin-antd for modular imports
    - Customize the theme of Antd with `modifyVars`
- url: http://jackbravo.github.io/gatsby-starter-i18n-blog/
  repo: https://github.com/jackbravo/gatsby-starter-i18n-blog
  description: Same as official gatsby-starter-blog but with i18n support
  tags:
    - i18n
    - Blog
  features:
    - Translates site name and bio using .md files
    - No extra libraries needed
- url: https://calpa.me/
  repo: https://github.com/calpa/gatsby-starter-calpa-blog
  description: Blog Template X Contentful, Twitter and Facebook style
  tags:
    - Blog
    - Styling:SCSS
  features:
    - GatsbyJS v2, faster than faster
    - Not just Contentful content source, you can use any database
    - Custom style
    - Google Analytics
    - Gitalk
    - sitemap
    - React FontAwesome
    - SEO
    - Offline support
    - Web App Manifest
    - Styled using SCSS
    - Page pagination
    - Netlify optimization
- url: https://gatsby-starter-typescript-power-blog.majidhajian.com/
  repo: https://github.com/mhadaily/gatsby-starter-typescript-power-blog
  description: Minimal Personal Blog with Gatsby and TypeScript
  tags:
    - PWA
    - Blog
    - TypeScript
    - Markdown
  features:
    - Mobile-First approach in development
    - TSLint & Prettier
    - Offline support
    - Category and Tag for post
    - Type Safe by TypeScript
    - Format Safe by TSLint, StyleLint and Prettier with Lint-Staged(Husky)
    - Blog page
    - Syntax highlighting in code blocks
    - Pagination Ready
    - Ready to deploy to GitHub pages
    - Automatic RSS generation
    - Automatic Sitemap generation
- url: https://gatsby-starter-kentico-cloud.netlify.com/
  repo: https://github.com/Kentico/gatsby-starter-kentico-cloud
  description: Gatsby starter site with Kentico Cloud
  tags:
    - Kentico Cloud
    - Headless CMS
  features:
    - Gatsby v2 support
    - Content item <-> content type relationships
    - Language variants relationships
    - Linked items elements relationships
    - Content items in Rich text elements relationships
    - Reverse link relationships
- url: https://gatsby-starter-storybook.netlify.com/
  repo: https://github.com/markoradak/gatsby-starter-storybook
  description: Gatsby starter site with Storybook
  tags:
    - Storybook
    - Styling:CSS-in-JS
    - Linting
  features:
    - Gatsby v2 support
    - Storybook v4 support
    - Styled Components v4 support
    - Styled Reset, ESLint, Netlify Conf
- url: https://jamstack-hackathon-starter.netlify.com/
  repo: https://github.com/sw-yx/jamstack-hackathon-starter
  description: A JAMstack app with authenticated routes, static marketing pages, etc. with Gatsby, Netlify Identity, and Netlify Functions
  tags:
    - Netlify Identity
    - Netlify Functions
    - Client-side App
  features:
    - Netlify Identity
    - Netlify Functions
    - Static Marketing pages and Dynamic Client-side Authenticated App pages
- url: https://collective.github.io/gatsby-starter-plone/
  repo: https://github.com/collective/gatsby-starter-plone
  description: A Gatsby starter template to build static sites using Plone as the content source
  tags:
    - Plone
    - Headless CMS
    - SEO
    - PWA
  features:
    - Creates 1-1 copy of source Plone site
    - Auto generated navigation and breadcrumbs
    - Progressive Web App features
    - Optimized for performance
    - Minimal UI and Styling
- url: https://gatsby-tutorial-starter.netlify.com/
  repo: https://github.com/justinformentin/gatsby-v2-tutorial-starter
  description: Simple, modern desgined blog with post lists, tags, and easily customizable code.
  tags:
    - Blog
    - Linting
    - PWA
    - SEO
    - Styling:CSS-in-JS
    - Markdown
  features:
    - Blog post listing with image, summary, date, and tags.
    - Post Tags
    - Post List Filtering
    - Typography.js
    - Emotion styling
    - Syntax Highlighting in Code Blocks
    - Gatsby Image
    - Fully Responsive
    - Offline Support
    - Web App Manifest
    - SEO
    - PWA
    - Sitemap generation
    - Schema.org JSON-LD
    - CircleCI Integration
    - Codeclimate Integration
    - Google Analytics
    - Twitter and OpenGraph Tags
    - ESLint
    - Prettier Code Styling
- url: https://avivero.github.io/gatsby-redux-starter/
  repo: https://github.com/AVivero/gatsby-redux-starter
  description: Gatsby starter site with Redux, Sass, Bootstrap, Css Modules and Material Icons
  tags:
    - Redux
    - Styling:SCSS
    - Styling:Bootstrap
    - Styling:Material
    - Linting
  features:
    - Gatsby v2 support
    - Redux support
    - Sass support
    - Bootstrap v4 support
    - Css Modules support
    - ESLint, Prettier
- url: https://gatsby-typescript-boilerplate.netlify.com/
  repo: https://github.com/leachjustin18/gatsby-typescript-boilerplate
  description: Opinionated Gatsby v2 starter with TypeScript.
  tags:
    - TypeScript
    - PWA
    - Styling:SCSS
    - Styling:PostCSS
  features:
    - TSLint with airbnb & prettier configurations
    - Prettier
    - Stylelint
    - Offline support
    - Type Safe by TypeScript
    - Format on commit with Lint-Staged(Husky)
    - Favicon generation
    - Sitemap generation
    - Autoprefixer with browser list
    - CSS nano
    - CSS MQ Packer
    - Lazy load image(s) with plugin sharp
    - Gatsby Image
    - Netlify optimizations
- url: https://danshai.github.io/gatsbyv2-scientific-blog-machine-learning/
  repo: https://github.com/DanShai/gatsbyv2-scientific-blog-machine-learning
  description: Machine learning ready and scientific blog starter
  tags:
    - Blog
    - Tensorflow
    - CSV
    - Charts
    - Linting
  features:
    - Write easly your scientific blog with katex and publish your research
    - Machine learning ready with tensorflowjs
    - Manipulate csv data
    - draw with graph mermaid
    - display charts with chartjs
- url: https://gatsby-tailwind-styled-components.netlify.com/
  repo: https://github.com/muhajirdev/gatsby-tailwind-styled-components-starter
  description: A Gatsby Starter with Tailwind CSS + Styled Components
  tags:
    - Styling:Tailwind
  features:
    - Eslint Airbnb without semicolon and without .jsx extension
    - Offline support
    - Web App Manifest
- url: https://gatsby-starter-mobx.netlify.com
  repo: https://github.com/borekb/gatsby-starter-mobx
  description: MobX + TypeScript + TSLint + Prettier
  tags:
    - MobX
    - TypeScript
    - Linting
    - Testing
  features:
    - Gatsby v2 + TypeScript
    - MobX with decorators
    - Two examples from @mweststrate's Egghead course
    - .editorconfig & Prettier
    - TSLint
    - Jest
- url: https://tender-raman-99e09b.netlify.com/
  repo: https://github.com/amandeepmittal/gatsby-bulma-quickstart
  description: A Bulma CSS + GatsbyJS Starter Kit
  tags:
    - Styling:Bulma
    - Styling:SCSS
  features:
    - Uses Bulma CSS
    - Sass based Styling
    - Responsive Design
    - Google Analytics Integration
    - Uses Gatsby v2
    - SEO
- url: https://gatsby-starter-notes.netlify.com/
  repo: https://github.com/patricoferris/gatsby-starter-notes
  description: Gatsby starter for creating notes organised by subject and topic
  tags:
    - Markdown
    - Pagination
  features:
    - Create by topic per subject notes that are organised using pagination
    - Support for code syntax highlighting
    - Support for mathematical expressions
    - Support for images
- url: https://gatsby-starter-ttag.netlify.com/
  repo: https://github.com/ttag-org/gatsby-starter-ttag
  description: Gatsby starter with the minimum required to demonstrate using ttag for precompiled internationalization of strings.
  tags:
    - i18n
  features:
    - Support for precompiled string internationalization using ttag and it's babel plugin
- url: https://gatsby-starter-typescript.netlify.com/
  repo: https://github.com/goblindegook/gatsby-starter-typescript
  description: Gatsby starter using TypeScript.
  tags:
    - Markdown
    - Pagination
    - TypeScript
    - PWA
    - Linting
  features:
    - Markdown
    - Local search powered by Lunr
    - Syntax highlighting
    - Images
- url: https://gatsby-netlify-cms-example.netlify.com/
  repo: https://github.com/robertcoopercode/gatsby-netlify-cms
  description: Gatsby starter using Netlify CMS
  tags:
    - Netlify CMS
    - Styling:SCSS
  features:
    - Example of a website for a local developer meetup group
    - NetlifyCMS used for easy data entry
    - Mobile-friendly design
    - Styling done with Sass
    - Gatsby version 2
- url: https://gatsby-typescript-starter-blog.netlify.com/
  repo: https://github.com/frnki/gatsby-typescript-starter-blog
  description: A starter blog for TypeScript-based Gatsby projects with minimal settings.
  tags:
    - TypeScript
    - Blog
    - Styling:None
  features:
    - Typescrip & TSLint
    - No Styling (No Typography.js)
    - Minimal settings based on official starter blog
- url: https://gatsby-serif.netlify.com/
  repo: https://github.com/jugglerx/gatsby-serif-theme
  description: Multi page/content-type starter using Markdown and SCSS. Serif is a beautiful small business theme for Gatsby. The theme is fully responsive, blazing fast and artfully illustrated.
  tags:
    - Styling:SCSS
    - Markdown
    - Linting
  features:
    - Multiple "content types" for `services`, `team` and `testimonials` using Markdown as the source
    - Graphql query in `gatsby-node.js` using aliases that creates pages and templates by content type based on the folder `src/pages/services`, `src/pages/team`
    - SCSS
    - Responsive design
    - Bootstrap 4 grid and media queries only
    - Responsive menu
    - Royalty free illustrations included
    - SEO titles & meta using `gatsby-plugin-react-helmet`
    - Eslint & Prettier
- url: https://awesome-gatsby-starter.netlify.com/
  repo: https://github.com/South-Paw/awesome-gatsby-starter
  description: Starter with a preconfigured MDX, Storybook and ESLint environment for component first development of your next Gatsby site.
  tags:
    - MDX
    - Markdown
    - Storybook
    - Styling:CSS-in-JS
    - Linting
  features:
    - Gatsby MDX for JSX in Markdown loading, parsing, and rendering of pages
    - Storybook for isolated component development
    - styled-components for CSS-in-JS
    - ESLint with Airbnb's config
    - Prettier integrated into ESLint
    - A few example components and pages with stories and simple site structure
- url: https://santosfrancisco.github.io/gatsby-starter-cv/
  repo: https://github.com/santosfrancisco/gatsby-starter-cv
  description: A simple starter to get up and developing your digital curriculum with GatsbyJS'
  tags:
    - Styling:CSS-in-JS
    - PWA
    - Onepage
  features:
    - Gatsby v2
    - Based on default starter
    - Google Analytics
    - Web App Manifest
    - SEO
    - Styling with styled-components
    - Responsive Design, optimized for Mobile devices
- url: https://vigilant-leakey-a4f8cd.netlify.com/
  repo: https://github.com/BoyWithSilverWings/gatsby-blog-starter
  description: Minimal Blog Starter Template with Styled Components.
  tags:
    - Markdown
    - Styling:CSS-in-JS
    - Blog
  features:
    - Markdown loading, parsing, and rendering of pages
    - Minimal UI for blog
    - Styled-components for CSS-in-JS
    - Prettier added as pre-commit hook
    - Google Analytics
    - Image Optimisation
    - Code Styling and Formatting in markdown
    - Responsive Design
- url: https://inspiring-me-lwz7512.netlify.com/
  repo: https://github.com/lwz7512/gatsby-netlify-identity-starter
  description: Gatsby Netlify Identity Starter with NIW auth support, and content gating, as well as responsive layout.
  tags:
    - Netlify Identity
    - Pagination
  features:
    - Mobile Screen support
    - Privacy control for post content view & profile page
    - User authentication by Netlify Identity Widget/Service
    - Pagination for posts
    - Navigation menu with active status
- url: https://gatsby-starter-event-calendar.netlify.com/
  repo: https://github.com/EmaSuriano/gatsby-starter-event-calendar
  description: Gatsby Starter to display information about events from Google Spreadsheets with Calendars
  tags:
    - Linting
    - Styling:Grommet
    - PWA
    - SEO
    - Google Sheets
  features:
    - Grommet
    - Theming
    - Google Spreadsheet integration
    - PWA
    - A11y
    - SEO
    - Netlify Deployment Friendly
    - ESLint with Airbnb's config
    - Prettier integrated into ESLint
- url: https://gatsby-starter-tech-blog.netlify.com/
  repo: https://github.com/email2vimalraj/gatsby-starter-tech-blog
  description: A simple tech blog starter kit for gatsbyjs
  tags:
    - Blog
    - Portfolio
  features:
    - Markdown based blog
    - Filter blog posts by Tags
    - Easy customization
    - Using styled components
    - Minimal styles
    - Best scoring by Lighthouse
    - SEO support
    - PWA support
    - Offline support
- url: https://infallible-brown-28846b.netlify.com/
  repo: https://github.com/tylergreulich/gatsby-typescript-mdx-prismjs-starter
  description: Gatsby starter using TypeScript, MDX, Prismjs, and styled-components
  tags:
    - TypeScript
    - Linting
    - Testing
    - Styling:CSS-in-JS
    - MDX
  features:
    - Gatsby v2 + TypeScript
    - Syntax highlighting with Prismjs
    - MDX
    - Jest
    - react-testing-library
    - styled-components
- url: https://hardcore-darwin-d7328f.netlify.com/
  repo: https://github.com/BoyWithSilverWings/gatsby-careers-page
  description: A Careers Page for startups using Gatsby
  tags:
    - Markdown
    - Styling:CSS-in-JS
  features:
    - Careers Listing
    - Application Format
    - Markdown for creating job description
    - styled-components
- url: https://saikrishna.me/
  repo: https://github.com/s-kris/gatsby-minimal-portfolio-blog
  description: A minimal portfolio website with blog using Gatsby. Suitable for developers.
  tags:
    - Portfolio
    - Blog
  features:
    - Portfolio Page
    - Timline (Journey) page
    - Minimal
- url: https://gatsby-starter-blog-mdx-demo.netlify.com
  repo: https://github.com/hagnerd/gatsby-starter-blog-mdx
  description: A fork of the Official Gatsby Starter Blog with support for MDX out of the box.
  tags:
    - MDX
    - Blog
  features:
    - MDX
    - Blog
    - RSS Feed
- url: https://gatsby-tailwindcss-sass-starter-demo.netlify.com/
  repo: https://github.com/durianstack/gatsby-tailwindcss-sass-starter
  description: Just another Gatsby Tailwind with SASS starter
  tags:
    - Styling:Tailwind
    - Styling:SCSS
  features:
    - Tailwind, A Utility-First CSS Framework for Rapid UI Development
    - SASS/SCSS
    - Comes with React Helmet for adding site meta tags
    - Includes plugins for offline support out of the box
    - PurgeCSS to shave off unused styles
- url: https://tyra-starter.netlify.com/
  repo: https://github.com/madelyneriksen/gatsby-starter-tyra
  description: A feminine GatsbyJS Starter Optimized for SEO
  tags:
    - SEO
    - Blog
    - Styling:Tachyons
  features:
    - Integration with Social Media and Mailchimp.
    - Styled with Tachyons.
    - Rich structured data on blog posts for SEO.
    - Pagination and category pages.
- url: https://gatsby-starter-styled.netlify.com/
  repo: https://github.com/gregoralbrecht/gatsby-starter-styled
  description: Yet another simple starter with Styled-System, Typography.js, SEO and Google Analytics.
  tags:
    - Styling:CSS-in-JS
    - PWA
    - SEO
  features:
    - Styled-Components
    - Styled-System
    - Rebass Grid
    - Typography.js to easily set up font styles
    - Google Analytics
    - Prettier, ESLint & Stylelint
    - SEO (meta tags and schema.org via JSON-LD)
    - Offline support
    - Web App Manifest
- url: https://gatsby.ghost.org/
  repo: https://github.com/TryGhost/gatsby-starter-ghost
  description: Build lightning-fast, modern publications with Ghost and Gatbsy
  tags:
    - Ghost
    - Headless CMS
    - Blog
  features:
    - Ghost integration with ready to go placeholder content and webhooks support
    - Minimal responsive design
    - Pagination for posts, tags, and authors
    - SEO Friendly Meta
    - JSON-LD Schema
    - OpenGraph structured data
    - Twitter Cards meta
    - Sitemap Generation
    - XML Sitemaps
    - Progressive Web App
    - Offline Support
    - RSS Feed
    - Netlify integration ready to deploy
- url: https://traveler-blog.netlify.com/
  repo: https://github.com/QingpingMeng/gatsby-starter-traveler-blog
  description: A fork of the Official Gatsby Starter Blog to build a travler blog with images support
  tags:
    - Blog
    - PWA
    - SEO
    - Styling:Material
    - Styling:CSS-in-JS
  features:
    - Netlify integration ready to deploy
    - Material UI
    - styled-components
    - GitHub markdown css support
- url: https://create-ueno-app.netlify.com
  repo: https://github.com/ueno-llc/ueno-gatsby-starter
  description: Opinionated Gatsby starter by Ueno.
  tags:
    - TypeScript
    - Styling:SCSS
    - Linting
    - Transitions
  features:
    - GraphQL hybrid
    - SEO friendly
    - GSAP ready
    - Nice Devtools
    - GsapTools
    - Ueno plugins
    - SVG to React component
    - Ueno's TSlint
    - Decorators
- url: https://gatsby-sseon-starter.netlify.com/
  repo: https://github.com/SeonHyungJo/gatsby-sseon-starter
  description: Simple starter template for Gatsby
  tags:
    - Blog
    - Disqus
    - Markdown
    - Styling:SCSS
  features:
    - SASS/SCSS
    - Comes with React Helmet for adding site meta tags
    - Add Disqus
    - Nice Pagination
- url: https://gatsby-contentstack-starter.netlify.com/
  repo: https://github.com/contentstack/gatsby-starter-contentstack
  description: A Gatsby starter powered by Headless CMS Contentstack.
  tags:
    - Contentstack
    - Headless CMS
    - Blog
  features:
    - Includes Contentstack Delivery API for any environment
    - Dynamic content from Contentstack CMS
- url: https://gatsby-craftcms-barebones.netlify.com
  repo: https://github.com/frankievalentine/gatsby-craftcms-barebones
  description: Barebones setup for using Craft CMS and Gatsby locally.
  tags:
    - Craft CMS
    - Headless CMS
  features:
    - Full setup instructions included
    - Documented to get you set up with Craft CMS quickly
    - Code referenced in repo
- url: https://gatsby-starter-buttercms.netlify.com/
  repo: https://github.com/ButterCMS/gatsby-starter-buttercms
  description: A starter template for spinning up a Gatsby+ ButterCMS site
  tags:
    - Blog
    - SEO
    - ButterCMS
  features:
    - Fully functioning blog
    - Navigation between posts with a previous/next post button
    - FAQ Knowledge Base
    - CMS Powered Homepage
    - Customer Case Study example marketing pages
- url: https://master.d2f5ek3dnwfe9v.amplifyapp.com/
  repo: https://github.com/dabit3/gatsby-auth-starter-aws-amplify
  description: This Gatsby starter uses AWS Amplify to implement authentication flow for signing up/signing in users as well as protected client side routing.
  tags:
    - AWS
    - Authentication
  features:
    - AWS Amplify
    - Full authentication workflow
    - Registration form
    - Signup form
    - User sign in
- url: https://gatsby-starter.mdbootstrap.com/
  repo: https://github.com/anna-morawska/gatsby-material-design-for-bootstrap
  description: A simple starter which lets you quickly start developing with Gatsby and Material Design For Bootstrap
  tags:
    - Styling:Material
  features:
    - React Bootstrap with Material Design css framework.
    - Free for personal and commercial use
    - Fully responsive
- url: https://frosty-ride-4ff3b9.netlify.com/
  repo: https://github.com/damassi/gatsby-starter-typescript-rebass-netlifycms
  description:
    A Gatsby starter built on top of MDX (React + Markdown), NetlifyCMS (with
    MDX and netlify-cms-backend-fs support -- no need to deploy), TypeScript,
    Rebass for UI, Styled Components, and Jest for testing. Very little visual
    styling has been applied so that you can bring your own :)
  tags:
    - MDX
    - Netlify CMS
    - TypeScript
    - Styling:Rebass
    - Styling:CSS-in-JS
    - Testing
  features:
    - MDX - Markdown + React
    - Netlify CMS (with MDX support)
    - Read and write to local file system via netlify-cms-backend-fs
    - TypeScript
    - Rebass
    - Styled Components
    - Jest
- url: https://bluepeter.github.io/gatsby-material-ui-business-starter/
  repo: https://github.com/bluepeter/gatsby-material-ui-business-starter
  description: Beautiful Gatsby Material Design Business Starter
  tags:
    - Styling:Material
  features:
    - Uses the popular, well-maintained Material UI React component library
    - Material Design theme and icons
    - Rotating home page carousel
    - Simple setup without opinionated setup
    - Fully instrumented for successful PROD deployments
    - Stylus for simple CSS
- url: https://example-company-website-gatsby-sanity-combo.netlify.com/
  repo: https://github.com/sanity-io/example-company-website-gatsby-sanity-combo
  description: This examples combines Gatsby site generation with Sanity.io content management in a neat company website.
  tags:
    - sanity.io
    - Headless CMS
    - Blog
  features:
    - Out-of-the-box headless CMS
    - Real-time content preview in Development
    - Fast & frugal builds
    - No accidental missing fields/types
    - Full Render Control with Portable Text
    - gatsby-image support
    - Content types for company info, pages, projects, people, and blog posts
- url: https://gatsby-starter-under-construction.netlify.com/
  repo: https://github.com/robinmetral/gatsby-starter-under-construction
  description: Blazing fast "Under Construction" page with a blazing quick setup.
  tags:
    - Under Construction
    - Onepage
    - Styling:CSS-in-JS
    - SEO
    - PWA
  features:
    - Configure everything in gatsby-config.js
    - Creative CSS3 background patterns by Lea Verou
    - Built-in Google Fonts support
    - Social icons with react-social-icons
- url: https://gatsby-starter-docz.netlify.com/
  repo: https://github.com/RobinCsl/gatsby-starter-docz
  description: Simple starter where building your own documentation with Docz is possible
  tags:
    - Docz
    - Documentation
  features:
    - Generate nice documentation with Docz, in addition to generating your normal Gatsby site
    - Document your React components in .mdx files
- url: https://gatsby-starter-santa-fe.netlify.com/
  repo: https://github.com/osogrizz/gatsby-starter-santa-fe
  description: A place for artist or designers to display their creations
  tags:
    - Styling:CSS-in-JS
  features:
    - SEO friendly
    - Built-in Google Fonts support
    - Contact Form
    - Customizable Design Template
- url: https://gatsby-hello-friend.now.sh
  repo: https://github.com/panr/gatsby-starter-hello-friend
  description: A simple starter for Gatsby. That's it.
  tags:
    - Pagination
    - Markdown
    - Blog
    - Portfolio
    - Styling:PostCSS
  features:
    - Dark/light mode, depending on your preferences
    - Great reading experience thanks to Inter font, made by Rasmus Andersson
    - Nice code highlighting thanks to PrismJS
    - Responsive youtube/vimeo etc. videos
    - Elastic menu
    - Fully responsive site
- url: https://lgcolella.github.io/gatsby-starter-developer-blog/
  repo: https://github.com/lgcolella/gatsby-starter-developer-blog
  description: A starter to create SEO-friendly, fast, multilanguage, responsive and highly customizable technical blogs/portfolios with the most common features out of the box.
  tags:
    - Blog
    - Portfolio
    - i18n
  features:
    - Multilanguage posts
    - Pagination and image preview for posts
    - Tags
    - SEO
    - Social share buttons
    - Disqus for comments
    - Highlighting for code syntax in posts
    - Dark and light themes available
    - Various available icon sets
    - RSS Feed
    - Web app manifest
- url: https://gatsby.magicsoup.io/
  repo: https://github.com/magicsoup-io/gatsby-starter-magicsoup
  description: A production ready gatsby starter using magicsoup.io
  tags:
    - SEO
    - Markdown
    - Styling:CSS-in-JS
    - Testing
  features:
    - Optimized images with gatsby-image.
    - SEO friendly with react-helmet, gatsby-plugin-sitemap and Google Webmaster Tools!
    - Responsive UIs with magicsoup.io/stock.
    - Static content with gatsby-transform-remark or gatsby-transform-json.
    - Convert Markdown to StyledComponents!
    - Webfonts with gatsby-plugin-web-font-loader.
    - SSR ready!
    - Testing with Jest!
- url: https://foxandgeese.github.io/tiny-agency/
  repo: https://github.com/foxandgeese/tiny-agency
  description: Simple Gatsby.js starter that uses material design and that's perfect for tiny agencies.
  tags:
    - Styling:Material
  features:
    - Uses the popular, well-maintained Material UI React component library
    - Material Design theme and icons
    - Simple setup without opinionated setup
    - Fully instrumented for successful PROD deployments
- url: https://gatsby-shopify.alexander-productions.de/
  repo: https://github.com/AlexanderProd/gatsby-shopify-starter
  description: Kick off your next, ecommerce experience with this Gatsby starter. It is based on the default Gatsby starter to be easily modifiable.
  tags:
    - Headless CMS
    - SEO
    - eCommerce
    - Styling:CSS-in-JS
  features:
    - Shopping Cart
    - Shopify Integration
    - Product Grid
    - Shopify Store Credentials included
    - Optimized images with gatsby-image.
    - SEO
- url: https://gatejs.netlify.com
  repo: https://github.com/sarasate/gate
  description: API Doc generator inspired by Stripe's API docs
  tags:
    - API
    - Documentation
    - Markdown
    - Onepage
  features:
    - API documentation from markdown sources
    - Code samples separated by language
    - Syntax highlighting
    - Everything in a single page
- url: https://hopeful-keller-943d65.netlify.com
  repo: https://github.com/iwilsonq/gatsby-starter-reasonml
  description: Gatsby starter to create static sites using type-safe ReasonML
  tags:
    - ReasonML
    - BuckleScript
    - Blog
    - Styling:CSS-in-JS
  features:
    - Gatsby v2 support
    - bs-platform v4 support
    - Similar to gatsby-starter-blog
- url: https://gatsby-starter-blog-amp-to-pwa.netlify.com/
  repo: https://github.com/tomoyukikashiro/gatsby-starter-blog-amp-to-pwa
  description: Gatsby starter blog with AMP to PWA Strategy
  tags:
    - Blog
    - AMP
    - PWA
  features:
    - Similar to gatsby-starter-blog
    - Support AMP to PWA strategy
- url: https://cvluca.github.io/gatsby-starter-markdown/
  repo: https://github.com/cvluca/gatsby-starter-markdown
  description: Boilerplate for markdown-based website (Documentation, Blog, etc.)
  tags:
    - Markdown
    - Redux
    - Styling:Ant Design
  features:
    - Responsive Web Design
    - Auto generated Sidebar
    - Auto generated Anchor
- url: https://gatsby-starter-wordpress-community.netlify.com/
  repo: https://github.com/pablovila/gatsby-starter-wordpress-community
  description: Starter using gatsby-source-wordpress to display posts and pages from a WordPress site
  tags:
    - Wordpress
    - Styling:Bulma
    - Blog
    - Pagination
  features:
    - Gatsby v2 support
    - Responsive Web Design
    - WordPress support
    - Bulma and Sass Support for styling
    - Pagination logic
- url: https://gatsby-blogger.netlify.com/
  repo: https://github.com/aslammultidots/blogger
  description: A Simple, clean and modern desgined blog with firebase authentication feature and easily customizable code.
  tags:
    - Blog
    - Redux
    - Disqus
    - Contentful
    - Firebase
  features:
    - Minimal and clean white layout.
    - Dynamic content from Contentful.
    - Blog post listing with previews (image + summary) for each blog post.
    - Disqus commenting system for each blog post.
    - Search post with keyword.
    - Firebase for Authentication.
    - Protected Routes with Authorization.
    - Contact form integration.
- url: https://gatsby-starter-styled-components.netlify.com/
  repo: https://github.com/blakenoll/gatsby-starter-styled-components
  description: The Gatsby default starter modified to use styled-components
  tags:
    - Styling:CSS-in-JS
  features:
    - styled-components
    - sticky footer
- url: https://magazine-example.livingdocs.io/
  repo: https://github.com/livingdocsIO/gatsby-magazine-example
  description: This magazine-starter helps you start out with Livingdocs as a headless CMS.
  tags:
    - Blog
    - Headless CMS
    - Livingdocs
  features:
    - Minimal and clean white layout.
    - Dynamic content from Livingdocs.
    - Built-in component library.
    - Robust template and theme.
- url: https://gatsby-starter-intl.tomekskuta.pl
  repo: https://github.com/tomekskuta/gatsby-starter-intl
  description: Gatsby v2 i18n starter which makes static pages for every locale and detect your browsers lang. i18n with react-intl.
  tags:
    - i18n
    - Testing
  features:
    - static pages for every language
    - detects your browser locale
    - uses react-intl
    - based on Gatsby Default Starter
    - unit tests with Jest
- url: https://cape.netlify.com/
  repo: https://github.com/juhi-trivedi/cape
  description: A Gatsby - Contentful demo with Netlify.
  tags:
    - Blog
    - Netlify Form
    - Contentful
    - Styling:Bootstrap
  features:
    - Fecthing Dynamic content from Contentful.
    - Blog post listing with previews (image + summary) for each blog post.
    - Contact form integration with Netlify.
    - Grid system inspired by Bootstrap.
- url: https://gatsby-starter-infinite-scroll.baobab.fi/
  repo: https://github.com/baobabKoodaa/gatsby-starter-infinite-scroll
  description: Infinite Scroll and Pagination with 10k photos
  tags:
    - Infinite Scroll
    - Pagination
    - Styling:CSS-in-JS
  features:
    - Infinite Scroll (default mode)
    - Pagination (fallback for users without JS)
    - Toggle between these modes in demo
    - Efficient implementation (only fetch the data that's needed, ship initial items with the page instead of fetch, etc.)
- url: https://jodie.lekoarts.de/
  repo: https://github.com/LekoArts/gatsby-starter-portfolio-jodie
  description: Image-heavy photography portfolio with colorful accents & great typography
  tags:
    - Portfolio
    - PWA
    - Transitions
    - Styling:CSS-in-JS
    - Linting
    - Testing
    - TypeScript
  features:
    - Configurable with theming, CSS Grid & a yaml file for navigation
    - Create your projects by editing a yaml file and putting images into a folder
    - Shows your Instagram posts
    - TypeScript
    - Cypress for End-to-End testing
    - react-spring for animations & transitions
    - Uses styled-components + styled-system
    - SEO with Sitemap, Schema.org JSONLD, Tags
    - Responsive images with gatsby-image
- url: https://amazing-jones-e61bda.netlify.com/
  repo: https://github.com/WebCu/gatsby-material-kit-react
  description: Adaptation of Material Kit React to Gatsby
  tags:
    - Styling:Material
  features:
    - 60 Handcrafted Components
    - 4 Customized Plugins
    - 3 Example Pages
- url: https://relaxed-bhaskara-5abd0a.netlify.com/
  repo: https://github.com/LekovicMilos/gatsby-starter-portfolio
  description: Gatsby portfolio starter for creating quick portfolio
  tags:
    - Portfolio
  features:
    - Showcase of portfolio items
    - About me page
- url: https://gatsby-typescript-scss-docker-starter.netlify.com/
  repo: https://github.com/OFranke/gatsby-typescript-scss-docker
  description: Gatsby starter TypeScript, SCSS, Docker
  tags:
    - TypeScript
    - Styling:SCSS
    - Linting
    - Docker
  features:
    - Format & Commit Safe by ESLint, StyleLint and Prettier with Lint-Staged (Husky), optimized for VS Code
    - Typings for scss files are automatically generated
    - Responsiveness from the beginning through easy breakpoint configuration
    - Enforce the DRY principle, no hardcoded and repeated `margin`, `font-size`, `color`, `box-shadow`, `border-radius` ... properties anymore
    - Docker ready - you can run gatsby dev mode on your machine environment or with docker-compose
- url: https://prismic-i18n.lekoarts.de/
  repo: https://github.com/LekoArts/gatsby-starter-prismic-i18n
  description: Based on gatsby-starter-prismic with Internationalization (i18n) support.
  tags:
    - Prismic
    - Headless CMS
    - Styling:CSS-in-JS
    - Linting
    - Blog
    - PWA
    - Testing
    - i18n
  features:
    - Prismic as Headless CMS
    - Uses multiple features of Prismic - Slices, Labels, Relationship fields, Custom Types, Internationalization
    - Emotion for Styling
    - i18n without any third-party libaries
    - Cypress for End-to-End testing
    - Prism.js highlighting
    - Responsive images with gatsby-image
    - Extensive SEO
    - ESLint & Prettier
- url: https://gatsby-starter-landing-page.netlify.com/
  repo: https://github.com/gillkyle/gatsby-starter-landing-page
  description: Single page starter for minimal landing pages
  tags:
    - Onepage
  features:
    - Gatsby image
    - Google Analytics
    - Minimal design
- url: https://thakkaryash94.github.io/gatsby-github-personal-website/
  repo: https://github.com/thakkaryash94/gatsby-github-personal-website
  description: It is a conversion of original github personal website repo which is written in ruby for JS developers. This repository gives you the code you'll need to kickstart a personal website that showcases your work as a software developer. And when you manage the code in a GitHub repository, it will automatically render a webpage with the owner's profile information, including a photo, bio, and repositories.
  tags:
    - Portfolio
    - Onepage
  features:
    - layout config either stacked or sidebar
    - theme dark/light mode
    - post support
- url: http://gatsby-starter-default-intl.netlify.com
  repo: https://github.com/wiziple/gatsby-starter-default-intl
  description: The default Gatsby starter with features of multi-language url routes and browser language detection.
  tags:
    - i18n
  features:
    - Localization (Multilanguage) provided by react-intl.
    - Support automatic redirection based on user's preferred language in browser provided by browser-lang.
    - Support multi-language url routes within a single page component. That means you don't have to create separate pages such as pages/en/index.js or pages/ko/index.js.
    - Based on gatsby-starter-default with least modification.
- url: https://gatsby-starter-julia.netlify.com/
  repo: https://github.com/niklasmtj/gatsby-starter-julia
  description: A minimal blog starter template built with Gatsby
  tags:
    - Markdown
    - Blog
  features:
    - Landingpage
    - Blogoverview
    - Markdown sourcing
    - Estimated reading time
    - Styled component with @emotion
    - Netlify deployment friendly
    - Nunito font as npm module
    - Site meta tags with React Helmet
- url: https://agalp.imedadel.me
  repo: https://github.com/ImedAdel/automatic-gatsbyjs-app-landing-page
  description: Automatically generate iOS app landing page using GatsbyJS
  tags:
    - Onepage
    - PWA
    - SEO
  features:
    - One Configuration file
    - Automatically generate a landing page for your iOS app
    - List app features
    - App Store and Play Store buttons
    - App screenshot and video preview
    - Easily add social media accounts and contact info in the footer via the site-config.js file.
    - Pick custom Font Awesome icons for the feature list via the site-config.js file.
    - Built using Prettier and Styled-Components
    - Easily integrate Google Analytics by adding your ID to site-config.js file.
- url: https://gatsby-starter-shopify-app.firebaseapp.com/install
  repo: https://github.com/gil--/gatsby-starter-shopify-app
  description: Easily create Serverless Shopify Admin Apps powered by Gatsby and Firebase Functions
  tags:
    - Shopify
    - Serverless
    - Firebase
    - App
  features:
    - 🗄 Firebase Firestore Realtime DB
    - ⚡️ Serverless Functions API layer (Firebase Functions)
    - 💼 Admin API (Graphql) Serverless Proxy
    - 🎨 Shopify Polaris (AppProvider, etc.)
    - 💰 Application Charge Logic (30 days) with variable trial duration
    - 📡 Webhook Validation & Creation
    - 🔑 GDPR Ready (Including GDPR Webhooks)
    - 🏗 CircleCI Config for easy continuous deployments to Firebase
- url: https://gatsby-starter-paperbase.netlify.com/
  repo: https://github.com/willcode4food/gatsby-starter-paperbase
  description: A Gatsby starter that implements the Paperbase Premium Theme from MaterialUI
  tags:
    - Styling:Material
    - Styling:CSS-in-JS
  features:
    - MaterialUI Paperbase theme in Gatsby!
    - Create professional looking admin tools and dashboards
    - Responsive Design
    - MaterialUI Paper Components
    - MaterialUI Tab Components
- url: https://gatsby-starter-devto.netlify.com/
  repo: https://github.com/geocine/gatsby-starter-devto
  description: A GatsbyJS starter template that leverages the Dev.to API
  tags:
    - Dev.to
    - Blog
    - Styling:CSS-in-JS
  features:
    - Blog post listing with previews (image + summary) for each blog post
- url: https://gatsby-starter-framer-x.netlify.com/
  repo: https://github.com/simulieren/gatsby-starter-framer-x
  description: A GatsbyJS starter template that is connected to a Framer X project
  tags:
    - Framer X
    - TypeScript
  features:
    - TypeScript support
    - Easily work in GatsbyJS and Framer X at the same time
- url: https://gatsby-firebase-hosting.firebaseapp.com/
  repo: https://github.com/bijenkorf-james-wakefield/gatsby-firebase-hosting-starter
  description: A starter with configuration for Firebase Hosting and Cloud Build deployment.
  tags:
    - Firebase
    - Google Cloud
    - Linting
  features:
    - Linting with ESLint
    - Jest Unit testing configuration
    - Lint-staged on precommit hook
    - Commitizen for conventional commit messages
    - Configuration for Firebase hosting
    - Configuration for Cloud Build deployment
    - Clear documentation to have your site deployed on Firebase behind SSL in no time!
- url: https://lewis-gatsby-starter-blog.firebaseapp.com
  repo: https://github.com/lewislbr/lewis-gatsby-starter-blog
  description: A simple custom Gatsby starter template to start a new blog or personal website.
  tags:
    - Blog
    - Styling:CSS-in-JS
    - Markdown
    - PWA
    - Portfolio
    - SEO
  features:
    - Blog post listing with summary preview for each blog post.
    - Automatically creates blog pages from Markdown files.
    - CSS in JS with styled-components.
    - Optimized images.
    - Offline capabilities.
    - Auto-generated sitemap and robots.txt.
- url: https://gatsby-starter-stripe.netlify.com/
  repo: https://github.com/brxck/gatsby-starter-stripe
  description: A minimal starter to create a storefront with Gatsby, Stripe, & Netlify Functions.
  tags:
    - Stripe
    - Netlify Functions
    - Serverless
    - eCommerce
    - Styling:None
  features:
    - Statically generate based on Stripe inventory
    - Dynamically update with live inventory & availability data
    - Checkout powered by Stripe
    - Serverless functions interact with Stripe API
    - Shopping cart persisted in local storage
    - Responsive images with gatsby-image
- url: https://www.jannikbuschke.de/gatsby-antd-docs/
  repo: https://github.com/jannikbuschke/gatsby-antd-docs
  description: A template for documentation websites
  tags:
    - Documentation
    - TypeScript
    - Styling:Ant Design
    - Markdown
    - MDX
  features:
    - Markdown
    - MDX with mdxjs
    - Syntax highlighting with prismjs
    - Anchors
    - Sidebar
    - Sitecontents
    - Landingpage
- url: https://gatsby-starter.haezl.at
  repo: https://github.com/haezl/gatsby-starter-haezl
  description: A lightweight, mobile first blog starter with infinite scroll and Material-UI design for Gatsby.
  tags:
    - Blog
    - TypeScript
    - Linting
    - Styling:CSS-in-JS
    - Styling:Material
    - Markdown
    - PWA
  features:
    - Landing Page
    - Portfolio section
    - Blog post listing with a preview for each post
    - Infinite scroll instead of next and previous buttons
    - Blog posts generated from Markdown files
    - About Page
    - Responsive Design
    - PWA (Progressive Web App) support
    - MobX
    - Customizable
- url: https://gatsby-starter-fine.netlify.com/
  repo: https://github.com/toboko/gatsby-starter-fine
  description: A mutli-response and light, mobile first blog starter with columns layout and Seo optimization.
  tags:
    - Blog
    - Markdown
    - Sitemap
    - Portfolio
    - SEO
    - Grouping
  features:
    - Blog
    - Portfolio section
    - Customizable
    - Markdown
    - Optimized images
    - Sitemap Page
    - Seo Ready
- url: https://ugglr.github.io/gatsby-clean-portfolio/
  repo: https://github.com/ugglr/gatsby-clean-portfolio
  description: A clean themed Software Engineer Portfolio site, showcasing soft skills on the front page, features project card showcases, about page. Responsive through react-bootstrap components together with custom CSS style sheets. SEO configured, just need to add google analytics tracking code.
  tags:
    - Portfolio
    - SEO
    - Styling:Bootstrap
  features:
    - Resume
    - CV
    - google analytics
    - easy favicon swap
    - Gatsby SEO plugin
    - Clean layout
    - White theme
    - grid using react-bootstrap
    - bootstrap4 classes available
    - font-awesome Library for icons
    - Portfolio site for developers
    - custom project cards
    - easily extendable to include blog page
    - Responsive design
- url: https://gatsby-documentation-starter.netlify.com/
  repo: https://github.com/whoisryosuke/gatsby-documentation-starter
  description: Automatically generate docs for React components using MDX, react-docgen, and GatsbyJS
  tags:
    - Documentation
    - MDX
    - SEO
  features:
    - Parses all React components (functional, stateful, even stateless!) for JS Docblocks and Prop Types.
    - MDX - Write your docs in Markdown and include React components using JSX!
    - Lightweight (only what you need)
    - Modular (easily fits in any React project!)
    - Props table component
    - Customizable sidebar navigation
    - Includes SEO plugins Google Analytics, Offline, Manifest, Helmet.
- url: http://gatsby-absurd.surge.sh/
  repo: https://github.com/ajayns/gatsby-absurd
  description: A Gatsby starter using illustrations from https://absurd.design/
  tags:
    - Onepage
    - Styling:CSS-in-JS
  features:
    - Uses surreal illustrations from absurd.design.
    - Landing page structure split into sections
    - Basic UX/UX elements ready. navbar, smooth scrolling, faqs, theming
    - Convenient image handling and data separation
- url: https://gatsby-starter-quiz.netlify.com/
  repo: https://github.com/raphadeluca/gatsby-starter-quiz
  description: Create rich quizzes with Gatsby & Mdx. No need of database or headless CMS. Manage your data directly in your Mdx file's frontmatter and write your content in the body. Customize your HTML tags, use react components from a library or write your owns. Navigation will be automatically created between each question.
  tags:
    - Quiz
    - MDX
  features:
    - Data quiz in the frontmatter
    - Rich customizable content with MDX
    - Green / Red alert footer on user's answer
    - Navigation generated based on the index of each question
- url: https://gatsby-starter-accessibility.netlify.com/
  repo: https://github.com/benjamingrobertson/gatsby-starter-accessibility
  description: The default Gatsby starter with powerful accessibility tools built-in.
  tags:
    - Storybook
    - Linting
  features:
    - 🔍 eslint-plugin-jsx-a11y for catching accessibility issues while authoring code
    - ✅ lint:staged for adding a pre-commit hook to catch accessibility linting errors
    - 📣 react-axe for console reporting of accessibility errors in the DOM during development
    - 📖 storybook setup for accessibility reporting on individual components
- url: https://gatsby-theme-ggt-material-ui-blog.netlify.com/
  repo: https://github.com/greatgatsbyjsthemes/gatsby-starter-ggt-material-ui-blog
  description: Starter material-ui blog utilizing a Gatsby theme!
  tags:
    - Blog
    - MDX
  features:
    - Uses MDX with Gatsby theme for quick and easy set up
    - Material-ui design with optional config passed into the theme options
    - Gradient background with sitemap, rss feed, and offline capabilities
- url: https://gatsby-starter-blog-typescript.netlify.com/
  repo: https://github.com/gperl27/Gatsby-Starter-Blog-Typescript
  description: Gatsby starter blog with TypeScript
  tags:
    - Blog
    - TypeScript
    - Styling:CSS-in-JS
  features:
    - Includes all features that come with Gatsby's official starter blog
    - TypeScript for type-safety out of the box
    - Styled components in favor of inline styles
    - Transition Link for nice page transitions
    - Type definitions from GraphQL schema (with code generation)
    - Type definitions from grapql schema (with code generation)
- url: https://gatsby-starter-sass.netlify.com/
  repo: https://github.com/colbyfayock/gatsby-starter-sass
  description: A Gatsby starter with Sass and no assumptions!
  tags:
    - Styling:SCSS
  features:
    - Sass stylesheets to manage your CSS (SCSS flavored)
    - Simple, minimal base setup to get started
    - No baked in configurations or assumptions
- url: https://billyjacoby.github.io/gatsby-react-bootstrap-starter/
  repo: https://github.com/billyjacoby/gatsby-react-bootstrap-starter
  description: GatsbyJS starter with react-bootstrap and react-icons
  tags:
    - Styling:Bootstrap
    - Styling:SCSS
  features:
    - SASS stylesheets to make styling components easy
    - Sample navbar that sticks to the top of the page on scroll
    - Includes react-icons to make adding icons to your app super simple
- url: https://gatsbystartermdb.netlify.com
  repo: https://github.com/jjcav84/mdbreact-gatsby-starter
  description: GatsbyJS starter built with MDBootstrap React free version
  tags:
    - Styling:Bootstrap
  features:
    - Material Design, Bootstrap, and React
    - Contact form and Google Map components
    - Animation
    - documentation and component library can be found at mdboostrap's website
- url: https://gatsby-starter-primer.netlify.com/
  repo: https://github.com/thomaswangio/gatsby-starter-primer
  description: A Gatsby starter featuring GitHub Primer Design System and React components
  tags:
    - Styling:Primer
    - Styling:CSS-in-JS
    - SEO
    - Landing Page
  features:
    - Primer React Components
    - Styled Components
    - Gatsby Image
    - Better SEO component with appropriate OG image and appropriate fallback meta tags
- url: https://pranshuchittora.github.io/gatsby-material-boilerplate
  repo: https://github.com/pranshuchittora/gatsby-material-boilerplate
  description: A simple starter to get up and developing quickly with Gatsby in material design
  tags:
    - Styling:Material
  features:
    - Material design
    - Sass/SCSS
    - Tags
    - Categories
    - Google Analytics
    - Offline support
    - Web App Manifest
    - SEO
- url: https://anubhavsrivastava.github.io/gatsby-starter-hyperspace
  repo: https://github.com/anubhavsrivastava/gatsby-starter-hyperspace
  description: Single page starter based on the Hyperspace site template, with landing, custom and Elements(Component) page
  tags:
    - HTML5UP
    - Styling:SCSS
    - Onepage
    - Landing Page
  features:
    - Designed by HTML5 UP
    - Simple one page site that’s perfect for personal portfolios
    - Fully Responsive
    - Styling with SCSS
    - Offline support
    - Web App Manifest
- url: https://anubhavsrivastava.github.io/gatsby-starter-identity
  repo: https://github.com/anubhavsrivastava/gatsby-starter-identity
  description: Single page starter based on the Identity site template by HTML5 up, suitable for one page portfolio.
  tags:
    - HTML5UP
    - Styling:SCSS
    - Onepage
    - Landing Page
    - PWA
  features:
    - Designed by HTML5 UP
    - Simple one page personal portfolio
    - Fully Responsive
    - Styling with SCSS
    - Offline support
    - Web App Manifest
- url: https://hopeful-ptolemy-cd840b.netlify.com/
  repo: https://github.com/tonydiaz/gatsby-landing-page-starter
  description: A simple landing page starter for idea validation using material-ui. Includes email signup form and pricing section.
  tags:
    - Styling:Material
    - Landing Page
  features:
    - SEO
    - Mailchimp integration
    - Material-UI compoentns
    - Responsive
    - Pricing section
    - Benefits section
    - Email signup form
    - Easily configurable
    - Includes standard gatsby starter features
- url: https://anubhavsrivastava.github.io/gatsby-starter-aerial
  repo: https://github.com/anubhavsrivastava/gatsby-starter-aerial
  description: Single page starter based on the Aerial site template by HTML5 up, suitable for one page personal page.
  tags:
    - HTML5UP
    - Styling:SCSS
    - Onepage
    - Landing Page
    - PWA
  features:
    - Designed by HTML5 UP
    - Simple one page personal portfolio
    - Fully Responsive
    - Styling with SCSS
    - Offline support
    - Web App Manifest
- url: https://anubhavsrivastava.github.io/gatsby-starter-eventually
  repo: https://github.com/anubhavsrivastava/gatsby-starter-eventually
  description: Single page starter based on the Eventually site template by HTML5 up, suitable for upcoming product page.
  tags:
    - HTML5UP
    - Styling:SCSS
    - Landing Page
    - PWA
  features:
    - Designed by HTML5 UP
    - Fully Responsive
    - Styling with SCSS
    - Offline support
    - Web App Manifest
- url: https://jovial-jones-806326.netlify.com/
  repo: https://github.com/GabeAtWork/gatsby-elm-starter
  description: An Elm-in-Gatsby integration, based on gatsby-plugin-elm
  tags:
    - Elm
  features:
    - Elm language integration
- url: https://anubhavsrivastava.github.io/gatsby-starter-readonly
  repo: https://github.com/anubhavsrivastava/gatsby-starter-readonly
  description: Single page starter based on the ReadOnly site template by HTML5 up, with landing and Elements(Component) page
  tags:
    - HTML5UP
    - Onepage
    - Styling:SCSS
    - Landing Page
    - PWA
  features:
    - Designed by HTML5 UP
    - Fully Responsive
    - Styling with SCSS
    - Offline support
    - Web App Manifest
- url: https://anubhavsrivastava.github.io/gatsby-starter-prologue
  repo: https://github.com/anubhavsrivastava/gatsby-starter-prologue
  description: Single page starter based on the Prologue site template by HTML5 up, for portfolio pages
  tags:
    - HTML5UP
    - Onepage
    - Styling:SCSS
    - Portfolio
    - PWA
  features:
    - Designed by HTML5 UP
    - Fully Responsive
    - Styling with SCSS
    - Offline support
    - Web App Manifest
- url: https://gatsby-london.netlify.com
  repo: https://github.com/ImedAdel/gatsby-london
  description: A custom, image-centric theme for Gatsby.
  tags:
    - Portfolio
    - Blog
    - Styling:PostCSS
  features:
    - Post thumbnails in the homepage
    - Built with PostCSS
    - Made for image-centeric portfolios
    - Based on London for Ghost
- url: https://anubhavsrivastava.github.io/gatsby-starter-overflow
  repo: https://github.com/anubhavsrivastava/gatsby-starter-overflow
  description: Single page starter based on the Overflow site template by HTML5 up, with landing and Elements(Component) page
  tags:
    - HTML5UP
    - Onepage
    - Styling:SCSS
    - Portfolio
    - PWA
  features:
    - Designed by HTML5 UP
    - Fully Responsive
    - Image Gallery
    - Styling with SCSS
    - Offline support
    - Web App Manifest
- url: https://cosmicjs.com/apps/gatsby-agency-portfolio/demo
  repo: https://github.com/cosmicjs/gatsby-agency-portfolio
  description: Static Webpage for displaying your agencies skills and past work.  Implements 4 sections for displaying information about your company, A home page, information about services, projects, and the people in your organization.
  tags:
    - Blog
    - Portfolio
    - Cosmic JS
  features:
    - Landing Page
    - Home
    - Services
    - Projects
    - People
- url: https://cosmicjs.com/apps/gatsby-localization-app-starter/demo
  repo: https://github.com/cosmicjs/gatsby-localization-app-starter
  description: A localized Gatsby starter application powered by Cosmic JS.
  tags:
    - Cosmic JS
    - i18n
  features:
    - Gatsby localization starter app
- url: https://cosmicjs.com/apps/gatsby-docs/demo
  repo: https://github.com/cosmicjs/gatsby-docs-app
  description: Be able to view and create documentation using Gatsby and Cosmic JS. Leveraging the speed and high powered APIs of the Gatsby framework and the simplicity and scalability of Cosmic JS.
  tags:
    - Cosmic JS
    - Documentation
  features:
    - manage docs in static web file format for zippy delivery
- url: https://cosmicjs.com/apps/gatsby-ecommerce-website/demo
  repo: https://github.com/a9kitkumar/Gatsby-Ecommerce
  description: A localized Gatsby starter application powered by Cosmic JS.
  tags:
    - Cosmic JS
    - eCommerce
  features:
    - Stores products, orders using Cosmic JS as a database and a server
- url: https://harshil1712.github.io/gatsby-starter-googlesheets/
  repo: https://github.com/harshil1712/gatsby-starter-googlesheets
  description: A starter using Google Sheets as data source
  tags:
    - Google Sheets
    - SEO
    - Blog
  features:
    - Uses Google Sheets for data
    - Easily configurable
<<<<<<< HEAD
- url: https://the-plain-gatsby.netlify.com/
  repo: https://github.com/wangonya/the-plain-gatsby
  description: A simple minimalist starter for your personal blog.
  tags:
    - Blog
    - Markdown
  features:
    - Minimalist design
    - Next and previous blog post navigation
    - About page
    - Markdown support
=======
- url: https://gatsby-starter-blockstack.openintents.org
  repo: https://github.com/friedger/gatsby-starter-blockstack
  description: A starter using Blockstack on client side
  tags:
    - Blockstack
    - Authentication
  features:
    - Uses Blockstack
    - Client side app
- url: https://anubhavsrivastava.github.io/gatsby-starter-multiverse
  repo: https://github.com/anubhavsrivastava/gatsby-starter-multiverse
  description: Single page starter based on the Multiverse site template by HTML5 up, with landing and Elements(Component) page
  tags:
    - HTML5UP
    - Onepage
    - Styling:SCSS
    - Portfolio
    - PWA
  features:
    - Designed by HTML5 UP
    - Fully Responsive
    - Image Gallery
    - Styling with SCSS
    - Offline support
    - Web App Manifest
>>>>>>> 24acf5d3
<|MERGE_RESOLUTION|>--- conflicted
+++ resolved
@@ -2666,7 +2666,6 @@
   features:
     - Uses Google Sheets for data
     - Easily configurable
-<<<<<<< HEAD
 - url: https://the-plain-gatsby.netlify.com/
   repo: https://github.com/wangonya/the-plain-gatsby
   description: A simple minimalist starter for your personal blog.
@@ -2678,7 +2677,6 @@
     - Next and previous blog post navigation
     - About page
     - Markdown support
-=======
 - url: https://gatsby-starter-blockstack.openintents.org
   repo: https://github.com/friedger/gatsby-starter-blockstack
   description: A starter using Blockstack on client side
@@ -2703,5 +2701,4 @@
     - Image Gallery
     - Styling with SCSS
     - Offline support
-    - Web App Manifest
->>>>>>> 24acf5d3
+    - Web App Manifest