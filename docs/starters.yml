- url: https://graphcms.github.io/gatsby-graphcms-tailwindcss-example/
  repo: https://github.com/GraphCMS/gatsby-graphcms-tailwindcss-example
  description: The default Gatsby starter blog with the addition of the gatsby-source-graphql and tailwind dependencies.
  tags:
    - Styling:Tailwind
    - GraphCMS
  features:
    - Tailwind style library
    - GraphQL source plugin
    - Very simple boilerplate
- url: https://wonism.github.io/
  repo: https://github.com/wonism/gatsby-advanced-blog
  description: n/a
  tags:
    - Portfolio
    - Redux
  features:
    - Blog post listing with previews (image + summary) for each blog post
    - Categories and tags for blog posts with pagination
    - Search post with keyword
    - Put react application / tweet into post
    - Copy some codes in post with clicking button
    - Portfolio
    - Resume
    - Redux for managing statement (with redux-saga / reselect)
- url: https://vagr9k.github.io/gatsby-advanced-starter/
  repo: https://github.com/Vagr9K/gatsby-advanced-starter
  description: Great for learning about advanced features and their implementations
  tags:
    - Styling:None
  features:
    - Does not contain any UI frameworks
    - Provides only a skeleton
    - Tags
    - Categories
    - Google Analytics
    - Disqus
    - Offline support
    - Web App Manifest
    - SEO
- url: https://gatsby-tailwind-emotion-starter.netlify.com/
  repo: https://github.com/muhajirdev/gatsby-tailwind-emotion-starter
  description: A Gatsby Starter with Tailwind CSS + Emotion JS
  tags:
    - Styling:Tailwind
  features:
    - Eslint Airbnb without semicolon and without .jsx extension
    - Offline support
    - Web App Manifest
- url: https://gatsby-starter-redux-firebase.netlify.com/
  repo: https://github.com/muhajirdev/gatsby-starter-redux-firebase
  description: A Gatsby + Redux + Firebase Starter. With Authentication
  tags:
    - Styling:None
    - Firebase
    - Client-side App
  features:
    - Eslint Airbnb without semicolon and without .jsx extension
    - Firebase
    - Web App Manifest
- url: https://dschau.github.io/gatsby-blog-starter-kit/
  repo: https://github.com/dschau/gatsby-blog-starter-kit
  description: n/a
  tags:
    - Blog
  features:
    - Blog post listing with previews for each blog post
    - Navigation between posts with a previous/next post button
    - Tags and tag navigation
- url: https://contentful-userland.github.io/gatsby-contentful-starter/
  repo: https://github.com/contentful-userland/gatsby-contentful-starter
  description: n/a
  tags:
    - Blog
    - Contentful
    - Headless CMS
  features:
    - Based on the Gatsby Starter Blog
    - Includes Contentful Delivery API for production build
    - Includes Contentful Preview API for development
- url: https://react-firebase-authentication.wieruch.com/
  repo: https://github.com/the-road-to-react-with-firebase/react-gatsby-firebase-authentication
  description: n/a
  tags:
    - Firebase
  features:
    - Sign In, Sign Up, Sign Out
    - Password Forget
    - Password Change
    - Protected Routes with Authorization
    - Realtime Database with Users
- url: http://dmwl.net/gatsby-hampton-theme
  repo: https://github.com/davad/gatsby-hampton-theme
  description: n/a
  tags:
    - Styling:CSS-in-JS
  features:
    - Eslint in dev mode with the airbnb config and prettier formatting rules
    - Emotion for CSS-in-JS
    - A basic blog, with posts under src/pages/blog
    - A few basic components (Navigation, Layout, Link wrapper around gatsby-link))
    - Based on gatsby-starter-gatsbytheme
- url: https://vagr9k.github.io/gatsby-material-starter/
  repo: https://github.com/Vagr9K/gatsby-material-starter
  description: n/a
  tags:
    - Styling:Material
  features:
    - React-MD for Material design
    - Sass/SCSS
    - Tags
    - Categories
    - Google Analytics
    - Disqus
    - Offline support
    - Web App Manifest
    - SEO
- url: https://xiaoxinghu.github.io/gatsby-orga/
  repo: https://github.com/xiaoxinghu/gatsby-orga
  description: n/a
  tags:
    - Orga
  features:
    - Parses org-mode files with Orga.
- url: http://2column-portfolio.surge.sh/
  repo: https://github.com/praagyajoshi/gatsby-starter-2column-portfolio
  description: n/a
  tags:
    - Portfolio
    - Styling:SCSS
  features:
    - Designed as a minimalistic portfolio website
    - Grid system using flexboxgrid
    - Styled using SCSS
    - Font icons using font-awesome
    - Google Analytics integration
    - Open Sans font using Google Fonts
    - Prerendered Open Graph tags for rich sharing
- url: https://prototypeinteractive.github.io/gatsby-react-boilerplate/
  repo: https://github.com/PrototypeInteractive/gatsby-react-boilerplate
  description: n/a
  tags:
    - Styling:Bootstrap
  features:
    - Basic configuration and folder structure
    - Uses PostCSS and Sass (with autoprefixer and pixrem)
    - Uses Bootstrap 4 grid
    - Leaves the styling to you
    - Uses data from local json files
    - Contains Node.js server code for easy, secure, and fast hosting
- url: http://capricious-spring.surge.sh/
  repo: https://github.com/noahg/gatsby-starter-blog-no-styles
  description: n/a
  tags:
    - Blog
    - Styling:None
  features:
    - Same as official gatsby-starter-blog but with all styling removed
- url: https://gatsby-starter-blog-demo.netlify.com/
  repo: https://github.com/gatsbyjs/gatsby-starter-blog
  description: official blog
  tags:
    - Official
    - Blog
  features:
    - Basic setup for a full-featured blog
    - Support for an RSS feed
    - Google Analytics support
    - Automatic optimization of images in Markdown posts
    - Support for code syntax highlighting
    - Includes plugins for easy, beautiful typography
    - Includes React Helmet to allow editing site meta tags
    - Includes plugins for offline support out of the box
- url: https://gatsby-starter-bloomer.netlify.com/
  repo: https://github.com/Cethy/gatsby-starter-bloomer
  description: n/a
  tags:
    - Styling:Bulma
  features:
    - Based on gatsby-starter-default
    - Bulma CSS Framework with its Bloomer react components
    - Font-Awesome icons
    - Includes a simple fullscreen hero w/ footer example
- url: https://gatsby-starter-bootstrap-netlify.netlify.com/
  repo: https://github.com/konsumer/gatsby-starter-bootstrap-netlify
  description: n/a
  tags:
    - Styling:Bootstrap
    - Netlify CMS
  features:
    - Very similar to gatsby-starter-netlify-cms, slightly more configurable (eg set site-title in gatsby-config) with Bootstrap/Bootswatch instead of bulma
- url: https://gatstrap.netlify.com/
  repo: https://github.com/jaxx2104/gatsby-starter-bootstrap
  description: n/a
  tags:
    - Styling:Bootstrap
  features:
    - Bootstrap CSS framework
    - Single column layout
    - Basic components like SiteNavi, SitePost, SitePage
- url: http://gatsby-bulma-storybook.surge.sh/
  repo: https://github.com/gvaldambrini/gatsby-starter-bulma-storybook
  description: n/a
  tags:
    - Styling:Bulma
    - Storybook
    - Testing
  features:
    - Storybook for developing components in isolation
    - Bulma and Sass support for styling
    - CSS modules
    - Prettier & eslint to format & check the code
    - Jest
- url: https://gatsby-starter-business.netlify.com/
  repo: https://github.com/v4iv/gatsby-starter-business
  description: n/a
  tags:
    - Styling:Bulma
    - PWA
    - Netlify CMS
    - Disqus
    - Search
    - Pagination
  features:
    - Complete Business Website Suite - Home Page, About Page, Pricing Page, Contact Page and Blog
    - Netlify CMS for Content Management
    - SEO Friendly (Sitemap, Schemas, Meta Tags, GTM etc)
    - Bulma and Sass Support for styling
    - Progressive Web App & Offline Support
    - Tags and RSS Feed for Blog
    - Disqus and Share Support
    - Elastic-Lunr Search
    - Pagination
    - Easy Configuration using `config.js` file
- url: https://haysclark.github.io/gatsby-starter-casper/
  repo: https://github.com/haysclark/gatsby-starter-casper
  description: n/a
  tags:
    - PWA
  features:
    - Page pagination
    - CSS
    - Tags
    - Google Analytics
    - Offline support
    - Web App Manifest
    - SEO
- url: http://gatsby-starter-ceevee.surge.sh/
  repo: https://github.com/amandeepmittal/gatsby-starter-ceevee
  description: n/a
  tags:
    - Portfolio
  features:
    - Based on the Ceevee site template, design by Styleshout
    - Single Page Resume/Portfolio site
    - Target audience Developers, Designers, etc.
    - Used CSS Modules, easy to manipulate
    - FontAwsome Library for icons
    - Responsive Design, optimized for Mobile devices
- url: https://gatsby-starter-contentful-i18n.netlify.com/
  repo: https://github.com/mccrodp/gatsby-starter-contentful-i18n
  description: i18n support and language switcher for Contentful starter repo
  tags:
    - i18n
    - Contentful
    - Headless CMS
  features:
    - Localization (Multilanguage)
    - Dynamic content from Contentful CMS
    - Integrates i18n plugin starter and using-contentful repos
- url: http://cranky-edison-12166d.netlify.com/
  repo: https://github.com/datocms/gatsby-portfolio
  description: n/a
  tags:
    - DatoCMS
    - Headless CMS
  features:
    - Simple portfolio to quick start a site with DatoCMS
    - Contents and media from DatoCMS
    - Custom Sass style
    - SEO
- url: https://gatsby-deck.netlify.com/
  repo: https://github.com/fabe/gatsby-starter-deck
  description: n/a
  tags:
    - Presentation
  features:
    - Create presentations/slides using Gatsby.
    - Offline support.
    - Page transitions.
- url: https://gatsby-starter-default-i18n.netlify.com/
  repo: https://github.com/angeloocana/gatsby-starter-default-i18n
  description: n/a
  tags:
    - i18n
  features:
    - localization (Multilanguage)
- url: https://gatsby-starter-default-demo.netlify.com/
  repo: https://github.com/gatsbyjs/gatsby-starter-default
  description: official default
  tags:
    - Official
  features:
    - Comes with React Helmet for adding site meta tags
    - Includes plugins for offline support out of the box
- url: http://gatsby-dimension.surge.sh/
  repo: https://github.com/codebushi/gatsby-starter-dimension
  description: Single page starter based on the Dimension site template
  tags:
    - Portfolio
    - HTML5UP
    - Styling:SCSS
  features:
    - Designed by HTML5 UP
    - Simple one page site that’s perfect for personal portfolios
    - Fully Responsive
    - Styling with SCSS
- url: https://gatsby-docs-starter.netlify.com/
  repo: https://github.com/ericwindmill/gatsby-starter-docs
  description: n/a
  tags:
    - Documentation
    - Styling:CSS-in-JS
  features:
    - All the features from gatsby-advanced-starter, plus
    - Designed for Documentation / Tutorial Websites
    - ‘Table of Contents’ Component, Auto generates ToC from posts - just follow the file frontmatter conventions from markdown files in ‘lessons’.
    - Styled Components w/ ThemeProvider
    - Basic UI
    - A few extra components
    - Custom prismjs theme
    - React Icons
- url: https://parmsang.github.io/gatsby-starter-ecommerce/
  repo: https://github.com/parmsang/gatsby-starter-ecommerce
  description: Easy to use starter for an e-commerce store
  tags:
    - Styling:Semantic
    - Stripe
    - Moltin
    - eCommerce
    - PWA
    - Authentication
  features:
    - Uses the Moltin eCommerce Api
    - Stripe checkout
    - Semantic-UI
    - Styled components
    - Google Analytics - (you enter the tracking-id)
    - React-headroom
    - Eslint & Prettier. Uses Airbnb JavaScript Style Guide
    - Authentication via Moltin (Login and Register)
- url: http://gatsby-forty.surge.sh/
  repo: https://github.com/codebushi/gatsby-starter-forty
  description: Multi-page starter based on the Forty site template
  tags:
    - Styling:SCSS
    - HTML5UP
  features:
    - Designed by HTML5 UP
    - Colorful homepage, and also includes a Landing Page and Generic Page components.
    - Many elements are available, including buttons, forms, tables, and pagination.
    - Custom grid made with CSS Grid
    - Styling with SCSS
- url: https://themes.gatsbythemes.com/gatsby-starter/
  repo: https://github.com/saschajullmann/gatsby-starter-gatsbythemes
  description: n/a
  tags:
    - Styling:CSS-in-JS
    - Blog
    - Testing
    - Linting
  features:
    - CSS-in-JS via Emotion.
    - Jest and Enzyme for testing.
    - Eslint in dev mode with the airbnb config and prettier formatting rules.
    - React 16.
    - A basic blog, with posts under src/pages/blog. There’s also a script which creates a new Blog entry (post.sh).
    - Data per JSON files.
    - A few basic components (Navigation, Footer, Layout).
    - Layout components make use of Styled-System.
    - Google Analytics (you just have to enter your tracking-id).
    - Gatsby-Plugin-Offline which includes Service Workers.
    - Prettier for a uniform codebase.
    - Normalize css (7.0).
    - Feather icons.
    - Font styles taken from Tachyons.
- url: https://gcn.netlify.com/
  repo: https://github.com/ryanwiemer/gatsby-starter-gcn
  description: A starter template to build amazing static websites with Gatsby, Contentful and Netlify
  tags:
    - Contentful
    - Headless CMS
    - Blog
    - Netlify Form
    - Styling:CSS-in-JS
  features:
    - Contentful integration with ready to go placeholder content
    - Netlify integration including a pre-built contact form
    - Minimal responsive design - made to customize or tear apart
    - Pagination logic
    - Styled components
    - SEO Friendly Component
    - JSON-LD Schema
    - OpenGraph sharing support
    - Sitemap Generation
    - Google Analytics
    - Progressive Web app
    - Offline Support
    - RSS Feed
    - Gatsby Standard module for linting JavaScript with StandardJS
    - Stylelint support for Styled Components to lint the CSS in JS
- url: https://alampros.github.io/gatsby-starter-grommet/
  repo: https://github.com/alampros/gatsby-starter-grommet
  description: n/a
  tags:
    - Styling:Grommet
  features:
    - Barebones configuration for using the Grommet design system
    - Uses Sass (with CSS modules support)
- url: https://gatsby-starter-hello-world-demo.netlify.com/
  repo: https://github.com/gatsbyjs/gatsby-starter-hello-world
  description: official hello world
  tags:
    - Official
  features:
    - A no-frills Gatsby install
    - No plugins, no boilerplate
    - Great for advanced users
- url: https://gatsby-starter-hero-blog.greglobinski.com/
  repo: https://github.com/greglobinski/gatsby-starter-hero-blog
  description: no description yet
  tags:
    - Styling:PostCSS
    - SEO
    - Markdown
  features:
    - Easy editable content in Markdown files (posts, pages and parts)
    - CSS with `styled-jsx` and `PostCSS`
    - SEO (sitemap generation, robot.txt, meta and OpenGraph Tags)
    - Social sharing (Twitter, Facebook, Google, LinkedIn)
    - Comments (Facebook)
    - Images lazy loading and `webp` support (gatsby-image)
    - Post categories (category based post list)
    - Full text searching (Algolia)
    - Contact form (Netlify form handling)
    - Form elements and validation with `ant-design`
    - RSS feed
    - 100% PWA (manifest.webmanifest, offline support, favicons)
    - Google Analytics
    - App favicons generator (node script)
    - Easy customizable base styles via `theme` object generated from `yaml` file (fonts, colors, sizes)
    - React v.16.3 (gatsby-plugin-react-next)
    - Components lazy loading (social sharing)
    - ESLint (google config)
    - Prettier code styling
    - Webpack `BundleAnalyzerPlugin`
- url: https://gatsby-starter-i18n-lingui.netlify.com/
  repo: https://github.com/dcroitoru/gatsby-starter-i18n-lingui
  description: n/a
  tags:
    - i18n
  features:
    - Localization (Multilanguage) provided by js-lingui
    - Message extraction
    - Avoids code duplication - generates pages for each locale
    - Possibility of translated paths
- url: https://lumen.netlify.com/
  repo: https://github.com/alxshelepenok/gatsby-starter-lumen
  description: A minimal, lightweight and mobile-first starter for creating blogs uses Gatsby.
  tags:
    - Blog
    - Netlify CMS
    - Pagination
    - Disqus
    - RSS
    - Linting
    - Testing
    - Styling:PostCSS
    - Styling:SCSS
  features:
    - Lost Grid
    - Jest testing
    - Beautiful typography inspired by matejlatin/Gutenberg
    - Mobile-First approach in development
    - Stylesheet built using SASS and BEM-Style naming
    - Syntax highlighting in code blocks
    - Sidebar menu built using a configuration block
    - Archive organized by tags and categories
    - Pagination support
    - Offline support
    - Google Analytics support
    - Disqus Comments support
- url: https://minimal-blog.lekoarts.de
  repo: https://github.com/LekoArts/gatsby-starter-minimal-blog
  description: This starter is part of a german tutorial series on Gatsby. The starter will change over time to use more advanced stuff (feel free to express your ideas in the repository). Its first priority is a minimalistic style coupled with a lot of features for the content.
  tags:
    - Blog
    - MDX
    - Styling:CSS-in-JS
    - Netlify Form
    - Linting
    - PWA
  features:
    - Minimal and clean white layout
    - Write your blog posts in MDX
    - Offline Support, WebApp Manifest, SEO
    - Code highlighting (with prism-react-renderer) and live preview (with react-live)
- url: https://gatsby-starter-modern-demo.netlify.com/
  repo: https://github.com/kripod/gatsby-starter-modern
  description: no description yet
  tags:
    - Linting
  features:
    - A set of strict linting rules (based on the Airbnb JavaScript Style Guide)
    - Encourage automatic code formatting
    - Prefer using Yarn for package management
    - Use EditorConfig to maintain consistent coding styles between different editors and IDEs
    - Integration with Visual Studio Code
    - Based on gatsby-starter-default
- url: https://gatsby-netlify-cms.netlify.com/
  repo: https://github.com/netlify-templates/gatsby-starter-netlify-cms
  description: n/a
  tags:
    - Blog
    - Styling:Bulma
    - Netlify CMS
  features:
    - A simple blog built with Netlify CMS
    - Basic directory organization
    - Uses Bulma for styling
    - Visit the repo to learn how to set up authentication, and begin modeling your content.
- url: https://gatsby-starter-personal-blog.greglobinski.com/
  repo: https://github.com/greglobinski/gatsby-starter-personal-blog
  description: n/a
  tags:
    - Blog
    - Markdown
    - Algolia
    - Netlify Form
    - Styling:Material
  features:
    - Ready to use, but easily customizable a fully equipped theme starter
    - Easy editable content in Markdown files (posts, pages and parts)
    - ‘Like an app’ layout transitions
    - Easily restyled through theme object
    - Styling with JSS
    - Page transitions
    - Comments (Facebook)
    - Post categories
    - Post list filtering
    - Full text searching (Algolia)
    - Contact form (Netlify form handling)
    - Material UI (@next)
    - RSS feed
    - Full screen mode
    - User adjustable articles’ body copy font size
    - Social sharing (Twitter, Facebook, Google, LinkedIn)
    - PWA (manifes.json, offline support, favicons)
    - Google Analytics
    - Favicons generator (node script)
    - Components leazy loading with AsyncComponent (social sharing, info box)
    - ESLint (google config)
    - Prettier code styling
    - Custom webpack CommonsChunkPlugin settings
    - Webpack BundleAnalyzerPlugin
- url: http://gatsby-photon.surge.sh/
  repo: https://github.com/codebushi/gatsby-starter-photon
  description: Single page starter based on the Photon site template
  tags:
    - HTML5UP
    - Styling:SCSS
  features:
    - Designed by HTML5 UP
    - Single Page, Responsive Site
    - Custom grid made with CSS Grid
    - Styling with SCSS
- url: https://portfolio-bella.netlify.com/
  repo: https://github.com/LekoArts/gatsby-starter-portfolio-bella
  description: A portfolio starter for Gatsby. The target audience are designers and photographers. The light themed website shows your work with large images & big typography. The Onepage is powered by the Headless CMS Prismic.io. and has programmatically created pages for your projects. General settings and colors can be changed in a config & theme file.
  tags:
    - Portfolio
    - Prismic
    - Headless CMS
    - Styling:CSS-in-JS
    - Onepage
    - PWA
    - Linting
  features:
    - Big typography & images
    - White theme
    - Prismic.io as CMS
    - Emotion for styling + Emotion-Grid
    - One-page layout with sub-pages for case studies
    - Easily configurable
    - And other good stuff (SEO, Offline Support, WebApp Manifest Support)
- url: https://cara.lekoarts.de
  repo: https://github.com/LekoArts/gatsby-starter-portfolio-cara
  description: A portfolio starter for Gatsby. The target audience are designers and photographers. The playful & colorful Onepage has beautiful parallax effects (made possible by React Spring) and has a Hero, Projects, About and Contact section. The styling is defined by TailwindCSS which enables easy edits and a consistent look. General settings and colors can be changed in a config & theme file.
  tags:
    - Portfolio
    - Onepage
    - Styling:CSS-in-JS
    - Styling:Tailwind
    - PWA
    - Linting
  features:
    - React Spring
    - TailwindCSS & Styled Components
    - Uses tailwind.macro (Babel macro) for easy TailwindCSS styling
    - Playful & Colorful One-Page website with Parallax effect
    - Easily configurable
    - And other good stuff (SEO, Responsive images, Offline Support, WebApp Manifest Support)
- url: https://emilia.lekoarts.de
  repo: https://github.com/LekoArts/gatsby-starter-portfolio-emilia
  description: A portfolio starter for Gatsby. The target audience are designers and photographers. The dark themed website shows your work with large images in a grid-layout (powered by CSS Grid). The transition effects on the header add a playful touch to the overall minimal design. The website has programmatically created pages for your projects (with automatic image import). General settings and colors can be changed in a config & theme file.
  tags:
    - Portfolio
    - PWA
    - Transitions
    - MDX
    - Styling:CSS-in-JS
    - Linting
    - Testing
  features:
    - Focus on big images (with gatsby-image)
    - Dark Theme with HeroPatterns Header
    - CSS Grid and styled-components
    - Page transitions
    - Cypress for End-to-End testing
    - react-spring animations
    - One-Page layout with sub-pages for projects
    - Create your projects in MDX (automatic import of images)
    - And other good stuff (SEO, Offline Support, WebApp Manifest Support)
- url: https://emma.lekoarts.de
  repo: https://github.com/LekoArts/gatsby-starter-portfolio-emma
  description: A portfolio starter for Gatsby. The target audience are designers and photographers. The light themed website shows your work with large images in a full-width grid-layout. Choose color overlays for card items and your projects. The website has three pages (Index, About, Contact) and programmatically created pages for your projects. General settings and colors can be changed in a config & theme file.
  tags:
    - Portfolio
    - MDX
    - Transitions
    - Styling:CSS-in-JS
    - PWA
    - Linting
    - Testing
  features:
    - Full-width photo grid-layout (with gatsby-image)
    - Minimalistic light theme with large images
    - Create your projects in MDX
    - Styling with styled-components
    - react-spring animations
    - Easily configurable
    - And other good stuff (SEO, Offline Support, WebApp Manifest Support)
- url: https://gatsby-starter-procyon.netlify.com/
  repo: https://github.com/danielmahon/gatsby-starter-procyon
  description: n/a
  tags:
    - PWA
    - GraphCMS
    - Headless CMS
    - Apollo Client
    - Styling:Material
    - Netlify Identity
  features:
    - Gatsby + ReactJS (server side rendering)
    - GraphCMS Headless CMS
    - DraftJS (in-place) Medium-like Editing
    - Apollo GraphQL (client-side)
    - Local caching between builds
    - Material-UI (layout, typography, components, etc)
    - Styled-Components™-like API via Material-UI
    - Netlify Deployment Friendly
    - Netlify Identity Authentication (enables editing)
    - Automatic versioning, deployment and CHANGELOG
    - Automatic rebuilds with GraphCMS and Netlify web hooks
    - PWA (Progressive Web App)
    - Google Fonts
- url: http://gatsby-starter-product-guy.surge.sh/
  repo: https://github.com/amandeepmittal/gatsby-starter-product-guy
  description: n/a
  tags:
    - Portfolio
  features:
    - Single Page
    - A portfolio Developers and Product launchers alike
    - Using Typography.js easy to switch fonts
    - All your Project/Portfolio Data in Markdown, server by GraphQL
    - Responsive Design, optimized for Mobile devices
- url: https://caki0915.github.io/gatsby-starter-redux/
  repo: https://github.com/caki0915/gatsby-starter-redux
  description: n/a
  tags:
    - Styling:CSS-in-JS
    - Redux
  features:
    - Redux and Redux-devtools.
    - Emotion with a basic theme and SSR
    - Typography.js
    - Eslint rules based on Prettier and Airbnb
- url: http://gatsby-stellar.surge.sh/
  repo: https://github.com/codebushi/gatsby-starter-stellar
  description: Single page starter based on the Stellar site template
  tags:
    - HTML5UP
    - Styling:SCSS
  features:
    - Designed by HTML5 UP
    - Scroll friendly, responsive site. Can be used as a single or multi-page site.
    - Sticky Navigation when scrolling.
    - Scroll spy and smooth scrolling to different sections of the page.
    - Styling with SCSS
- url: http://gatsby-strata.surge.sh/
  repo: https://github.com/codebushi/gatsby-starter-strata
  description: Single page starter based on the Strata site template
  tags:
    - Portfolio
    - HTML5UP
    - Styling:SCSS
  features:
    - Designed by HTML5 UP
    - Super Simple, single page portfolio site
    - Lightbox style React photo gallery
    - Fully Responsive
    - Styling with SCSS
- url: https://gatsby-starter-strict.netlify.com/
  repo: https://github.com/kripod/gatsby-starter-strict
  description: n/a
  tags:
    - Linting
  features:
    - A set of strict linting rules (based on the Airbnb JavaScript Style Guide)
    - lint script
    - Encourage automatic code formatting
    - format script
    - Prefer using Yarn for package management
    - Use EditorConfig to maintain consistent coding styles between different editors and IDEs
    - Integration with Visual Studio Code
    - Pre-configured auto-formatting on file save
    - Based on gatsby-starter-default
- url: https://gatsby-tachyons.netlify.com/
  repo: https://github.com/pixelsign/gatsby-starter-tachyons
  description: no description yet
  tags:
    - Styling:Tachyons
  features:
    - Based on gatsby-starter-default
    - Using Tachyons for CSS.
- url: https://quizzical-mcclintock-0226ac.netlify.com/
  repo: https://github.com/taylorbryant/gatsby-starter-tailwind
  description: A Gatsby v2 starter styled using Tailwind, a utility-first CSS framework. Uses Purgecss to remove unused CSS.
  tags:
    - Styling:Tailwind
  features:
    - Based on gatsby-starter-default
    - Tailwind CSS Framework
    - Removes unused CSS with Purgecss
    - Includes responsive navigation and form examples
- url: http://portfolio-v3.surge.sh/
  repo: https://github.com/amandeepmittal/gatsby-portfolio-v3
  description: n/a
  tags:
    - Portfolio
  features:
    - Single Page, Timeline View
    - A portfolio Developers and Product launchers
    - Bring in Data, plug-n-play
    - Responsive Design, optimized for Mobile devices
    - Seo Friendly
    - Uses Flexbox
- url: https://gatsby-starter-typescript-plus.netlify.com/
  repo: https://github.com/resir014/gatsby-starter-typescript-plus
  description: This is a starter kit for Gatsby.js websites written in TypeScript. It includes the bare essentials for you to get started (styling, Markdown parsing, minimal toolset).
  tags:
    - Styling:CSS-in-JS
    - TypeScript
    - Markdown
  features:
    - TypeScript
    - TSLint (with custom TSLint rules)
    - Markdown rendering with Remark
    - Basic component structure
    - Styling with emotion
- url: https://haysclark.github.io/gatsby-starter-typescript/
  repo: https://github.com/haysclark/gatsby-starter-typescript
  description: n/a
  tags:
    - TypeScript
  features:
    - TypeScript
- url: https://fabien0102-gatsby-starter.netlify.com/
  repo: https://github.com/fabien0102/gatsby-starter
  description: n/a
  tags:
    - TypeScript
    - Styling:Semantic
    - Testing
  features:
    - Semantic-ui for styling
    - TypeScript
    - Offline support
    - Web App Manifest
    - Jest/Enzyme testing
    - Storybook
    - Markdown linting
- url: https://gatsby-starter-wordpress.netlify.com/
  repo: https://github.com/GatsbyCentral/gatsby-starter-wordpress
  description: Gatsby starter using WordPress as the content source.
  tags:
    - Styling:CSS-in-JS
    - Wordpress
  features:
    - All the features from gatsby-advanced-starter, plus
    - Leverages the WordPress plugin for Gatsby for data
    - Configured to work with WordPress Advanced Custom Fields
    - Auto generated Navigation for your Wordpress Pages
    - Minimal UI and Styling — made to customize.
    - Styled Components
- url: https://www.concisejavascript.org/
  repo: https://github.com/rwieruch/open-crowd-fund
  description: n/a
  tags:
    - Stripe
    - Firebase
  features:
    - Open source crowdfunding for your own ideas
    - Alternative for Kickstarter, GoFundMe, etc.
    - Secured Credit Card payments with Stripe
    - Storing of funding information in Firebase
- url: https://www.verious.io/
  repo: https://github.com/cpinnix/verious-boilerplate
  description: n/a
  tags:
    - Styling:Other
  features:
    - Components only. Bring your own data, plugins, etc.
    - Bootstrap inspired grid system with Container, Row, Column components.
    - Simple Navigation and Dropdown components.
    - Baseline grid built in with modular scale across viewports.
    - Abstract measurements utilize REM for spacing.
    - One font to rule them all, Helvetica.
- url: https://gatsby-starter-blog-grommet.netlify.com/
  repo: https://github.com/Ganevru/gatsby-starter-blog-grommet
  description: GatsbyJS v2 starter for creating a blog. Based on Grommet v2 UI.
  tags:
    - Blog
    - Markdown
    - Styling:Grommet
    - TypeScript
    - Linting
    - Redux
  features:
    - Grommet v2 UI
    - Easily configurable - see site-config.js in the root
    - Switch between grommet themes
    - Change between light and dark themes (with Redux)
    - Blog posts previews in card style
    - Responsive Design, optimized for Mobile devices
    - styled-components
    - TypeScript and ESLint (typescript-eslint)
    - lint-staged and husky - for linting before commit
- url: https://happy-pare-dff451.netlify.com/
  repo: https://github.com/fhavrlent/gatsby-contentful-typescript-starter
  description: Contentful and TypeScript starter based on default starter.
  tags:
    - Contentful
    - Headless CMS
    - TypeScript
    - Styling:CSS-in-JS
  features:
    - Based on default starter
    - TypeScript
    - CSS in JS (Emotion)
    - Contentful
- url: https://xylo-gatsby-bulma-starter.netlify.com/
  repo: https://github.com/xydac/xylo-gatsby-bulma-starter
  description: Gatsby v2 Starter with Bulma based on default starter.
  tags:
    - Styling:SCSS
    - Styling:Bulma
  features:
    - Based on default starter
    - Bulma Css
    - Sass based Styling
- url: https://maxpou.github.io/gatsby-starter-morning-dew/
  repo: https://github.com/maxpou/gatsby-starter-morning-dew
  description: Gatsby v2 blog starter
  tags:
    - Blog
    - Markdown
    - PWA
    - Disqus
    - SEO
    - Styling:CSS-in-JS
  features:
    - Blog post listing with previews (image + summary) for each blog post
    - Fully configurable
    - Multilang support (blog post only)
    - Syntax highlighting
    - css-in-js (with styled-components)
    - Fully Responsive
    - Tags
    - Google Analytics
    - Disqus comments support
    - Offline support
    - Web App Manifest
    - ESLint
    - Prettier
    - Travis CI
- url: https://gatsby-starter-blog-jumpalottahigh.netlify.com/
  repo: https://github.com/jumpalottahigh/gatsby-starter-blog-jumpalottahigh
  description: Gatsby v2 blog starter with SEO, search, filter, reading progress, mobile menu fab
  tags:
    - Blog
    - Markdown
  features:
    - Blog post listing with previews (image + summary) for each blog post
    - Google structured data
    - Mobile-friendly menu toggled with a floating action button (FAB)
    - Article read progress
    - User feedback component
- url: https://i18n.smakosh.com/
  repo: https://github.com/smakosh/gatsby-starter-i18n
  description: Gatsby v2 Starter with i18n using react-intl and more cool features.
  tags:
    - Styling:CSS-in-JS
    - i18n
  features:
    - Based on default starter
    - i18n with rtl text
    - Stateless components using Recompose
    - Font changes depending on the chosen language
    - SEO (meta tags, openGraph, structured data, twitter and more...)
- url: https://gatsby-starter-mate.netlify.com
  repo: https://github.com/EmaSuriano/gatsby-starter-mate
  description: A portfolio starter for Gatsby integrated with Contentful CMS.
  tags:
    - Styling:CSS-in-JS
    - Contentful
    - Headless CMS
    - Portfolio
  features:
    - Gatsby v2
    - Rebass (Styled-components system)
    - React Reveal
    - Dynamic content from Contentful
    - Offline support
    - PWA ready
    - SEO
    - Responsive design
    - Icons from font-awesome
    - Netlify Deployment Friendly
    - Medium integration
    - Social sharing (Twitter, Facebook, Google, LinkedIn)
- url: https://gatsby-starter-typescript-sass.netlify.com
  repo: https://github.com/tdharmon/gatsby-starter-typescript-sass
  description: A basic starter with TypeScript and Sass built in
  tags:
    - TypeScript
    - Styling:SCSS
    - Linting
  features:
    - TypeScript and Sass support
    - TS linter with basic react rules
- url: https://gatsby-simple-contentful-starter.netlify.com/
  repo: https://github.com/cwlsn/gatsby-simple-contentful-starter
  description: A simple starter to display Contentful data in Gatsby, ready to deploy on Netlify. Comes with a detailed article detailing the process.
  tags:
    - Contentful
    - Headless CMS
    - Markdown
    - Styling:CSS-in-JS
  features:
    - Gatsby v2
    - Query Contentful data via Gatsby's GraphQL
    - Styled-Components for CSS-in-JS
    - Simple format, easy to create your own site quickly
    - React Helmet for Header Modification
    - Remark for loading Markdown into React
- url: https://gatsby-blog-cosmicjs.netlify.com/
  repo: https://github.com/cosmicjs/gatsby-blog-cosmicjs
  description: Blog that utilizes the power of the Cosmic JS headless CMS for easy content management
  tags:
    - Cosmic JS
    - Headless CMS
    - Blog
  features:
    - Uses the Cosmic JS Gatsby source plugin
- url: https://cosmicjs-gatsby-starter.netlify.com/
  repo: https://github.com/cosmicjs/gatsby-starter
  description: Simple Gatsby starter connected to the Cosmic JS headless CMS for easy content management
  tags:
    - Cosmic JS
    - Headless CMS
  features:
    - Uses the Cosmic JS Gatsby source plugin
- url: https://www.gatsby-typescript-template.com/
  repo: https://github.com/ikeryo1182/gatsby-typescript-template
  description: This is a standard starter with TypeScript, TSLint, Prettier, Lint-Staged(Husky) and Sass
  tags:
    - TypeScript
    - Linting
    - Styling:SCSS
  features:
    - Category and Tag for post
    - Type Safe by TypeScript
    - Format Safe by TSLint and Prettier with Lint-Staged(Husky)
- url: https://zandersparrow.github.io/gatsby-simple-redux/
  repo: https://github.com/zandersparrow/gatsby-simple-redux
  description: The default starter plus redux
  tags:
    - Redux
  features:
    - Minimal starter based on the official default
    - Includes redux and a simple counter example
- url: https://gatsby-casper.netlify.com/
  repo: https://github.com/scttcper/gatsby-casper
  description: This is a starter blog that looks like the Ghost.io default theme, casper.
  tags:
    - Blog
    - TypeScript
    - Styling:CSS-in-JS
  features:
    - Emotion CSS-in-JS
    - TypeScript
    - Author and tag pages
    - RSS
- url: https://gatsby-universal.netlify.com
  repo: https://github.com/fabe/gatsby-universal
  description: An opinionated Gatsby v2 starter for state-of-the-art marketing sites
  tags:
    - Transitions
    - PWA
    - Styling:CSS-in-JS
    - Linting
    - Markdown
    - SEO
  features:
    - Page Transitions
    - IntersectionObserver, component-based
    - React Context for global UI state
    - styled-components v4
    - Generated media queries for easy use
    - Optimized with Google Lighthouse (100/100)
    - Offline support
    - Manifest support
    - Sitemap support
    - All favicons generated
    - SEO (with Schema JSONLD) & Social Tags
    - Prettier
    - ESLint
- url: https://prismic.lekoarts.de/
  repo: https://github.com/LekoArts/gatsby-starter-prismic
  description: A typography-heavy & light-themed Gatsby Starter which uses the Headless CMS Prismic.
  tags:
    - Prismic
    - Headless CMS
    - Styling:CSS-in-JS
    - Linting
    - Blog
    - PWA
    - Testing
  features:
    - Prismic as Headless CMS
    - Uses multiple features of Prismic - Slices, Labels, Relationship fields, Custom Types
    - Emotion for Styling
    - Cypress for End-to-End testing
    - Prism.js highlighting
    - Responsive images with gatsby-image
    - Extensive SEO
    - ESLint & Prettier
- url: https://gatsby-starter-v2-casper.netlify.com/
  repo: https://github.com/GatsbyCentral/gatsby-v2-starter-casper
  description: A blog starter based on the Casper (v1.4) theme.
  tags:
    - Blog
    - PWA
  features:
    - Page pagination
    - CSS
    - Tags
    - Google Analytics
    - Offline support
    - Web App Manifest
    - SEO
- url: https://lumen-v2.netlify.com/
  repo: https://github.com/GatsbyCentral/gatsby-v2-starter-lumen
  description: A Gatsby v2 fork of the lumen starter.
  tags:
    - Blog
    - RSS
    - Disqus
  features:
    - Lost Grid.
    - Beautiful typography inspired by matejlatin/Gutenberg.
    - Mobile-First approach in development.
    - Stylesheet built using Sass and BEM-Style naming.
    - Syntax highlighting in code blocks.
    - Sidebar menu built using a configuration block.
    - Archive organized by tags and categories.
    - Automatic RSS generation.
    - Automatic Sitemap generation.
    - Offline support.
    - Google Analytics support.
    - Disqus Comments support.
- url: https://gatsby-starter-firebase.netlify.com/
  repo: https://github.com/muhajirdev/gatsby-starter-firebase
  description: A Gatsby + Firebase Starter. With Authentication
  tags:
    - Styling:None
    - Firebase
    - Client-side App
  features:
    - Eslint Airbnb without semicolon and without .jsx extension
    - Firebase
    - Web App Manifest
- url: http://gatsby-lightbox.416serg.me
  repo: https://github.com/416serg/gatsby-starter-lightbox
  description: Showcasing a custom lightbox implementation using `gatsby-image`
  tags:
    - Portfolio
    - SEO
    - Styling:CSS-in-JS
  features:
    - Features a custom, accessible lightbox with gatsby-image
    - Styled with styled-components using CSS Grid
    - React Helmet for SEO
- url: https://stoic-swirles-4bd808.netlify.com/
  repo: https://github.com/crstnio/gatsby-starter-antd
  description: Gatsby's default starter configured for use with the Antd component library, modular imports and less.
  tags:
    - Ant Design
    - Styling:Less
  features:
    - Fork of Gatsby's default starter
    - React Helmet, Manifest and offline support retained
    - Antd component library pre-installed
    - Uses gatsby-plugin-antd for modular imports
    - Customize the theme of Antd with `modifyVars`
- url: http://jackbravo.github.io/gatsby-starter-i18n-blog/
  repo: https://github.com/jackbravo/gatsby-starter-i18n-blog
  description: Same as official gatsby-starter-blog but with i18n support
  tags:
    - i18n
    - Blog
  features:
    - Translates site name and bio using .md files
    - No extra libraries needed
- url: https://calpa.me/
  repo: https://github.com/calpa/gatsby-starter-calpa-blog
  description: Blog Template X Contentful, Twitter and Facebook style
  tags:
    - Blog
    - Styling:SCSS
  features:
    - GatsbyJS v2, faster than faster
    - Not just Contentful content source, you can use any database
    - Custom style
    - Google Analytics
    - Gitalk
    - sitemap
    - React FontAwesome
    - SEO
    - Offline support
    - Web App Manifest
    - Styled using SCSS
    - Page pagination
    - Netlify optimization
- url: https://gatsby-starter-typescript-power-blog.majidhajian.com/
  repo: https://github.com/mhadaily/gatsby-starter-typescript-power-blog
  description: Minimal Personal Blog with Gatsby and TypeScript
  tags:
    - PWA
    - Blog
    - TypeScript
    - Markdown
  features:
    - Mobile-First approach in development
    - TSLint & Prettier
    - Offline support
    - Category and Tag for post
    - Type Safe by TypeScript
    - Format Safe by TSLint, StyleLint and Prettier with Lint-Staged(Husky)
    - Blog page
    - Syntax highlighting in code blocks
    - Pagination Ready
    - Ready to deploy to GitHub pages
    - Automatic RSS generation
    - Automatic Sitemap generation
- url: https://gatsby-starter-kentico-cloud.netlify.com/
  repo: https://github.com/Kentico/gatsby-starter-kentico-cloud
  description: Gatsby starter site with Kentico Cloud
  tags:
    - Kentico Cloud
    - Headless CMS
  features:
    - Gatsby v2 support
    - Content item <-> content type relationships
    - Language variants relationships
    - Linked items elements relationships
    - Content items in Rich text elements relationships
    - Reverse link relationships
- url: https://gatsby-starter-storybook.netlify.com/
  repo: https://github.com/markoradak/gatsby-starter-storybook
  description: Gatsby starter site with Storybook
  tags:
    - Storybook
    - Styling:CSS-in-JS
    - Linting
  features:
    - Gatsby v2 support
    - Storybook v4 support
    - Styled Components v4 support
    - Styled Reset, ESLint, Netlify Conf
- url: https://jamstack-hackathon-starter.netlify.com/
  repo: https://github.com/sw-yx/jamstack-hackathon-starter
  description: A JAMstack app with authenticated routes, static marketing pages, etc. with Gatsby, Netlify Identity, and Netlify Functions
  tags:
    - Netlify Identity
    - Netlify Functions
    - Client-side App
  features:
    - Netlify Identity
    - Netlify Functions
    - Static Marketing pages and Dynamic Client-side Authenticated App pages
- url: https://collective.github.io/gatsby-starter-plone/
  repo: https://github.com/collective/gatsby-starter-plone
  description: A Gatsby starter template to build static sites using Plone as the content source
  tags:
    - Plone
    - Headless CMS
    - SEO
    - PWA
  features:
    - Creates 1-1 copy of source Plone site
    - Auto generated navigation and breadcrumbs
    - Progressive Web App features
    - Optimized for performance
    - Minimal UI and Styling
- url: https://gatsby-tutorial-starter.netlify.com/
  repo: https://github.com/justinformentin/gatsby-v2-tutorial-starter
  description: Simple, modern desgined blog with post lists, tags, and easily customizable code.
  tags:
    - Blog
    - Linting
    - PWA
    - SEO
    - Styling:CSS-in-JS
    - Markdown
  features:
    - Blog post listing with image, summary, date, and tags.
    - Post Tags
    - Post List Filtering
    - Typography.js
    - Emotion styling
    - Syntax Highlighting in Code Blocks
    - Gatsby Image
    - Fully Responsive
    - Offline Support
    - Web App Manifest
    - SEO
    - PWA
    - Sitemap generation
    - Schema.org JSON-LD
    - CircleCI Integration
    - Codeclimate Integration
    - Google Analytics
    - Twitter and OpenGraph Tags
    - ESLint
    - Prettier Code Styling
- url: https://avivero.github.io/gatsby-redux-starter/
  repo: https://github.com/AVivero/gatsby-redux-starter
  description: Gatsby starter site with Redux, Sass, Bootstrap, Css Modules and Material Icons
  tags:
    - Redux
    - Styling:SCSS
    - Styling:Bootstrap
    - Styling:Material
    - Linting
  features:
    - Gatsby v2 support
    - Redux support
    - Sass support
    - Bootstrap v4 support
    - Css Modules support
    - ESLint, Prettier
- url: https://gatsby-typescript-boilerplate.netlify.com/
  repo: https://github.com/leachjustin18/gatsby-typescript-boilerplate
  description: Opinionated Gatsby v2 starter with TypeScript.
  tags:
    - TypeScript
    - PWA
    - Styling:SCSS
    - Styling:PostCSS
  features:
    - TSLint with airbnb & prettier configurations
    - Prettier
    - Stylelint
    - Offline support
    - Type Safe by TypeScript
    - Format on commit with Lint-Staged(Husky)
    - Favicon generation
    - Sitemap generation
    - Autoprefixer with browser list
    - CSS nano
    - CSS MQ Packer
    - Lazy load image(s) with plugin sharp
    - Gatsby Image
    - Netlify optimizations
- url: https://danshai.github.io/gatsbyv2-scientific-blog-machine-learning/
  repo: https://github.com/DanShai/gatsbyv2-scientific-blog-machine-learning
  description: Machine learning ready and scientific blog starter
  tags:
    - Blog
    - Tensorflow
    - CSV
    - Charts
    - Linting
  features:
    - Write easly your scientific blog with katex and publish your research
    - Machine learning ready with tensorflowjs
    - Manipulate csv data
    - draw with graph mermaid
    - display charts with chartjs
- url: https://gatsby-tailwind-styled-components.netlify.com/
  repo: https://github.com/muhajirdev/gatsby-tailwind-styled-components-starter
  description: A Gatsby Starter with Tailwind CSS + Styled Components
  tags:
    - Styling:Tailwind
  features:
    - Eslint Airbnb without semicolon and without .jsx extension
    - Offline support
    - Web App Manifest
- url: https://gatsby-starter-mobx.netlify.com
  repo: https://github.com/borekb/gatsby-starter-mobx
  description: MobX + TypeScript + TSLint + Prettier
  tags:
    - MobX
    - TypeScript
    - Linting
    - Testing
  features:
    - Gatsby v2 + TypeScript
    - MobX with decorators
    - Two examples from @mweststrate's Egghead course
    - .editorconfig & Prettier
    - TSLint
    - Jest
- url: https://tender-raman-99e09b.netlify.com/
  repo: https://github.com/amandeepmittal/gatsby-bulma-quickstart
  description: A Bulma CSS + GatsbyJS Starter Kit
  tags:
    - Styling:Bulma
    - Styling:SCSS
  features:
    - Uses Bulma CSS
    - Sass based Styling
    - Responsive Design
    - Google Analytics Integration
    - Uses Gatsby v2
    - SEO
- url: https://gatsby-starter-notes.netlify.com/
  repo: https://github.com/patricoferris/gatsby-starter-notes
  description: Gatsby starter for creating notes organised by subject and topic
  tags:
    - Markdown
    - Pagination
  features:
    - Create by topic per subject notes that are organised using pagination
    - Support for code syntax highlighting
    - Support for mathematical expressions
    - Support for images
- url: https://gatsby-starter-ttag.netlify.com/
  repo: https://github.com/ttag-org/gatsby-starter-ttag
  description: Gatsby starter with the minimum required to demonstrate using ttag for precompiled internationalization of strings.
  tags:
    - i18n
  features:
    - Support for precompiled string internationalization using ttag and it's babel plugin
- url: https://gatsby-starter-typescript.netlify.com/
  repo: https://github.com/goblindegook/gatsby-starter-typescript
  description: Gatsby starter using TypeScript.
  tags:
    - Markdown
    - Pagination
    - TypeScript
    - PWA
    - Linting
  features:
    - Markdown
    - Local search powered by Lunr
    - Syntax highlighting
    - Images
- url: https://gatsby-netlify-cms-example.netlify.com/
  repo: https://github.com/robertcoopercode/gatsby-netlify-cms
  description: Gatsby starter using Netlify CMS
  tags:
    - Netlify CMS
    - Styling:SCSS
  features:
    - Example of a website for a local developer meetup group
    - NetlifyCMS used for easy data entry
    - Mobile-friendly design
    - Styling done with Sass
    - Gatsby version 2
- url: https://gatsby-typescript-starter-blog.netlify.com/
  repo: https://github.com/frnki/gatsby-typescript-starter-blog
  description: A starter blog for TypeScript-based Gatsby projects with minimal settings.
  tags:
    - TypeScript
    - Blog
    - Styling:None
  features:
    - Typescrip & TSLint
    - No Styling (No Typography.js)
    - Minimal settings based on official starter blog
- url: https://gatsby-serif.netlify.com/
  repo: https://github.com/jugglerx/gatsby-serif-theme
  description: Multi page/content-type starter using Markdown and SCSS. Serif is a beautiful small business theme for Gatsby. The theme is fully responsive, blazing fast and artfully illustrated.
  tags:
    - Styling:SCSS
    - Markdown
    - Linting
  features:
    - Multiple "content types" for `services`, `team` and `testimonials` using Markdown as the source
    - Graphql query in `gatsby-node.js` using aliases that creates pages and templates by content type based on the folder `src/pages/services`, `src/pages/team`
    - SCSS
    - Responsive design
    - Bootstrap 4 grid and media queries only
    - Responsive menu
    - Royalty free illustrations included
    - SEO titles & meta using `gatsby-plugin-react-helmet`
    - Eslint & Prettier
- url: https://awesome-gatsby-starter.netlify.com/
  repo: https://github.com/South-Paw/awesome-gatsby-starter
  description: Starter with a preconfigured MDX, Storybook and ESLint environment for component first development of your next Gatsby site.
  tags:
    - MDX
    - Markdown
    - Storybook
    - Styling:CSS-in-JS
    - Linting
  features:
    - Gatsby MDX for JSX in Markdown loading, parsing, and rendering of pages
    - Storybook for isolated component development
    - styled-components for CSS-in-JS
    - ESLint with Airbnb's config
    - Prettier integrated into ESLint
    - A few example components and pages with stories and simple site structure
- url: https://santosfrancisco.github.io/gatsby-starter-cv/
  repo: https://github.com/santosfrancisco/gatsby-starter-cv
  description: A simple starter to get up and developing your digital curriculum with GatsbyJS'
  tags:
    - Styling:CSS-in-JS
    - PWA
    - Onepage
  features:
    - Gatsby v2
    - Based on default starter
    - Google Analytics
    - Web App Manifest
    - SEO
    - Styling with styled-components
    - Responsive Design, optimized for Mobile devices
- url: https://vigilant-leakey-a4f8cd.netlify.com/
  repo: https://github.com/BoyWithSilverWings/gatsby-blog-starter
  description: Minimal Blog Starter Template with Styled Components.
  tags:
    - Markdown
    - Styling:CSS-in-JS
    - Blog
  features:
    - Markdown loading, parsing, and rendering of pages
    - Minimal UI for blog
    - Styled-components for CSS-in-JS
    - Prettier added as pre-commit hook
    - Google Analytics
    - Image Optimisation
    - Code Styling and Formatting in markdown
    - Responsive Design
- url: https://inspiring-me-lwz7512.netlify.com/
  repo: https://github.com/lwz7512/gatsby-netlify-identity-starter
  description: Gatsby Netlify Identity Starter with NIW auth support, and content gating, as well as responsive layout.
  tags:
    - Netlify Identity
    - Pagination
  features:
    - Mobile Screen support
    - Privacy control for post content view & profile page
    - User authentication by Netlify Identity Widget/Service
    - Pagination for posts
    - Navigation menu with active status
- url: https://gatsby-starter-event-calendar.netlify.com/
  repo: https://github.com/EmaSuriano/gatsby-starter-event-calendar
  description: Gatsby Starter to display information about events from Google Spreadsheets with Calendars
  tags:
    - Linting
    - Styling:Grommet
    - PWA
    - SEO
    - Google Spreadsheet
  features:
    - Grommet
    - Theming
    - Google Spreadsheet integration
    - PWA
    - A11y
    - SEO
    - Netlify Deployment Friendly
    - ESLint with Airbnb's config
    - Prettier integrated into ESLint
- url: https://gatsby-starter-tech-blog.netlify.com/
  repo: https://github.com/email2vimalraj/gatsby-starter-tech-blog
  description: A simple tech blog starter kit for gatsbyjs
  tags:
    - Blog
    - Portfolio
  features:
    - Markdown based blog
    - Filter blog posts by Tags
    - Easy customization
    - Using styled components
    - Minimal styles
    - Best scoring by Lighthouse
    - SEO support
    - PWA support
    - Offline support
- url: https://infallible-brown-28846b.netlify.com/
  repo: https://github.com/tylergreulich/gatsby-typescript-mdx-prismjs-starter
  description: Gatsby starter using TypeScript, MDX, Prismjs, and styled-components
  tags:
    - TypeScript
    - Linting
    - Testing
    - Styling:CSS-in-JS
    - MDX
  features:
    - Gatsby v2 + TypeScript
    - Syntax highlighting with Prismjs
    - MDX
    - Jest
    - react-testing-library
    - styled-components
- url: https://hardcore-darwin-d7328f.netlify.com/
  repo: https://github.com/BoyWithSilverWings/gatsby-careers-page
  description: A Careers Page for startups using Gatsby
  tags:
    - Markdown
    - Styling:CSS-in-JS
  features:
    - Careers Listing
    - Application Format
    - Markdown for creating job description
    - styled-components
- url: https://saikrishna.me/
  repo: https://github.com/s-kris/gatsby-minimal-portfolio-blog
  description: A minimal portfolio website with blog using Gatsby. Suitable for developers.
  tags:
    - Portfolio
    - Blog
  features:
    - Portfolio Page
    - Timline (Journey) page
    - Minimal
- url: https://gatsby-starter-blog-mdx-demo.netlify.com
  repo: https://github.com/hagnerd/gatsby-starter-blog-mdx
  description: A fork of the Official Gatsby Starter Blog with support for MDX out of the box.
  tags:
    - MDX
    - Blog
  features:
    - MDX
    - Blog
    - RSS Feed
- url: https://gatsby-tailwindcss-sass-starter-demo.netlify.com/
  repo: https://github.com/durianstack/gatsby-tailwindcss-sass-starter
  description: Just another Gatsby Tailwind with SASS starter
  tags:
    - Styling:Tailwind
    - Styling:SCSS
  features:
    - Tailwind, A Utility-First CSS Framework for Rapid UI Development
    - SASS/SCSS
    - Comes with React Helmet for adding site meta tags
    - Includes plugins for offline support out of the box
    - PurgeCSS to shave off unused styles
- url: https://tyra-starter.netlify.com/
  repo: https://github.com/madelyneriksen/gatsby-starter-tyra
  description: A feminine GatsbyJS Starter Optimized for SEO
  tags:
    - SEO
    - Blog
    - Styling:Tachyons
  features:
    - Integration with Social Media and Mailchimp.
    - Styled with Tachyons.
    - Rich structured data on blog posts for SEO.
    - Pagination and category pages.
- url: https://gatsby-starter-styled.netlify.com/
  repo: https://github.com/gregoralbrecht/gatsby-starter-styled
  description: Yet another simple starter with Styled-System, Typography.js, SEO and Google Analytics.
  tags:
    - Styling:CSS-in-JS
    - PWA
    - SEO
  features:
    - Styled-Components
    - Styled-System
    - Rebass Grid
    - Typography.js to easily set up font styles
    - Google Analytics
    - Prettier, ESLint & Stylelint
    - SEO (meta tags and schema.org via JSON-LD)
    - Offline support
    - Web App Manifest
- url: https://gatsby.ghost.org/
  repo: https://github.com/TryGhost/gatsby-starter-ghost
  description: Build lightning-fast, modern publications with Ghost and Gatbsy
  tags:
    - Ghost
    - Headless CMS
    - Blog
  features:
    - Ghost integration with ready to go placeholder content and webhooks support
    - Minimal responsive design
    - Pagination for posts, tags, and authors
    - SEO Friendly Meta
    - JSON-LD Schema
    - OpenGraph structured data
    - Twitter Cards meta
    - Sitemap Generation
    - XML Sitemaps
    - Progressive Web App
    - Offline Support
    - RSS Feed
    - Netlify integration ready to deploy
- url: https://traveler-blog.netlify.com/
  repo: https://github.com/QingpingMeng/gatsby-starter-traveler-blog
  description: A fork of the Official Gatsby Starter Blog to build a travler blog with images support
  tags:
    - Blog
    - PWA
    - SEO
    - Styling:Material
    - Styling:CSS-in-JS
  features:
    - Netlify integration ready to deploy
    - Material UI
    - styled-components
    - GitHub markdown css support
- url: https://create-ueno-app.netlify.com
  repo: https://github.com/ueno-llc/ueno-gatsby-starter
  description: Opinionated Gatsby starter by Ueno.
  tags:
    - TypeScript
    - Styling:SCSS
    - Linting
    - Transitions
  features:
    - GraphQL hybrid
    - SEO friendly
    - GSAP ready
    - Nice Devtools
    - GsapTools
    - Ueno plugins
    - SVG to React component
    - Ueno's TSlint
    - Decorators
- url: https://gatsby-sseon-starter.netlify.com/
  repo: https://github.com/SeonHyungJo/gatsby-sseon-starter
  description: Simple starter template for Gatsby
  tags:
    - Blog
    - Disqus
    - Markdown
    - Styling:SCSS
  features:
    - SASS/SCSS
    - Comes with React Helmet for adding site meta tags
    - Add Disqus
    - Nice Pagination
- url: https://gatsby-contentstack-starter.netlify.com/
  repo: https://github.com/contentstack/gatsby-starter-contentstack
  description: A Gatsby starter powered by Headless CMS Contentstack.
  tags:
    - Contentstack
    - Headless CMS
    - Blog
  features:
    - Includes Contentstack Delivery API for any environment
    - Dynamic content from Contentstack CMS
- url: https://gatsby-craftcms-barebones.netlify.com
  repo: https://github.com/frankievalentine/gatsby-craftcms-barebones
  description: Barebones setup for using Craft CMS and Gatsby locally.
  tags:
    - Craft CMS
    - Headless CMS
  features:
    - Full setup instructions included
    - Documented to get you set up with Craft CMS quickly
    - Code referenced in repo
- url: https://gatsby-starter-buttercms.netlify.com/
  repo: https://github.com/ButterCMS/gatsby-starter-buttercms
  description: A starter template for spinning up a Gatsby+ ButterCMS site
  tags:
    - Blog
    - SEO
    - ButterCMS
  features:
    - Fully functioning blog
    - Navigation between posts with a previous/next post button
    - FAQ Knowledge Base
    - CMS Powered Homepage
    - Customer Case Study example marketing pages
- url: https://master.d2f5ek3dnwfe9v.amplifyapp.com/
  repo: https://github.com/dabit3/gatsby-auth-starter-aws-amplify
  description: This Gatsby starter uses AWS Amplify to implement authentication flow for signing up/signing in users as well as protected client side routing.
  tags:
    - AWS
    - Authentication
  features:
    - AWS Amplify
    - Full authentication workflow
    - Registration form
    - Signup form
    - User sign in
- url: https://gatsby-starter.mdbootstrap.com/
  repo: https://github.com/anna-morawska/gatsby-material-design-for-bootstrap
  description: A simple starter which lets you quickly start developing with Gatsby and Material Design For Bootstrap
  tags:
    - Styling:Material
  features:
    - React Bootstrap with Material Design css framework.
    - Free for personal and commercial use
    - Fully responsive
- url: https://frosty-ride-4ff3b9.netlify.com/
  repo: https://github.com/damassi/gatsby-starter-typescript-rebass-netlifycms
  description:
    A Gatsby starter built on top of MDX (React + Markdown), NetlifyCMS (with
    MDX and netlify-cms-backend-fs support -- no need to deploy), TypeScript,
    Rebass for UI, Styled Components, and Jest for testing. Very little visual
    styling has been applied so that you can bring your own :)
  tags:
    - MDX
    - Netlify CMS
    - TypeScript
    - Styling:Rebass
    - Styling:CSS-in-JS
    - Testing
  features:
    - MDX - Markdown + React
    - Netlify CMS (with MDX support)
    - Read and write to local file system via netlify-cms-backend-fs
    - TypeScript
    - Rebass
    - Styled Components
    - Jest
- url: https://bluepeter.github.io/gatsby-material-ui-business-starter/
  repo: https://github.com/bluepeter/gatsby-material-ui-business-starter
  description: Beautiful Gatsby Material Design Business Starter
  tags:
    - Styling:Material
  features:
    - Uses the popular, well-maintained Material UI React component library
    - Material Design theme and icons
    - Rotating home page carousel
    - Simple setup without opinionated setup
    - Fully instrumented for successful PROD deployments
    - Stylus for simple CSS
- url: https://example-company-website-gatsby-sanity-combo.netlify.com/
  repo: https://github.com/sanity-io/example-company-website-gatsby-sanity-combo
  description: This examples combines Gatsby site generation with Sanity.io content management in a neat company website.
  tags:
    - sanity.io
    - Headless CMS
    - Blog
  features:
    - Out-of-the-box headless CMS
    - Real-time content preview in Development
    - Fast & frugal builds
    - No accidental missing fields/types
    - Full Render Control with Portable Text
    - gatsby-image support
    - Content types for company info, pages, projects, people, and blog posts
- url: https://gatsby-starter-under-construction.netlify.com/
  repo: https://github.com/robinmetral/gatsby-starter-under-construction
  description: Blazing fast "Under Construction" page with a blazing quick setup.
  tags:
    - Under Construction
    - Onepage
    - Styling:CSS-in-JS
    - SEO
    - PWA
  features:
    - Configure everything in gatsby-config.js
    - Creative CSS3 background patterns by Lea Verou
    - Built-in Google Fonts support
    - Social icons with react-social-icons
- url: https://gatsby-starter-docz.netlify.com/
  repo: https://github.com/RobinCsl/gatsby-starter-docz
  description: Simple starter where building your own documentation with Docz is possible
  tags:
    - Docz
    - Documentation
  features:
    - Generate nice documentation with Docz, in addition to generating your normal Gatsby site
    - Document your React components in .mdx files
- url: https://gatsby-starter-santa-fe.netlify.com/
  repo: https://github.com/osogrizz/gatsby-starter-santa-fe
  description: A place for artist or designers to display their creations
  tags:
    - Styling:CSS-in-JS
  features:
    - SEO friendly
    - Built-in Google Fonts support
    - Contact Form
    - Customizable Design Template
- url: https://gatsby-hello-friend.now.sh
  repo: https://github.com/panr/gatsby-starter-hello-friend
  description: A simple starter for Gatsby. That's it.
  tags:
    - Pagination
    - Markdown
    - Blog
    - Portfolio
    - Styling:PostCSS
  features:
    - Dark/light mode, depending on your preferences
    - Great reading experience thanks to Inter font, made by Rasmus Andersson
    - Nice code highlighting thanks to PrismJS
    - Responsive youtube/vimeo etc. videos
    - Elastic menu
    - Fully responsive site
- url: https://lgcolella.github.io/gatsby-starter-developer-blog/
  repo: https://github.com/lgcolella/gatsby-starter-developer-blog
  description: A starter to create SEO-friendly, fast, multilanguage, responsive and highly customizable technical blogs/portfolios with the most common features out of the box.
  tags:
    - Blog
    - Portfolio
    - i18n
  features:
    - Multilanguage posts
    - Pagination and image preview for posts
    - Tags
    - SEO
    - Social share buttons
    - Disqus for comments
    - Highlighting for code syntax in posts
    - Dark and light themes available
    - Various available icon sets
    - RSS Feed
    - Web app manifest
- url: https://gatsby.magicsoup.io/
  repo: https://github.com/magicsoup-io/gatsby-starter-magicsoup
  description: A production ready gatsby starter using magicsoup.io
  tags:
    - SEO
    - Markdown
    - Styling:CSS-in-JS
    - Testing
  features:
    - Optimized images with gatsby-image.
    - SEO friendly with react-helmet, gatsby-plugin-sitemap and Google Webmaster Tools!
    - Responsive UIs with magicsoup.io/stock.
    - Static content with gatsby-transform-remark or gatsby-transform-json.
    - Convert Markdown to StyledComponents!
    - Webfonts with gatsby-plugin-web-font-loader.
    - SSR ready!
    - Testing with Jest!
- url: https://foxandgeese.github.io/tiny-agency/
  repo: https://github.com/foxandgeese/tiny-agency
  description: Simple Gatsby.js starter that uses material design and that's perfect for tiny agencies.
  tags:
    - Styling:Material
  features:
    - Uses the popular, well-maintained Material UI React component library
    - Material Design theme and icons
    - Simple setup without opinionated setup
    - Fully instrumented for successful PROD deployments
- url: https://gatsby-shopify.alexander-productions.de/
  repo: https://github.com/AlexanderProd/gatsby-shopify-starter
  description: Kick off your next, ecommerce experience with this Gatsby starter. It is based on the default Gatsby starter to be easily modifiable.
  tags:
    - Headless CMS
    - SEO
    - eCommerce
    - Styling:CSS-in-JS
  features:
    - Shopping Cart
    - Shopify Integration
    - Product Grid
    - Shopify Store Credentials included
    - Optimized images with gatsby-image.
    - SEO
- url: https://gatejs.netlify.com
  repo: https://github.com/sarasate/gate
  description: API Doc generator inspired by Stripe's API docs
  tags:
    - API
    - Documentation
    - Markdown
    - Onepage
  features:
    - API documentation from markdown sources
    - Code samples separated by language
    - Syntax highlighting
    - Everything in a single page
- url: https://hopeful-keller-943d65.netlify.com
  repo: https://github.com/iwilsonq/gatsby-starter-reasonml
  description: Gatsby starter to create static sites using type-safe ReasonML
  tags:
    - ReasonML
    - BuckleScript
    - Blog
    - Styling:CSS-in-JS
  features:
    - Gatsby v2 support
    - bs-platform v4 support
    - Similar to gatsby-starter-blog
- url: https://gatsby-starter-blog-amp-to-pwa.netlify.com/
  repo: https://github.com/tomoyukikashiro/gatsby-starter-blog-amp-to-pwa
  description: Gatsby starter blog with AMP to PWA Strategy
  tags:
    - Blog
    - AMP
    - PWA
  features:
    - Similar to gatsby-starter-blog
    - Support AMP to PWA strategy
- url: https://cvluca.github.io/gatsby-starter-markdown/
  repo: https://github.com/cvluca/gatsby-starter-markdown
  description: Boilerplate for markdown-based website (Documentation, Blog, etc.)
  tags:
    - Markdown
    - Redux
    - Ant Design
  features:
    - Responsive Web Design
    - Auto generated Sidebar
    - Auto generated Anchor
- url: https://gatsby-starter-wordpress-community.netlify.com/
  repo: https://github.com/pablovila/gatsby-starter-wordpress-community
  description: Starter using gatsby-source-wordpress to display posts and pages from a WordPress site
  tags:
    - Wordpress
    - Styling:Bulma
    - Blog
    - Pagination
  features:
    - Gatsby v2 support
    - Responsive Web Design
    - WordPress support
    - Bulma and Sass Support for styling
    - Pagination logic
- url: https://gatsby-blogger.netlify.com/
  repo: https://github.com/aslammultidots/blogger
  description: A Simple, clean and modern desgined blog with firebase authentication feature and easily customizable code.
  tags:
    - Blog
    - Redux
    - Disqus
    - Contentful
    - Firebase
  features:
    - Minimal and clean white layout.
    - Dynamic content from Contentful.
    - Blog post listing with previews (image + summary) for each blog post.
    - Disqus commenting system for each blog post.
    - Search post with keyword.
    - Firebase for Authentication.
    - Protected Routes with Authorization.
    - Contact form integration.
- url: https://gatsby-starter-styled-components.netlify.com/
  repo: https://github.com/blakenoll/gatsby-starter-styled-components
  description: The Gatsby default starter modified to use styled-components
  tags:
    - Styling:CSS-in-JS
  features:
    - styled-components
    - sticky footer
- url: https://magazine-example.livingdocs.io/
  repo: https://github.com/livingdocsIO/gatsby-magazine-example
  description: This magazine-starter helps you start out with Livingdocs as a headless CMS.
  tags:
    - Blog
    - Headless CMS
    - Livingdocs
  features:
    - Minimal and clean white layout.
    - Dynamic content from Livingdocs.
    - Built-in component library.
    - Robust template and theme.
- url: https://gatsby-starter-intl.tomekskuta.pl
  repo: https://github.com/tomekskuta/gatsby-starter-intl
  description: Gatsby v2 i18n starter which makes static pages for every locale and detect your browsers lang. i18n with react-intl.
  tags:
    - i18n
    - Testing
  features:
    - static pages for every language
    - detects your browser locale
    - uses react-intl
    - based on Gatsby Default Starter
    - unit tests with Jest
- url: https://cape.netlify.com/
  repo: https://github.com/juhi-trivedi/cape
  description: A Gatsby - Contentful demo with Netlify.
  tags:
    - Blog
    - Netlify Form
    - Contentful
    - Styling:Bootstrap
  features:
    - Fecthing Dynamic content from Contentful.
    - Blog post listing with previews (image + summary) for each blog post.
    - Contact form integration with Netlify.
    - Grid system inspired by Bootstrap.
- url: https://gatsby-starter-infinite-scroll.baobab.fi/
  repo: https://github.com/baobabKoodaa/gatsby-starter-infinite-scroll
  description: Infinite Scroll and Pagination with 10k photos
  tags:
    - Infinite Scroll
    - Pagination
    - Styling:CSS-in-JS
  features:
    - Infinite Scroll (default mode)
    - Pagination (fallback for users without JS)
    - Toggle between these modes in demo
    - Efficient implementation (only fetch the data that's needed, ship initial items with the page instead of fetch, etc.)
- url: https://jodie.lekoarts.de/
  repo: https://github.com/LekoArts/gatsby-starter-portfolio-jodie
  description: Image-heavy photography portfolio with colorful accents & great typography
  tags:
    - Portfolio
    - PWA
    - Transitions
    - Styling:CSS-in-JS
    - Linting
    - Testing
    - TypeScript
  features:
    - Configurable with theming, CSS Grid & a yaml file for navigation
    - Create your projects by editing a yaml file and putting images into a folder
    - Shows your Instagram posts
    - TypeScript
    - Cypress for End-to-End testing
    - react-spring for animations & transitions
    - Uses styled-components + styled-system
    - SEO with Sitemap, Schema.org JSONLD, Tags
    - Responsive images with gatsby-image
- url: https://amazing-jones-e61bda.netlify.com/
  repo: https://github.com/WebCu/gatsby-material-kit-react
  description: Adaptation of Material Kit React to Gatsby
  tags:
    - Styling:Material
  features:
    - 60 Handcrafted Components
    - 4 Customized Plugins
    - 3 Example Pages
- url: https://relaxed-bhaskara-5abd0a.netlify.com/
  repo: https://github.com/LekovicMilos/gatsby-starter-portfolio
  description: Gatsby portfolio starter for creating quick portfolio
  tags:
    - Portfolio
  features:
    - Showcase of portfolio items
    - About me page
- url: https://gatsby-typescript-scss-docker-starter.netlify.com/
  repo: https://github.com/OFranke/gatsby-typescript-scss-docker
  description: Gatsby starter TypeScript, SCSS, Docker
  tags:
    - TypeScript
    - Styling:SCSS
    - Linting
    - Docker
  features:
    - Format & Commit Safe by ESLint, StyleLint and Prettier with Lint-Staged (Husky), optimized for VS Code
    - Typings for scss files are automatically generated
    - Responsiveness from the beginning through easy breakpoint configuration
    - Enforce the DRY principle, no hardcoded and repeated `margin`, `font-size`, `color`, `box-shadow`, `border-radius` ... properties anymore
    - Docker ready - you can run gatsby dev mode on your machine environment or with docker-compose
- url: https://prismic-i18n.lekoarts.de/
  repo: https://github.com/LekoArts/gatsby-starter-prismic-i18n
  description: Based on gatsby-starter-prismic with Internationalization (i18n) support.
  tags:
    - Prismic
    - Headless CMS
    - Styling:CSS-in-JS
    - Linting
    - Blog
    - PWA
    - Testing
    - i18n
  features:
    - Prismic as Headless CMS
    - Uses multiple features of Prismic - Slices, Labels, Relationship fields, Custom Types, Internationalization
    - Emotion for Styling
    - i18n without any third-party libaries
    - Cypress for End-to-End testing
    - Prism.js highlighting
    - Responsive images with gatsby-image
    - Extensive SEO
    - ESLint & Prettier
- url: https://gatsby-starter-landing-page.netlify.com/
  repo: https://github.com/gillkyle/gatsby-starter-landing-page
  description: Single page starter for minimal landing pages
  tags:
    - Onepage
  features:
    - Gatsby image
    - Google Analytics
    - Minimal design
- url: https://thakkaryash94.github.io/gatsby-github-personal-website/
  repo: https://github.com/thakkaryash94/gatsby-github-personal-website
  description: It is a conversion of original github personal website repo which is written in ruby for JS developers. This repository gives you the code you'll need to kickstart a personal website that showcases your work as a software developer. And when you manage the code in a GitHub repository, it will automatically render a webpage with the owner's profile information, including a photo, bio, and repositories.
  tags:
    - Portfolio
    - Onepage
  features:
    - layout config either stacked or sidebar
    - theme dark/light mode
    - post support
- url: http://gatsby-starter-default-intl.netlify.com
  repo: https://github.com/wiziple/gatsby-starter-default-intl
  description: The default Gatsby starter with features of multi-language url routes and browser language detection.
  tags:
    - i18n
  features:
    - Localization (Multilanguage) provided by react-intl.
    - Support automatic redirection based on user's preferred language in browser provided by browser-lang.
    - Support multi-language url routes within a single page component. That means you don't have to create separate pages such as pages/en/index.js or pages/ko/index.js.
    - Based on gatsby-starter-default with least modification.
- url: https://gatsby-starter-julia.netlify.com/
  repo: https://github.com/niklasmtj/gatsby-starter-julia
  description: A minimal blog starter template built with Gatsby
  tags:
    - Markdown
    - Blog
  features:
    - Landingpage
    - Blogoverview
    - Markdown sourcing
    - Estimated reading time
    - Styled component with @emotion
    - Netlify deployment friendly
    - Nunito font as npm module
    - Site meta tags with React Helmet
- url: https://agalp.imedadel.me
  repo: https://github.com/ImedAdel/automatic-gatsbyjs-app-landing-page
  description: Automatically generate iOS app landing page using GatsbyJS
  tags:
    - Onepage
    - PWA
    - SEO
  features:
    - One Configuration file
    - Automatically generate a landing page for your iOS app
    - List app features
    - App Store and Play Store buttons
    - App screenshot and video preview
    - Easily add social media accounts and contact info in the footer via the site-config.js file.
    - Pick custom Font Awesome icons for the feature list via the site-config.js file.
    - Built using Prettier and Styled-Components
    - Easily integrate Google Analytics by adding your ID to site-config.js file.
- url: https://gatsby-starter-shopify-app.firebaseapp.com/install
  repo: https://github.com/gil--/gatsby-starter-shopify-app
  description: Easily create Serverless Shopify Admin Apps powered by Gatsby and Firebase Functions
  tags:
    - Shopify
    - Serverless
    - Firebase
    - App
  features:
    - 🗄 Firebase Firestore Realtime DB
    - ⚡️ Serverless Functions API layer (Firebase Functions)
    - 💼 Admin API (Graphql) Serverless Proxy
    - 🎨 Shopify Polaris (AppProvider, etc.)
    - 💰 Application Charge Logic (30 days) with variable trial duration
    - 📡 Webhook Validation & Creation
    - 🔑 GDPR Ready (Including GDPR Webhooks)
    - 🏗 CircleCI Config for easy continuous deployments to Firebase
- url: https://gatsby-starter-paperbase.netlify.com/
  repo: https://github.com/willcode4food/gatsby-starter-paperbase
  description: A Gatsby starter that implements the Paperbase Premium Theme from MaterialUI
  tags:
    - Styling:Material
    - Styling:CSS-in-JS
  features:
    - MaterialUI Paperbase theme in Gatsby!
    - Create professional looking admin tools and dashboards
    - Responsive Design
    - MaterialUI Paper Components
    - MaterialUI Tab Components
- url: https://gatsby-starter-devto.netlify.com/
  repo: https://github.com/geocine/gatsby-starter-devto
  description: A GatsbyJS starter template that leverages the Dev.to API
  tags:
    - Dev.to
    - Blog
    - Styling:CSS-in-JS
  features:
    - Blog post listing with previews (image + summary) for each blog post
- url: https://gatsby-starter-framer-x.netlify.com/
  repo: https://github.com/simulieren/gatsby-starter-framer-x
  description: A GatsbyJS starter template that is connected to a Framer X project
  tags:
    - Framer X
    - TypeScript
  features:
    - TypeScript support
    - Easily work in GatsbyJS and Framer X at the same time
- url: https://gatsby-firebase-hosting.firebaseapp.com/
  repo: https://github.com/bijenkorf-james-wakefield/gatsby-firebase-hosting-starter
  description: A starter with configuration for Firebase Hosting and Cloud Build deployment.
  tags:
    - Firebase
    - Google Cloud
    - Linting
  features:
    - Linting with ESLint
    - Jest Unit testing configuration
    - Lint-staged on precommit hook
    - Commitizen for conventional commit messages
    - Configuration for Firebase hosting
    - Configuration for Cloud Build deployment
    - Clear documentation to have your site deployed on Firebase behind SSL in no time!
- url: https://lewis-gatsby-starter-blog.firebaseapp.com
  repo: https://github.com/lewislbr/lewis-gatsby-starter-blog
  description: A simple custom Gatsby starter template to start a new blog or personal website.
  tags:
    - Blog
    - Styling:CSS-in-JS
    - Markdown
    - PWA
    - Portfolio
    - SEO
  features:
    - Blog post listing with summary preview for each blog post.
    - Automatically creates blog pages from Markdown files.
    - CSS in JS with styled-components.
    - Optimized images.
    - Offline capabilities.
    - Auto-generated sitemap and robots.txt.
- url: https://gatsby-starter-stripe.netlify.com/
  repo: https://github.com/brxck/gatsby-starter-stripe
  description: A minimal starter to create a storefront with Gatsby, Stripe, & Netlify Functions.
  tags:
    - Stripe
    - Netlify Functions
    - Serverless
    - eCommerce
    - Styling:None
  features:
    - Statically generate based on Stripe inventory
    - Dynamically update with live inventory & availability data
    - Checkout powered by Stripe
    - Serverless functions interact with Stripe API
    - Shopping cart persisted in local storage
    - Responsive images with gatsby-image
- url: https://www.jannikbuschke.de/gatsby-antd-docs/
  repo: https://github.com/jannikbuschke/gatsby-antd-docs
  description: A template for documentation websites
  tags:
    - Documentation
    - TypeScript
    - Ant Design
    - Markdown
    - MDX
  features:
    - Markdown
    - MDX with mdxjs
    - Syntax highlighting with prismjs
    - Anchors
    - Sidebar
    - Sitecontents
    - Landingpage
- url: https://gatsby-starter.haezl.at
  repo: https://github.com/haezl/gatsby-starter-haezl
  description: A lightweight, mobile first blog starter with infinite scroll and Material-UI design for Gatsby.
  tags:
    - Blog
    - TypeScript
    - Linting
    - Styling:CSS-in-JS
    - Styling:Material
    - Markdown
    - PWA
  features:
    - Landing Page
    - Portfolio section
    - Blog post listing with a preview for each post
      - Infinite scroll instead of next and previous buttons
    - Blog posts generated from Markdown files
    - About Page
    - Responsive Design
    - PWA (Progressive Web App) support
    - MobX
    - Customizable
- url: https://gatsby-starter-fine.netlify.com/
  repo: https://github.com/toboko/gatsby-starter-fine
  description: A mutli-response and light, mobile first blog starter with columns layout and Seo optimization.
  tags:
    - Blog
    - Categories
    - Tags
    - Markdown
    - Sitemap
    - Portfolio
    - SEO
  features:
    - Blog
    - Portfolio section
    - Customizable
    - Markdown
    - Optimized images
    - Sitemap Page
    - Seo Ready
<<<<<<< HEAD
- url: https://ugglr.github.io/gatsby-clean-portfolio/
  repo: https://github.com/ugglr/gatsby-clean-portfolio
  description: A clean themed Software Engineer Portfolio site, showcasing soft skills on the front page, features project card showcases, about page. Responsive through react-bootstrap components together with custom CSS style sheets. SEO configured, just need to add google analytics tracking code.
  tags:
    - Portfolio
    - SEO
    - Styling:Bootstrap
  features:
    - Resume
    - CV
    - google analytics
    - easy favicon swap
    - Gatsby SEO plugin
    - Clean layout
    - White theme
    - grid using react-bootstrap
    - bootstrap4 classes available
    - font-awesome Library for icons
    - Portfolio site for developers
    - custom project cards
    - easily extendable to include blog page
    - Responsive design
=======
- url: https://gatsby-documentation-starter.netlify.com/
  repo: https://github.com/whoisryosuke/gatsby-documentation-starter
  description: Automatically generate docs for React components using MDX, react-docgen, and GatsbyJS
  tags:
    - Documentation
    - MDX
    - SEO
  features:
    - Parses all React components (functional, stateful, even stateless!) for JS Docblocks and Prop Types.
    - MDX - Write your docs in Markdown and include React components using JSX!
    - Lightweight (only what you need)
    - Modular (easily fits in any React project!)
    - Props table component
    - Customizable sidebar navigation
    - Includes SEO plugins Google Analytics, Offline, Manifest, Helmet.
>>>>>>> a3f92cc3
<|MERGE_RESOLUTION|>--- conflicted
+++ resolved
@@ -2313,7 +2313,6 @@
     - Optimized images
     - Sitemap Page
     - Seo Ready
-<<<<<<< HEAD
 - url: https://ugglr.github.io/gatsby-clean-portfolio/
   repo: https://github.com/ugglr/gatsby-clean-portfolio
   description: A clean themed Software Engineer Portfolio site, showcasing soft skills on the front page, features project card showcases, about page. Responsive through react-bootstrap components together with custom CSS style sheets. SEO configured, just need to add google analytics tracking code.
@@ -2336,7 +2335,6 @@
     - custom project cards
     - easily extendable to include blog page
     - Responsive design
-=======
 - url: https://gatsby-documentation-starter.netlify.com/
   repo: https://github.com/whoisryosuke/gatsby-documentation-starter
   description: Automatically generate docs for React components using MDX, react-docgen, and GatsbyJS
@@ -2351,5 +2349,4 @@
     - Modular (easily fits in any React project!)
     - Props table component
     - Customizable sidebar navigation
-    - Includes SEO plugins Google Analytics, Offline, Manifest, Helmet.
->>>>>>> a3f92cc3
+    - Includes SEO plugins Google Analytics, Offline, Manifest, Helmet.