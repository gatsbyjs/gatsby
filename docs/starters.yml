--- conflicted
+++ resolved
@@ -6009,7 +6009,17 @@
     - Pagination
     - SEO
     - Phone browser Support
-<<<<<<< HEAD
+- url: https://flotiq-starter-products.herokuapp.com/
+  repo: https://github.com/flotiq/gatsby-starter-products
+  description: A Gatsby e-commerce starter with products sourced from Flotiq.
+  tags:
+    - CMS:Headless
+    - E-commerce
+    - CMS:Other
+  features:
+    - Snipcart e-commerce starter
+    - Flotiq CMS as a product source
+    - Deploy to Heroku
 - url: https://flotiq-starter-recipes.herokuapp.com
   repo: https://github.com/flotiq/gatsby-starter-recipes
   description: A Gatsby culinary starter with recipes sourced from Flotiq.
@@ -6021,17 +6031,4 @@
   features:
     - Recipes starter
     - Culinary recipes
-    - Flotiq CMS as a recipe source
-=======
-- url: https://flotiq-starter-products.herokuapp.com/
-  repo: https://github.com/flotiq/gatsby-starter-products
-  description: A Gatsby e-commerce starter with products sourced from Flotiq.
-  tags:
-    - CMS:Headless
-    - E-commerce
-    - CMS:Other
-  features:
-    - Snipcart e-commerce starter
-    - Flotiq CMS as a product source
->>>>>>> 6b10d673
-    - Deploy to Heroku+    - Flotiq CMS as a recipe source