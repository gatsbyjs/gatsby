- url: https://styxlab.github.io
  repo: https://github.com/styxlab/gatsby-starter-try-ghost
  description: A Gatsby starter for creating blogs from headless Ghost CMS.
  tags:
    - Blog
    - CMS:Headless
    - SEO
    - Styling:PostCSS
  features:
    - Casper standard Ghost theme
    - Data sourcing from headless Ghost
    - Sticky navigation headers
    - Hover on author avatar
    - Responsive design
    - SEO optimized
    - Styled 404 page
    - OpenGraph structured data
    - Twitter Cards meta
    - Sitemap Generation
    - XML Sitemaps
    - Progressive Web App
    - Offline Support
    - RSS Feed
    - Composable and extensible
- url: https://gatsby-theme-sky-lite.netlify.com
  repo: https://github.com/vim-labs/gatsby-theme-sky-lite-starter
  description: A lightweight GatsbyJS starter with Material-UI and MDX Markdown support.
  tags:
    - Blog
    - Styling:Material
  features:
    - Lightweight
    - Markdown
    - MDX
    - MaterialUI Components
    - React Icons
- url: https://authenticaysh.netlify.com/
  repo: https://github.com/ben-siewert/gatsby-starter-auth-aws-amplify
  description: Full-featured Auth with AWS Amplify & AWS Cognito
  tags:
    - AWS
    - Authentication
  features:
    - Full-featured AWS Authentication with Cognito
    - Error feedback in forms
    - Password Reset
    - Multi-Factor Authentication
    - Styling with Bootstrap and Sass
- url: https://gatsby-starter-blog-demo.netlify.com/
  repo: https://github.com/gatsbyjs/gatsby-starter-blog
  description: official blog
  tags:
    - Official
    - Blog
  features:
    - Basic setup for a full-featured blog
    - Support for an RSS feed
    - Google Analytics support
    - Automatic optimization of images in Markdown posts
    - Support for code syntax highlighting
    - Includes plugins for easy, beautiful typography
    - Includes React Helmet to allow editing site meta tags
    - Includes plugins for offline support out of the box
- url: https://gatsby-starter-default-demo.netlify.com/
  repo: https://github.com/gatsbyjs/gatsby-starter-default
  description: official default
  tags:
    - Official
  features:
    - Comes with React Helmet for adding site meta tags
    - Includes plugins for offline support out of the box
- url: https://gatsby-netlify-cms.netlify.com/
  repo: https://github.com/netlify-templates/gatsby-starter-netlify-cms
  description: n/a
  tags:
    - Blog
    - Styling:Bulma
    - CMS:Netlify
  features:
    - A simple blog built with Netlify CMS
    - Basic directory organization
    - Uses Bulma for styling
    - Visit the repo to learn how to set up authentication, and begin modeling your content.
- url: https://vagr9k.github.io/gatsby-advanced-starter/
  repo: https://github.com/Vagr9K/gatsby-advanced-starter
  description: Great for learning about advanced features and their implementations
  tags:
    - Blog
    - Styling:None
  features:
    - Does not contain any UI frameworks
    - Provides only a skeleton
    - Tags
    - Categories
    - Google Analytics
    - Disqus
    - Offline support
    - Web App Manifest
    - SEO
- url: https://vagr9k.github.io/gatsby-material-starter/
  repo: https://github.com/Vagr9K/gatsby-material-starter
  description: n/a
  tags:
    - Styling:Material
  features:
    - React-MD for Material design
    - Sass/SCSS
    - Tags
    - Categories
    - Google Analytics
    - Disqus
    - Offline support
    - Web App Manifest
    - SEO
- url: https://gatsby-advanced-blog-system.danilowoz.now.sh/blog
  repo: https://github.com/danilowoz/gatsby-advanced-blog-system
  description: Create a complete blog from scratch with pagination, categories, featured posts, author, SEO and navigation.
  tags:
    - Pagination
    - Markdown
    - SEO
  features:
    - Pagination;
    - Category and tag pages (with pagination);
    - Category list (with navigation);
    - Featured post;
    - Author page;
    - Next and prev post;
    - SEO component.
- url: https://graphcms.github.io/gatsby-graphcms-tailwindcss-example/
  repo: https://github.com/GraphCMS/gatsby-graphcms-tailwindcss-example
  description: The default Gatsby starter blog with the addition of the gatsby-source-graphql and tailwind dependencies.
  tags:
    - Styling:Tailwind
    - CMS:Headless
  features:
    - Tailwind style library
    - GraphQL source plugin
    - Very simple boilerplate
- url: https://wonism.github.io/
  repo: https://github.com/wonism/gatsby-advanced-blog
  description: n/a
  tags:
    - Portfolio
    - Redux
  features:
    - Blog post listing with previews (image + summary) for each blog post
    - Categories and tags for blog posts with pagination
    - Search post with keyword
    - Put react application / tweet into post
    - Copy some codes in post with clicking button
    - Portfolio
    - Resume
    - Redux for managing statement (with redux-saga / reselect)

- url: https://gatsby-tailwind-emotion-starter.netlify.com/
  repo: https://github.com/muhajirdev/gatsby-tailwind-emotion-starter
  description: A Gatsby Starter with Tailwind CSS + Emotion JS
  tags:
    - Styling:Tailwind
  features:
    - Eslint Airbnb without semicolon and without .jsx extension
    - Offline support
    - Web App Manifest
- url: https://gatsby-starter-redux-firebase.netlify.com/
  repo: https://github.com/muhajirdev/gatsby-starter-redux-firebase
  description: A Gatsby + Redux + Firebase Starter. With Authentication
  tags:
    - Styling:None
    - Firebase
    - Client-side App
  features:
    - Eslint Airbnb without semicolon and without .jsx extension
    - Firebase
    - Web App Manifest
- url: https://dschau.github.io/gatsby-blog-starter-kit/
  repo: https://github.com/dschau/gatsby-blog-starter-kit
  description: n/a
  tags:
    - Blog
  features:
    - Blog post listing with previews for each blog post
    - Navigation between posts with a previous/next post button
    - Tags and tag navigation
- url: https://contentful-userland.github.io/gatsby-contentful-starter/
  repo: https://github.com/contentful-userland/gatsby-contentful-starter
  description: n/a
  tags:
    - Blog
    - CMS:Contentful
    - CMS:Headless
  features:
    - Based on the Gatsby Starter Blog
    - Includes Contentful Delivery API for production build
    - Includes Contentful Preview API for development
- url: https://react-firebase-authentication.wieruch.com/
  repo: https://github.com/the-road-to-react-with-firebase/react-gatsby-firebase-authentication
  description: n/a
  tags:
    - Firebase
  features:
    - Sign In, Sign Up, Sign Out
    - Password Forget
    - Password Change
    - Protected Routes with Authorization
    - Realtime Database with Users
- url: http://dmwl.net/gatsby-hampton-theme
  repo: https://github.com/davad/gatsby-hampton-theme
  description: n/a
  tags:
    - Styling:CSS-in-JS
  features:
    - Eslint in dev mode with the airbnb config and prettier formatting rules
    - Emotion for CSS-in-JS
    - A basic blog, with posts under src/pages/blog
    - A few basic components (Navigation, Layout, Link wrapper around gatsby-link))
    - Based on gatsby-starter-gatsbytheme
- url: https://orgapp.github.io/gatsby-starter-orga/
  repo: https://github.com/orgapp/gatsby-starter-orga
  description: Want to use org-mode instead of markdown? This is for you.
  tags:
    - Blog
  features:
    - Use org-mode files as source.
    - Generate post pages, can be configured to be file-based or section-based.
    - Generate posts index pages.
- url: http://2column-portfolio.surge.sh/
  repo: https://github.com/praagyajoshi/gatsby-starter-2column-portfolio
  description: n/a
  tags:
    - Portfolio
    - Styling:SCSS
  features:
    - Designed as a minimalistic portfolio website
    - Grid system using flexboxgrid
    - Styled using SCSS
    - Font icons using font-awesome
    - Google Analytics integration
    - Open Sans font using Google Fonts
    - Prerendered Open Graph tags for rich sharing
- url: https://prototypeinteractive.github.io/gatsby-react-boilerplate/
  repo: https://github.com/PrototypeInteractive/gatsby-react-boilerplate
  description: n/a
  tags:
    - Styling:Bootstrap
  features:
    - Basic configuration and folder structure
    - Uses PostCSS and Sass (with autoprefixer and pixrem)
    - Uses Bootstrap 4 grid
    - Leaves the styling to you
    - Uses data from local json files
    - Contains Node.js server code for easy, secure, and fast hosting
- url: http://capricious-spring.surge.sh/
  repo: https://github.com/noahg/gatsby-starter-blog-no-styles
  description: n/a
  tags:
    - Blog
    - Styling:None
  features:
    - Same as official gatsby-starter-blog but with all styling removed
- url: https://gatsby-starter-github-api.netlify.com/
  repo: https://github.com/lundgren2/gatsby-starter-github-api
  description: Single page starter based on gatsby-source-github-api
  tags:
    - Portfolio
    - Onepage
  features:
    - Use your GitHub as your own portfolio site
    - List your GitHub repositories
    - GitHub GraphQL API v4

- url: https://gatsby-starter-bloomer.netlify.com/
  repo: https://github.com/Cethy/gatsby-starter-bloomer
  description: n/a
  tags:
    - Styling:Bulma
  features:
    - Based on gatsby-starter-default
    - Bulma CSS Framework with its Bloomer react components
    - Font-Awesome icons
    - Includes a simple fullscreen hero w/ footer example
- url: https://gatsby-starter-bootstrap-netlify.netlify.com/
  repo: https://github.com/konsumer/gatsby-starter-bootstrap-netlify
  description: n/a
  tags:
    - Styling:Bootstrap
    - CMS:Netlify
  features:
    - Very similar to gatsby-starter-netlify-cms, slightly more configurable (e.g. set site-title in gatsby-config) with Bootstrap/Bootswatch instead of bulma
- url: https://gatstrap.netlify.com/
  repo: https://github.com/jaxx2104/gatsby-starter-bootstrap
  description: n/a
  tags:
    - Styling:Bootstrap
  features:
    - Bootstrap CSS framework
    - Single column layout
    - Basic components like SiteNavi, SitePost, SitePage
- url: http://gatsby-bulma-storybook.surge.sh/
  repo: https://github.com/gvaldambrini/gatsby-starter-bulma-storybook
  description: n/a
  tags:
    - Styling:Bulma
    - Storybook
    - Testing
  features:
    - Storybook for developing components in isolation
    - Bulma and Sass support for styling
    - CSS modules
    - Prettier & eslint to format & check the code
    - Jest
- url: https://gatsby-starter-business.netlify.com/
  repo: https://github.com/v4iv/gatsby-starter-business
  description: n/a
  tags:
    - Styling:Bulma
    - PWA
    - CMS:Netlify
    - Disqus
    - Search
    - Pagination
  features:
    - Complete Business Website Suite - Home Page, About Page, Pricing Page, Contact Page and Blog
    - Netlify CMS for Content Management
    - SEO Friendly (Sitemap, Schemas, Meta Tags, GTM etc)
    - Bulma and Sass Support for styling
    - Progressive Web App & Offline Support
    - Tags and RSS Feed for Blog
    - Disqus and Share Support
    - Elastic-Lunr Search
    - Pagination
    - Easy Configuration using `config.js` file
- url: https://haysclark.github.io/gatsby-starter-casper/
  repo: https://github.com/haysclark/gatsby-starter-casper
  description: n/a
  tags:
    - PWA
  features:
    - Page pagination
    - CSS
    - Tags
    - Google Analytics
    - Offline support
    - Web App Manifest
    - SEO
- url: http://gatsby-starter-ceevee.surge.sh/
  repo: https://github.com/amandeepmittal/gatsby-starter-ceevee
  description: n/a
  tags:
    - Portfolio
  features:
    - Based on the Ceevee site template, design by Styleshout
    - Single Page Resume/Portfolio site
    - Target audience Developers, Designers, etc.
    - Used CSS Modules, easy to manipulate
    - FontAwsome Library for icons
    - Responsive Design, optimized for Mobile devices
- url: https://gatsby-starter-contentful-i18n.netlify.com/
  repo: https://github.com/mccrodp/gatsby-starter-contentful-i18n
  description: i18n support and language switcher for Contentful starter repo
  tags:
    - i18n
    - CMS:Contentful
    - CMS:Headless
  features:
    - Localization (Multilanguage)
    - Dynamic content from Contentful CMS
    - Integrates i18n plugin starter and using-contentful repos
- url: https://cranky-edison-12166d.netlify.com/
  repo: https://github.com/datocms/gatsby-portfolio
  description: n/a
  tags:
    - CMS:DatoCMS
    - CMS:Headless
  features:
    - Simple portfolio to quick start a site with DatoCMS
    - Contents and media from DatoCMS
    - Custom Sass style
    - SEO
- url: https://gatsby-deck.netlify.com/
  repo: https://github.com/fabe/gatsby-starter-deck
  description: n/a
  tags:
    - Presentation
  features:
    - Create presentations/slides using Gatsby.
    - Offline support.
    - Page transitions.
- url: https://gatsby-starter-default-i18n.netlify.com/
  repo: https://github.com/angeloocana/gatsby-starter-default-i18n
  description: n/a
  tags:
    - i18n
  features:
    - localization (Multilanguage)
- url: http://gatsby-dimension.surge.sh/
  repo: https://github.com/codebushi/gatsby-starter-dimension
  description: Single page starter based on the Dimension site template
  tags:
    - Portfolio
    - HTML5UP
    - Styling:SCSS
  features:
    - Designed by HTML5 UP
    - Simple one page site that’s perfect for personal portfolios
    - Fully Responsive
    - Styling with SCSS
- url: https://gatsby-docs-starter.netlify.com/
  repo: https://github.com/ericwindmill/gatsby-starter-docs
  description: n/a
  tags:
    - Documentation
    - Styling:CSS-in-JS
  features:
    - All the features from gatsby-advanced-starter, plus
    - Designed for Documentation / Tutorial Websites
    - ‘Table of Contents’ Component, Auto generates ToC from posts - just follow the file frontmatter conventions from markdown files in ‘lessons’.
    - Styled Components w/ ThemeProvider
    - Basic UI
    - A few extra components
    - Custom prismjs theme
    - React Icons
- url: https://parmsang.github.io/gatsby-starter-ecommerce/
  repo: https://github.com/parmsang/gatsby-starter-ecommerce
  description: Easy to use starter for an e-commerce store
  tags:
    - Styling:Other
    - Stripe
    - eCommerce
    - PWA
    - Authentication
  features:
    - Uses the Moltin eCommerce Api
    - Stripe checkout
    - Semantic-UI
    - Styled components
    - Google Analytics - (you enter the tracking-id)
    - React-headroom
    - Eslint & Prettier. Uses Airbnb JavaScript Style Guide
    - Authentication via Moltin (Login and Register)
- url: http://gatsby-forty.surge.sh/
  repo: https://github.com/codebushi/gatsby-starter-forty
  description: Multi-page starter based on the Forty site template
  tags:
    - Styling:SCSS
    - HTML5UP
  features:
    - Designed by HTML5 UP
    - Colorful homepage, and also includes a Landing Page and Generic Page components.
    - Many elements are available, including buttons, forms, tables, and pagination.
    - Custom grid made with CSS Grid
    - Styling with SCSS
- url: https://themes.gatsbythemes.com/gatsby-starter/
  repo: https://github.com/saschajullmann/gatsby-starter-gatsbythemes
  description: n/a
  tags:
    - Styling:CSS-in-JS
    - Blog
    - Testing
    - Linting
  features:
    - CSS-in-JS via Emotion.
    - Jest and Enzyme for testing.
    - Eslint in dev mode with the airbnb config and prettier formatting rules.
    - React 16.
    - A basic blog, with posts under src/pages/blog. There’s also a script which creates a new Blog entry (post.sh).
    - Data per JSON files.
    - A few basic components (Navigation, Footer, Layout).
    - Layout components make use of Styled-System.
    - Google Analytics (you just have to enter your tracking-id).
    - Gatsby-Plugin-Offline which includes Service Workers.
    - Prettier for a uniform codebase.
    - Normalize css (7.0).
    - Feather icons.
    - Font styles taken from Tachyons.
- url: https://gcn.netlify.com/
  repo: https://github.com/ryanwiemer/gatsby-starter-gcn
  description: A starter template to build amazing static websites with Gatsby, Contentful and Netlify
  tags:
    - CMS:Contentful
    - CMS:Headless
    - Blog
    - Netlify
    - Styling:CSS-in-JS
  features:
    - CMS:Contentful integration with ready to go placeholder content
    - Netlify integration including a pre-built contact form
    - Minimal responsive design - made to customize or tear apart
    - Pagination logic
    - Styled components
    - SEO Friendly Component
    - JSON-LD Schema
    - OpenGraph sharing support
    - Sitemap Generation
    - Google Analytics
    - Progressive Web app
    - Offline Support
    - RSS Feed
    - Gatsby Standard module for linting JavaScript with StandardJS
    - Stylelint support for Styled Components to lint the CSS in JS
- url: https://alampros.github.io/gatsby-starter-grommet/
  repo: https://github.com/alampros/gatsby-starter-grommet
  description: n/a
  tags:
    - Styling:Grommet
  features:
    - Barebones configuration for using the Grommet design system
    - Uses Sass (with CSS modules support)
- url: https://gatsby-starter-hello-world-demo.netlify.com/
  repo: https://github.com/gatsbyjs/gatsby-starter-hello-world
  description: official hello world
  tags:
    - Official
  features:
    - A no-frills Gatsby install
    - No plugins, no boilerplate
    - Great for advanced users
- url: https://gatsby-starter-hero-blog.greglobinski.com/
  repo: https://github.com/greglobinski/gatsby-starter-hero-blog
  description: no description yet
  tags:
    - Styling:PostCSS
    - SEO
    - Markdown
  features:
    - Easy editable content in Markdown files (posts, pages and parts)
    - CSS with `styled-jsx` and `PostCSS`
    - SEO (sitemap generation, robot.txt, meta and OpenGraph Tags)
    - Social sharing (Twitter, Facebook, Google, LinkedIn)
    - Comments (Facebook)
    - Images lazy loading and `webp` support (gatsby-image)
    - Post categories (category based post list)
    - Full text searching (Algolia)
    - Contact form (Netlify form handling)
    - Form elements and validation with `ant-design`
    - RSS feed
    - 100% PWA (manifest.webmanifest, offline support, favicons)
    - Google Analytics
    - App favicons generator (node script)
    - Easy customizable base styles via `theme` object generated from `yaml` file (fonts, colors, sizes)
    - React v.16.3 (gatsby-plugin-react-next)
    - Components lazy loading (social sharing)
    - ESLint (google config)
    - Prettier code styling
    - Webpack `BundleAnalyzerPlugin`
- url: https://gatsby-starter-i18n-lingui.netlify.com/
  repo: https://github.com/dcroitoru/gatsby-starter-i18n-lingui
  description: n/a
  tags:
    - i18n
  features:
    - Localization (Multilanguage) provided by js-lingui
    - Message extraction
    - Avoids code duplication - generates pages for each locale
    - Possibility of translated paths
- url: https://lumen.netlify.com/
  repo: https://github.com/alxshelepenok/gatsby-starter-lumen
  description: A minimal, lightweight and mobile-first starter for creating blogs uses Gatsby.
  tags:
    - Blog
    - CMS:Netlify
    - Pagination
    - Disqus
    - RSS
    - Linting
    - Testing
    - Styling:PostCSS
    - Styling:SCSS
  features:
    - Lost Grid
    - Jest testing
    - Beautiful typography inspired by matejlatin/Gutenberg
    - Mobile-First approach in development
    - Stylesheet built using SASS and BEM-Style naming
    - Syntax highlighting in code blocks
    - Sidebar menu built using a configuration block
    - Archive organized by tags and categories
    - Pagination support
    - Offline support
    - Google Analytics support
    - Disqus Comments support
- url: https://minimal-blog.lekoarts.de
  repo: https://github.com/LekoArts/gatsby-starter-minimal-blog
  description: This starter is part of a german tutorial series on Gatsby. The starter will change over time to use more advanced stuff (feel free to express your ideas in the repository). Its first priority is a minimalistic style coupled with a lot of features for the content.
  tags:
    - Blog
    - MDX
    - Styling:CSS-in-JS
    - Netlify
    - Linting
    - PWA
  features:
    - Minimal and clean white layout
    - Write your blog posts in MDX
    - Offline Support, WebApp Manifest, SEO
    - Code highlighting (with prism-react-renderer) and live preview (with react-live)
- url: https://gatsby-starter-modern-demo.netlify.com/
  repo: https://github.com/kripod/gatsby-starter-modern
  description: no description yet
  tags:
    - Linting
  features:
    - A set of strict linting rules (based on the Airbnb JavaScript Style Guide)
    - Encourage automatic code formatting
    - Prefer using Yarn for package management
    - Use EditorConfig to maintain consistent coding styles between different editors and IDEs
    - Integration with Visual Studio Code
    - Based on gatsby-starter-default
- url: https://gatsby-starter-personal-blog.greglobinski.com/
  repo: https://github.com/greglobinski/gatsby-starter-personal-blog
  description: n/a
  tags:
    - Blog
    - Markdown
    - Netlify
    - Styling:Material
  features:
    - Ready to use, but easily customizable a fully equipped theme starter
    - Easy editable content in Markdown files (posts, pages and parts)
    - ‘Like an app’ layout transitions
    - Easily restyled through theme object
    - Styling with JSS
    - Page transitions
    - Comments (Facebook)
    - Post categories
    - Post list filtering
    - Full text searching (Algolia)
    - Contact form (Netlify form handling)
    - Material UI (@next)
    - RSS feed
    - Full screen mode
    - User adjustable articles’ body copy font size
    - Social sharing (Twitter, Facebook, Google, LinkedIn)
    - PWA (manifes.json, offline support, favicons)
    - Google Analytics
    - Favicons generator (node script)
    - Components leazy loading with AsyncComponent (social sharing, info box)
    - ESLint (google config)
    - Prettier code styling
    - Custom webpack CommonsChunkPlugin settings
    - Webpack BundleAnalyzerPlugin
- url: http://gatsby-photon.surge.sh/
  repo: https://github.com/codebushi/gatsby-starter-photon
  description: Single page starter based on the Photon site template
  tags:
    - HTML5UP
    - Onepage
    - Styling:SCSS
  features:
    - Designed by HTML5 UP
    - Single Page, Responsive Site
    - Custom grid made with CSS Grid
    - Styling with SCSS
- url: https://portfolio-bella.netlify.com/
  repo: https://github.com/LekoArts/gatsby-starter-portfolio-bella
  description: A portfolio starter for Gatsby. The target audience are designers and photographers. The light themed website shows your work with large images & big typography. The Onepage is powered by the Headless CMS Prismic.io. and has programmatically created pages for your projects. General settings and colors can be changed in a config & theme file.
  tags:
    - Portfolio
    - CMS:Prismic
    - CMS:Headless
    - Styling:CSS-in-JS
    - Onepage
    - PWA
    - Linting
  features:
    - Big typography & images
    - White theme
    - Prismic.io as CMS
    - Emotion for styling + Emotion-Grid
    - One-page layout with sub-pages for case studies
    - Easily configurable
    - And other good stuff (SEO, Offline Support, WebApp Manifest Support)
- url: https://cara.lekoarts.de
  repo: https://github.com/LekoArts/gatsby-starter-portfolio-cara
  description: Playful and Colorful One-Page portfolio featuring Parallax effects and animations. Especially designers and/or photographers will love this theme! Built with MDX and Theme UI.
  tags:
    - Portfolio
    - Onepage
    - Styling:CSS-in-JS
    - PWA
  features:
    - React Spring Parallax effects
    - Theme UI-based theming
    - CSS Animations and shapes
    - Light/Dark mode
- url: https://emilia.lekoarts.de
  repo: https://github.com/LekoArts/gatsby-starter-portfolio-emilia
  description: A portfolio starter for Gatsby. The target audience are designers and photographers. The dark themed website shows your work with large images in a grid-layout (powered by CSS Grid). The transition effects on the header add a playful touch to the overall minimal design. The website has programmatically created pages for your projects (with automatic image import). General settings and colors can be changed in a config & theme file.
  tags:
    - Portfolio
    - PWA
    - Transitions
    - MDX
    - Styling:CSS-in-JS
    - Linting
    - Testing
  features:
    - Focus on big images (with gatsby-image)
    - Dark Theme with HeroPatterns Header
    - CSS Grid and styled-components
    - Page transitions
    - Cypress for End-to-End testing
    - react-spring animations
    - One-Page layout with sub-pages for projects
    - Create your projects in MDX (automatic import of images)
    - And other good stuff (SEO, Offline Support, WebApp Manifest Support)
- url: https://emma.lekoarts.de
  repo: https://github.com/LekoArts/gatsby-starter-portfolio-emma
  description: Minimalistic portfolio with full-width grid, page transitions, support for additional MDX pages, and a focus on large images. Especially designers and/or photographers will love this theme! Built with MDX and Theme UI. Using the Gatsby Theme "@lekoarts/gatsby-theme-emma".
  tags:
    - Portfolio
    - MDX
    - Transitions
    - Styling:CSS-in-JS
    - PWA
  features:
    - MDX
    - react-spring page animations
    - Optional MDX pages which automatically get added to the navigation
    - Fully customizable through the usage of Gatsby Themes (and Theme UI)
    - Light Mode / Dark Mode
    - Google Analytics Support
    - SEO (Sitemap, OpenGraph tags, Twitter tags)
    - Offline Support & WebApp Manifest
- url: https://gatsby-starter-procyon.netlify.com/
  repo: https://github.com/danielmahon/gatsby-starter-procyon
  description: n/a
  tags:
    - PWA
    - CMS:Headless
    - CMS:Other
    - Styling:Material
    - Netlify
  features:
    - Gatsby + ReactJS (server side rendering)
    - GraphCMS Headless CMS
    - DraftJS (in-place) Medium-like Editing
    - Apollo GraphQL (client-side)
    - Local caching between builds
    - Material-UI (layout, typography, components, etc)
    - Styled-Components™-like API via Material-UI
    - Netlify Deployment Friendly
    - Netlify Identity Authentication (enables editing)
    - Automatic versioning, deployment and CHANGELOG
    - Automatic rebuilds with GraphCMS and Netlify web hooks
    - PWA (Progressive Web App)
    - Google Fonts
- url: http://gatsby-starter-product-guy.surge.sh/
  repo: https://github.com/amandeepmittal/gatsby-starter-product-guy
  description: n/a
  tags:
    - Portfolio
  features:
    - Single Page
    - A portfolio Developers and Product launchers alike
    - Using Typography.js easy to switch fonts
    - All your Project/Portfolio Data in Markdown, server by GraphQL
    - Responsive Design, optimized for Mobile devices
- url: https://caki0915.github.io/gatsby-starter-redux/
  repo: https://github.com/caki0915/gatsby-starter-redux
  description: n/a
  tags:
    - Styling:CSS-in-JS
    - Redux
  features:
    - Redux and Redux-devtools.
    - Emotion with a basic theme and SSR
    - Typography.js
    - Eslint rules based on Prettier and Airbnb
- url: http://gatsby-stellar.surge.sh/
  repo: https://github.com/codebushi/gatsby-starter-stellar
  description: Single page starter based on the Stellar site template
  tags:
    - HTML5UP
    - Onepage
    - Styling:SCSS
  features:
    - Designed by HTML5 UP
    - Scroll friendly, responsive site. Can be used as a single or multi-page site.
    - Sticky Navigation when scrolling.
    - Scroll spy and smooth scrolling to different sections of the page.
    - Styling with SCSS
- url: http://gatsby-strata.surge.sh/
  repo: https://github.com/codebushi/gatsby-starter-strata
  description: Single page starter based on the Strata site template
  tags:
    - Portfolio
    - Onepage
    - HTML5UP
    - Styling:SCSS
  features:
    - Designed by HTML5 UP
    - Super Simple, single page portfolio site
    - Lightbox style React photo gallery
    - Fully Responsive
    - Styling with SCSS
- url: https://gatsby-starter-strict.netlify.com/
  repo: https://github.com/kripod/gatsby-starter-strict
  description: n/a
  tags:
    - Linting
  features:
    - A set of strict linting rules (based on the Airbnb JavaScript Style Guide)
    - lint script
    - Encourage automatic code formatting
    - format script
    - Prefer using Yarn for package management
    - Use EditorConfig to maintain consistent coding styles between different editors and IDEs
    - Integration with Visual Studio Code
    - Pre-configured auto-formatting on file save
    - Based on gatsby-starter-default
- url: https://gatsby-tachyons.netlify.com/
  repo: https://github.com/pixelsign/gatsby-starter-tachyons
  description: no description yet
  tags:
    - Styling:Other
  features:
    - Based on gatsby-starter-default
    - Using Tachyons for CSS.
- url: https://gatsby-starter-tailwind.oddstronaut.com/
  repo: https://github.com/taylorbryant/gatsby-starter-tailwind
  description: A Gatsby v2 starter styled using Tailwind, a utility-first CSS framework. Uses Purgecss to remove unused CSS.
  tags:
    - Styling:Tailwind
  features:
    - Based on gatsby-starter-default
    - Tailwind CSS Framework
    - Removes unused CSS with Purgecss
    - Includes responsive navigation and form examples
- url: http://portfolio-v3.surge.sh/
  repo: https://github.com/amandeepmittal/gatsby-portfolio-v3
  description: n/a
  tags:
    - Portfolio
  features:
    - Single Page, Timeline View
    - A portfolio Developers and Product launchers
    - Bring in Data, plug-n-play
    - Responsive Design, optimized for Mobile devices
    - Seo Friendly
    - Uses Flexbox
- url: https://gatsby-starter-typescript-plus.netlify.com/
  repo: https://github.com/resir014/gatsby-starter-typescript-plus
  description: This is a starter kit for Gatsby.js websites written in TypeScript. It includes the bare essentials for you to get started (styling, Markdown parsing, minimal toolset).
  tags:
    - Styling:CSS-in-JS
    - Language:TypeScript
    - Markdown
  features:
    - TypeScript
    - ESLint (with custom ESLint rules)
    - Markdown rendering with Remark
    - Basic component structure
    - Styling with emotion
- url: https://haysclark.github.io/gatsby-starter-typescript/
  repo: https://github.com/haysclark/gatsby-starter-typescript
  description: n/a
  tags:
    - Language:TypeScript
  features:
    - TypeScript
- url: https://fabien0102-gatsby-starter.netlify.com/
  repo: https://github.com/fabien0102/gatsby-starter
  description: n/a
  tags:
    - Language:TypeScript
    - Styling:Other
    - Testing
  features:
    - Semantic-ui for styling
    - TypeScript
    - Offline support
    - Web App Manifest
    - Jest/Enzyme testing
    - Storybook
    - Markdown linting
- url: https://gatsby-starter-wordpress.netlify.com/
  repo: https://github.com/GatsbyCentral/gatsby-starter-wordpress
  description: Gatsby starter using WordPress as the content source.
  tags:
    - Styling:CSS-in-JS
    - CMS:WordPress
  features:
    - All the features from gatsby-advanced-starter, plus
    - Leverages the WordPress plugin for Gatsby for data
    - Configured to work with WordPress Advanced Custom Fields
    - Auto generated Navigation for your WordPress Pages
    - Minimal UI and Styling — made to customize.
    - Styled Components
- url: https://www.concisejavascript.org/
  repo: https://github.com/rwieruch/open-crowd-fund
  description: n/a
  tags:
    - Stripe
    - Firebase
  features:
    - Open source crowdfunding for your own ideas
    - Alternative for Kickstarter, GoFundMe, etc.
    - Secured Credit Card payments with Stripe
    - Storing of funding information in Firebase
- url: https://www.verious.io/
  repo: https://github.com/cpinnix/verious-boilerplate
  description: n/a
  tags:
    - Styling:Other
  features:
    - Components only. Bring your own data, plugins, etc.
    - Bootstrap inspired grid system with Container, Row, Column components.
    - Simple Navigation and Dropdown components.
    - Baseline grid built in with modular scale across viewports.
    - Abstract measurements utilize REM for spacing.
    - One font to rule them all, Helvetica.
- url: https://gatsby-starter-blog-grommet.netlify.com/
  repo: https://github.com/Ganevru/gatsby-starter-blog-grommet
  description: GatsbyJS v2 starter for creating a blog. Based on Grommet v2 UI.
  tags:
    - Blog
    - Markdown
    - Styling:Grommet
    - Language:TypeScript
    - Linting
    - Redux
  features:
    - Grommet v2 UI
    - Easily configurable - see site-config.js in the root
    - Switch between grommet themes
    - Change between light and dark themes (with Redux)
    - Blog posts previews in card style
    - Responsive Design, optimized for Mobile devices
    - styled-components
    - TypeScript and ESLint (typescript-eslint)
    - lint-staged and husky - for linting before commit
- url: https://happy-pare-dff451.netlify.com/
  repo: https://github.com/fhavrlent/gatsby-contentful-typescript-starter
  description: Contentful and TypeScript starter based on default starter.
  tags:
    - CMS:Contentful
    - CMS:Headless
    - Language:TypeScript
    - Styling:CSS-in-JS
  features:
    - Based on default starter
    - TypeScript
    - CSS in JS (Emotion)
    - CMS:Contentful
- url: https://xylo-gatsby-bulma-starter.netlify.com/
  repo: https://github.com/xydac/xylo-gatsby-bulma-starter
  description: Gatsby v2 Starter with Bulma based on default starter.
  tags:
    - Styling:SCSS
    - Styling:Bulma
  features:
    - Based on default starter
    - Bulma Css
    - Sass based Styling
- url: https://maxpou.github.io/gatsby-starter-morning-dew/
  repo: https://github.com/maxpou/gatsby-starter-morning-dew
  description: Gatsby v2 blog starter
  tags:
    - Blog
    - Markdown
    - PWA
    - Disqus
    - SEO
    - MDX
    - Styling:CSS-in-JS
  features:
    - Blog post listing with previews (image + summary) for each blog post
    - Fully configurable
    - Multilang support (blog post only)
    - Syntax highlighting
    - css-in-js (with styled-components)
    - Fully Responsive
    - Tags
    - Google Analytics
    - Disqus comments support
    - Offline support
    - Web App Manifest
    - ESLint
    - Prettier
    - Travis CI
- url: https://gatsby-starter-blog-jumpalottahigh.netlify.com/
  repo: https://github.com/jumpalottahigh/gatsby-starter-blog-jumpalottahigh
  description: Gatsby v2 blog starter with SEO, search, filter, reading progress, mobile menu fab
  tags:
    - Blog
    - Markdown
  features:
    - Blog post listing with previews (image + summary) for each blog post
    - Google structured data
    - Mobile-friendly menu toggled with a floating action button (FAB)
    - Article read progress
    - User feedback component
- url: https://i18n.smakosh.com/
  repo: https://github.com/smakosh/gatsby-starter-i18n
  description: Gatsby v2 Starter with i18n using react-intl and more cool features.
  tags:
    - Styling:CSS-in-JS
    - i18n
  features:
    - Based on default starter
    - i18n with rtl text
    - Stateless components using Recompose
    - Font changes depending on the chosen language
    - SEO (meta tags, openGraph, structured data, Twitter and more...)
- url: https://gatsby-starter-mate.netlify.com
  repo: https://github.com/EmaSuriano/gatsby-starter-mate
  description: A portfolio starter for Gatsby integrated with Contentful CMS.
  tags:
    - Styling:CSS-in-JS
    - CMS:Contentful
    - CMS:Headless
    - Portfolio
  features:
    - Gatsby v2
    - Rebass (Styled-components system)
    - React Reveal
    - Dynamic content from Contentful
    - Offline support
    - PWA ready
    - SEO
    - Responsive design
    - Icons from font-awesome
    - Netlify Deployment Friendly
    - Medium integration
    - Social sharing (Twitter, Facebook, Google, LinkedIn)
- url: https://gatsby-starter-typescript-sass.netlify.com
  repo: https://github.com/thetrevorharmon/gatsby-starter-typescript-sass
  description: A basic starter with TypeScript and Sass built in
  tags:
    - Language:TypeScript
    - Styling:SCSS
    - Linting
  features:
    - TypeScript and Sass support
    - TS linter with basic react rules
- url: https://gatsby-simple-contentful-starter.netlify.com/
  repo: https://github.com/cwlsn/gatsby-simple-contentful-starter
  description: A simple starter to display Contentful data in Gatsby, ready to deploy on Netlify. Comes with a detailed article detailing the process.
  tags:
    - CMS:Contentful
    - CMS:Headless
    - Markdown
    - Styling:CSS-in-JS
  features:
    - Gatsby v2
    - Query Contentful data via Gatsby's GraphQL
    - Styled-Components for CSS-in-JS
    - Simple format, easy to create your own site quickly
    - React Helmet for Header Modification
    - Remark for loading Markdown into React
- url: https://gatsby-blog-cosmicjs.netlify.com/
  repo: https://github.com/cosmicjs/gatsby-blog-cosmicjs
  description: Blog that utilizes the power of the Cosmic JS headless CMS for easy content management
  tags:
    - CMS:Cosmic JS
    - CMS:Headless
    - Blog
  features:
    - Uses the Cosmic JS Gatsby source plugin
- url: https://cosmicjs-gatsby-starter.netlify.com/
  repo: https://github.com/cosmicjs/gatsby-starter
  description: Simple Gatsby starter connected to the Cosmic JS headless CMS for easy content management
  tags:
    - CMS:Cosmic JS
    - CMS:Headless
  features:
    - Uses the Cosmic JS Gatsby source plugin
- url: https://www.gatsby-typescript-template.com/
  repo: https://github.com/ikeryo1182/gatsby-typescript-template
  description: This is a standard starter with TypeScript, TSLint, Prettier, Lint-Staged(Husky) and Sass
  tags:
    - Language:TypeScript
    - Linting
    - Styling:SCSS
  features:
    - Category and Tag for post
    - Type Safe by TypeScript
    - Format Safe by TSLint and Prettier with Lint-Staged(Husky)
- url: https://zandersparrow.github.io/gatsby-simple-redux/
  repo: https://github.com/zandersparrow/gatsby-simple-redux
  description: The default starter plus redux
  tags:
    - Redux
  features:
    - Minimal starter based on the official default
    - Includes redux and a simple counter example
- url: https://gatsby-casper.netlify.com/
  repo: https://github.com/scttcper/gatsby-casper
  description: This is a starter blog that looks like the Ghost.io default theme, casper.
  tags:
    - Blog
    - Language:TypeScript
    - Styling:CSS-in-JS
  features:
    - Emotion CSS-in-JS
    - TypeScript
    - Author and tag pages
    - RSS
- url: https://gatsby-universal.netlify.com
  repo: https://github.com/fabe/gatsby-universal
  description: An opinionated Gatsby v2 starter for state-of-the-art marketing sites
  tags:
    - Transitions
    - PWA
    - Styling:CSS-in-JS
    - Linting
    - Markdown
    - SEO
  features:
    - Page Transitions
    - IntersectionObserver, component-based
    - React Context for global UI state
    - styled-components v4
    - Generated media queries for easy use
    - Optimized with Google Lighthouse (100/100)
    - Offline support
    - Manifest support
    - Sitemap support
    - All favicons generated
    - SEO (with Schema JSONLD) & Social Tags
    - Prettier
    - ESLint
- url: https://prismic.lekoarts.de/
  repo: https://github.com/LekoArts/gatsby-starter-prismic
  description: A typography-heavy & light-themed Gatsby Starter which uses the Headless CMS Prismic.
  tags:
    - CMS:Prismic
    - CMS:Headless
    - Styling:CSS-in-JS
    - Linting
    - Blog
    - PWA
    - Testing
  features:
    - Prismic as Headless CMS
    - Uses multiple features of Prismic - Slices, Labels, Relationship fields, Custom Types
    - Emotion for Styling
    - Cypress for End-to-End testing
    - Prism.js highlighting
    - Responsive images with gatsby-image
    - Extensive SEO
    - ESLint & Prettier
- url: https://gatsby-starter-v2-casper.netlify.com/
  repo: https://github.com/GatsbyCentral/gatsby-v2-starter-casper
  description: A blog starter based on the Casper (v1.4) theme.
  tags:
    - Blog
    - PWA
  features:
    - Page pagination
    - CSS
    - Tags
    - Google Analytics
    - Offline support
    - Web App Manifest
    - SEO
- url: https://lumen-v2.netlify.com/
  repo: https://github.com/GatsbyCentral/gatsby-v2-starter-lumen
  description: A Gatsby v2 fork of the lumen starter.
  tags:
    - Blog
    - RSS
    - Disqus
  features:
    - Lost Grid.
    - Beautiful typography inspired by matejlatin/Gutenberg.
    - Mobile-First approach in development.
    - Stylesheet built using Sass and BEM-Style naming.
    - Syntax highlighting in code blocks.
    - Sidebar menu built using a configuration block.
    - Archive organized by tags and categories.
    - Automatic RSS generation.
    - Automatic Sitemap generation.
    - Offline support.
    - Google Analytics support.
    - Disqus Comments support.
- url: https://gatsby-starter-firebase.netlify.com/
  repo: https://github.com/muhajirdev/gatsby-starter-firebase
  description: A Gatsby + Firebase Starter. With Authentication
  tags:
    - Firebase
    - Client-side App
  features:
    - Eslint Airbnb without semicolon and without .jsx extension
    - Firebase
    - Web App Manifest
- url: http://gatsby-lightbox.416serg.me
  repo: https://github.com/416serg/gatsby-starter-lightbox
  description: Showcasing a custom lightbox implementation using `gatsby-image`
  tags:
    - Portfolio
    - SEO
    - Styling:CSS-in-JS
  features:
    - Features a custom, accessible lightbox with gatsby-image
    - Styled with styled-components using CSS Grid
    - React Helmet for SEO
- url: http://jackbravo.github.io/gatsby-starter-i18n-blog/
  repo: https://github.com/jackbravo/gatsby-starter-i18n-blog
  description: Same as official gatsby-starter-blog but with i18n support
  tags:
    - i18n
    - Blog
  features:
    - Translates site name and bio using .md files
    - No extra libraries needed
- url: https://calpa.me/
  repo: https://github.com/calpa/gatsby-starter-calpa-blog
  description: Blog Template X Contentful, Twitter and Facebook style
  tags:
    - Blog
    - Styling:SCSS
  features:
    - GatsbyJS v2, faster than faster
    - Not just Contentful content source, you can use any database
    - Custom style
    - Google Analytics
    - Gitalk
    - sitemap
    - React FontAwesome
    - SEO
    - Offline support
    - Web App Manifest
    - Styled using SCSS
    - Page pagination
    - Netlify optimization
- url: https://gatsby-starter-typescript-power-blog.majidhajian.com/
  repo: https://github.com/mhadaily/gatsby-starter-typescript-power-blog
  description: Minimal Personal Blog with Gatsby and TypeScript
  tags:
    - PWA
    - Blog
    - Language:TypeScript
    - Markdown
  features:
    - Mobile-First approach in development
    - TSLint & Prettier
    - Offline support
    - Category and Tag for post
    - Type Safe by TypeScript
    - Format Safe by TSLint, StyleLint and Prettier with Lint-Staged(Husky)
    - Blog page
    - Syntax highlighting in code blocks
    - Pagination Ready
    - Ready to deploy to GitHub Pages
    - Automatic RSS generation
    - Automatic Sitemap generation
- url: https://gatsby-starter-kontent.netlify.com
  repo: https://github.com/Kentico/gatsby-starter-kontent
  description: Gatsby starter site with Kentico Kontent
  tags:
    - CMS:Headless
    - CMS:Kontent
    - Netlify
  features:
    - Gatsby v2 support
    - Content item <-> content type relationships
    - Language variants relationships
    - Linked items elements relationships
    - Content items in Rich text elements relationships
    - Reverse link relationships
- url: https://gatsby-starter-storybook.netlify.com/
  repo: https://github.com/markoradak/gatsby-starter-storybook
  description: Gatsby starter site with Storybook
  tags:
    - Storybook
    - Styling:CSS-in-JS
    - Linting
  features:
    - Gatsby v2 support
    - Storybook v4 support
    - Styled Components v4 support
    - Styled Reset, ESLint, Netlify Conf
- url: https://jamstack-hackathon-starter.netlify.com/
  repo: https://github.com/sw-yx/jamstack-hackathon-starter
  description: A JAMstack app with authenticated routes, static marketing pages, etc. with Gatsby, Netlify Identity, and Netlify Functions
  tags:
    - Netlify
    - Client-side App
  features:
    - Netlify Identity
    - Netlify Functions
    - Static Marketing pages and Dynamic Client-side Authenticated App pages
- url: https://collective.github.io/gatsby-starter-plone/
  repo: https://github.com/collective/gatsby-starter-plone
  description: A Gatsby starter template to build static sites using Plone as the content source
  tags:
    - CMS:Other
    - CMS:Headless
    - SEO
    - PWA
  features:
    - Creates 1-1 copy of source Plone site
    - Auto generated navigation and breadcrumbs
    - Progressive Web App features
    - Optimized for performance
    - Minimal UI and Styling
- url: https://gatsby-tutorial-starter.netlify.com/
  repo: https://github.com/justinformentin/gatsby-v2-tutorial-starter
  description: Simple, modern designed blog with post lists, tags, and easily customizable code.
  tags:
    - Blog
    - Linting
    - PWA
    - SEO
    - Styling:CSS-in-JS
    - Markdown
  features:
    - Blog post listing with image, summary, date, and tags.
    - Post Tags
    - Post List Filtering
    - Typography.js
    - Emotion styling
    - Syntax Highlighting in Code Blocks
    - Gatsby Image
    - Fully Responsive
    - Offline Support
    - Web App Manifest
    - SEO
    - PWA
    - Sitemap generation
    - Schema.org JSON-LD
    - CircleCI Integration
    - Codeclimate Integration
    - Google Analytics
    - Twitter and OpenGraph Tags
    - ESLint
    - Prettier Code Styling
- url: https://avivero.github.io/gatsby-redux-starter/
  repo: https://github.com/AVivero/gatsby-redux-starter
  description: Gatsby starter site with Redux, Sass, Bootstrap, Css Modules and Material Icons
  tags:
    - Redux
    - Styling:SCSS
    - Styling:Bootstrap
    - Styling:Material
    - Linting
  features:
    - Gatsby v2 support
    - Redux support
    - Sass support
    - Bootstrap v4 support
    - Css Modules support
    - ESLint, Prettier
- url: https://gatsby-typescript-boilerplate.netlify.com/
  repo: https://github.com/leachjustin18/gatsby-typescript-boilerplate
  description: Opinionated Gatsby v2 starter with TypeScript.
  tags:
    - Language:TypeScript
    - PWA
    - Styling:SCSS
    - Styling:PostCSS
  features:
    - TSLint with airbnb & prettier configurations
    - Prettier
    - Stylelint
    - Offline support
    - Type Safe by TypeScript
    - Format on commit with Lint-Staged(Husky)
    - Favicon generation
    - Sitemap generation
    - Autoprefixer with browser list
    - CSS nano
    - CSS MQ Packer
    - Lazy load image(s) with plugin sharp
    - Gatsby Image
    - Netlify optimizations
- url: https://danshai.github.io/gatsbyv2-scientific-blog-machine-learning/
  repo: https://github.com/DanShai/gatsbyv2-scientific-blog-machine-learning
  description: Machine learning ready and scientific blog starter
  tags:
    - Blog
    - Linting
  features:
    - Write easly your scientific blog with katex and publish your research
    - Machine learning ready with tensorflowjs
    - Manipulate csv data
    - draw with graph mermaid
    - display charts with chartjs
- url: https://gatsby-tailwind-styled-components.netlify.com/
  repo: https://github.com/muhajirdev/gatsby-tailwind-styled-components-starter
  description: A Gatsby Starter with Tailwind CSS + Styled Components
  tags:
    - Styling:Tailwind
  features:
    - Eslint Airbnb without semicolon and without .jsx extension
    - Offline support
    - Web App Manifest
- url: https://gatsby-starter-mobx.netlify.com
  repo: https://github.com/borekb/gatsby-starter-mobx
  description: MobX + TypeScript + TSLint + Prettier
  tags:
    - Language:TypeScript
    - Linting
    - Testing
  features:
    - Gatsby v2 + TypeScript
    - MobX with decorators
    - Two examples from @mweststrate's Egghead course
    - .editorconfig & Prettier
    - TSLint
    - Jest
- url: https://tender-raman-99e09b.netlify.com/
  repo: https://github.com/amandeepmittal/gatsby-bulma-quickstart
  description: A Bulma CSS + GatsbyJS Starter Kit
  tags:
    - Styling:Bulma
    - Styling:SCSS
  features:
    - Uses Bulma CSS
    - Sass based Styling
    - Responsive Design
    - Google Analytics Integration
    - Uses Gatsby v2
    - SEO
- url: https://gatsby-starter-notes.netlify.com/
  repo: https://github.com/patricoferris/gatsby-starter-notes
  description: Gatsby starter for creating notes organised by subject and topic
  tags:
    - Markdown
    - Pagination
  features:
    - Create by topic per subject notes that are organised using pagination
    - Support for code syntax highlighting
    - Support for mathematical expressions
    - Support for images
- url: https://gatsby-starter-ttag.netlify.com/
  repo: https://github.com/ttag-org/gatsby-starter-ttag
  description: Gatsby starter with the minimum required to demonstrate using ttag for precompiled internationalization of strings.
  tags:
    - i18n
  features:
    - Support for precompiled string internationalization using ttag and it's babel plugin
- url: https://gatsby-starter-typescript.netlify.com/
  repo: https://github.com/goblindegook/gatsby-starter-typescript
  description: Gatsby starter using TypeScript.
  tags:
    - Markdown
    - Pagination
    - Language:TypeScript
    - PWA
    - Linting
  features:
    - Markdown and MDX
    - Local search powered by Lunr
    - Syntax highlighting
    - Images
    - Styling with Emotion
    - Testing with Jest and react-testing-library
- url: https://gatsby-netlify-cms-example.netlify.com/
  repo: https://github.com/robertcoopercode/gatsby-netlify-cms
  description: Gatsby starter using Netlify CMS
  tags:
    - CMS:Netlify
    - Styling:SCSS
  features:
    - Example of a website for a local developer meetup group
    - NetlifyCMS used for easy data entry
    - Mobile-friendly design
    - Styling done with Sass
    - Gatsby version 2
- url: https://gatsby-typescript-starter-blog.netlify.com/
  repo: https://github.com/frnki/gatsby-typescript-starter-blog
  description: A starter blog for TypeScript-based Gatsby projects with minimal settings.
  tags:
    - Language:TypeScript
    - Blog
  features:
    - TypeScript & TSLint
    - No Styling (No Typography.js)
    - Minimal settings based on official starter blog
- url: https://gatsby-serif.netlify.com/
  repo: https://github.com/jugglerx/gatsby-serif-theme
  description: Multi page/content-type starter using Markdown and SCSS. Serif is a beautiful small business theme for Gatsby. The theme is fully responsive, blazing fast and artfully illustrated.
  tags:
    - Styling:SCSS
    - Markdown
    - Linting
  features:
    - Multiple "content types" for `services`, `team` and `testimonials` using Markdown as the source
    - Graphql query in `gatsby-node.js` using aliases that creates pages and templates by content type based on the folder `src/pages/services`, `src/pages/team`
    - SCSS
    - Responsive design
    - Bootstrap 4 grid and media queries only
    - Responsive menu
    - Royalty free illustrations included
    - SEO titles & meta using `gatsby-plugin-react-helmet`
    - Eslint & Prettier
- url: https://awesome-gatsby-starter.netlify.com/
  repo: https://github.com/South-Paw/awesome-gatsby-starter
  description: Starter with a preconfigured MDX, Storybook and ESLint environment for component first development of your next Gatsby site.
  tags:
    - MDX
    - Markdown
    - Storybook
    - Styling:CSS-in-JS
    - Linting
  features:
    - Gatsby MDX for JSX in Markdown loading, parsing, and rendering of pages
    - Storybook for isolated component development
    - styled-components for CSS-in-JS
    - ESLint with Airbnb's config
    - Prettier integrated into ESLint
    - A few example components and pages with stories and simple site structure
- url: https://santosfrancisco.github.io/gatsby-starter-cv/
  repo: https://github.com/santosfrancisco/gatsby-starter-cv
  description: A simple starter to get up and developing your digital curriculum with GatsbyJS'
  tags:
    - Styling:CSS-in-JS
    - PWA
    - Onepage
  features:
    - Gatsby v2
    - Based on default starter
    - Google Analytics
    - Web App Manifest
    - SEO
    - Styling with styled-components
    - Responsive Design, optimized for Mobile devices
- url: https://vigilant-leakey-a4f8cd.netlify.com/
  repo: https://github.com/agneym/gatsby-blog-starter
  description: Minimal Blog Starter Template with Styled Components.
  tags:
    - Markdown
    - Styling:CSS-in-JS
    - Blog
  features:
    - Markdown loading, parsing, and rendering of pages
    - Minimal UI for blog
    - Styled-components for CSS-in-JS
    - Prettier added as pre-commit hook
    - Google Analytics
    - Image Optimisation
    - Code Styling and Formatting in markdown
    - Responsive Design
- url: https://inspiring-me-lwz7512.netlify.com/
  repo: https://github.com/lwz7512/gatsby-netlify-identity-starter
  description: Gatsby Netlify Identity Starter with NIW auth support, and content gating, as well as responsive layout.
  tags:
    - Netlify
    - Pagination
  features:
    - Mobile Screen support
    - Privacy control for post content view & profile page
    - User authentication by Netlify Identity Widget/Service
    - Pagination for posts
    - Navigation menu with active status
- url: https://gatsby-starter-event-calendar.netlify.com/
  repo: https://github.com/EmaSuriano/gatsby-starter-event-calendar
  description: Gatsby Starter to display information about events from Google Spreadsheets with Calendars
  tags:
    - Linting
    - Styling:Grommet
    - PWA
    - SEO
    - Google Sheets
  features:
    - Grommet
    - Theming
    - Google Spreadsheet integration
    - PWA
    - A11y
    - SEO
    - Netlify Deployment Friendly
    - ESLint with Airbnb's config
    - Prettier integrated into ESLint
- url: https://gatsby-starter-tech-blog.netlify.com/
  repo: https://github.com/email2vimalraj/gatsby-starter-tech-blog
  description: A simple tech blog starter kit for gatsbyjs
  tags:
    - Blog
    - Portfolio
  features:
    - Markdown based blog
    - Filter blog posts by Tags
    - Easy customization
    - Using styled components
    - Minimal styles
    - Best scoring by Lighthouse
    - SEO support
    - PWA support
    - Offline support
- url: https://infallible-brown-28846b.netlify.com/
  repo: https://github.com/tylergreulich/gatsby-typescript-mdx-prismjs-starter
  description: Gatsby starter using TypeScript, MDX, Prismjs, and styled-components
  tags:
    - Language:TypeScript
    - Linting
    - Testing
    - Styling:CSS-in-JS
    - MDX
  features:
    - Gatsby v2 + TypeScript
    - Syntax highlighting with Prismjs
    - MDX
    - Jest
    - react-testing-library
    - styled-components
- url: https://hardcore-darwin-d7328f.netlify.com/
  repo: https://github.com/agneym/gatsby-careers-page
  description: A Careers Page for startups using Gatsby
  tags:
    - Markdown
    - Styling:CSS-in-JS
  features:
    - Careers Listing
    - Application Format
    - Markdown for creating job description
    - styled-components
- url: https://saikrishna.me/
  repo: https://github.com/s-kris/gatsby-minimal-portfolio-blog
  description: A minimal portfolio website with blog using Gatsby. Suitable for developers.
  tags:
    - Portfolio
    - Blog
  features:
    - Portfolio Page
    - Timline (Journey) page
    - Minimal
- url: https://gatsby-starter-blog-mdx-demo.netlify.com
  repo: https://github.com/hagnerd/gatsby-starter-blog-mdx
  description: A fork of the Official Gatsby Starter Blog with support for MDX out of the box.
  tags:
    - MDX
    - Blog
  features:
    - MDX
    - Blog
    - RSS Feed
- url: https://gatsby-tailwindcss-sass-starter-demo.netlify.com/
  repo: https://github.com/durianstack/gatsby-tailwindcss-sass-starter
  description: Just another Gatsby Tailwind with SASS starter
  tags:
    - Styling:Tailwind
    - Styling:SCSS
  features:
    - Tailwind, A Utility-First CSS Framework for Rapid UI Development
    - SASS/SCSS
    - Comes with React Helmet for adding site meta tags
    - Includes plugins for offline support out of the box
    - PurgeCSS to shave off unused styles
- url: https://tyra-starter.netlify.com/
  repo: https://github.com/madelyneriksen/gatsby-starter-tyra
  description: A feminine GatsbyJS Starter Optimized for SEO
  tags:
    - SEO
    - Blog
    - Styling:Other
  features:
    - Integration with Social Media and Mailchimp.
    - Styled with Tachyons.
    - Rich structured data on blog posts for SEO.
    - Pagination and category pages.
- url: https://gatsby-starter-styled.netlify.com/
  repo: https://github.com/gregoralbrecht/gatsby-starter-styled
  description: Yet another simple starter with Styled-System, Typography.js, SEO and Google Analytics.
  tags:
    - Styling:CSS-in-JS
    - PWA
    - SEO
  features:
    - Styled-Components
    - Styled-System
    - Rebass Grid
    - Typography.js to easily set up font styles
    - Google Analytics
    - Prettier, ESLint & Stylelint
    - SEO (meta tags and schema.org via JSON-LD)
    - Offline support
    - Web App Manifest
- url: https://gatsby.ghost.org/
  repo: https://github.com/TryGhost/gatsby-starter-ghost
  description: Build lightning-fast, modern publications with Ghost and Gatsby
  tags:
    - CMS:Headless
    - Blog
  features:
    - Ghost integration with ready to go placeholder content and webhooks support
    - Minimal responsive design
    - Pagination for posts, tags, and authors
    - SEO Friendly Meta
    - JSON-LD Schema
    - OpenGraph structured data
    - Twitter Cards meta
    - Sitemap Generation
    - XML Sitemaps
    - Progressive Web App
    - Offline Support
    - RSS Feed
    - Netlify integration ready to deploy
- url: https://traveler-blog.netlify.com/
  repo: https://github.com/QingpingMeng/gatsby-starter-traveler-blog
  description: A fork of the Official Gatsby Starter Blog to build a travler blog with images support
  tags:
    - Blog
    - PWA
    - SEO
    - Styling:Material
    - Styling:CSS-in-JS
  features:
    - Netlify integration ready to deploy
    - Material UI
    - styled-components
    - GitHub markdown css support
- url: https://create-ueno-app.netlify.com
  repo: https://github.com/ueno-llc/ueno-gatsby-starter
  description: Opinionated Gatsby starter by Ueno.
  tags:
    - Language:TypeScript
    - Styling:SCSS
    - Linting
    - Transitions
  features:
    - GraphQL hybrid
    - SEO friendly
    - GSAP ready
    - Nice Devtools
    - GsapTools
    - Ueno plugins
    - SVG to React component
    - Ueno's TSlint
    - Decorators
- url: https://gatsby-snyung-starter.netlify.com/
  repo: https://github.com/SeonHyungJo/gatsby-snyung-starter
  description: Basic starter template for You
  tags:
    - CMS:Contentful
    - Markdown
    - Linting
    - Pagination
    - Portfolio
    - SEO
    - Styling:SCSS
    - Transitions
  features:
    - SASS/SCSS
    - Add Utterances
    - Nice Pagination
    - Comes with React Helmet for adding site meta tags
    - Create Yout Name Card for writing meta data
- url: https://gatsby-contentstack-starter.netlify.com/
  repo: https://github.com/contentstack/gatsby-starter-contentstack
  description: A Gatsby starter powered by Headless CMS Contentstack.
  tags:
    - CMS:Headless
    - Blog
  features:
    - Includes Contentstack Delivery API for any environment
    - Dynamic content from Contentstack CMS
- url: https://gatsby-craftcms-barebones.netlify.com
  repo: https://github.com/frankievalentine/gatsby-craftcms-barebones
  description: Barebones setup for using Craft CMS and Gatsby locally.
  tags:
    - CMS:Headless
  features:
    - Full setup instructions included
    - Documented to get you set up with Craft CMS quickly
    - Code referenced in repo
- url: https://gatsby-starter-buttercms.netlify.com/
  repo: https://github.com/ButterCMS/gatsby-starter-buttercms
  description: A starter template for spinning up a Gatsby+ ButterCMS site
  tags:
    - Blog
    - SEO
    - CMS:Headless
  features:
    - Fully functioning blog
    - Navigation between posts with a previous/next post button
    - FAQ Knowledge Base
    - CMS Powered Homepage
    - Customer Case Study example marketing pages
- url: https://master.d2f5ek3dnwfe9v.amplifyapp.com/
  repo: https://github.com/dabit3/gatsby-auth-starter-aws-amplify
  description: This Gatsby starter uses AWS Amplify to implement authentication flow for signing up/signing in users as well as protected client side routing.
  tags:
    - AWS
    - Authentication
  features:
    - AWS Amplify
    - Full authentication workflow
    - Registration form
    - Signup form
    - User sign in
- url: https://gatsby-starter.mdbootstrap.com/
  repo: https://github.com/anna-morawska/gatsby-material-design-for-bootstrap
  description: A simple starter which lets you quickly start developing with Gatsby and Material Design For Bootstrap
  tags:
    - Styling:Material
  features:
    - React Bootstrap with Material Design css framework.
    - Free for personal and commercial use
    - Fully responsive
- url: https://frosty-ride-4ff3b9.netlify.com/
  repo: https://github.com/damassi/gatsby-starter-typescript-rebass-netlifycms
  description:
    A Gatsby starter built on top of MDX (React + Markdown), NetlifyCMS (with
    MDX and netlify-cms-backend-fs support -- no need to deploy), TypeScript,
    Rebass for UI, Styled Components, and Jest for testing. Very little visual
    styling has been applied so that you can bring your own :)
  tags:
    - MDX
    - CMS:Netlify
    - Language:TypeScript
    - Styling:Other
    - Styling:CSS-in-JS
    - Testing
  features:
    - MDX - Markdown + React
    - Netlify CMS (with MDX support)
    - Read and write to local file system via netlify-cms-backend-fs
    - TypeScript
    - Rebass
    - Styled Components
    - Jest
- url: https://bluepeter.github.io/gatsby-material-ui-business-starter/
  repo: https://github.com/bluepeter/gatsby-material-ui-business-starter
  description: Beautiful Gatsby Material Design Business Starter
  tags:
    - Styling:Material
  features:
    - Uses the popular, well-maintained Material UI React component library
    - Material Design theme and icons
    - Rotating home page carousel
    - Simple setup without opinionated setup
    - Fully instrumented for successful PROD deployments
    - Stylus for simple CSS
- url: https://example-company-website-gatsby-sanity-combo.netlify.com/
  repo: https://github.com/sanity-io/example-company-website-gatsby-sanity-combo
  description: This examples combines Gatsby site generation with Sanity.io content management in a neat company website.
  tags:
    - CMS:sanity.io
    - CMS:Headless
    - Blog
  features:
    - Out-of-the-box headless CMS
    - Real-time content preview in Development
    - Fast & frugal builds
    - No accidental missing fields/types
    - Full Render Control with Portable Text
    - gatsby-image support
    - Content types for company info, pages, projects, people, and blog posts
- url: https://gatsby-starter-under-construction.netlify.com/
  repo: https://github.com/robinmetral/gatsby-starter-under-construction
  description: Blazing fast "Under Construction" page with a blazing quick setup.
  tags:
    - Onepage
    - Styling:CSS-in-JS
    - SEO
    - PWA
  features:
    - Configure everything in gatsby-config.js
    - Creative CSS3 background patterns by Lea Verou
    - Built-in Google Fonts support
    - Social icons with react-social-icons
- url: https://gatsby-starter-docz.netlify.com/
  repo: https://github.com/RobinCsl/gatsby-starter-docz
  description: Simple starter where building your own documentation with Docz is possible
  tags:
    - Documentation
  features:
    - Generate nice documentation with Docz, in addition to generating your normal Gatsby site
    - Document your React components in .mdx files
- url: https://gatsby-starter-santa-fe.netlify.com/
  repo: https://github.com/osogrizz/gatsby-starter-santa-fe
  description: A place for artist or designers to display their creations
  tags:
    - Styling:CSS-in-JS
  features:
    - SEO friendly
    - Built-in Google Fonts support
    - Contact Form
    - Customizable Design Template
- url: https://gatsby-hello-friend.now.sh
  repo: https://github.com/panr/gatsby-starter-hello-friend
  description: A simple starter for Gatsby. That's it.
  tags:
    - Pagination
    - Markdown
    - Blog
    - Portfolio
    - Styling:PostCSS
  features:
    - Dark/light mode, depending on your preferences
    - Great reading experience thanks to Inter font, made by Rasmus Andersson
    - Nice code highlighting thanks to PrismJS
    - Responsive youtube/vimeo etc. videos
    - Elastic menu
    - Fully responsive site
- url: https://lgcolella.github.io/gatsby-starter-developer-blog/
  repo: https://github.com/lgcolella/gatsby-starter-developer-blog
  description: A starter to create SEO-friendly, fast, multilanguage, responsive and highly customizable technical blogs/portfolios with the most common features out of the box.
  tags:
    - Blog
    - Portfolio
    - i18n
  features:
    - Multilanguage posts
    - Pagination and image preview for posts
    - Tags
    - SEO
    - Social share buttons
    - Disqus for comments
    - Highlighting for code syntax in posts
    - Dark and light themes available
    - Various available icon sets
    - RSS Feed
    - Web app manifest
- url: https://gatsby.magicsoup.io/
  repo: https://github.com/magicsoup-io/gatsby-starter-magicsoup
  description: A production ready Gatsby starter using magicsoup.io
  tags:
    - SEO
    - Markdown
    - Styling:CSS-in-JS
    - Testing
  features:
    - Optimized images with gatsby-image.
    - SEO friendly with react-helmet, gatsby-plugin-sitemap and Google Webmaster Tools!
    - Responsive UIs with magicsoup.io/stock.
    - Static content with gatsby-transform-remark or gatsby-transform-json.
    - Convert Markdown to StyledComponents!
    - Webfonts with gatsby-plugin-web-font-loader.
    - SSR ready!
    - Testing with Jest!
- url: https://foxandgeese.github.io/tiny-agency/
  repo: https://github.com/foxandgeese/tiny-agency
  description: Simple Gatsby.js starter that uses material design and that's perfect for tiny agencies.
  tags:
    - Styling:Material
  features:
    - Uses the popular, well-maintained Material UI React component library
    - Material Design theme and icons
    - Simple setup without opinionated setup
    - Fully instrumented for successful PROD deployments
- url: https://gatsby-shopify-starter.netlify.com/
  repo: https://github.com/AlexanderProd/gatsby-shopify-starter
  description: Kick off your next, ecommerce experience with this Gatsby starter. It is based on the default Gatsby starter to be easily modifiable.
  tags:
    - CMS:Headless
    - SEO
    - eCommerce
    - Styling:CSS-in-JS
  features:
    - Shopping Cart
    - Shopify Integration
    - Product Grid
    - Shopify Store Credentials included
    - Optimized images with gatsby-image.
    - SEO
- url: https://gatejs.netlify.com
  repo: https://github.com/sarasate/gate
  description: API Doc generator inspired by Stripe's API docs
  tags:
    - Documentation
    - Markdown
    - Onepage
  features:
    - API documentation from markdown sources
    - Code samples separated by language
    - Syntax highlighting
    - Everything in a single page
- url: https://hopeful-keller-943d65.netlify.com
  repo: https://github.com/iwilsonq/gatsby-starter-reasonml
  description: Gatsby starter to create static sites using type-safe ReasonML
  tags:
    - Language:Other
    - Blog
    - Styling:CSS-in-JS
  features:
    - Gatsby v2 support
    - bs-platform v4 support
    - Similar to gatsby-starter-blog
- url: https://gatsby-starter-blog-amp-to-pwa.netlify.com/
  repo: https://github.com/tomoyukikashiro/gatsby-starter-blog-amp-to-pwa
  description: Gatsby starter blog with AMP to PWA Strategy
  tags:
    - Blog
    - AMP
    - PWA
  features:
    - Similar to gatsby-starter-blog
    - Support AMP to PWA strategy
- url: https://cvluca.github.io/gatsby-starter-markdown/
  repo: https://github.com/cvluca/gatsby-starter-markdown
  description: Boilerplate for markdown-based website (Documentation, Blog, etc.)
  tags:
    - Markdown
    - Redux
    - Styling:Ant Design
  features:
    - Responsive Web Design
    - Auto generated Sidebar
    - Auto generated Anchor
- url: https://gatsby-starter-wordpress-community.netlify.com/
  repo: https://github.com/pablovila/gatsby-starter-wordpress-community
  description: Starter using gatsby-source-wordpress to display posts and pages from a WordPress site
  tags:
    - CMS:WordPress
    - Styling:Bulma
    - Blog
    - Pagination
  features:
    - Gatsby v2 support
    - Responsive Web Design
    - WordPress support
    - Bulma and Sass Support for styling
    - Pagination logic
- url: https://gatsby-blogger.netlify.com/
  repo: https://github.com/aslammultidots/blogger
  description: A Simple, clean and modern designed blog with firebase authentication feature and easily customizable code.
  tags:
    - Blog
    - Redux
    - Disqus
    - CMS:Contentful
    - Firebase
  features:
    - Minimal and clean white layout.
    - Dynamic content from Contentful.
    - Blog post listing with previews (image + summary) for each blog post.
    - Disqus commenting system for each blog post.
    - Search post with keyword.
    - Firebase for Authentication.
    - Protected Routes with Authorization.
    - Contact form integration.
- url: https://gatsby-starter-styled-components.netlify.com/
  repo: https://github.com/blakenoll/gatsby-starter-styled-components
  description: The Gatsby default starter modified to use styled-components
  tags:
    - Styling:CSS-in-JS
  features:
    - styled-components
    - sticky footer
- url: https://magazine-example.livingdocs.io/
  repo: https://github.com/livingdocsIO/gatsby-magazine-example
  description: This magazine-starter helps you start out with Livingdocs as a headless CMS.
  tags:
    - Blog
    - CMS:Headless
  features:
    - Minimal and clean white layout.
    - Dynamic content from Livingdocs.
    - Built-in component library.
    - Robust template and theme.
- url: https://gatsby-starter-intl.tomekskuta.pl
  repo: https://github.com/tomekskuta/gatsby-starter-intl
  description: Gatsby v2 i18n starter which makes static pages for every locale and detect your browsers lang. i18n with react-intl.
  tags:
    - i18n
    - Testing
  features:
    - static pages for every language
    - detects your browser locale
    - uses react-intl
    - based on Gatsby Default Starter
    - unit tests with Jest
- url: https://cape.netlify.com/
  repo: https://github.com/juhi-trivedi/cape
  description: A Gatsby - CMS:Contentful demo with Netlify.
  tags:
    - Blog
    - Netlify
    - CMS:Contentful
    - Styling:Bootstrap
  features:
    - Fecthing Dynamic content from Contentful.
    - Blog post listing with previews (image + summary) for each blog post.
    - Contact form integration with Netlify.
    - Grid system inspired by Bootstrap.
- url: https://gatsby-starter-infinite-scroll.baobab.fi/
  repo: https://github.com/baobabKoodaa/gatsby-starter-infinite-scroll
  description: Infinite Scroll and Pagination with 10k photos
  tags:
    - Infinite Scroll
    - Pagination
    - Styling:CSS-in-JS
  features:
    - Infinite Scroll (default mode)
    - Pagination (fallback for users without JS)
    - Toggle between these modes in demo
    - Efficient implementation (only fetch the data that's needed, ship initial items with the page instead of fetch, etc.)
- url: https://jodie.lekoarts.de/
  repo: https://github.com/LekoArts/gatsby-starter-portfolio-jodie
  description: Image-heavy photography portfolio with colorful accents & great typography
  tags:
    - Portfolio
    - PWA
    - Transitions
    - Styling:CSS-in-JS
    - Linting
    - Testing
    - Language:TypeScript
  features:
    - Configurable with theming, CSS Grid & a yaml file for navigation
    - Create your projects by editing a yaml file and putting images into a folder
    - Shows your Instagram posts
    - TypeScript
    - Cypress for End-to-End testing
    - react-spring for animations & transitions
    - Uses styled-components + styled-system
    - SEO with Sitemap, Schema.org JSONLD, Tags
    - Responsive images with gatsby-image
- url: https://amazing-jones-e61bda.netlify.com/
  repo: https://github.com/WebCu/gatsby-material-kit-react
  description: Adaptation of Material Kit React to Gatsby
  tags:
    - Styling:Material
  features:
    - 60 Handcrafted Components
    - 4 Customized Plugins
    - 3 Example Pages
- url: https://relaxed-bhaskara-5abd0a.netlify.com/
  repo: https://github.com/LekovicMilos/gatsby-starter-portfolio
  description: Gatsby portfolio starter for creating quick portfolio
  tags:
    - Portfolio
  features:
    - Showcase of portfolio items
    - About me page
- url: https://gatsby-typescript-scss-docker-starter.netlify.com/
  repo: https://github.com/OFranke/gatsby-typescript-scss-docker
  description: Gatsby starter TypeScript, SCSS, Docker
  tags:
    - Language:TypeScript
    - Styling:SCSS
    - Linting
  features:
    - Format & Commit Safe by ESLint, StyleLint and Prettier with Lint-Staged (Husky), optimized for VS Code
    - Typings for scss files are automatically generated
    - Responsiveness from the beginning through easy breakpoint configuration
    - Enforce the DRY principle, no hardcoded and repeated `margin`, `font-size`, `color`, `box-shadow`, `border-radius` ... properties anymore
    - Docker ready - you can run Gatsby dev mode on your machine environment or with docker-compose
- url: https://prismic-i18n.lekoarts.de/
  repo: https://github.com/LekoArts/gatsby-starter-prismic-i18n
  description: Based on gatsby-starter-prismic with Internationalization (i18n) support.
  tags:
    - CMS:Prismic
    - CMS:Headless
    - Styling:CSS-in-JS
    - Linting
    - Blog
    - PWA
    - Testing
    - i18n
  features:
    - Prismic as Headless CMS
    - Uses multiple features of Prismic - Slices, Labels, Relationship fields, Custom Types, Internationalization
    - Emotion for Styling
    - i18n without any third-party libaries
    - Cypress for End-to-End testing
    - Prism.js highlighting
    - Responsive images with gatsby-image
    - Extensive SEO
    - ESLint & Prettier
- url: https://gatsby-starter-landing-page.netlify.com/
  repo: https://github.com/gillkyle/gatsby-starter-landing-page
  description: Single page starter for minimal landing pages
  tags:
    - Onepage
  features:
    - Gatsby image
    - Google Analytics
    - Minimal design
- url: https://thakkaryash94.github.io/gatsby-github-personal-website/
  repo: https://github.com/thakkaryash94/gatsby-github-personal-website
  description: It is a conversion of original GitHub personal website repo which is written in ruby for JS developers. This repository gives you the code you'll need to kickstart a personal website that showcases your work as a software developer. And when you manage the code in a GitHub repository, it will automatically render a webpage with the owner's profile information, including a photo, bio, and repositories.
  tags:
    - Portfolio
    - Onepage
  features:
    - layout config either stacked or sidebar
    - theme dark/light mode
    - post support
- url: https://gatsby-starter-default-intl.netlify.com
  repo: https://github.com/wiziple/gatsby-starter-default-intl
  description: The default Gatsby starter with features of multi-language url routes and browser language detection.
  tags:
    - i18n
  features:
    - Localization (Multilanguage) provided by react-intl.
    - Support automatic redirection based on user's preferred language in browser provided by browser-lang.
    - Support multi-language url routes within a single page component. That means you don't have to create separate pages such as pages/en/index.js or pages/ko/index.js.
    - Based on gatsby-starter-default with least modification.
- url: https://gatsby-starter-julia.netlify.com/
  repo: https://github.com/niklasmtj/gatsby-starter-julia
  description: A minimal blog starter template built with Gatsby
  tags:
    - Markdown
    - Blog
  features:
    - Landingpage
    - Blogoverview
    - Markdown sourcing
    - Estimated reading time
    - Styled component with @emotion
    - Netlify deployment friendly
    - Nunito font as npm module
    - Site meta tags with React Helmet
- url: https://agalp.imedadel.me
  repo: https://github.com/ImedAdel/automatic-gatsbyjs-app-landing-page
  description: Automatically generate iOS app landing page using GatsbyJS
  tags:
    - Onepage
    - PWA
    - SEO
  features:
    - One Configuration file
    - Automatically generate a landing page for your iOS app
    - List app features
    - App Store and Play Store buttons
    - App screenshot and video preview
    - Easily add social media accounts and contact info in the footer via the site-config.js file.
    - Pick custom Font Awesome icons for the feature list via the site-config.js file.
    - Built using Prettier and Styled-Components
    - Easily integrate Google Analytics by adding your ID to site-config.js file.
- url: https://gatsby-starter-shopify-app.firebaseapp.com/install
  repo: https://github.com/gil--/gatsby-starter-shopify-app
  description: Easily create Serverless Shopify Admin Apps powered by Gatsby and Firebase Functions
  tags:
    - Shopify
    - Firebase
  features:
    - 🗄 Firebase Firestore Realtime DB
    - ⚡️ Serverless Functions API layer (Firebase Functions)
    - 💼 Admin API (Graphql) Serverless Proxy
    - 🎨 Shopify Polaris (AppProvider, etc.)
    - 💰 Application Charge Logic (30 days) with variable trial duration
    - 📡 Webhook Validation & Creation
    - 🔑 GDPR Ready (Including GDPR Webhooks)
    - 🏗 CircleCI Config for easy continuous deployments to Firebase
- url: https://gatsby-starter-paperbase.netlify.com/
  repo: https://github.com/willcode4food/gatsby-starter-paperbase
  description: A Gatsby starter that implements the Paperbase Premium Theme from MaterialUI
  tags:
    - Styling:Material
    - Styling:CSS-in-JS
  features:
    - MaterialUI Paperbase theme in Gatsby!
    - Create professional looking admin tools and dashboards
    - Responsive Design
    - MaterialUI Paper Components
    - MaterialUI Tab Components
- url: https://gatsby-starter-devto.netlify.com/
  repo: https://github.com/geocine/gatsby-starter-devto
  description: A GatsbyJS starter template that leverages the Dev.to API
  tags:
    - Blog
    - Styling:CSS-in-JS
  features:
    - Blog post listing with previews (image + summary) for each blog post
- url: https://gatsby-starter-framer-x.netlify.com/
  repo: https://github.com/simulieren/gatsby-starter-framer-x
  description: A GatsbyJS starter template that is connected to a Framer X project
  tags:
    - Language:TypeScript
  features:
    - TypeScript support
    - Easily work in GatsbyJS and Framer X at the same time
- url: https://gatsby-firebase-hosting.firebaseapp.com/
  repo: https://github.com/bijenkorf-james-wakefield/gatsby-firebase-hosting-starter
  description: A starter with configuration for Firebase Hosting and Cloud Build deployment.
  tags:
    - Firebase
    - Linting
  features:
    - Linting with ESLint
    - Jest Unit testing configuration
    - Lint-staged on precommit hook
    - Commitizen for conventional commit messages
    - Configuration for Firebase hosting
    - Configuration for Cloud Build deployment
    - Clear documentation to have your site deployed on Firebase behind SSL in no time!
- url: https://lewis-gatsby-starter-blog.netlify.com/
  repo: https://github.com/lewislbr/lewis-gatsby-starter-blog
  description: A simple custom Gatsby starter template to start a new blog or personal website.
  tags:
    - Blog
    - Styling:CSS-in-JS
    - Markdown
    - Portfolio
    - SEO
  features:
    - Blog post listing with summary preview for each blog post.
    - Automatically creates blog pages from Markdown files.
    - CSS in JS with styled-components.
    - Optimized images.
    - Offline capabilities.
    - Auto-generated sitemap and robots.txt.
- url: https://gatsby-starter-stripe.netlify.com/
  repo: https://github.com/brxck/gatsby-starter-stripe
  description: A minimal starter to create a storefront with Gatsby, Stripe, & Netlify Functions.
  tags:
    - Stripe
    - eCommerce
    - Styling:None
  features:
    - Statically generate based on Stripe inventory
    - Dynamically update with live inventory & availability data
    - Checkout powered by Stripe
    - Serverless functions interact with Stripe API
    - Shopping cart persisted in local storage
    - Responsive images with gatsby-image
- url: https://www.jannikbuschke.de/gatsby-antd-docs/
  repo: https://github.com/jannikbuschke/gatsby-antd-docs
  description: A template for documentation websites
  tags:
    - Documentation
    - Language:TypeScript
    - Styling:Ant Design
    - Markdown
    - MDX
  features:
    - Markdown
    - MDX with mdxjs
    - Syntax highlighting with prismjs
    - Anchors
    - Sidebar
    - Sitecontents
    - Landingpage
- url: https://gatsby-starter.haezl.at
  repo: https://github.com/haezl/gatsby-starter-haezl
  description: A lightweight, mobile first blog starter with infinite scroll and Material-UI design for Gatsby.
  tags:
    - Blog
    - Language:TypeScript
    - Linting
    - Styling:CSS-in-JS
    - Styling:Material
    - Markdown
    - PWA
  features:
    - Landing Page
    - Portfolio section
    - Blog post listing with a preview for each post
    - Infinite scroll instead of next and previous buttons
    - Blog posts generated from Markdown files
    - About Page
    - Responsive Design
    - PWA (Progressive Web App) support
    - MobX
    - Customizable
- url: https://gatsby-starter-fine.netlify.com/
  repo: https://github.com/toboko/gatsby-starter-fine
  description: A mutli-response and light, mobile first blog starter with columns layout and Seo optimization.
  tags:
    - Blog
    - Markdown
    - Portfolio
    - SEO
  features:
    - Blog
    - Portfolio section
    - Customizable
    - Markdown
    - Optimized images
    - Sitemap Page
    - Seo Ready
- url: https://ugglr.github.io/gatsby-clean-portfolio/
  repo: https://github.com/ugglr/gatsby-clean-portfolio
  description: A clean themed Software Engineer Portfolio site, showcasing soft skills on the front page, features project card showcases, about page. Responsive through react-bootstrap components together with custom CSS style sheets. SEO configured, just need to add google analytics tracking code.
  tags:
    - Portfolio
    - SEO
    - Styling:Bootstrap
  features:
    - Resume
    - CV
    - google analytics
    - easy favicon swap
    - Gatsby SEO plugin
    - Clean layout
    - White theme
    - grid using react-bootstrap
    - bootstrap4 classes available
    - font-awesome Library for icons
    - Portfolio site for developers
    - custom project cards
    - easily extendable to include blog page
    - Responsive design
- url: https://gatsby-documentation-starter.netlify.com/
  repo: https://github.com/whoisryosuke/gatsby-documentation-starter
  description: Automatically generate docs for React components using MDX, react-docgen, and GatsbyJS
  tags:
    - Documentation
    - MDX
    - SEO
  features:
    - Parses all React components (functional, stateful, even stateless!) for JS Docblocks and Prop Types.
    - MDX - Write your docs in Markdown and include React components using JSX!
    - Lightweight (only what you need)
    - Modular (easily fits in any React project!)
    - Props table component
    - Customizable sidebar navigation
    - Includes SEO plugins Google Analytics, Offline, Manifest, Helmet.
- url: http://gatsby-absurd.surge.sh/
  repo: https://github.com/ajayns/gatsby-absurd
  description: A Gatsby starter using illustrations from https://absurd.design/
  tags:
    - Onepage
    - Styling:CSS-in-JS
  features:
    - Uses surreal illustrations from absurd.design.
    - Landing page structure split into sections
    - Basic UX/UX elements ready. navbar, smooth scrolling, faqs, theming
    - Convenient image handling and data separation
- url: https://gatsby-starter-quiz.netlify.com/
  repo: https://github.com/raphadeluca/gatsby-starter-quiz
  description: Create rich quizzes with Gatsby & Mdx. No need of database or headless CMS. Manage your data directly in your Mdx file's frontmatter and write your content in the body. Customize your HTML tags, use react components from a library or write your owns. Navigation will be automatically created between each question.
  tags:
    - MDX
  features:
    - Data quiz in the frontmatter
    - Rich customizable content with MDX
    - Green / Red alert footer on user's answer
    - Navigation generated based on the index of each question
- url: https://gatsby-starter-accessibility.netlify.com/
  repo: https://github.com/benrobertsonio/gatsby-starter-accessibility
  description: The default Gatsby starter with powerful accessibility tools built-in.
  tags:
    - Storybook
    - Linting
  features:
    - 🔍 eslint-plugin-jsx-a11y for catching accessibility issues while authoring code
    - ✅ lint:staged for adding a pre-commit hook to catch accessibility linting errors
    - 📣 react-axe for console reporting of accessibility errors in the DOM during development
    - 📖 storybook setup for accessibility reporting on individual components
- url: https://gatsby-theme-ggt-material-ui-blog.netlify.com/
  repo: https://github.com/avatar-kaleb/gatsby-starter-ggt-material-ui-blog
  description: Starter material-ui blog utilizing a Gatsby theme!
  tags:
    - Blog
    - MDX
  features:
    - Uses MDX with Gatsby theme for quick and easy set up
    - Material-ui design with optional config passed into the theme options
    - Gradient background with sitemap, rss feed, and offline capabilities
- url: https://gatsby-starter-blog-typescript.netlify.com/
  repo: https://github.com/gperl27/Gatsby-Starter-Blog-Typescript
  description: Gatsby starter blog with TypeScript
  tags:
    - Blog
    - Language:TypeScript
    - Styling:CSS-in-JS
  features:
    - Includes all features that come with Gatsby's official starter blog
    - TypeScript for type-safety out of the box
    - Styled components in favor of inline styles
    - Transition Link for nice page transitions
    - Type definitions from GraphQL schema (with code generation)
- url: https://gatsby-starter-sass.netlify.com/
  repo: https://github.com/colbyfayock/gatsby-starter-sass
  description: A Gatsby starter with Sass and no assumptions!
  tags:
    - Styling:SCSS
  features:
    - Sass stylesheets to manage your CSS (SCSS flavored)
    - Simple, minimal base setup to get started
    - No baked in configurations or assumptions
- url: https://billyjacoby.github.io/gatsby-react-bootstrap-starter/
  repo: https://github.com/billyjacoby/gatsby-react-bootstrap-starter
  description: GatsbyJS starter with react-bootstrap and react-icons
  tags:
    - Styling:Bootstrap
    - Styling:SCSS
  features:
    - SASS stylesheets to make styling components easy
    - Sample navbar that sticks to the top of the page on scroll
    - Includes react-icons to make adding icons to your app super simple
- url: https://gatsbystartermdb.netlify.com
  repo: https://github.com/jjcav84/mdbreact-gatsby-starter
  description: GatsbyJS starter built with MDBootstrap React free version
  tags:
    - Styling:Bootstrap
  features:
    - Material Design, Bootstrap, and React
    - Contact form and Google Map components
    - Animation
    - documentation and component library can be found at mdboostrap's website
- url: https://gatsby-starter-primer.netlify.com/
  repo: https://github.com/thomaswangio/gatsby-starter-primer
  description: A Gatsby starter featuring GitHub Primer Design System and React components
  tags:
    - Styling:Other
    - Styling:CSS-in-JS
    - SEO
    - Landing Page
  features:
    - Primer React Components
    - Styled Components
    - Gatsby Image
    - Better SEO component with appropriate OG image and appropriate fallback meta tags
- url: https://pranshuchittora.github.io/gatsby-material-boilerplate
  repo: https://github.com/pranshuchittora/gatsby-material-boilerplate
  description: A simple starter to get up and developing quickly with Gatsby in material design
  tags:
    - Styling:Material
  features:
    - Material design
    - Sass/SCSS
    - Tags
    - Categories
    - Google Analytics
    - Offline support
    - Web App Manifest
    - SEO
- url: https://anubhavsrivastava.github.io/gatsby-starter-hyperspace
  repo: https://github.com/anubhavsrivastava/gatsby-starter-hyperspace
  description: Single page starter based on the Hyperspace site template, with landing, custom and Elements(Component) page
  tags:
    - HTML5UP
    - Styling:SCSS
    - Onepage
    - Landing Page
  features:
    - Designed by HTML5 UP
    - Simple one page site that’s perfect for personal portfolios
    - Fully Responsive
    - Styling with SCSS
    - Offline support
    - Web App Manifest
- url: https://anubhavsrivastava.github.io/gatsby-starter-identity
  repo: https://github.com/anubhavsrivastava/gatsby-starter-identity
  description: Single page starter based on the Identity site template by HTML5 up, suitable for one page portfolio.
  tags:
    - HTML5UP
    - Styling:SCSS
    - Onepage
    - Landing Page
    - PWA
  features:
    - Designed by HTML5 UP
    - Simple one page personal portfolio
    - Fully Responsive
    - Styling with SCSS
    - Offline support
    - Web App Manifest
- url: https://hopeful-ptolemy-cd840b.netlify.com/
  repo: https://github.com/tonydiaz/gatsby-landing-page-starter
  description: A simple landing page starter for idea validation using material-ui. Includes email signup form and pricing section.
  tags:
    - Styling:Material
    - Landing Page
  features:
    - SEO
    - Mailchimp integration
    - Material-UI components
    - Responsive
    - Pricing section
    - Benefits section
    - Email signup form
    - Easily configurable
    - Includes standard Gatsby starter features
- url: https://anubhavsrivastava.github.io/gatsby-starter-aerial
  repo: https://github.com/anubhavsrivastava/gatsby-starter-aerial
  description: Single page starter based on the Aerial site template by HTML5 up, suitable for one page personal page.
  tags:
    - HTML5UP
    - Styling:SCSS
    - Onepage
    - Landing Page
    - PWA
  features:
    - Designed by HTML5 UP
    - Simple one page personal portfolio
    - Fully Responsive
    - Styling with SCSS
    - Offline support
    - Web App Manifest
- url: https://anubhavsrivastava.github.io/gatsby-starter-eventually
  repo: https://github.com/anubhavsrivastava/gatsby-starter-eventually
  description: Single page starter based on the Eventually site template by HTML5 up, suitable for upcoming product page.
  tags:
    - HTML5UP
    - Styling:SCSS
    - Landing Page
    - PWA
  features:
    - Designed by HTML5 UP
    - Fully Responsive
    - Styling with SCSS
    - Offline support
    - Web App Manifest
- url: https://jovial-jones-806326.netlify.com/
  repo: https://github.com/GabeAtWork/gatsby-elm-starter
  description: An Elm-in-Gatsby integration, based on gatsby-plugin-elm
  tags:
    - Language:Other
  features:
    - Elm language integration
- url: https://anubhavsrivastava.github.io/gatsby-starter-readonly
  repo: https://github.com/anubhavsrivastava/gatsby-starter-readonly
  description: Single page starter based on the ReadOnly site template by HTML5 up, with landing and Elements(Component) page
  tags:
    - HTML5UP
    - Onepage
    - Styling:SCSS
    - Landing Page
    - PWA
  features:
    - Designed by HTML5 UP
    - Fully Responsive
    - Styling with SCSS
    - Offline support
    - Web App Manifest
- url: https://anubhavsrivastava.github.io/gatsby-starter-prologue
  repo: https://github.com/anubhavsrivastava/gatsby-starter-prologue
  description: Single page starter based on the Prologue site template by HTML5 up, for portfolio pages
  tags:
    - HTML5UP
    - Onepage
    - Styling:SCSS
    - Portfolio
    - PWA
  features:
    - Designed by HTML5 UP
    - Fully Responsive
    - Styling with SCSS
    - Offline support
    - Web App Manifest
- url: https://gatsby-london.netlify.com
  repo: https://github.com/ImedAdel/gatsby-london
  description: A custom, image-centric theme for Gatsby.
  tags:
    - Portfolio
    - Blog
    - Styling:PostCSS
  features:
    - Post thumbnails in the homepage
    - Built with PostCSS
    - Made for image-centeric portfolios
    - Based on London for Ghost
- url: https://anubhavsrivastava.github.io/gatsby-starter-overflow
  repo: https://github.com/anubhavsrivastava/gatsby-starter-overflow
  description: Single page starter based on the Overflow site template by HTML5 up, with landing and Elements(Component) page
  tags:
    - HTML5UP
    - Onepage
    - Styling:SCSS
    - Portfolio
    - PWA
  features:
    - Designed by HTML5 UP
    - Fully Responsive
    - Image Gallery
    - Styling with SCSS
    - Offline support
    - Web App Manifest
- url: https://cosmicjs.com/apps/gatsby-agency-portfolio/demo
  repo: https://github.com/cosmicjs/gatsby-agency-portfolio
  description: Static Webpage for displaying your agencies skills and past work.  Implements 4 sections for displaying information about your company, A home page, information about services, projects, and the people in your organization.
  tags:
    - Blog
    - Portfolio
    - CMS:Cosmic JS
  features:
    - Landing Page
    - Home
    - Services
    - Projects
    - People
- url: https://cosmicjs.com/apps/gatsby-localization-app-starter/demo
  repo: https://github.com/cosmicjs/gatsby-localization-app-starter
  description: A localized Gatsby starter application powered by Cosmic JS.
  tags:
    - CMS:Cosmic JS
    - i18n
  features:
    - Gatsby localization starter app
- url: https://cosmicjs.com/apps/gatsby-docs/demo
  repo: https://github.com/cosmicjs/gatsby-docs-app
  description: Be able to view and create documentation using Gatsby and Cosmic JS. Leveraging the speed and high powered APIs of the Gatsby framework and the simplicity and scalability of Cosmic JS.
  tags:
    - CMS:Cosmic JS
    - Documentation
  features:
    - manage docs in static web file format for zippy delivery
- url: https://cosmicjs.com/apps/gatsby-ecommerce-website/demo
  repo: https://github.com/a9kitkumar/Gatsby-Ecommerce
  description: A localized Gatsby starter application powered by Cosmic JS.
  tags:
    - CMS:Cosmic JS
    - eCommerce
  features:
    - Stores products, orders using Cosmic JS as a database and a server
- url: https://harshil1712.github.io/gatsby-starter-googlesheets/
  repo: https://github.com/harshil1712/gatsby-starter-googlesheets
  description: A starter using Google Sheets as data source
  tags:
    - Google Sheets
    - SEO
    - Blog
  features:
    - Uses Google Sheets for data
    - Easily configurable
- url: https://the-plain-gatsby.netlify.com/
  repo: https://github.com/wangonya/the-plain-gatsby
  description: A simple minimalist starter for your personal blog.
  tags:
    - Blog
    - Markdown
  features:
    - Minimalist design
    - Next and previous blog post navigation
    - About page
    - Markdown support
- url: https://gatsby-starter-blockstack.openintents.org
  repo: https://github.com/friedger/gatsby-starter-blockstack
  description: A starter using Blockstack on client side
  tags:
    - Authentication
  features:
    - Uses Blockstack
    - Client side app
- url: https://anubhavsrivastava.github.io/gatsby-starter-multiverse
  repo: https://github.com/anubhavsrivastava/gatsby-starter-multiverse
  description: Single page starter based on the Multiverse site template by HTML5 up, with landing and Elements(Component) page
  tags:
    - HTML5UP
    - Onepage
    - Styling:SCSS
    - Portfolio
    - PWA
  features:
    - Designed by HTML5 UP
    - Fully Responsive
    - Image Gallery
    - Styling with SCSS
    - Offline support
    - Web App Manifest
- url: https://anubhavsrivastava.github.io/gatsby-starter-highlights
  repo: https://github.com/anubhavsrivastava/gatsby-starter-highlights
  description: Single page starter based on the Highlights site template by HTML5 up, with landing and Elements(Component) page
  tags:
    - HTML5UP
    - Onepage
    - Styling:SCSS
    - Portfolio
    - PWA
  features:
    - Designed by HTML5 UP
    - Fully Responsive
    - Image Gallery
    - Styling with SCSS
    - Offline support
    - Web App Manifest
- url: https://gatsby-starter-material-business-markdown.netlify.com/
  repo: https://github.com/ANOUN/gatsby-starter-material-business-markdown
  description: A clean, modern starter for businesses using Material Design Components
  tags:
    - Blog
    - Markdown
    - PWA
    - Styling:Material
    - Styling:SCSS
  features:
    - Minimal, Modern Business Website Design
    - Material Design Components
    - MDC React Components
    - MDC Theming
    - Blog
    - Home Page
    - Contact Page
    - Contact Form
    - About Page
    - Mobile-First approach in development
    - Fully Responsive
    - Markdown
    - PWA
- url: https://gatsby-starter-default-typescript.netlify.com/
  repo: https://github.com/andykenward/gatsby-starter-default-typescript
  description: Starter Default TypeScript
  tags:
    - Language:TypeScript
  features:
    - TypeScript
    - Typing generation for GraphQL using GraphQL Code Generator
    - Comes with React Helmet for adding site meta tags
    - Based on Gatsby Starter Default
- url: http://gatsbyhoney.davshoward.com/
  repo: https://github.com/davshoward/gatsby-starter-honey
  description: A delicious baseline for Gatsby (v2).
  tags:
    - Styling:PostCSS
    - SEO
  features:
    - Gatsby v2
    - SEO (including robots.txt, sitemap generation, automated yet customisable metadata, and social sharing data)
    - Google Analytics
    - PostCSS support
    - Developer environment variables
    - Accessibility support
    - Based on Gatsby Starter Default
- url: https://material-ui-starter.netlify.com/
  repo: https://github.com/dominicabela/gatsby-starter-material-ui
  description: This starter includes Material UI boilerplate and configuration files along with the standard Gatsby configuration files. It provides a starting point for developing Gatsby apps with the Material UI framework.
  tags:
    - SEO
    - Styling:Material
  features:
    - Material UI Framework
    - Roboto Typeface (self hosted)
    - SEO
    - Offline Support
    - Based on Gatsby Default Starter
- url: https://developer-diary.netlify.com/
  repo: https://github.com/willjw3/gatsby-starter-developer-diary
  description: A blog template created with web developers in mind. Totally usable right out of the box, but minimalist enough to be easily modifiable.
  tags:
    - Blog
    - Markdown
    - Pagination
    - SEO
  features:
    - Ready to go - Blog author name, author image, etc,... can be easily added using a config file
    - Blog posts created as markdown files
    - Gatsby v.2
    - Mobile responsive
    - Pagination
    - Category and tag pages
    - Social media sharing icons in each post
    - Icons from React Icons (Font Awesome, Devicons, etc,...)
    - Beautiful tech-topic tags to attach to your web-development-related blog posts
    - Developer-relevant social media icon links, including GitHub, Stack Overflow, and freeCodeCamp
- url: https://anubhavsrivastava.github.io/gatsby-starter-paradigmshift
  repo: https://github.com/anubhavsrivastava/gatsby-starter-paradigmshift
  description: Single page starter based on the Paradigm Shift site template by HTML5 up, with landing and Elements(Component) page
  tags:
    - HTML5UP
    - Onepage
    - Styling:SCSS
    - Portfolio
    - PWA
  features:
    - Designed by HTML5 UP
    - Fully Responsive
    - Image Gallery
    - Styling with SCSS
    - Offline support
    - Web App Manifest
- url: https://dazzling-heyrovsky-62d4f9.netlify.com/
  repo: https://github.com/s-kris/gatsby-starter-medium
  description: A GatsbyJS starter blog as close as possible to medium.
  tags:
    - Markdown
    - Styling:CSS-in-JS
  features:
    - Careers Listing
    - Mobile Responsive
- url: https://gatsby-personal-starter-blog.netlify.com
  repo: https://github.com/thomaswangio/gatsby-personal-starter-blog
  description: Gatsby starter for personal blogs! Blog configured to run at /blog and with Netlify CMS and gatsby-remark-vscode.
  tags:
    - Blog
    - Markdown
    - Styling:CSS-in-JS
    - CMS:Netlify
  features:
    - Netlify CMS
    - VSCode syntax highlighting
    - Styled Components
- url: https://anubhavsrivastava.github.io/gatsby-starter-phantom
  repo: https://github.com/anubhavsrivastava/gatsby-starter-phantom
  description: Single page starter based on the Phantom site template by HTML5 up, with landing, generic and Elements(Component) page
  tags:
    - HTML5UP
    - Onepage
    - Styling:SCSS
    - PWA
  features:
    - Designed by HTML5 UP
    - Fully Responsive
    - Styling with SCSS
    - Offline support
    - Web App Manifest
- url: https://gatsby-starter-internationalized.ack.ee/
  repo: https://github.com/AckeeCZ/gatsby-starter-internationalized
  description: A simple starter for fully internationalized websites, including route internationalization.
  tags:
    - i18n
  features:
    - internationalized page content - via react-intl
    - internationalized routes - via language configuration
    - lightweight - includes only internationalization code
    - LocalizedLink - built-in link component handling route generation
    - LanguageSwitcher - built-in language switcher component
- url: https://gatsby-starter-bee.netlify.com/
  repo: https://github.com/JaeYeopHan/gatsby-starter-bee
  description: A simple starter for blog with fresh UI.
  tags:
    - Blog
    - Netlify
    - Disqus
    - SEO
  features:
    - Code highlight with Fira Code font
    - Emoji (emojione)
    - Social share feature (Twitter, Facebook)
    - Comment feature (disqus, utterances)
    - Sponsor service (Buy-me-a-coffee)
    - CLI Tool
- url: https://learn.hasura.io/graphql/react/introduction
  repo: https://github.com/hasura/gatsby-gitbook-starter
  description: A starter to generate docs/tutorial websites based on GitBook theme.
  tags:
    - Documentation
    - MDX
    - Markdown
    - SEO
  features:
    - Write in Markdown / MDX and generate responsive documentation/tutorial web apps
    - Fully Configurable
    - Syntax highlighting with Prismjs
    - Code diffing with +/-
    - Google Analytics Integration
    - SEO Tags with MDX frontmatter
    - Edit on GitHub button
    - Fully Customisable with rich embeds using React in MDX.
- url: https://gatsby-starter-blog-with-lunr.netlify.com/
  repo: https://github.com/lukewhitehouse/gatsby-starter-blog-with-lunr
  description: Building upon Gatsby's blog starter with a Lunr.js powered Site Search.
  tags:
    - Blog
    - Search
  features:
    - Same as the official starter blog
    - Integration with Lunr.js
- url: https://rg-portfolio.netlify.com/
  repo: https://github.com/rohitguptab/rg-portfolio
  description: Kick-off your Portfolio website with RG-Portfolio gatsby starter. We have used Gatsby + Contentful.
  tags:
    - Portfolio
    - CMS:Contentful
    - PWA
    - Blog
    - SEO
    - Disqus
    - Gallery
    - Landing Page
    - Markdown
    - Netlify
    - Styling:Bootstrap
  features:
    - Blogs listing with each blog post.
    - Contact form with Email notification using formspree.io.
    - Photos and Blogs page listing.
    - Different types of sections like About, Service, Blogs, Work, Testimonials, Photos, and contact.
    - All settings manage from contentful for example Header Menu, Homepage sections, blogs, and photos, etc.
    - Social share in blog details pages with comment ( Disqus ).
    - PWA
- url: https://oneshopper.netlify.com
  repo: https://github.com/rohitguptab/OneShopper
  description: This Starter is created for Ecommerce site with Gatsby + Contentful and snipcart
  tags:
    - eCommerce
    - CMS:Contentful
    - Blog
    - SEO
    - Disqus
  features:
    - Blog post listing with previews for each blog post.
    - Store page listing all the Products and includes features like Rating, Price, Checkout, More then one Product images with tabbing.
    - Contact form with Email notification.
    - Index pages design with Latest Post, Latest Blog, Deal of week and Banner.
- url: https://anubhavsrivastava.github.io/gatsby-starter-spectral
  repo: https://github.com/anubhavsrivastava/gatsby-starter-spectral
  description: Single page starter based on the Spectral site template by HTML5 up, with landing, Generic and Elements(Component) page
  tags:
    - HTML5UP
    - Onepage
    - Styling:SCSS
    - Portfolio
    - PWA
  features:
    - Designed by HTML5 UP
    - Fully Responsive
    - Styling with SCSS
    - Offline support
    - Web App Manifest
- url: https://anubhavsrivastava.github.io/gatsby-starter-directive
  repo: https://github.com/anubhavsrivastava/gatsby-starter-directive
  description: Single page starter based on the Directive site template by HTML5 up, with landing and Elements(Component) page
  tags:
    - HTML5UP
    - Onepage
    - Styling:SCSS
    - Portfolio
    - PWA
  features:
    - Designed by HTML5 UP
    - Fully Responsive
    - Styling with SCSS
    - Offline support
    - Web App Manifest
- url: https://histaff.io/
  repo: https://github.com/histaff/website-static
  description: It's a beautiful starter static website which useful plugins based on Gatsby
  tags:
    - Styling:SCSS
    - Landing Page
    - Onepage
  features:
    - Fully Responsive
    - Styling with SCSS
    - Very similar to gatsby-starter-netlify-cms, slightly more configurable (e.g. set site-title in gatsby-config) with Bootstrap/Bootswatch instead of bulma
    - LocalizedLink - built-in link component handling route generation
- url: https://gatsby-kea-starter.netlify.com/
  repo: https://github.com/benjamin-glitsos/gatsby-kea-starter
  description: Gatsby starter with redux and sagas made simpler by the Kea library
  tags:
    - Redux
  features:
    - The Kea library makes redux and sagas extremely simple and concise
- url: https://anubhavsrivastava.github.io/gatsby-starter-solidstate
  repo: https://github.com/anubhavsrivastava/gatsby-starter-solidstate
  description: Single page starter based on the Solid State site template by HTML5 up, with landing, Generic and Elements(Component) page
  tags:
    - HTML5UP
    - Onepage
    - Styling:SCSS
    - Portfolio
    - PWA
  features:
    - Designed by HTML5 UP
    - Fully Responsive
    - Styling with SCSS
    - Offline support
    - Web App Manifest
- url: https://yellowcake.netlify.com/
  repo: https://github.com/thriveweb/yellowcake
  description: A starter project for creating lightning-fast websites with Gatsby v2 and Netlify-CMS v2 + Uploadcare integration.
  tags:
    - CMS:Netlify
    - Netlify
    - Blog
    - SEO
  features:
    - Uploadcare
    - Netlify Form
    - Category list (with navigation)
    - Featured post
    - Next and prev post
    - SEO component
- url: https://anubhavsrivastava.github.io/gatsby-starter-fractal
  repo: https://github.com/anubhavsrivastava/gatsby-starter-fractal
  description: Single page starter based on the Fractal site template by HTML5 up, with landing and Elements(Component) page
  tags:
    - HTML5UP
    - Onepage
    - Styling:SCSS
    - Portfolio
    - PWA
  features:
    - Designed by HTML5 UP
    - Fully Responsive
    - Styling with SCSS
    - Offline support
    - Web App Manifest
- url: https://minimal-gatsby-ts-starter.netlify.com/
  repo: https://github.com/TheoBr/minimal-gatsby-typescript-starter
  description: Minimal TypeScript Starter
  tags:
    - Language:TypeScript
  features:
    - TypeScript
    - ESLint + optional rule enforcement with Husky
    - Prettier
    - Netlify ready
    - Minimal
- url: https://gatsby-typescript-starter-default.netlify.com/
  repo: https://github.com/RobertoMSousa/gatsby-typescript-starter-default
  description: Simple Gatsby starter using TypeScript and eslint instead of outdated tslint.
  tags:
    - Language:TypeScript
    - SEO
    - Linting
  features:
    - Comes with React Helmet for adding site meta tags
    - Includes plugins for offline support out of the box
    - TypeScript
    - Prettier & eslint to format & check the code
- url: https://gatsby-starter-carraway.netlify.com/
  repo: https://github.com/endymion1818/gatsby-starter-carraway
  description: a Gatsby starter theme with Accessibility features, TypeScript, Jest, some basic UI elements, and a CircleCI pipeline
  tags:
    - Language:TypeScript
    - Pagination
    - Search
    - Testing
  features:
    - Paginated post archive
    - Site search with Lunr.js
    - Categories and category archive pages
    - Minimal CSS defaults using styled-components, including system font stack
    - Some fundamental Accessibility features including tabbable navigation & "Skip to content" link
    - UI elements including multi-column layout using CSS Grid (with float fallback), header component with logo, basic navigation & search and a footer with 3-column layout, logo and 2 menu areas
    - TypeScript & Testing including some sensible TypeScript defaults, tests with @testing-library/react, pre-commit and pre-push hooks. Set up includes enums for repeating values such as font & background colours
    - Setup for a CircleCI pipeline so you can run the above tests in branches before merging to master
    - Markdown posts _and_ pages (pages don't appear in the post archive)
- url: https://www.quietboy.net
  repo: https://github.com/zhouyuexie/gatsby-starter-quiet
  description: Gatsby out of the box blog, use TypeScript and highly customized style.
  tags:
    - Language:TypeScript
    - Styling:SCSS
    - SEO
    - Linting
    - RSS
    - Pagination
    - PWA
  features:
    - TypeScript
    - TsLint & Prettier
    - Tag list
    - Custom page layout
    - Switch the dark mode according to the system theme
    - Scss
    - Pagination
- url: https://compassionate-morse-5204bf.netlify.com/
  repo: https://github.com/deamme/gatsby-starter-prismic-resume
  description: Gatsby Resume/CV page with Prismic integration
  tags:
    - CMS:Prismic
    - CMS:Headless
    - Styling:CSS-in-JS
    - Onepage
    - Linting
  features:
    - One-page resume/CV
    - Prismic as Headless CMS
    - Emotion for styling
    - Uses multiple features of Prismic - Slices, Labels, Custom Types
    - ESLint & Prettier
- url: https://anubhavsrivastava.github.io/gatsby-starter-resume
  repo: https://github.com/anubhavsrivastava/gatsby-starter-resume
  description: Single page starter based on the Resume site template by startbootstrap for resume/portfolio page
  tags:
    - Onepage
    - Styling:SCSS
    - PWA
  features:
    - Designed by startbootstrap
    - Fully Responsive
    - Styling with SCSS
    - Offline support
    - Web App Manifest
- url: https://gatsby-starter-typescript-jest.netlify.com/
  repo: https://github.com/denningk/gatsby-starter-typescript-jest
  description: Barebones Gatsby starter with TypeScript, Jest, GitLab-CI, and other useful configurations
  tags:
    - Language:TypeScript
    - Testing
    - AWS
    - Linting
    - SEO
  features:
    - All components from default Gatsby starter converted to TypeScript
    - Jest testing configured for TypeScript with ts-jest
    - Detailed guide on how to deploy using AWS S3 buckets included in README
    - .gitlab-ci.yml file with blanks that can be customized for any Gatsby project
    - Configurations for EditorConfig, Prettier, and ESLint (for TypeScript)
- url: https://gatsby-starter-apollo.smakosh.com/app/
  repo: https://github.com/smakosh/gatsby-apollo-starter
  description: Gatsby Apollo starter - with client side routing
  tags:
    - Client-side App
    - SEO
    - Styling:CSS-in-JS
  features:
    - Apollo provider & Client side routing
    - Eslint/Prettier configured
    - Easy to customize
    - Nice project structure
    - Flex Grid components easy to customize
- url: https://portfolio.smakosh.com/
  repo: https://github.com/smakosh/gatsby-portfolio-dev
  description: A portfolio for developers
  tags:
    - Portfolio
    - SEO
    - Netlify
    - Onepage
    - Styling:CSS-in-JS
  features:
    - Eslint/Prettier configured
    - Scores 100% on a11y / Performance / PWA / SEO
    - PWA (desktop & mobile)
    - Easy to customize
    - Nice project structure
    - Amazing illustrations by Undraw.co
    - Tablet & mobile friendly
    - Continuous deployment with Netlify
    - A contact form protected by Google Recaptcha
    - Can be deployed with one click
    - Functional components with Recompose React Hooks! ready to migrate to React hooks!
    - Fetches your GitHub pinned projects with most stars (You could customize this if you wish)
- url: https://github.com/smakosh/gatsby-airtable-starter
  repo: https://github.com/smakosh/gatsby-airtable-starter
  description: Gatsby Airtable starter
  tags:
    - SEO
    - Netlify
    - Client-side App
    - Styling:CSS-in-JS
  features:
    - Static content fetched from Airtable
    - Dynamic content with CRUD operations with Airtable REST API
    - Well structured files/folders
    - Custom React Hooks
    - Custom Helpers instead of using third party libraries
    - Dynamic & Static containers
    - Global state management ready with useReducer & useContext
    - Dummy auth but ready to add real requests
- url: https://github.com/smakosh/gatsby-app-starter-rest-api
  repo: https://github.com/smakosh/gatsby-app-starter-rest-api
  description: Gatsby REST API starter
  tags:
    - Authentication
    - Client-side App
    - Styling:CSS-in-JS
  features:
    - Dynamic content with CRUD operations with a REST API
    - Well structured files/folders
    - Custom React Hooks
    - Auth with a JWT approach
    - Custom Helpers instead of using third party libraries
    - Dynamic containers
    - Global state management ready with useReducer & useContext
- url: https://gatsbyjs-starter-tailwindplay.appseed.us/
  repo: https://github.com/app-generator/gatsbyjs-starter-tailwindplay
  description: A Gatsby v2 starter styled using Tailwind, a utility-first CSS framework. Uses Purgecss to remove unused CSS.
  tags:
    - Styling:Tailwind
  features:
    - Based on gatsby-starter-tailwind
    - Tailwind CSS Framework
    - Removes unused CSS with Purgecss
- url: https://act-labs.github.io/
  repo: https://github.com/act-labs/gatsby-starter-act-blog
  description: Gatsby starter for blog/documentation using MDX, Ant Design, gatsby-plugin-combine.
  tags:
    - Blog
    - Documentation
    - Styling:Ant Design
    - Markdown
    - MDX
    - SEO
  features:
    - Posts and snippets;
    - SEO component;
    - Ant Design UI components;
    - Markdown and MDX for pages;
    - A customized webpack and babel configuration, for complex profecianal web apps with node.js, Jest tests, etc;
    - Progressively build more and more complex pages using gatsby-plugin-combine.
- url: https://gatsby-ghub.netlify.com/resume-book/
  repo: https://github.com/dwyfrequency/gatsby-ghub
  description: A resume builder app with authenticated routes, static marketing pages, and dynamic resume creation
  tags:
    - Authentication
    - Netlify
    - Client-side App
  features:
    - Netlify Identity
    - Static Marketing pages and Dynamic Client-side Authenticated App pages
    - SEO component
    - Apollo GraphQL (client-side)
- url: https://lewis-gatsby-starter-i18n.netlify.com
  repo: https://github.com/lewislbr/lewis-gatsby-starter-i18n
  description: A simple custom Gatsby starter template to start a new multilanguage website.
  tags:
    - i18n
    - Styling:CSS-in-JS
    - Portfolio
    - SEO
  features:
    - Automatically detects user browser language.
    - CSS in JS with styled-components.
    - Optimized images.
    - Offline capabilities.
    - Auto-generated sitemap and robots.txt.
- url: https://gatsby-snipcart-starter.netlify.com/
  repo: https://github.com/issydennis/gatsby-snipcart
  description: A simple e-commerce shop built using Gatsby and Snipcart.
  tags:
    - eCommerce
    - Styling:CSS-in-JS
    - Markdown
  features:
    - Minimal design to allow for simple customisation.
    - Snipcart integration provides an easy-to-use shopping cart and checkout.
    - Individual product pages with custom fields.
    - Products defined using markdown.
    - Styled components.
    - Gatsby image for optimised product images.
- url: https://anubhavsrivastava.github.io/gatsby-starter-stylish
  repo: https://github.com/anubhavsrivastava/gatsby-starter-stylish
  description: Single page starter based on the Stylish Portfolio site template by startbootstrap for portfolio page
  tags:
    - Onepage
    - Portfolio
    - Styling:SCSS
    - PWA
  features:
    - Designed by startbootstrap
    - Fully Responsive
    - Styling with SCSS
    - Offline support
    - Web App Manifest
- url: https://lewis-gatsby-starter-basic.netlify.com
  repo: https://github.com/lewislbr/lewis-gatsby-starter-basic
  description: A simple custom basic Gatsby starter template to start a new website.
  tags:
    - Styling:CSS-in-JS
    - SEO
  features:
    - Bare-bones starter.
    - CSS in JS with styled-components.
    - Optimized images.
    - Offline capabilities.
    - Auto-generated sitemap and robots.txt.
- url: https://myclicks.netlify.com/
  repo: https://github.com/himali-patel/MyClicks
  description: A simple Gatsby starter template to create portfolio website with contentful and Netlify.
  tags:
    - Blog
    - Netlify
    - CMS:Contentful
    - Styling:Bootstrap
    - Disqus
    - SEO
  features:
    - Fecthing Dynamic content from Contentful.
    - Blog post listing with previews, disqus implementation and social sharing for each blog post.
    - Contact form integration with Netlify.
    - Portfolio Result Filteration according to Category.
    - Index pages design with Recent Blogs and Intagram Feed.
- url: https://gatsby-starter-typescript-graphql.netlify.com
  repo: https://github.com/spawnia/gatsby-starter-typescript-graphql
  description: A Gatsby starter with typesafe GraphQL using TypeScript
  tags:
    - Language:TypeScript
    - Linting
    - Portfolio
    - Styling:CSS-in-JS
  features:
    - Type safety with TypeScript
    - Typesafe GraphQL with graphql-code-generator
    - ESLint with TypeScript support
    - Styling with styled-components
- url: https://gatsby-tailwind-serif.netlify.com/
  repo: https://github.com/windedge/gatsby-tailwind-serif
  description: A Gatsby theme based on gatsby-serif-theme, rewrite with Tailwind CSS.
  tags:
    - Styling:Tailwind
    - Markdown
  features:
    - Based on gatsby-serif-theme
    - Tailwind CSS Framework
    - Removes unused CSS with Purgecss
    - Responsive design
    - Suitable for small business website
- url: https://mystifying-mclean-5c7fce.netlify.com
  repo: https://github.com/renvrant/gatsby-mdx-netlify-cms-starter
  description: An extension of the default starter with Netlify CMS and MDX support.
  tags:
    - MDX
    - Markdown
    - Netlify
    - CMS:Netlify
    - Styling:None
  features:
    - MDX and Netlify CMS support
    - Use React components in Netlify CMS Editor and other markdown files
    - Allow editors to choose a page template
    - Replace HTML tags with React components upon rendering Markdown, enabling design systems
    - Hide pages from being editable by the CMS
    - Minimal and extensible
- url: https://gatsby-airtable-advanced-starter.marcomelilli.com
  repo: https://github.com/marcomelilli/gatsby-airtable-advanced-starter
  description: A Gatsby Starter Blog using Airtable as backend
  tags:
    - Airtable
    - Blog
    - Styling:None
  features:
    - Dynamic content from Airtable
    - Does not contain any UI frameworks
    - Tags
    - Categories
    - Authors
    - Disqus
    - Offline support
    - Web App Manifest
    - SEO
- url: https://contentful-starter.netlify.com/
  repo: https://github.com/algokun/gatsby_contentful_starter
  description: An Awesome Starter Kit to help you get going with Contentful and Gatsby
  tags:
    - Blog
    - CMS:Contentful
    - CMS:Headless
  features:
    - Bare-bones starter.
    - Dynamic content from Contentful CMS
    - Ready made Components
    - Responsive Design
    - Includes Contentful Delivery API for production build
- url: https://gatsby-simple-blog.thundermiracle.com
  repo: https://github.com/thundermiracle/gatsby-simple-blog
  description: A gatsby-starter-blog with overreacted looking and tags, breadcrumbs, disqus, i18n, eslint supported
  tags:
    - i18n
    - Blog
    - Netlify
    - Linting
    - Disqus
    - Testing
  features:
    - Easily Configurable
    - Tags
    - Breadcrumbs
    - Tags
    - Disqus
    - i18n
    - ESLint
    - Jest
- url: https://anubhavsrivastava.github.io/gatsby-starter-grayscale
  repo: https://github.com/anubhavsrivastava/gatsby-starter-grayscale
  description: Single page starter based on the Grayscale site template by startbootstrap for portfolio page
  tags:
    - Onepage
    - Portfolio
    - Styling:SCSS
    - PWA
  features:
    - Designed by startbootstrap
    - Fully Responsive
    - Styling with SCSS
    - Offline support
    - Web App Manifest
- url: https://gatsby-all-in.netlify.com
  repo: https://github.com/Gherciu/gatsby-all-in
  description: A starter that includes the most popular js libraries, already pre-configured and ready for use.
  tags:
    - Linting
    - Netlify
    - Styling:Tailwind
  features:
    - Tailwind CSS Framework
    - Antd UI Framework pre-configured
    - Redux for managing state
    - Eslint and Stylelint to enforce code style
- url: http://demo.nagui.me
  repo: https://github.com/kimnagui/gatsby-starter-nagui
  description: A Gatsby starter that full responsive blog.
  tags:
    - Blog
    - AWS
    - Pagination
    - SEO
    - Styling:CSS-in-JS
  features:
    - Tags & Categorys.
    - Pagination.
    - Show Recent Posts for category.
    - Styled-Components.
    - Mobile-First CSS.
    - Syntax highlighting in code blocks using PrismJS(Dracula).
    - Google Analytics.
    - Deploy AWS S3.
- url: https://anubhavsrivastava.github.io/gatsby-starter-newage
  repo: https://github.com/anubhavsrivastava/gatsby-starter-newage
  description: Single page starter based on the new age site template by startbootstrap for portfolio page/Mobile app launch
  tags:
    - Onepage
    - Portfolio
    - Styling:SCSS
    - PWA
  features:
    - Designed by startbootstrap
    - Fully Responsive
    - Styling with SCSS
    - Offline support
    - Web App Manifest
- url: https://gatsby-starter-krisp.netlify.com/
  repo: https://github.com/algokun/gatsby-starter-krisp
  description: A minimal, clean and responsive starter built with gatsby
  tags:
    - Styling:Bootstrap
    - Onepage
    - Portfolio
    - Netlify
    - Markdown
  features:
    - Styled-Components.
    - Mobile-First CSS.
    - Responsive Design, optimized for Mobile devices
- url: https://gatsby-datocms-starter.netlify.com/
  repo: https://github.com/brohlson/gatsby-datocms-starter
  description: An SEO-friendly DatoCMS starter with styled-components, page transitions, and out-of-the-box blog post support.
  tags:
    - CMS:DatoCMS
    - Styling:CSS-in-JS
    - Blog
    - Portfolio
    - SEO
  features:
    - Page Transitions
    - Blog Post Template
    - Sitemap & Robots.txt generation
- url: https://elemental.netlify.com/
  repo: https://github.com/akzhy/gatsby-starter-elemental
  description: A highly customizable portfolio starter with grid support.
  tags:
    - Blog
    - Portfolio
    - SEO
  features:
    - Highly Customizable
    - Portfolio Template
    - Blog Post Template
    - SEO Friendly
- url: https://gatsby-starter-apollo.netlify.com/
  repo: https://github.com/piducancore/gatsby-starter-apollo-netlify
  description: This project is an easy way to start developing fullstack apps with Gatsby and Apollo Server (using Netlify Lambda functions). For developing we use Netlify Dev to bring all of this magic to our local machine.
  tags:
    - Netlify
  features:
    - Apollo Client
    - Apollo Server running on Netlify functions
    - Netlify Dev for local development
- url: https://gatsby-starter-blog-and-portfolio.netlify.com/
  repo: https://github.com/alisalahio/gatsby-starter-blog-and-portfolio
  description: Just gatsby-starter-blog , with portfolio section added
  tags:
    - Blog
    - Portfolio
  features:
    - Basic setup for a full-featured blog
    - Basic setup for a portfolio
    - Support for an RSS feed
    - Google Analytics support
    - Automatic optimization of images in Markdown posts
    - Support for code syntax highlighting
    - Includes plugins for easy, beautiful typography
    - Includes React Helmet to allow editing site meta tags
    - Includes plugins for offline support out of the box
- url: https://www.attejuvonen.fi
  repo: https://github.com/baobabKoodaa/blog
  description: Blog with all the Bells and Whistles
  tags:
    - Blog
    - Infinite Scroll
    - Pagination
    - SEO
    - Markdown
  features:
    - Write blog posts into Markdown files (easy to format and content will not be married to any platform).
    - Expandable
    - Responsive and streamlined design.
    - Blazing fast UX
    - Autogenerated tracedSVG image placeholders are stylized to create a smooth look and transition as the image loads without the page jumping around.
    - Posts organized by tags.
    - Teasers of posts are generated to front page with infinite scroll which gracefully degrades into pagination.
    - Allow readers to be notified of updates with RSS feed and email newsletter.
    - Contact Form.
- url: https://novela.narative.co
  repo: https://github.com/narative/gatsby-starter-novela
  description: Welcome to Novela, the simplest way to start publishing with Gatsby.
  tags:
    - Blog
    - MDX
    - Portfolio
    - Pagination
    - SEO
  features:
    - Beautifully Designed
    - Multiple Homepage Layouts
    - Toggleable Light and Dark Mode
    - Simple Customization with Theme UI
    - Highlight-to-Share
    - Read Time and Progress
    - MDX support and inline code
    - Accessibility in Mind
- url: https://gatsby-starter-fashion-portfolio.netlify.com/
  repo: https://github.com/shobhitchittora/gatsby-starter-fashion-portfolio
  description: A Gatsby starter for a professional and minimal fashion portfolio.
  tags:
    - Blog
    - Client-side App
    - Landing Page
    - Portfolio
    - Styling:Other
  features:
    - A minimal and simple starter for your fashion portfolio
    - No need for any CMS, work with all your data and images locally.
    - Separate components for different pages and grid
    - Uses gatsby-image to load images
    - Built using the old school CSS.
- url: https://gatsby-theme-profile-builder.netlify.com/
  repo: https://github.com/ashr81/gatsby-theme-profile-builder
  description: Simple theme to build your personal portfolio and publish your articles using Contentful CMS.
  tags:
    - Landing Page
    - Portfolio
    - Styling:CSS-in-JS
    - Blog
    - CMS:Contentful
  features:
    - Mobile Screen support
    - Out of the box support with Contentful CMS for articles.
    - Toggleable Light and Dark Mode
    - Profile image with links to your GitHub and Twitter.
- url: https://prist.marguerite.io/
  repo: https://github.com/margueriteroth/gatsby-prismic-starter-prist
  description: A light-themed starter powered by Gatsby v2 and Prismic to showcase portfolios and blogs.
  tags:
    - Blog
    - CMS:Prismic
    - Landing Page
    - Netlify
    - Portfolio
    - SEO
    - Styling:CSS-in-JS
  features:
    - Landing page with customizable Hero, Portfolio preview, and About component
    - Emotion styled components
    - Blog layout and pages
    - Portfolio layout and pages
    - Google Analytics
    - Mobile ready
- url: https://demos.simplecode.io/gatsby/crafty/
  repo: https://github.com/simplecode-io/gatsby-crafty-theme
  description: SEO-friendly, fast, and fully responsive Gatsby starter with minimal plugins, utilizing JSON files as a content source.
  tags:
    - SEO
    - Portfolio
    - CMS:Other
    - Styling:Other
  features:
    - Beautiful and simple design
    - 100/100 Google Lighthouse score
    - SEO Optimized
    - Includes header/footer/sidebar (on Mobile)
    - CSS based sidebar
    - CSS based Modals
    - Content is fetched from JSON Files
    - Only one extra plugin from default Gatsby starter
- url: https://gatsby-starter-profile-site.netlify.com/
  repo: https://github.com/Mr404Found/gatsby-starter-profile-site
  description: A minimal and clean starter build with gatsby.
  tags:
    - Landing Page
    - Netlify
    - Portfolio
    - SEO
    - Styling:CSS-in-JS
  features:
    - Simple Design
    - Made by Sumanth
- url: https://the404blog.netlify.com
  repo: https://github.com/algokun/the404blog
  description: An Awesome Starter Blog to help you get going with Gatsby and Markdown
  tags:
    - Blog
    - Markdown
    - Search
    - Styling:CSS-in-JS
  features:
    - Bare-bones starter.
    - Dynamic content with Markdown
    - Ready made Components
    - Responsive Design
    - Includes Search Feature.
    - Syntax Highlight in Code.
    - Styling in Bootstrap
- url: https://gatsby-starter-unicorn.netlify.com/
  repo: https://github.com/algokun/gatsby_starter_unicorn
  description: An Awesome Starter Blog to help you get going with Gatsby and Markdown
  tags:
    - Blog
    - Markdown
    - Styling:CSS-in-JS
  features:
    - Bare-bones starter.
    - Dynamic content with Markdown
    - Ready made Components
    - Responsive Design
    - Syntax Highlight in Code.
- url: https://gatsby-starter-organization.netlify.com/
  repo: https://github.com/geocine/gatsby-starter-organization
  description: A Gatsby starter template for organization pages. Using the Gatsby theme "@geocine/gatsby-theme-organization"
  tags:
    - Styling:CSS-in-JS
    - Landing Page
    - Portfolio
    - Onepage
  features:
    - React Bootstrap styles
    - Theme-UI and EmotionJS CSS-in-JS
    - A landing page with all your organization projects, configurable through a YML file.
    - Configurable logo, favicon, organization name and title
- url: https://gatsby-starter-interviews.netlify.com/
  repo: https://github.com/rmagon/gatsby-starter-interviews
  description: A Gatsby starter template for structured Q&A or Interview sessions
  tags:
    - SEO
    - Blog
    - Styling:SCSS
  features:
    - Minimalist design for interviews
    - Beautifully presented questions and answers
    - Option to read all answers to a specific question
    - Share interview on social channels
    - All content in simple json files
- url: https://gatsby-starter-photo-book.netlify.com/
  repo: https://github.com/baobabKoodaa/gatsby-starter-photo-book
  description: A Gatsby starter for sharing photosets.
  tags:
    - Gallery
    - Infinite Scroll
    - Pagination
    - Transitions
  features:
    - Gallery with auto-generated thumbnails are presented on CSS Grid with infinite scroll.
    - Beautiful "postcard" view for photos with fullscreen toggle.
    - Both views are responsive with minimal whitespace and polished UX.
    - Many performance optimizations for image delivery (both by Gatsby & way beyond what Gatsby can do).
- url: https://gatsby-typescript-scss-starter.netlify.com/
  repo: https://github.com/GrantBartlett/gatsby-typescript-starter
  description: A simple starter project using TypeScript and SCSS
  tags:
    - Language:TypeScript
    - Styling:SCSS
    - SEO
  features:
    - Pages and components are classes.
    - A skeleton SCSS project added with prefixing
- url: https://portfolio-by-mohan.netlify.com/
  repo: https://github.com/algokun/gatsby_starter_portfolio
  description: An Official Starter for Gatsby Tech Blog Theme
  tags:
    - SEO
    - Blog
  features:
    - Styling using Styled-Components
    - Search using ElasticLunr
    - Theme by gatsby-tech-blog-theme
    - Deployed in Netlify
- url: https://brevifolia-gatsby-forestry.netlify.com/
  repo: https://github.com/kendallstrautman/brevifolia-gatsby-forestry
  description: A minimal starter blog built with Gatsby & Forestry CMS
  tags:
    - CMS:Forestry.io
    - Blog
    - Markdown
    - Styling:SCSS
  features:
    - Blog post listing with previews (image + summary) for each blog post
    - Minimalist, responsive design & typography
    - Create new markdown posts dynamically
    - Configured to work automatically with Forestry CMS
    - Customizable 'info' page
    - Simple layout & scss architecture, easily extensible
- url: https://gatsby-firebase-starter.netlify.com/
  repo: https://github.com/ovidiumihaibelciug/gatsby-firebase-starter
  description: Starter / Project Boilerplate for Authentication and creating Dynamic pages from collections with Firebase and Gatsby.js
  tags:
    - Firebase
    - SEO
    - Styling:SCSS
    - Authentication
    - PWA
  features:
    - Authentication with Firebase
    - Programmatically create pages from a firestore collection
    - Protected Routes with Authorization
    - Email verification
    - Includes React Helmet to allow editing site meta tags
    - Includes plugins for offline support out of the box
- url: https://gatsby-typescript-minimal.netlify.com/
  repo: https://github.com/benbarber/gatsby-typescript-minimal
  description: A minimal, bare-bones TypeScript starter for Gatsby
  tags:
    - Language:TypeScript
    - Styling:CSS-in-JS
    - SEO
  features:
    - Bare-bones starter
    - TypeScript
    - TSLint
    - Prettier
    - Styled Components
    - Sitemap Generation
    - Google Analytics
- url: https://agility-gatsby-starter-gatsbycloud.netlify.com
  repo: https://github.com/agility/agility-gatsby-starter
  description: Get started with Gatsby and Agility CMS using a minimal blog.
  tags:
    - CMS:Agility CMS
    - Blog
    - SEO
  features:
    - A bare-bones starter Blog to get you off and running with Agility CMS and Gatsby.
- url: https://gatsby-starter-dot.netlify.com/
  repo: https://github.com/chronisp/gatsby-starter
  description: Gatsby Starter for creating portfolio & blog.
  tags:
    - Blog
    - CMS:Headless
    - CMS:Contentful
    - Netlify
    - Portfolio
    - Redux
    - SEO
    - Styling:Material
  features:
    - Extensible & responsive design using Material UI (palette, typography & breakpoints configuration)
    - Blog integration with Contentful CMS (GraphQL queries)
    - Redux (connect actions & props easily using custom HOF)
    - Support for Netlify deployment
    - SEO
    - Prettier code styling
- url: https://johnjkerr.github.io/gatsby-creative/
  repo: https://github.com/JohnJKerr/gatsby-creative
  description: Gatsby implementation of the Start Bootstrap Creative template
  tags:
    - Gallery
    - Portfolio
    - Styling:Bootstrap
    - Styling:SCSS
  features:
    - Start Bootstrap Creative template converted to React/Gatsby
    - React Scrollspy used to track page position
    - React Bootstrap used to create modal portfolio carousel
    - GitHub Actions deployment to GitHub Pages demonstrated
- url: https://bonneville.netlify.com/
  repo: https://github.com/bagseye/bonneville
  description: A starter blog template for Gatsby
  tags:
    - Blog
    - SEO
  features:
    - Extensible & responsive design
    - Blog integration
    - SEO
- url: https://gatsby-starter-i18next-sanity.netlify.com/en
  repo: https://github.com/johannesspohr/gatsby-starter-i18next-sanity
  description: A basic starter which integrates translations with i18next and localized sanity input.
  tags:
    - i18n
    - CMS:sanity.io
  features:
    - Showcases advanced i18n techniques with i18next and sanity.io
    - Correct URLs for the languages (language in the path, translated slugs)
    - Multilanguage content from sanity
    - Snippets translation
    - Optimized bundle size (don't ship all translations at once)
    - Alternate links to other languages
    - Sitemap with language information
    - Localized 404 pages
- url: https://gatsby-skeleton.netlify.com/
  repo: https://github.com/msallent/gatsby-skeleton
  description: Gatsby starter with TypeScript and all sort of linting
  tags:
    - Language:TypeScript
    - Styling:CSS-in-JS
    - SEO
  features:
    - TypeScript
    - Styled-Components
    - ESLint
    - Prettier
    - Stylelint
    - SEO
- url: https://nehalem.netlify.com/
  repo: https://github.com/nehalist/gatsby-starter-nehalem
  description: A starter for the Gatsby Nehalem Theme
  tags:
    - Blog
    - Language:TypeScript
    - Markdown
    - Search
    - SEO
  features:
    - Fully responsive
    - Highly optimized (Lighthouse score ~400)
    - SEO optimized (with open graph, Twitter Card, JSON-LD, RSS and sitemap)
    - Syntax highlighting
    - Search functionality
    - Multi navigations
    - Static pages
    - Fully typed with TypeScript
    - Tagging
    - Theming
    - Customizable
- url: https://gatsby-starter-headless-wp.netlify.com
  repo: https://github.com/crock/gatsby-starter-headless-wordpress
  description: A starter Gatsby site to quickly implement a site for headless WordPress
  tags:
    - Blog
    - CMS:Headless
    - CMS:WordPress
  features:
    - New Header
    - Responsive
    - Sidebar that displays recent blog posts
- url: https://gatsby-advanced-blog-starter.netlify.com
  repo: https://github.com/aman29271/gatsby-advanced-blog-starter
  description: A pre-built Gatsby Starter Tech-blog
  tags:
    - Blog
    - Markdown
  features:
    - Highly Optimised
    - Image optimised with blur-up effect
    - Responsive
    - Code  highlighting
    - tagging
    - Sass compiled
- url: https://anubhavsrivastava.github.io/gatsby-starter-casual
  repo: https://github.com/anubhavsrivastava/gatsby-starter-casual
  description: Multi page starter based on the Casual site template by startbootstrap for portfolio
  tags:
    - Onepage
    - Styling:SCSS
    - PWA
  features:
    - Designed by startbootstrap
    - Fully Responsive
    - Styling with SCSS
    - Offline support
    - Web App Manifest
- url: https://gatsby-starter-ts-hello-world.netlify.com
  repo: https://github.com/hdorgeval/gatsby-starter-ts-hello-world
  description: TypeScript version of official hello world
  tags:
    - Language:TypeScript
  features:
    - TypeScript
    - ESLint
    - Type checking
    - no boilerplate
    - Great for advanced users
    - VSCode ready
- url: https://grommet-file.netlify.com/
  repo: https://github.com/metinsenturk/gatsby-starter-grommet-file
  description: Grommet-File is made with Grommet V2 and a blog starter
  tags:
    - Blog
    - Markdown
    - SEO
    - Portfolio
    - Styling:Grommet
  features:
    - Responsive Design
    - Pagination
    - Page creation
    - Content is Markdown files
    - Google Analytics
    - Grommet V2 User Interface
    - Support for RSS feed
    - SEO friendly
    - Mobile and responsive
    - Sitemap & Robots.txt generation
    - Optimized images with gatsby-image
- url: https://gatsby-wordpress-typescript-scss-blog.netlify.com/
  repo: https://github.com/sagar7993/gatsby-wordpress-typescript-scss-blog
  description: A Gatsby starter template for a WordPress blog, built using TypeScript, SCSS and Ant Design
  tags:
    - Blog
    - CMS:WordPress
    - CMS:Headless
    - Language:TypeScript
    - Pagination
    - PWA
    - SEO
    - Portfolio
    - Styling:SCSS
  features:
    - TypeScript for type-safe code
    - Source content from WordPress CMS
    - Auto generated Pagination for your WordPress Posts
    - Auto generated Navigation for next and previous post at the end Post
    - Auto generated pages for tags and categories sourced from WordPress
    - SCSS stylesheets
    - PWA with offline support
    - Ant Design for UI components and theming
    - Jest and Enzyme Testing framework support for snapshots and unit tests.
    - Responsive Design
    - Google Analytics
    - Comments using Staticman
    - Images within WordPress post/page content downloaded to static folder and transformed to webp format during build
    - Social widgets
    - Instagram feed of any profile (no API token needed)
    - Pinterest pin-it button on hovering on images (no API token needed)
    - Twitter timeline and follow button (no API token needed)
    - Facebook timeline and like button (no API token needed)
    - SEO friendly
    - Web app manifest
    - Mobile optimized and responsive
    - Sitemap.xml & Robots.txt generation
    - Optimized images with gatsby-image
    - Git pre-commit and pre-push hooks using Husky
    - TSLint formatting
    - Highly optimized with excellent lighthouse audit score
- url: https://gatsby-starter-typescript-deluxe.netlify.com/
  repo: https://github.com/gojutin/gatsby-starter-typescript-deluxe
  description: A Gatsby starter with TypeScript, Storybook, Styled Components, Framer Motion, Jest, and more.
  tags:
    - Language:TypeScript
    - Styling:CSS-in-JS
    - Storybook
    - SEO
    - Linting
    - Testing
  features:
    - TypeScript for type-safe code.
    - Styled-Components for all your styles.
    - Framer Motion for awesome animations.
    - gatsby-image and gatsby-transformer-sharp for optimized images.
    - gatsby-plugin-manifest + SEO component for an SEO-friendly PWA.
    - Storybook with add-ons for showing off your awesome components.
    - Jest and React Testing library for snapshots and unit tests.
    - ESLint (with TSLint and Prettier) to make your code look its best.
    - React Axe and React A11y for accessibility so that your site is awesome for everyone.
- url: https://gatsby-markdown-blog-starter.netlify.com/
  repo: https://github.com/ammarjabakji/gatsby-markdown-blog-starter
  description: GatsbyJS v2 starter for creating a markdown blog. Based on Gatsby Advanced Starter.
  tags:
    - Blog
    - Markdown
    - SEO
    - PWA
  features:
    - Gatsby v2 support
    - Responsive Design
    - Pagination
    - Content is Markdown files
    - Google Analytics
    - Support for RSS feed
    - SEO friendly
    - Sitemap & Robots.txt generation
    - Sass support
    - Css Modules support
    - Web App Manifest
    - Offline support
    - htaccess support
    - Typography.js
    - Integration with Social Media
- url: https://gatsby-starter-bloomer-db0aaf.netlify.com
  repo: https://github.com/zlutfi/gatsby-starter-bloomer
  description: Barebones starter website with Bloomer React components for Bulma.
  tags:
    - PWA
    - Styling:Bulma
    - Styling:SCSS
  features:
    - Bloomer React Commponents
    - Bulma CSS Framework
    - Uses SCSS for styling
    - Font Awesome Support
    - Progressive Web App
- url: https://gatsby-starter-mdbreact.netlify.com
  repo: https://github.com/zlutfi/gatsby-starter-mdbreact
  description: Barebones starter website with Material Design Bootstrap React components.
  tags:
    - PWA
    - Styling:Bootstrap
    - Styling:Material
    - Styling:SCSS
  features:
    - MDBReact React Commponents
    - Bootstrap CSS Framework with Material Design Bootstrap styling
    - Uses SCSS for styling
    - Font Awesome Support
    - Progressive Web App
- url: https://gatsby-starter-ts-pwa.netlify.com/
  repo: https://github.com/markselby9/gatsby-starter-typescript-pwa
  description: The default Gatsby starter fork with TypeScript and PWA support added
  tags:
    - Language:TypeScript
    - PWA
  features:
    - Minimum changes based on default starter template for TypeScript and PWA
    - Added TypeScript support with eslint and tsc check
    - Support GitHub Actions CI/CD workflow (beta)
- url: https://iceberg-gatsby-multilang.netlify.com/
  repo: https://github.com/diogorodrigues/iceberg-gatsby-multilang
  description: Gatsby multi-language starter. Internationalization / i18n without third party plugins or packages for Posts and Pages. Different URLs dependending on the language. Focused on SEO, PWA, Image Optimization, Styled Components and more. This starter is also integrate with Netlify CMS to manage all pages, posts and images.
  tags:
    - Blog
    - CMS:Headless
    - CMS:Netlify
    - i18n
    - Netlify
    - Markdown
    - Pagination
    - PWA
    - SEO
    - Styling:CSS-in-JS
  features:
    - Translations by using GraphQL, hooks and context API
    - Content in markdown for pages and posts in different languages
    - General translations for any content
    - Creation of menu by using translations and GraphQL
    - Netlify CMS to manage all pages, posts and images
    - Styled Components to styles
    - All important seetings for speedy and optimized images
    - Blog Posts list with pagination
    - Focus on SEO
    - PWA
- url: https://flexible-gatsby.netlify.com/
  repo: https://github.com/wangonya/flexible-gatsby
  description: A simple and clean theme for Gatsby
  tags:
    - Blog
    - Markdown
  features:
    - Google Analytics
    - Simple design
    - Markdown support
- url: https://gatsby-starter-leaflet.netlify.com/
  repo: https://github.com/colbyfayock/gatsby-starter-leaflet
  description: A Gatsby starter with Leafet!
  tags:
    - Landing Page
    - Linting
    - Styling:SCSS
    - Testing
  features:
    - Simply landing page to get started with Leaflet
    - Includes Leaflet and React Leaflet
    - Starts with some basic Sass stylesheets for styling
    - Linting and testing preconfigured
- url: https://gatsby-starter-luke.netlify.com/
  repo: https://github.com/lukethacoder/luke-gatsby-starter
  description: An opinionated starter using TypeScript, styled-components (emotion flavoured), React Hooks & react-spring. Built as a BYOS (bring your own source) so you can get up and running with whatever data you choose.
  tags:
    - Language:TypeScript
    - Transitions
    - Styling:CSS-in-JS
    - Linting
  features:
    - TypeScript
    - react-spring animations
    - BYOS (bring your own source)
    - Emotion for styling components
    - Minimal Design
    - React Hooks (IntersectionObserver, KeyUp, LocalStorage)
- url: https://friendly-cray-96d631.netlify.com/
  repo: https://github.com/PABlond/Gatsby-TypeScript-Starter-Blog
  description: Project boilerplate of a blog app. The starter was built using Gatsby and TypeScript.
  tags:
    - Markdown
    - Language:TypeScript
    - SEO
    - PWA
    - Styling:SCSS
  features:
    - A complete responsive theme built wiss Scss
    - Easy editable posts in Markdown files
    - SEO component
    - Optimized with Google Lighthouse
- url: https://gatsby-starter-material-album.netlify.com
  repo: https://github.com/JoeTrubenstein/gatsby-starter-material-album
  description: A simple portfolio starter based on the Material UI Album Layout
  tags:
    - Gallery
    - Portfolio
    - Styling:Material
  features:
    - Pagination
    - Material UI
    - Exif Data Parsing
- url: https://peaceful-ptolemy-d7beb4.netlify.com
  repo: https://github.com/TRamos5/gatsby-contentful-starter
  description: A starter template for an awesome static blog utilizing Contentful as a CMS and deployed to Netlify.
  tags:
    - CMS:Contentful
    - CMS:Headless
    - Blog
    - Netlify
    - Markdown
    - Styling:CSS-in-JS
  features:
    - Netlify integration with pre built contact form
    - "CMS: Contentful integration with placeholders included"
    - Mobile friendly responsive design made to be customized or leave as is
    - Separate components for everything
    - ...and more
- url: https://gatsby-tailwind-emotion-starter-demo.netlify.com/
  repo: https://github.com/pauloelias/gatsby-tailwind-emotion-starter
  description: Gatsby starter using the latest Tailwind CSS and Emotion.
  tags:
    - Styling:Tailwind
    - Styling:CSS-in-JS
    - Styling:PostCSS
  features:
    - Tailwind CSS for rapid development
    - Emotion with `tailwind.macro` for flexible styled components
    - PostCSS configured out-of-the-box for when you need to write your own CSS
    - postcss-preset-env to write tomorrow's CSS today
    - Bare bones starter to help you hit the ground running
- url: https://gatsby-starter-grayscale-promo.netlify.com/
  repo: https://github.com/gannochenko/gatsby-starter-grayscale-promo
  description: one-page promo site
  tags:
    - Language:TypeScript
    - Styling:CSS-in-JS
    - Linting
    - Markdown
    - Onepage
    - CMS:Netlify
    - Landing Page
  features:
    - Styled-Components
    - NetlifyCMS
    - TypeScript
    - Basic design
- url: https://gatsby-starter-mdx-website-blog.netlify.com/
  repo: https://github.com/doakheggeness/gatsby-starter-mdx-website-blog
  description: Gatsby website and blog starter utilizing MDX for adding components to mdx pages and posts. Incorportates Emotion.
  tags:
    - MDX
    - Blog
    - Styling:CSS-in-JS
  features:
    - Create pages and posts using MDX
    - Incorporates the CSS-in-JS library Emotion
    - Visual effects
- url: https://gatsby-starter-zurgbot.netlify.com/
  repo: https://github.com/zurgbot/gatsby-starter-zurgbot
  description: The ultimate force of starter awesomeness in the galaxy of Gatsby
  tags:
    - Linting
    - PWA
    - SEO
    - Styling:Bulma
    - Styling:SCSS
    - Testing
  features:
    - Sass (SCSS Flavored) CSS
    - Bulma CSS Framework
    - React Helmet <head> Management
    - React Icons SVG Icon Components (Including Font Awesome and others)
    - Eslint for JS linting
    - Prettier for JS formatting
    - StyleLint for Scss linting and formatting
    - Jest for a test framework
    - Enzyme for testing with React
    - Husky for git hooks, particularly precommit management
    - Lint Staged to run commands only on staged files
- url: https://martin2844.github.io/gatsby-starter-dev-portfolio/
  repo: https://github.com/martin2844/gatsby-starter-dev-portfolio
  description: A GatsbyJS minimalistic portfolio site, with a blog and about section
  tags:
    - Portfolio
    - Blog
    - Markdown
  features:
    - createPages API
    - Responsive
    - Minimalistic
    - Blazing fast (LINK)
    - Graphql queries
    - Sass
    - Markdown
- url: https://wataruoguchi-gatsby-starter-typescript-contentful.netlify.com/
  repo: https://github.com/wataruoguchi/gatsby-starter-typescript-contentful
  description: Simple TypeScript starter with Contentful Integration
  tags:
    - Language:TypeScript
    - CMS:Contentful
    - Netlify
    - Blog
  features:
    - Simple
    - TypeScript
    - Contentful
    - Supports Contentful Rich Text
    - Prettier & ESlint & StyleLint to format & check the code
    - Husky & lint-staged to automate checking
- url: https://gatsby-starter-point.netlify.com/
  repo: https://github.com/teaware/gatsby-starter-point
  description: A humble Gatsby starter for blog
  tags:
    - Blog
    - Markdown
    - Netlify
  features:
    - SASS
    - SEO
    - Dark Mode
    - Google Analytics
- url: https://gatsby-typescript-storybook-starter.netlify.com/
  repo: https://github.com/RobertoMSousa/gatsby-typescript-storybook-starter
  description: A Gatsby starter with storybook, tags and eslint
  tags:
    - Language:TypeScript
    - Styling:CSS-in-JS
    - Storybook
    - Markdown
    - Linting
  features:
    - Storybook
    - Simple
    - TypeScript
    - Contentful
    - Prettier & ESlint & StyleLint to format & check the code
    - Storybook
    - Jest and React Testing library for snapshots and unit tests.
    - Styled-Components for all your styles.
- url: https://semantic-ui-docs-gatsby.netlify.com/
  repo: https://github.com/whoisryosuke/semantic-ui-docs-gatsby
  description: Documentation starter using Semantic UI and MDX
  tags:
    - Documentation
    - Linting
    - Markdown
    - MDX
    - PWA
    - SEO
  features:
    - Easy starter for documentation-style sites
    - Use SUI React components anywhere in MDX
    - SASS/LESS support
    - Live code component
    - Customizable sidebar
    - Offline-ready
    - Responsive design
    - Nodemon for restarting dev server on changes
    - Webpack aliasing for components, assets, etc
- url: https://gatsby-starter-saas-marketing.netlify.com/
  repo: https://github.com/keegn/gatsby-starter-saas-marketing
  description: A simple one page marketing site starter for SaaS companies and products
  tags:
    - Onepage
    - Styling:CSS-in-JS
    - Landing Page
  features:
    - Responsive
    - Netlify ready
    - Styled-Components
    - Minimal design and easy to customize
    - Great for software or product related marketing sites
- url: https://react-landnig-page.netlify.com/
  repo: https://github.com/zilahir/react-landing-page
  description: Landing page with GraphCMS
  tags:
    - Redux
    - Styling:SCSS
    - Styling:CSS-in-JS
    - Netlify
  features:
    - Team section
    - Clients section
    - Map
    - Netlify ready
    - Styled-Components
    - Good for app showcase for startups
    - Prettier & ESlint & StyleLint to format & check the code
    - Husky & lint-staged to automate checking
- url: https://gatsby-strapi-starter.netlify.com/
  repo: https://github.com/jeremylynch/gatsby-strapi-starter
  description: Get started with Strapi, Bootstrap (reactstrap) and Gatsby FAST!
  tags:
    - CMS:Strapi
    - Styling:Bootstrap
  features:
    - Strapi
    - Bootstrap
    - Reactstrap
- url: https://kontent-template-gatsby-landing-page-photon.netlify.com
  repo: https://github.com/Simply007/kontent-template-gatsby-landing-page-photon
  description: Kentico Kontent based starter based on Photon starter by HTML5 UP
  tags:
    - CMS:Headless
    - CMS:Kontent
    - Netlify
    - Landing Page
    - HTML5UP
    - Styling:SCSS
  features:
    - Kentico Kontent Caas plafrorm as the data source
    - Landing page divided by section.
    - Support for code syntax highlighting
    - Includes plugins for easy, beautiful typography
    - Includes React Helmet to allow editing site meta tags
    - Includes plugins for offline support out of the box
    - Font awesome
    - Material Icons
    - CSS Grid
- url: https://gatsby-starter-typescript-blog-forms.netlify.com/
  repo: https://github.com/joerneu/gatsby-starter-typescript-blog-forms
  description: Gatsby starter for a website in TypeScript with a homepage, blog and forms
  tags:
    - Blog
    - Language:TypeScript
    - Linting
    - Markdown
    - MDX
    - CMS:Netlify
    - SEO
    - Styling:CSS-in-JS
  features:
    - TypeScript for type safety, IDE comfort and error checking during development and build time
    - ESLint and Prettier for safety and consistent code style
    - Uses the official Gatsby Blog Core theme for data processing
    - Functional components and React Hooks
    - SEO component with React Helmet
    - Minimal responsive styling with React Emotion that can easily be extended
    - Theming of components and Markdown (MDX) with Emotion Theming
    - Forms with Formite (React Hooks Form library)
    - Accessible UI components implemented with Reakit and styling based on mini.css
    - Netlify CMS to create and edit blog posts
    - Small bundle size
- url: https://gatsby-tailwind-styled-components-storybook-starter.netlify.com/
  repo: https://github.com/denvash/gatsby-tailwind-styled-components-storybook-starter
  description: Tailwind CSS + Styled-Components + Storybook starter for Gatsby
  tags:
    - Storybook
    - Styling:Tailwind
    - Styling:CSS-in-JS
    - Styling:PostCSS
    - Netlify
  features:
    - Tailwind CSS v1
    - Styled-Components v5
    - Storybook v5
    - PostCSS
    - Deploy Storybook
    - Documentation
- url: https://gatsby-tfs-starter.netlify.com/
  repo: https://github.com/tiagofsanchez/gatsby-tfs-starter
  description: a gatsby-advanced-starter with theme-ui styling
  tags:
    - RSS
    - SEO
    - Blog
    - MDX
  features:
    - React Helmet <head> Management
    - SVG Icon
- url: https://gatsby-lam.vaporwavy.io
  repo: https://github.com/vaporwavy/gatsby-london-after-midnight
  description: A custom, image-centric theme for Gatsby. Advanced from the Gatsby starter London.
  tags:
    - Blog
    - Portfolio
    - Gallery
    - SEO
    - Markdown
    - HTML5UP
    - CMS:Netlify
    - Styling:PostCSS
  features:
    - Support tags
    - Easily change the theme color
    - Post thumbnails in the homepage
    - Built with PostCSS
    - Made for image-centric portfolios
    - Based on London for Gatsby
- url: https://alipiry-gatsby-starter-typescript.netlify.com/
  repo: https://github.com/alipiry/gatsby-starter-typescript
  description: The default Gatsby starter with TypeScript
  tags:
    - Language:TypeScript
    - Linting
    - Netlify
  features:
    - Type Checking With TypeScript
    - Powerful Linting With ESLint
- url: https://gatsby-typescript-tailwind.netlify.com/
  repo: https://github.com/impulse/gatsby-typescript-tailwind
  description: Gatsby starter with TypeScript and Tailwind CSS
  tags:
    - Language:TypeScript
    - Styling:Tailwind
    - Styling:PostCSS
    - Netlify
  features:
    - Simple
    - TSLint
    - Tailwind CSS v1
    - PostCSS + PurgeCSS
- url: https://gatsby-starter-blog-tailwindcss-demo.netlify.com/
  repo: https://github.com/andrezzoid/gatsby-starter-blog-tailwindcss
  description: Gatsby blog starter with TailwindCSS
  tags:
    - Blog
    - SEO
    - Markdown
    - Styling:Tailwind
    - Styling:PostCSS
  features:
    - Based on the official Gatsby starter blog
    - Uses TailwindCSS
    - Uses PostCSS
- url: https://gatsby-starter-hello-world-with-header-and-footer.netlify.com/
  repo: https://github.com/lgnov/gatsby-starter-hello-world-with-header-and-footer
  description: Gatsby starter with a responsive barebones header and footer layout
  tags:
    - Styling:CSS-in-JS
  features:
    - Navbar and footer components with only minimal CSS that make responsiveness works
    - Works in any device screen
    - Easily kicking off your project with writing CSS right away
- url: https://gatsby-minimalist-starter.netlify.com/
  repo: https://github.com/dylanesque/Gatsby-Minimalist-Starter
  description: A minimalist, general-purpose Gatsby starter
  tags:
    - SEO
    - Markdown
    - Styling:CSS-in-JS
  features:
    - Less starting boilerplate than the Gatsby default starter
    - Layout.css includes checklist of initial design system decisions to make
    - Uses Emotion
    - Uses CSS-In-JS
- url: https://gastby-starter-zeevo.netlify.com/
  repo: https://github.com/zeevosec/gatsby-starter-zeevo
  description: Yet another Blog starter with a different style
  tags:
    - Blog
    - Markdown
    - SEO
  features:
    - Extendable
    - Feature filters
    - Performant
- url: https://gatsby-theme-phoenix-demo.netlify.com
  repo: https://github.com/arshad/gatsby-theme-phoenix
  description: A personal blogging and portfolio theme for Gatsby with great typography and dark mode.
  tags:
    - Blog
    - Portfolio
    - SEO
    - MDX
    - Styling:Tailwind
    - Styling:PostCSS
  features:
    - MDX - Posts, Pages and Projects
    - Tags/Categories
    - Dark mode
    - Customizable with Tailwind CSS
    - Code highlighting with Prism
    - RSS feed
- url: https://gatsby-starter-landed.netlify.com/
  repo: https://github.com/vasrush/gatsby-starter-landed
  description: A Gatsby theme based on Landed template by HTML5UP
  tags:
    - HTML5UP
    - Landing Page
    - Portfolio
    - Linting
    - Styling:SCSS
    - Transitions
    - SEO
  features:
    - Includes sections to easily create landing pages
    - React Helmet <head> Management
    - Easily update menus & submenus in gatsby-config file
    - Integrates react-scroll and react-reveal for transitions
    - ESLint and Prettier for safety and consistent code style
    - Offline-ready
    - Responsive design
    - Left, Right and no sidebar templates
    - Font awesome icons
    - HTML5UP Design
- url: https://tina-starter-grande.netlify.com/
  repo: https://github.com/tinacms/tina-starter-grande
  description: Feature rich Gatsby starter with full TinaCMS integration
  tags:
    - Blog
    - Markdown
    - SEO
    - Netlify
    - Pagination
    - CMS:Other
    - Styling:CSS-in-JS
  features:
    - Fully integrated with TinaCMS for easy editing
    - Blocks based page & form builder
    - Styled Components
    - Code syntax highlighting
    - Light/Dark mode
- url: https://amelie-blog.netlify.com/
  repo: https://github.com/tobyau/gatsby-starter-amelie
  description: A minimal and mobile friendly blog template
  tags:
    - Blog
    - SEO
    - Markdown
  features:
    - Responsive design
    - Customizable content through markdown files
    - SEO component with React Helmet
- url: https://chronoblog.now.sh
  repo: https://github.com/Ganevru/gatsby-starter-chronoblog
  description: Chronoblog is a Gatsby js theme specifically designed to create a personal website. The main idea of ​​Chronoblog is to allow you not only to write a personal blog but also to keep a record of everything important that you have done.
  tags:
    - Blog
    - Portfolio
    - MDX
    - Markdown
    - SEO
    - Styling:CSS-in-JS
    - Linting
  features:
    - Starter for Chronoblog Gatsby Theme
- url: https://gatsby-eth-dapp-starter.netlify.com
  repo: https://github.com/robsecord/gatsby-eth-dapp-starter
  description: Gatsby Starter for Ethereum Dapps using Web3 with Multiple Account Management Integrations
  tags:
    - Client-side App
    - Netlify
    - Authentication
  features:
    - Ethereum Web3 Authentication - Multiple Integrations
    - ConsenSys Rimble UI Integration
    - Styled Components
    - Coinbase, Fortmatic, Metamask, WalletConnect, and more
    - dFuse Blockchain Streaming and Notifications
- url: https://gatsby-starter-theme-antv.antv.vision
  repo: https://github.com/antvis/gatsby-starter-theme-antv
  description: ⚛️ Polished Gatsby theme for documentation site
  tags:
    - Documentation
    - Markdown
    - Styling:Other
  features:
    - ⚛ Prerendered static site
    - 🌎 Internationalization support by i18next
    - 📝 Markdown-based documentation and menus
    - 🎬 Examples with live playground
    - 🏗 Unified Theme and Layout
    - 🆙 Easy customized header nav
    - 🧩 Built-in home page components
- url: https://gatsby-starter-cafe.netlify.com
  repo: https://github.com/crolla97/gatsby-starter-cafe
  description: Gatsby starter for creating a single page cafe website using Contentful and Leaflet
  tags:
    - CMS:Contentful
    - Styling:SCSS
    - Landing Page
    - Onepage
  features:
    - Leaflet interactive map
    - Instagram Feed
    - Contentful for menu item storage
    - Responsive design
- url: https://gatsby-firebase-simple-auth.netlify.com/
  repo: https://github.com/marcomelilli/gatsby-firebase-simple-auth
  description: A simple Firebase Authentication Starter with protected routes
  tags:
    - Firebase
    - Authentication
    - Styling:Tailwind
  features:
    - Authentication with Firebase
    - Protected Routes with Authorization
- url: https://demo.gatsbystorefront.com/
  repo: https://github.com/GatsbyStorefront/gatsby-starter-storefront-shopify
  description: Lightning fast PWA storefront for Shopify
  tags:
    - CMS:Headless
    - Shopify
    - SEO
    - PWA
    - eCommerce
    - Styling:CSS-in-JS
  features:
    - Gatsby Storefront
    - gatsby-theme-storefront-shopify
    - Shopify Integration
    - Shopping Cart
    - PWA
    - Optimized images with gatsby-image.
    - SEO
    - A11y
- url: https://keturah.netlify.com/
  repo: https://github.com/giocare/gatsby-starter-keturah
  description: A portfolio starter for developers
  tags:
    - Portfolio
    - SEO
    - Markdown
  features:
    - Target Audience Developers
    - Designed To Resemble A Terminal And Text Editor
    - Responsive Design
    - FontAwesome Icon Library
    - Easily Customize Content Using Markdown Files
    - SEO Friendly Component
    - Social Media Icons Provided
- url: https://gatsby-lander.surge.sh/
  repo: https://github.com/codebushi/gatsby-starter-lander
  description: Single page starter built with Tailwind CSS
  tags:
    - Onepage
    - Linting
    - Styling:Tailwind
  features:
    - Simple One Page Site
    - Landing Page Design
    - Fully Responsive
    - Styling with Tailwind
- url: https://gatsby-starter-papan01.netlify.com/
  repo: https://github.com/papan01/gatsby-starter-papan01
  description: A Gatsby starter for creating a markdown blog.
  tags:
    - Linting
    - Blog
    - Styling:SCSS
    - Markdown
    - Pagination
    - PWA
    - SEO
  features:
    - SSR React Code Splitting(loadable-components)
    - Theme Toggle(light/dark)
    - Pagination
    - SEO(Sitemap, Schema.org, OpenGraph tags, Twitter tag)
    - Web application manifest and offline support
    - Google Analytics
    - Disqus
    - RSS
    - ESLint(Airbnb) for linting
    - Prettier code formatting
    - gh-pages for deploying to GitHub Pages
- url: https://gatsby-starter-boilerplatev-kontent-demo.netlify.com/
  repo: https://github.com/viperfx07/gatsby-starter-boilerplatev-kontent
  description: A Gatsby starter using BoilerplateV for Kentico Kontent.
  tags:
    - Blog
    - CMS:Headless
    - CMS:Kontent
    - Styling:Bootstrap
    - Styling:CSS-in-JS
    - Linting
  features:
    - Sass (SCSS Flavored) CSS
    - ITCSS Structure of CSS (with glob added for css)
    - Bootstrap CSS Framework
    - React Helmet <head> Management
    - ESLint(Airbnb) for JS linting
    - Prettier for JS formatting
- url: https://www.cryptocatalyst.net/
  repo: https://github.com/n8tb1t/gatsby-starter-cryptocurrency
  description: A full-fledged cryptocurrency Gatsby starter portal with landing page, blog, roadmap, devs team, and docs.
  tags:
    - Linting
    - Blog
    - Styling:SCSS
    - Markdown
    - Pagination
    - PWA
    - SEO
  features:
    - Beautiful Mobile-first design.
    - modular SCSS styles.
    - Configurable color scheme.
    - Advanced config options.
    - Advanced landing page.
    - Blog Component.
    - Live comments.
    - Roadmap component.
    - Developers page component.
    - Algolia advanced search index, with content chunks.
    - Docs component.
    - No outdated codebase, use only react hooks.
    - Easy to modify react components.
    - SEO (Sitemap, OpenGraph tags, Twitter tags)
    - Google Analytics Support
    - Offline Support & WebApp Manifest
    - Easy to modify assets.
- url: https://chronoblog-profile.now.sh
  repo: https://github.com/Ganevru/gatsby-starter-chronoblog-profile
  description: This starter will help you launch a personal website with a simple text feed on the main page. This starter looks simple and neat, but at the same time, it has great potential for organizing your content using tags, dates, and search. The homepage is organized in compact feeds. The display of content in these feeds is based on the tags of this content (for example, only content with a podcast tag gets into the feed with podcasts).
  tags:
    - Blog
    - Portfolio
    - MDX
    - Markdown
    - SEO
    - Styling:CSS-in-JS
    - Linting
  features:
    - Specially designed to create a personal website (in a simple and strict "text" style)
    - Universal text feed divided into categories
    - Search and Tags for organizing content
    - A simple change of primary and secondary colors of the site, fonts, radius of curvature of elements, etc (thanks to Theme UI theming)
    - Clean and Universal UI
    - Mobile friendly, all elements and custom images are adapted to any screen
    - Light/Dark mode
    - Easy customization of icons and links to your social networks
    - MDX for the main menu of the site, footer and other elements of the site
    - MDX for pages and content
    - Code syntax highlighting
    - SEO (OpenGraph and Twitter) out of the box with default settings that make sense (thanks to React Helmet)
- url: https://chronoblog-hacker.now.sh
  repo: https://github.com/Ganevru/gatsby-starter-chronoblog-hacker
  description: A dark (but with ability to switch to light) starter that uses the Source Code Pro font (optional) and minimalistic UI
  tags:
    - Blog
    - Portfolio
    - MDX
    - Markdown
    - SEO
    - Styling:CSS-in-JS
    - Linting
  features:
    - Specially designed to create a personal website
    - Search and Tags for organizing content
    - A simple change of primary and secondary colors of the site, fonts, radius of curvature of elements, etc (thanks to Theme UI theming)
    - Clean and Minimalistic UI
    - Mobile friendly, all elements and custom images are adapted to any screen
    - Light/Dark mode
    - Easy customization of icons and links to your social networks
    - MDX for the main menu of the site, footer and other elements of the site
    - MDX for pages and content
    - Code syntax highlighting
    - SEO (OpenGraph and Twitter) out of the box with default settings that make sense (thanks to React Helmet)
- url: https://gatsby-starter-tailwind2-emotion-styled-components.netlify.com/
  repo: https://github.com/chrish-d/gatsby-starter-tailwind2-emotion-styled-components
  description: A (reasonably) unopinionated Gatsby starter, including; Tailwind 2 and Emotion. Use Tailwind utilities with Emotion powered CSS-in-JS to produce component scoped CSS (no need for utilities like Purge CSS, etc).
  tags:
    - Styling:CSS-in-JS
    - Styling:Tailwind
  features:
    - Utility-first CSS using Tailwind 2.
    - CSS scoped within components (no "bleeding").
    - Only compiles the CSS you use (no need to use PurgeCSS/similar).
    - Automatically gives you Critical CSS with inline stlyes.
    - Hybrid of PostCSS and CSS-in-JS to give you Tailwind base styles.
- url: https://5e0a570d6afb0ef0fb162f0f--wizardly-bassi-e4658f.netlify.com/
  repo: https://github.com/adamistheanswer/gatsby-starter-baysik-blog
  description: A basic and themeable starter for creating blogs in Gatsby.
  tags:
    - Blog
    - Portfolio
    - MDX
    - Markdown
    - SEO
    - Styling:CSS-in-JS
    - Linting
  features:
    - Specially designed to create a personal website
    - Clean and Minimalistic UI
    - Facebook Comments
    - Mobile friendly, all elements and custom images are adapted to any screen
    - Light/Dark mode
    - Prettier code formatting
    - RSS
    - Links to your social networks
    - MDX for pages and content
    - Code syntax highlighting
    - SEO (OpenGraph and Twitter) out of the box with default settings that make sense (thanks to React Helmet)
- url: https://gatsby-starter-robin.netlify.com/
  repo: https://github.com/robinmetral/gatsby-starter-robin
  description: Gatsby Default Starter with state-of-the-art tooling
  tags:
    - MDX
    - Styling:CSS-in-JS
    - Linting
    - Testing
    - Storybook
  features:
    - 📚 Write in MDX
    - 👩‍🎤 Style with Emotion
    - 💅 Linting with ESLint and Prettier
    - 📝 Unit and integration testing with Jest and react-testing-library
    - 💯 E2E browser testing with Cypress
    - 📓 Visual testing with Storybook
    - ✔️ CI with GitHub Actions
    - ⚡ CD with Netlify
- url: https://help.dferber.de
  repo: https://github.com/dferber90/gatsby-starter-help-center
  description: A themeable starter for a help center
  tags:
    - Documentation
    - Markdown
    - MDX
    - Search
  features:
    - Manage content in Markdown and YAML files
    - Multiple authors possible
    - Apply your own theme
    - Usable in any language
    - SEO friendly
    - Easy to add Analytics
- url: https://evaluates2.github.io/Gatsby-Starter-TypeScript-Redux-TDD-BDD
  repo: https://github.com/Evaluates2/Gatsby-Starter-TypeScript-Redux-TDD-BDD
  description: An awesome Gatsby starter template that takes care of the tooling setup, allowing you and your team to dive right into building ultra-fast React applications quickly and deploy them with confidence! 📦
  tags:
    - Redux
    - Language:TypeScript
    - Linting
    - Testing
    - Styling:None
  features:
    - 📚 Written in TypeScript.
    - 💡 Redux preconfigured (with local-storage integration.
    - 💅 Linting with TSLint and Prettier.
    - 📝 Unit testing with Jest and react-test-renderer.
    - 💯 Behavior-driven E2E browser testing with Cypress + Cucumber.js plugin.
    - 📓 Steps for deploying to Gh-pages
    - ✔️ CI with TravisCI
    - ⚡ Steps for deploying to GitHub Pages, AWS S3, or Netlify.
- url: https://gatsby-resume-starter.netlify.com/
  repo: https://github.com/barancezayirli/gatsby-starter-resume-cms
  description: Resume starter styled using Tailwind with Netlify CMS as headless CMS.
  tags:
    - CMS:Headless
    - SEO
    - PWA
    - Portfolio
  features:
    - One-page resume/CV
    - PWA
    - Multiple Netlify CMS widgets
    - Netlify CMS as Headless CMS
    - Tailwind for styling with theming
    - Optimized build process (purge css)
    - Basic SEO, site metadata
    - Prettier
    - Social media links
- url: https://gatsby-starter-default-nostyles.netlify.com/
  repo: https://github.com/JuanJavier1979/gatsby-starter-default-nostyles
  description: The default Gatsby starter with no styles.
  tags:
    - Styling:None
  features:
    - Based on gatsby-starter-default
    - No styles
- url: https://greater-gatsby.now.sh
  repo: https://github.com/rbutera/greater-gatsby
  description: Barebones and lightweight starter with TypeScript, PostCSS, TailwindCSS and Storybook.
  tags:
    - PWA
    - Language:TypeScript
    - Styling:Tailwind
  features:
    - Lightweight & Barebones
    - includes Storybook
    - Full TypeScript support
    - Uses styled-components Global Styles API for consistency in styling across application and Storybook
- url: https://gatsby-simplefolio.netlify.com/
  repo: https://github.com/cobidev/gatsby-simplefolio
  description: A clean, beautiful and responsive portfolio template for Developers ⚡️
  tags:
    - Portfolio
    - PWA
    - SEO
    - Onepage
  features:
    - Modern UI Design
    - Reveal Animations
    - Fully Responsive
    - Easy site customization
    - Configurable color scheme
    - OnePage portfolio site
    - Fast image optimization
- url: https://gatsby-starter-hpp.netlify.com/
  repo: https://github.com/hppRC/gatsby-starter-hpp
  description: All in one Gatsby skeleton based TypeScript, emotion, and unstated-next.
  tags:
    - MDX
    - SEO
    - PWA
    - Linting
    - Styling:CSS-in-JS
    - Language:TypeScript
  features:
    - PWA
    - TypeScript
    - Absolute import
    - Useful ready made custom hooks
    - Ready made form component for Netlify form
    - Global CSS component and Reset CSS component
    - Advanced SEO components(ex. default twitter ogp image, sitemaps, robot.txt)
    - Prettier, ESLint
    - unstated-next(useful easy state library)
- url: https://gatsby-typescript-emotion-storybook.netlify.com/
  repo: https://github.com/duncanleung/gatsby-typescript-emotion-storybook
  description: Config for TypeScript + Emotion + Storybook + React Intl + SVGR + Jest.
  tags:
    - Language:TypeScript
    - Styling:CSS-in-JS
    - Storybook
    - i18n
    - Linting
    - Testing
  features:
    - 💻 TypeScript
    - 📓 Visual testing with Storybook
    - 👩‍🎤 CSS-in-JS styling with Emotion
    - 💅 Linting with ESLint and Prettier
    - 🌎 React Intl internationalization support
    - 🖼️ SVG support with SVGR
    - 📝 Unit and integration testing with Jest and react-testing-library
    - ⚡ CD with Netlify
- url: https://felco-gsap.netlify.com
  repo: https://github.com/AshfaqKabir/Felco-Gsap-Gatsby-Starter
  description: Minimal Multipurpose Gsap Gatsby Landing Page. Helps Getting Started With Gsap and Netlify Forms.
  tags:
    - Portfolio
    - Styling:CSS-in-JS
  features:
    - Minimal 3 Page Responsive Layout
    - Multipurpose Gatsby Theme
    - Working Netlify Form
    - Gsap For Modern Animtaions
    - Styled Components for responsive component based styling with theming
    - Basic SEO, site metadata
    - Prettier
- url: https://gatsby-starter-fusion-blog.netlify.com/
  repo: https://github.com/robertistok/gatsby-starter-fusion-blog
  description: Easy to configure blog starter with modern, minimal theme
  tags:
    - Language:TypeScript
    - Styling:CSS-in-JS
    - Netlify
    - Markdown
    - Blog
    - SEO
  features:
    - Featured/Latest posts
    - Sticky header
    - Easy to customize -> edit config.ts with your info
    - Meta tags for improved SEO with React Helmet
    - Transform links to bitly links automatically
    - Codesyntax
    - Code syntax highlighting
- url: https://gatsby-bootstrap-italia-starter.dej611.now.sh/
  repo: https://github.com/italia/design-italia-gatsby-starterkit
  description: Gastby starter project using the Bootstrap Italia design kit from Italian Digital Team
  tags:
    - Styling:Bootstrap
    - SEO
    - Linting
  features:
    - Bootstrap Italia - design-react-kit
    - Prettier
    - Sticky header
    - Complete header
    - Homepage and service templates pages ready to use
    - Meta tags for improved SEO with React Helmet
- url: https://gatsby-starter-webcomic.netlify.com
  repo: https://github.com/JLDevOps/gatsby-starter-webcomic
  description: Gatsby blog starter that focuses on webcomics and art with a minimalistic UI.
  tags:
    - Markdown
    - MDX
    - Netlify
    - Pagination
    - Search
    - Styling:Bootstrap
    - RSS
    - SEO
  features:
    - Designed to focus on blog posts with images.
    - Search capability on blog posts
    - Displays the latest posts
    - Displays all the tags from the site
    - Pagination between blog posts
    - Has a "archive" page that categorizes and displays all the blog posts by date
    - Mobile friendly
- url: https://gatsby-starter-material-emotion.netlify.com
  repo: https://github.com/liketurbo/gatsby-starter-material-emotion
  description: Gatsby starter of Material-UI with Emotion 👩‍🎤
  tags:
    - Language:TypeScript
    - SEO
    - Styling:Material
    - Styling:CSS-in-JS
  features:
    - Based on Gatsby Default Starter
    - Material-UI
    - Emotion
    - Roboto Typeface
    - SEO
    - Typescript
- url: https://flex.arshad.io
  repo: https://github.com/arshad/gatsby-starter-flex
  description: A Gatsby starter for the Flex theme.
  tags:
    - SEO
    - MDX
    - Styling:CSS-in-JS
  features:
    - MDX Blocks for your Gatsby site.
    - Customizable, extendable and accessible.
    - Theme UI
    - SEO and Open graphs support
    - Color modes
    - Code Highlighting
- url: https://london-night-day.netlify.com/
  repo: https://github.com/jooplaan/gatsby-london-night-and-day
  description: A custom, image-centric dark and light mode aware theme for Gatsby. Advanced from the Gatsby starter London After Midnight.
  tags:
    - Blog
    - Portfolio
    - Gallery
    - SEO
    - Markdown
    - Styling:SCSS
    - HTML5UP
    - CMS:Netlify
  features:
    - Support tags
    - Easily change the theme color
    - Post thumbnails in the homepage
    - Made for image-centric portfolios
    - Using the London After Midnight is now “Dark mode” (the default), and the original London as “Light mode”.
    - Removed Google Fonts, using system fonts in stead (for speed and privacy :)
    - Use SASS
- url: https://the-gatsby-bootcamp-blog.netlify.com
  repo: https://github.com/SafdarJamal/gatsby-bootcamp-blog
  description: A minimal blogging site built with Gatsby using Contentful and hosted on Netlify.
  tags:
    - Blog
    - CMS:Contentful
    - Netlify
    - Styling:SCSS
    - SEO
    - Portfolio
  features:
    - Basic setup for a full-featured blog
    - Includes React Helmet to allow editing site meta tags
    - Uses SCSS for styling
    - Minimal responsive design
    - Styled components
    - SEO Friendly Meta
- url: https://gatsby-starter-catalyst-writer.netlify.com/
  repo: https://github.com/ehowey/gatsby-starter-catalyst-writer
  description: A full featured starter for a freelance writer or journalist to display a portfolio of their work. SANITY.io is used as the CMS. Based on Gatsby Theme Catalyst. Uses MDX and Theme-UI.
  tags:
    - Styling:CSS-in-JS
    - CMS:sanity.io
    - SEO
    - PWA
    - Portfolio
  features:
    - Based on Gatsby Theme Catalyst series of themes
    - MDX
    - Theme-UI integration for easy to change design tokens
    - SEO optimized to include social media images and Twitter handles
    - Tight integration with SANITY.io including a predefined content studio.
    - A full tutorial is available in the docs.
- url: https://rocketdocs.netlify.com/
  repo: https://github.com/Rocketseat/gatsby-starter-rocket-docs
  description: Out of the box Gatsby Starter for creating documentation websites easily and quickly.
  tags:
    - SEO
    - MDX
    - Documentation
    - Linting
    - Markdown
    - PWA
    - Styling:CSS-in-JS
  features:
    - MDX for docs;
    - Responsive and mobile friendly;
    - Code highlighting with prism-react-renderer and react-live support;
    - SEO (Sitemap, schema.org data, Open Graph and Twitter tags).
    - Google Analytics integration;
    - Custom docs schema;
    - Offline Support & WebApp Manifest;
    - Yaml-based sidebar navigation;
- url: https://gatsby-starter-typescript-default.netlify.com/
  repo: https://github.com/lianghx-319/gatsby-starter-typescript-default
  description: Only TypeScript Gatsby starter base on Default starter
  tags:
    - Language:TypeScript
  features:
    - All features same as gatsby-starter-default
    - Only support TypeScript using gatsby-typescript-plugin
- url: https://gatsby-starter-catalyst-basic.netlify.com/
  repo: https://github.com/ehowey/gatsby-starter-catalyst-basic
  description: A barebones starter to accelerate the Gatsby development process. Based on Gatsby Theme Catalyst. Uses MDX and Theme-UI. Includes the core theme, a header theme, and footer theme.
  tags:
    - MDX
    - Styling:CSS-in-JS
    - SEO
    - PWA
  features:
    - Based on Gatsby Theme Catalyst series of themes
    - Theme-UI integration for easy to change design tokens
    - Developer friendly, includes basic starting styles from Tailwind that can be used as a base to enable you to focus on other design elements
    - Color mode switching available by default
    - SEO optimized to include social media images and Twitter handles
    - React Scroll for one page, anchor based navigation is available
    - Code highlighting
- url: https://gatsby-starter-default-dark-mode.netlify.com/
  repo: https://github.com/alexandreramosdev/gatsby-starter-default-dark-mode
  description: A simple starter to get developing quickly with Gatsby, dark mode, and styled-components.
  tags:
    - Styling:CSS-in-JS
    - Onepage
    - Linting
  features:
    - Dark mode
    - Styled Components
    - Comes with React Helmet for adding site meta tags
    - Includes plugins for offline support out of the box
- url: https://eager-memento.netlify.com/
  repo: https://github.com/Mr404Found/gatsby-memento-blogpost
  description: A responsive gatsby portfolio starter to show off or to flex your skills in a single page
  tags:
    - Netlify
    - Markdown
    - Blog
    - Styling:Bootstrap
  features:
    - React Bootstrap
    - Responsive webpage
    - TypeWriter Effect
- url: https://gatsby-starter-wilde-creations.netlify.com/
  repo: https://github.com/georgewilde/gatsby-starter-wilde-creations
  description: Barebones starter with a minimal number of components to kick off a TypeScript and Styled Components project.
  tags:
    - Styling:CSS-in-JS
    - PWA
    - Testing
    - Linting
    - Language:TypeScript
  features:
    - ✔️ Gatsby
    - ✔️ TypeScript
    - ✔️ Styled Components
    - ✔️ Helmet
    - ✔️ Storybook
    - ✔️ Jest
    - ✔️ ESLint
    - ✔️ Husky
    - ✔️ Prettier
    - ✔️ React Testing Library
    - ✔️ Stylelint
    - ✔️ Offline support
    - ✔️ PWA ready
    - ✔️ SEO
    - ✔️ Responsive design
    - ✔️ Netlify Deployment Friendly
    - ✔️ Highly optimized (Lighthouse score 4 x 100)
- url: https://gatsby-starter-typescript-deploy.netlify.com/
  repo: https://github.com/jongwooo/gatsby-starter-typescript
  description: Typescript version of the default Gatsby starter🔮
  tags:
    - Language:TypeScript
    - Netlify
  features:
    - Typescript version starter based on the official default
    - Prettier
- url: https://answer.netlify.com/
  repo: https://github.com/passwd10/gatsby-starter-answer
  description: A simple Gatsby blog to show your Future Action on top of the page
  tags:
    - Blog
    - Markdown
    - Netlify
    - Disqus
  features:
    - Emoji
    - Social Icon(fontawesome)
    - Google Analytics
    - Disqus
    - Resume
    - Place plan on the top
- url: https://gatsby-portfolio-starter.netlify.com/
  repo: https://github.com/Judionit/gatsby-portfolio-starter
  description: A simple Gatsby portfolio starter
  tags:
    - Netlify
    - Styling:CSS-in-JS
    - Onepage
    - Portfolio
  features:
    - Styled components
    - Responsive webpage
    - Portfolio
- url: https://wp-graphql-gatsby-starter.netlify.com/
  repo: https://github.com/n8finch/wp-graphql-gatsby-starter
  description: A super simple, bare-bone starter based on the Gatsby Starter for the front end and the WP GraphQL plugin on your WordPress install. This is a basic "headless CMS" setup. This starter will pull posts, pages, categories, tags, and a menu from your WordPress site. You should use either the TwentyNineteen or TwentyTwenty WordPress themes on your WordPress install. See the starter repo for more detailed instructions on getting set up. The example here uses the WordPress Theme Unit Test Data for post and page dummy content. Find something wrong? Issues are welcome on the starter reository.
  tags:
    - Blog
    - CMS:Headless
    - CMS:WordPress
    - Netlify
  features:
    - WP GraphQL plugin integration
    - Light/Dark Mode
    - React Helmet for SEO
    - Integrated navigation
    - Verbose (i.e., not D.R.Y.) GraphQL queries to get data from
    - Includes plugins for offline support out of the box
- url: https://gatsby-starter-docz-netlifycms.netlify.com/
  repo: https://github.com/colbyfayock/gatsby-starter-docz-netlifycms
  description: Quickly deploy Docz documentation powered by Netlify CMS!
  tags:
    - CMS:Netlify
    - Documentation
    - Netlify
  features:
    - Docz documentation powered by Gatsby
    - Netlify CMS to manage content
- url: https://keanu-pattern.netlify.com/
  repo: https://github.com/Mr404Found/gatsby-keanu-blog
  description: A responsive and super simple gatsby portfolio starter and extendable for blog also used yaml parsing
  tags:
    - Netlify
    - SEO
    - Blog
    - Landing Page
    - Styling:Other
  features:
    - Attractive Design
    - Responsive webpage
    - Responsive Card Design
    - Gatsby
    - yaml parsing
    - Automatic page Generation by adding content
- url: https://gatsby-contentful-portfolio-blog.netlify.com/
  repo: https://github.com/escapemanuele/gatsby-contentful-blog-portfolio
  description: Simple gatsby starter for integration with Contentful. The result is a clean and nice website for businesses or freelancers with a blog and a portfolio.
  tags:
    - Blog
    - CMS:Headless
    - CMS:Contentful
    - Portfolio
  features:
    - Styled components
    - Responsive webpage
    - Portfolio
    - Blog
- url: https://example-site-for-square-starter.netlify.com/
  repo: https://github.com/jonniebigodes/example-site-for-square-starter
  description: A barebones starter to help you kickstart your next Gatsby project with Square payments
  tags:
    - Square
    - Netlify
    - SEO
    - eCommerce
  features:
    - Serverless
    - Gatsby
    - Square
- url: https://gatsby-animate.netlify.com/
  repo: https://github.com/Mr404Found/gatsby-animate-starter
  description: A responsive and super simple gatsby starter with awesome animations to components and to build your online solutions website. stay tuned more features coming soon
  tags:
    - Netlify
    - SEO
    - Blog
    - Landing Page
    - Styling:Other
  features:
    - Attractive Design
    - Responsive webpage
    - Services
    - Animations
    - yaml parsing
    - Component Animations
    - ReactReveal Library
- url: https://gatsby-starter-instagram-baseweb.netlify.com/
  repo: https://github.com/timrodz/gatsby-starter-instagram-baseweb
  description: 🎢 A portfolio based on your latest Instagram posts, implemented with the Base Web Design System by Uber. It features out-of-the-box responsive layouts, easy-to-implement components and CSS-in-JS styling.
  tags:
    - Landing Page
    - Portfolio
    - Gallery
    - SEO
    - Netlify
    - Styling:CSS-in-JS
    - Styling:Other
  features:
    - Display your Instagram posts (Up to the last 12 with no API key).
    - Plug & Play configuration. All you need is an Instagram username!
    - Lightweight & Minimalist page structure. Let your work show itself.
    - Responsive design.
    - Simple React functional components (FC).
    - Google Analytics ready.
    - Continuous deployment via Netlify or Zeit.
- url: https://gatsby-starter-mountain.netlify.com/
  repo: https://github.com/artezan/gatsby-starter-mountain
  description: Blog theme that combine the new powerful MDX with the old WordPress. Built with WP/MDX and Theme UI
  tags:
    - Styling:CSS-in-JS
    - PWA
    - MDX
    - CMS:WordPress
    - Landing Page
    - Blog
  features:
    - gatsby-theme-wordpress-mdx
    - Theme UI
    - react-animate-on-scroll
    - Responsive Design
    - SEO friendly
    - Optimized images with gatsby-image
    - Git pre-commit and pre-push hooks using Husky
    - Highly optimized with excellent lighthouse audit score
    - Light/Dark mode
    - CSS Animations
    - Mountain style
- url: https://gatsby-starter-redux-storybook.netlify.com/
  repo: https://github.com/fabianunger/gatsby-starter-redux-storybook
  description: Gatsby Starter that has Redux (persist) and Storybook implemented.
  tags:
    - Redux
    - Storybook
    - PWA
    - Styling:CSS-in-JS
    - SEO
  features:
    - Redux + Redux Persist implemented also for Storybook
    - PWA
    - ESLint
    - SEO ready
- url: https://dospolov.com
  repo: https://github.com/dospolov/gatsby-starter-blog-and-cv
  description: Gatsby starter for Blog and CV.
  tags:
    - Blog
    - CMS:Netlify
    - Pagination
    - Portfolio
    - Disqus
    - RSS
    - Styling:Ant Design
    - Styling:Tailwind
  features:
    - Archive organized by tags and categories
    - Pagination support
    - Offline support
    - Google Analytics support
    - Disqus Comments support
- url: https://gatsby-starter-typescript-themes.netlify.com/
  repo: https://github.com/room-js/gatsby-starter-typescript-themes
  description: Gatsby TypeScript starter with light/dark themes based on CSS variables
  tags:
    - Language:TypeScript
    - Styling:SCSS
  features:
    - Light and Dark themes based on CSS variables (persisted state)
    - Font Awesome
    - Normalize.css
- url: https://gatsby-notion-demo.netlify.com/
  repo: https://github.com/conradlin/gatsby-starter-strata-notion
  description: Gatsby starter utilizing Notion as a CMS based on strata site template
  tags:
    - Blog
    - PWA
    - SEO
    - Styling:SCSS
  features:
    - Super simple, portfolio + blog + newsletter site
    - Utilizing Notion as a CMS
    - Fully Responsive
    - Styling with SCSS
- url: https://sumanth.netlify.com/
  repo: https://github.com/Mr404Found/gatsby-sidedrawer
  description: A responsive and super simple gatsby site with awesome navbar and stay tuned more features coming soon
  tags:
    - Netlify
    - SEO
    - Blog
    - Landing Page
    - Styling:Other
  features:
    - Attractive Design
    - Responsive webpage
    - Animations
    - Component Animations
    - ReactReveal Library
    - Side Drawer
    - Sidebar
    - Navbar
- url: https://gatsby-simple-blog-with-asciidoctor-demo.netlify.com
  repo: https://github.com/hitsuji-no-shippo/gatsby-simple-blog-with-asciidoctor
  description: A Gatsby blog with Asciidoctor. Forked from thundermiracle/gatsby-simple-blog.
  tags:
    - Blog
    - i18n
    - Netlify
    - Disqus
    - RSS
    - SEO
    - Linting
    - Testing
  features:
    - Asciidoc support
    - Easily Configurable
    - Tags
    - Edit on GitHub
    - i18n
    - SEO
    - Light and Dark themes
    - Google Analytics
    - RSS
    - Disqus
    - Breadcrumbs
    - ESLint
- url: https://barcadia.netlify.com/
  repo: https://github.com/bagseye/barcadia
  description: A super-fast site using GatsbyJS
  tags:
    - Blog
    - CMS:Headless
    - CMS:Contentful
    - Portfolio
  features:
    - Styled components
    - Responsive webpage
    - Portfolio
    - Blog
- url: https://gatsby-starter-clean-resume.netlify.com/
  repo: https://github.com/masoudkarimif/gatsby-starter-clean-resume
  description: A Gatsby Starter Template for Putting Your Resume Online Super Quick!
  tags:
    - Netlify
    - Pagination
    - Styling:Other
    - SEO
  features:
    - Easy setup
    - Completely customizable using only gatsby-config.js file
    - Uses Milligram for styling
    - Fully responsive
    - Clean minimalist design
    - Page transition
    - Five different themes (great-gatsby, master-yoda, wonder-woman, darth-vader, luke-lightsaber)
    - Includes React Helmet for title and description tags
    - Includes Google Analytics plugin
- url: https://gatsby-starter-i18n-bulma.netlify.com
  repo: https://github.com/kalwalt/gatsby-starter-i18n-bulma
  description: A gatsby starter with Bulma and optimized slug for better SEO.
  tags:
    - i18n
    - Netlify
    - CMS:Netlify
    - Styling:Bulma
    - Styling:SCSS
    - Gallery
    - SEO
    - Markdown
    - PWA
    - Blog
  features:
    - Multilanguage support with i18n
    - Slug switcher (multilanguage)
    - Uses Bulma for styling
    - Netlify CMS
    - React Images with Modal
    - FontAwesome icons
    - Animate.css with WOW
    - Robots.txt
    - Sitemap
    - PWA
<<<<<<< HEAD
- url: https://gatsby-contentful-portfolio.netlify.com/
  repo: https://github.com/wkocjan/gatsby-contentful-portfolio
  description: Gatsby portfolio theme integrated with Contentful
  tags:
    - CMS:Contentful
    - CMS:Headless
    - Gallery
    - Portfolio
    - SEO
    - Styling:Tailwind
  features:
    - Clean minimalist design
    - Contentful integration with ready to go placeholder content
    - Responsive design
    - Uses TailwindCSS for styling
    - Font Awesome icons
    - Robots.txt
    - SEO optimized
    - OpenGraph structured data
    - Integration with Mailchimp
=======
- url: https://gatsby-graphcms-ecommerce-starter.netlify.com
  repo: https://github.com/GraphCMS/gatsby-graphcms-ecommerce-starter
  description: Swag store built with GraphCMS, Stripe, Gatsby, Postmark and Printful.
  tags:
    - eCommerce
    - i18n
    - Netlify
    - Styling:Tailwind
    - CMS:Other
    - Stripe
  features:
    - Dropshipping by Printful
    - Printful inventory enhanced by GraphCMS
    - Custom GraphQL API for handling checkout and payment
    - Postmark for order notifications
    - Strong Customer Authentication
>>>>>>> 6d78121f
<|MERGE_RESOLUTION|>--- conflicted
+++ resolved
@@ -5558,7 +5558,6 @@
     - Robots.txt
     - Sitemap
     - PWA
-<<<<<<< HEAD
 - url: https://gatsby-contentful-portfolio.netlify.com/
   repo: https://github.com/wkocjan/gatsby-contentful-portfolio
   description: Gatsby portfolio theme integrated with Contentful
@@ -5579,7 +5578,6 @@
     - SEO optimized
     - OpenGraph structured data
     - Integration with Mailchimp
-=======
 - url: https://gatsby-graphcms-ecommerce-starter.netlify.com
   repo: https://github.com/GraphCMS/gatsby-graphcms-ecommerce-starter
   description: Swag store built with GraphCMS, Stripe, Gatsby, Postmark and Printful.
@@ -5595,5 +5593,4 @@
     - Printful inventory enhanced by GraphCMS
     - Custom GraphQL API for handling checkout and payment
     - Postmark for order notifications
-    - Strong Customer Authentication
->>>>>>> 6d78121f
+    - Strong Customer Authentication