--- conflicted
+++ resolved
@@ -4281,7 +4281,6 @@
     - Storybook
     - Jest and React Testing library for snapshots and unit tests.
     - Styled-Components for all your styles.
-<<<<<<< HEAD
 - url: https://semantic-ui-docs-gatsby.netlify.com/
   repo: https://github.com/whoisryosuke/semantic-ui-docs-gatsby
   description: Documentation starter using Semantic UI and MDX
@@ -4302,7 +4301,6 @@
     - Responsive design
     - Nodemon for restarting dev server on changes
     - Webpack aliasing for components, assets, etc
-=======
 - url: https://gatsby-starter-saas-marketing.netlify.com/
   repo: https://github.com/keegn/gatsby-starter-saas-marketing
   description: A simple one page marketing site starter for SaaS companies and products
@@ -4316,7 +4314,6 @@
     - Styled-Components
     - Minimal design and easy to customize
     - Great for software or product related marketing sites
->>>>>>> 10a8f65e
 - url: https://kontent-template-gatsby-landing-page-photon.netlify.com
   repo: https://github.com/Simply007/kontent-template-gatsby-landing-page-photon
   description: Kentico Kontent based starter based on Photon starter by HTML5 UP
