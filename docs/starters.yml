- url: https://authenticaysh.netlify.com/
  repo: https://github.com/ben-siewert/gatsby-starter-auth-aws-amplify
  description: Full-featured Auth with AWS Amplify & AWS Cognito
  tags:
    - AWS
    - Authentication
  features:
    - Full-featured AWS Authentication with Cognito
    - Error feedback in forms
    - Password Reset
    - Multi-Factor Authentication
    - Styling with Bootstrap and Sass
- url: https://gatsby-starter-blog-demo.netlify.com/
  repo: https://github.com/gatsbyjs/gatsby-starter-blog
  description: official blog
  tags:
    - Official
    - Blog
  features:
    - Basic setup for a full-featured blog
    - Support for an RSS feed
    - Google Analytics support
    - Automatic optimization of images in Markdown posts
    - Support for code syntax highlighting
    - Includes plugins for easy, beautiful typography
    - Includes React Helmet to allow editing site meta tags
    - Includes plugins for offline support out of the box
- url: https://gatsby-starter-default-demo.netlify.com/
  repo: https://github.com/gatsbyjs/gatsby-starter-default
  description: official default
  tags:
    - Official
  features:
    - Comes with React Helmet for adding site meta tags
    - Includes plugins for offline support out of the box
- url: https://gatsby-netlify-cms.netlify.com/
  repo: https://github.com/netlify-templates/gatsby-starter-netlify-cms
  description: n/a
  tags:
    - Blog
    - Styling:Bulma
    - CMS:Netlify
  features:
    - A simple blog built with Netlify CMS
    - Basic directory organization
    - Uses Bulma for styling
    - Visit the repo to learn how to set up authentication, and begin modeling your content.
- url: https://vagr9k.github.io/gatsby-advanced-starter/
  repo: https://github.com/Vagr9K/gatsby-advanced-starter
  description: Great for learning about advanced features and their implementations
  tags:
    - Blog
    - Styling:None
  features:
    - Does not contain any UI frameworks
    - Provides only a skeleton
    - Tags
    - Categories
    - Google Analytics
    - Disqus
    - Offline support
    - Web App Manifest
    - SEO
- url: https://vagr9k.github.io/gatsby-material-starter/
  repo: https://github.com/Vagr9K/gatsby-material-starter
  description: n/a
  tags:
    - Styling:Material
  features:
    - React-MD for Material design
    - Sass/SCSS
    - Tags
    - Categories
    - Google Analytics
    - Disqus
    - Offline support
    - Web App Manifest
    - SEO
- url: https://gatsby-advanced-blog-system.danilowoz.now.sh/blog
  repo: https://github.com/danilowoz/gatsby-advanced-blog-system
  description: Create a complete blog from scratch with pagination, categories, featured posts, author, SEO and navigation.
  tags:
    - Pagination
    - Markdown
    - SEO
  features:
    - Pagination;
    - Category and tag pages (with pagination);
    - Category list (with navigation);
    - Featured post;
    - Author page;
    - Next and prev post;
    - SEO component.
- url: https://graphcms.github.io/gatsby-graphcms-tailwindcss-example/
  repo: https://github.com/GraphCMS/gatsby-graphcms-tailwindcss-example
  description: The default Gatsby starter blog with the addition of the gatsby-source-graphql and tailwind dependencies.
  tags:
    - Styling:Tailwind
    - CMS:Headless
  features:
    - Tailwind style library
    - GraphQL source plugin
    - Very simple boilerplate
- url: https://wonism.github.io/
  repo: https://github.com/wonism/gatsby-advanced-blog
  description: n/a
  tags:
    - Portfolio
    - Redux
  features:
    - Blog post listing with previews (image + summary) for each blog post
    - Categories and tags for blog posts with pagination
    - Search post with keyword
    - Put react application / tweet into post
    - Copy some codes in post with clicking button
    - Portfolio
    - Resume
    - Redux for managing statement (with redux-saga / reselect)

- url: https://gatsby-tailwind-emotion-starter.netlify.com/
  repo: https://github.com/muhajirdev/gatsby-tailwind-emotion-starter
  description: A Gatsby Starter with Tailwind CSS + Emotion JS
  tags:
    - Styling:Tailwind
  features:
    - Eslint Airbnb without semicolon and without .jsx extension
    - Offline support
    - Web App Manifest
- url: https://gatsby-starter-redux-firebase.netlify.com/
  repo: https://github.com/muhajirdev/gatsby-starter-redux-firebase
  description: A Gatsby + Redux + Firebase Starter. With Authentication
  tags:
    - Styling:None
    - Firebase
    - Client-side App
  features:
    - Eslint Airbnb without semicolon and without .jsx extension
    - Firebase
    - Web App Manifest
- url: https://dschau.github.io/gatsby-blog-starter-kit/
  repo: https://github.com/dschau/gatsby-blog-starter-kit
  description: n/a
  tags:
    - Blog
  features:
    - Blog post listing with previews for each blog post
    - Navigation between posts with a previous/next post button
    - Tags and tag navigation
- url: https://contentful-userland.github.io/gatsby-contentful-starter/
  repo: https://github.com/contentful-userland/gatsby-contentful-starter
  description: n/a
  tags:
    - Blog
    - CMS:Contentful
    - CMS:Headless
  features:
    - Based on the Gatsby Starter Blog
    - Includes Contentful Delivery API for production build
    - Includes Contentful Preview API for development
- url: https://react-firebase-authentication.wieruch.com/
  repo: https://github.com/the-road-to-react-with-firebase/react-gatsby-firebase-authentication
  description: n/a
  tags:
    - Firebase
  features:
    - Sign In, Sign Up, Sign Out
    - Password Forget
    - Password Change
    - Protected Routes with Authorization
    - Realtime Database with Users
- url: http://dmwl.net/gatsby-hampton-theme
  repo: https://github.com/davad/gatsby-hampton-theme
  description: n/a
  tags:
    - Styling:CSS-in-JS
  features:
    - Eslint in dev mode with the airbnb config and prettier formatting rules
    - Emotion for CSS-in-JS
    - A basic blog, with posts under src/pages/blog
    - A few basic components (Navigation, Layout, Link wrapper around gatsby-link))
    - Based on gatsby-starter-gatsbytheme
- url: https://xiaoxinghu.github.io/gatsby-orga/
  repo: https://github.com/xiaoxinghu/gatsby-orga
  description: n/a
  tags:
    - Blog
  features:
    - Parses org-mode files with Orga.
- url: http://2column-portfolio.surge.sh/
  repo: https://github.com/praagyajoshi/gatsby-starter-2column-portfolio
  description: n/a
  tags:
    - Portfolio
    - Styling:SCSS
  features:
    - Designed as a minimalistic portfolio website
    - Grid system using flexboxgrid
    - Styled using SCSS
    - Font icons using font-awesome
    - Google Analytics integration
    - Open Sans font using Google Fonts
    - Prerendered Open Graph tags for rich sharing
- url: https://prototypeinteractive.github.io/gatsby-react-boilerplate/
  repo: https://github.com/PrototypeInteractive/gatsby-react-boilerplate
  description: n/a
  tags:
    - Styling:Bootstrap
  features:
    - Basic configuration and folder structure
    - Uses PostCSS and Sass (with autoprefixer and pixrem)
    - Uses Bootstrap 4 grid
    - Leaves the styling to you
    - Uses data from local json files
    - Contains Node.js server code for easy, secure, and fast hosting
- url: http://capricious-spring.surge.sh/
  repo: https://github.com/noahg/gatsby-starter-blog-no-styles
  description: n/a
  tags:
    - Blog
    - Styling:None
  features:
    - Same as official gatsby-starter-blog but with all styling removed
- url: https://gatsby-starter-github-api.netlify.com/
  repo: https://github.com/lundgren2/gatsby-starter-github-api
  description: Single page starter based on gatsby-source-github-api
  tags:
    - Portfolio
    - Onepage
  features:
    - Use your GitHub as your own portfolio site
    - List your GitHub repositories
    - GitHub GraphQL API v4

- url: https://gatsby-starter-bloomer.netlify.com/
  repo: https://github.com/Cethy/gatsby-starter-bloomer
  description: n/a
  tags:
    - Styling:Bulma
  features:
    - Based on gatsby-starter-default
    - Bulma CSS Framework with its Bloomer react components
    - Font-Awesome icons
    - Includes a simple fullscreen hero w/ footer example
- url: https://gatsby-starter-bootstrap-netlify.netlify.com/
  repo: https://github.com/konsumer/gatsby-starter-bootstrap-netlify
  description: n/a
  tags:
    - Styling:Bootstrap
    - CMS:Netlify
  features:
    - Very similar to gatsby-starter-netlify-cms, slightly more configurable (eg set site-title in gatsby-config) with Bootstrap/Bootswatch instead of bulma
- url: https://gatstrap.netlify.com/
  repo: https://github.com/jaxx2104/gatsby-starter-bootstrap
  description: n/a
  tags:
    - Styling:Bootstrap
  features:
    - Bootstrap CSS framework
    - Single column layout
    - Basic components like SiteNavi, SitePost, SitePage
- url: http://gatsby-bulma-storybook.surge.sh/
  repo: https://github.com/gvaldambrini/gatsby-starter-bulma-storybook
  description: n/a
  tags:
    - Styling:Bulma
    - Storybook
    - Testing
  features:
    - Storybook for developing components in isolation
    - Bulma and Sass support for styling
    - CSS modules
    - Prettier & eslint to format & check the code
    - Jest
- url: https://gatsby-starter-business.netlify.com/
  repo: https://github.com/v4iv/gatsby-starter-business
  description: n/a
  tags:
    - Styling:Bulma
    - PWA
    - CMS:Netlify
    - Disqus
    - Search
    - Pagination
  features:
    - Complete Business Website Suite - Home Page, About Page, Pricing Page, Contact Page and Blog
    - Netlify CMS for Content Management
    - SEO Friendly (Sitemap, Schemas, Meta Tags, GTM etc)
    - Bulma and Sass Support for styling
    - Progressive Web App & Offline Support
    - Tags and RSS Feed for Blog
    - Disqus and Share Support
    - Elastic-Lunr Search
    - Pagination
    - Easy Configuration using `config.js` file
- url: https://haysclark.github.io/gatsby-starter-casper/
  repo: https://github.com/haysclark/gatsby-starter-casper
  description: n/a
  tags:
    - PWA
  features:
    - Page pagination
    - CSS
    - Tags
    - Google Analytics
    - Offline support
    - Web App Manifest
    - SEO
- url: http://gatsby-starter-ceevee.surge.sh/
  repo: https://github.com/amandeepmittal/gatsby-starter-ceevee
  description: n/a
  tags:
    - Portfolio
  features:
    - Based on the Ceevee site template, design by Styleshout
    - Single Page Resume/Portfolio site
    - Target audience Developers, Designers, etc.
    - Used CSS Modules, easy to manipulate
    - FontAwsome Library for icons
    - Responsive Design, optimized for Mobile devices
- url: https://gatsby-starter-contentful-i18n.netlify.com/
  repo: https://github.com/mccrodp/gatsby-starter-contentful-i18n
  description: i18n support and language switcher for Contentful starter repo
  tags:
    - i18n
    - CMS:Contentful
    - CMS:Headless
  features:
    - Localization (Multilanguage)
    - Dynamic content from Contentful CMS
    - Integrates i18n plugin starter and using-contentful repos
- url: http://cranky-edison-12166d.netlify.com/
  repo: https://github.com/datocms/gatsby-portfolio
  description: n/a
  tags:
    - CMS:DatoCMS
    - CMS:Headless
  features:
    - Simple portfolio to quick start a site with DatoCMS
    - Contents and media from DatoCMS
    - Custom Sass style
    - SEO
- url: https://gatsby-deck.netlify.com/
  repo: https://github.com/fabe/gatsby-starter-deck
  description: n/a
  tags:
    - Presentation
  features:
    - Create presentations/slides using Gatsby.
    - Offline support.
    - Page transitions.
- url: https://gatsby-starter-default-i18n.netlify.com/
  repo: https://github.com/angeloocana/gatsby-starter-default-i18n
  description: n/a
  tags:
    - i18n
  features:
    - localization (Multilanguage)
- url: http://gatsby-dimension.surge.sh/
  repo: https://github.com/codebushi/gatsby-starter-dimension
  description: Single page starter based on the Dimension site template
  tags:
    - Portfolio
    - HTML5UP
    - Styling:SCSS
  features:
    - Designed by HTML5 UP
    - Simple one page site that’s perfect for personal portfolios
    - Fully Responsive
    - Styling with SCSS
- url: https://gatsby-docs-starter.netlify.com/
  repo: https://github.com/ericwindmill/gatsby-starter-docs
  description: n/a
  tags:
    - Documentation
    - Styling:CSS-in-JS
  features:
    - All the features from gatsby-advanced-starter, plus
    - Designed for Documentation / Tutorial Websites
    - ‘Table of Contents’ Component, Auto generates ToC from posts - just follow the file frontmatter conventions from markdown files in ‘lessons’.
    - Styled Components w/ ThemeProvider
    - Basic UI
    - A few extra components
    - Custom prismjs theme
    - React Icons
- url: https://parmsang.github.io/gatsby-starter-ecommerce/
  repo: https://github.com/parmsang/gatsby-starter-ecommerce
  description: Easy to use starter for an e-commerce store
  tags:
    - Styling:Other
    - Stripe
    - eCommerce
    - PWA
    - Authentication
  features:
    - Uses the Moltin eCommerce Api
    - Stripe checkout
    - Semantic-UI
    - Styled components
    - Google Analytics - (you enter the tracking-id)
    - React-headroom
    - Eslint & Prettier. Uses Airbnb JavaScript Style Guide
    - Authentication via Moltin (Login and Register)
- url: http://gatsby-forty.surge.sh/
  repo: https://github.com/codebushi/gatsby-starter-forty
  description: Multi-page starter based on the Forty site template
  tags:
    - Styling:SCSS
    - HTML5UP
  features:
    - Designed by HTML5 UP
    - Colorful homepage, and also includes a Landing Page and Generic Page components.
    - Many elements are available, including buttons, forms, tables, and pagination.
    - Custom grid made with CSS Grid
    - Styling with SCSS
- url: https://themes.gatsbythemes.com/gatsby-starter/
  repo: https://github.com/saschajullmann/gatsby-starter-gatsbythemes
  description: n/a
  tags:
    - Styling:CSS-in-JS
    - Blog
    - Testing
    - Linting
  features:
    - CSS-in-JS via Emotion.
    - Jest and Enzyme for testing.
    - Eslint in dev mode with the airbnb config and prettier formatting rules.
    - React 16.
    - A basic blog, with posts under src/pages/blog. There’s also a script which creates a new Blog entry (post.sh).
    - Data per JSON files.
    - A few basic components (Navigation, Footer, Layout).
    - Layout components make use of Styled-System.
    - Google Analytics (you just have to enter your tracking-id).
    - Gatsby-Plugin-Offline which includes Service Workers.
    - Prettier for a uniform codebase.
    - Normalize css (7.0).
    - Feather icons.
    - Font styles taken from Tachyons.
- url: https://gcn.netlify.com/
  repo: https://github.com/ryanwiemer/gatsby-starter-gcn
  description: A starter template to build amazing static websites with Gatsby, Contentful and Netlify
  tags:
    - CMS:Contentful
    - CMS:Headless
    - Blog
    - Netlify
    - Styling:CSS-in-JS
  features:
    - CMS:Contentful integration with ready to go placeholder content
    - Netlify integration including a pre-built contact form
    - Minimal responsive design - made to customize or tear apart
    - Pagination logic
    - Styled components
    - SEO Friendly Component
    - JSON-LD Schema
    - OpenGraph sharing support
    - Sitemap Generation
    - Google Analytics
    - Progressive Web app
    - Offline Support
    - RSS Feed
    - Gatsby Standard module for linting JavaScript with StandardJS
    - Stylelint support for Styled Components to lint the CSS in JS
- url: https://alampros.github.io/gatsby-starter-grommet/
  repo: https://github.com/alampros/gatsby-starter-grommet
  description: n/a
  tags:
    - Styling:Grommet
  features:
    - Barebones configuration for using the Grommet design system
    - Uses Sass (with CSS modules support)
- url: https://gatsby-starter-hello-world-demo.netlify.com/
  repo: https://github.com/gatsbyjs/gatsby-starter-hello-world
  description: official hello world
  tags:
    - Official
  features:
    - A no-frills Gatsby install
    - No plugins, no boilerplate
    - Great for advanced users
- url: https://gatsby-starter-hero-blog.greglobinski.com/
  repo: https://github.com/greglobinski/gatsby-starter-hero-blog
  description: no description yet
  tags:
    - Styling:PostCSS
    - SEO
    - Markdown
  features:
    - Easy editable content in Markdown files (posts, pages and parts)
    - CSS with `styled-jsx` and `PostCSS`
    - SEO (sitemap generation, robot.txt, meta and OpenGraph Tags)
    - Social sharing (Twitter, Facebook, Google, LinkedIn)
    - Comments (Facebook)
    - Images lazy loading and `webp` support (gatsby-image)
    - Post categories (category based post list)
    - Full text searching (Algolia)
    - Contact form (Netlify form handling)
    - Form elements and validation with `ant-design`
    - RSS feed
    - 100% PWA (manifest.webmanifest, offline support, favicons)
    - Google Analytics
    - App favicons generator (node script)
    - Easy customizable base styles via `theme` object generated from `yaml` file (fonts, colors, sizes)
    - React v.16.3 (gatsby-plugin-react-next)
    - Components lazy loading (social sharing)
    - ESLint (google config)
    - Prettier code styling
    - Webpack `BundleAnalyzerPlugin`
- url: https://gatsby-starter-i18n-lingui.netlify.com/
  repo: https://github.com/dcroitoru/gatsby-starter-i18n-lingui
  description: n/a
  tags:
    - i18n
  features:
    - Localization (Multilanguage) provided by js-lingui
    - Message extraction
    - Avoids code duplication - generates pages for each locale
    - Possibility of translated paths
- url: https://lumen.netlify.com/
  repo: https://github.com/alxshelepenok/gatsby-starter-lumen
  description: A minimal, lightweight and mobile-first starter for creating blogs uses Gatsby.
  tags:
    - Blog
    - CMS:Netlify
    - Pagination
    - Disqus
    - RSS
    - Linting
    - Testing
    - Styling:PostCSS
    - Styling:SCSS
  features:
    - Lost Grid
    - Jest testing
    - Beautiful typography inspired by matejlatin/Gutenberg
    - Mobile-First approach in development
    - Stylesheet built using SASS and BEM-Style naming
    - Syntax highlighting in code blocks
    - Sidebar menu built using a configuration block
    - Archive organized by tags and categories
    - Pagination support
    - Offline support
    - Google Analytics support
    - Disqus Comments support
- url: https://minimal-blog.lekoarts.de
  repo: https://github.com/LekoArts/gatsby-starter-minimal-blog
  description: This starter is part of a german tutorial series on Gatsby. The starter will change over time to use more advanced stuff (feel free to express your ideas in the repository). Its first priority is a minimalistic style coupled with a lot of features for the content.
  tags:
    - Blog
    - MDX
    - Styling:CSS-in-JS
    - Netlify
    - Linting
    - PWA
  features:
    - Minimal and clean white layout
    - Write your blog posts in MDX
    - Offline Support, WebApp Manifest, SEO
    - Code highlighting (with prism-react-renderer) and live preview (with react-live)
- url: https://gatsby-starter-modern-demo.netlify.com/
  repo: https://github.com/kripod/gatsby-starter-modern
  description: no description yet
  tags:
    - Linting
  features:
    - A set of strict linting rules (based on the Airbnb JavaScript Style Guide)
    - Encourage automatic code formatting
    - Prefer using Yarn for package management
    - Use EditorConfig to maintain consistent coding styles between different editors and IDEs
    - Integration with Visual Studio Code
    - Based on gatsby-starter-default
- url: https://gatsby-starter-personal-blog.greglobinski.com/
  repo: https://github.com/greglobinski/gatsby-starter-personal-blog
  description: n/a
  tags:
    - Blog
    - Markdown
    - Netlify
    - Styling:Material
  features:
    - Ready to use, but easily customizable a fully equipped theme starter
    - Easy editable content in Markdown files (posts, pages and parts)
    - ‘Like an app’ layout transitions
    - Easily restyled through theme object
    - Styling with JSS
    - Page transitions
    - Comments (Facebook)
    - Post categories
    - Post list filtering
    - Full text searching (Algolia)
    - Contact form (Netlify form handling)
    - Material UI (@next)
    - RSS feed
    - Full screen mode
    - User adjustable articles’ body copy font size
    - Social sharing (Twitter, Facebook, Google, LinkedIn)
    - PWA (manifes.json, offline support, favicons)
    - Google Analytics
    - Favicons generator (node script)
    - Components leazy loading with AsyncComponent (social sharing, info box)
    - ESLint (google config)
    - Prettier code styling
    - Custom webpack CommonsChunkPlugin settings
    - Webpack BundleAnalyzerPlugin
- url: http://gatsby-photon.surge.sh/
  repo: https://github.com/codebushi/gatsby-starter-photon
  description: Single page starter based on the Photon site template
  tags:
    - HTML5UP
    - Styling:SCSS
  features:
    - Designed by HTML5 UP
    - Single Page, Responsive Site
    - Custom grid made with CSS Grid
    - Styling with SCSS
- url: https://portfolio-bella.netlify.com/
  repo: https://github.com/LekoArts/gatsby-starter-portfolio-bella
  description: A portfolio starter for Gatsby. The target audience are designers and photographers. The light themed website shows your work with large images & big typography. The Onepage is powered by the Headless CMS Prismic.io. and has programmatically created pages for your projects. General settings and colors can be changed in a config & theme file.
  tags:
    - Portfolio
    - CMS:Prismic
    - CMS:Headless
    - Styling:CSS-in-JS
    - Onepage
    - PWA
    - Linting
  features:
    - Big typography & images
    - White theme
    - Prismic.io as CMS
    - Emotion for styling + Emotion-Grid
    - One-page layout with sub-pages for case studies
    - Easily configurable
    - And other good stuff (SEO, Offline Support, WebApp Manifest Support)
- url: https://cara.lekoarts.de
  repo: https://github.com/LekoArts/gatsby-starter-portfolio-cara
  description: Playful and Colorful One-Page portfolio featuring Parallax effects and animations. Especially designers and/or photographers will love this theme! Built with MDX and Theme UI.
  tags:
    - Portfolio
    - Onepage
    - Styling:CSS-in-JS
    - PWA
  features:
    - React Spring Parallax effects
    - Theme UI-based theming
    - CSS Animations and shapes
    - Light/Dark mode
- url: https://emilia.lekoarts.de
  repo: https://github.com/LekoArts/gatsby-starter-portfolio-emilia
  description: A portfolio starter for Gatsby. The target audience are designers and photographers. The dark themed website shows your work with large images in a grid-layout (powered by CSS Grid). The transition effects on the header add a playful touch to the overall minimal design. The website has programmatically created pages for your projects (with automatic image import). General settings and colors can be changed in a config & theme file.
  tags:
    - Portfolio
    - PWA
    - Transitions
    - MDX
    - Styling:CSS-in-JS
    - Linting
    - Testing
  features:
    - Focus on big images (with gatsby-image)
    - Dark Theme with HeroPatterns Header
    - CSS Grid and styled-components
    - Page transitions
    - Cypress for End-to-End testing
    - react-spring animations
    - One-Page layout with sub-pages for projects
    - Create your projects in MDX (automatic import of images)
    - And other good stuff (SEO, Offline Support, WebApp Manifest Support)
- url: https://emma.lekoarts.de
  repo: https://github.com/LekoArts/gatsby-starter-portfolio-emma
  description: Minimalistic portfolio with full-width grid, page transitions, support for additional MDX pages, and a focus on large images. Especially designers and/or photographers will love this theme! Built with MDX and Theme UI. Using the Gatsby Theme "@lekoarts/gatsby-theme-emma".
  tags:
    - Portfolio
    - MDX
    - Transitions
    - Styling:CSS-in-JS
    - PWA
  features:
    - MDX
    - react-spring page animations
    - Optional MDX pages which automatically get added to the navigation
    - Fully customizable through the usage of Gatsby Themes (and Theme UI)
    - Light Mode / Dark Mode
    - Google Analytics Support
    - SEO (Sitemap, OpenGraph tags, Twitter tags)
    - Offline Support & WebApp Manifest
- url: https://gatsby-starter-procyon.netlify.com/
  repo: https://github.com/danielmahon/gatsby-starter-procyon
  description: n/a
  tags:
    - PWA
    - CMS:Headless
    - CMS:Other
    - Styling:Material
    - Netlify
  features:
    - Gatsby + ReactJS (server side rendering)
    - GraphCMS Headless CMS
    - DraftJS (in-place) Medium-like Editing
    - Apollo GraphQL (client-side)
    - Local caching between builds
    - Material-UI (layout, typography, components, etc)
    - Styled-Components™-like API via Material-UI
    - Netlify Deployment Friendly
    - Netlify Identity Authentication (enables editing)
    - Automatic versioning, deployment and CHANGELOG
    - Automatic rebuilds with GraphCMS and Netlify web hooks
    - PWA (Progressive Web App)
    - Google Fonts
- url: http://gatsby-starter-product-guy.surge.sh/
  repo: https://github.com/amandeepmittal/gatsby-starter-product-guy
  description: n/a
  tags:
    - Portfolio
  features:
    - Single Page
    - A portfolio Developers and Product launchers alike
    - Using Typography.js easy to switch fonts
    - All your Project/Portfolio Data in Markdown, server by GraphQL
    - Responsive Design, optimized for Mobile devices
- url: https://caki0915.github.io/gatsby-starter-redux/
  repo: https://github.com/caki0915/gatsby-starter-redux
  description: n/a
  tags:
    - Styling:CSS-in-JS
    - Redux
  features:
    - Redux and Redux-devtools.
    - Emotion with a basic theme and SSR
    - Typography.js
    - Eslint rules based on Prettier and Airbnb
- url: http://gatsby-stellar.surge.sh/
  repo: https://github.com/codebushi/gatsby-starter-stellar
  description: Single page starter based on the Stellar site template
  tags:
    - HTML5UP
    - Styling:SCSS
  features:
    - Designed by HTML5 UP
    - Scroll friendly, responsive site. Can be used as a single or multi-page site.
    - Sticky Navigation when scrolling.
    - Scroll spy and smooth scrolling to different sections of the page.
    - Styling with SCSS
- url: http://gatsby-strata.surge.sh/
  repo: https://github.com/codebushi/gatsby-starter-strata
  description: Single page starter based on the Strata site template
  tags:
    - Portfolio
    - HTML5UP
    - Styling:SCSS
  features:
    - Designed by HTML5 UP
    - Super Simple, single page portfolio site
    - Lightbox style React photo gallery
    - Fully Responsive
    - Styling with SCSS
- url: https://gatsby-starter-strict.netlify.com/
  repo: https://github.com/kripod/gatsby-starter-strict
  description: n/a
  tags:
    - Linting
  features:
    - A set of strict linting rules (based on the Airbnb JavaScript Style Guide)
    - lint script
    - Encourage automatic code formatting
    - format script
    - Prefer using Yarn for package management
    - Use EditorConfig to maintain consistent coding styles between different editors and IDEs
    - Integration with Visual Studio Code
    - Pre-configured auto-formatting on file save
    - Based on gatsby-starter-default
- url: https://gatsby-tachyons.netlify.com/
  repo: https://github.com/pixelsign/gatsby-starter-tachyons
  description: no description yet
  tags:
    - Styling:Other
  features:
    - Based on gatsby-starter-default
    - Using Tachyons for CSS.
- url: https://quizzical-mcclintock-0226ac.netlify.com/
  repo: https://github.com/taylorbryant/gatsby-starter-tailwind
  description: A Gatsby v2 starter styled using Tailwind, a utility-first CSS framework. Uses Purgecss to remove unused CSS.
  tags:
    - Styling:Tailwind
  features:
    - Based on gatsby-starter-default
    - Tailwind CSS Framework
    - Removes unused CSS with Purgecss
    - Includes responsive navigation and form examples
- url: http://portfolio-v3.surge.sh/
  repo: https://github.com/amandeepmittal/gatsby-portfolio-v3
  description: n/a
  tags:
    - Portfolio
  features:
    - Single Page, Timeline View
    - A portfolio Developers and Product launchers
    - Bring in Data, plug-n-play
    - Responsive Design, optimized for Mobile devices
    - Seo Friendly
    - Uses Flexbox
- url: https://gatsby-starter-typescript-plus.netlify.com/
  repo: https://github.com/resir014/gatsby-starter-typescript-plus
  description: This is a starter kit for Gatsby.js websites written in TypeScript. It includes the bare essentials for you to get started (styling, Markdown parsing, minimal toolset).
  tags:
    - Styling:CSS-in-JS
    - Language:TypeScript
    - Markdown
  features:
    - TypeScript
    - TSLint (with custom TSLint rules)
    - Markdown rendering with Remark
    - Basic component structure
    - Styling with emotion
- url: https://haysclark.github.io/gatsby-starter-typescript/
  repo: https://github.com/haysclark/gatsby-starter-typescript
  description: n/a
  tags:
    - Language:TypeScript
  features:
    - TypeScript
- url: https://fabien0102-gatsby-starter.netlify.com/
  repo: https://github.com/fabien0102/gatsby-starter
  description: n/a
  tags:
    - Language:TypeScript
    - Styling:Other
    - Testing
  features:
    - Semantic-ui for styling
    - TypeScript
    - Offline support
    - Web App Manifest
    - Jest/Enzyme testing
    - Storybook
    - Markdown linting
- url: https://gatsby-starter-wordpress.netlify.com/
  repo: https://github.com/GatsbyCentral/gatsby-starter-wordpress
  description: Gatsby starter using WordPress as the content source.
  tags:
    - Styling:CSS-in-JS
    - CMS:Wordpress
  features:
    - All the features from gatsby-advanced-starter, plus
    - Leverages the WordPress plugin for Gatsby for data
    - Configured to work with WordPress Advanced Custom Fields
    - Auto generated Navigation for your Wordpress Pages
    - Minimal UI and Styling — made to customize.
    - Styled Components
- url: https://www.concisejavascript.org/
  repo: https://github.com/rwieruch/open-crowd-fund
  description: n/a
  tags:
    - Stripe
    - Firebase
  features:
    - Open source crowdfunding for your own ideas
    - Alternative for Kickstarter, GoFundMe, etc.
    - Secured Credit Card payments with Stripe
    - Storing of funding information in Firebase
- url: https://www.verious.io/
  repo: https://github.com/cpinnix/verious-boilerplate
  description: n/a
  tags:
    - Styling:Other
  features:
    - Components only. Bring your own data, plugins, etc.
    - Bootstrap inspired grid system with Container, Row, Column components.
    - Simple Navigation and Dropdown components.
    - Baseline grid built in with modular scale across viewports.
    - Abstract measurements utilize REM for spacing.
    - One font to rule them all, Helvetica.
- url: https://gatsby-starter-blog-grommet.netlify.com/
  repo: https://github.com/Ganevru/gatsby-starter-blog-grommet
  description: GatsbyJS v2 starter for creating a blog. Based on Grommet v2 UI.
  tags:
    - Blog
    - Markdown
    - Styling:Grommet
    - Language:TypeScript
    - Linting
    - Redux
  features:
    - Grommet v2 UI
    - Easily configurable - see site-config.js in the root
    - Switch between grommet themes
    - Change between light and dark themes (with Redux)
    - Blog posts previews in card style
    - Responsive Design, optimized for Mobile devices
    - styled-components
    - TypeScript and ESLint (typescript-eslint)
    - lint-staged and husky - for linting before commit
- url: https://happy-pare-dff451.netlify.com/
  repo: https://github.com/fhavrlent/gatsby-contentful-typescript-starter
  description: Contentful and TypeScript starter based on default starter.
  tags:
    - CMS:Contentful
    - CMS:Headless
    - Language:TypeScript
    - Styling:CSS-in-JS
  features:
    - Based on default starter
    - TypeScript
    - CSS in JS (Emotion)
    - CMS:Contentful
- url: https://xylo-gatsby-bulma-starter.netlify.com/
  repo: https://github.com/xydac/xylo-gatsby-bulma-starter
  description: Gatsby v2 Starter with Bulma based on default starter.
  tags:
    - Styling:SCSS
    - Styling:Bulma
  features:
    - Based on default starter
    - Bulma Css
    - Sass based Styling
- url: https://maxpou.github.io/gatsby-starter-morning-dew/
  repo: https://github.com/maxpou/gatsby-starter-morning-dew
  description: Gatsby v2 blog starter
  tags:
    - Blog
    - Markdown
    - PWA
    - Disqus
    - SEO
    - Styling:CSS-in-JS
  features:
    - Blog post listing with previews (image + summary) for each blog post
    - Fully configurable
    - Multilang support (blog post only)
    - Syntax highlighting
    - css-in-js (with styled-components)
    - Fully Responsive
    - Tags
    - Google Analytics
    - Disqus comments support
    - Offline support
    - Web App Manifest
    - ESLint
    - Prettier
    - Travis CI
- url: https://gatsby-starter-blog-jumpalottahigh.netlify.com/
  repo: https://github.com/jumpalottahigh/gatsby-starter-blog-jumpalottahigh
  description: Gatsby v2 blog starter with SEO, search, filter, reading progress, mobile menu fab
  tags:
    - Blog
    - Markdown
  features:
    - Blog post listing with previews (image + summary) for each blog post
    - Google structured data
    - Mobile-friendly menu toggled with a floating action button (FAB)
    - Article read progress
    - User feedback component
- url: https://i18n.smakosh.com/
  repo: https://github.com/smakosh/gatsby-starter-i18n
  description: Gatsby v2 Starter with i18n using react-intl and more cool features.
  tags:
    - Styling:CSS-in-JS
    - i18n
  features:
    - Based on default starter
    - i18n with rtl text
    - Stateless components using Recompose
    - Font changes depending on the chosen language
    - SEO (meta tags, openGraph, structured data, twitter and more...)
- url: https://gatsby-starter-mate.netlify.com
  repo: https://github.com/EmaSuriano/gatsby-starter-mate
  description: A portfolio starter for Gatsby integrated with Contentful CMS.
  tags:
    - Styling:CSS-in-JS
    - CMS:Contentful
    - CMS:Headless
    - Portfolio
  features:
    - Gatsby v2
    - Rebass (Styled-components system)
    - React Reveal
    - Dynamic content from Contentful
    - Offline support
    - PWA ready
    - SEO
    - Responsive design
    - Icons from font-awesome
    - Netlify Deployment Friendly
    - Medium integration
    - Social sharing (Twitter, Facebook, Google, LinkedIn)
- url: https://gatsby-starter-typescript-sass.netlify.com
  repo: https://github.com/thetrevorharmon/gatsby-starter-typescript-sass
  description: A basic starter with TypeScript and Sass built in
  tags:
    - Language:TypeScript
    - Styling:SCSS
    - Linting
  features:
    - TypeScript and Sass support
    - TS linter with basic react rules
- url: https://gatsby-simple-contentful-starter.netlify.com/
  repo: https://github.com/cwlsn/gatsby-simple-contentful-starter
  description: A simple starter to display Contentful data in Gatsby, ready to deploy on Netlify. Comes with a detailed article detailing the process.
  tags:
    - CMS:Contentful
    - CMS:Headless
    - Markdown
    - Styling:CSS-in-JS
  features:
    - Gatsby v2
    - Query Contentful data via Gatsby's GraphQL
    - Styled-Components for CSS-in-JS
    - Simple format, easy to create your own site quickly
    - React Helmet for Header Modification
    - Remark for loading Markdown into React
- url: https://gatsby-blog-cosmicjs.netlify.com/
  repo: https://github.com/cosmicjs/gatsby-blog-cosmicjs
  description: Blog that utilizes the power of the Cosmic JS headless CMS for easy content management
  tags:
    - CMS:Cosmic JS
    - CMS:Headless
    - Blog
  features:
    - Uses the Cosmic JS Gatsby source plugin
- url: https://cosmicjs-gatsby-starter.netlify.com/
  repo: https://github.com/cosmicjs/gatsby-starter
  description: Simple Gatsby starter connected to the Cosmic JS headless CMS for easy content management
  tags:
    - CMS:Cosmic JS
    - CMS:Headless
  features:
    - Uses the Cosmic JS Gatsby source plugin
- url: https://www.gatsby-typescript-template.com/
  repo: https://github.com/ikeryo1182/gatsby-typescript-template
  description: This is a standard starter with TypeScript, TSLint, Prettier, Lint-Staged(Husky) and Sass
  tags:
    - Language:TypeScript
    - Linting
    - Styling:SCSS
  features:
    - Category and Tag for post
    - Type Safe by TypeScript
    - Format Safe by TSLint and Prettier with Lint-Staged(Husky)
- url: https://zandersparrow.github.io/gatsby-simple-redux/
  repo: https://github.com/zandersparrow/gatsby-simple-redux
  description: The default starter plus redux
  tags:
    - Redux
  features:
    - Minimal starter based on the official default
    - Includes redux and a simple counter example
- url: https://gatsby-casper.netlify.com/
  repo: https://github.com/scttcper/gatsby-casper
  description: This is a starter blog that looks like the Ghost.io default theme, casper.
  tags:
    - Blog
    - Language:TypeScript
    - Styling:CSS-in-JS
  features:
    - Emotion CSS-in-JS
    - TypeScript
    - Author and tag pages
    - RSS
- url: https://gatsby-universal.netlify.com
  repo: https://github.com/fabe/gatsby-universal
  description: An opinionated Gatsby v2 starter for state-of-the-art marketing sites
  tags:
    - Transitions
    - PWA
    - Styling:CSS-in-JS
    - Linting
    - Markdown
    - SEO
  features:
    - Page Transitions
    - IntersectionObserver, component-based
    - React Context for global UI state
    - styled-components v4
    - Generated media queries for easy use
    - Optimized with Google Lighthouse (100/100)
    - Offline support
    - Manifest support
    - Sitemap support
    - All favicons generated
    - SEO (with Schema JSONLD) & Social Tags
    - Prettier
    - ESLint
- url: https://prismic.lekoarts.de/
  repo: https://github.com/LekoArts/gatsby-starter-prismic
  description: A typography-heavy & light-themed Gatsby Starter which uses the Headless CMS Prismic.
  tags:
    - CMS:Prismic
    - CMS:Headless
    - Styling:CSS-in-JS
    - Linting
    - Blog
    - PWA
    - Testing
  features:
    - Prismic as Headless CMS
    - Uses multiple features of Prismic - Slices, Labels, Relationship fields, Custom Types
    - Emotion for Styling
    - Cypress for End-to-End testing
    - Prism.js highlighting
    - Responsive images with gatsby-image
    - Extensive SEO
    - ESLint & Prettier
- url: https://gatsby-starter-v2-casper.netlify.com/
  repo: https://github.com/GatsbyCentral/gatsby-v2-starter-casper
  description: A blog starter based on the Casper (v1.4) theme.
  tags:
    - Blog
    - PWA
  features:
    - Page pagination
    - CSS
    - Tags
    - Google Analytics
    - Offline support
    - Web App Manifest
    - SEO
- url: https://lumen-v2.netlify.com/
  repo: https://github.com/GatsbyCentral/gatsby-v2-starter-lumen
  description: A Gatsby v2 fork of the lumen starter.
  tags:
    - Blog
    - RSS
    - Disqus
  features:
    - Lost Grid.
    - Beautiful typography inspired by matejlatin/Gutenberg.
    - Mobile-First approach in development.
    - Stylesheet built using Sass and BEM-Style naming.
    - Syntax highlighting in code blocks.
    - Sidebar menu built using a configuration block.
    - Archive organized by tags and categories.
    - Automatic RSS generation.
    - Automatic Sitemap generation.
    - Offline support.
    - Google Analytics support.
    - Disqus Comments support.
- url: https://gatsby-starter-firebase.netlify.com/
  repo: https://github.com/muhajirdev/gatsby-starter-firebase
  description: A Gatsby + Firebase Starter. With Authentication
  tags:
    - Firebase
    - Client-side App
  features:
    - Eslint Airbnb without semicolon and without .jsx extension
    - Firebase
    - Web App Manifest
- url: http://gatsby-lightbox.416serg.me
  repo: https://github.com/416serg/gatsby-starter-lightbox
  description: Showcasing a custom lightbox implementation using `gatsby-image`
  tags:
    - Portfolio
    - SEO
    - Styling:CSS-in-JS
  features:
    - Features a custom, accessible lightbox with gatsby-image
    - Styled with styled-components using CSS Grid
    - React Helmet for SEO
- url: http://jackbravo.github.io/gatsby-starter-i18n-blog/
  repo: https://github.com/jackbravo/gatsby-starter-i18n-blog
  description: Same as official gatsby-starter-blog but with i18n support
  tags:
    - i18n
    - Blog
  features:
    - Translates site name and bio using .md files
    - No extra libraries needed
- url: https://calpa.me/
  repo: https://github.com/calpa/gatsby-starter-calpa-blog
  description: Blog Template X Contentful, Twitter and Facebook style
  tags:
    - Blog
    - Styling:SCSS
  features:
    - GatsbyJS v2, faster than faster
    - Not just Contentful content source, you can use any database
    - Custom style
    - Google Analytics
    - Gitalk
    - sitemap
    - React FontAwesome
    - SEO
    - Offline support
    - Web App Manifest
    - Styled using SCSS
    - Page pagination
    - Netlify optimization
- url: https://gatsby-starter-typescript-power-blog.majidhajian.com/
  repo: https://github.com/mhadaily/gatsby-starter-typescript-power-blog
  description: Minimal Personal Blog with Gatsby and TypeScript
  tags:
    - PWA
    - Blog
    - Language:TypeScript
    - Markdown
  features:
    - Mobile-First approach in development
    - TSLint & Prettier
    - Offline support
    - Category and Tag for post
    - Type Safe by TypeScript
    - Format Safe by TSLint, StyleLint and Prettier with Lint-Staged(Husky)
    - Blog page
    - Syntax highlighting in code blocks
    - Pagination Ready
    - Ready to deploy to GitHub Pages
    - Automatic RSS generation
    - Automatic Sitemap generation
- url: https://gatsby-starter-kentico-cloud.netlify.com/
  repo: https://github.com/Kentico/gatsby-starter-kentico-cloud
  description: Gatsby starter site with Kentico Cloud
  tags:
    - CMS:Headless
  features:
    - Gatsby v2 support
    - Content item <-> content type relationships
    - Language variants relationships
    - Linked items elements relationships
    - Content items in Rich text elements relationships
    - Reverse link relationships
- url: https://gatsby-starter-storybook.netlify.com/
  repo: https://github.com/markoradak/gatsby-starter-storybook
  description: Gatsby starter site with Storybook
  tags:
    - Storybook
    - Styling:CSS-in-JS
    - Linting
  features:
    - Gatsby v2 support
    - Storybook v4 support
    - Styled Components v4 support
    - Styled Reset, ESLint, Netlify Conf
- url: https://jamstack-hackathon-starter.netlify.com/
  repo: https://github.com/sw-yx/jamstack-hackathon-starter
  description: A JAMstack app with authenticated routes, static marketing pages, etc. with Gatsby, Netlify Identity, and Netlify Functions
  tags:
    - Netlify
    - Client-side App
  features:
    - Netlify Identity
    - Netlify Functions
    - Static Marketing pages and Dynamic Client-side Authenticated App pages
- url: https://collective.github.io/gatsby-starter-plone/
  repo: https://github.com/collective/gatsby-starter-plone
  description: A Gatsby starter template to build static sites using Plone as the content source
  tags:
    - CMS:Other
    - CMS:Headless
    - SEO
    - PWA
  features:
    - Creates 1-1 copy of source Plone site
    - Auto generated navigation and breadcrumbs
    - Progressive Web App features
    - Optimized for performance
    - Minimal UI and Styling
- url: https://gatsby-tutorial-starter.netlify.com/
  repo: https://github.com/justinformentin/gatsby-v2-tutorial-starter
  description: Simple, modern designed blog with post lists, tags, and easily customizable code.
  tags:
    - Blog
    - Linting
    - PWA
    - SEO
    - Styling:CSS-in-JS
    - Markdown
  features:
    - Blog post listing with image, summary, date, and tags.
    - Post Tags
    - Post List Filtering
    - Typography.js
    - Emotion styling
    - Syntax Highlighting in Code Blocks
    - Gatsby Image
    - Fully Responsive
    - Offline Support
    - Web App Manifest
    - SEO
    - PWA
    - Sitemap generation
    - Schema.org JSON-LD
    - CircleCI Integration
    - Codeclimate Integration
    - Google Analytics
    - Twitter and OpenGraph Tags
    - ESLint
    - Prettier Code Styling
- url: https://avivero.github.io/gatsby-redux-starter/
  repo: https://github.com/AVivero/gatsby-redux-starter
  description: Gatsby starter site with Redux, Sass, Bootstrap, Css Modules and Material Icons
  tags:
    - Redux
    - Styling:SCSS
    - Styling:Bootstrap
    - Styling:Material
    - Linting
  features:
    - Gatsby v2 support
    - Redux support
    - Sass support
    - Bootstrap v4 support
    - Css Modules support
    - ESLint, Prettier
- url: https://gatsby-typescript-boilerplate.netlify.com/
  repo: https://github.com/leachjustin18/gatsby-typescript-boilerplate
  description: Opinionated Gatsby v2 starter with TypeScript.
  tags:
    - Language:TypeScript
    - PWA
    - Styling:SCSS
    - Styling:PostCSS
  features:
    - TSLint with airbnb & prettier configurations
    - Prettier
    - Stylelint
    - Offline support
    - Type Safe by TypeScript
    - Format on commit with Lint-Staged(Husky)
    - Favicon generation
    - Sitemap generation
    - Autoprefixer with browser list
    - CSS nano
    - CSS MQ Packer
    - Lazy load image(s) with plugin sharp
    - Gatsby Image
    - Netlify optimizations
- url: https://danshai.github.io/gatsbyv2-scientific-blog-machine-learning/
  repo: https://github.com/DanShai/gatsbyv2-scientific-blog-machine-learning
  description: Machine learning ready and scientific blog starter
  tags:
    - Blog
    - Linting
  features:
    - Write easly your scientific blog with katex and publish your research
    - Machine learning ready with tensorflowjs
    - Manipulate csv data
    - draw with graph mermaid
    - display charts with chartjs
- url: https://gatsby-tailwind-styled-components.netlify.com/
  repo: https://github.com/muhajirdev/gatsby-tailwind-styled-components-starter
  description: A Gatsby Starter with Tailwind CSS + Styled Components
  tags:
    - Styling:Tailwind
  features:
    - Eslint Airbnb without semicolon and without .jsx extension
    - Offline support
    - Web App Manifest
- url: https://gatsby-starter-mobx.netlify.com
  repo: https://github.com/borekb/gatsby-starter-mobx
  description: MobX + TypeScript + TSLint + Prettier
  tags:
    - Language:TypeScript
    - Linting
    - Testing
  features:
    - Gatsby v2 + TypeScript
    - MobX with decorators
    - Two examples from @mweststrate's Egghead course
    - .editorconfig & Prettier
    - TSLint
    - Jest
- url: https://tender-raman-99e09b.netlify.com/
  repo: https://github.com/amandeepmittal/gatsby-bulma-quickstart
  description: A Bulma CSS + GatsbyJS Starter Kit
  tags:
    - Styling:Bulma
    - Styling:SCSS
  features:
    - Uses Bulma CSS
    - Sass based Styling
    - Responsive Design
    - Google Analytics Integration
    - Uses Gatsby v2
    - SEO
- url: https://gatsby-starter-notes.netlify.com/
  repo: https://github.com/patricoferris/gatsby-starter-notes
  description: Gatsby starter for creating notes organised by subject and topic
  tags:
    - Markdown
    - Pagination
  features:
    - Create by topic per subject notes that are organised using pagination
    - Support for code syntax highlighting
    - Support for mathematical expressions
    - Support for images
- url: https://gatsby-starter-ttag.netlify.com/
  repo: https://github.com/ttag-org/gatsby-starter-ttag
  description: Gatsby starter with the minimum required to demonstrate using ttag for precompiled internationalization of strings.
  tags:
    - i18n
  features:
    - Support for precompiled string internationalization using ttag and it's babel plugin
- url: https://gatsby-starter-typescript.netlify.com/
  repo: https://github.com/goblindegook/gatsby-starter-typescript
  description: Gatsby starter using TypeScript.
  tags:
    - Markdown
    - Pagination
    - Language:TypeScript
    - PWA
    - Linting
  features:
    - Markdown and MDX
    - Local search powered by Lunr
    - Syntax highlighting
    - Images
    - Styling with Emotion
    - Testing with Jest and react-testing-library
- url: https://gatsby-netlify-cms-example.netlify.com/
  repo: https://github.com/robertcoopercode/gatsby-netlify-cms
  description: Gatsby starter using Netlify CMS
  tags:
    - CMS:Netlify
    - Styling:SCSS
  features:
    - Example of a website for a local developer meetup group
    - NetlifyCMS used for easy data entry
    - Mobile-friendly design
    - Styling done with Sass
    - Gatsby version 2
- url: https://gatsby-typescript-starter-blog.netlify.com/
  repo: https://github.com/frnki/gatsby-typescript-starter-blog
  description: A starter blog for TypeScript-based Gatsby projects with minimal settings.
  tags:
    - Language:TypeScript
    - Blog
  features:
    - Typescrip & TSLint
    - No Styling (No Typography.js)
    - Minimal settings based on official starter blog
- url: https://gatsby-serif.netlify.com/
  repo: https://github.com/jugglerx/gatsby-serif-theme
  description: Multi page/content-type starter using Markdown and SCSS. Serif is a beautiful small business theme for Gatsby. The theme is fully responsive, blazing fast and artfully illustrated.
  tags:
    - Styling:SCSS
    - Markdown
    - Linting
  features:
    - Multiple "content types" for `services`, `team` and `testimonials` using Markdown as the source
    - Graphql query in `gatsby-node.js` using aliases that creates pages and templates by content type based on the folder `src/pages/services`, `src/pages/team`
    - SCSS
    - Responsive design
    - Bootstrap 4 grid and media queries only
    - Responsive menu
    - Royalty free illustrations included
    - SEO titles & meta using `gatsby-plugin-react-helmet`
    - Eslint & Prettier
- url: https://awesome-gatsby-starter.netlify.com/
  repo: https://github.com/South-Paw/awesome-gatsby-starter
  description: Starter with a preconfigured MDX, Storybook and ESLint environment for component first development of your next Gatsby site.
  tags:
    - MDX
    - Markdown
    - Storybook
    - Styling:CSS-in-JS
    - Linting
  features:
    - Gatsby MDX for JSX in Markdown loading, parsing, and rendering of pages
    - Storybook for isolated component development
    - styled-components for CSS-in-JS
    - ESLint with Airbnb's config
    - Prettier integrated into ESLint
    - A few example components and pages with stories and simple site structure
- url: https://santosfrancisco.github.io/gatsby-starter-cv/
  repo: https://github.com/santosfrancisco/gatsby-starter-cv
  description: A simple starter to get up and developing your digital curriculum with GatsbyJS'
  tags:
    - Styling:CSS-in-JS
    - PWA
    - Onepage
  features:
    - Gatsby v2
    - Based on default starter
    - Google Analytics
    - Web App Manifest
    - SEO
    - Styling with styled-components
    - Responsive Design, optimized for Mobile devices
- url: https://vigilant-leakey-a4f8cd.netlify.com/
  repo: https://github.com/BoyWithSilverWings/gatsby-blog-starter
  description: Minimal Blog Starter Template with Styled Components.
  tags:
    - Markdown
    - Styling:CSS-in-JS
    - Blog
  features:
    - Markdown loading, parsing, and rendering of pages
    - Minimal UI for blog
    - Styled-components for CSS-in-JS
    - Prettier added as pre-commit hook
    - Google Analytics
    - Image Optimisation
    - Code Styling and Formatting in markdown
    - Responsive Design
- url: https://inspiring-me-lwz7512.netlify.com/
  repo: https://github.com/lwz7512/gatsby-netlify-identity-starter
  description: Gatsby Netlify Identity Starter with NIW auth support, and content gating, as well as responsive layout.
  tags:
    - Netlify
    - Pagination
  features:
    - Mobile Screen support
    - Privacy control for post content view & profile page
    - User authentication by Netlify Identity Widget/Service
    - Pagination for posts
    - Navigation menu with active status
- url: https://gatsby-starter-event-calendar.netlify.com/
  repo: https://github.com/EmaSuriano/gatsby-starter-event-calendar
  description: Gatsby Starter to display information about events from Google Spreadsheets with Calendars
  tags:
    - Linting
    - Styling:Grommet
    - PWA
    - SEO
    - Google Sheets
  features:
    - Grommet
    - Theming
    - Google Spreadsheet integration
    - PWA
    - A11y
    - SEO
    - Netlify Deployment Friendly
    - ESLint with Airbnb's config
    - Prettier integrated into ESLint
- url: https://gatsby-starter-tech-blog.netlify.com/
  repo: https://github.com/email2vimalraj/gatsby-starter-tech-blog
  description: A simple tech blog starter kit for gatsbyjs
  tags:
    - Blog
    - Portfolio
  features:
    - Markdown based blog
    - Filter blog posts by Tags
    - Easy customization
    - Using styled components
    - Minimal styles
    - Best scoring by Lighthouse
    - SEO support
    - PWA support
    - Offline support
- url: https://infallible-brown-28846b.netlify.com/
  repo: https://github.com/tylergreulich/gatsby-typescript-mdx-prismjs-starter
  description: Gatsby starter using TypeScript, MDX, Prismjs, and styled-components
  tags:
    - Language:TypeScript
    - Linting
    - Testing
    - Styling:CSS-in-JS
    - MDX
  features:
    - Gatsby v2 + TypeScript
    - Syntax highlighting with Prismjs
    - MDX
    - Jest
    - react-testing-library
    - styled-components
- url: https://hardcore-darwin-d7328f.netlify.com/
  repo: https://github.com/BoyWithSilverWings/gatsby-careers-page
  description: A Careers Page for startups using Gatsby
  tags:
    - Markdown
    - Styling:CSS-in-JS
  features:
    - Careers Listing
    - Application Format
    - Markdown for creating job description
    - styled-components
- url: https://saikrishna.me/
  repo: https://github.com/s-kris/gatsby-minimal-portfolio-blog
  description: A minimal portfolio website with blog using Gatsby. Suitable for developers.
  tags:
    - Portfolio
    - Blog
  features:
    - Portfolio Page
    - Timline (Journey) page
    - Minimal
- url: https://gatsby-starter-blog-mdx-demo.netlify.com
  repo: https://github.com/hagnerd/gatsby-starter-blog-mdx
  description: A fork of the Official Gatsby Starter Blog with support for MDX out of the box.
  tags:
    - MDX
    - Blog
  features:
    - MDX
    - Blog
    - RSS Feed
- url: https://gatsby-tailwindcss-sass-starter-demo.netlify.com/
  repo: https://github.com/durianstack/gatsby-tailwindcss-sass-starter
  description: Just another Gatsby Tailwind with SASS starter
  tags:
    - Styling:Tailwind
    - Styling:SCSS
  features:
    - Tailwind, A Utility-First CSS Framework for Rapid UI Development
    - SASS/SCSS
    - Comes with React Helmet for adding site meta tags
    - Includes plugins for offline support out of the box
    - PurgeCSS to shave off unused styles
- url: https://tyra-starter.netlify.com/
  repo: https://github.com/madelyneriksen/gatsby-starter-tyra
  description: A feminine GatsbyJS Starter Optimized for SEO
  tags:
    - SEO
    - Blog
    - Styling:Other
  features:
    - Integration with Social Media and Mailchimp.
    - Styled with Tachyons.
    - Rich structured data on blog posts for SEO.
    - Pagination and category pages.
- url: https://gatsby-starter-styled.netlify.com/
  repo: https://github.com/gregoralbrecht/gatsby-starter-styled
  description: Yet another simple starter with Styled-System, Typography.js, SEO and Google Analytics.
  tags:
    - Styling:CSS-in-JS
    - PWA
    - SEO
  features:
    - Styled-Components
    - Styled-System
    - Rebass Grid
    - Typography.js to easily set up font styles
    - Google Analytics
    - Prettier, ESLint & Stylelint
    - SEO (meta tags and schema.org via JSON-LD)
    - Offline support
    - Web App Manifest
- url: https://gatsby.ghost.org/
  repo: https://github.com/TryGhost/gatsby-starter-ghost
  description: Build lightning-fast, modern publications with Ghost and Gatsby
  tags:
    - CMS:Headless
    - Blog
  features:
    - Ghost integration with ready to go placeholder content and webhooks support
    - Minimal responsive design
    - Pagination for posts, tags, and authors
    - SEO Friendly Meta
    - JSON-LD Schema
    - OpenGraph structured data
    - Twitter Cards meta
    - Sitemap Generation
    - XML Sitemaps
    - Progressive Web App
    - Offline Support
    - RSS Feed
    - Netlify integration ready to deploy
- url: https://traveler-blog.netlify.com/
  repo: https://github.com/QingpingMeng/gatsby-starter-traveler-blog
  description: A fork of the Official Gatsby Starter Blog to build a travler blog with images support
  tags:
    - Blog
    - PWA
    - SEO
    - Styling:Material
    - Styling:CSS-in-JS
  features:
    - Netlify integration ready to deploy
    - Material UI
    - styled-components
    - GitHub markdown css support
- url: https://create-ueno-app.netlify.com
  repo: https://github.com/ueno-llc/ueno-gatsby-starter
  description: Opinionated Gatsby starter by Ueno.
  tags:
    - Language:TypeScript
    - Styling:SCSS
    - Linting
    - Transitions
  features:
    - GraphQL hybrid
    - SEO friendly
    - GSAP ready
    - Nice Devtools
    - GsapTools
    - Ueno plugins
    - SVG to React component
    - Ueno's TSlint
    - Decorators
- url: https://gatsby-sseon-starter.netlify.com/
  repo: https://github.com/SeonHyungJo/gatsby-sseon-starter
  description: Simple starter template for Gatsby
  tags:
    - Blog
    - Disqus
    - Markdown
    - Styling:SCSS
  features:
    - SASS/SCSS
    - Comes with React Helmet for adding site meta tags
    - Add Disqus
    - Nice Pagination
- url: https://gatsby-contentstack-starter.netlify.com/
  repo: https://github.com/contentstack/gatsby-starter-contentstack
  description: A Gatsby starter powered by Headless CMS Contentstack.
  tags:
    - CMS:Headless
    - Blog
  features:
    - Includes Contentstack Delivery API for any environment
    - Dynamic content from Contentstack CMS
- url: https://gatsby-craftcms-barebones.netlify.com
  repo: https://github.com/frankievalentine/gatsby-craftcms-barebones
  description: Barebones setup for using Craft CMS and Gatsby locally.
  tags:
    - CMS:Headless
  features:
    - Full setup instructions included
    - Documented to get you set up with Craft CMS quickly
    - Code referenced in repo
- url: https://gatsby-starter-buttercms.netlify.com/
  repo: https://github.com/ButterCMS/gatsby-starter-buttercms
  description: A starter template for spinning up a Gatsby+ ButterCMS site
  tags:
    - Blog
    - SEO
    - CMS:Headless
  features:
    - Fully functioning blog
    - Navigation between posts with a previous/next post button
    - FAQ Knowledge Base
    - CMS Powered Homepage
    - Customer Case Study example marketing pages
- url: https://master.d2f5ek3dnwfe9v.amplifyapp.com/
  repo: https://github.com/dabit3/gatsby-auth-starter-aws-amplify
  description: This Gatsby starter uses AWS Amplify to implement authentication flow for signing up/signing in users as well as protected client side routing.
  tags:
    - AWS
    - Authentication
  features:
    - AWS Amplify
    - Full authentication workflow
    - Registration form
    - Signup form
    - User sign in
- url: https://gatsby-starter.mdbootstrap.com/
  repo: https://github.com/anna-morawska/gatsby-material-design-for-bootstrap
  description: A simple starter which lets you quickly start developing with Gatsby and Material Design For Bootstrap
  tags:
    - Styling:Material
  features:
    - React Bootstrap with Material Design css framework.
    - Free for personal and commercial use
    - Fully responsive
- url: https://frosty-ride-4ff3b9.netlify.com/
  repo: https://github.com/damassi/gatsby-starter-typescript-rebass-netlifycms
  description:
    A Gatsby starter built on top of MDX (React + Markdown), NetlifyCMS (with
    MDX and netlify-cms-backend-fs support -- no need to deploy), TypeScript,
    Rebass for UI, Styled Components, and Jest for testing. Very little visual
    styling has been applied so that you can bring your own :)
  tags:
    - MDX
    - CMS:Netlify
    - Language:TypeScript
    - Styling:Other
    - Styling:CSS-in-JS
    - Testing
  features:
    - MDX - Markdown + React
    - Netlify CMS (with MDX support)
    - Read and write to local file system via netlify-cms-backend-fs
    - TypeScript
    - Rebass
    - Styled Components
    - Jest
- url: https://bluepeter.github.io/gatsby-material-ui-business-starter/
  repo: https://github.com/bluepeter/gatsby-material-ui-business-starter
  description: Beautiful Gatsby Material Design Business Starter
  tags:
    - Styling:Material
  features:
    - Uses the popular, well-maintained Material UI React component library
    - Material Design theme and icons
    - Rotating home page carousel
    - Simple setup without opinionated setup
    - Fully instrumented for successful PROD deployments
    - Stylus for simple CSS
- url: https://example-company-website-gatsby-sanity-combo.netlify.com/
  repo: https://github.com/sanity-io/example-company-website-gatsby-sanity-combo
  description: This examples combines Gatsby site generation with Sanity.io content management in a neat company website.
  tags:
    - CMS:sanity.io
    - CMS:Headless
    - Blog
  features:
    - Out-of-the-box headless CMS
    - Real-time content preview in Development
    - Fast & frugal builds
    - No accidental missing fields/types
    - Full Render Control with Portable Text
    - gatsby-image support
    - Content types for company info, pages, projects, people, and blog posts
- url: https://gatsby-starter-under-construction.netlify.com/
  repo: https://github.com/robinmetral/gatsby-starter-under-construction
  description: Blazing fast "Under Construction" page with a blazing quick setup.
  tags:
    - Onepage
    - Styling:CSS-in-JS
    - SEO
    - PWA
  features:
    - Configure everything in gatsby-config.js
    - Creative CSS3 background patterns by Lea Verou
    - Built-in Google Fonts support
    - Social icons with react-social-icons
- url: https://gatsby-starter-docz.netlify.com/
  repo: https://github.com/RobinCsl/gatsby-starter-docz
  description: Simple starter where building your own documentation with Docz is possible
  tags:
    - Documentation
  features:
    - Generate nice documentation with Docz, in addition to generating your normal Gatsby site
    - Document your React components in .mdx files
- url: https://gatsby-starter-santa-fe.netlify.com/
  repo: https://github.com/osogrizz/gatsby-starter-santa-fe
  description: A place for artist or designers to display their creations
  tags:
    - Styling:CSS-in-JS
  features:
    - SEO friendly
    - Built-in Google Fonts support
    - Contact Form
    - Customizable Design Template
- url: https://gatsby-hello-friend.now.sh
  repo: https://github.com/panr/gatsby-starter-hello-friend
  description: A simple starter for Gatsby. That's it.
  tags:
    - Pagination
    - Markdown
    - Blog
    - Portfolio
    - Styling:PostCSS
  features:
    - Dark/light mode, depending on your preferences
    - Great reading experience thanks to Inter font, made by Rasmus Andersson
    - Nice code highlighting thanks to PrismJS
    - Responsive youtube/vimeo etc. videos
    - Elastic menu
    - Fully responsive site
- url: https://lgcolella.github.io/gatsby-starter-developer-blog/
  repo: https://github.com/lgcolella/gatsby-starter-developer-blog
  description: A starter to create SEO-friendly, fast, multilanguage, responsive and highly customizable technical blogs/portfolios with the most common features out of the box.
  tags:
    - Blog
    - Portfolio
    - i18n
  features:
    - Multilanguage posts
    - Pagination and image preview for posts
    - Tags
    - SEO
    - Social share buttons
    - Disqus for comments
    - Highlighting for code syntax in posts
    - Dark and light themes available
    - Various available icon sets
    - RSS Feed
    - Web app manifest
- url: https://gatsby.magicsoup.io/
  repo: https://github.com/magicsoup-io/gatsby-starter-magicsoup
  description: A production ready gatsby starter using magicsoup.io
  tags:
    - SEO
    - Markdown
    - Styling:CSS-in-JS
    - Testing
  features:
    - Optimized images with gatsby-image.
    - SEO friendly with react-helmet, gatsby-plugin-sitemap and Google Webmaster Tools!
    - Responsive UIs with magicsoup.io/stock.
    - Static content with gatsby-transform-remark or gatsby-transform-json.
    - Convert Markdown to StyledComponents!
    - Webfonts with gatsby-plugin-web-font-loader.
    - SSR ready!
    - Testing with Jest!
- url: https://foxandgeese.github.io/tiny-agency/
  repo: https://github.com/foxandgeese/tiny-agency
  description: Simple Gatsby.js starter that uses material design and that's perfect for tiny agencies.
  tags:
    - Styling:Material
  features:
    - Uses the popular, well-maintained Material UI React component library
    - Material Design theme and icons
    - Simple setup without opinionated setup
    - Fully instrumented for successful PROD deployments
- url: https://gatsby-shopify.alexander-productions.de/
  repo: https://github.com/AlexanderProd/gatsby-shopify-starter
  description: Kick off your next, ecommerce experience with this Gatsby starter. It is based on the default Gatsby starter to be easily modifiable.
  tags:
    - CMS:Headless
    - SEO
    - eCommerce
    - Styling:CSS-in-JS
  features:
    - Shopping Cart
    - Shopify Integration
    - Product Grid
    - Shopify Store Credentials included
    - Optimized images with gatsby-image.
    - SEO
- url: https://gatejs.netlify.com
  repo: https://github.com/sarasate/gate
  description: API Doc generator inspired by Stripe's API docs
  tags:
    - Documentation
    - Markdown
    - Onepage
  features:
    - API documentation from markdown sources
    - Code samples separated by language
    - Syntax highlighting
    - Everything in a single page
- url: https://hopeful-keller-943d65.netlify.com
  repo: https://github.com/iwilsonq/gatsby-starter-reasonml
  description: Gatsby starter to create static sites using type-safe ReasonML
  tags:
    - Language:Other
    - Blog
    - Styling:CSS-in-JS
  features:
    - Gatsby v2 support
    - bs-platform v4 support
    - Similar to gatsby-starter-blog
- url: https://gatsby-starter-blog-amp-to-pwa.netlify.com/
  repo: https://github.com/tomoyukikashiro/gatsby-starter-blog-amp-to-pwa
  description: Gatsby starter blog with AMP to PWA Strategy
  tags:
    - Blog
    - AMP
    - PWA
  features:
    - Similar to gatsby-starter-blog
    - Support AMP to PWA strategy
- url: https://cvluca.github.io/gatsby-starter-markdown/
  repo: https://github.com/cvluca/gatsby-starter-markdown
  description: Boilerplate for markdown-based website (Documentation, Blog, etc.)
  tags:
    - Markdown
    - Redux
    - Styling:Ant Design
  features:
    - Responsive Web Design
    - Auto generated Sidebar
    - Auto generated Anchor
- url: https://gatsby-starter-wordpress-community.netlify.com/
  repo: https://github.com/pablovila/gatsby-starter-wordpress-community
  description: Starter using gatsby-source-wordpress to display posts and pages from a WordPress site
  tags:
    - CMS:Wordpress
    - Styling:Bulma
    - Blog
    - Pagination
  features:
    - Gatsby v2 support
    - Responsive Web Design
    - WordPress support
    - Bulma and Sass Support for styling
    - Pagination logic
- url: https://gatsby-blogger.netlify.com/
  repo: https://github.com/aslammultidots/blogger
  description: A Simple, clean and modern designed blog with firebase authentication feature and easily customizable code.
  tags:
    - Blog
    - Redux
    - Disqus
    - CMS:Contentful
    - Firebase
  features:
    - Minimal and clean white layout.
    - Dynamic content from Contentful.
    - Blog post listing with previews (image + summary) for each blog post.
    - Disqus commenting system for each blog post.
    - Search post with keyword.
    - Firebase for Authentication.
    - Protected Routes with Authorization.
    - Contact form integration.
- url: https://gatsby-starter-styled-components.netlify.com/
  repo: https://github.com/blakenoll/gatsby-starter-styled-components
  description: The Gatsby default starter modified to use styled-components
  tags:
    - Styling:CSS-in-JS
  features:
    - styled-components
    - sticky footer
- url: https://magazine-example.livingdocs.io/
  repo: https://github.com/livingdocsIO/gatsby-magazine-example
  description: This magazine-starter helps you start out with Livingdocs as a headless CMS.
  tags:
    - Blog
    - CMS:Headless
  features:
    - Minimal and clean white layout.
    - Dynamic content from Livingdocs.
    - Built-in component library.
    - Robust template and theme.
- url: https://gatsby-starter-intl.tomekskuta.pl
  repo: https://github.com/tomekskuta/gatsby-starter-intl
  description: Gatsby v2 i18n starter which makes static pages for every locale and detect your browsers lang. i18n with react-intl.
  tags:
    - i18n
    - Testing
  features:
    - static pages for every language
    - detects your browser locale
    - uses react-intl
    - based on Gatsby Default Starter
    - unit tests with Jest
- url: https://cape.netlify.com/
  repo: https://github.com/juhi-trivedi/cape
  description: A Gatsby - CMS:Contentful demo with Netlify.
  tags:
    - Blog
    - Netlify
    - CMS:Contentful
    - Styling:Bootstrap
  features:
    - Fecthing Dynamic content from Contentful.
    - Blog post listing with previews (image + summary) for each blog post.
    - Contact form integration with Netlify.
    - Grid system inspired by Bootstrap.
- url: https://gatsby-starter-infinite-scroll.baobab.fi/
  repo: https://github.com/baobabKoodaa/gatsby-starter-infinite-scroll
  description: Infinite Scroll and Pagination with 10k photos
  tags:
    - Infinite Scroll
    - Pagination
    - Styling:CSS-in-JS
  features:
    - Infinite Scroll (default mode)
    - Pagination (fallback for users without JS)
    - Toggle between these modes in demo
    - Efficient implementation (only fetch the data that's needed, ship initial items with the page instead of fetch, etc.)
- url: https://jodie.lekoarts.de/
  repo: https://github.com/LekoArts/gatsby-starter-portfolio-jodie
  description: Image-heavy photography portfolio with colorful accents & great typography
  tags:
    - Portfolio
    - PWA
    - Transitions
    - Styling:CSS-in-JS
    - Linting
    - Testing
    - Language:TypeScript
  features:
    - Configurable with theming, CSS Grid & a yaml file for navigation
    - Create your projects by editing a yaml file and putting images into a folder
    - Shows your Instagram posts
    - TypeScript
    - Cypress for End-to-End testing
    - react-spring for animations & transitions
    - Uses styled-components + styled-system
    - SEO with Sitemap, Schema.org JSONLD, Tags
    - Responsive images with gatsby-image
- url: https://amazing-jones-e61bda.netlify.com/
  repo: https://github.com/WebCu/gatsby-material-kit-react
  description: Adaptation of Material Kit React to Gatsby
  tags:
    - Styling:Material
  features:
    - 60 Handcrafted Components
    - 4 Customized Plugins
    - 3 Example Pages
- url: https://relaxed-bhaskara-5abd0a.netlify.com/
  repo: https://github.com/LekovicMilos/gatsby-starter-portfolio
  description: Gatsby portfolio starter for creating quick portfolio
  tags:
    - Portfolio
  features:
    - Showcase of portfolio items
    - About me page
- url: https://gatsby-typescript-scss-docker-starter.netlify.com/
  repo: https://github.com/OFranke/gatsby-typescript-scss-docker
  description: Gatsby starter TypeScript, SCSS, Docker
  tags:
    - Language:TypeScript
    - Styling:SCSS
    - Linting
  features:
    - Format & Commit Safe by ESLint, StyleLint and Prettier with Lint-Staged (Husky), optimized for VS Code
    - Typings for scss files are automatically generated
    - Responsiveness from the beginning through easy breakpoint configuration
    - Enforce the DRY principle, no hardcoded and repeated `margin`, `font-size`, `color`, `box-shadow`, `border-radius` ... properties anymore
    - Docker ready - you can run gatsby dev mode on your machine environment or with docker-compose
- url: https://prismic-i18n.lekoarts.de/
  repo: https://github.com/LekoArts/gatsby-starter-prismic-i18n
  description: Based on gatsby-starter-prismic with Internationalization (i18n) support.
  tags:
    - CMS:Prismic
    - CMS:Headless
    - Styling:CSS-in-JS
    - Linting
    - Blog
    - PWA
    - Testing
    - i18n
  features:
    - Prismic as Headless CMS
    - Uses multiple features of Prismic - Slices, Labels, Relationship fields, Custom Types, Internationalization
    - Emotion for Styling
    - i18n without any third-party libaries
    - Cypress for End-to-End testing
    - Prism.js highlighting
    - Responsive images with gatsby-image
    - Extensive SEO
    - ESLint & Prettier
- url: https://gatsby-starter-landing-page.netlify.com/
  repo: https://github.com/gillkyle/gatsby-starter-landing-page
  description: Single page starter for minimal landing pages
  tags:
    - Onepage
  features:
    - Gatsby image
    - Google Analytics
    - Minimal design
- url: https://thakkaryash94.github.io/gatsby-github-personal-website/
  repo: https://github.com/thakkaryash94/gatsby-github-personal-website
  description: It is a conversion of original GitHub personal website repo which is written in ruby for JS developers. This repository gives you the code you'll need to kickstart a personal website that showcases your work as a software developer. And when you manage the code in a GitHub repository, it will automatically render a webpage with the owner's profile information, including a photo, bio, and repositories.
  tags:
    - Portfolio
    - Onepage
  features:
    - layout config either stacked or sidebar
    - theme dark/light mode
    - post support
- url: http://gatsby-starter-default-intl.netlify.com
  repo: https://github.com/wiziple/gatsby-starter-default-intl
  description: The default Gatsby starter with features of multi-language url routes and browser language detection.
  tags:
    - i18n
  features:
    - Localization (Multilanguage) provided by react-intl.
    - Support automatic redirection based on user's preferred language in browser provided by browser-lang.
    - Support multi-language url routes within a single page component. That means you don't have to create separate pages such as pages/en/index.js or pages/ko/index.js.
    - Based on gatsby-starter-default with least modification.
- url: https://gatsby-starter-julia.netlify.com/
  repo: https://github.com/niklasmtj/gatsby-starter-julia
  description: A minimal blog starter template built with Gatsby
  tags:
    - Markdown
    - Blog
  features:
    - Landingpage
    - Blogoverview
    - Markdown sourcing
    - Estimated reading time
    - Styled component with @emotion
    - Netlify deployment friendly
    - Nunito font as npm module
    - Site meta tags with React Helmet
- url: https://agalp.imedadel.me
  repo: https://github.com/ImedAdel/automatic-gatsbyjs-app-landing-page
  description: Automatically generate iOS app landing page using GatsbyJS
  tags:
    - Onepage
    - PWA
    - SEO
  features:
    - One Configuration file
    - Automatically generate a landing page for your iOS app
    - List app features
    - App Store and Play Store buttons
    - App screenshot and video preview
    - Easily add social media accounts and contact info in the footer via the site-config.js file.
    - Pick custom Font Awesome icons for the feature list via the site-config.js file.
    - Built using Prettier and Styled-Components
    - Easily integrate Google Analytics by adding your ID to site-config.js file.
- url: https://gatsby-starter-shopify-app.firebaseapp.com/install
  repo: https://github.com/gil--/gatsby-starter-shopify-app
  description: Easily create Serverless Shopify Admin Apps powered by Gatsby and Firebase Functions
  tags:
    - Shopify
    - Firebase
  features:
    - 🗄 Firebase Firestore Realtime DB
    - ⚡️ Serverless Functions API layer (Firebase Functions)
    - 💼 Admin API (Graphql) Serverless Proxy
    - 🎨 Shopify Polaris (AppProvider, etc.)
    - 💰 Application Charge Logic (30 days) with variable trial duration
    - 📡 Webhook Validation & Creation
    - 🔑 GDPR Ready (Including GDPR Webhooks)
    - 🏗 CircleCI Config for easy continuous deployments to Firebase
- url: https://gatsby-starter-paperbase.netlify.com/
  repo: https://github.com/willcode4food/gatsby-starter-paperbase
  description: A Gatsby starter that implements the Paperbase Premium Theme from MaterialUI
  tags:
    - Styling:Material
    - Styling:CSS-in-JS
  features:
    - MaterialUI Paperbase theme in Gatsby!
    - Create professional looking admin tools and dashboards
    - Responsive Design
    - MaterialUI Paper Components
    - MaterialUI Tab Components
- url: https://gatsby-starter-devto.netlify.com/
  repo: https://github.com/geocine/gatsby-starter-devto
  description: A GatsbyJS starter template that leverages the Dev.to API
  tags:
    - Blog
    - Styling:CSS-in-JS
  features:
    - Blog post listing with previews (image + summary) for each blog post
- url: https://gatsby-starter-framer-x.netlify.com/
  repo: https://github.com/simulieren/gatsby-starter-framer-x
  description: A GatsbyJS starter template that is connected to a Framer X project
  tags:
    - Language:TypeScript
  features:
    - TypeScript support
    - Easily work in GatsbyJS and Framer X at the same time
- url: https://gatsby-firebase-hosting.firebaseapp.com/
  repo: https://github.com/bijenkorf-james-wakefield/gatsby-firebase-hosting-starter
  description: A starter with configuration for Firebase Hosting and Cloud Build deployment.
  tags:
    - Firebase
    - Linting
  features:
    - Linting with ESLint
    - Jest Unit testing configuration
    - Lint-staged on precommit hook
    - Commitizen for conventional commit messages
    - Configuration for Firebase hosting
    - Configuration for Cloud Build deployment
    - Clear documentation to have your site deployed on Firebase behind SSL in no time!
- url: https://lewis-gatsby-starter-blog.firebaseapp.com
  repo: https://github.com/lewislbr/lewis-gatsby-starter-blog
  description: A simple custom Gatsby starter template to start a new blog or personal website.
  tags:
    - Blog
    - Styling:CSS-in-JS
    - Markdown
    - PWA
    - Portfolio
    - SEO
  features:
    - Blog post listing with summary preview for each blog post.
    - Automatically creates blog pages from Markdown files.
    - CSS in JS with styled-components.
    - Optimized images.
    - Offline capabilities.
    - Auto-generated sitemap and robots.txt.
- url: https://gatsby-starter-stripe.netlify.com/
  repo: https://github.com/brxck/gatsby-starter-stripe
  description: A minimal starter to create a storefront with Gatsby, Stripe, & Netlify Functions.
  tags:
    - Stripe
    - eCommerce
    - Styling:None
  features:
    - Statically generate based on Stripe inventory
    - Dynamically update with live inventory & availability data
    - Checkout powered by Stripe
    - Serverless functions interact with Stripe API
    - Shopping cart persisted in local storage
    - Responsive images with gatsby-image
- url: https://www.jannikbuschke.de/gatsby-antd-docs/
  repo: https://github.com/jannikbuschke/gatsby-antd-docs
  description: A template for documentation websites
  tags:
    - Documentation
    - Language:TypeScript
    - Styling:Ant Design
    - Markdown
    - MDX
  features:
    - Markdown
    - MDX with mdxjs
    - Syntax highlighting with prismjs
    - Anchors
    - Sidebar
    - Sitecontents
    - Landingpage
- url: https://gatsby-starter.haezl.at
  repo: https://github.com/haezl/gatsby-starter-haezl
  description: A lightweight, mobile first blog starter with infinite scroll and Material-UI design for Gatsby.
  tags:
    - Blog
    - Language:TypeScript
    - Linting
    - Styling:CSS-in-JS
    - Styling:Material
    - Markdown
    - PWA
  features:
    - Landing Page
    - Portfolio section
    - Blog post listing with a preview for each post
    - Infinite scroll instead of next and previous buttons
    - Blog posts generated from Markdown files
    - About Page
    - Responsive Design
    - PWA (Progressive Web App) support
    - MobX
    - Customizable
- url: https://gatsby-starter-fine.netlify.com/
  repo: https://github.com/toboko/gatsby-starter-fine
  description: A mutli-response and light, mobile first blog starter with columns layout and Seo optimization.
  tags:
    - Blog
    - Markdown
    - Portfolio
    - SEO
  features:
    - Blog
    - Portfolio section
    - Customizable
    - Markdown
    - Optimized images
    - Sitemap Page
    - Seo Ready
- url: https://ugglr.github.io/gatsby-clean-portfolio/
  repo: https://github.com/ugglr/gatsby-clean-portfolio
  description: A clean themed Software Engineer Portfolio site, showcasing soft skills on the front page, features project card showcases, about page. Responsive through react-bootstrap components together with custom CSS style sheets. SEO configured, just need to add google analytics tracking code.
  tags:
    - Portfolio
    - SEO
    - Styling:Bootstrap
  features:
    - Resume
    - CV
    - google analytics
    - easy favicon swap
    - Gatsby SEO plugin
    - Clean layout
    - White theme
    - grid using react-bootstrap
    - bootstrap4 classes available
    - font-awesome Library for icons
    - Portfolio site for developers
    - custom project cards
    - easily extendable to include blog page
    - Responsive design
- url: https://gatsby-documentation-starter.netlify.com/
  repo: https://github.com/whoisryosuke/gatsby-documentation-starter
  description: Automatically generate docs for React components using MDX, react-docgen, and GatsbyJS
  tags:
    - Documentation
    - MDX
    - SEO
  features:
    - Parses all React components (functional, stateful, even stateless!) for JS Docblocks and Prop Types.
    - MDX - Write your docs in Markdown and include React components using JSX!
    - Lightweight (only what you need)
    - Modular (easily fits in any React project!)
    - Props table component
    - Customizable sidebar navigation
    - Includes SEO plugins Google Analytics, Offline, Manifest, Helmet.
- url: http://gatsby-absurd.surge.sh/
  repo: https://github.com/ajayns/gatsby-absurd
  description: A Gatsby starter using illustrations from https://absurd.design/
  tags:
    - Onepage
    - Styling:CSS-in-JS
  features:
    - Uses surreal illustrations from absurd.design.
    - Landing page structure split into sections
    - Basic UX/UX elements ready. navbar, smooth scrolling, faqs, theming
    - Convenient image handling and data separation
- url: https://gatsby-starter-quiz.netlify.com/
  repo: https://github.com/raphadeluca/gatsby-starter-quiz
  description: Create rich quizzes with Gatsby & Mdx. No need of database or headless CMS. Manage your data directly in your Mdx file's frontmatter and write your content in the body. Customize your HTML tags, use react components from a library or write your owns. Navigation will be automatically created between each question.
  tags:
    - MDX
  features:
    - Data quiz in the frontmatter
    - Rich customizable content with MDX
    - Green / Red alert footer on user's answer
    - Navigation generated based on the index of each question
- url: https://gatsby-starter-accessibility.netlify.com/
  repo: https://github.com/benjamingrobertson/gatsby-starter-accessibility
  description: The default Gatsby starter with powerful accessibility tools built-in.
  tags:
    - Storybook
    - Linting
  features:
    - 🔍 eslint-plugin-jsx-a11y for catching accessibility issues while authoring code
    - ✅ lint:staged for adding a pre-commit hook to catch accessibility linting errors
    - 📣 react-axe for console reporting of accessibility errors in the DOM during development
    - 📖 storybook setup for accessibility reporting on individual components
- url: https://gatsby-theme-ggt-material-ui-blog.netlify.com/
  repo: https://github.com/greatgatsbyjsthemes/gatsby-starter-ggt-material-ui-blog
  description: Starter material-ui blog utilizing a Gatsby theme!
  tags:
    - Blog
    - MDX
  features:
    - Uses MDX with Gatsby theme for quick and easy set up
    - Material-ui design with optional config passed into the theme options
    - Gradient background with sitemap, rss feed, and offline capabilities
- url: https://gatsby-starter-blog-typescript.netlify.com/
  repo: https://github.com/gperl27/Gatsby-Starter-Blog-Typescript
  description: Gatsby starter blog with TypeScript
  tags:
    - Blog
    - Language:TypeScript
    - Styling:CSS-in-JS
  features:
    - Includes all features that come with Gatsby's official starter blog
    - TypeScript for type-safety out of the box
    - Styled components in favor of inline styles
    - Transition Link for nice page transitions
    - Type definitions from GraphQL schema (with code generation)
    - Type definitions from grapql schema (with code generation)
- url: https://gatsby-starter-sass.netlify.com/
  repo: https://github.com/colbyfayock/gatsby-starter-sass
  description: A Gatsby starter with Sass and no assumptions!
  tags:
    - Styling:SCSS
  features:
    - Sass stylesheets to manage your CSS (SCSS flavored)
    - Simple, minimal base setup to get started
    - No baked in configurations or assumptions
- url: https://billyjacoby.github.io/gatsby-react-bootstrap-starter/
  repo: https://github.com/billyjacoby/gatsby-react-bootstrap-starter
  description: GatsbyJS starter with react-bootstrap and react-icons
  tags:
    - Styling:Bootstrap
    - Styling:SCSS
  features:
    - SASS stylesheets to make styling components easy
    - Sample navbar that sticks to the top of the page on scroll
    - Includes react-icons to make adding icons to your app super simple
- url: https://gatsbystartermdb.netlify.com
  repo: https://github.com/jjcav84/mdbreact-gatsby-starter
  description: GatsbyJS starter built with MDBootstrap React free version
  tags:
    - Styling:Bootstrap
  features:
    - Material Design, Bootstrap, and React
    - Contact form and Google Map components
    - Animation
    - documentation and component library can be found at mdboostrap's website
- url: https://gatsby-starter-primer.netlify.com/
  repo: https://github.com/thomaswangio/gatsby-starter-primer
  description: A Gatsby starter featuring GitHub Primer Design System and React components
  tags:
    - Styling:Other
    - Styling:CSS-in-JS
    - SEO
    - Landing Page
  features:
    - Primer React Components
    - Styled Components
    - Gatsby Image
    - Better SEO component with appropriate OG image and appropriate fallback meta tags
- url: https://pranshuchittora.github.io/gatsby-material-boilerplate
  repo: https://github.com/pranshuchittora/gatsby-material-boilerplate
  description: A simple starter to get up and developing quickly with Gatsby in material design
  tags:
    - Styling:Material
  features:
    - Material design
    - Sass/SCSS
    - Tags
    - Categories
    - Google Analytics
    - Offline support
    - Web App Manifest
    - SEO
- url: https://anubhavsrivastava.github.io/gatsby-starter-hyperspace
  repo: https://github.com/anubhavsrivastava/gatsby-starter-hyperspace
  description: Single page starter based on the Hyperspace site template, with landing, custom and Elements(Component) page
  tags:
    - HTML5UP
    - Styling:SCSS
    - Onepage
    - Landing Page
  features:
    - Designed by HTML5 UP
    - Simple one page site that’s perfect for personal portfolios
    - Fully Responsive
    - Styling with SCSS
    - Offline support
    - Web App Manifest
- url: https://anubhavsrivastava.github.io/gatsby-starter-identity
  repo: https://github.com/anubhavsrivastava/gatsby-starter-identity
  description: Single page starter based on the Identity site template by HTML5 up, suitable for one page portfolio.
  tags:
    - HTML5UP
    - Styling:SCSS
    - Onepage
    - Landing Page
    - PWA
  features:
    - Designed by HTML5 UP
    - Simple one page personal portfolio
    - Fully Responsive
    - Styling with SCSS
    - Offline support
    - Web App Manifest
- url: https://hopeful-ptolemy-cd840b.netlify.com/
  repo: https://github.com/tonydiaz/gatsby-landing-page-starter
  description: A simple landing page starter for idea validation using material-ui. Includes email signup form and pricing section.
  tags:
    - Styling:Material
    - Landing Page
  features:
    - SEO
    - Mailchimp integration
    - Material-UI components
    - Responsive
    - Pricing section
    - Benefits section
    - Email signup form
    - Easily configurable
    - Includes standard gatsby starter features
- url: https://anubhavsrivastava.github.io/gatsby-starter-aerial
  repo: https://github.com/anubhavsrivastava/gatsby-starter-aerial
  description: Single page starter based on the Aerial site template by HTML5 up, suitable for one page personal page.
  tags:
    - HTML5UP
    - Styling:SCSS
    - Onepage
    - Landing Page
    - PWA
  features:
    - Designed by HTML5 UP
    - Simple one page personal portfolio
    - Fully Responsive
    - Styling with SCSS
    - Offline support
    - Web App Manifest
- url: https://anubhavsrivastava.github.io/gatsby-starter-eventually
  repo: https://github.com/anubhavsrivastava/gatsby-starter-eventually
  description: Single page starter based on the Eventually site template by HTML5 up, suitable for upcoming product page.
  tags:
    - HTML5UP
    - Styling:SCSS
    - Landing Page
    - PWA
  features:
    - Designed by HTML5 UP
    - Fully Responsive
    - Styling with SCSS
    - Offline support
    - Web App Manifest
- url: https://jovial-jones-806326.netlify.com/
  repo: https://github.com/GabeAtWork/gatsby-elm-starter
  description: An Elm-in-Gatsby integration, based on gatsby-plugin-elm
  tags:
    - Language:Other
  features:
    - Elm language integration
- url: https://anubhavsrivastava.github.io/gatsby-starter-readonly
  repo: https://github.com/anubhavsrivastava/gatsby-starter-readonly
  description: Single page starter based on the ReadOnly site template by HTML5 up, with landing and Elements(Component) page
  tags:
    - HTML5UP
    - Onepage
    - Styling:SCSS
    - Landing Page
    - PWA
  features:
    - Designed by HTML5 UP
    - Fully Responsive
    - Styling with SCSS
    - Offline support
    - Web App Manifest
- url: https://anubhavsrivastava.github.io/gatsby-starter-prologue
  repo: https://github.com/anubhavsrivastava/gatsby-starter-prologue
  description: Single page starter based on the Prologue site template by HTML5 up, for portfolio pages
  tags:
    - HTML5UP
    - Onepage
    - Styling:SCSS
    - Portfolio
    - PWA
  features:
    - Designed by HTML5 UP
    - Fully Responsive
    - Styling with SCSS
    - Offline support
    - Web App Manifest
- url: https://gatsby-london.netlify.com
  repo: https://github.com/ImedAdel/gatsby-london
  description: A custom, image-centric theme for Gatsby.
  tags:
    - Portfolio
    - Blog
    - Styling:PostCSS
  features:
    - Post thumbnails in the homepage
    - Built with PostCSS
    - Made for image-centeric portfolios
    - Based on London for Ghost
- url: https://anubhavsrivastava.github.io/gatsby-starter-overflow
  repo: https://github.com/anubhavsrivastava/gatsby-starter-overflow
  description: Single page starter based on the Overflow site template by HTML5 up, with landing and Elements(Component) page
  tags:
    - HTML5UP
    - Onepage
    - Styling:SCSS
    - Portfolio
    - PWA
  features:
    - Designed by HTML5 UP
    - Fully Responsive
    - Image Gallery
    - Styling with SCSS
    - Offline support
    - Web App Manifest
- url: https://cosmicjs.com/apps/gatsby-agency-portfolio/demo
  repo: https://github.com/cosmicjs/gatsby-agency-portfolio
  description: Static Webpage for displaying your agencies skills and past work.  Implements 4 sections for displaying information about your company, A home page, information about services, projects, and the people in your organization.
  tags:
    - Blog
    - Portfolio
    - CMS:Cosmic JS
  features:
    - Landing Page
    - Home
    - Services
    - Projects
    - People
- url: https://cosmicjs.com/apps/gatsby-localization-app-starter/demo
  repo: https://github.com/cosmicjs/gatsby-localization-app-starter
  description: A localized Gatsby starter application powered by Cosmic JS.
  tags:
    - CMS:Cosmic JS
    - i18n
  features:
    - Gatsby localization starter app
- url: https://cosmicjs.com/apps/gatsby-docs/demo
  repo: https://github.com/cosmicjs/gatsby-docs-app
  description: Be able to view and create documentation using Gatsby and Cosmic JS. Leveraging the speed and high powered APIs of the Gatsby framework and the simplicity and scalability of Cosmic JS.
  tags:
    - CMS:Cosmic JS
    - Documentation
  features:
    - manage docs in static web file format for zippy delivery
- url: https://cosmicjs.com/apps/gatsby-ecommerce-website/demo
  repo: https://github.com/a9kitkumar/Gatsby-Ecommerce
  description: A localized Gatsby starter application powered by Cosmic JS.
  tags:
    - CMS:Cosmic JS
    - eCommerce
  features:
    - Stores products, orders using Cosmic JS as a database and a server
- url: https://harshil1712.github.io/gatsby-starter-googlesheets/
  repo: https://github.com/harshil1712/gatsby-starter-googlesheets
  description: A starter using Google Sheets as data source
  tags:
    - Google Sheets
    - SEO
    - Blog
  features:
    - Uses Google Sheets for data
    - Easily configurable
- url: https://the-plain-gatsby.netlify.com/
  repo: https://github.com/wangonya/the-plain-gatsby
  description: A simple minimalist starter for your personal blog.
  tags:
    - Blog
    - Markdown
  features:
    - Minimalist design
    - Next and previous blog post navigation
    - About page
    - Markdown support
- url: https://gatsby-starter-blockstack.openintents.org
  repo: https://github.com/friedger/gatsby-starter-blockstack
  description: A starter using Blockstack on client side
  tags:
    - Authentication
  features:
    - Uses Blockstack
    - Client side app
- url: https://anubhavsrivastava.github.io/gatsby-starter-multiverse
  repo: https://github.com/anubhavsrivastava/gatsby-starter-multiverse
  description: Single page starter based on the Multiverse site template by HTML5 up, with landing and Elements(Component) page
  tags:
    - HTML5UP
    - Onepage
    - Styling:SCSS
    - Portfolio
    - PWA
  features:
    - Designed by HTML5 UP
    - Fully Responsive
    - Image Gallery
    - Styling with SCSS
    - Offline support
    - Web App Manifest
- url: https://anubhavsrivastava.github.io/gatsby-starter-highlights
  repo: https://github.com/anubhavsrivastava/gatsby-starter-highlights
  description: Single page starter based on the Highlights site template by HTML5 up, with landing and Elements(Component) page
  tags:
    - HTML5UP
    - Onepage
    - Styling:SCSS
    - Portfolio
    - PWA
  features:
    - Designed by HTML5 UP
    - Fully Responsive
    - Image Gallery
    - Styling with SCSS
    - Offline support
    - Web App Manifest
- url: https://gatsby-starter-material-business-markdown.netlify.com/
  repo: https://github.com/ANOUN/gatsby-starter-material-business-markdown
  description: A clean, modern starter for businesses using Material Design Components
  tags:
    - Blog
    - Markdown
    - PWA
    - Styling:Material
    - Styling:SCSS
  features:
    - Minimal, Modern Business Website Design
    - Material Design Components
    - MDC React Components
    - MDC Theming
    - Blog
    - Home Page
    - Contact Page
    - Contact Form
    - About Page
    - Mobile-First approach in development
    - Fully Responsive
    - Markdown
    - PWA
- url: https://gatsby-starter-default-typescript.netlify.com/
  repo: https://github.com/andykenward/gatsby-starter-default-typescript
  description: Starter Default TypeScript
  tags:
    - Language:TypeScript
  features:
    - TypeScript
    - Typing generation for GraphQL using GraphQL Code Generator
    - Comes with React Helmet for adding site meta tags
    - Based on Gatsby Starter Default
- url: http://gatsbyhoney.davshoward.com/
  repo: https://github.com/davshoward/gatsby-starter-honey
  description: A delicious baseline for Gatsby (v2).
  tags:
    - Styling:PostCSS
    - SEO
  features:
    - Gatsby v2
    - SEO (including robots.txt, sitemap generation, automated yet customisable metadata, and social sharing data)
    - Google Analytics
    - PostCSS support
    - Developer environment variables
    - Accessibility support
    - Based on Gatsby Starter Default
- url: https://material-ui-starter.netlify.com/
  repo: https://github.com/dominicabela/gatsby-starter-material-ui
  description: This starter includes Material UI boilerplate and configuration files along with the standard Gatsby configuration files. It provides a starting point for developing Gatsby apps with the Material UI framework.
  tags:
    - SEO
    - Styling:Material
  features:
    - Material UI Framework
    - Roboto Typeface (self hosted)
    - SEO
    - Offline Support
    - Based on Gatsby Default Starter
- url: https://developer-diary.netlify.com/
  repo: https://github.com/willjw3/gatsby-starter-developer-diary
  description: A blog template created with web developers in mind. Totally usable right out of the box, but minimalist enough to be easily modifiable.
  tags:
    - Blog
    - Markdown
    - Pagination
    - SEO
  features:
    - Ready to go - Blog author name, author image, etc,... can be easily added using a config file
    - Blog posts created as markdown files
    - Gatsby v.2
    - Mobile responsive
    - Pagination
    - Category and tag pages
    - Social media sharing icons in each post
    - Icons from React Icons (Font Awesome, Devicons, etc,...)
    - Beautiful tech-topic tags to attach to your web-development-related blog posts
    - Developer-relevant social media icon links, including GitHub, Stack Overflow, and freeCodeCamp
- url: https://anubhavsrivastava.github.io/gatsby-starter-paradigmshift
  repo: https://github.com/anubhavsrivastava/gatsby-starter-paradigmshift
  description: Single page starter based on the Paradigm Shift site template by HTML5 up, with landing and Elements(Component) page
  tags:
    - HTML5UP
    - Onepage
    - Styling:SCSS
    - Portfolio
    - PWA
  features:
    - Designed by HTML5 UP
    - Fully Responsive
    - Image Gallery
    - Styling with SCSS
    - Offline support
    - Web App Manifest
- url: https://dazzling-heyrovsky-62d4f9.netlify.com/
  repo: https://github.com/s-kris/gatsby-starter-medium
  description: A GatsbyJS starter blog as close as possible to medium.
  tags:
    - Markdown
    - Styling:CSS-in-JS
  features:
    - Careers Listing
    - Mobile Responsive
- url: https://gatsby-personal-starter-blog.netlify.com
  repo: https://github.com/thomaswangio/gatsby-personal-starter-blog
  description: Gatsby starter for personal blogs! Blog configured to run at /blog and with Netlify CMS and gatsby-remark-vscode.
  tags:
    - Blog
    - Markdown
    - Styling:CSS-in-JS
    - CMS:Netlify
  features:
    - Netlify CMS
    - VSCode syntax highlighting
    - Styled Components
- url: https://anubhavsrivastava.github.io/gatsby-starter-phantom
  repo: https://github.com/anubhavsrivastava/gatsby-starter-phantom
  description: Single page starter based on the Phantom site template by HTML5 up, with landing, generic and Elements(Component) page
  tags:
    - HTML5UP
    - Onepage
    - Styling:SCSS
    - PWA
  features:
    - Designed by HTML5 UP
    - Fully Responsive
    - Styling with SCSS
    - Offline support
    - Web App Manifest
- url: https://gatsby-starter-internationalized.ack.ee/
  repo: https://github.com/AckeeCZ/gatsby-starter-internationalized
  description: A simple starter for fully internationalized websites, including route internationalization.
  tags:
    - i18n
  features:
    - internationalized page content - via react-intl
    - internationalized routes - via language configuration
    - lightweight - includes only internationalization code
    - LocalizedLink - built-in link component handling route generation
    - LanguageSwitcher - built-in language switcher component
- url: https://gatsby-starter-bee.netlify.com/
  repo: https://github.com/JaeYeopHan/gatsby-starter-bee
  description: A simple starter for blog with fresh UI.
  tags:
    - Blog
    - Netlify
    - Disqus
    - SEO
  features:
    - Code highlight with Fira Code font
    - Emoji (emojione)
    - Social share feature (Twitter, Facebook)
    - Comment feature (disqus, utterances)
    - Sponsor service (Buy-me-a-coffee)
    - CLI Tool
- url: https://learn.hasura.io/graphql/react/introduction
  repo: https://github.com/hasura/gatsby-gitbook-starter
  description: A starter to generate docs/tutorial websites based on GitBook theme.
  tags:
    - Documentation
    - MDX
    - Markdown
    - SEO
  features:
    - Write in Markdown / MDX and generate responsive documentation/tutorial web apps
    - Fully Configurable
    - Syntax highlighting with Prismjs
    - Code diffing with +/-
    - Google Analytics Integration
    - SEO Tags with MDX frontmatter
    - Edit on GitHub button
    - Fully Customisable with rich embeds using React in MDX.
- url: https://gatsby-starter-blog-with-lunr.netlify.com/
  repo: https://github.com/lukewhitehouse/gatsby-starter-blog-with-lunr
  description: Building upon Gatsby's blog starter with a Lunr.js powered Site Search.
  tags:
    - Blog
    - Search
  features:
    - Same as the official starter blog
    - Integration with Lunr.js
- url: https://oneshopper.netlify.com
  repo: https://github.com/rohitguptab/OneShopper
  description: This Starter is created for Ecommerce site with Gatsby + Contentful and snipcart
  tags:
    - eCommerce
    - CMS:Contentful
    - Blog
    - SEO
    - Disqus
  features:
    - Blog post listing with previews for each blog post.
    - Store page listing all the Products and includes features like Rating, Price, Checkout, More then one Product images with tabbing.
    - Contact form with Email notification.
    - Index pages design with Latest Post, Latest Blog, Deal of week and Banner.
- url: https://anubhavsrivastava.github.io/gatsby-starter-spectral
  repo: https://github.com/anubhavsrivastava/gatsby-starter-spectral
  description: Single page starter based on the Spectral site template by HTML5 up, with landing, Generic and Elements(Component) page
  tags:
    - HTML5UP
    - Onepage
    - Styling:SCSS
    - Portfolio
    - PWA
  features:
    - Designed by HTML5 UP
    - Fully Responsive
    - Styling with SCSS
    - Offline support
    - Web App Manifest
- url: https://anubhavsrivastava.github.io/gatsby-starter-directive
  repo: https://github.com/anubhavsrivastava/gatsby-starter-directive
  description: Single page starter based on the Directive site template by HTML5 up, with landing and Elements(Component) page
  tags:
    - HTML5UP
    - Onepage
    - Styling:SCSS
    - Portfolio
    - PWA
  features:
    - Designed by HTML5 UP
    - Fully Responsive
    - Styling with SCSS
    - Offline support
    - Web App Manifest
- url: https://histaff.io/
  repo: https://github.com/histaff/website-static
  description: It's a beautiful starter static website which useful plugins based on Gatsby
  tags:
    - Styling:SCSS
    - Landing Page
    - Onepage
  features:
    - Fully Responsive
    - Styling with SCSS
    - Very similar to gatsby-starter-netlify-cms, slightly more configurable (eg set site-title in gatsby-config) with Bootstrap/Bootswatch instead of bulma
    - LocalizedLink - built-in link component handling route generation
- url: https://gatsby-kea-starter.netlify.com/
  repo: https://github.com/benjamin-glitsos/gatsby-kea-starter
  description: Gatsby starter with redux and sagas made simpler by the Kea library
  tags:
    - Redux
  features:
    - The Kea library makes redux and sagas extremely simple and concise
- url: https://anubhavsrivastava.github.io/gatsby-starter-solidstate
  repo: https://github.com/anubhavsrivastava/gatsby-starter-solidstate
  description: Single page starter based on the Solid State site template by HTML5 up, with landing, Generic and Elements(Component) page
  tags:
    - HTML5UP
    - Onepage
    - Styling:SCSS
    - Portfolio
    - PWA
  features:
    - Designed by HTML5 UP
    - Fully Responsive
    - Styling with SCSS
    - Offline support
    - Web App Manifest
- url: https://yellowcake.netlify.com/
  repo: https://github.com/thriveweb/yellowcake
  description: A starter project for creating lightning-fast websites with Gatsby v2 and Netlify-CMS v2 + Uploadcare integration.
  tags:
    - CMS:Netlify
    - Netlify
    - Blog
    - SEO
  features:
    - Uploadcare
    - Netlify Form
    - Category list (with navigation)
    - Featured post
    - Next and prev post
    - SEO component
- url: https://anubhavsrivastava.github.io/gatsby-starter-fractal
  repo: https://github.com/anubhavsrivastava/gatsby-starter-fractal
  description: Single page starter based on the Fractal site template by HTML5 up, with landing and Elements(Component) page
  tags:
    - HTML5UP
    - Onepage
    - Styling:SCSS
    - Portfolio
    - PWA
  features:
    - Designed by HTML5 UP
    - Fully Responsive
    - Styling with SCSS
    - Offline support
    - Web App Manifest
- url: https://minimal-gatsby-ts-starter.netlify.com/
  repo: https://github.com/TheoBr/minimal-gatsby-typescript-starter
  description: Minimal TypeScript Starter
  tags:
    - Language:TypeScript
  features:
    - TypeScript
    - ESLint + optional rule enforcement with Husky
    - Prettier
    - Netlify ready
    - Minimal
- url: https://gatsby-typescript-starter-default.netlify.com/
  repo: https://github.com/RobertoMSousa/gatsby-typescript-starter-default
  description: Simple gatsby starter using typescript and eslint instead of outdated tslint.
  tags:
    - Language:TypeScript
    - SEO
    - Linting
  features:
    - Comes with React Helmet for adding site meta tags
    - Includes plugins for offline support out of the box
    - TypeScript
    - Prettier & eslint to format & check the code
- url: https://gatsby-starter-carraway.netlify.com/
  repo: https://github.com/endymion1818/gatsby-starter-carraway
  description: a Gatsby starter theme with Accessibility features, TypeScript, Jest, some basic UI elements, and a CircleCI pipeline
  tags:
    - Language:TypeScript
    - Pagination
    - Search
    - Testing
  features:
    - Paginated post archive
    - Site search with Lunr.js
    - Categories and category archive pages
    - Minimal CSS defaults using styled-components, including system font stack
    - Some fundamental Accessibility features including tabbable navigation & "Skip to content" link
    - UI elements including multi-column layout using CSS Grid (with float fallback), header component with logo, basic navigation & search and a footer with 3-column layout, logo and 2 menu areas
    - TypeScript & Testing including some sensible TypeScript defaults, tests with @testing-library/react, pre-commit and pre-push hooks. Set up includes enums for repeating values such as font & background colours
    - Setup for a CircleCI pipeline so you can run the above tests in branches before merging to master
    - Markdown posts _and_ pages (pages don't appear in the post archive)
- url: https://www.quietboy.net
  repo: https://github.com/zhouyuexie/gatsby-starter-quiet
  description: Gatsby out of the box blog, use TypeScript and highly customized style.
  tags:
    - Language:TypeScript
    - Styling:SCSS
    - SEO
    - Linting
    - RSS
    - Pagination
    - PWA
  features:
    - TypeScript
    - TsLint & Prettier
    - Tag list
    - Custom page layout
    - Switch the dark mode according to the system theme
    - Scss
    - Pagination
- url: https://compassionate-morse-5204bf.netlify.com/
  repo: https://github.com/deamme/gatsby-starter-prismic-resume
  description: Gatsby Resume/CV page with Prismic integration
  tags:
    - CMS:Prismic
    - CMS:Headless
    - Styling:CSS-in-JS
    - Onepage
    - Linting
  features:
    - One-page resume/CV
    - Prismic as Headless CMS
    - Emotion for styling
    - Uses multiple features of Prismic - Slices, Labels, Custom Types
    - ESLint & Prettier
- url: https://anubhavsrivastava.github.io/gatsby-starter-resume
  repo: https://github.com/anubhavsrivastava/gatsby-starter-resume
  description: Single page starter based on the Resume site template by startbootstrap for resume/portfolio page
  tags:
    - Onepage
    - Styling:SCSS
    - PWA
  features:
    - Designed by startbootstrap
    - Fully Responsive
    - Styling with SCSS
    - Offline support
    - Web App Manifest
- url: https://gatsby-starter-typescript-jest.netlify.com/
  repo: https://github.com/denningk/gatsby-starter-typescript-jest
  description: Barebones Gatsby starter with TypeScript, Jest, GitLab-CI, and other useful configurations
  tags:
    - Language:TypeScript
    - Testing
    - AWS
    - Linting
    - SEO
  features:
    - All components from default Gatsby starter converted to TypeScript
    - Jest testing configured for TypeScript with ts-jest
    - Detailed guide on how to deploy using AWS S3 buckets included in README
    - .gitlab-ci.yml file with blanks that can be customized for any Gatsby project
    - Configurations for EditorConfig, Prettier, and ESLint (for TypeScript)
- url: https://gatsby-starter-apollo.smakosh.com/app/
  repo: https://github.com/smakosh/gatsby-apollo-starter
  description: Gatsby Apollo starter - with client side routing
  tags:
    - Client-side App
    - SEO
    - Styling:CSS-in-JS
  features:
    - Apollo provider & Client side routing
    - Eslint/Prettier configured
    - Easy to customize
    - Nice project structure
    - Flex Grid components easy to customize
- url: https://portfolio.smakosh.com/
  repo: https://github.com/smakosh/gatsby-portfolio-dev
  description: A portfolio for developers
  tags:
    - Portfolio
    - SEO
    - Netlify
    - Onepage
    - Styling:CSS-in-JS
  features:
    - Eslint/Prettier configured
    - Scores 100% on a11y / Performance / PWA / SEO
    - PWA (desktop & mobile)
    - Easy to customize
    - Nice project structure
    - Amazing illustrations by Undraw.co
    - Tablet & mobile friendly
    - Continuous deployment with Netlify
    - A contact form protected by Google Recaptcha
    - Can be deployed with one click
    - Functional components with Recompose React Hooks! ready to migrate to React hooks!
    - Fetches your Github pinned projects with most stars (You could customize this if you wish)
- url: https://github.com/smakosh/gatsby-airtable-starter
  repo: https://github.com/smakosh/gatsby-airtable-starter
  description: Gatsby Airtable starter
  tags:
    - SEO
    - Netlify
    - Client-side App
    - Styling:CSS-in-JS
  features:
    - Static content fetched from Airtable
    - Dynamic content with CRUD operations with Airtable REST API
    - Well structured files/folders
    - Custom React Hooks
    - Custom Helpers instead of using third party libraries
    - Dynamic & Static containers
    - Global state management ready with useReducer & useContext
    - Dummy auth but ready to add real requests
- url: https://github.com/smakosh/gatsby-app-starter-rest-api
  repo: https://github.com/smakosh/gatsby-app-starter-rest-api
  description: Gatsby REST API starter
  tags:
    - Authentication
    - Client-side App
    - Styling:CSS-in-JS
  features:
    - Dynamic content with CRUD operations with a REST API
    - Well structured files/folders
    - Custom React Hooks
    - Auth with a JWT approach
    - Custom Helpers instead of using third party libraries
    - Dynamic containers
    - Global state management ready with useReducer & useContext
- url: https://gatsbyjs-starter-tailwindplay.appseed.us/
  repo: https://github.com/app-generator/gatsbyjs-starter-tailwindplay
  description: A Gatsby v2 starter styled using Tailwind, a utility-first CSS framework. Uses Purgecss to remove unused CSS.
  tags:
    - Styling:Tailwind
  features:
    - Based on gatsby-starter-tailwind
    - Tailwind CSS Framework
    - Removes unused CSS with Purgecss
- url: https://act-labs.github.io/
  repo: https://github.com/act-labs/gatsby-starter-act-blog
  description: Gatsby starter for blog/documentation using MDX, Ant Design, gatsby-plugin-combine.
  tags:
    - Blog
    - Documentation
    - Styling:Ant Design
    - Markdown
    - MDX
    - SEO
  features:
    - Posts and snippets;
    - SEO component;
    - Ant Design UI components;
    - Markdown and MDX for pages;
    - A customized webpack and babel configuration, for complex profecianal web apps with node.js, Jest tests, etc;
    - Progressively build more and more complex pages using gatsby-plugin-combine.
- url: https://gatsby-ghub.netlify.com/resume-book/
  repo: https://github.com/dwyfrequency/gatsby-ghub
  description: A resume builder app with authenticated routes, static marketing pages, and dynamic resume creation
  tags:
    - Authentication
    - Netlify
    - Client-side App
  features:
    - Netlify Identity
    - Static Marketing pages and Dynamic Client-side Authenticated App pages
    - SEO component
    - Apollo GraphQL (client-side)
- url: https://lewis-gatsby-starter-i18n.firebaseapp.com
  repo: https://github.com/lewislbr/lewis-gatsby-starter-i18n
  description: A simple custom Gatsby starter template to start a new multilanguage website.
  tags:
    - i18n
    - Styling:CSS-in-JS
    - PWA
    - Portfolio
    - SEO
  features:
    - Automatically detects user browser language.
    - CSS in JS with styled-components.
    - Optimized images.
    - Offline capabilities.
    - Auto-generated sitemap and robots.txt.
    - Google Analytics
- url: https://gatsby-snipcart-starter.netlify.com/
  repo: https://github.com/issydennis/gatsby-snipcart
  description: A simple e-commerce shop built using Gatsby and Snipcart.
  tags:
    - eCommerce
    - Styling:CSS-in-JS
    - Markdown
  features:
    - Minimal design to allow for simple customisation.
    - Snipcart integration provides an easy-to-use shopping cart and checkout.
    - Individual product pages with custom fields.
    - Products defined using markdown.
    - Styled components.
    - Gatsby image for optimised product images.
- url: https://anubhavsrivastava.github.io/gatsby-starter-stylish
  repo: https://github.com/anubhavsrivastava/gatsby-starter-stylish
  description: Single page starter based on the Stylish Portfolio site template by startbootstrap for portfolio page
  tags:
    - Onepage
    - Portfolio
    - Styling:SCSS
    - PWA
  features:
    - Designed by startbootstrap
    - Fully Responsive
    - Styling with SCSS
    - Offline support
    - Web App Manifest
- url: https://lewis-gatsby-starter-basic.firebaseapp.com
  repo: https://github.com/lewislbr/lewis-gatsby-starter-basic
  description: A simple custom basic Gatsby starter template to start a new website.
  tags:
    - Styling:CSS-in-JS
    - PWA
    - SEO
  features:
    - Bare-bones starter.
    - CSS in JS with styled-components.
    - Optimized images.
    - Offline capabilities.
    - Auto-generated sitemap and robots.txt.
- url: https://myclicks.netlify.com/
  repo: https://github.com/himali-patel/MyClicks
  description: A simple Gatsby starter template to create portfolio website with contentful and Netlify.
  tags:
    - Blog
    - Netlify
    - CMS:Contentful
    - Styling:Bootstrap
    - Disqus
    - SEO
  features:
    - Fecthing Dynamic content from Contentful.
    - Blog post listing with previews, disqus implementation and social sharing for each blog post.
    - Contact form integration with Netlify.
    - Portfolio Result Filteration according to Category.
    - Index pages design with Recent Blogs and Intagram Feed.
- url: https://gatsby-starter-typescript-graphql.netlify.com
  repo: https://github.com/spawnia/gatsby-starter-typescript-graphql
  description: A Gatsby starter with typesafe GraphQL using TypeScript
  tags:
    - Language:TypeScript
    - Linting
    - Portfolio
    - Styling:CSS-in-JS
  features:
    - Type safety with TypeScript
    - Typesafe GraphQL with graphql-code-generator
    - ESLint with TypeScript support
    - Styling with styled-components
- url: https://gatsby-tailwind-serif.netlify.com/
  repo: https://github.com/windedge/gatsby-tailwind-serif
  description: A Gatsby theme based on gatsby-serif-theme, rewrite with Tailwind CSS.
  tags:
    - Styling:Tailwind
    - Markdown
  features:
    - Based on gatsby-serif-theme
    - Tailwind CSS Framework
    - Removes unused CSS with Purgecss
    - Responsive design
    - Suitable for small business website
- url: https://mystifying-mclean-5c7fce.netlify.com
  repo: https://github.com/renvrant/gatsby-mdx-netlify-cms-starter
  description: An extension of the default starter with Netlify CMS and MDX support.
  tags:
    - MDX
    - Markdown
    - Netlify
    - CMS:Netlify
    - Styling:None
  features:
    - MDX and Netlify CMS support
    - Use React components in Netlify CMS Editor and other markdown files
    - Allow editors to choose a page template
    - Replace HTML tags with React components upon rendering Markdown, enabling design systems
    - Hide pages from being editable by the CMS
    - Minimal and extensible
- url: https://gatsby-airtable-advanced-starter.marcomelilli.com
  repo: https://github.com/marcomelilli/gatsby-airtable-advanced-starter
  description: A Gatsby Starter Blog using Airtable as backend
  tags:
    - Airtable
    - Blog
    - Styling:None
  features:
    - Dynamic content from Airtable
    - Does not contain any UI frameworks
    - Tags
    - Categories
    - Authors
    - Disqus
    - Offline support
    - Web App Manifest
    - SEO
- url: https://contentful-starter.netlify.com/
  repo: https://github.com/mohanmonu777/gatsby_contentful_starter
  description: An Awesome Starter Kit to help you get going with Contentful and Gatsby
  tags:
    - Blog
    - CMS:Contentful
    - CMS:Headless
  features:
    - Bare-bones starter.
    - Dynamic content from Contentful CMS
    - Ready made Components
    - Responsive Design
    - Includes Contentful Delivery API for production build
- url: https://gatsby-simple-blog.thundermiracle.com
  repo: https://github.com/thundermiracle/gatsby-simple-blog
  description: A gatsby-starter-blog with overreacted looking and tags, breadcrumbs, disqus, i18n, eslint supported
  tags:
    - i18n
    - Blog
    - Netlify
    - Linting
    - Disqus
    - Testing
  features:
    - Easily Configurable
    - Tags
    - Breadcrumbs
    - Tags
    - Disqus
    - i18n
    - ESLint
    - Jest
- url: https://anubhavsrivastava.github.io/gatsby-starter-grayscale
  repo: https://github.com/anubhavsrivastava/gatsby-starter-grayscale
  description: Single page starter based on the Grayscale site template by startbootstrap for portfolio page
  tags:
    - Onepage
    - Portfolio
    - Styling:SCSS
    - PWA
  features:
    - Designed by startbootstrap
    - Fully Responsive
    - Styling with SCSS
    - Offline support
    - Web App Manifest
- url: https://gatsby-all-in.netlify.com
  repo: https://github.com/Gherciu/gatsby-all-in
  description: A starter that includes the most popular js libraries, already pre-configured and ready for use.
  tags:
    - Linting
    - Netlify
    - Styling:Tailwind
  features:
    - Tailwind CSS Framework
    - Antd UI Framework pre-configured
    - Redux for managing state
    - Eslint and Stylelint to enforce code style
- url: http://demo.nagui.me
  repo: https://github.com/kimnagui/gatsby-starter-nagui
  description: A gatsby starter that full responsive blog.
  tags:
    - Blog
    - AWS
    - Pagination
    - SEO
    - Styling:CSS-in-JS
  features:
    - Tags & Categorys.
    - Pagination.
    - Show Recent Posts for category.
    - Styled-Components.
    - Mobile-First CSS.
    - Syntax highlighting in code blocks using PrismJS(Dracula).
    - Google Analytics.
    - Deploy AWS S3.
- url: https://anubhavsrivastava.github.io/gatsby-starter-newage
  repo: https://github.com/anubhavsrivastava/gatsby-starter-newage
  description: Single page starter based on the new age site template by startbootstrap for portfolio page/Mobile app launch
  tags:
    - Onepage
    - Portfolio
    - Styling:SCSS
    - PWA
  features:
    - Designed by startbootstrap
    - Fully Responsive
    - Styling with SCSS
    - Offline support
    - Web App Manifest
- url: https://gatsby-starter-krisp.netlify.com/
  repo: https://github.com/mohanmonu777/gatsby-starter-krisp
  description: A minimal, clean and responsive starter built with gatsby
  tags:
    - Styling:Bootstrap
    - Onepage
    - Portfolio
    - Netlify
    - Markdown
  features:
    - Styled-Components.
    - Mobile-First CSS.
    - Responsive Design, optimized for Mobile devices
- url: https://gatsby-datocms-starter.netlify.com/
  repo: https://github.com/brohlson/gatsby-datocms-starter
  description: An SEO-friendly DatoCMS starter with styled-components, page transitions, and out-of-the-box blog post support.
  tags:
    - CMS:DatoCMS
    - Styling:CSS-in-JS
    - Blog
    - Portfolio
    - SEO
  features:
    - Page Transitions
    - Blog Post Template
    - Sitemap & Robots.txt generation
- url: https://elemental.netlify.com/
  repo: https://github.com/akzhy/gatsby-starter-elemental
  description: A highly customizable portfolio starter with grid support.
  tags:
    - Blog
    - Portfolio
    - SEO
  features:
    - Highly Customizable
    - Portfolio Template
    - Blog Post Template
    - SEO Friendly
- url: https://gatsby-starter-apollo.netlify.com/
  repo: https://github.com/piducancore/gatsby-starter-apollo-netlify
  description: This project is an easy way to start developing fullstack apps with Gatsby and Apollo Server (using Netlify Lambda functions). For developing we use Netlify Dev to bring all of this magic to our local machine.
  tags:
    - Netlify
  features:
    - Apollo Client
    - Apollo Server running on Netlify functions
    - Netlify Dev for local development
- url: https://gatsby-starter-blog-and-portfolio.netlify.com/
  repo: https://github.com/alisalahio/gatsby-starter-blog-and-portfolio
  description: Just gatsby-starter-blog , with portfolio section added
  tags:
    - Blog
    - Portfolio
  features:
    - Basic setup for a full-featured blog
    - Basic setup for a portfolio
    - Support for an RSS feed
    - Google Analytics support
    - Automatic optimization of images in Markdown posts
    - Support for code syntax highlighting
    - Includes plugins for easy, beautiful typography
    - Includes React Helmet to allow editing site meta tags
    - Includes plugins for offline support out of the box
- url: https://advancedblog.netlify.com/
  repo: https://github.com/Bvlktech/AdvancedBlog
  description: Advanced Blog Starter for GatsbyJS
  tags:
    - CMS:Netlify
    - Styling:CSS-in-JS
    - Blog
    - SEO
  features:
    - A simple landing page with blog functionality built with Netlify CMS
    - Create Blog posts from Netlify CMS
    - Basic directory organization
    - Uses Styled-Components for styling
    - Blazing fast loading times thanks to pre-rendered HTML and automatic chunk loading of JS files
    - Uses gatbsy-image with Netlify-CMS preview support
    - Separate components for everything
    - Netlify deploy configuration
    - Perfect score on Lighthouse for SEO, Accessibility and Performance and PWA!
    - ..and more
- url: https://www.attejuvonen.fi
  repo: https://github.com/baobabKoodaa/blog
  description: Blog with all the Bells and Whistles
  tags:
    - Blog
    - Infinite Scroll
    - Pagination
    - SEO
    - Markdown
  features:
    - Write blog posts into Markdown files (easy to format and content will not be married to any platform).
    - Expandable
    - Responsive and streamlined design.
    - Blazing fast UX
    - Autogenerated tracedSVG image placeholders are stylized to create a smooth look and transition as the image loads without the page jumping around.
    - Posts organized by tags.
    - Teasers of posts are generated to front page with infinite scroll which gracefully degrades into pagination.
    - Allow readers to be notified of updates with RSS feed and email newsletter.
    - Contact Form.
- url: https://novela.narative.co
  repo: https://github.com/narative/gatsby-starter-novela
  description: Welcome to Novela, the simplest way to start publishing with Gatsby.
  tags:
    - Blog
    - MDX
    - Portfolio
    - Pagination
    - SEO
  features:
    - Beautifully Designed
    - Multiple Homepage Layouts
    - Toggleable Light and Dark Mode
    - Simple Customization with Theme UI
    - Highlight-to-Share
    - Read Time and Progress
    - MDX support and inline code
    - Accessibility in Mind
- url: https://gatsby-starter-fashion-portfolio.netlify.com/
  repo: https://github.com/shobhitchittora/gatsby-starter-fashion-portfolio
  description: A Gatsby starter for a professional and minimal fashion portfolio.
  tags:
    - Blog
    - Client-side App
    - Landing Page
    - Portfolio
    - Styling:Other
  features:
    - A minimal and simple starter for your fashion portfolio
    - No need for any CMS, work with all your data and images locally.
    - Separate components for different pages and grid
    - Uses gatsby-image to load images
    - Built using the old school CSS.
- url: https://gatsby-theme-profile-builder.netlify.com/
  repo: https://github.com/ashr81/gatsby-theme-profile-builder
  description: Simple theme to build your personal portfolio and publish your articles using Contentful CMS.
  tags:
    - Landing Page
    - Portfolio
    - Styling:CSS-in-JS
    - Blog
    - CMS:Contentful
  features:
    - Mobile Screen support
    - Out of the box support with Contentful CMS for articles.
    - Toggleable Light and Dark Mode
    - Profile image with links to your github and twitter.
- url: https://prist.marguerite.io/
  repo: https://github.com/margueriteroth/gatsby-prismic-starter-prist
  description: A light-themed starter powered by Gatsby v2 and Prismic to showcase portfolios and blogs.
  tags:
    - Blog
    - CMS:Prismic
    - Landing Page
    - Netlify
    - Portfolio
    - SEO
    - Styling:CSS-in-JS
  features:
    - Landing page with customizable Hero, Portfolio preview, and About component
    - Emotion styled components
    - Blog layout and pages
    - Portfolio layout and pages
    - Google Analytics
    - Mobile ready
- url: https://demos.simplecode.io/gatsby/crafty/
  repo: https://github.com/simplecode-io/gatsby-crafty-theme
  description: SEO-friendly, fast, and fully responsive Gatsby starter with minimal plugins, utilizing JSON files as a content source.
  tags:
    - SEO
    - Portfolio
    - CMS:Other
    - Styling:Other
  features:
    - Beautiful and simple design
    - 100/100 Google Lighthouse score
    - SEO Optimized
    - Includes header/footer/sidebar (on Mobile)
    - CSS based sidebar
    - CSS based Modals
    - Content is fetched from JSON Files
    - Only one extra plugin from default gatsby starter
- url: https://gatsby-starter-profile-site.netlify.com/
  repo: https://github.com/Mr404Found/gatsby-starter-profile-site
  description: A minimal and clean starter build with gatsby.
  tags:
    - Landing Page
    - Netlify
    - Portfolio
    - SEO
    - Styling:CSS-in-JS
  features:
    - Simple Design
    - Made by Sumanth
- url: http://the404blog.netlify.com
  repo: https://github.com/mohanmonu777/the404blog
  description: An Awesome Starter Blog to help you get going with Gatsby and Markdown
  tags:
    - Blog
    - Markdown
    - Search
    - Styling:CSS-in-JS
  features:
    - Bare-bones starter.
    - Dynamic content with Markdown
    - Ready made Components
    - Responsive Design
    - Includes Search Feature.
    - Syntax Highlight in Code.
    - Styling in Bootstrap
<<<<<<< HEAD
- url: https://gatsby-starter-unicorn.netlify.com/
  repo: https://github.com/mohanmonu777/gatsby_starter_unicorn
  description: An Awesome Starter Blog to help you get going with Gatsby and Markdown
  tags:
    - Blog
    - Markdown
    - Styling:CSS-in-JS
  features:
    - Bare-bones starter.
    - Dynamic content with Markdown
    - Ready made Components
    - Responsive Design
    - Syntax Highlight in Code.
=======
- url: https://gastby-starter-organization.netlify.com/
  repo: https://github.com/geocine/gatsby-starter-organization
  description: A Gatsby starter template for organization pages. Using the Gatsby theme "@geocine/gatsby-theme-organization"
  tags:
    - Styling:CSS-in-JS
    - Landing Page
    - Portfolio
    - Onepage
  features:
    - React Bootstrap styles
    - Theme-UI and EmotionJS CSS-in-JS
    - A landing page with all your organization projects, configurable through a YML file.
    - Configurable logo, favicon, organization name and title
- url: https://gatsby-starter-interviews.netlify.com/
  repo: https://github.com/rmagon/gatsby-starter-interviews
  description: A Gatsby starter template for structured Q&A or Interview sessions
  tags:
    - SEO
    - Blog
    - Styling:SCSS
  features:
    - Minimalist design for interviews
    - Beautifully presented questions and answers
    - Option to read all answers to a specific question
    - Share interview on social channels
    - All content in simple json files
- url: https://gatsby-starter-photo-book.netlify.com/
  repo: https://github.com/baobabKoodaa/gatsby-starter-photo-book
  description: A Gatsby starter for sharing photosets.
  tags:
    - Gallery
    - Infinite Scroll
    - Pagination
    - Transitions
  features:
    - Gallery with auto-generated thumbnails are presented on CSS Grid with infinite scroll.
    - Beautiful "postcard" view for photos with fullscreen toggle.
    - Both views are responsive with minimal whitespace and polished UX.
    - Many performance optimizations for image delivery (both by Gatsby & way beyond what Gatsby can do).
- url: https://ghs.ksmorano.com/
  repo: https://github.com/ksmorano/gatsby-hasura-starter
  description: A boilerplate for a Gatsby app paired with a Hasura project as the backend.
  tags:
    - Hasura
    - Styling:Bulma
  features:
    - Demonstrates both query and mutation from the linked Hasura project.
    - Uses apollo react hooks for query and mutation.
- url: https://gatsby-typescript-scss-starter.netlify.com/
  repo: https://github.com/GrantBartlett/gatsby-typescript-starter
  description: A simple starter project using TypeScript and SCSS
  tags:
    - Language:TypeScript
    - Styling:SCSS
    - SEO
  features:
    - Pages and components are classes.
    - A skeleton SCSS project added with prefixing
>>>>>>> ecf606a5
<|MERGE_RESOLUTION|>--- conflicted
+++ resolved
@@ -3626,7 +3626,6 @@
     - Includes Search Feature.
     - Syntax Highlight in Code.
     - Styling in Bootstrap
-<<<<<<< HEAD
 - url: https://gatsby-starter-unicorn.netlify.com/
   repo: https://github.com/mohanmonu777/gatsby_starter_unicorn
   description: An Awesome Starter Blog to help you get going with Gatsby and Markdown
@@ -3640,7 +3639,6 @@
     - Ready made Components
     - Responsive Design
     - Syntax Highlight in Code.
-=======
 - url: https://gastby-starter-organization.netlify.com/
   repo: https://github.com/geocine/gatsby-starter-organization
   description: A Gatsby starter template for organization pages. Using the Gatsby theme "@geocine/gatsby-theme-organization"
@@ -3698,5 +3696,4 @@
     - SEO
   features:
     - Pages and components are classes.
-    - A skeleton SCSS project added with prefixing
->>>>>>> ecf606a5
+    - A skeleton SCSS project added with prefixing