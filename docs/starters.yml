--- conflicted
+++ resolved
@@ -7071,7 +7071,6 @@
     - Blog posts page features a live filter tool
     - Uses site metadata to populate About page
     - Resume page generated using template Markdown files
-<<<<<<< HEAD
 - url: https://cocky-williams-9d49bd.netlify.app/
   repo: https://github.com/peterdurham/gatsby-starter-blog-boost
   description: A Netlify CMS powered blog starter to jumpstart your personal or company's development.
@@ -7084,7 +7083,6 @@
     - Topics pages
     - Tag Pages
     - Mobile ready
-=======
 - url: https://gatsby-starter-skeleton.netlify.app/
   repo: https://github.com/msallent/gatsby-starter-skeleton
   description: Gatsby starter featuring TypeScript, ESLint, Prettier and more...
@@ -7423,5 +7421,4 @@
     - Styled Components
     - SEO friendly components
     - Prebuilt events calendar
-    - Material UI
->>>>>>> 66b9cbc2
+    - Material UI