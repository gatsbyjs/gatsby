- url: https://gatsby-advanced-blog-system.danilowoz.now.sh/blog
  repo: https://github.com/danilowoz/gatsby-advanced-blog-system
  description: Create a complete blog from scratch with pagination, categories, featured posts, author, SEO and navigation.
  tags:
    - Pagination
    - Markdown
    - SEO
  features:
    - Pagination;
    - Category and tag pages (with pagination);
    - Category list (with navigation);
    - Featured post;
    - Author page;
    - Next and prev post;
    - SEO component.
- url: https://graphcms.github.io/gatsby-graphcms-tailwindcss-example/
  repo: https://github.com/GraphCMS/gatsby-graphcms-tailwindcss-example
  description: The default Gatsby starter blog with the addition of the gatsby-source-graphql and tailwind dependencies.
  tags:
    - Styling:Tailwind
    - CMS:Headless
  features:
    - Tailwind style library
    - GraphQL source plugin
    - Very simple boilerplate
- url: https://wonism.github.io/
  repo: https://github.com/wonism/gatsby-advanced-blog
  description: n/a
  tags:
    - Portfolio
    - Redux
  features:
    - Blog post listing with previews (image + summary) for each blog post
    - Categories and tags for blog posts with pagination
    - Search post with keyword
    - Put react application / tweet into post
    - Copy some codes in post with clicking button
    - Portfolio
    - Resume
    - Redux for managing statement (with redux-saga / reselect)
- url: https://vagr9k.github.io/gatsby-advanced-starter/
  repo: https://github.com/Vagr9K/gatsby-advanced-starter
  description: Great for learning about advanced features and their implementations
  tags:
    - Blog
    - Styling:None
  features:
    - Does not contain any UI frameworks
    - Provides only a skeleton
    - Tags
    - Categories
    - Google Analytics
    - Disqus
    - Offline support
    - Web App Manifest
    - SEO
- url: https://gatsby-tailwind-emotion-starter.netlify.com/
  repo: https://github.com/muhajirdev/gatsby-tailwind-emotion-starter
  description: A Gatsby Starter with Tailwind CSS + Emotion JS
  tags:
    - Styling:Tailwind
  features:
    - Eslint Airbnb without semicolon and without .jsx extension
    - Offline support
    - Web App Manifest
- url: https://gatsby-starter-redux-firebase.netlify.com/
  repo: https://github.com/muhajirdev/gatsby-starter-redux-firebase
  description: A Gatsby + Redux + Firebase Starter. With Authentication
  tags:
    - Styling:None
    - Firebase
    - Client-side App
  features:
    - Eslint Airbnb without semicolon and without .jsx extension
    - Firebase
    - Web App Manifest
- url: https://dschau.github.io/gatsby-blog-starter-kit/
  repo: https://github.com/dschau/gatsby-blog-starter-kit
  description: n/a
  tags:
    - Blog
  features:
    - Blog post listing with previews for each blog post
    - Navigation between posts with a previous/next post button
    - Tags and tag navigation
- url: https://contentful-userland.github.io/gatsby-contentful-starter/
  repo: https://github.com/contentful-userland/gatsby-contentful-starter
  description: n/a
  tags:
    - Blog
    - CMS:Contentful
    - CMS:Headless
  features:
    - Based on the Gatsby Starter Blog
    - Includes Contentful Delivery API for production build
    - Includes Contentful Preview API for development
- url: https://react-firebase-authentication.wieruch.com/
  repo: https://github.com/the-road-to-react-with-firebase/react-gatsby-firebase-authentication
  description: n/a
  tags:
    - Firebase
  features:
    - Sign In, Sign Up, Sign Out
    - Password Forget
    - Password Change
    - Protected Routes with Authorization
    - Realtime Database with Users
- url: http://dmwl.net/gatsby-hampton-theme
  repo: https://github.com/davad/gatsby-hampton-theme
  description: n/a
  tags:
    - Styling:CSS-in-JS
  features:
    - Eslint in dev mode with the airbnb config and prettier formatting rules
    - Emotion for CSS-in-JS
    - A basic blog, with posts under src/pages/blog
    - A few basic components (Navigation, Layout, Link wrapper around gatsby-link))
    - Based on gatsby-starter-gatsbytheme
- url: https://vagr9k.github.io/gatsby-material-starter/
  repo: https://github.com/Vagr9K/gatsby-material-starter
  description: n/a
  tags:
    - Styling:Material
  features:
    - React-MD for Material design
    - Sass/SCSS
    - Tags
    - Categories
    - Google Analytics
    - Disqus
    - Offline support
    - Web App Manifest
    - SEO
- url: https://xiaoxinghu.github.io/gatsby-orga/
  repo: https://github.com/xiaoxinghu/gatsby-orga
  description: n/a
  tags:
    - Blog
  features:
    - Parses org-mode files with Orga.
- url: http://2column-portfolio.surge.sh/
  repo: https://github.com/praagyajoshi/gatsby-starter-2column-portfolio
  description: n/a
  tags:
    - Portfolio
    - Styling:SCSS
  features:
    - Designed as a minimalistic portfolio website
    - Grid system using flexboxgrid
    - Styled using SCSS
    - Font icons using font-awesome
    - Google Analytics integration
    - Open Sans font using Google Fonts
    - Prerendered Open Graph tags for rich sharing
- url: https://prototypeinteractive.github.io/gatsby-react-boilerplate/
  repo: https://github.com/PrototypeInteractive/gatsby-react-boilerplate
  description: n/a
  tags:
    - Styling:Bootstrap
  features:
    - Basic configuration and folder structure
    - Uses PostCSS and Sass (with autoprefixer and pixrem)
    - Uses Bootstrap 4 grid
    - Leaves the styling to you
    - Uses data from local json files
    - Contains Node.js server code for easy, secure, and fast hosting
- url: http://capricious-spring.surge.sh/
  repo: https://github.com/noahg/gatsby-starter-blog-no-styles
  description: n/a
  tags:
    - Blog
    - Styling:None
  features:
    - Same as official gatsby-starter-blog but with all styling removed
- url: https://gatsby-starter-github-api.netlify.com/
  repo: https://github.com/lundgren2/gatsby-starter-github-api
  description: Single page starter based on gatsby-source-github-api
  tags:
    - Portfolio
    - Onepage
  features:
    - Use your GitHub as your own portfolio site
    - List your GitHub repositories
    - GitHub GraphQL API v4
- url: https://gatsby-starter-blog-demo.netlify.com/
  repo: https://github.com/gatsbyjs/gatsby-starter-blog
  description: official blog
  tags:
    - Official
    - Blog
  features:
    - Basic setup for a full-featured blog
    - Support for an RSS feed
    - Google Analytics support
    - Automatic optimization of images in Markdown posts
    - Support for code syntax highlighting
    - Includes plugins for easy, beautiful typography
    - Includes React Helmet to allow editing site meta tags
    - Includes plugins for offline support out of the box
- url: https://gatsby-starter-bloomer.netlify.com/
  repo: https://github.com/Cethy/gatsby-starter-bloomer
  description: n/a
  tags:
    - Styling:Bulma
  features:
    - Based on gatsby-starter-default
    - Bulma CSS Framework with its Bloomer react components
    - Font-Awesome icons
    - Includes a simple fullscreen hero w/ footer example
- url: https://gatsby-starter-bootstrap-netlify.netlify.com/
  repo: https://github.com/konsumer/gatsby-starter-bootstrap-netlify
  description: n/a
  tags:
    - Styling:Bootstrap
    - CMS:Netlify
  features:
    - Very similar to gatsby-starter-netlify-cms, slightly more configurable (eg set site-title in gatsby-config) with Bootstrap/Bootswatch instead of bulma
- url: https://gatstrap.netlify.com/
  repo: https://github.com/jaxx2104/gatsby-starter-bootstrap
  description: n/a
  tags:
    - Styling:Bootstrap
  features:
    - Bootstrap CSS framework
    - Single column layout
    - Basic components like SiteNavi, SitePost, SitePage
- url: http://gatsby-bulma-storybook.surge.sh/
  repo: https://github.com/gvaldambrini/gatsby-starter-bulma-storybook
  description: n/a
  tags:
    - Styling:Bulma
    - Storybook
    - Testing
  features:
    - Storybook for developing components in isolation
    - Bulma and Sass support for styling
    - CSS modules
    - Prettier & eslint to format & check the code
    - Jest
- url: https://gatsby-starter-business.netlify.com/
  repo: https://github.com/v4iv/gatsby-starter-business
  description: n/a
  tags:
    - Styling:Bulma
    - PWA
    - CMS:Netlify
    - Disqus
    - Search
    - Pagination
  features:
    - Complete Business Website Suite - Home Page, About Page, Pricing Page, Contact Page and Blog
    - Netlify CMS for Content Management
    - SEO Friendly (Sitemap, Schemas, Meta Tags, GTM etc)
    - Bulma and Sass Support for styling
    - Progressive Web App & Offline Support
    - Tags and RSS Feed for Blog
    - Disqus and Share Support
    - Elastic-Lunr Search
    - Pagination
    - Easy Configuration using `config.js` file
- url: https://haysclark.github.io/gatsby-starter-casper/
  repo: https://github.com/haysclark/gatsby-starter-casper
  description: n/a
  tags:
    - PWA
  features:
    - Page pagination
    - CSS
    - Tags
    - Google Analytics
    - Offline support
    - Web App Manifest
    - SEO
- url: http://gatsby-starter-ceevee.surge.sh/
  repo: https://github.com/amandeepmittal/gatsby-starter-ceevee
  description: n/a
  tags:
    - Portfolio
  features:
    - Based on the Ceevee site template, design by Styleshout
    - Single Page Resume/Portfolio site
    - Target audience Developers, Designers, etc.
    - Used CSS Modules, easy to manipulate
    - FontAwsome Library for icons
    - Responsive Design, optimized for Mobile devices
- url: https://gatsby-starter-contentful-i18n.netlify.com/
  repo: https://github.com/mccrodp/gatsby-starter-contentful-i18n
  description: i18n support and language switcher for Contentful starter repo
  tags:
    - i18n
    - CMS:Contentful
    - CMS:Headless
  features:
    - Localization (Multilanguage)
    - Dynamic content from Contentful CMS
    - Integrates i18n plugin starter and using-contentful repos
- url: http://cranky-edison-12166d.netlify.com/
  repo: https://github.com/datocms/gatsby-portfolio
  description: n/a
  tags:
    - CMS:DatoCMS
    - CMS:Headless
  features:
    - Simple portfolio to quick start a site with DatoCMS
    - Contents and media from DatoCMS
    - Custom Sass style
    - SEO
- url: https://gatsby-deck.netlify.com/
  repo: https://github.com/fabe/gatsby-starter-deck
  description: n/a
  tags:
    - Presentation
  features:
    - Create presentations/slides using Gatsby.
    - Offline support.
    - Page transitions.
- url: https://gatsby-starter-default-i18n.netlify.com/
  repo: https://github.com/angeloocana/gatsby-starter-default-i18n
  description: n/a
  tags:
    - i18n
  features:
    - localization (Multilanguage)
- url: https://gatsby-starter-default-demo.netlify.com/
  repo: https://github.com/gatsbyjs/gatsby-starter-default
  description: official default
  tags:
    - Official
  features:
    - Comes with React Helmet for adding site meta tags
    - Includes plugins for offline support out of the box
- url: http://gatsby-dimension.surge.sh/
  repo: https://github.com/codebushi/gatsby-starter-dimension
  description: Single page starter based on the Dimension site template
  tags:
    - Portfolio
    - HTML5UP
    - Styling:SCSS
  features:
    - Designed by HTML5 UP
    - Simple one page site that’s perfect for personal portfolios
    - Fully Responsive
    - Styling with SCSS
- url: https://gatsby-docs-starter.netlify.com/
  repo: https://github.com/ericwindmill/gatsby-starter-docs
  description: n/a
  tags:
    - Documentation
    - Styling:CSS-in-JS
  features:
    - All the features from gatsby-advanced-starter, plus
    - Designed for Documentation / Tutorial Websites
    - ‘Table of Contents’ Component, Auto generates ToC from posts - just follow the file frontmatter conventions from markdown files in ‘lessons’.
    - Styled Components w/ ThemeProvider
    - Basic UI
    - A few extra components
    - Custom prismjs theme
    - React Icons
- url: https://parmsang.github.io/gatsby-starter-ecommerce/
  repo: https://github.com/parmsang/gatsby-starter-ecommerce
  description: Easy to use starter for an e-commerce store
  tags:
    - Styling:Other
    - Stripe
    - eCommerce
    - PWA
    - Authentication
  features:
    - Uses the Moltin eCommerce Api
    - Stripe checkout
    - Semantic-UI
    - Styled components
    - Google Analytics - (you enter the tracking-id)
    - React-headroom
    - Eslint & Prettier. Uses Airbnb JavaScript Style Guide
    - Authentication via Moltin (Login and Register)
- url: http://gatsby-forty.surge.sh/
  repo: https://github.com/codebushi/gatsby-starter-forty
  description: Multi-page starter based on the Forty site template
  tags:
    - Styling:SCSS
    - HTML5UP
  features:
    - Designed by HTML5 UP
    - Colorful homepage, and also includes a Landing Page and Generic Page components.
    - Many elements are available, including buttons, forms, tables, and pagination.
    - Custom grid made with CSS Grid
    - Styling with SCSS
- url: https://themes.gatsbythemes.com/gatsby-starter/
  repo: https://github.com/saschajullmann/gatsby-starter-gatsbythemes
  description: n/a
  tags:
    - Styling:CSS-in-JS
    - Blog
    - Testing
    - Linting
  features:
    - CSS-in-JS via Emotion.
    - Jest and Enzyme for testing.
    - Eslint in dev mode with the airbnb config and prettier formatting rules.
    - React 16.
    - A basic blog, with posts under src/pages/blog. There’s also a script which creates a new Blog entry (post.sh).
    - Data per JSON files.
    - A few basic components (Navigation, Footer, Layout).
    - Layout components make use of Styled-System.
    - Google Analytics (you just have to enter your tracking-id).
    - Gatsby-Plugin-Offline which includes Service Workers.
    - Prettier for a uniform codebase.
    - Normalize css (7.0).
    - Feather icons.
    - Font styles taken from Tachyons.
- url: https://gcn.netlify.com/
  repo: https://github.com/ryanwiemer/gatsby-starter-gcn
  description: A starter template to build amazing static websites with Gatsby, Contentful and Netlify
  tags:
    - CMS:Contentful
    - CMS:Headless
    - Blog
    - Netlify
    - Styling:CSS-in-JS
  features:
    - CMS:Contentful integration with ready to go placeholder content
    - Netlify integration including a pre-built contact form
    - Minimal responsive design - made to customize or tear apart
    - Pagination logic
    - Styled components
    - SEO Friendly Component
    - JSON-LD Schema
    - OpenGraph sharing support
    - Sitemap Generation
    - Google Analytics
    - Progressive Web app
    - Offline Support
    - RSS Feed
    - Gatsby Standard module for linting JavaScript with StandardJS
    - Stylelint support for Styled Components to lint the CSS in JS
- url: https://alampros.github.io/gatsby-starter-grommet/
  repo: https://github.com/alampros/gatsby-starter-grommet
  description: n/a
  tags:
    - Styling:Grommet
  features:
    - Barebones configuration for using the Grommet design system
    - Uses Sass (with CSS modules support)
- url: https://gatsby-starter-hello-world-demo.netlify.com/
  repo: https://github.com/gatsbyjs/gatsby-starter-hello-world
  description: official hello world
  tags:
    - Official
  features:
    - A no-frills Gatsby install
    - No plugins, no boilerplate
    - Great for advanced users
- url: https://gatsby-starter-hero-blog.greglobinski.com/
  repo: https://github.com/greglobinski/gatsby-starter-hero-blog
  description: no description yet
  tags:
    - Styling:PostCSS
    - SEO
    - Markdown
  features:
    - Easy editable content in Markdown files (posts, pages and parts)
    - CSS with `styled-jsx` and `PostCSS`
    - SEO (sitemap generation, robot.txt, meta and OpenGraph Tags)
    - Social sharing (Twitter, Facebook, Google, LinkedIn)
    - Comments (Facebook)
    - Images lazy loading and `webp` support (gatsby-image)
    - Post categories (category based post list)
    - Full text searching (Algolia)
    - Contact form (Netlify form handling)
    - Form elements and validation with `ant-design`
    - RSS feed
    - 100% PWA (manifest.webmanifest, offline support, favicons)
    - Google Analytics
    - App favicons generator (node script)
    - Easy customizable base styles via `theme` object generated from `yaml` file (fonts, colors, sizes)
    - React v.16.3 (gatsby-plugin-react-next)
    - Components lazy loading (social sharing)
    - ESLint (google config)
    - Prettier code styling
    - Webpack `BundleAnalyzerPlugin`
- url: https://gatsby-starter-i18n-lingui.netlify.com/
  repo: https://github.com/dcroitoru/gatsby-starter-i18n-lingui
  description: n/a
  tags:
    - i18n
  features:
    - Localization (Multilanguage) provided by js-lingui
    - Message extraction
    - Avoids code duplication - generates pages for each locale
    - Possibility of translated paths
- url: https://lumen.netlify.com/
  repo: https://github.com/alxshelepenok/gatsby-starter-lumen
  description: A minimal, lightweight and mobile-first starter for creating blogs uses Gatsby.
  tags:
    - Blog
    - CMS:Netlify
    - Pagination
    - Disqus
    - RSS
    - Linting
    - Testing
    - Styling:PostCSS
    - Styling:SCSS
  features:
    - Lost Grid
    - Jest testing
    - Beautiful typography inspired by matejlatin/Gutenberg
    - Mobile-First approach in development
    - Stylesheet built using SASS and BEM-Style naming
    - Syntax highlighting in code blocks
    - Sidebar menu built using a configuration block
    - Archive organized by tags and categories
    - Pagination support
    - Offline support
    - Google Analytics support
    - Disqus Comments support
- url: https://minimal-blog.lekoarts.de
  repo: https://github.com/LekoArts/gatsby-starter-minimal-blog
  description: This starter is part of a german tutorial series on Gatsby. The starter will change over time to use more advanced stuff (feel free to express your ideas in the repository). Its first priority is a minimalistic style coupled with a lot of features for the content.
  tags:
    - Blog
    - MDX
    - Styling:CSS-in-JS
    - Netlify
    - Linting
    - PWA
  features:
    - Minimal and clean white layout
    - Write your blog posts in MDX
    - Offline Support, WebApp Manifest, SEO
    - Code highlighting (with prism-react-renderer) and live preview (with react-live)
- url: https://gatsby-starter-modern-demo.netlify.com/
  repo: https://github.com/kripod/gatsby-starter-modern
  description: no description yet
  tags:
    - Linting
  features:
    - A set of strict linting rules (based on the Airbnb JavaScript Style Guide)
    - Encourage automatic code formatting
    - Prefer using Yarn for package management
    - Use EditorConfig to maintain consistent coding styles between different editors and IDEs
    - Integration with Visual Studio Code
    - Based on gatsby-starter-default
- url: https://gatsby-netlify-cms.netlify.com/
  repo: https://github.com/netlify-templates/gatsby-starter-netlify-cms
  description: n/a
  tags:
    - Blog
    - Styling:Bulma
    - CMS:Netlify
  features:
    - A simple blog built with Netlify CMS
    - Basic directory organization
    - Uses Bulma for styling
    - Visit the repo to learn how to set up authentication, and begin modeling your content.
- url: https://gatsby-starter-personal-blog.greglobinski.com/
  repo: https://github.com/greglobinski/gatsby-starter-personal-blog
  description: n/a
  tags:
    - Blog
    - Markdown
    - Netlify
    - Styling:Material
  features:
    - Ready to use, but easily customizable a fully equipped theme starter
    - Easy editable content in Markdown files (posts, pages and parts)
    - ‘Like an app’ layout transitions
    - Easily restyled through theme object
    - Styling with JSS
    - Page transitions
    - Comments (Facebook)
    - Post categories
    - Post list filtering
    - Full text searching (Algolia)
    - Contact form (Netlify form handling)
    - Material UI (@next)
    - RSS feed
    - Full screen mode
    - User adjustable articles’ body copy font size
    - Social sharing (Twitter, Facebook, Google, LinkedIn)
    - PWA (manifes.json, offline support, favicons)
    - Google Analytics
    - Favicons generator (node script)
    - Components leazy loading with AsyncComponent (social sharing, info box)
    - ESLint (google config)
    - Prettier code styling
    - Custom webpack CommonsChunkPlugin settings
    - Webpack BundleAnalyzerPlugin
- url: http://gatsby-photon.surge.sh/
  repo: https://github.com/codebushi/gatsby-starter-photon
  description: Single page starter based on the Photon site template
  tags:
    - HTML5UP
    - Styling:SCSS
  features:
    - Designed by HTML5 UP
    - Single Page, Responsive Site
    - Custom grid made with CSS Grid
    - Styling with SCSS
- url: https://portfolio-bella.netlify.com/
  repo: https://github.com/LekoArts/gatsby-starter-portfolio-bella
  description: A portfolio starter for Gatsby. The target audience are designers and photographers. The light themed website shows your work with large images & big typography. The Onepage is powered by the Headless CMS Prismic.io. and has programmatically created pages for your projects. General settings and colors can be changed in a config & theme file.
  tags:
    - Portfolio
    - CMS:Prismic
    - CMS:Headless
    - Styling:CSS-in-JS
    - Onepage
    - PWA
    - Linting
  features:
    - Big typography & images
    - White theme
    - Prismic.io as CMS
    - Emotion for styling + Emotion-Grid
    - One-page layout with sub-pages for case studies
    - Easily configurable
    - And other good stuff (SEO, Offline Support, WebApp Manifest Support)
- url: https://cara.lekoarts.de
  repo: https://github.com/LekoArts/gatsby-starter-portfolio-cara
  description: A portfolio starter for Gatsby. The target audience are designers and photographers. The playful & colorful Onepage has beautiful parallax effects (made possible by React Spring) and has a Hero, Projects, About and Contact section. The styling is defined by TailwindCSS which enables easy edits and a consistent look. General settings and colors can be changed in a config & theme file.
  tags:
    - Portfolio
    - Onepage
    - Styling:CSS-in-JS
    - Styling:Tailwind
    - PWA
    - Linting
  features:
    - React Spring
    - TailwindCSS & Styled Components
    - Uses tailwind.macro (Babel macro) for easy TailwindCSS styling
    - Playful & Colorful One-Page website with Parallax effect
    - Easily configurable
    - And other good stuff (SEO, Responsive images, Offline Support, WebApp Manifest Support)
- url: https://emilia.lekoarts.de
  repo: https://github.com/LekoArts/gatsby-starter-portfolio-emilia
  description: A portfolio starter for Gatsby. The target audience are designers and photographers. The dark themed website shows your work with large images in a grid-layout (powered by CSS Grid). The transition effects on the header add a playful touch to the overall minimal design. The website has programmatically created pages for your projects (with automatic image import). General settings and colors can be changed in a config & theme file.
  tags:
    - Portfolio
    - PWA
    - Transitions
    - MDX
    - Styling:CSS-in-JS
    - Linting
    - Testing
  features:
    - Focus on big images (with gatsby-image)
    - Dark Theme with HeroPatterns Header
    - CSS Grid and styled-components
    - Page transitions
    - Cypress for End-to-End testing
    - react-spring animations
    - One-Page layout with sub-pages for projects
    - Create your projects in MDX (automatic import of images)
    - And other good stuff (SEO, Offline Support, WebApp Manifest Support)
- url: https://emma.lekoarts.de
  repo: https://github.com/LekoArts/gatsby-starter-portfolio-emma
  description: A portfolio starter for Gatsby. The target audience are designers and photographers. The light themed website shows your work with large images in a full-width grid-layout. Choose color overlays for card items and your projects. The website has three pages (Index, About, Contact) and programmatically created pages for your projects. General settings and colors can be changed in a config & theme file.
  tags:
    - Portfolio
    - MDX
    - Transitions
    - Styling:CSS-in-JS
    - PWA
    - Linting
    - Testing
  features:
    - Full-width photo grid-layout (with gatsby-image)
    - Minimalistic light theme with large images
    - Create your projects in MDX
    - Styling with styled-components
    - react-spring animations
    - Easily configurable
    - And other good stuff (SEO, Offline Support, WebApp Manifest Support)
- url: https://gatsby-starter-procyon.netlify.com/
  repo: https://github.com/danielmahon/gatsby-starter-procyon
  description: n/a
  tags:
    - PWA
    - CMS:Headless
    - CMS:Other
    - Styling:Material
    - Netlify
  features:
    - Gatsby + ReactJS (server side rendering)
    - GraphCMS Headless CMS
    - DraftJS (in-place) Medium-like Editing
    - Apollo GraphQL (client-side)
    - Local caching between builds
    - Material-UI (layout, typography, components, etc)
    - Styled-Components™-like API via Material-UI
    - Netlify Deployment Friendly
    - Netlify Identity Authentication (enables editing)
    - Automatic versioning, deployment and CHANGELOG
    - Automatic rebuilds with GraphCMS and Netlify web hooks
    - PWA (Progressive Web App)
    - Google Fonts
- url: http://gatsby-starter-product-guy.surge.sh/
  repo: https://github.com/amandeepmittal/gatsby-starter-product-guy
  description: n/a
  tags:
    - Portfolio
  features:
    - Single Page
    - A portfolio Developers and Product launchers alike
    - Using Typography.js easy to switch fonts
    - All your Project/Portfolio Data in Markdown, server by GraphQL
    - Responsive Design, optimized for Mobile devices
- url: https://caki0915.github.io/gatsby-starter-redux/
  repo: https://github.com/caki0915/gatsby-starter-redux
  description: n/a
  tags:
    - Styling:CSS-in-JS
    - Redux
  features:
    - Redux and Redux-devtools.
    - Emotion with a basic theme and SSR
    - Typography.js
    - Eslint rules based on Prettier and Airbnb
- url: http://gatsby-stellar.surge.sh/
  repo: https://github.com/codebushi/gatsby-starter-stellar
  description: Single page starter based on the Stellar site template
  tags:
    - HTML5UP
    - Styling:SCSS
  features:
    - Designed by HTML5 UP
    - Scroll friendly, responsive site. Can be used as a single or multi-page site.
    - Sticky Navigation when scrolling.
    - Scroll spy and smooth scrolling to different sections of the page.
    - Styling with SCSS
- url: http://gatsby-strata.surge.sh/
  repo: https://github.com/codebushi/gatsby-starter-strata
  description: Single page starter based on the Strata site template
  tags:
    - Portfolio
    - HTML5UP
    - Styling:SCSS
  features:
    - Designed by HTML5 UP
    - Super Simple, single page portfolio site
    - Lightbox style React photo gallery
    - Fully Responsive
    - Styling with SCSS
- url: https://gatsby-starter-strict.netlify.com/
  repo: https://github.com/kripod/gatsby-starter-strict
  description: n/a
  tags:
    - Linting
  features:
    - A set of strict linting rules (based on the Airbnb JavaScript Style Guide)
    - lint script
    - Encourage automatic code formatting
    - format script
    - Prefer using Yarn for package management
    - Use EditorConfig to maintain consistent coding styles between different editors and IDEs
    - Integration with Visual Studio Code
    - Pre-configured auto-formatting on file save
    - Based on gatsby-starter-default
- url: https://gatsby-tachyons.netlify.com/
  repo: https://github.com/pixelsign/gatsby-starter-tachyons
  description: no description yet
  tags:
    - Styling:Other
  features:
    - Based on gatsby-starter-default
    - Using Tachyons for CSS.
- url: https://quizzical-mcclintock-0226ac.netlify.com/
  repo: https://github.com/taylorbryant/gatsby-starter-tailwind
  description: A Gatsby v2 starter styled using Tailwind, a utility-first CSS framework. Uses Purgecss to remove unused CSS.
  tags:
    - Styling:Tailwind
  features:
    - Based on gatsby-starter-default
    - Tailwind CSS Framework
    - Removes unused CSS with Purgecss
    - Includes responsive navigation and form examples
- url: http://portfolio-v3.surge.sh/
  repo: https://github.com/amandeepmittal/gatsby-portfolio-v3
  description: n/a
  tags:
    - Portfolio
  features:
    - Single Page, Timeline View
    - A portfolio Developers and Product launchers
    - Bring in Data, plug-n-play
    - Responsive Design, optimized for Mobile devices
    - Seo Friendly
    - Uses Flexbox
- url: https://gatsby-starter-typescript-plus.netlify.com/
  repo: https://github.com/resir014/gatsby-starter-typescript-plus
  description: This is a starter kit for Gatsby.js websites written in TypeScript. It includes the bare essentials for you to get started (styling, Markdown parsing, minimal toolset).
  tags:
    - Styling:CSS-in-JS
    - Language:TypeScript
    - Markdown
  features:
    - TypeScript
    - TSLint (with custom TSLint rules)
    - Markdown rendering with Remark
    - Basic component structure
    - Styling with emotion
- url: https://haysclark.github.io/gatsby-starter-typescript/
  repo: https://github.com/haysclark/gatsby-starter-typescript
  description: n/a
  tags:
    - Language:TypeScript
  features:
    - TypeScript
- url: https://fabien0102-gatsby-starter.netlify.com/
  repo: https://github.com/fabien0102/gatsby-starter
  description: n/a
  tags:
    - Language:TypeScript
    - Styling:Other
    - Testing
  features:
    - Semantic-ui for styling
    - TypeScript
    - Offline support
    - Web App Manifest
    - Jest/Enzyme testing
    - Storybook
    - Markdown linting
- url: https://gatsby-starter-wordpress.netlify.com/
  repo: https://github.com/GatsbyCentral/gatsby-starter-wordpress
  description: Gatsby starter using WordPress as the content source.
  tags:
    - Styling:CSS-in-JS
    - CMS:Wordpress
  features:
    - All the features from gatsby-advanced-starter, plus
    - Leverages the WordPress plugin for Gatsby for data
    - Configured to work with WordPress Advanced Custom Fields
    - Auto generated Navigation for your Wordpress Pages
    - Minimal UI and Styling — made to customize.
    - Styled Components
- url: https://www.concisejavascript.org/
  repo: https://github.com/rwieruch/open-crowd-fund
  description: n/a
  tags:
    - Stripe
    - Firebase
  features:
    - Open source crowdfunding for your own ideas
    - Alternative for Kickstarter, GoFundMe, etc.
    - Secured Credit Card payments with Stripe
    - Storing of funding information in Firebase
- url: https://www.verious.io/
  repo: https://github.com/cpinnix/verious-boilerplate
  description: n/a
  tags:
    - Styling:Other
  features:
    - Components only. Bring your own data, plugins, etc.
    - Bootstrap inspired grid system with Container, Row, Column components.
    - Simple Navigation and Dropdown components.
    - Baseline grid built in with modular scale across viewports.
    - Abstract measurements utilize REM for spacing.
    - One font to rule them all, Helvetica.
- url: https://gatsby-starter-blog-grommet.netlify.com/
  repo: https://github.com/Ganevru/gatsby-starter-blog-grommet
  description: GatsbyJS v2 starter for creating a blog. Based on Grommet v2 UI.
  tags:
    - Blog
    - Markdown
    - Styling:Grommet
    - Language:TypeScript
    - Linting
    - Redux
  features:
    - Grommet v2 UI
    - Easily configurable - see site-config.js in the root
    - Switch between grommet themes
    - Change between light and dark themes (with Redux)
    - Blog posts previews in card style
    - Responsive Design, optimized for Mobile devices
    - styled-components
    - TypeScript and ESLint (typescript-eslint)
    - lint-staged and husky - for linting before commit
- url: https://happy-pare-dff451.netlify.com/
  repo: https://github.com/fhavrlent/gatsby-contentful-typescript-starter
  description: Contentful and TypeScript starter based on default starter.
  tags:
    - CMS:Contentful
    - CMS:Headless
    - Language:TypeScript
    - Styling:CSS-in-JS
  features:
    - Based on default starter
    - TypeScript
    - CSS in JS (Emotion)
    - CMS:Contentful
- url: https://xylo-gatsby-bulma-starter.netlify.com/
  repo: https://github.com/xydac/xylo-gatsby-bulma-starter
  description: Gatsby v2 Starter with Bulma based on default starter.
  tags:
    - Styling:SCSS
    - Styling:Bulma
  features:
    - Based on default starter
    - Bulma Css
    - Sass based Styling
- url: https://maxpou.github.io/gatsby-starter-morning-dew/
  repo: https://github.com/maxpou/gatsby-starter-morning-dew
  description: Gatsby v2 blog starter
  tags:
    - Blog
    - Markdown
    - PWA
    - Disqus
    - SEO
    - Styling:CSS-in-JS
  features:
    - Blog post listing with previews (image + summary) for each blog post
    - Fully configurable
    - Multilang support (blog post only)
    - Syntax highlighting
    - css-in-js (with styled-components)
    - Fully Responsive
    - Tags
    - Google Analytics
    - Disqus comments support
    - Offline support
    - Web App Manifest
    - ESLint
    - Prettier
    - Travis CI
- url: https://gatsby-starter-blog-jumpalottahigh.netlify.com/
  repo: https://github.com/jumpalottahigh/gatsby-starter-blog-jumpalottahigh
  description: Gatsby v2 blog starter with SEO, search, filter, reading progress, mobile menu fab
  tags:
    - Blog
    - Markdown
  features:
    - Blog post listing with previews (image + summary) for each blog post
    - Google structured data
    - Mobile-friendly menu toggled with a floating action button (FAB)
    - Article read progress
    - User feedback component
- url: https://i18n.smakosh.com/
  repo: https://github.com/smakosh/gatsby-starter-i18n
  description: Gatsby v2 Starter with i18n using react-intl and more cool features.
  tags:
    - Styling:CSS-in-JS
    - i18n
  features:
    - Based on default starter
    - i18n with rtl text
    - Stateless components using Recompose
    - Font changes depending on the chosen language
    - SEO (meta tags, openGraph, structured data, twitter and more...)
- url: https://gatsby-starter-mate.netlify.com
  repo: https://github.com/EmaSuriano/gatsby-starter-mate
  description: A portfolio starter for Gatsby integrated with Contentful CMS.
  tags:
    - Styling:CSS-in-JS
    - CMS:Contentful
    - CMS:Headless
    - Portfolio
  features:
    - Gatsby v2
    - Rebass (Styled-components system)
    - React Reveal
    - Dynamic content from Contentful
    - Offline support
    - PWA ready
    - SEO
    - Responsive design
    - Icons from font-awesome
    - Netlify Deployment Friendly
    - Medium integration
    - Social sharing (Twitter, Facebook, Google, LinkedIn)
- url: https://gatsby-starter-typescript-sass.netlify.com
  repo: https://github.com/tdharmon/gatsby-starter-typescript-sass
  description: A basic starter with TypeScript and Sass built in
  tags:
    - Language:TypeScript
    - Styling:SCSS
    - Linting
  features:
    - TypeScript and Sass support
    - TS linter with basic react rules
- url: https://gatsby-simple-contentful-starter.netlify.com/
  repo: https://github.com/cwlsn/gatsby-simple-contentful-starter
  description: A simple starter to display Contentful data in Gatsby, ready to deploy on Netlify. Comes with a detailed article detailing the process.
  tags:
    - CMS:Contentful
    - CMS:Headless
    - Markdown
    - Styling:CSS-in-JS
  features:
    - Gatsby v2
    - Query Contentful data via Gatsby's GraphQL
    - Styled-Components for CSS-in-JS
    - Simple format, easy to create your own site quickly
    - React Helmet for Header Modification
    - Remark for loading Markdown into React
- url: https://gatsby-blog-cosmicjs.netlify.com/
  repo: https://github.com/cosmicjs/gatsby-blog-cosmicjs
  description: Blog that utilizes the power of the Cosmic JS headless CMS for easy content management
  tags:
    - CMS:Cosmic JS
    - CMS:Headless
    - Blog
  features:
    - Uses the Cosmic JS Gatsby source plugin
- url: https://cosmicjs-gatsby-starter.netlify.com/
  repo: https://github.com/cosmicjs/gatsby-starter
  description: Simple Gatsby starter connected to the Cosmic JS headless CMS for easy content management
  tags:
    - CMS:Cosmic JS
    - CMS:Headless
  features:
    - Uses the Cosmic JS Gatsby source plugin
- url: https://www.gatsby-typescript-template.com/
  repo: https://github.com/ikeryo1182/gatsby-typescript-template
  description: This is a standard starter with TypeScript, TSLint, Prettier, Lint-Staged(Husky) and Sass
  tags:
    - Language:TypeScript
    - Linting
    - Styling:SCSS
  features:
    - Category and Tag for post
    - Type Safe by TypeScript
    - Format Safe by TSLint and Prettier with Lint-Staged(Husky)
- url: https://zandersparrow.github.io/gatsby-simple-redux/
  repo: https://github.com/zandersparrow/gatsby-simple-redux
  description: The default starter plus redux
  tags:
    - Redux
  features:
    - Minimal starter based on the official default
    - Includes redux and a simple counter example
- url: https://gatsby-casper.netlify.com/
  repo: https://github.com/scttcper/gatsby-casper
  description: This is a starter blog that looks like the Ghost.io default theme, casper.
  tags:
    - Blog
    - Language:TypeScript
    - Styling:CSS-in-JS
  features:
    - Emotion CSS-in-JS
    - TypeScript
    - Author and tag pages
    - RSS
- url: https://gatsby-universal.netlify.com
  repo: https://github.com/fabe/gatsby-universal
  description: An opinionated Gatsby v2 starter for state-of-the-art marketing sites
  tags:
    - Transitions
    - PWA
    - Styling:CSS-in-JS
    - Linting
    - Markdown
    - SEO
  features:
    - Page Transitions
    - IntersectionObserver, component-based
    - React Context for global UI state
    - styled-components v4
    - Generated media queries for easy use
    - Optimized with Google Lighthouse (100/100)
    - Offline support
    - Manifest support
    - Sitemap support
    - All favicons generated
    - SEO (with Schema JSONLD) & Social Tags
    - Prettier
    - ESLint
- url: https://prismic.lekoarts.de/
  repo: https://github.com/LekoArts/gatsby-starter-prismic
  description: A typography-heavy & light-themed Gatsby Starter which uses the Headless CMS Prismic.
  tags:
    - CMS:Prismic
    - CMS:Headless
    - Styling:CSS-in-JS
    - Linting
    - Blog
    - PWA
    - Testing
  features:
    - Prismic as Headless CMS
    - Uses multiple features of Prismic - Slices, Labels, Relationship fields, Custom Types
    - Emotion for Styling
    - Cypress for End-to-End testing
    - Prism.js highlighting
    - Responsive images with gatsby-image
    - Extensive SEO
    - ESLint & Prettier
- url: https://gatsby-starter-v2-casper.netlify.com/
  repo: https://github.com/GatsbyCentral/gatsby-v2-starter-casper
  description: A blog starter based on the Casper (v1.4) theme.
  tags:
    - Blog
    - PWA
  features:
    - Page pagination
    - CSS
    - Tags
    - Google Analytics
    - Offline support
    - Web App Manifest
    - SEO
- url: https://lumen-v2.netlify.com/
  repo: https://github.com/GatsbyCentral/gatsby-v2-starter-lumen
  description: A Gatsby v2 fork of the lumen starter.
  tags:
    - Blog
    - RSS
    - Disqus
  features:
    - Lost Grid.
    - Beautiful typography inspired by matejlatin/Gutenberg.
    - Mobile-First approach in development.
    - Stylesheet built using Sass and BEM-Style naming.
    - Syntax highlighting in code blocks.
    - Sidebar menu built using a configuration block.
    - Archive organized by tags and categories.
    - Automatic RSS generation.
    - Automatic Sitemap generation.
    - Offline support.
    - Google Analytics support.
    - Disqus Comments support.
- url: https://gatsby-starter-firebase.netlify.com/
  repo: https://github.com/muhajirdev/gatsby-starter-firebase
  description: A Gatsby + Firebase Starter. With Authentication
  tags:
    - Firebase
    - Client-side App
  features:
    - Eslint Airbnb without semicolon and without .jsx extension
    - Firebase
    - Web App Manifest
- url: http://gatsby-lightbox.416serg.me
  repo: https://github.com/416serg/gatsby-starter-lightbox
  description: Showcasing a custom lightbox implementation using `gatsby-image`
  tags:
    - Portfolio
    - SEO
    - Styling:CSS-in-JS
  features:
    - Features a custom, accessible lightbox with gatsby-image
    - Styled with styled-components using CSS Grid
    - React Helmet for SEO
- url: https://stoic-swirles-4bd808.netlify.com/
  repo: https://github.com/crstnio/gatsby-starter-antd
  description: Gatsby's default starter configured for use with the Antd component library, modular imports and less.
  tags:
    - Styling:Ant Design
    - Styling:Other
  features:
    - Fork of Gatsby's default starter
    - React Helmet, Manifest and offline support retained
    - Antd component library pre-installed
    - Uses gatsby-plugin-antd for modular imports
    - Customize the theme of Antd with `modifyVars`
- url: http://jackbravo.github.io/gatsby-starter-i18n-blog/
  repo: https://github.com/jackbravo/gatsby-starter-i18n-blog
  description: Same as official gatsby-starter-blog but with i18n support
  tags:
    - i18n
    - Blog
  features:
    - Translates site name and bio using .md files
    - No extra libraries needed
- url: https://calpa.me/
  repo: https://github.com/calpa/gatsby-starter-calpa-blog
  description: Blog Template X Contentful, Twitter and Facebook style
  tags:
    - Blog
    - Styling:SCSS
  features:
    - GatsbyJS v2, faster than faster
    - Not just Contentful content source, you can use any database
    - Custom style
    - Google Analytics
    - Gitalk
    - sitemap
    - React FontAwesome
    - SEO
    - Offline support
    - Web App Manifest
    - Styled using SCSS
    - Page pagination
    - Netlify optimization
- url: https://gatsby-starter-typescript-power-blog.majidhajian.com/
  repo: https://github.com/mhadaily/gatsby-starter-typescript-power-blog
  description: Minimal Personal Blog with Gatsby and TypeScript
  tags:
    - PWA
    - Blog
    - Language:TypeScript
    - Markdown
  features:
    - Mobile-First approach in development
    - TSLint & Prettier
    - Offline support
    - Category and Tag for post
    - Type Safe by TypeScript
    - Format Safe by TSLint, StyleLint and Prettier with Lint-Staged(Husky)
    - Blog page
    - Syntax highlighting in code blocks
    - Pagination Ready
    - Ready to deploy to GitHub Pages
    - Automatic RSS generation
    - Automatic Sitemap generation
- url: https://gatsby-starter-kentico-cloud.netlify.com/
  repo: https://github.com/Kentico/gatsby-starter-kentico-cloud
  description: Gatsby starter site with Kentico Cloud
  tags:
    - CMS:Headless
  features:
    - Gatsby v2 support
    - Content item <-> content type relationships
    - Language variants relationships
    - Linked items elements relationships
    - Content items in Rich text elements relationships
    - Reverse link relationships
- url: https://gatsby-starter-storybook.netlify.com/
  repo: https://github.com/markoradak/gatsby-starter-storybook
  description: Gatsby starter site with Storybook
  tags:
    - Storybook
    - Styling:CSS-in-JS
    - Linting
  features:
    - Gatsby v2 support
    - Storybook v4 support
    - Styled Components v4 support
    - Styled Reset, ESLint, Netlify Conf
- url: https://jamstack-hackathon-starter.netlify.com/
  repo: https://github.com/sw-yx/jamstack-hackathon-starter
  description: A JAMstack app with authenticated routes, static marketing pages, etc. with Gatsby, Netlify Identity, and Netlify Functions
  tags:
    - Netlify
    - Client-side App
  features:
    - Netlify Identity
    - Netlify Functions
    - Static Marketing pages and Dynamic Client-side Authenticated App pages
- url: https://collective.github.io/gatsby-starter-plone/
  repo: https://github.com/collective/gatsby-starter-plone
  description: A Gatsby starter template to build static sites using Plone as the content source
  tags:
    - CMS:Other
    - CMS:Headless
    - SEO
    - PWA
  features:
    - Creates 1-1 copy of source Plone site
    - Auto generated navigation and breadcrumbs
    - Progressive Web App features
    - Optimized for performance
    - Minimal UI and Styling
- url: https://gatsby-tutorial-starter.netlify.com/
  repo: https://github.com/justinformentin/gatsby-v2-tutorial-starter
  description: Simple, modern desgined blog with post lists, tags, and easily customizable code.
  tags:
    - Blog
    - Linting
    - PWA
    - SEO
    - Styling:CSS-in-JS
    - Markdown
  features:
    - Blog post listing with image, summary, date, and tags.
    - Post Tags
    - Post List Filtering
    - Typography.js
    - Emotion styling
    - Syntax Highlighting in Code Blocks
    - Gatsby Image
    - Fully Responsive
    - Offline Support
    - Web App Manifest
    - SEO
    - PWA
    - Sitemap generation
    - Schema.org JSON-LD
    - CircleCI Integration
    - Codeclimate Integration
    - Google Analytics
    - Twitter and OpenGraph Tags
    - ESLint
    - Prettier Code Styling
- url: https://avivero.github.io/gatsby-redux-starter/
  repo: https://github.com/AVivero/gatsby-redux-starter
  description: Gatsby starter site with Redux, Sass, Bootstrap, Css Modules and Material Icons
  tags:
    - Redux
    - Styling:SCSS
    - Styling:Bootstrap
    - Styling:Material
    - Linting
  features:
    - Gatsby v2 support
    - Redux support
    - Sass support
    - Bootstrap v4 support
    - Css Modules support
    - ESLint, Prettier
- url: https://gatsby-typescript-boilerplate.netlify.com/
  repo: https://github.com/leachjustin18/gatsby-typescript-boilerplate
  description: Opinionated Gatsby v2 starter with TypeScript.
  tags:
    - Language:TypeScript
    - PWA
    - Styling:SCSS
    - Styling:PostCSS
  features:
    - TSLint with airbnb & prettier configurations
    - Prettier
    - Stylelint
    - Offline support
    - Type Safe by TypeScript
    - Format on commit with Lint-Staged(Husky)
    - Favicon generation
    - Sitemap generation
    - Autoprefixer with browser list
    - CSS nano
    - CSS MQ Packer
    - Lazy load image(s) with plugin sharp
    - Gatsby Image
    - Netlify optimizations
- url: https://danshai.github.io/gatsbyv2-scientific-blog-machine-learning/
  repo: https://github.com/DanShai/gatsbyv2-scientific-blog-machine-learning
  description: Machine learning ready and scientific blog starter
  tags:
    - Blog
    - Linting
  features:
    - Write easly your scientific blog with katex and publish your research
    - Machine learning ready with tensorflowjs
    - Manipulate csv data
    - draw with graph mermaid
    - display charts with chartjs
- url: https://gatsby-tailwind-styled-components.netlify.com/
  repo: https://github.com/muhajirdev/gatsby-tailwind-styled-components-starter
  description: A Gatsby Starter with Tailwind CSS + Styled Components
  tags:
    - Styling:Tailwind
  features:
    - Eslint Airbnb without semicolon and without .jsx extension
    - Offline support
    - Web App Manifest
- url: https://gatsby-starter-mobx.netlify.com
  repo: https://github.com/borekb/gatsby-starter-mobx
  description: MobX + TypeScript + TSLint + Prettier
  tags:
    - Language:TypeScript
    - Linting
    - Testing
  features:
    - Gatsby v2 + TypeScript
    - MobX with decorators
    - Two examples from @mweststrate's Egghead course
    - .editorconfig & Prettier
    - TSLint
    - Jest
- url: https://tender-raman-99e09b.netlify.com/
  repo: https://github.com/amandeepmittal/gatsby-bulma-quickstart
  description: A Bulma CSS + GatsbyJS Starter Kit
  tags:
    - Styling:Bulma
    - Styling:SCSS
  features:
    - Uses Bulma CSS
    - Sass based Styling
    - Responsive Design
    - Google Analytics Integration
    - Uses Gatsby v2
    - SEO
- url: https://gatsby-starter-notes.netlify.com/
  repo: https://github.com/patricoferris/gatsby-starter-notes
  description: Gatsby starter for creating notes organised by subject and topic
  tags:
    - Markdown
    - Pagination
  features:
    - Create by topic per subject notes that are organised using pagination
    - Support for code syntax highlighting
    - Support for mathematical expressions
    - Support for images
- url: https://gatsby-starter-ttag.netlify.com/
  repo: https://github.com/ttag-org/gatsby-starter-ttag
  description: Gatsby starter with the minimum required to demonstrate using ttag for precompiled internationalization of strings.
  tags:
    - i18n
  features:
    - Support for precompiled string internationalization using ttag and it's babel plugin
- url: https://gatsby-starter-typescript.netlify.com/
  repo: https://github.com/goblindegook/gatsby-starter-typescript
  description: Gatsby starter using TypeScript.
  tags:
    - Markdown
    - Pagination
    - Language:TypeScript
    - PWA
    - Linting
  features:
    - Markdown and MDX
    - Local search powered by Lunr
    - Syntax highlighting
    - Images
    - Styling with Emotion
    - Testing with Jest and react-testing-library
- url: https://gatsby-netlify-cms-example.netlify.com/
  repo: https://github.com/robertcoopercode/gatsby-netlify-cms
  description: Gatsby starter using Netlify CMS
  tags:
    - CMS:Netlify
    - Styling:SCSS
  features:
    - Example of a website for a local developer meetup group
    - NetlifyCMS used for easy data entry
    - Mobile-friendly design
    - Styling done with Sass
    - Gatsby version 2
- url: https://gatsby-typescript-starter-blog.netlify.com/
  repo: https://github.com/frnki/gatsby-typescript-starter-blog
  description: A starter blog for TypeScript-based Gatsby projects with minimal settings.
  tags:
    - Language:TypeScript
    - Blog
  features:
    - Typescrip & TSLint
    - No Styling (No Typography.js)
    - Minimal settings based on official starter blog
- url: https://gatsby-serif.netlify.com/
  repo: https://github.com/jugglerx/gatsby-serif-theme
  description: Multi page/content-type starter using Markdown and SCSS. Serif is a beautiful small business theme for Gatsby. The theme is fully responsive, blazing fast and artfully illustrated.
  tags:
    - Styling:SCSS
    - Markdown
    - Linting
  features:
    - Multiple "content types" for `services`, `team` and `testimonials` using Markdown as the source
    - Graphql query in `gatsby-node.js` using aliases that creates pages and templates by content type based on the folder `src/pages/services`, `src/pages/team`
    - SCSS
    - Responsive design
    - Bootstrap 4 grid and media queries only
    - Responsive menu
    - Royalty free illustrations included
    - SEO titles & meta using `gatsby-plugin-react-helmet`
    - Eslint & Prettier
- url: https://awesome-gatsby-starter.netlify.com/
  repo: https://github.com/South-Paw/awesome-gatsby-starter
  description: Starter with a preconfigured MDX, Storybook and ESLint environment for component first development of your next Gatsby site.
  tags:
    - MDX
    - Markdown
    - Storybook
    - Styling:CSS-in-JS
    - Linting
  features:
    - Gatsby MDX for JSX in Markdown loading, parsing, and rendering of pages
    - Storybook for isolated component development
    - styled-components for CSS-in-JS
    - ESLint with Airbnb's config
    - Prettier integrated into ESLint
    - A few example components and pages with stories and simple site structure
- url: https://santosfrancisco.github.io/gatsby-starter-cv/
  repo: https://github.com/santosfrancisco/gatsby-starter-cv
  description: A simple starter to get up and developing your digital curriculum with GatsbyJS'
  tags:
    - Styling:CSS-in-JS
    - PWA
    - Onepage
  features:
    - Gatsby v2
    - Based on default starter
    - Google Analytics
    - Web App Manifest
    - SEO
    - Styling with styled-components
    - Responsive Design, optimized for Mobile devices
- url: https://vigilant-leakey-a4f8cd.netlify.com/
  repo: https://github.com/BoyWithSilverWings/gatsby-blog-starter
  description: Minimal Blog Starter Template with Styled Components.
  tags:
    - Markdown
    - Styling:CSS-in-JS
    - Blog
  features:
    - Markdown loading, parsing, and rendering of pages
    - Minimal UI for blog
    - Styled-components for CSS-in-JS
    - Prettier added as pre-commit hook
    - Google Analytics
    - Image Optimisation
    - Code Styling and Formatting in markdown
    - Responsive Design
- url: https://inspiring-me-lwz7512.netlify.com/
  repo: https://github.com/lwz7512/gatsby-netlify-identity-starter
  description: Gatsby Netlify Identity Starter with NIW auth support, and content gating, as well as responsive layout.
  tags:
    - Netlify
    - Pagination
  features:
    - Mobile Screen support
    - Privacy control for post content view & profile page
    - User authentication by Netlify Identity Widget/Service
    - Pagination for posts
    - Navigation menu with active status
- url: https://gatsby-starter-event-calendar.netlify.com/
  repo: https://github.com/EmaSuriano/gatsby-starter-event-calendar
  description: Gatsby Starter to display information about events from Google Spreadsheets with Calendars
  tags:
    - Linting
    - Styling:Grommet
    - PWA
    - SEO
    - Google Sheets
  features:
    - Grommet
    - Theming
    - Google Spreadsheet integration
    - PWA
    - A11y
    - SEO
    - Netlify Deployment Friendly
    - ESLint with Airbnb's config
    - Prettier integrated into ESLint
- url: https://gatsby-starter-tech-blog.netlify.com/
  repo: https://github.com/email2vimalraj/gatsby-starter-tech-blog
  description: A simple tech blog starter kit for gatsbyjs
  tags:
    - Blog
    - Portfolio
  features:
    - Markdown based blog
    - Filter blog posts by Tags
    - Easy customization
    - Using styled components
    - Minimal styles
    - Best scoring by Lighthouse
    - SEO support
    - PWA support
    - Offline support
- url: https://infallible-brown-28846b.netlify.com/
  repo: https://github.com/tylergreulich/gatsby-typescript-mdx-prismjs-starter
  description: Gatsby starter using TypeScript, MDX, Prismjs, and styled-components
  tags:
    - Language:TypeScript
    - Linting
    - Testing
    - Styling:CSS-in-JS
    - MDX
  features:
    - Gatsby v2 + TypeScript
    - Syntax highlighting with Prismjs
    - MDX
    - Jest
    - react-testing-library
    - styled-components
- url: https://hardcore-darwin-d7328f.netlify.com/
  repo: https://github.com/BoyWithSilverWings/gatsby-careers-page
  description: A Careers Page for startups using Gatsby
  tags:
    - Markdown
    - Styling:CSS-in-JS
  features:
    - Careers Listing
    - Application Format
    - Markdown for creating job description
    - styled-components
- url: https://saikrishna.me/
  repo: https://github.com/s-kris/gatsby-minimal-portfolio-blog
  description: A minimal portfolio website with blog using Gatsby. Suitable for developers.
  tags:
    - Portfolio
    - Blog
  features:
    - Portfolio Page
    - Timline (Journey) page
    - Minimal
- url: https://gatsby-starter-blog-mdx-demo.netlify.com
  repo: https://github.com/hagnerd/gatsby-starter-blog-mdx
  description: A fork of the Official Gatsby Starter Blog with support for MDX out of the box.
  tags:
    - MDX
    - Blog
  features:
    - MDX
    - Blog
    - RSS Feed
- url: https://gatsby-tailwindcss-sass-starter-demo.netlify.com/
  repo: https://github.com/durianstack/gatsby-tailwindcss-sass-starter
  description: Just another Gatsby Tailwind with SASS starter
  tags:
    - Styling:Tailwind
    - Styling:SCSS
  features:
    - Tailwind, A Utility-First CSS Framework for Rapid UI Development
    - SASS/SCSS
    - Comes with React Helmet for adding site meta tags
    - Includes plugins for offline support out of the box
    - PurgeCSS to shave off unused styles
- url: https://tyra-starter.netlify.com/
  repo: https://github.com/madelyneriksen/gatsby-starter-tyra
  description: A feminine GatsbyJS Starter Optimized for SEO
  tags:
    - SEO
    - Blog
    - Styling:Other
  features:
    - Integration with Social Media and Mailchimp.
    - Styled with Tachyons.
    - Rich structured data on blog posts for SEO.
    - Pagination and category pages.
- url: https://gatsby-starter-styled.netlify.com/
  repo: https://github.com/gregoralbrecht/gatsby-starter-styled
  description: Yet another simple starter with Styled-System, Typography.js, SEO and Google Analytics.
  tags:
    - Styling:CSS-in-JS
    - PWA
    - SEO
  features:
    - Styled-Components
    - Styled-System
    - Rebass Grid
    - Typography.js to easily set up font styles
    - Google Analytics
    - Prettier, ESLint & Stylelint
    - SEO (meta tags and schema.org via JSON-LD)
    - Offline support
    - Web App Manifest
- url: https://gatsby.ghost.org/
  repo: https://github.com/TryGhost/gatsby-starter-ghost
  description: Build lightning-fast, modern publications with Ghost and Gatbsy
  tags:
    - CMS:Headless
    - Blog
  features:
    - Ghost integration with ready to go placeholder content and webhooks support
    - Minimal responsive design
    - Pagination for posts, tags, and authors
    - SEO Friendly Meta
    - JSON-LD Schema
    - OpenGraph structured data
    - Twitter Cards meta
    - Sitemap Generation
    - XML Sitemaps
    - Progressive Web App
    - Offline Support
    - RSS Feed
    - Netlify integration ready to deploy
- url: https://traveler-blog.netlify.com/
  repo: https://github.com/QingpingMeng/gatsby-starter-traveler-blog
  description: A fork of the Official Gatsby Starter Blog to build a travler blog with images support
  tags:
    - Blog
    - PWA
    - SEO
    - Styling:Material
    - Styling:CSS-in-JS
  features:
    - Netlify integration ready to deploy
    - Material UI
    - styled-components
    - GitHub markdown css support
- url: https://create-ueno-app.netlify.com
  repo: https://github.com/ueno-llc/ueno-gatsby-starter
  description: Opinionated Gatsby starter by Ueno.
  tags:
    - Language:TypeScript
    - Styling:SCSS
    - Linting
    - Transitions
  features:
    - GraphQL hybrid
    - SEO friendly
    - GSAP ready
    - Nice Devtools
    - GsapTools
    - Ueno plugins
    - SVG to React component
    - Ueno's TSlint
    - Decorators
- url: https://gatsby-sseon-starter.netlify.com/
  repo: https://github.com/SeonHyungJo/gatsby-sseon-starter
  description: Simple starter template for Gatsby
  tags:
    - Blog
    - Disqus
    - Markdown
    - Styling:SCSS
  features:
    - SASS/SCSS
    - Comes with React Helmet for adding site meta tags
    - Add Disqus
    - Nice Pagination
- url: https://gatsby-contentstack-starter.netlify.com/
  repo: https://github.com/contentstack/gatsby-starter-contentstack
  description: A Gatsby starter powered by Headless CMS Contentstack.
  tags:
    - CMS:Headless
    - Blog
  features:
    - Includes Contentstack Delivery API for any environment
    - Dynamic content from Contentstack CMS
- url: https://gatsby-craftcms-barebones.netlify.com
  repo: https://github.com/frankievalentine/gatsby-craftcms-barebones
  description: Barebones setup for using Craft CMS and Gatsby locally.
  tags:
    - CMS:Headless
  features:
    - Full setup instructions included
    - Documented to get you set up with Craft CMS quickly
    - Code referenced in repo
- url: https://gatsby-starter-buttercms.netlify.com/
  repo: https://github.com/ButterCMS/gatsby-starter-buttercms
  description: A starter template for spinning up a Gatsby+ ButterCMS site
  tags:
    - Blog
    - SEO
    - CMS:Headless
  features:
    - Fully functioning blog
    - Navigation between posts with a previous/next post button
    - FAQ Knowledge Base
    - CMS Powered Homepage
    - Customer Case Study example marketing pages
- url: https://master.d2f5ek3dnwfe9v.amplifyapp.com/
  repo: https://github.com/dabit3/gatsby-auth-starter-aws-amplify
  description: This Gatsby starter uses AWS Amplify to implement authentication flow for signing up/signing in users as well as protected client side routing.
  tags:
    - AWS
    - Authentication
  features:
    - AWS Amplify
    - Full authentication workflow
    - Registration form
    - Signup form
    - User sign in
- url: https://gatsby-starter.mdbootstrap.com/
  repo: https://github.com/anna-morawska/gatsby-material-design-for-bootstrap
  description: A simple starter which lets you quickly start developing with Gatsby and Material Design For Bootstrap
  tags:
    - Styling:Material
  features:
    - React Bootstrap with Material Design css framework.
    - Free for personal and commercial use
    - Fully responsive
- url: https://frosty-ride-4ff3b9.netlify.com/
  repo: https://github.com/damassi/gatsby-starter-typescript-rebass-netlifycms
  description:
    A Gatsby starter built on top of MDX (React + Markdown), NetlifyCMS (with
    MDX and netlify-cms-backend-fs support -- no need to deploy), TypeScript,
    Rebass for UI, Styled Components, and Jest for testing. Very little visual
    styling has been applied so that you can bring your own :)
  tags:
    - MDX
    - CMS:Netlify
    - Language:TypeScript
    - Styling:Other
    - Styling:CSS-in-JS
    - Testing
  features:
    - MDX - Markdown + React
    - Netlify CMS (with MDX support)
    - Read and write to local file system via netlify-cms-backend-fs
    - TypeScript
    - Rebass
    - Styled Components
    - Jest
- url: https://bluepeter.github.io/gatsby-material-ui-business-starter/
  repo: https://github.com/bluepeter/gatsby-material-ui-business-starter
  description: Beautiful Gatsby Material Design Business Starter
  tags:
    - Styling:Material
  features:
    - Uses the popular, well-maintained Material UI React component library
    - Material Design theme and icons
    - Rotating home page carousel
    - Simple setup without opinionated setup
    - Fully instrumented for successful PROD deployments
    - Stylus for simple CSS
- url: https://example-company-website-gatsby-sanity-combo.netlify.com/
  repo: https://github.com/sanity-io/example-company-website-gatsby-sanity-combo
  description: This examples combines Gatsby site generation with Sanity.io content management in a neat company website.
  tags:
    - CMS:sanity.io
    - CMS:Headless
    - Blog
  features:
    - Out-of-the-box headless CMS
    - Real-time content preview in Development
    - Fast & frugal builds
    - No accidental missing fields/types
    - Full Render Control with Portable Text
    - gatsby-image support
    - Content types for company info, pages, projects, people, and blog posts
- url: https://gatsby-starter-under-construction.netlify.com/
  repo: https://github.com/robinmetral/gatsby-starter-under-construction
  description: Blazing fast "Under Construction" page with a blazing quick setup.
  tags:
    - Onepage
    - Styling:CSS-in-JS
    - SEO
    - PWA
  features:
    - Configure everything in gatsby-config.js
    - Creative CSS3 background patterns by Lea Verou
    - Built-in Google Fonts support
    - Social icons with react-social-icons
- url: https://gatsby-starter-docz.netlify.com/
  repo: https://github.com/RobinCsl/gatsby-starter-docz
  description: Simple starter where building your own documentation with Docz is possible
  tags:
    - Documentation
  features:
    - Generate nice documentation with Docz, in addition to generating your normal Gatsby site
    - Document your React components in .mdx files
- url: https://gatsby-starter-santa-fe.netlify.com/
  repo: https://github.com/osogrizz/gatsby-starter-santa-fe
  description: A place for artist or designers to display their creations
  tags:
    - Styling:CSS-in-JS
  features:
    - SEO friendly
    - Built-in Google Fonts support
    - Contact Form
    - Customizable Design Template
- url: https://gatsby-hello-friend.now.sh
  repo: https://github.com/panr/gatsby-starter-hello-friend
  description: A simple starter for Gatsby. That's it.
  tags:
    - Pagination
    - Markdown
    - Blog
    - Portfolio
    - Styling:PostCSS
  features:
    - Dark/light mode, depending on your preferences
    - Great reading experience thanks to Inter font, made by Rasmus Andersson
    - Nice code highlighting thanks to PrismJS
    - Responsive youtube/vimeo etc. videos
    - Elastic menu
    - Fully responsive site
- url: https://lgcolella.github.io/gatsby-starter-developer-blog/
  repo: https://github.com/lgcolella/gatsby-starter-developer-blog
  description: A starter to create SEO-friendly, fast, multilanguage, responsive and highly customizable technical blogs/portfolios with the most common features out of the box.
  tags:
    - Blog
    - Portfolio
    - i18n
  features:
    - Multilanguage posts
    - Pagination and image preview for posts
    - Tags
    - SEO
    - Social share buttons
    - Disqus for comments
    - Highlighting for code syntax in posts
    - Dark and light themes available
    - Various available icon sets
    - RSS Feed
    - Web app manifest
- url: https://gatsby.magicsoup.io/
  repo: https://github.com/magicsoup-io/gatsby-starter-magicsoup
  description: A production ready gatsby starter using magicsoup.io
  tags:
    - SEO
    - Markdown
    - Styling:CSS-in-JS
    - Testing
  features:
    - Optimized images with gatsby-image.
    - SEO friendly with react-helmet, gatsby-plugin-sitemap and Google Webmaster Tools!
    - Responsive UIs with magicsoup.io/stock.
    - Static content with gatsby-transform-remark or gatsby-transform-json.
    - Convert Markdown to StyledComponents!
    - Webfonts with gatsby-plugin-web-font-loader.
    - SSR ready!
    - Testing with Jest!
- url: https://foxandgeese.github.io/tiny-agency/
  repo: https://github.com/foxandgeese/tiny-agency
  description: Simple Gatsby.js starter that uses material design and that's perfect for tiny agencies.
  tags:
    - Styling:Material
  features:
    - Uses the popular, well-maintained Material UI React component library
    - Material Design theme and icons
    - Simple setup without opinionated setup
    - Fully instrumented for successful PROD deployments
- url: https://gatsby-shopify.alexander-productions.de/
  repo: https://github.com/AlexanderProd/gatsby-shopify-starter
  description: Kick off your next, ecommerce experience with this Gatsby starter. It is based on the default Gatsby starter to be easily modifiable.
  tags:
    - CMS:Headless
    - SEO
    - eCommerce
    - Styling:CSS-in-JS
  features:
    - Shopping Cart
    - Shopify Integration
    - Product Grid
    - Shopify Store Credentials included
    - Optimized images with gatsby-image.
    - SEO
- url: https://gatejs.netlify.com
  repo: https://github.com/sarasate/gate
  description: API Doc generator inspired by Stripe's API docs
  tags:
    - Documentation
    - Markdown
    - Onepage
  features:
    - API documentation from markdown sources
    - Code samples separated by language
    - Syntax highlighting
    - Everything in a single page
- url: https://hopeful-keller-943d65.netlify.com
  repo: https://github.com/iwilsonq/gatsby-starter-reasonml
  description: Gatsby starter to create static sites using type-safe ReasonML
  tags:
    - Language:Other
    - Blog
    - Styling:CSS-in-JS
  features:
    - Gatsby v2 support
    - bs-platform v4 support
    - Similar to gatsby-starter-blog
- url: https://gatsby-starter-blog-amp-to-pwa.netlify.com/
  repo: https://github.com/tomoyukikashiro/gatsby-starter-blog-amp-to-pwa
  description: Gatsby starter blog with AMP to PWA Strategy
  tags:
    - Blog
    - AMP
    - PWA
  features:
    - Similar to gatsby-starter-blog
    - Support AMP to PWA strategy
- url: https://cvluca.github.io/gatsby-starter-markdown/
  repo: https://github.com/cvluca/gatsby-starter-markdown
  description: Boilerplate for markdown-based website (Documentation, Blog, etc.)
  tags:
    - Markdown
    - Redux
    - Styling:Ant Design
  features:
    - Responsive Web Design
    - Auto generated Sidebar
    - Auto generated Anchor
- url: https://gatsby-starter-wordpress-community.netlify.com/
  repo: https://github.com/pablovila/gatsby-starter-wordpress-community
  description: Starter using gatsby-source-wordpress to display posts and pages from a WordPress site
  tags:
    - CMS:Wordpress
    - Styling:Bulma
    - Blog
    - Pagination
  features:
    - Gatsby v2 support
    - Responsive Web Design
    - WordPress support
    - Bulma and Sass Support for styling
    - Pagination logic
- url: https://gatsby-blogger.netlify.com/
  repo: https://github.com/aslammultidots/blogger
  description: A Simple, clean and modern desgined blog with firebase authentication feature and easily customizable code.
  tags:
    - Blog
    - Redux
    - Disqus
    - CMS:Contentful
    - Firebase
  features:
    - Minimal and clean white layout.
    - Dynamic content from Contentful.
    - Blog post listing with previews (image + summary) for each blog post.
    - Disqus commenting system for each blog post.
    - Search post with keyword.
    - Firebase for Authentication.
    - Protected Routes with Authorization.
    - Contact form integration.
- url: https://gatsby-starter-styled-components.netlify.com/
  repo: https://github.com/blakenoll/gatsby-starter-styled-components
  description: The Gatsby default starter modified to use styled-components
  tags:
    - Styling:CSS-in-JS
  features:
    - styled-components
    - sticky footer
- url: https://magazine-example.livingdocs.io/
  repo: https://github.com/livingdocsIO/gatsby-magazine-example
  description: This magazine-starter helps you start out with Livingdocs as a headless CMS.
  tags:
    - Blog
    - CMS:Headless
  features:
    - Minimal and clean white layout.
    - Dynamic content from Livingdocs.
    - Built-in component library.
    - Robust template and theme.
- url: https://gatsby-starter-intl.tomekskuta.pl
  repo: https://github.com/tomekskuta/gatsby-starter-intl
  description: Gatsby v2 i18n starter which makes static pages for every locale and detect your browsers lang. i18n with react-intl.
  tags:
    - i18n
    - Testing
  features:
    - static pages for every language
    - detects your browser locale
    - uses react-intl
    - based on Gatsby Default Starter
    - unit tests with Jest
- url: https://cape.netlify.com/
  repo: https://github.com/juhi-trivedi/cape
  description: A Gatsby - CMS:Contentful demo with Netlify.
  tags:
    - Blog
    - Netlify
    - CMS:Contentful
    - Styling:Bootstrap
  features:
    - Fecthing Dynamic content from Contentful.
    - Blog post listing with previews (image + summary) for each blog post.
    - Contact form integration with Netlify.
    - Grid system inspired by Bootstrap.
- url: https://gatsby-starter-infinite-scroll.baobab.fi/
  repo: https://github.com/baobabKoodaa/gatsby-starter-infinite-scroll
  description: Infinite Scroll and Pagination with 10k photos
  tags:
    - Pagination
    - Styling:CSS-in-JS
  features:
    - Infinite Scroll (default mode)
    - Pagination (fallback for users without JS)
    - Toggle between these modes in demo
    - Efficient implementation (only fetch the data that's needed, ship initial items with the page instead of fetch, etc.)
- url: https://jodie.lekoarts.de/
  repo: https://github.com/LekoArts/gatsby-starter-portfolio-jodie
  description: Image-heavy photography portfolio with colorful accents & great typography
  tags:
    - Portfolio
    - PWA
    - Transitions
    - Styling:CSS-in-JS
    - Linting
    - Testing
    - Language:TypeScript
  features:
    - Configurable with theming, CSS Grid & a yaml file for navigation
    - Create your projects by editing a yaml file and putting images into a folder
    - Shows your Instagram posts
    - TypeScript
    - Cypress for End-to-End testing
    - react-spring for animations & transitions
    - Uses styled-components + styled-system
    - SEO with Sitemap, Schema.org JSONLD, Tags
    - Responsive images with gatsby-image
- url: https://amazing-jones-e61bda.netlify.com/
  repo: https://github.com/WebCu/gatsby-material-kit-react
  description: Adaptation of Material Kit React to Gatsby
  tags:
    - Styling:Material
  features:
    - 60 Handcrafted Components
    - 4 Customized Plugins
    - 3 Example Pages
- url: https://relaxed-bhaskara-5abd0a.netlify.com/
  repo: https://github.com/LekovicMilos/gatsby-starter-portfolio
  description: Gatsby portfolio starter for creating quick portfolio
  tags:
    - Portfolio
  features:
    - Showcase of portfolio items
    - About me page
- url: https://gatsby-typescript-scss-docker-starter.netlify.com/
  repo: https://github.com/OFranke/gatsby-typescript-scss-docker
  description: Gatsby starter TypeScript, SCSS, Docker
  tags:
    - Language:TypeScript
    - Styling:SCSS
    - Linting
  features:
    - Format & Commit Safe by ESLint, StyleLint and Prettier with Lint-Staged (Husky), optimized for VS Code
    - Typings for scss files are automatically generated
    - Responsiveness from the beginning through easy breakpoint configuration
    - Enforce the DRY principle, no hardcoded and repeated `margin`, `font-size`, `color`, `box-shadow`, `border-radius` ... properties anymore
    - Docker ready - you can run gatsby dev mode on your machine environment or with docker-compose
- url: https://prismic-i18n.lekoarts.de/
  repo: https://github.com/LekoArts/gatsby-starter-prismic-i18n
  description: Based on gatsby-starter-prismic with Internationalization (i18n) support.
  tags:
    - CMS:Prismic
    - CMS:Headless
    - Styling:CSS-in-JS
    - Linting
    - Blog
    - PWA
    - Testing
    - i18n
  features:
    - Prismic as Headless CMS
    - Uses multiple features of Prismic - Slices, Labels, Relationship fields, Custom Types, Internationalization
    - Emotion for Styling
    - i18n without any third-party libaries
    - Cypress for End-to-End testing
    - Prism.js highlighting
    - Responsive images with gatsby-image
    - Extensive SEO
    - ESLint & Prettier
- url: https://gatsby-starter-landing-page.netlify.com/
  repo: https://github.com/gillkyle/gatsby-starter-landing-page
  description: Single page starter for minimal landing pages
  tags:
    - Onepage
  features:
    - Gatsby image
    - Google Analytics
    - Minimal design
- url: https://thakkaryash94.github.io/gatsby-github-personal-website/
  repo: https://github.com/thakkaryash94/gatsby-github-personal-website
  description: It is a conversion of original GitHub personal website repo which is written in ruby for JS developers. This repository gives you the code you'll need to kickstart a personal website that showcases your work as a software developer. And when you manage the code in a GitHub repository, it will automatically render a webpage with the owner's profile information, including a photo, bio, and repositories.
  tags:
    - Portfolio
    - Onepage
  features:
    - layout config either stacked or sidebar
    - theme dark/light mode
    - post support
- url: http://gatsby-starter-default-intl.netlify.com
  repo: https://github.com/wiziple/gatsby-starter-default-intl
  description: The default Gatsby starter with features of multi-language url routes and browser language detection.
  tags:
    - i18n
  features:
    - Localization (Multilanguage) provided by react-intl.
    - Support automatic redirection based on user's preferred language in browser provided by browser-lang.
    - Support multi-language url routes within a single page component. That means you don't have to create separate pages such as pages/en/index.js or pages/ko/index.js.
    - Based on gatsby-starter-default with least modification.
- url: https://gatsby-starter-julia.netlify.com/
  repo: https://github.com/niklasmtj/gatsby-starter-julia
  description: A minimal blog starter template built with Gatsby
  tags:
    - Markdown
    - Blog
  features:
    - Landingpage
    - Blogoverview
    - Markdown sourcing
    - Estimated reading time
    - Styled component with @emotion
    - Netlify deployment friendly
    - Nunito font as npm module
    - Site meta tags with React Helmet
- url: https://agalp.imedadel.me
  repo: https://github.com/ImedAdel/automatic-gatsbyjs-app-landing-page
  description: Automatically generate iOS app landing page using GatsbyJS
  tags:
    - Onepage
    - PWA
    - SEO
  features:
    - One Configuration file
    - Automatically generate a landing page for your iOS app
    - List app features
    - App Store and Play Store buttons
    - App screenshot and video preview
    - Easily add social media accounts and contact info in the footer via the site-config.js file.
    - Pick custom Font Awesome icons for the feature list via the site-config.js file.
    - Built using Prettier and Styled-Components
    - Easily integrate Google Analytics by adding your ID to site-config.js file.
- url: https://gatsby-starter-shopify-app.firebaseapp.com/install
  repo: https://github.com/gil--/gatsby-starter-shopify-app
  description: Easily create Serverless Shopify Admin Apps powered by Gatsby and Firebase Functions
  tags:
    - Shopify
    - Firebase
  features:
    - 🗄 Firebase Firestore Realtime DB
    - ⚡️ Serverless Functions API layer (Firebase Functions)
    - 💼 Admin API (Graphql) Serverless Proxy
    - 🎨 Shopify Polaris (AppProvider, etc.)
    - 💰 Application Charge Logic (30 days) with variable trial duration
    - 📡 Webhook Validation & Creation
    - 🔑 GDPR Ready (Including GDPR Webhooks)
    - 🏗 CircleCI Config for easy continuous deployments to Firebase
- url: https://gatsby-starter-paperbase.netlify.com/
  repo: https://github.com/willcode4food/gatsby-starter-paperbase
  description: A Gatsby starter that implements the Paperbase Premium Theme from MaterialUI
  tags:
    - Styling:Material
    - Styling:CSS-in-JS
  features:
    - MaterialUI Paperbase theme in Gatsby!
    - Create professional looking admin tools and dashboards
    - Responsive Design
    - MaterialUI Paper Components
    - MaterialUI Tab Components
- url: https://gatsby-starter-devto.netlify.com/
  repo: https://github.com/geocine/gatsby-starter-devto
  description: A GatsbyJS starter template that leverages the Dev.to API
  tags:
    - Blog
    - Styling:CSS-in-JS
  features:
    - Blog post listing with previews (image + summary) for each blog post
- url: https://gatsby-starter-framer-x.netlify.com/
  repo: https://github.com/simulieren/gatsby-starter-framer-x
  description: A GatsbyJS starter template that is connected to a Framer X project
  tags:
    - Language:TypeScript
  features:
    - TypeScript support
    - Easily work in GatsbyJS and Framer X at the same time
- url: https://gatsby-firebase-hosting.firebaseapp.com/
  repo: https://github.com/bijenkorf-james-wakefield/gatsby-firebase-hosting-starter
  description: A starter with configuration for Firebase Hosting and Cloud Build deployment.
  tags:
    - Firebase
    - Linting
  features:
    - Linting with ESLint
    - Jest Unit testing configuration
    - Lint-staged on precommit hook
    - Commitizen for conventional commit messages
    - Configuration for Firebase hosting
    - Configuration for Cloud Build deployment
    - Clear documentation to have your site deployed on Firebase behind SSL in no time!
- url: https://lewis-gatsby-starter-blog.firebaseapp.com
  repo: https://github.com/lewislbr/lewis-gatsby-starter-blog
  description: A simple custom Gatsby starter template to start a new blog or personal website.
  tags:
    - Blog
    - Styling:CSS-in-JS
    - Markdown
    - PWA
    - Portfolio
    - SEO
  features:
    - Blog post listing with summary preview for each blog post.
    - Automatically creates blog pages from Markdown files.
    - CSS in JS with styled-components.
    - Optimized images.
    - Offline capabilities.
    - Auto-generated sitemap and robots.txt.
- url: https://gatsby-starter-stripe.netlify.com/
  repo: https://github.com/brxck/gatsby-starter-stripe
  description: A minimal starter to create a storefront with Gatsby, Stripe, & Netlify Functions.
  tags:
    - Stripe
    - eCommerce
    - Styling:None
  features:
    - Statically generate based on Stripe inventory
    - Dynamically update with live inventory & availability data
    - Checkout powered by Stripe
    - Serverless functions interact with Stripe API
    - Shopping cart persisted in local storage
    - Responsive images with gatsby-image
- url: https://www.jannikbuschke.de/gatsby-antd-docs/
  repo: https://github.com/jannikbuschke/gatsby-antd-docs
  description: A template for documentation websites
  tags:
    - Documentation
    - Language:TypeScript
    - Styling:Ant Design
    - Markdown
    - MDX
  features:
    - Markdown
    - MDX with mdxjs
    - Syntax highlighting with prismjs
    - Anchors
    - Sidebar
    - Sitecontents
    - Landingpage
- url: https://gatsby-starter.haezl.at
  repo: https://github.com/haezl/gatsby-starter-haezl
  description: A lightweight, mobile first blog starter with infinite scroll and Material-UI design for Gatsby.
  tags:
    - Blog
    - Language:TypeScript
    - Linting
    - Styling:CSS-in-JS
    - Styling:Material
    - Markdown
    - PWA
  features:
    - Landing Page
    - Portfolio section
    - Blog post listing with a preview for each post
    - Infinite scroll instead of next and previous buttons
    - Blog posts generated from Markdown files
    - About Page
    - Responsive Design
    - PWA (Progressive Web App) support
    - MobX
    - Customizable
- url: https://gatsby-starter-fine.netlify.com/
  repo: https://github.com/toboko/gatsby-starter-fine
  description: A mutli-response and light, mobile first blog starter with columns layout and Seo optimization.
  tags:
    - Blog
    - Markdown
    - Portfolio
    - SEO
  features:
    - Blog
    - Portfolio section
    - Customizable
    - Markdown
    - Optimized images
    - Sitemap Page
    - Seo Ready
- url: https://ugglr.github.io/gatsby-clean-portfolio/
  repo: https://github.com/ugglr/gatsby-clean-portfolio
  description: A clean themed Software Engineer Portfolio site, showcasing soft skills on the front page, features project card showcases, about page. Responsive through react-bootstrap components together with custom CSS style sheets. SEO configured, just need to add google analytics tracking code.
  tags:
    - Portfolio
    - SEO
    - Styling:Bootstrap
  features:
    - Resume
    - CV
    - google analytics
    - easy favicon swap
    - Gatsby SEO plugin
    - Clean layout
    - White theme
    - grid using react-bootstrap
    - bootstrap4 classes available
    - font-awesome Library for icons
    - Portfolio site for developers
    - custom project cards
    - easily extendable to include blog page
    - Responsive design
- url: https://gatsby-documentation-starter.netlify.com/
  repo: https://github.com/whoisryosuke/gatsby-documentation-starter
  description: Automatically generate docs for React components using MDX, react-docgen, and GatsbyJS
  tags:
    - Documentation
    - MDX
    - SEO
  features:
    - Parses all React components (functional, stateful, even stateless!) for JS Docblocks and Prop Types.
    - MDX - Write your docs in Markdown and include React components using JSX!
    - Lightweight (only what you need)
    - Modular (easily fits in any React project!)
    - Props table component
    - Customizable sidebar navigation
    - Includes SEO plugins Google Analytics, Offline, Manifest, Helmet.
- url: http://gatsby-absurd.surge.sh/
  repo: https://github.com/ajayns/gatsby-absurd
  description: A Gatsby starter using illustrations from https://absurd.design/
  tags:
    - Onepage
    - Styling:CSS-in-JS
  features:
    - Uses surreal illustrations from absurd.design.
    - Landing page structure split into sections
    - Basic UX/UX elements ready. navbar, smooth scrolling, faqs, theming
    - Convenient image handling and data separation
- url: https://gatsby-starter-quiz.netlify.com/
  repo: https://github.com/raphadeluca/gatsby-starter-quiz
  description: Create rich quizzes with Gatsby & Mdx. No need of database or headless CMS. Manage your data directly in your Mdx file's frontmatter and write your content in the body. Customize your HTML tags, use react components from a library or write your owns. Navigation will be automatically created between each question.
  tags:
    - MDX
  features:
    - Data quiz in the frontmatter
    - Rich customizable content with MDX
    - Green / Red alert footer on user's answer
    - Navigation generated based on the index of each question
- url: https://gatsby-starter-accessibility.netlify.com/
  repo: https://github.com/benjamingrobertson/gatsby-starter-accessibility
  description: The default Gatsby starter with powerful accessibility tools built-in.
  tags:
    - Storybook
    - Linting
  features:
    - 🔍 eslint-plugin-jsx-a11y for catching accessibility issues while authoring code
    - ✅ lint:staged for adding a pre-commit hook to catch accessibility linting errors
    - 📣 react-axe for console reporting of accessibility errors in the DOM during development
    - 📖 storybook setup for accessibility reporting on individual components
- url: https://gatsby-theme-ggt-material-ui-blog.netlify.com/
  repo: https://github.com/greatgatsbyjsthemes/gatsby-starter-ggt-material-ui-blog
  description: Starter material-ui blog utilizing a Gatsby theme!
  tags:
    - Blog
    - MDX
  features:
    - Uses MDX with Gatsby theme for quick and easy set up
    - Material-ui design with optional config passed into the theme options
    - Gradient background with sitemap, rss feed, and offline capabilities
- url: https://gatsby-starter-blog-typescript.netlify.com/
  repo: https://github.com/gperl27/Gatsby-Starter-Blog-Typescript
  description: Gatsby starter blog with TypeScript
  tags:
    - Blog
    - Language:TypeScript
    - Styling:CSS-in-JS
  features:
    - Includes all features that come with Gatsby's official starter blog
    - TypeScript for type-safety out of the box
    - Styled components in favor of inline styles
    - Transition Link for nice page transitions
    - Type definitions from GraphQL schema (with code generation)
    - Type definitions from grapql schema (with code generation)
- url: https://gatsby-starter-sass.netlify.com/
  repo: https://github.com/colbyfayock/gatsby-starter-sass
  description: A Gatsby starter with Sass and no assumptions!
  tags:
    - Styling:SCSS
  features:
    - Sass stylesheets to manage your CSS (SCSS flavored)
    - Simple, minimal base setup to get started
    - No baked in configurations or assumptions
- url: https://billyjacoby.github.io/gatsby-react-bootstrap-starter/
  repo: https://github.com/billyjacoby/gatsby-react-bootstrap-starter
  description: GatsbyJS starter with react-bootstrap and react-icons
  tags:
    - Styling:Bootstrap
    - Styling:SCSS
  features:
    - SASS stylesheets to make styling components easy
    - Sample navbar that sticks to the top of the page on scroll
    - Includes react-icons to make adding icons to your app super simple
- url: https://gatsbystartermdb.netlify.com
  repo: https://github.com/jjcav84/mdbreact-gatsby-starter
  description: GatsbyJS starter built with MDBootstrap React free version
  tags:
    - Styling:Bootstrap
  features:
    - Material Design, Bootstrap, and React
    - Contact form and Google Map components
    - Animation
    - documentation and component library can be found at mdboostrap's website
- url: https://gatsby-starter-primer.netlify.com/
  repo: https://github.com/thomaswangio/gatsby-starter-primer
  description: A Gatsby starter featuring GitHub Primer Design System and React components
  tags:
    - Styling:Other
    - Styling:CSS-in-JS
    - SEO
    - Landing Page
  features:
    - Primer React Components
    - Styled Components
    - Gatsby Image
    - Better SEO component with appropriate OG image and appropriate fallback meta tags
- url: https://pranshuchittora.github.io/gatsby-material-boilerplate
  repo: https://github.com/pranshuchittora/gatsby-material-boilerplate
  description: A simple starter to get up and developing quickly with Gatsby in material design
  tags:
    - Styling:Material
  features:
    - Material design
    - Sass/SCSS
    - Tags
    - Categories
    - Google Analytics
    - Offline support
    - Web App Manifest
    - SEO
- url: https://anubhavsrivastava.github.io/gatsby-starter-hyperspace
  repo: https://github.com/anubhavsrivastava/gatsby-starter-hyperspace
  description: Single page starter based on the Hyperspace site template, with landing, custom and Elements(Component) page
  tags:
    - HTML5UP
    - Styling:SCSS
    - Onepage
    - Landing Page
  features:
    - Designed by HTML5 UP
    - Simple one page site that’s perfect for personal portfolios
    - Fully Responsive
    - Styling with SCSS
    - Offline support
    - Web App Manifest
- url: https://anubhavsrivastava.github.io/gatsby-starter-identity
  repo: https://github.com/anubhavsrivastava/gatsby-starter-identity
  description: Single page starter based on the Identity site template by HTML5 up, suitable for one page portfolio.
  tags:
    - HTML5UP
    - Styling:SCSS
    - Onepage
    - Landing Page
    - PWA
  features:
    - Designed by HTML5 UP
    - Simple one page personal portfolio
    - Fully Responsive
    - Styling with SCSS
    - Offline support
    - Web App Manifest
- url: https://hopeful-ptolemy-cd840b.netlify.com/
  repo: https://github.com/tonydiaz/gatsby-landing-page-starter
  description: A simple landing page starter for idea validation using material-ui. Includes email signup form and pricing section.
  tags:
    - Styling:Material
    - Landing Page
  features:
    - SEO
    - Mailchimp integration
    - Material-UI compoentns
    - Responsive
    - Pricing section
    - Benefits section
    - Email signup form
    - Easily configurable
    - Includes standard gatsby starter features
- url: https://anubhavsrivastava.github.io/gatsby-starter-aerial
  repo: https://github.com/anubhavsrivastava/gatsby-starter-aerial
  description: Single page starter based on the Aerial site template by HTML5 up, suitable for one page personal page.
  tags:
    - HTML5UP
    - Styling:SCSS
    - Onepage
    - Landing Page
    - PWA
  features:
    - Designed by HTML5 UP
    - Simple one page personal portfolio
    - Fully Responsive
    - Styling with SCSS
    - Offline support
    - Web App Manifest
- url: https://anubhavsrivastava.github.io/gatsby-starter-eventually
  repo: https://github.com/anubhavsrivastava/gatsby-starter-eventually
  description: Single page starter based on the Eventually site template by HTML5 up, suitable for upcoming product page.
  tags:
    - HTML5UP
    - Styling:SCSS
    - Landing Page
    - PWA
  features:
    - Designed by HTML5 UP
    - Fully Responsive
    - Styling with SCSS
    - Offline support
    - Web App Manifest
- url: https://jovial-jones-806326.netlify.com/
  repo: https://github.com/GabeAtWork/gatsby-elm-starter
  description: An Elm-in-Gatsby integration, based on gatsby-plugin-elm
  tags:
    - Language:Other
  features:
    - Elm language integration
- url: https://anubhavsrivastava.github.io/gatsby-starter-readonly
  repo: https://github.com/anubhavsrivastava/gatsby-starter-readonly
  description: Single page starter based on the ReadOnly site template by HTML5 up, with landing and Elements(Component) page
  tags:
    - HTML5UP
    - Onepage
    - Styling:SCSS
    - Landing Page
    - PWA
  features:
    - Designed by HTML5 UP
    - Fully Responsive
    - Styling with SCSS
    - Offline support
    - Web App Manifest
- url: https://anubhavsrivastava.github.io/gatsby-starter-prologue
  repo: https://github.com/anubhavsrivastava/gatsby-starter-prologue
  description: Single page starter based on the Prologue site template by HTML5 up, for portfolio pages
  tags:
    - HTML5UP
    - Onepage
    - Styling:SCSS
    - Portfolio
    - PWA
  features:
    - Designed by HTML5 UP
    - Fully Responsive
    - Styling with SCSS
    - Offline support
    - Web App Manifest
- url: https://gatsby-london.netlify.com
  repo: https://github.com/ImedAdel/gatsby-london
  description: A custom, image-centric theme for Gatsby.
  tags:
    - Portfolio
    - Blog
    - Styling:PostCSS
  features:
    - Post thumbnails in the homepage
    - Built with PostCSS
    - Made for image-centeric portfolios
    - Based on London for Ghost
- url: https://anubhavsrivastava.github.io/gatsby-starter-overflow
  repo: https://github.com/anubhavsrivastava/gatsby-starter-overflow
  description: Single page starter based on the Overflow site template by HTML5 up, with landing and Elements(Component) page
  tags:
    - HTML5UP
    - Onepage
    - Styling:SCSS
    - Portfolio
    - PWA
  features:
    - Designed by HTML5 UP
    - Fully Responsive
    - Image Gallery
    - Styling with SCSS
    - Offline support
    - Web App Manifest
- url: https://cosmicjs.com/apps/gatsby-agency-portfolio/demo
  repo: https://github.com/cosmicjs/gatsby-agency-portfolio
  description: Static Webpage for displaying your agencies skills and past work.  Implements 4 sections for displaying information about your company, A home page, information about services, projects, and the people in your organization.
  tags:
    - Blog
    - Portfolio
    - CMS:Cosmic JS
  features:
    - Landing Page
    - Home
    - Services
    - Projects
    - People
- url: https://cosmicjs.com/apps/gatsby-localization-app-starter/demo
  repo: https://github.com/cosmicjs/gatsby-localization-app-starter
  description: A localized Gatsby starter application powered by Cosmic JS.
  tags:
    - CMS:Cosmic JS
    - i18n
  features:
    - Gatsby localization starter app
- url: https://cosmicjs.com/apps/gatsby-docs/demo
  repo: https://github.com/cosmicjs/gatsby-docs-app
  description: Be able to view and create documentation using Gatsby and Cosmic JS. Leveraging the speed and high powered APIs of the Gatsby framework and the simplicity and scalability of Cosmic JS.
  tags:
    - CMS:Cosmic JS
    - Documentation
  features:
    - manage docs in static web file format for zippy delivery
- url: https://cosmicjs.com/apps/gatsby-ecommerce-website/demo
  repo: https://github.com/a9kitkumar/Gatsby-Ecommerce
  description: A localized Gatsby starter application powered by Cosmic JS.
  tags:
    - CMS:Cosmic JS
    - eCommerce
  features:
    - Stores products, orders using Cosmic JS as a database and a server
- url: https://harshil1712.github.io/gatsby-starter-googlesheets/
  repo: https://github.com/harshil1712/gatsby-starter-googlesheets
  description: A starter using Google Sheets as data source
  tags:
    - Google Sheets
    - SEO
    - Blog
  features:
    - Uses Google Sheets for data
    - Easily configurable
- url: https://the-plain-gatsby.netlify.com/
  repo: https://github.com/wangonya/the-plain-gatsby
  description: A simple minimalist starter for your personal blog.
  tags:
    - Blog
    - Markdown
  features:
    - Minimalist design
    - Next and previous blog post navigation
    - About page
    - Markdown support
- url: https://gatsby-starter-blockstack.openintents.org
  repo: https://github.com/friedger/gatsby-starter-blockstack
  description: A starter using Blockstack on client side
  tags:
    - Authentication
  features:
    - Uses Blockstack
    - Client side app
- url: https://anubhavsrivastava.github.io/gatsby-starter-multiverse
  repo: https://github.com/anubhavsrivastava/gatsby-starter-multiverse
  description: Single page starter based on the Multiverse site template by HTML5 up, with landing and Elements(Component) page
  tags:
    - HTML5UP
    - Onepage
    - Styling:SCSS
    - Portfolio
    - PWA
  features:
    - Designed by HTML5 UP
    - Fully Responsive
    - Image Gallery
    - Styling with SCSS
    - Offline support
    - Web App Manifest
- url: https://anubhavsrivastava.github.io/gatsby-starter-highlights
  repo: https://github.com/anubhavsrivastava/gatsby-starter-highlights
  description: Single page starter based on the Highlights site template by HTML5 up, with landing and Elements(Component) page
  tags:
    - HTML5UP
    - Onepage
    - Styling:SCSS
    - Portfolio
    - PWA
  features:
    - Designed by HTML5 UP
    - Fully Responsive
    - Image Gallery
    - Styling with SCSS
    - Offline support
    - Web App Manifest
- url: https://gatsby-starter-material-business-markdown.netlify.com/
  repo: https://github.com/ANOUN/gatsby-starter-material-business-markdown
  description: A clean, modern starter for businesses using Material Design Components
  tags:
    - Blog
    - Markdown
    - PWA
    - Styling:Material
    - Styling:SCSS
  features:
    - Minimal, Modern Business Website Design
    - Material Design Components
    - MDC React Components
    - MDC Theming
    - Blog
    - Home Page
    - Contact Page
    - Contact Form
    - About Page
    - Mobile-First approach in development
    - Fully Responsive
    - Markdown
    - PWA
- url: https://gatsby-starter-default-typescript.netlify.com/
  repo: https://github.com/andykenward/gatsby-starter-default-typescript
  description: Starter Default TypeScript
  tags:
    - Language:TypeScript
  features:
    - TypeScript
    - Typing generation for GraphQL using GraphQL Code Generator
    - Comes with React Helmet for adding site meta tags
    - Based on Gatsby Starter Default
- url: http://gatsbyhoney.davshoward.com/
  repo: https://github.com/davshoward/gatsby-starter-honey
  description: A delicious baseline for Gatsby (v2).
  tags:
    - Styling:PostCSS
    - SEO
  features:
    - Gatsby v2
    - SEO (including robots.txt, sitemap generation, automated yet customisable metadata, and social sharing data)
    - Google Analytics
    - PostCSS support
    - Developer enviornment variables
    - Accessibility support
    - Based on Gatsby Starter Default
- url: https://material-ui-starter.netlify.com/
  repo: https://github.com/dominicabela/gatsby-starter-material-ui
  description: This starter includes Material UI boilerplate and configuration files along with the standard Gatsby configuration files. It provides a starting point for developing Gatsby apps with the Material UI framework.
  tags:
    - SEO
    - Styling:Material
  features:
    - Material UI Framework
    - Roboto Typeface (self hosted)
    - SEO
    - Offline Support
    - Based on Gatsby Default Starter
- url: https://developer-diary.netlify.com/
  repo: https://github.com/willjw3/gatsby-starter-developer-diary
  description: A blog template created with web developers in mind. Totally usable right out of the box, but minimalist enough to be easily modifiable.
  tags:
    - Blog
    - Markdown
    - Pagination
    - SEO
  features:
    - Ready to go - Blog author name, author image, etc,... can be easily added using a config file
    - Blog posts created as markdown files
    - Gatsby v.2
    - Mobile responsive
    - Pagination
    - Category and tag pages
    - Social media sharing icons in each post
    - Icons from React Icons (Font Awesome, Devicons, etc,...)
    - Beautiful tech-topic tags to attach to your web-development-related blog posts
    - Developer-relevant social media icon links, including GitHub, Stack Overflow, and freeCodeCamp
- url: https://anubhavsrivastava.github.io/gatsby-starter-paradigmshift
  repo: https://github.com/anubhavsrivastava/gatsby-starter-paradigmshift
  description: Single page starter based on the Paradigm Shift site template by HTML5 up, with landing and Elements(Component) page
  tags:
    - HTML5UP
    - Onepage
    - Styling:SCSS
    - Portfolio
    - PWA
  features:
    - Designed by HTML5 UP
    - Fully Responsive
    - Image Gallery
    - Styling with SCSS
    - Offline support
    - Web App Manifest
- url: https://dazzling-heyrovsky-62d4f9.netlify.com/
  repo: https://github.com/s-kris/gatsby-starter-medium
  description: A GatsbyJS starter blog as close as possible to medium.
  tags:
    - Markdown
    - Styling:CSS-in-JS
  features:
    - Careers Listing
    - Mobile Responsive
- url: https://gatsby-personal-starter-blog.netlify.com
  repo: https://github.com/thomaswangio/gatsby-personal-starter-blog
  description: Gatsby starter for personal blogs! Blog configured to run at /blog and with Netlify CMS and gatsby-remark-vscode.
  tags:
    - Blog
    - Markdown
    - Styling:CSS-in-JS
    - CMS:Netlify
  features:
    - Netlify CMS
    - VSCode syntax highlighting
    - Styled Components
- url: https://anubhavsrivastava.github.io/gatsby-starter-phantom
  repo: https://github.com/anubhavsrivastava/gatsby-starter-phantom
  description: Single page starter based on the Phantom site template by HTML5 up, with landing, generic and Elements(Component) page
  tags:
    - HTML5UP
    - Onepage
    - Styling:SCSS
    - PWA
  features:
    - Designed by HTML5 UP
    - Fully Responsive
    - Styling with SCSS
    - Offline support
    - Web App Manifest
- url: https://gatsby-starter-internationalized.ack.ee/
  repo: https://github.com/AckeeCZ/gatsby-starter-internationalized
  description: A simple starter for fully internationalized websites, including route internationalization.
  tags:
    - i18n
  features:
    - internationalized page content - via react-intl
    - internationalized routes - via language configuration
    - lightweight - includes only internationalization code
    - LocalizedLink - built-in link component handling route generation
    - LanguageSwitcher - built-in language switcher component
- url: https://gatsby-starter-bee.netlify.com/
  repo: https://github.com/JaeYeopHan/gatsby-starter-bee
  description: A simple starter for blog with fresh UI.
  tags:
    - Blog
    - Netlify
    - Disqus
    - SEO
  features:
    - Code highlight with Fira Code font
    - Emoji (emojione)
    - Social share feature (Twitter, Facebook)
    - Comment feature (disqus, utterances)
    - Sponsor service (Buy-me-a-coffee)
    - CLI Tool
- url: https://learn.hasura.io/graphql/react/introduction
  repo: https://github.com/hasura/gatsby-gitbook-starter
  description: A starter to generate docs/tutorial websites based on GitBook theme.
  tags:
    - Documentation
    - MDX
    - Markdown
    - SEO
  features:
    - Write in Markdown / MDX and generate responsive documentation/tutorial web apps
    - Fully Configurable
    - Syntax highlighting with Prismjs
    - Code diffing with +/-
    - Google Analytics Integration
    - SEO Tags with MDX frontmatter
    - Edit on GitHub button
    - Fully Customisable with rich embeds using React in MDX.
- url: https://gatsby-starter-blog-with-lunr.netlify.com/
  repo: https://github.com/lukewhitehouse/gatsby-starter-blog-with-lunr
  description: Building upon Gatsby's blog starter with a Lunr.js powered Site Search.
  tags:
    - Blog
    - Search
  features:
    - Same as the official starter blog
    - Integration with Lunr.js
- url: https://oneshopper.netlify.com
  repo: https://github.com/rohitguptab/OneShopper
  description: This Starter is created for Ecommerce site with Gatsby + Contentful and snipcart
  tags:
    - eCommerce
    - CMS:Contentful
    - Blog
    - SEO
    - Disqus
  features:
    - Blog post listing with previews for each blog post.
    - Store page listing all the Products and includes features like Rating, Price, Checkout, More then one Product images with tabbing.
    - Contact form with Email notification.
    - Index pages design with Latest Post, Latest Blog, Deal of week and Banner.
- url: https://anubhavsrivastava.github.io/gatsby-starter-spectral
  repo: https://github.com/anubhavsrivastava/gatsby-starter-spectral
  description: Single page starter based on the Spectral site template by HTML5 up, with landing, Generic and Elements(Component) page
  tags:
    - HTML5UP
    - Onepage
    - Styling:SCSS
    - Portfolio
    - PWA
  features:
    - Designed by HTML5 UP
    - Fully Responsive
    - Styling with SCSS
    - Offline support
    - Web App Manifest
- url: https://anubhavsrivastava.github.io/gatsby-starter-directive
  repo: https://github.com/anubhavsrivastava/gatsby-starter-directive
  description: Single page starter based on the Directive site template by HTML5 up, with landing and Elements(Component) page
  tags:
    - HTML5UP
    - Onepage
    - Styling:SCSS
    - Portfolio
    - PWA
  features:
    - Designed by HTML5 UP
    - Fully Responsive
    - Styling with SCSS
    - Offline support
    - Web App Manifest
- url: https://histaff.io/
  repo: https://github.com/histaff/website-static
  description: It's a beautiful starter static website which useful plugins based on Gatsby
  tags:
    - Styling:SCSS
    - Landing Page
    - Onepage
  features:
    - Fully Responsive
    - Styling with SCSS
    - Very similar to gatsby-starter-netlify-cms, slightly more configurable (eg set site-title in gatsby-config) with Bootstrap/Bootswatch instead of bulma
    - LocalizedLink - built-in link component handling route generation
- url: https://gatsby-kea-starter.netlify.com/
  repo: https://github.com/benjamin-glitsos/gatsby-kea-starter
  description: Gatsby starter with redux and sagas made simpler by the Kea library
  tags:
    - Redux
  features:
    - The Kea library makes redux and sagas extremely simple and concise
- url: https://anubhavsrivastava.github.io/gatsby-starter-solidstate
  repo: https://github.com/anubhavsrivastava/gatsby-starter-solidstate
  description: Single page starter based on the Solid State site template by HTML5 up, with landing, Generic and Elements(Component) page
  tags:
    - HTML5UP
    - Onepage
    - Styling:SCSS
    - Portfolio
    - PWA
  features:
    - Designed by HTML5 UP
    - Fully Responsive
    - Styling with SCSS
    - Offline support
    - Web App Manifest
- url: https://yellowcake.netlify.com/
  repo: https://github.com/thriveweb/yellowcake
  description: A starter project for creating lightning-fast websites with Gatsby v2 and Netlify-CMS v2 + Uploadcare intergration.
  tags:
    - CMS:Netlify
    - Netlify
    - Blog
    - SEO
  features:
    - Uploadcare
    - Netlify Form
    - Category list (with navigation)
    - Featured post
    - Next and prev post
    - SEO component
- url: https://anubhavsrivastava.github.io/gatsby-starter-fractal
  repo: https://github.com/anubhavsrivastava/gatsby-starter-fractal
  description: Single page starter based on the Fractal site template by HTML5 up, with landing and Elements(Component) page
  tags:
    - HTML5UP
    - Onepage
    - Styling:SCSS
    - Portfolio
    - PWA
  features:
    - Designed by HTML5 UP
    - Fully Responsive
    - Styling with SCSS
    - Offline support
    - Web App Manifest
- url: https://minimal-gatsby-ts-starter.netlify.com/
  repo: https://github.com/TheoBr/minimal-gatsby-typescript-starter
  description: Minimal TypeScript Starter
  tags:
    - Language:TypeScript
  features:
    - TypeScript
    - ESLint + optional rule enforcement with Husky
    - Prettier
    - Netlify ready
    - Minimal
- url: https://gatsby-typescript-starter-default.netlify.com/
  repo: https://github.com/RobertoMSousa/gatsby-typescript-starter-default
  description: Simple gatsby starter using typescript and eslint instead of outdated tslint.
  tags:
    - Language:TypeScript
    - SEO
    - Linting
  features:
    - Comes with React Helmet for adding site meta tags
    - Includes plugins for offline support out of the box
    - TypeScript
    - Prettier & eslint to format & check the code
- url: https://gatsby-starter-carraway.netlify.com/
  repo: https://github.com/endymion1818/gatsby-starter-carraway
  description: a Gatsby starter theme with Accessibility features, TypeScript, Jest, some basic UI elements, and a CircleCI pipeline
  tags:
    - Language:TypeScript
    - Pagination
    - Search
    - Testing
  features:
    - Paginated post archive
    - Site search with Lunr.js
    - Categories and category archive pages
    - Minimal CSS defaults using styled-components, including system font stack
    - Some fundamental Accessibility features including tabbable navigation & "Skip to content" link
    - UI elements including multi-column layout using CSS Grid (with float fallback), header component with logo, basic navigation & search and a footer with 3-column layout, logo and 2 menu areas
    - TypeScript & Testing including some sensible TypeScript defaults, tests with @testing-library/react, pre-commit and pre-push hooks. Set up includes enums for repeating values such as font & background colours
    - Setup for a CircleCI pipeline so you can run the above tests in branches before merging to master
    - Markdown posts _and_ pages (pages don't appear in the post archive)
- url: https://www.quietboy.net
  repo: https://github.com/zhouyuexie/gatsby-starter-quiet
  description: Gatsby out of the box blog, use TypeScript and highly customized style.
  tags:
    - Language:TypeScript
    - Styling:SCSS
    - SEO
    - Linting
    - RSS
    - Pagination
    - PWA
  features:
    - TypeScript
    - TsLint & Prettier
    - Tag list
    - Custom page layout
    - Switch the dark mode according to the system theme
    - Scss
    - Pagination
- url: https://compassionate-morse-5204bf.netlify.com/
  repo: https://github.com/deamme/gatsby-starter-prismic-resume
  description: Gatsby Resume/CV page with Prismic integration
  tags:
    - CMS:Prismic
    - CMS:Headless
    - Styling:CSS-in-JS
    - Onepage
    - Linting
  features:
    - One-page resume/CV
    - Prismic as Headless CMS
    - Emotion for styling
    - Uses multiple features of Prismic - Slices, Labels, Custom Types
    - ESLint & Prettier
- url: https://anubhavsrivastava.github.io/gatsby-starter-resume
  repo: https://github.com/anubhavsrivastava/gatsby-starter-resume
  description: Single page starter based on the Resume site template by startbootstrap for resume/portfolio page
  tags:
    - Onepage
    - Styling:SCSS
    - PWA
  features:
    - Designed by startbootstrap
    - Fully Responsive
    - Styling with SCSS
    - Offline support
    - Web App Manifest
- url: https://gatsby-starter-typescript-jest.netlify.com/
  repo: https://github.com/denningk/gatsby-starter-typescript-jest
  description: Barebones Gatsby starter with TypeScript, Jest, GitLab-CI, and other useful configurations
  tags:
    - Language:TypeScript
    - Testing
    - AWS
    - Linting
    - SEO
  features:
    - All components from default Gatsby starter converted to TypeScript
    - Jest testing configured for TypeScript with ts-jest
    - Detailed guide on how to deploy using AWS S3 buckets included in README
    - .gitlab-ci.yml file with blanks that can be customized for any Gatsby project
    - Configurations for EditorConfig, Prettier, and ESLint (for TypeScript)
- url: https://gatsby-starter-apollo.smakosh.com/app/
  repo: https://github.com/smakosh/gatsby-apollo-starter
  description: Gatsby Apollo starter - with client side routing
  tags:
    - Client-side App
    - SEO
    - Styling:CSS-in-JS
  features:
    - Apollo provider & Client side routing
    - Eslint/Prettier configured
    - Easy to customize
    - Nice project structure
    - Flex Grid components easy to customize
- url: https://portfolio.smakosh.com/
  repo: https://github.com/smakosh/gatsby-portfolio-dev
  description: A portfolio for developers
  tags:
    - Portfolio
    - SEO
    - Netlify
    - Onepage
    - Styling:CSS-in-JS
  features:
    - Eslint/Prettier configured
    - Scores 100% on a11y / Performance / PWA / SEO
    - PWA (desktop & mobile)
    - Easy to customize
    - Nice project structure
    - Amazing illustrations by Undraw.co
    - Tablet & mobile friendly
    - Continuous deployment with Netlify
    - A contact form protected by Google Recaptcha
    - Can be deployed with one click
    - Functional components with Recompose React Hooks! ready to migrate to React hooks!
    - Fetches your Github pinned projects with most stars (You could customize this if you wish)
- url: https://github.com/smakosh/gatsby-airtable-starter
  repo: https://github.com/smakosh/gatsby-airtable-starter
  description: Gatsby Airtable starter
  tags:
    - SEO
    - Netlify
    - Client-side App
    - Styling:CSS-in-JS
  features:
    - Static content fetched from Airtable
    - Dynamic content with CRUD operations with Airtable REST API
    - Well structured files/folders
    - Custom React Hooks
    - Custom Helpers instead of using third party libraries
    - Dynamic & Static containers
    - Global state management ready with useReducer & useContext
    - Dummy auth but ready to add real requests
- url: https://github.com/smakosh/gatsby-app-starter-rest-api
  repo: https://github.com/smakosh/gatsby-app-starter-rest-api
  description: Gatsby REST API starter
  tags:
    - Authentication
    - Client-side App
    - Styling:CSS-in-JS
  features:
    - Dynamic content with CRUD operations with a REST API
    - Well structured files/folders
    - Custom React Hooks
    - Auth with a JWT approach
    - Custom Helpers instead of using third party libraries
    - Dynamic containers
    - Global state management ready with useReducer & useContext
- url: https://gatsbyjs-starter-tailwindplay.appseed.us/
  repo: https://github.com/app-generator/gatsbyjs-starter-tailwindplay
  description: A Gatsby v2 starter styled using Tailwind, a utility-first CSS framework. Uses Purgecss to remove unused CSS.
  tags:
    - Styling:Tailwind
  features:
    - Based on gatsby-starter-tailwind
    - Tailwind CSS Framework
    - Removes unused CSS with Purgecss
- url: https://act-labs.github.io/
  repo: https://github.com/act-labs/gatsby-starter-act-blog
  description: Gatsby starter for blog/documentation using MDX, Ant Design, gatsby-plugin-combine.
  tags:
    - Blog
    - Documentation
    - Styling:Ant Design
    - Markdown
    - MDX
    - SEO
  features:
    - Posts and snippets;
    - SEO component;
    - Ant Design UI components;
    - Markdown and MDX for pages;
    - A customized webpack and babel configuration, for complex profecianal web apps with node.js, Jest tests, etc;
    - Progressively build more and more complex pages using gatsby-plugin-combine.
- url: https://gatsby-ghub.netlify.com/resume-book/
  repo: https://github.com/dwyfrequency/gatsby-ghub
  description: A resume builder app with authenticated routes, static marketing pages, and dynamic resume creation
  tags:
    - Authentication
    - Netlify
    - Client-side App
  features:
    - Netlify Identity
    - Static Marketing pages and Dynamic Client-side Authenticated App pages
    - SEO component
    - Apollo GraphQL (client-side)
- url: https://lewis-gatsby-starter-i18n.firebaseapp.com
  repo: https://github.com/lewislbr/lewis-gatsby-starter-i18n
  description: A simple custom Gatsby starter template to start a new multilanguage website.
  tags:
    - i18n
    - Styling:CSS-in-JS
    - PWA
    - Portfolio
    - SEO
  features:
    - Automatically detects user browser language.
    - CSS in JS with styled-components.
    - Optimized images.
    - Offline capabilities.
    - Auto-generated sitemap and robots.txt.
    - Google Analytics
- url: https://gatsby-snipcart-starter.netlify.com/
  repo: https://github.com/issydennis/gatsby-snipcart
  description: A simple e-commerce shop built using Gatsby and Snipcart.
  tags:
    - eCommerce
    - Styling:CSS-in-JS
    - Markdown
  features:
    - Minimal design to allow for simple customisation.
    - Snipcart integration provides an easy-to-use shopping cart and checkout.
    - Individual product pages with custom fields.
    - Products defined using markdown.
    - Styled components.
    - Gatsby image for optimised product images.
- url: https://anubhavsrivastava.github.io/gatsby-starter-stylish
  repo: https://github.com/anubhavsrivastava/gatsby-starter-stylish
  description: Single page starter based on the Stylish Portfolio site template by startbootstrap for portfolio page
  tags:
    - Onepage
    - Portfolio
    - Styling:SCSS
    - PWA
  features:
    - Designed by startbootstrap
    - Fully Responsive
    - Styling with SCSS
    - Offline support
    - Web App Manifest
- url: https://lewis-gatsby-starter-basic.firebaseapp.com
  repo: https://github.com/lewislbr/lewis-gatsby-starter-basic
  description: A simple custom basic Gatsby starter template to start a new website.
  tags:
    - Styling:CSS-in-JS
    - PWA
    - SEO
  features:
    - Bare-bones starter.
    - CSS in JS with styled-components.
    - Optimized images.
    - Offline capabilities.
    - Auto-generated sitemap and robots.txt.
<<<<<<< HEAD
- url: https://gatsby-airtable-advanced-starter.marcomelilli.com
  repo: https://github.com/marcomelilli/gatsby-airtable-advanced-starter
  description: A Gatsby Starter Blog using Airtable as backend
  tags:
    - Airtable
    - Blog
    - Styling:None
  features:
    - Dynamic content from Airtable
    - Does not contain any UI frameworks
    - Tags
    - Categories
    - Authors
    - Disqus
    - Offline support
    - Web App Manifest
    - SEO
=======
- url: https://gatsby-tailwind-serif.netlify.com/
  repo: https://github.com/windedge/gatsby-tailwind-serif
  description: A Gatsby theme based on gatsby-serif-theme, rewrite with Tailwind CSS.
  tags:
    - Styling:Tailwind
    - Markdown
  features:
    - Based on gatsby-serif-theme
    - Tailwind CSS Framework
    - Removes unused CSS with Purgecss
    - Responsive design
    - Suitable for small business website
>>>>>>> 35f93a04
<|MERGE_RESOLUTION|>--- conflicted
+++ resolved
@@ -3253,7 +3253,6 @@
     - Optimized images.
     - Offline capabilities.
     - Auto-generated sitemap and robots.txt.
-<<<<<<< HEAD
 - url: https://gatsby-airtable-advanced-starter.marcomelilli.com
   repo: https://github.com/marcomelilli/gatsby-airtable-advanced-starter
   description: A Gatsby Starter Blog using Airtable as backend
@@ -3271,7 +3270,6 @@
     - Offline support
     - Web App Manifest
     - SEO
-=======
 - url: https://gatsby-tailwind-serif.netlify.com/
   repo: https://github.com/windedge/gatsby-tailwind-serif
   description: A Gatsby theme based on gatsby-serif-theme, rewrite with Tailwind CSS.
@@ -3283,5 +3281,4 @@
     - Tailwind CSS Framework
     - Removes unused CSS with Purgecss
     - Responsive design
-    - Suitable for small business website
->>>>>>> 35f93a04
+    - Suitable for small business website