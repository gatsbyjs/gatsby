--- conflicted
+++ resolved
@@ -5489,7 +5489,6 @@
     - Disqus
     - Breadcrumbs
     - ESLint
-<<<<<<< HEAD
 - url: https://barcadia.netlify.com/
   repo: https://github.com/bagseye/barcadia
   description: A super-fast site using GatsbyJS
@@ -5503,7 +5502,6 @@
     - Responsive webpage
     - Portfolio
     - Blog
-=======
 - url: https://gatsby-starter-clean-resume.netlify.com/
   repo: https://github.com/masoudkarimif/gatsby-starter-clean-resume
   description: A Gatsby Starter Template for Putting Your Resume Online Super Quick!
@@ -5546,5 +5544,4 @@
     - Animate.css with WOW
     - Robots.txt
     - Sitemap
-    - PWA
->>>>>>> e3518de0
+    - PWA