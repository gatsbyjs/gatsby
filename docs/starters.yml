--- conflicted
+++ resolved
@@ -6029,7 +6029,6 @@
     - Pagination
     - SEO
     - Phone browser Support
-<<<<<<< HEAD
 - url: https://gatsby-starter-takeshape-startup.netlify.app
   repo: https://github.com/colbyfayock/gatsby-starter-takeshape-startup
   description: Integrate TakeShape CMS using a ready to go TakeShape Startup project!
@@ -6042,7 +6041,6 @@
   features:
     - Integrate TakeShape CMS
     - Preconfigured to work with the TakeShape Startup project
-=======
 - url: https://gatsby-typescript-tailwind-twin-styled-component-starter.netlify.app/
   repo: https://github.com/DevHausStudio/Gatsby-Typescript-Tailwind-Twin-Styled-Component-Starter
   description: Barebones and lightweight starter with TypeScript, Styled-Components, TailwindCSS, Twin Macro.
@@ -6082,5 +6080,4 @@
   features:
     - Snipcart e-commerce starter
     - Flotiq CMS as a product source
-    - Deploy to Heroku
->>>>>>> e1b314ec
+    - Deploy to Heroku