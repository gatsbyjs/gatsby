- url: https://gatsby-starter-lamma.netlify.app/
  repo: https://github.com/desktopofsamuel/gatsby-starter-lamma
  description: A minimal, elegant, dark theme blog starter. Forked from Gatsby Advance Starter.
  tags:
    - Blog
    - SEO
    - Markdown
    - MDX
  features:
    - Gatsby v2 + MDX
    - Main page, Blog page, Category page, Tags Page
    - Dark mode using use-dark-mode
    - Subtle table of content component
    - SEO with react-helmet
    - Optimized image rendering using gatsby-image
    - Icons from Font Awesome
    - Programmatically generates styled pages for each blog post written in Markdown
- url: https://mdx-cms-docs.netlify.app/
  repo: https://github.com/danielcurtis/gatsby-starter-netlify-docs
  description: An accessible and blazing fast documentation starter for Gatsby integrated with Netlify CMS.
  tags:
    - CMS:Netlify
    - CMS:Headless
    - Documentation
    - MDX
    - Markdown
    - Netlify
  features:
    - Netlify CMS for Creating, Updating, and Deleting MDX files
    - Fully-Configurable Landing Page from Netlify CMS
    - Accessible and Fast with a Perfect Lighthouse Score
    - Clean, Repsponsive User Interface
    - Table of Contents & Toggleable Main-Menu
    - Configurable Dark and Light Mode Themes
    - Google Analytics Support
    - MDX Embeds for Tweets, Repl.it, YouTube and More
- url: https://gatsby-pod6.netlify.app/
  repo: https://github.com/zag/gatsby-starter-pod6
  description: A minimal, lightweight, and mobile-first starter for creating blogs with pod6 markup language.
  tags:
    - Blog
    - CMS:Netlify
    - Pagination
    - RSS
    - Linting
    - Styling:PostCSS
    - Styling:SCSS
  features:
    - Lost Grid
    - Jest testing
    - Beautiful typography inspired by matejlatin/Gutenberg
    - Mobile-First approach in development
    - Sidebar menu built using a configuration block
    - Pagination support
    - Sitemap Generation
    - Offline support
    - Google Analytics support
    - Create pages and posts in pod6 markup language
- url: https://ghost-balsa-preview.draftbox.co/
  repo: https://github.com/draftbox-co/gatsby-ghost-balsa-starter
  description: A Gatsby starter for creating blogs from headless Ghost CMS.
  tags:
    - Blog
    - CMS:Headless
    - SEO
    - Styling:SCSS
  features:
    - Balsa theme by Draftbox
    - Data sourcing from headless Ghost
    - Responsive design
    - SEO optimized
    - OpenGraph structured data
    - Twitter Cards meta
    - Sitemap Generation
    - XML Sitemaps
    - Progressive Web App
    - Offline Support
    - RSS Feed
    - Composable and extensible
- url: https://gatsby-typescript-markdown-starter.vercel.app/
  repo: https://github.com/caelinsutch/gatsby-typescript-markdown-starter
  description: A Gatsby starter with TypeScript and Markdown Preconfigured to Make a Portfolio.
  tags:
    - Blog
    - SEO
    - Styling:SCSS
    - Styling:CSS-in-JS
    - Markdown
    - Portfolio
  features:
    - Eslint/Prettier configured
    - Easy to customize
    - Typescript pre configured
    - Markdown posts with PrismJS code styling
    - Categories based off a yaml file
    - Preconfigured with Gatsby Image
    - High Lighthouse Scores
    - Easy to understand product structure
    - CSS in JS with Emotion
    - Sass stylesheets
    - React Helmet for SEO best practices and metatags
    - SEO optimized
    - Projects page, categories, home, 404 page
    - Responsive
- url: https://gatsby-starter-wordpress-twenty-twenty.netlify.app/
  repo: https://github.com/henrikwirth/gatsby-starter-wordpress-twenty-twenty
  description: A port of the WordPress Twenty Twenty theme to Gatsby.
  tags:
    - Blog
    - CMS:WordPress
    - Styling:Other
    - Pagination
  features:
    - Data sourcing from WordPress
    - Uses WPGraphQL as an API
    - Using the new gatsby-wordpress-source@v4
    - Responsive design
    - Works well with Gatsby Cloud incremental updates
- url: https://22boxes-gatsby-uno.netlify.app/
  repo: https://github.com/iamtherealgd/gatsby-starter-22boxes-uno
  description: A Gatsby starter for creating blogs and showcasing your work
  tags:
    - Blog
    - Portfolio
    - Markdown
    - SEO
  features:
    - Work and About pages
    - Work page with blog type content management
    - Personal webiste to create content and put your portfolio items
    - Landing pages for your work items, not just links
- url: https://wp-libre-preview.draftbox.co/
  repo: https://github.com/draftbox-co/gatsby-wordpress-libre-starter
  description: A Gatsby starter for creating blogs from headless WordPress CMS.
  tags:
    - Blog
    - SEO
    - CMS:WordPress
    - Styling:Other
    - Pagination
  features:
    - WordPress Libre 2 skin
    - Data sourcing from headless WordPress
    - Responsive design
    - SEO optimized
    - OpenGraph structured data
    - Twitter Cards meta
    - Sitemap Generation
    - XML Sitemaps
    - Progressive Web App
- url: https://delog-w3layouts.netlify.app/
  repo: https://github.com/W3Layouts/gatsby-starter-delog
  description: A Gatsby Starter built with Netlify CMS to launch your dream blog with a click.
  tags:
    - Blog
    - CMS:Netlify
  features:
    - Simple blog designed for designer and developers
    - Manage Posts with Netlify CMS
    - Option to add featured image and meta description while adding posts
- url: https://styxlab.github.io
  repo: https://github.com/styxlab/gatsby-starter-try-ghost
  description: A Gatsby starter for creating blogs from headless Ghost CMS.
  tags:
    - Blog
    - CMS:Headless
    - SEO
    - Styling:PostCSS
  features:
    - Casper standard Ghost theme
    - Data sourcing from headless Ghost
    - Sticky navigation headers
    - Hover on author avatar
    - Responsive design
    - SEO optimized
    - Styled 404 page
    - OpenGraph structured data
    - Twitter Cards meta
    - Sitemap Generation
    - XML Sitemaps
    - Progressive Web App
    - Offline Support
    - RSS Feed
    - Composable and extensible
- url: https://gatsby-theme-sky-lite.netlify.app
  repo: https://github.com/vim-labs/gatsby-theme-sky-lite-starter
  description: A lightweight Gatsby starter with Material-UI and MDX Markdown support.
  tags:
    - Blog
    - Styling:Material
  features:
    - Lightweight
    - Markdown
    - MDX
    - MaterialUI Components
    - React Icons
- url: https://authenticaysh.netlify.app/
  repo: https://github.com/seabeams/gatsby-starter-auth-aws-amplify
  description: Full-featured Auth with AWS Amplify & AWS Cognito
  tags:
    - AWS
    - Authentication
  features:
    - Full-featured AWS Authentication with Cognito
    - Error feedback in forms
    - Password Reset
    - Multi-Factor Authentication
    - Styling with Bootstrap and Sass
- url: https://gatsby-starter-blog-demo.netlify.app/
  repo: https://github.com/gatsbyjs/gatsby-starter-blog
  description: official blog
  tags:
    - Official
    - Blog
  features:
    - Basic setup for a full-featured blog
    - Support for an RSS feed
    - Google Analytics support
    - Automatic optimization of images in Markdown posts
    - Support for code syntax highlighting
    - Includes plugins for easy, beautiful typography
    - Includes React Helmet to allow editing site meta tags
    - Includes plugins for offline support out of the box
- url: https://gatsby-starter-default-demo.netlify.app/
  repo: https://github.com/gatsbyjs/gatsby-starter-default
  description: official default
  tags:
    - Official
  features:
    - Comes with React Helmet for adding site meta tags
    - Includes plugins for offline support out of the box
- url: https://gatsby-netlify-cms.netlify.app/
  repo: https://github.com/netlify-templates/gatsby-starter-netlify-cms
  description: n/a
  tags:
    - Blog
    - Styling:Bulma
    - CMS:Netlify
  features:
    - A simple blog built with Netlify CMS
    - Basic directory organization
    - Uses Bulma for styling
    - Visit the repo to learn how to set up authentication, and begin modeling your content.
- url: https://vagr9k.github.io/gatsby-advanced-starter/
  repo: https://github.com/Vagr9K/gatsby-advanced-starter
  description: Great for learning about advanced features and their implementations
  tags:
    - Blog
    - Styling:None
  features:
    - Does not contain any UI frameworks
    - Provides only a skeleton
    - Tags
    - Categories
    - Google Analytics
    - Disqus
    - Offline support
    - Web App Manifest
    - SEO
- url: https://vagr9k.github.io/gatsby-material-starter/
  repo: https://github.com/Vagr9K/gatsby-material-starter
  description: n/a
  tags:
    - Styling:Material
  features:
    - React-MD for Material design
    - Sass/SCSS
    - Tags
    - Categories
    - Google Analytics
    - Disqus
    - Offline support
    - Web App Manifest
    - SEO
- url: https://gatsby-advanced-blog-system.danilowoz.now.sh/blog
  repo: https://github.com/danilowoz/gatsby-advanced-blog-system
  description: Create a complete blog from scratch with pagination, categories, featured posts, author, SEO, and navigation.
  tags:
    - Pagination
    - Markdown
    - SEO
  features:
    - Pagination;
    - Category and tag pages (with pagination);
    - Category list (with navigation);
    - Featured post;
    - Author page;
    - Next and prev post;
    - SEO component.
- url: https://graphcms.github.io/gatsby-graphcms-tailwindcss-example/
  repo: https://github.com/GraphCMS/gatsby-graphcms-tailwindcss-example
  description: The default Gatsby starter blog with the addition of the gatsby-source-graphql and Tailwind dependencies.
  tags:
    - Styling:Tailwind
    - CMS:Headless
  features:
    - Tailwind style library
    - GraphQL source plugin
    - Very simple boilerplate
- url: https://wonism.github.io/
  repo: https://github.com/wonism/gatsby-advanced-blog
  description: n/a
  tags:
    - Portfolio
    - Redux
  features:
    - Blog post listing with previews (image + summary) for each blog post
    - Categories and tags for blog posts with pagination
    - Search post with keyword
    - Put react application / tweet into post
    - Copy some codes in post with clicking button
    - Portfolio
    - Resume
    - Redux for managing statement (with redux-saga / reselect)

- url: https://gatsby-tailwind-emotion-starter.netlify.app/
  repo: https://github.com/muhajirdev/gatsby-tailwind-emotion-starter
  description: A Gatsby Starter with Tailwind CSS + Emotion JS
  tags:
    - Styling:Tailwind
  features:
    - ESLint Airbnb without semicolon and without .jsx extension
    - Offline support
    - Web App Manifest
- url: https://gatsby-starter-redux-firebase.netlify.app/
  repo: https://github.com/muhajirdev/gatsby-starter-redux-firebase
  description: A Gatsby + Redux + Firebase Starter. With Authentication
  tags:
    - Styling:None
    - Firebase
    - Client-side App
  features:
    - ESLint Airbnb without semicolon and without .jsx extension
    - Firebase
    - Web App Manifest
- url: https://dschau.github.io/gatsby-blog-starter-kit/
  repo: https://github.com/dschau/gatsby-blog-starter-kit
  description: n/a
  tags:
    - Blog
  features:
    - Blog post listing with previews for each blog post
    - Navigation between posts with a previous/next post button
    - Tags and tag navigation
- url: https://contentful.github.io/starter-gatsby-blog/
  repo: https://github.com/contentful/starter-gatsby-blog
  description: n/a
  tags:
    - Blog
    - CMS:Contentful
    - CMS:Headless
  features:
    - Based on the Gatsby Starter Blog
    - Includes Contentful Delivery API for production build
    - Includes Contentful Preview API for development
- url: https://react-firebase-authentication.wieruch.com/
  repo: https://github.com/the-road-to-react-with-firebase/react-gatsby-firebase-authentication
  description: n/a
  tags:
    - Firebase
  features:
    - Sign In, Sign Up, Sign Out
    - Password Forget
    - Password Change
    - Protected Routes with Authorization
    - Realtime Database with Users
- url: http://dmwl.net/gatsby-hampton-theme
  repo: https://github.com/davad/gatsby-hampton-theme
  description: n/a
  tags:
    - Styling:CSS-in-JS
  features:
    - ESLint in dev mode with the Airbnb config and Prettier formatting rules
    - Emotion for CSS-in-JS
    - A basic blog, with posts under src/pages/blog
    - A few basic components (Navigation, Layout, Link wrapper around gatsby-link))
    - Based on gatsby-starter-gatsbytheme
- url: https://orgapp.github.io/gatsby-starter-orga/
  repo: https://github.com/orgapp/gatsby-starter-orga
  description: Want to use org-mode instead of markdown? This is for you.
  tags:
    - Blog
  features:
    - Use org-mode files as source.
    - Generate post pages, can be configured to be file-based or section-based.
    - Generate posts index pages.
- url: http://2column-portfolio.surge.sh/
  repo: https://github.com/praagyajoshi/gatsby-starter-2column-portfolio
  description: n/a
  tags:
    - Portfolio
    - Styling:SCSS
  features:
    - Designed as a minimalistic portfolio website
    - Grid system using flexboxgrid
    - Styled using SCSS
    - Font icons using font-awesome
    - Google Analytics integration
    - Open Sans font using Google Fonts
    - Prerendered Open Graph tags for rich sharing
- url: https://prototypeinteractive.github.io/gatsby-react-boilerplate/
  repo: https://github.com/PrototypeInteractive/gatsby-react-boilerplate
  description: n/a
  tags:
    - Styling:Bootstrap
  features:
    - Basic configuration and folder structure
    - Uses PostCSS and Sass (with autoprefixer and pixrem)
    - Uses Bootstrap 4 grid
    - Leaves the styling to you
    - Uses data from local json files
    - Contains Node.js server code for easy, secure, and fast hosting
- url: http://capricious-spring.surge.sh/
  repo: https://github.com/noahg/gatsby-starter-blog-no-styles
  description: n/a
  tags:
    - Blog
    - Styling:None
  features:
    - Same as official gatsby-starter-blog but with all styling removed
- url: https://gatsby-starter-github-api.netlify.app/
  repo: https://github.com/lundgren2/gatsby-starter-github-api
  description: Single page starter based on gatsby-source-github-api
  tags:
    - Portfolio
    - Onepage
  features:
    - Use your GitHub as your own portfolio site
    - List your GitHub repositories
    - GitHub GraphQL API v4
- url: https://gatsby-starter-github-repositories.netlify.app
  repo: https://github.com/tool3/gatsby-starter-github-repositories
  description: Single page starter based on gatsby-source-github-api and gatsby-starter-github-api
  tags:
    - Portfolio
    - Onepage
  features:
    - Use your GitHub as your own portfolio site
    - List your GitHub repositories
    - GitHub GraphQL API v4

- url: https://gatsby-starter-bloomer.netlify.app/
  repo: https://github.com/Cethy/gatsby-starter-bloomer
  description: n/a
  tags:
    - Styling:Bulma
  features:
    - Based on gatsby-starter-default
    - Bulma CSS Framework with its Bloomer react components
    - Font-Awesome icons
    - Includes a simple fullscreen hero w/ footer example
- url: https://gatsby-starter-bootstrap-netlify.netlify.app/
  repo: https://github.com/konsumer/gatsby-starter-bootstrap-netlify
  description: n/a
  tags:
    - Styling:Bootstrap
    - CMS:Netlify
  features:
    - Very similar to gatsby-starter-netlify-cms, slightly more configurable (e.g. set site-title in gatsby-config) with Bootstrap/Bootswatch instead of bulma
- url: https://gatstrap.netlify.app/
  repo: https://github.com/jaxx2104/gatsby-starter-bootstrap
  description: n/a
  tags:
    - Styling:Bootstrap
  features:
    - Bootstrap CSS framework
    - Single column layout
    - Basic components like SiteNavi, SitePost, SitePage
- url: http://gatsby-bulma-storybook.surge.sh/
  repo: https://github.com/gvaldambrini/gatsby-starter-bulma-storybook
  description: n/a
  tags:
    - Styling:Bulma
    - Storybook
    - Testing
  features:
    - Storybook for developing components in isolation
    - Bulma and Sass support for styling
    - CSS modules
    - Prettier & ESLint to format & check the code
    - Jest
- url: https://gatsby-starter-business.netlify.app/
  repo: https://github.com/v4iv/gatsby-starter-business
  description: n/a
  tags:
    - Styling:Bulma
    - PWA
    - CMS:Netlify
    - Disqus
    - Search
    - Pagination
  features:
    - Complete Business Website Suite - Home Page, About Page, Pricing Page, Contact Page and Blog
    - Netlify CMS for Content Management
    - SEO Friendly (Sitemap, Schemas, Meta Tags, GTM etc)
    - Bulma and Sass Support for styling
    - Progressive Web App & Offline Support
    - Tags and RSS Feed for Blog
    - Disqus and Share Support
    - Elastic-Lunr Search
    - Pagination
    - Easy Configuration using `config.js` file
- url: https://haysclark.github.io/gatsby-starter-casper/
  repo: https://github.com/haysclark/gatsby-starter-casper
  description: n/a
  tags:
    - PWA
  features:
    - Page pagination
    - CSS
    - Tags
    - Google Analytics
    - Offline support
    - Web App Manifest
    - SEO
- url: http://gatsby-starter-ceevee.surge.sh/
  repo: https://github.com/amandeepmittal/gatsby-starter-ceevee
  description: n/a
  tags:
    - Portfolio
  features:
    - Based on the Ceevee site template, design by Styleshout
    - Single Page Resume/Portfolio site
    - Target audience Developers, Designers, etc.
    - Used CSS Modules, easy to manipulate
    - FontAwsome Library for icons
    - Responsive Design, optimized for Mobile devices
- url: https://gatsby-starter-contentful-i18n.netlify.app/
  repo: https://github.com/mccrodp/gatsby-starter-contentful-i18n
  description: i18n support and language switcher for Contentful starter repo
  tags:
    - i18n
    - CMS:Contentful
    - CMS:Headless
  features:
    - Localization (Multilanguage)
    - Dynamic content from Contentful CMS
    - Integrates i18n plugin starter and using-contentful repos
- url: https://cranky-edison-12166d.netlify.app/
  repo: https://github.com/datocms/gatsby-portfolio
  description: n/a
  tags:
    - CMS:DatoCMS
    - CMS:Headless
  features:
    - Simple portfolio to quick start a site with DatoCMS
    - Contents and media from DatoCMS
    - Custom Sass style
    - SEO
- url: https://gatsby-deck.netlify.app/
  repo: https://github.com/fabe/gatsby-starter-deck
  description: n/a
  tags:
    - Presentation
  features:
    - Create presentations/slides using Gatsby.
    - Offline support.
    - Page transitions.
- url: https://gatsby-starter-default-i18n.netlify.app/
  repo: https://github.com/angeloocana/gatsby-starter-default-i18n
  description: n/a
  tags:
    - i18n
  features:
    - localization (Multilanguage)
- url: http://gatsby-dimension.surge.sh/
  repo: https://github.com/codebushi/gatsby-starter-dimension
  description: Single page starter based on the Dimension site template
  tags:
    - Portfolio
    - HTML5UP
    - Styling:SCSS
  features:
    - Designed by HTML5 UP
    - Simple one page site that’s perfect for personal portfolios
    - Fully Responsive
    - Styling with SCSS
- url: https://gatsby-docs-starter.netlify.app/
  repo: https://github.com/ericwindmill/gatsby-starter-docs
  description: n/a
  tags:
    - Documentation
    - Styling:CSS-in-JS
  features:
    - All the features from gatsby-advanced-starter, plus
    - Designed for Documentation / Tutorial Websites
    - ‘Table of Contents’ Component, Auto generates ToC from posts - just follow the file frontmatter conventions from markdown files in ‘lessons’.
    - Styled Components w/ ThemeProvider
    - Basic UI
    - A few extra components
    - Custom prismjs theme
    - React Icons
- url: https://parmsang.github.io/gatsby-starter-ecommerce/
  repo: https://github.com/parmsang/gatsby-starter-ecommerce
  description: Easy to use starter for an e-commerce store
  tags:
    - Styling:Other
    - Stripe
    - E-commerce
    - PWA
    - Authentication
  features:
    - Uses the Moltin e-commerce Api
    - Stripe checkout
    - Semantic-UI
    - Styled components
    - Google Analytics - (you enter the tracking-id)
    - React-headroom
    - ESLint & Prettier. Uses Airbnb JavaScript Style Guide
    - Authentication via Moltin (Login and Register)
- url: http://gatsby-forty.surge.sh/
  repo: https://github.com/codebushi/gatsby-starter-forty
  description: Multi-page starter based on the Forty site template
  tags:
    - Styling:SCSS
    - HTML5UP
  features:
    - Designed by HTML5 UP
    - Colorful homepage, and also includes a Landing Page and Generic Page components.
    - Many elements are available, including buttons, forms, tables, and pagination.
    - Custom grid made with CSS Grid
    - Styling with SCSS
- url: https://themes.gatsbythemes.com/gatsby-starter/
  repo: https://github.com/saschajullmann/gatsby-starter-gatsbythemes
  description: n/a
  tags:
    - Styling:CSS-in-JS
    - Blog
    - Testing
    - Linting
  features:
    - CSS-in-JS via Emotion.
    - Jest and Enzyme for testing.
    - ESLint in dev mode with the Airbnb config and Prettier formatting rules.
    - React 16.
    - A basic blog, with posts under src/pages/blog. There’s also a script which creates a new Blog entry (post.sh).
    - Data per JSON files.
    - A few basic components (Navigation, Footer, Layout).
    - Layout components make use of Styled-System.
    - Google Analytics (you just have to enter your tracking-id).
    - Gatsby-Plugin-Offline which includes Service Workers.
    - Prettier for a uniform codebase.
    - Normalize css (7.0).
    - Feather icons.
    - Font styles taken from Tachyons.
- url: https://gcn.netlify.app/
  repo: https://github.com/ryanwiemer/gatsby-starter-gcn
  description: A starter template to build amazing static websites with Gatsby, Contentful, and Netlify
  tags:
    - CMS:Contentful
    - CMS:Headless
    - Blog
    - Netlify
    - Styling:CSS-in-JS
  features:
    - CMS:Contentful integration with ready to go placeholder content
    - Netlify integration including a pre-built contact form
    - Minimal responsive design - made to customize or tear apart
    - Pagination logic
    - Styled components
    - SEO Friendly Component
    - JSON-LD Schema
    - OpenGraph sharing support
    - Sitemap Generation
    - Google Analytics
    - Progressive Web app
    - Offline Support
    - RSS Feed
    - Gatsby Standard module for linting JavaScript with StandardJS
    - Stylelint support for Styled Components to lint the CSS in JS
- url: https://alampros.github.io/gatsby-starter-grommet/
  repo: https://github.com/alampros/gatsby-starter-grommet
  description: n/a
  tags:
    - Styling:Grommet
  features:
    - Barebones configuration for using the Grommet design system
    - Uses Sass (with CSS modules support)
- url: https://gatsby-starter-hello-world-demo.netlify.app/
  repo: https://github.com/gatsbyjs/gatsby-starter-hello-world
  description: official hello world
  tags:
    - Official
  features:
    - A no-frills Gatsby install
    - No plugins, no boilerplate
    - Great for advanced users
- url: https://gatsby-starter-hello-world-tailwind-css.netlify.app/
  repo: https://github.com/ohduran/gatsby-starter-hello-world-tailwind-css
  description: hello world + Tailwind CSS
  tags:
    - Styling:Tailwind
  features:
    - One plugin, no boilerplate
    - Great for advanced users
- url: https://gatsby-starter-hero-blog.greglobinski.com/
  repo: https://github.com/greglobinski/gatsby-starter-hero-blog
  description: no description yet
  tags:
    - Styling:PostCSS
    - SEO
    - Markdown
  features:
    - Easy editable content in Markdown files (posts, pages and parts)
    - CSS with `styled-jsx` and `PostCSS`
    - SEO (sitemap generation, robot.txt, meta and OpenGraph Tags)
    - Social sharing (Twitter, Facebook, Google, LinkedIn)
    - Comments (Facebook)
    - Images lazy loading and `webp` support (gatsby-image)
    - Post categories (category based post list)
    - Full text searching (Algolia)
    - Contact form (Netlify form handling)
    - Form elements and validation with `ant-design`
    - RSS feed
    - 100% PWA (manifest.webmanifest, offline support, favicons)
    - Google Analytics
    - App favicons generator (node script)
    - Easy customizable base styles via `theme` object generated from `yaml` file (fonts, colors, sizes)
    - React v.16.3 (gatsby-plugin-react-next)
    - Components lazy loading (social sharing)
    - ESLint (google config)
    - Prettier code styling
    - webpack `BundleAnalyzerPlugin`
- url: https://gatsby-starter-i18n-lingui.netlify.app/
  repo: https://github.com/dcroitoru/gatsby-starter-i18n-lingui
  description: n/a
  tags:
    - i18n
  features:
    - Localization (Multilanguage) provided by js-lingui
    - Message extraction
    - Avoids code duplication - generates pages for each locale
    - Possibility of translated paths
- url: https://lumen.netlify.app/
  repo: https://github.com/alxshelepenok/gatsby-starter-lumen
  description: A minimal, lightweight, and mobile-first starter for creating blogs using Gatsby.
  tags:
    - Blog
    - CMS:Netlify
    - Pagination
    - Disqus
    - RSS
    - Linting
    - Testing
    - Styling:PostCSS
    - Styling:SCSS
  features:
    - Lost Grid
    - Jest testing
    - Beautiful typography inspired by matejlatin/Gutenberg
    - Mobile-First approach in development
    - Stylesheet built using SASS and BEM-Style naming
    - Syntax highlighting in code blocks
    - Sidebar menu built using a configuration block
    - Archive organized by tags and categories
    - Pagination support
    - Offline support
    - Google Analytics support
    - Disqus Comments support
- url: https://minimal-blog.lekoarts.de
  repo: https://github.com/LekoArts/gatsby-starter-minimal-blog
  description: This starter is part of a german tutorial series on Gatsby. The starter will change over time to use more advanced stuff (feel free to express your ideas in the repository). Its first priority is a minimalistic style coupled with a lot of features for the content.
  tags:
    - Blog
    - MDX
    - Styling:CSS-in-JS
    - Netlify
    - Linting
    - PWA
  features:
    - Minimal and clean white layout
    - Write your blog posts in MDX
    - Offline Support, WebApp Manifest, SEO
    - Code highlighting (with prism-react-renderer) and live preview (with react-live)
- url: https://gatsby-starter-modern-demo.netlify.app/
  repo: https://github.com/kripod/gatsby-starter-modern
  description: no description yet
  tags:
    - Linting
  features:
    - A set of strict linting rules (based on the Airbnb JavaScript Style Guide)
    - Encourage automatic code formatting
    - Prefer using Yarn for package management
    - Use EditorConfig to maintain consistent coding styles between different editors and IDEs
    - Integration with Visual Studio Code
    - Based on gatsby-starter-default
- url: https://gatsby-starter-personal-blog.greglobinski.com/
  repo: https://github.com/greglobinski/gatsby-starter-personal-blog
  description: n/a
  tags:
    - Blog
    - Markdown
    - Netlify
    - Styling:Material
  features:
    - Ready to use, but easily customizable a fully equipped theme starter
    - Easy editable content in Markdown files (posts, pages and parts)
    - ‘Like an app’ layout transitions
    - Easily restyled through theme object
    - Styling with JSS
    - Page transitions
    - Comments (Facebook)
    - Post categories
    - Post list filtering
    - Full text searching (Algolia)
    - Contact form (Netlify form handling)
    - Material UI (@next)
    - RSS feed
    - Full screen mode
    - User adjustable articles’ body copy font size
    - Social sharing (Twitter, Facebook, Google, LinkedIn)
    - PWA (manifes.json, offline support, favicons)
    - Google Analytics
    - Favicons generator (node script)
    - Components leazy loading with AsyncComponent (social sharing, info box)
    - ESLint (google config)
    - Prettier code styling
    - Custom webpack CommonsChunkPlugin settings
    - webpack BundleAnalyzerPlugin
- url: http://gatsby-photon.surge.sh/
  repo: https://github.com/codebushi/gatsby-starter-photon
  description: Single page starter based on the Photon site template
  tags:
    - HTML5UP
    - Onepage
    - Styling:SCSS
  features:
    - Designed by HTML5 UP
    - Single Page, Responsive Site
    - Custom grid made with CSS Grid
    - Styling with SCSS
- url: https://portfolio-bella.netlify.app/
  repo: https://github.com/LekoArts/gatsby-starter-portfolio-bella
  description: A portfolio starter for Gatsby. The target audience are designers and photographers. The light themed website shows your work with large images & big typography. The Onepage is powered by the Headless CMS Prismic.io. and has programmatically created pages for your projects. General settings and colors can be changed in a config & theme file.
  tags:
    - Portfolio
    - CMS:Prismic
    - CMS:Headless
    - Styling:CSS-in-JS
    - Onepage
    - PWA
    - Linting
  features:
    - Big typography & images
    - White theme
    - Prismic.io as CMS
    - Emotion for styling + Emotion-Grid
    - One-page layout with sub-pages for case studies
    - Easily configurable
    - And other good stuff (SEO, Offline Support, WebApp Manifest Support)
- url: https://cara.lekoarts.de
  repo: https://github.com/LekoArts/gatsby-starter-portfolio-cara
  description: Playful and Colorful One-Page portfolio featuring Parallax effects and animations. Especially designers and/or photographers will love this theme! Built with MDX and Theme UI.
  tags:
    - Portfolio
    - Onepage
    - Styling:CSS-in-JS
    - PWA
  features:
    - React Spring Parallax effects
    - Theme UI-based theming
    - CSS Animations and shapes
    - Light/Dark mode
- url: https://emilia.lekoarts.de
  repo: https://github.com/LekoArts/gatsby-starter-portfolio-emilia
  description: A portfolio starter for Gatsby. The target audience are designers and photographers. The dark-themed website shows your work with large images in a grid-layout (powered by CSS Grid). The transition effects on the header add a playful touch to the overall minimal design. The website has programmatically created pages for your projects (with automatic image import). General settings and colors can be changed in a config & theme file.
  tags:
    - Portfolio
    - PWA
    - Transitions
    - MDX
    - Styling:CSS-in-JS
    - Linting
    - Testing
  features:
    - Focus on big images (with gatsby-image)
    - Dark Theme with HeroPatterns Header
    - CSS Grid and styled-components
    - Page transitions
    - Cypress for End-to-End testing
    - react-spring animations
    - One-Page layout with sub-pages for projects
    - Create your projects in MDX (automatic import of images)
    - And other good stuff (SEO, Offline Support, WebApp Manifest Support)
- url: https://emma.lekoarts.de
  repo: https://github.com/LekoArts/gatsby-starter-portfolio-emma
  description: Minimalistic portfolio with full-width grid, page transitions, support for additional MDX pages, and a focus on large images. Especially designers and/or photographers will love this theme! Built with MDX and Theme UI. Using the Gatsby Theme "@lekoarts/gatsby-theme-emma".
  tags:
    - Portfolio
    - MDX
    - Transitions
    - Styling:CSS-in-JS
    - PWA
  features:
    - MDX
    - react-spring page animations
    - Optional MDX pages which automatically get added to the navigation
    - Fully customizable through the usage of Gatsby Themes (and Theme UI)
    - Light Mode / Dark Mode
    - Google Analytics Support
    - SEO (Sitemap, OpenGraph tags, Twitter tags)
    - Offline Support & WebApp Manifest
- url: https://gatsby-starter-procyon.netlify.app/
  repo: https://github.com/danielmahon/gatsby-starter-procyon
  description: n/a
  tags:
    - PWA
    - CMS:Headless
    - CMS:Other
    - Styling:Material
    - Netlify
  features:
    - Gatsby + React (server side rendering)
    - GraphCMS Headless CMS
    - DraftJS (in-place) Medium-like Editing
    - Apollo GraphQL (client-side)
    - Local caching between builds
    - Material-UI (layout, typography, components, etc)
    - Styled-Components™-like API via Material-UI
    - Netlify Deployment Friendly
    - Netlify Identity Authentication (enables editing)
    - Automatic versioning, deployment and CHANGELOG
    - Automatic rebuilds with GraphCMS and Netlify web hooks
    - PWA (Progressive Web App)
    - Google Fonts
- url: http://gatsby-starter-product-guy.surge.sh/
  repo: https://github.com/amandeepmittal/gatsby-starter-product-guy
  description: n/a
  tags:
    - Portfolio
  features:
    - Single Page
    - A portfolio Developers and Product launchers alike
    - Using Typography.js easy to switch fonts
    - All your Project/Portfolio Data in Markdown, server by GraphQL
    - Responsive Design, optimized for Mobile devices
- url: https://caki0915.github.io/gatsby-starter-redux/
  repo: https://github.com/caki0915/gatsby-starter-redux
  description: n/a
  tags:
    - Styling:CSS-in-JS
    - Redux
  features:
    - Redux and Redux-devtools.
    - Emotion with a basic theme and SSR
    - Typography.js
    - ESLint rules based on Prettier and Airbnb
- url: http://gatsby-stellar.surge.sh/
  repo: https://github.com/codebushi/gatsby-starter-stellar
  description: Single page starter based on the Stellar site template
  tags:
    - HTML5UP
    - Onepage
    - Styling:SCSS
  features:
    - Designed by HTML5 UP
    - Scroll friendly, responsive site. Can be used as a single or multi-page site.
    - Sticky Navigation when scrolling.
    - Scroll spy and smooth scrolling to different sections of the page.
    - Styling with SCSS
- url: http://gatsby-strata.surge.sh/
  repo: https://github.com/codebushi/gatsby-starter-strata
  description: Single page starter based on the Strata site template
  tags:
    - Portfolio
    - Onepage
    - HTML5UP
    - Styling:SCSS
  features:
    - Designed by HTML5 UP
    - Super Simple, single page portfolio site
    - Lightbox style React photo gallery
    - Fully Responsive
    - Styling with SCSS
- url: https://gatsby-starter-strict.netlify.app/
  repo: https://github.com/kripod/gatsby-starter-strict
  description: n/a
  tags:
    - Linting
  features:
    - A set of strict linting rules (based on the Airbnb JavaScript Style Guide)
    - lint script
    - Encourage automatic code formatting
    - format script
    - Prefer using Yarn for package management
    - Use EditorConfig to maintain consistent coding styles between different editors and IDEs
    - Integration with Visual Studio Code
    - Pre-configured auto-formatting on file save
    - Based on gatsby-starter-default
- url: https://gatsby-tachyons.netlify.app/
  repo: https://github.com/pixelsign/gatsby-starter-tachyons
  description: no description yet
  tags:
    - Styling:Other
  features:
    - Based on gatsby-starter-default
    - Using Tachyons for CSS.
- url: https://gatsby-starter-tailwind.oddstronaut.com/
  repo: https://github.com/taylorbryant/gatsby-starter-tailwind
  description: A Gatsby v2 starter styled using Tailwind, a utility-first CSS framework. Uses Purgecss to remove unused CSS.
  tags:
    - Styling:Tailwind
  features:
    - Based on gatsby-starter-default
    - Tailwind CSS Framework
    - Removes unused CSS with Purgecss
    - Includes responsive navigation and form examples
- url: http://portfolio-v3.surge.sh/
  repo: https://github.com/amandeepmittal/gatsby-portfolio-v3
  description: n/a
  tags:
    - Portfolio
  features:
    - Single Page, Timeline View
    - A portfolio Developers and Product launchers
    - Bring in Data, plug-n-play
    - Responsive Design, optimized for Mobile devices
    - Seo Friendly
    - Uses Flexbox
- url: https://gatsby-starter-typescript-plus.netlify.app/
  repo: https://github.com/resir014/gatsby-starter-typescript-plus
  description: This is a starter kit for Gatsby.js websites written in TypeScript. It includes the bare essentials for you to get started (styling, Markdown parsing, minimal toolset).
  tags:
    - Styling:CSS-in-JS
    - Language:TypeScript
    - Markdown
  features:
    - TypeScript
    - ESLint (with custom ESLint rules)
    - Markdown rendering with Remark
    - Basic component structure
    - Styling with emotion
- url: https://haysclark.github.io/gatsby-starter-typescript/
  repo: https://github.com/haysclark/gatsby-starter-typescript
  description: n/a
  tags:
    - Language:TypeScript
  features:
    - TypeScript
- url: https://fabien0102-gatsby-starter.netlify.app/
  repo: https://github.com/fabien0102/gatsby-starter
  description: n/a
  tags:
    - Language:TypeScript
    - Styling:Other
    - Testing
  features:
    - Semantic-ui for styling
    - TypeScript
    - Offline support
    - Web App Manifest
    - Jest/Enzyme testing
    - Storybook
    - Markdown linting
- url: https://gatsby-starter-wordpress.netlify.app/
  repo: https://github.com/GatsbyCentral/gatsby-starter-wordpress
  description: Gatsby starter using WordPress as the content source.
  tags:
    - Styling:CSS-in-JS
    - CMS:WordPress
  features:
    - All the features from gatsby-advanced-starter, plus
    - Leverages the WordPress plugin for Gatsby for data
    - Configured to work with WordPress Advanced Custom Fields
    - Auto generated Navigation for your WordPress Pages
    - Minimal UI and Styling — made to customize.
    - Styled Components
- url: https://www.concisejavascript.org/
  repo: https://github.com/rwieruch/open-crowd-fund
  description: n/a
  tags:
    - Stripe
    - Firebase
  features:
    - Open source crowdfunding for your own ideas
    - Alternative for Kickstarter, GoFundMe, etc.
    - Secured Credit Card payments with Stripe
    - Storing of funding information in Firebase
- url: https://www.verious.io/
  repo: https://github.com/cpinnix/verious-boilerplate
  description: n/a
  tags:
    - Styling:Other
  features:
    - Components only. Bring your own data, plugins, etc.
    - Bootstrap inspired grid system with Container, Row, Column components.
    - Simple Navigation and Dropdown components.
    - Baseline grid built in with modular scale across viewports.
    - Abstract measurements utilize REM for spacing.
    - One font to rule them all, Helvetica.
- url: https://gatsby-starter-blog-grommet.netlify.app/
  repo: https://github.com/Ganevru/gatsby-starter-blog-grommet
  description: Gatsby v2 starter for creating a blog. Based on Grommet v2 UI.
  tags:
    - Blog
    - Markdown
    - Styling:Grommet
    - Language:TypeScript
    - Linting
    - Redux
  features:
    - Grommet v2 UI
    - Easily configurable - see site-config.js in the root
    - Switch between grommet themes
    - Change between light and dark themes (with Redux)
    - Blog posts previews in card style
    - Responsive Design, optimized for Mobile devices
    - styled-components
    - TypeScript and ESLint (typescript-eslint)
    - lint-staged and husky - for linting before commit
- url: https://happy-pare-dff451.netlify.app/
  repo: https://github.com/fhavrlent/gatsby-contentful-typescript-starter
  description: Contentful and TypeScript starter based on default starter.
  tags:
    - CMS:Contentful
    - CMS:Headless
    - Language:TypeScript
    - Styling:CSS-in-JS
  features:
    - Based on default starter
    - TypeScript
    - CSS in JS (Emotion)
    - CMS:Contentful
- url: https://xylo-gatsby-bulma-starter.netlify.app/
  repo: https://github.com/xydac/xylo-gatsby-bulma-starter
  description: Gatsby v2 Starter with Bulma based on default starter.
  tags:
    - Styling:SCSS
    - Styling:Bulma
  features:
    - Based on default starter
    - Bulma Css
    - Sass based Styling
- url: https://maxpou.github.io/gatsby-starter-morning-dew/
  repo: https://github.com/maxpou/gatsby-starter-morning-dew
  description: Gatsby v2 blog starter
  tags:
    - Blog
    - Markdown
    - PWA
    - Disqus
    - SEO
    - MDX
    - Styling:CSS-in-JS
  features:
    - Blog post listing with previews (image + summary) for each blog post
    - Fully configurable
    - Multilang support (blog post only)
    - Syntax highlighting
    - css-in-js (with styled-components)
    - Fully Responsive
    - Tags
    - Google Analytics
    - Disqus comments support
    - Offline support
    - Web App Manifest
    - ESLint
    - Prettier
    - Travis CI
- url: https://gatsby-starter-blog-jumpalottahigh.netlify.app/
  repo: https://github.com/jumpalottahigh/gatsby-starter-blog-jumpalottahigh
  description: Gatsby v2 blog starter with SEO, search, filter, reading progress, mobile menu fab
  tags:
    - Blog
    - Markdown
  features:
    - Blog post listing with previews (image + summary) for each blog post
    - Google structured data
    - Mobile-friendly menu toggled with a floating action button (FAB)
    - Article read progress
    - User feedback component
- url: https://i18n.smakosh.com/
  repo: https://github.com/smakosh/gatsby-starter-i18n
  description: Gatsby v2 Starter with i18n using react-intl and more cool features.
  tags:
    - Styling:CSS-in-JS
    - i18n
  features:
    - Based on default starter
    - i18n with rtl text
    - Stateless components using Recompose
    - Font changes depending on the chosen language
    - SEO (meta tags, openGraph, structured data, Twitter and more...)
- url: https://gatsby-starter-mate.netlify.app
  repo: https://github.com/EmaSuriano/gatsby-starter-mate
  description: A portfolio starter for Gatsby integrated with Contentful CMS.
  tags:
    - Styling:CSS-in-JS
    - CMS:Contentful
    - CMS:Headless
    - Portfolio
  features:
    - Gatsby v2
    - Rebass (Styled-components system)
    - React Reveal
    - Dynamic content from Contentful
    - Offline support
    - PWA ready
    - SEO
    - Responsive design
    - Icons from font-awesome
    - Netlify Deployment Friendly
    - Medium integration
    - Social sharing (Twitter, Facebook, Google, LinkedIn)
- url: https://gatsby-starter-typescript-sass.netlify.app
  repo: https://github.com/thetrevorharmon/gatsby-starter-typescript-sass
  description: A basic starter with TypeScript and Sass built-in
  tags:
    - Language:TypeScript
    - Styling:SCSS
    - Linting
  features:
    - TypeScript and Sass support
    - TS linter with basic react rules
- url: https://gatsby-simple-contentful-starter.netlify.app/
  repo: https://github.com/cwlsn/gatsby-simple-contentful-starter
  description: A simple starter to display Contentful data in Gatsby, ready to deploy on Netlify. Comes with a detailed article detailing the process.
  tags:
    - CMS:Contentful
    - CMS:Headless
    - Markdown
    - Styling:CSS-in-JS
  features:
    - Gatsby v2
    - Query Contentful data via Gatsby's GraphQL
    - Styled-Components for CSS-in-JS
    - Simple format, easy to create your own site quickly
    - React Helmet for Header Modification
    - Remark for loading Markdown into React
- url: https://gatsby-blog-cosmicjs.netlify.app/
  repo: https://github.com/cosmicjs/gatsby-blog-cosmicjs
  description: Blog that utilizes the power of the Cosmic headless CMS for easy content management
  tags:
    - CMS:Cosmic
    - CMS:Headless
    - Blog
  features:
    - Uses the Cosmic Gatsby source plugin
- url: https://cosmicjs-gatsby-starter.netlify.app/
  repo: https://github.com/cosmicjs/gatsby-starter
  description: Simple Gatsby starter connected to the Cosmic headless CMS for easy content management
  tags:
    - CMS:Cosmic
    - CMS:Headless
  features:
    - Uses the Cosmic Gatsby source plugin
- url: https://www.gatsby-typescript-template.com/
  repo: https://github.com/ikeryo1182/gatsby-typescript-template
  description: This is a standard starter with TypeScript, TSLint, Prettier, Lint-Staged(Husky) and Sass
  tags:
    - Language:TypeScript
    - Linting
    - Styling:SCSS
  features:
    - Category and Tag for post
    - Type Safe by TypeScript
    - Format Safe by TSLint and Prettier with Lint-Staged(Husky)
- url: https://zandersparrow.github.io/gatsby-simple-redux/
  repo: https://github.com/zandersparrow/gatsby-simple-redux
  description: The default starter plus redux
  tags:
    - Redux
  features:
    - Minimal starter based on the official default
    - Includes redux and a simple counter example
- url: https://gatsby-casper.netlify.app/
  repo: https://github.com/scttcper/gatsby-casper
  description: This is a starter blog that looks like the Ghost.io default theme, casper.
  tags:
    - Blog
    - Language:TypeScript
    - Styling:CSS-in-JS
  features:
    - Emotion CSS-in-JS
    - TypeScript
    - Author and tag pages
    - RSS
- url: https://gatsby-universal.netlify.app
  repo: https://github.com/fabe/gatsby-universal
  description: An opinionated Gatsby v2 starter for state-of-the-art marketing sites
  tags:
    - Transitions
    - PWA
    - Styling:CSS-in-JS
    - Linting
    - Markdown
    - SEO
  features:
    - Page Transitions
    - IntersectionObserver, component-based
    - React Context for global UI state
    - styled-components v4
    - Generated media queries for easy use
    - Optimized with Google Lighthouse (100/100)
    - Offline support
    - Manifest support
    - Sitemap support
    - All favicons generated
    - SEO (with Schema JSONLD) & Social Tags
    - Prettier
    - ESLint
- url: https://prismic.lekoarts.de/
  repo: https://github.com/LekoArts/gatsby-starter-prismic
  description: A typography-heavy & light-themed Gatsby Starter which uses the Headless CMS Prismic.
  tags:
    - CMS:Prismic
    - CMS:Headless
    - Styling:CSS-in-JS
    - Linting
    - Blog
    - PWA
    - Testing
  features:
    - Prismic as Headless CMS
    - Uses multiple features of Prismic - Slices, Labels, Relationship fields, Custom Types
    - Emotion for Styling
    - Cypress for End-to-End testing
    - Prism.js highlighting
    - Responsive images with gatsby-image
    - Extensive SEO
    - ESLint & Prettier
- url: https://gatsby-starter-v2-casper.netlify.app/
  repo: https://github.com/GatsbyCentral/gatsby-v2-starter-casper
  description: A blog starter based on the Casper (v1.4) theme.
  tags:
    - Blog
    - PWA
  features:
    - Page pagination
    - CSS
    - Tags
    - Google Analytics
    - Offline support
    - Web App Manifest
    - SEO
- url: https://lumen-v2.netlify.app/
  repo: https://github.com/GatsbyCentral/gatsby-v2-starter-lumen
  description: A Gatsby v2 fork of the lumen starter.
  tags:
    - Blog
    - RSS
    - Disqus
  features:
    - Lost Grid.
    - Beautiful typography inspired by matejlatin/Gutenberg.
    - Mobile-First approach in development.
    - Stylesheet built using Sass and BEM-Style naming.
    - Syntax highlighting in code blocks.
    - Sidebar menu built using a configuration block.
    - Archive organized by tags and categories.
    - Automatic RSS generation.
    - Automatic Sitemap generation.
    - Offline support.
    - Google Analytics support.
    - Disqus Comments support.
- url: https://gatsby-starter-firebase.netlify.app/
  repo: https://github.com/muhajirdev/gatsby-starter-firebase
  description: A Gatsby + Firebase Starter. With Authentication
  tags:
    - Firebase
    - Client-side App
  features:
    - ESLint Airbnb without semicolon and without .jsx extension
    - Firebase
    - Web App Manifest
- url: http://gatsby-lightbox.416serg.me
  repo: https://github.com/416serg/gatsby-starter-lightbox
  description: Showcasing a custom lightbox implementation using `gatsby-image`
  tags:
    - Portfolio
    - SEO
    - Styling:CSS-in-JS
  features:
    - Features a custom, accessible lightbox with gatsby-image
    - Styled with styled-components using CSS Grid
    - React Helmet for SEO
- url: https://jackbravo.github.io/gatsby-starter-i18n-blog/
  repo: https://github.com/jackbravo/gatsby-starter-i18n-blog
  description: Same as official gatsby-starter-blog but with i18n support
  tags:
    - i18n
    - Blog
  features:
    - Translates site name and bio using .md files
    - No extra libraries needed
- url: https://calpa.me/
  repo: https://github.com/calpa/gatsby-starter-calpa-blog
  description: Blog Template X Contentful, Twitter and Facebook style
  tags:
    - Blog
    - Styling:SCSS
  features:
    - Gatsby v2, faster than faster
    - Not just Contentful content source, you can use any database
    - Custom style
    - Google Analytics
    - Gitalk
    - sitemap
    - React FontAwesome
    - SEO
    - Offline support
    - Web App Manifest
    - Styled using SCSS
    - Page pagination
    - Netlify optimization
- url: https://gatsby-starter-typescript-power-blog.majidhajian.com/
  repo: https://github.com/mhadaily/gatsby-starter-typescript-power-blog
  description: Minimal Personal Blog with Gatsby and TypeScript
  tags:
    - PWA
    - Blog
    - Language:TypeScript
    - Markdown
  features:
    - Mobile-First approach in development
    - TSLint & Prettier
    - Offline support
    - Styled Component implementation
    - Category and Tag for post
    - Dark / Light theme
    - Type Safe by TypeScript
    - Purge CSS
    - Format Safe by TSLint, StyleLint and Prettier with Lint-Staged(Husky)
    - Blog page
    - Syntax highlighting in code blocks
    - Pagination Ready
    - Ready to deploy to GitHub Pages or Netlify
    - Automatic RSS generation
    - Automatic Sitemap generation
- url: https://gatsby-starter-kontent.netlify.app
  repo: https://github.com/Kentico/gatsby-starter-kontent
  description: Gatsby starter site with Kentico Kontent based on default Gatsby starter
  tags:
    - CMS:Headless
    - CMS:Kontent
    - Netlify
  features:
    - Comes with React Helmet for adding site meta tags
    - Includes plugins for offline support out of the box
    - Kentico Kontent integration
- url: https://gatsby-starter-storybook.netlify.app/
  repo: https://github.com/markoradak/gatsby-starter-storybook
  description: Gatsby starter site with Storybook
  tags:
    - Storybook
    - Styling:CSS-in-JS
    - Linting
  features:
    - Gatsby v2 support
    - Storybook v4 support
    - Styled Components v4 support
    - Styled Reset, ESLint, Netlify Conf
- url: https://jamstack-hackathon-starter.netlify.app/
  repo: https://github.com/sw-yx/jamstack-hackathon-starter
  description: A JAMstack app with authenticated routes, static marketing pages, etc. with Gatsby, Netlify Identity, and Netlify Functions
  tags:
    - Netlify
    - Client-side App
  features:
    - Netlify Identity
    - Netlify Functions
    - Static Marketing pages and Dynamic Client-side Authenticated App pages
- url: https://collective.github.io/gatsby-starter-plone/
  repo: https://github.com/collective/gatsby-starter-plone
  description: A Gatsby starter template to build static sites using Plone as the content source
  tags:
    - CMS:Other
    - CMS:Headless
    - SEO
    - PWA
  features:
    - Creates 1-1 copy of source Plone site
    - Auto generated navigation and breadcrumbs
    - Progressive Web App features
    - Optimized for performance
    - Minimal UI and Styling
- url: https://gatsby-tutorial-starter.netlify.app/
  repo: https://github.com/justinformentin/gatsby-v2-tutorial-starter
  description: Simple, modern designed blog with post lists, tags, and easily customizable code.
  tags:
    - Blog
    - Linting
    - PWA
    - SEO
    - Styling:CSS-in-JS
    - Markdown
  features:
    - Blog post listing with image, summary, date, and tags.
    - Post Tags
    - Post List Filtering
    - Typography.js
    - Emotion styling
    - Syntax Highlighting in Code Blocks
    - Gatsby Image
    - Fully Responsive
    - Offline Support
    - Web App Manifest
    - SEO
    - PWA
    - Sitemap generation
    - Schema.org JSON-LD
    - CircleCI Integration
    - Codeclimate Integration
    - Google Analytics
    - Twitter and OpenGraph Tags
    - ESLint
    - Prettier Code Styling
- url: https://avivero.github.io/gatsby-redux-starter/
  repo: https://github.com/AVivero/gatsby-redux-starter
  description: Gatsby starter site with Redux, Sass, Bootstrap, CSS Modules, and Material Icons
  tags:
    - Redux
    - Styling:SCSS
    - Styling:Bootstrap
    - Styling:Material
    - Linting
  features:
    - Gatsby v2 support
    - Redux support
    - Sass support
    - Bootstrap v4 support
    - Css Modules support
    - ESLint, Prettier
- url: https://gatsby-typescript-boilerplate.netlify.app/
  repo: https://github.com/leachjustin18/gatsby-typescript-boilerplate
  description: Opinionated Gatsby v2 starter with TypeScript.
  tags:
    - Language:TypeScript
    - PWA
    - Styling:SCSS
    - Styling:PostCSS
  features:
    - TSLint with Airbnb & Prettier configurations
    - Prettier
    - Stylelint
    - Offline support
    - Type Safe by TypeScript
    - Format on commit with Lint-Staged(Husky)
    - Favicon generation
    - Sitemap generation
    - Autoprefixer with browser list
    - CSS nano
    - CSS MQ Packer
    - Lazy load image(s) with plugin sharp
    - Gatsby Image
    - Netlify optimizations
- url: https://danshai.github.io/gatsbyv2-scientific-blog-machine-learning/
  repo: https://github.com/DanShai/gatsbyv2-scientific-blog-machine-learning
  description: Machine learning ready and scientific blog starter
  tags:
    - Blog
    - Linting
  features:
    - Write easly your scientific blog with katex and publish your research
    - Machine learning ready with tensorflowjs
    - Manipulate csv data
    - draw with graph mermaid
    - display charts with chartjs
- url: https://gatsby-tailwind-styled-components.netlify.app/
  repo: https://github.com/muhajirdev/gatsby-tailwind-styled-components-starter
  description: A Gatsby Starter with Tailwind CSS + Styled Components
  tags:
    - Styling:Tailwind
  features:
    - ESLint Airbnb without semicolon and without .jsx extension
    - Offline support
    - Web App Manifest
- url: https://gatsby-starter-mobx.netlify.app
  repo: https://github.com/borekb/gatsby-starter-mobx
  description: MobX + TypeScript + TSLint + Prettier
  tags:
    - Language:TypeScript
    - Linting
    - Testing
  features:
    - Gatsby v2 + TypeScript
    - MobX with decorators
    - Two examples from @mweststrate's Egghead course
    - .editorconfig & Prettier
    - TSLint
    - Jest
- url: https://tender-raman-99e09b.netlify.app/
  repo: https://github.com/amandeepmittal/gatsby-bulma-quickstart
  description: A Bulma CSS + Gatsby Starter Kit
  tags:
    - Styling:Bulma
    - Styling:SCSS
  features:
    - Uses Bulma CSS
    - Sass based Styling
    - Responsive Design
    - Google Analytics Integration
    - Uses Gatsby v2
    - SEO
- url: https://gatsby-starter-notes.netlify.app/
  repo: https://github.com/patricoferris/gatsby-starter-notes
  description: Gatsby starter for creating notes organised by subject and topic
  tags:
    - Markdown
    - Pagination
  features:
    - Create by topic per subject notes that are organised using pagination
    - Support for code syntax highlighting
    - Support for mathematical expressions
    - Support for images
- url: https://gatsby-starter-ttag.netlify.app/
  repo: https://github.com/ttag-org/gatsby-starter-ttag
  description: Gatsby starter with the minimum required to demonstrate using ttag for precompiled internationalization of strings.
  tags:
    - i18n
  features:
    - Support for precompiled string internationalization using ttag and it's babel plugin
- url: https://gatsby-starter-typescript.netlify.app/
  repo: https://github.com/goblindegook/gatsby-starter-typescript
  description: Gatsby starter using TypeScript.
  tags:
    - Markdown
    - Pagination
    - Language:TypeScript
    - PWA
    - Linting
  features:
    - Markdown and MDX
    - Local search powered by Lunr
    - Syntax highlighting
    - Images
    - Styling with Emotion
    - Testing with Jest and react-testing-library
- url: https://gatsby-netlify-cms-example.netlify.app/
  repo: https://github.com/robertcoopercode/gatsby-netlify-cms
  description: Gatsby starter using Netlify CMS
  tags:
    - CMS:Netlify
    - Styling:SCSS
  features:
    - Example of a website for a local developer meetup group
    - NetlifyCMS used for easy data entry
    - Mobile-friendly design
    - Styling done with Sass
    - Gatsby version 2
- url: https://gatsby-typescript-starter-blog.netlify.app/
  repo: https://github.com/frnki/gatsby-typescript-starter-blog
  description: A starter blog for TypeScript-based Gatsby projects with minimal settings.
  tags:
    - Language:TypeScript
    - Blog
  features:
    - TypeScript & TSLint
    - No Styling (No Typography.js)
    - Minimal settings based on official starter blog
- url: https://gatsby-serif.netlify.app/
  repo: https://github.com/jugglerx/gatsby-serif-theme
  description: Multi-page/content-type starter using Markdown and SCSS. Serif is a beautiful small business theme for Gatsby. The theme is fully responsive, blazing fast, and artfully illustrated.
  tags:
    - Styling:SCSS
    - Markdown
    - Linting
  features:
    - Multiple "content types" for `services`, `team` and `testimonials` using Markdown as the source
    - Graphql query in `gatsby-node.js` using aliases that creates pages and templates by content type based on the folder `src/pages/services`, `src/pages/team`
    - SCSS
    - Responsive design
    - Bootstrap 4 grid and media queries only
    - Responsive menu
    - Royalty free illustrations included
    - SEO titles & meta using `gatsby-plugin-react-helmet`
    - ESLint & Prettier
- url: https://awesome-gatsby-starter.netlify.app/
  repo: https://github.com/South-Paw/awesome-gatsby-starter
  description: Starter with a preconfigured MDX, Storybook, and ESLint environment for component first development of your next Gatsby site.
  tags:
    - MDX
    - Markdown
    - Storybook
    - Styling:CSS-in-JS
    - Linting
  features:
    - Gatsby MDX for JSX in Markdown loading, parsing, and rendering of pages
    - Storybook for isolated component development
    - styled-components for CSS-in-JS
    - ESLint with Airbnb's config
    - Prettier integrated into ESLint
    - A few example components and pages with stories and simple site structure
- url: https://awesome-gatsby-starter-ts.netlify.app/
  repo: https://github.com/South-Paw/awesome-gatsby-starter-ts
  description: TypeScript starter with a preconfigured MDX, Storybook, and ESLint environment for component first development of your next Gatsby site.
  tags:
    - Language:TypeScript
    - MDX
    - Markdown
    - Storybook
    - Styling:CSS-in-JS
    - Linting
  features:
    - Gatsby MDX for JSX in Markdown loading, parsing, and rendering of pages
    - Storybook for isolated component development
    - styled-components for CSS-in-JS
    - ESLint with Airbnb's config
    - Prettier integrated into ESLint
    - A few example components and pages with stories and simple site structure
- url: https://santosfrancisco.github.io/gatsby-starter-cv/
  repo: https://github.com/santosfrancisco/gatsby-starter-cv
  description: A simple starter to get up and developing your digital curriculum with Gatsby'
  tags:
    - Styling:CSS-in-JS
    - PWA
    - Onepage
  features:
    - Gatsby v2
    - Based on default starter
    - Google Analytics
    - Web App Manifest
    - SEO
    - Styling with styled-components
    - Responsive Design, optimized for Mobile devices
- url: https://vigilant-leakey-a4f8cd.netlify.app/
  repo: https://github.com/agneym/gatsby-blog-starter
  description: Minimal Blog Starter Template with Styled Components.
  tags:
    - Markdown
    - Styling:CSS-in-JS
    - Blog
  features:
    - Markdown loading, parsing, and rendering of pages
    - Minimal UI for blog
    - Styled-components for CSS-in-JS
    - Prettier added as pre-commit hook
    - Google Analytics
    - Image Optimisation
    - Code Styling and Formatting in markdown
    - Responsive Design
- url: https://inspiring-me-lwz7512.netlify.app/
  repo: https://github.com/lwz7512/gatsby-netlify-identity-starter
  description: Gatsby Netlify Identity Starter with NIW auth support, and content gating, as well as a responsive layout.
  tags:
    - Netlify
    - Pagination
  features:
    - Mobile Screen support
    - Privacy control for post content view & profile page
    - User authentication by Netlify Identity Widget/Service
    - Pagination for posts
    - Navigation menu with active status
- url: https://gatsby-starter-event-calendar.netlify.app/
  repo: https://github.com/EmaSuriano/gatsby-starter-event-calendar
  description: Gatsby Starter to display information about events from Google Spreadsheets with Calendars
  tags:
    - Linting
    - Styling:Grommet
    - PWA
    - SEO
    - Google Sheets
  features:
    - Grommet
    - Theming
    - Google Spreadsheet integration
    - PWA
    - A11y
    - SEO
    - Netlify Deployment Friendly
    - ESLint with Airbnb's config
    - Prettier integrated into ESLint
- url: https://gatsby-starter-tech-blog.netlify.app/
  repo: https://github.com/email2vimalraj/gatsby-starter-tech-blog
  description: A simple tech blog starter kit for Gatsby
  tags:
    - Blog
    - Portfolio
  features:
    - Markdown based blog
    - Filter blog posts by Tags
    - Easy customization
    - Using styled components
    - Minimal styles
    - Best scoring by Lighthouse
    - SEO support
    - PWA support
    - Offline support
- url: https://infallible-brown-28846b.netlify.app/
  repo: https://github.com/tylergreulich/gatsby-typescript-mdx-prismjs-starter
  description: Gatsby starter using TypeScript, MDX, Prismjs, and styled-components
  tags:
    - Language:TypeScript
    - Linting
    - Testing
    - Styling:CSS-in-JS
    - MDX
  features:
    - Gatsby v2 + TypeScript
    - Syntax highlighting with Prismjs
    - MDX
    - Jest
    - react-testing-library
    - styled-components
- url: https://hardcore-darwin-d7328f.netlify.app/
  repo: https://github.com/agneym/gatsby-careers-page
  description: A Careers Page for startups using Gatsby
  tags:
    - Markdown
    - Styling:CSS-in-JS
  features:
    - Careers Listing
    - Application Format
    - Markdown for creating job description
    - styled-components
- url: https://saikrishna.me/
  repo: https://github.com/s-kris/gatsby-minimal-portfolio-blog
  description: A minimal portfolio website with blog using Gatsby. Suitable for developers.
  tags:
    - Portfolio
    - Blog
  features:
    - Portfolio Page
    - Timline (Journey) page
    - Minimal
- url: https://gatsby-starter-blog-mdx-demo.netlify.app
  repo: https://github.com/hagnerd/gatsby-starter-blog-mdx
  description: A fork of the Official Gatsby Starter Blog with support for MDX out of the box.
  tags:
    - MDX
    - Blog
  features:
    - MDX
    - Blog
    - RSS Feed
- url: https://gatsby-tailwindcss-sass-starter-demo.netlify.app/
  repo: https://github.com/durianstack/gatsby-tailwindcss-sass-starter
  description: Just another Gatsby Tailwind with SASS starter
  tags:
    - Styling:Tailwind
    - Styling:SCSS
  features:
    - Tailwind, A Utility-First CSS Framework for Rapid UI Development
    - SASS/SCSS
    - Comes with React Helmet for adding site meta tags
    - Includes plugins for offline support out of the box
    - PurgeCSS to shave off unused styles
- url: https://tyra-starter.netlify.app/
  repo: https://github.com/madelyneriksen/gatsby-starter-tyra
  description: A feminine Gatsby Starter Optimized for SEO
  tags:
    - SEO
    - Blog
    - Styling:Other
  features:
    - Integration with Social Media and Mailchimp.
    - Styled with Tachyons.
    - Rich structured data on blog posts for SEO.
    - Pagination and category pages.
- url: https://gatsby-starter-styled.netlify.app/
  repo: https://github.com/gregoralbrecht/gatsby-starter-styled
  description: Yet another simple starter with Styled-System, Typography.js, SEO, and Google Analytics.
  tags:
    - Styling:CSS-in-JS
    - PWA
    - SEO
  features:
    - Styled-Components
    - Styled-System
    - Rebass Grid
    - Typography.js to easily set up font styles
    - Google Analytics
    - Prettier, ESLint & Stylelint
    - SEO (meta tags and schema.org via JSON-LD)
    - Offline support
    - Web App Manifest
- url: https://gatsby.ghost.org/
  repo: https://github.com/TryGhost/gatsby-starter-ghost
  description: Build lightning-fast, modern publications with Ghost and Gatsby
  tags:
    - CMS:Headless
    - Blog
  features:
    - Ghost integration with ready to go placeholder content and webhooks support
    - Minimal responsive design
    - Pagination for posts, tags, and authors
    - SEO Friendly Meta
    - JSON-LD Schema
    - OpenGraph structured data
    - Twitter Cards meta
    - Sitemap Generation
    - XML Sitemaps
    - Progressive Web App
    - Offline Support
    - RSS Feed
    - Netlify integration ready to deploy
- url: https://traveler-blog.netlify.app/
  repo: https://github.com/QingpingMeng/gatsby-starter-traveler-blog
  description: A fork of the Official Gatsby Starter Blog to build a traveler blog with images support
  tags:
    - Blog
    - PWA
    - SEO
    - Styling:Material
    - Styling:CSS-in-JS
  features:
    - Netlify integration ready to deploy
    - Material UI
    - styled-components
    - GitHub markdown css support
- url: https://create-ueno-app.netlify.app
  repo: https://github.com/ueno-llc/ueno-gatsby-starter
  description: Opinionated Gatsby starter by Ueno.
  tags:
    - Language:TypeScript
    - Styling:SCSS
    - Linting
    - Transitions
  features:
    - GraphQL hybrid
    - SEO friendly
    - GSAP ready
    - Nice Devtools
    - GsapTools
    - Ueno plugins
    - SVG to React component
    - Ueno's TSlint
    - Decorators
- url: https://gatsby-snyung-starter.netlify.app/
  repo: https://github.com/SeonHyungJo/gatsby-snyung-starter
  description: Basic starter template for You
  tags:
    - CMS:Contentful
    - Markdown
    - Linting
    - Pagination
    - Portfolio
    - SEO
    - Styling:SCSS
    - Transitions
  features:
    - SASS/SCSS
    - Add Utterances
    - Nice Pagination
    - Comes with React Helmet for adding site meta tags
    - Create Yout Name Card for writing meta data
- url: https://gatsby-contentstack-starter.netlify.app/
  repo: https://github.com/contentstack/gatsby-starter-contentstack
  description: A Gatsby starter powered by Headless CMS Contentstack.
  tags:
    - CMS:Headless
    - Blog
  features:
    - Includes Contentstack Delivery API for any environment
    - Dynamic content from Contentstack CMS
- url: https://gatsby-craftcms-barebones.netlify.app
  repo: https://github.com/frankievalentine/gatsby-craftcms-barebones
  description: Barebones setup for using Craft CMS and Gatsby locally.
  tags:
    - CMS:Headless
  features:
    - Full setup instructions included
    - Documented to get you set up with Craft CMS quickly
    - Code referenced in repo
- url: https://gatsby-starter-buttercms.netlify.app/
  repo: https://github.com/ButterCMS/gatsby-starter-buttercms
  description: A starter template for spinning up a Gatsby+ ButterCMS site
  tags:
    - Blog
    - SEO
    - CMS:Headless
  features:
    - Fully functioning blog
    - Navigation between posts with a previous/next post button
    - FAQ Knowledge Base
    - CMS Powered Homepage
    - Customer Case Study example marketing pages
- url: https://master.d2f5ek3dnwfe9v.amplifyapp.com/
  repo: https://github.com/dabit3/gatsby-auth-starter-aws-amplify
  description: This Gatsby starter uses AWS Amplify to implement authentication flow for signing up/signing in users as well as protected client side routing.
  tags:
    - AWS
    - Authentication
  features:
    - AWS Amplify
    - Full authentication workflow
    - Registration form
    - Signup form
    - User sign in
- url: https://gatsby-starter.mdbootstrap.com/
  repo: https://github.com/anna-morawska/gatsby-material-design-for-bootstrap
  description: A simple starter which lets you quickly start developing with Gatsby and Material Design For Bootstrap
  tags:
    - Styling:Material
  features:
    - React Bootstrap with Material Design css framework.
    - Free for personal and commercial use
    - Fully responsive
- url: https://frosty-ride-4ff3b9.netlify.app/
  repo: https://github.com/damassi/gatsby-starter-typescript-rebass-netlifycms
  description:
    A Gatsby starter built on top of MDX (React + Markdown), NetlifyCMS (with
    MDX and netlify-cms-backend-fs support -- no need to deploy), TypeScript,
    Rebass for UI, Styled Components, and Jest for testing. Very little visual
    styling has been applied so that you can bring your own :)
  tags:
    - MDX
    - CMS:Netlify
    - Language:TypeScript
    - Styling:Other
    - Styling:CSS-in-JS
    - Testing
  features:
    - MDX - Markdown + React
    - Netlify CMS (with MDX support)
    - Read and write to local file system via netlify-cms-backend-fs
    - TypeScript
    - Rebass
    - Styled Components
    - Jest
- url: https://bluepeter.github.io/gatsby-material-ui-business-starter/
  repo: https://github.com/bluepeter/gatsby-material-ui-business-starter
  description: Beautiful Gatsby Material Design Business Starter
  tags:
    - Styling:Material
  features:
    - Uses the popular, well-maintained Material UI React component library
    - Material Design theme and icons
    - Rotating home page carousel
    - Simple setup without opinionated setup
    - Fully instrumented for successful PROD deployments
    - Stylus for simple CSS
- url: https://example-company-website-gatsby-sanity-combo.netlify.app/
  repo: https://github.com/sanity-io/example-company-website-gatsby-sanity-combo
  description: This example combines Gatsby site generation with Sanity.io content management in a neat company website.
  tags:
    - CMS:sanity.io
    - CMS:Headless
    - Blog
  features:
    - Out-of-the-box headless CMS
    - Real-time content preview in Development
    - Fast & frugal builds
    - No accidental missing fields/types
    - Full Render Control with Portable Text
    - gatsby-image support
    - Content types for company info, pages, projects, people, and blog posts
- url: https://gatsby-starter-oss.netlify.app/
  repo: https://github.com/robinmetral/gatsby-starter-oss
  description: A Gatsby starter to showcase your open-source projects.
  tags:
    - Portfolio
    - Styling:Theme-UI
    - Styling:CSS-in-JS
    - Onepage
    - PWA
    - SEO
    - Testing
    - Linting
  features:
    - 🐙🐈 Pull your pinned repos from GitHub
    - 👩‍🎤 Style with Emotion
    - ✨ Themeable with Theme UI
    - 🚀 Powered by gatsby-theme-oss
    - 💯 100/100 Lighthouse scores
- url: https://gatsby-starter-docz.netlify.app/
  repo: https://github.com/RobinCsl/gatsby-starter-docz
  description: Simple starter where building your own documentation with Docz is possible
  tags:
    - Documentation
  features:
    - Generate nice documentation with Docz, in addition to generating your normal Gatsby site
    - Document your React components in .mdx files
- url: https://gatsby-starter-santa-fe.netlify.app/
  repo: https://github.com/osogrizz/gatsby-starter-santa-fe
  description: A place for artist or designers to display their creations
  tags:
    - Styling:CSS-in-JS
  features:
    - SEO friendly
    - Built-in Google Fonts support
    - Contact Form
    - Customizable Design Template
- url: https://gatsby-hello-friend.now.sh
  repo: https://github.com/panr/gatsby-starter-hello-friend
  description: A simple starter for Gatsby. That's it.
  tags:
    - Pagination
    - Markdown
    - Blog
    - Portfolio
    - Styling:PostCSS
  features:
    - Dark/light mode, depending on your preferences
    - Great reading experience thanks to Inter font, made by Rasmus Andersson
    - Nice code highlighting thanks to PrismJS
    - Responsive youtube/vimeo etc. videos
    - Elastic menu
    - Fully responsive site
- url: https://lgcolella.github.io/gatsby-starter-developer-blog/
  repo: https://github.com/lgcolella/gatsby-starter-developer-blog
  description: A starter to create SEO-friendly, fast, multilanguage, responsive, and highly customizable technical blogs/portfolios with the most common features out of the box.
  tags:
    - Blog
    - Portfolio
    - i18n
  features:
    - Multilanguage posts
    - Pagination and image preview for posts
    - Tags
    - SEO
    - Social share buttons
    - Disqus for comments
    - Highlighting for code syntax in posts
    - Dark and light themes available
    - Various available icon sets
    - RSS Feed
    - Web app manifest
- url: https://gatsby.magicsoup.io/
  repo: https://github.com/magicsoup-io/gatsby-starter-magicsoup
  description: A production-ready Gatsby starter using magicsoup.io
  tags:
    - SEO
    - Markdown
    - Styling:CSS-in-JS
    - Testing
  features:
    - Optimized images with gatsby-image.
    - SEO friendly with react-helmet, gatsby-plugin-sitemap and Google Webmaster Tools!
    - Responsive UIs with magicsoup.io/stock.
    - Static content with gatsby-transform-remark or gatsby-transform-json.
    - Convert Markdown to StyledComponents!
    - Webfonts with gatsby-plugin-web-font-loader.
    - SSR ready!
    - Testing with Jest!
- url: https://foxandgeese.github.io/tiny-agency/
  repo: https://github.com/foxandgeese/tiny-agency
  description: Simple Gatsby.js starter that uses material design and that's perfect for tiny agencies.
  tags:
    - Styling:Material
  features:
    - Uses the popular, well-maintained Material UI React component library
    - Material Design theme and icons
    - Simple setup without opinionated setup
    - Fully instrumented for successful PROD deployments
- url: https://gatsby-shopify-starter.netlify.app/
  repo: https://github.com/AlexanderProd/gatsby-shopify-starter
  description: Kick off your next, e-commerce experience with this Gatsby starter. It is based on the default Gatsby starter to be easily modifiable.
  tags:
    - CMS:Headless
    - SEO
    - E-commerce
    - Styling:CSS-in-JS
  features:
    - Shopping Cart
    - Shopify Integration
    - Product Grid
    - Shopify Store Credentials included
    - Optimized images with gatsby-image.
    - SEO
- url: https://gatsby-starter-hello-world-shopify.netlify.app/
  repo: https://github.com/ohduran/gatsby-starter-hello-world-shopify
  description: Boilerplate with the barebones to set up your Shopify Store using Gatsby
  tags:
    - E-commerce
  features:
    - Shopping Cart
    - Shopify Integration
    - Product Grid
    - Shopify Store Credentials included
- url: https://gatejs.netlify.app
  repo: https://github.com/sarasate/gate
  description: API Doc generator inspired by Stripe's API docs
  tags:
    - Documentation
    - Markdown
    - Onepage
  features:
    - API documentation from markdown sources
    - Code samples separated by language
    - Syntax highlighting
    - Everything in a single page
- url: https://hopeful-keller-943d65.netlify.app
  repo: https://github.com/iwilsonq/gatsby-starter-reasonml
  description: Gatsby starter to create static sites using type-safe ReasonML
  tags:
    - Language:Other
    - Blog
    - Styling:CSS-in-JS
  features:
    - Gatsby v2 support
    - bs-platform v4 support
    - Similar to gatsby-starter-blog
- url: https://gatsby-starter-blog-amp-to-pwa.netlify.app/
  repo: https://github.com/tomoyukikashiro/gatsby-starter-blog-amp-to-pwa
  description: Gatsby starter blog with AMP to PWA Strategy
  tags:
    - Blog
    - AMP
    - PWA
  features:
    - Similar to gatsby-starter-blog
    - Support AMP to PWA strategy
- url: https://cvluca.github.io/gatsby-starter-markdown/
  repo: https://github.com/cvluca/gatsby-starter-markdown
  description: Boilerplate for a markdown-based website (Documentation, Blog, etc.)
  tags:
    - Markdown
    - Redux
    - Styling:Ant Design
  features:
    - Responsive Web Design
    - Auto generated Sidebar
    - Auto generated Anchor
- url: https://gatsby-starter-wordpress-community.netlify.app/
  repo: https://github.com/pablovila/gatsby-starter-wordpress-community
  description: Starter using gatsby-source-wordpress to display posts and pages from a WordPress site
  tags:
    - CMS:WordPress
    - Styling:Bulma
    - Blog
    - Pagination
  features:
    - Gatsby v2 support
    - Responsive Web Design
    - WordPress support
    - Bulma and Sass Support for styling
    - Pagination logic
- url: https://gatsby-blogger.netlify.app/
  repo: https://github.com/aslammultidots/blogger
  description: A simple, clean, and modern designed blog with a firebase authentication feature and easily customizable code.
  tags:
    - Blog
    - Redux
    - Disqus
    - CMS:Contentful
    - Firebase
  features:
    - Minimal and clean white layout.
    - Dynamic content from Contentful.
    - Blog post listing with previews (image + summary) for each blog post.
    - Disqus commenting system for each blog post.
    - Search post with keyword.
    - Firebase for Authentication.
    - Protected Routes with Authorization.
    - Contact form integration.
- url: https://gatsby-starter-styled-components.netlify.app/
  repo: https://github.com/blakenoll/gatsby-starter-styled-components
  description: The Gatsby default starter modified to use styled-components
  tags:
    - Styling:CSS-in-JS
  features:
    - styled-components
    - sticky footer
- url: https://magazine-example.livingdocs.io/
  repo: https://github.com/livingdocsIO/gatsby-magazine-example
  description: This magazine-starter helps you start out with Livingdocs as a headless CMS.
  tags:
    - Blog
    - CMS:Headless
  features:
    - Minimal and clean white layout.
    - Dynamic content from Livingdocs.
    - Built-in component library.
    - Robust template and theme.
- url: https://gatsby-starter-intl.tomekskuta.pl
  repo: https://github.com/tomekskuta/gatsby-starter-intl
  description: Gatsby v2 i18n starter which makes static pages for every locale and detect your browsers lang. i18n with react-intl.
  tags:
    - i18n
    - Testing
  features:
    - static pages for every language
    - detects your browser locale
    - uses react-intl
    - based on Gatsby Default Starter
    - unit tests with Jest
- url: https://cape.netlify.app/
  repo: https://github.com/juhi-trivedi/cape
  description: A Gatsby - CMS:Contentful demo with Netlify.
  tags:
    - Blog
    - Netlify
    - CMS:Contentful
    - Styling:Bootstrap
  features:
    - Fecthing Dynamic content from Contentful.
    - Blog post listing with previews (image + summary) for each blog post.
    - Contact form integration with Netlify.
    - Grid system inspired by Bootstrap.
- url: https://gatsby-starter-infinite-scroll.baobab.fi/
  repo: https://github.com/baobabKoodaa/gatsby-starter-infinite-scroll
  description: Infinite Scroll and Pagination with 10k photos
  tags:
    - Infinite Scroll
    - Pagination
    - Styling:CSS-in-JS
  features:
    - Infinite Scroll (default mode)
    - Pagination (fallback for users without JS)
    - Toggle between these modes in demo
    - Efficient implementation (only fetch the data that's needed, ship initial items with the page instead of fetch, etc.)
- url: https://jodie.lekoarts.de/
  repo: https://github.com/LekoArts/gatsby-starter-portfolio-jodie
  description: Image-heavy photography portfolio with colorful accents & great typography
  tags:
    - Portfolio
    - PWA
    - Transitions
    - Styling:CSS-in-JS
    - Linting
    - Testing
    - Language:TypeScript
  features:
    - Configurable with theming, CSS Grid & a yaml file for navigation
    - Create your projects by editing a yaml file and putting images into a folder
    - Shows your Instagram posts
    - TypeScript
    - Cypress for End-to-End testing
    - react-spring for animations & transitions
    - Uses styled-components + styled-system
    - SEO with Sitemap, Schema.org JSONLD, Tags
    - Responsive images with gatsby-image
- url: https://amazing-jones-e61bda.netlify.app/
  repo: https://github.com/WebCu/gatsby-material-kit-react
  description: Adaptation of Material Kit React to Gatsby
  tags:
    - Styling:Material
  features:
    - 60 Handcrafted Components
    - 4 Customized Plugins
    - 3 Example Pages
- url: https://relaxed-bhaskara-5abd0a.netlify.app/
  repo: https://github.com/LekovicMilos/gatsby-starter-portfolio
  description: Gatsby portfolio starter for creating a quick portfolio
  tags:
    - Portfolio
  features:
    - Showcase of portfolio items
    - About me page
- url: https://gatsby-typescript-scss-docker-starter.netlify.app/
  repo: https://github.com/OFranke/gatsby-typescript-scss-docker
  description: Gatsby starter TypeScript, SCSS, Docker
  tags:
    - Language:TypeScript
    - Styling:SCSS
    - Linting
  features:
    - Format & Commit Safe by ESLint, StyleLint and Prettier with Lint-Staged (Husky), optimized for VS Code
    - Typings for scss files are automatically generated
    - Responsiveness from the beginning through easy breakpoint configuration
    - Enforce the DRY principle, no hardcoded and repeated `margin`, `font-size`, `color`, `box-shadow`, `border-radius` ... properties anymore
    - Docker ready - you can run Gatsby dev mode on your machine environment or with docker-compose
- url: https://prismic-i18n.lekoarts.de/
  repo: https://github.com/LekoArts/gatsby-starter-prismic-i18n
  description: Based on gatsby-starter-prismic with Internationalization (i18n) support.
  tags:
    - CMS:Prismic
    - CMS:Headless
    - Styling:CSS-in-JS
    - Linting
    - Blog
    - PWA
    - Testing
    - i18n
  features:
    - Prismic as Headless CMS
    - Uses multiple features of Prismic - Slices, Labels, Relationship fields, Custom Types, Internationalization
    - Emotion for Styling
    - i18n without any third-party libaries
    - Cypress for End-to-End testing
    - Prism.js highlighting
    - Responsive images with gatsby-image
    - Extensive SEO
    - ESLint & Prettier
- url: https://gatsby-starter-landing-page.netlify.app/
  repo: https://github.com/gillkyle/gatsby-starter-landing-page
  description: Single page starter for minimal landing pages
  tags:
    - Onepage
  features:
    - Gatsby image
    - Google Analytics
    - Minimal design
- url: https://thakkaryash94.github.io/gatsby-github-personal-website/
  repo: https://github.com/thakkaryash94/gatsby-github-personal-website
  description: It is a conversion of original GitHub personal website repo which is written in ruby for JS developers. This repository gives you the code you'll need to kickstart a personal website that showcases your work as a software developer. And when you manage the code in a GitHub repository, it will automatically render a webpage with the owner's profile information, including a photo, bio, and repositories.
  tags:
    - Portfolio
    - Onepage
  features:
    - layout config either stacked or sidebar
    - theme dark/light mode
    - post support
- url: https://gatsby-starter-default-intl.netlify.app
  repo: https://github.com/wiziple/gatsby-starter-default-intl
  description: The default Gatsby starter with features of multi-language URL routes and browser language detection.
  tags:
    - i18n
  features:
    - Localization (Multilanguage) provided by react-intl.
    - Support automatic redirection based on user's preferred language in browser provided by browser-lang.
    - Support multi-language url routes within a single page component. That means you don't have to create separate pages such as pages/en/index.js or pages/ko/index.js.
    - Based on gatsby-starter-default with least modification.
- url: https://gatsby-starter-julia.netlify.app/
  repo: https://github.com/niklasmtj/gatsby-starter-julia
  description: A minimal blog starter template built with Gatsby
  tags:
    - Markdown
    - Blog
  features:
    - Landingpage
    - Blogoverview
    - Markdown sourcing
    - Estimated reading time
    - Styled component with @emotion
    - Netlify deployment friendly
    - Nunito font as npm module
    - Site meta tags with React Helmet
- url: https://agalp.imedadel.me
  repo: https://github.com/ImedAdel/automatic-gatsbyjs-app-landing-page
  description: Automatically generate iOS app landing page using Gatsby
  tags:
    - Onepage
    - PWA
    - SEO
  features:
    - One Configuration file
    - Automatically generate a landing page for your iOS app
    - List app features
    - App Store and Play Store buttons
    - App screenshot and video preview
    - Easily add social media accounts and contact info in the footer via the site-config.js file.
    - Pick custom Font Awesome icons for the feature list via the site-config.js file.
    - Built using Prettier and Styled-Components
    - Easily integrate Google Analytics by adding your ID to site-config.js file.
- url: https://gatsby-starter-shopify-app.firebaseapp.com/install
  repo: https://github.com/gil--/gatsby-starter-shopify-app
  description: Easily create Serverless Shopify Admin Apps powered by Gatsby and Firebase Functions
  tags:
    - Shopify
    - Firebase
  features:
    - 🗄 Firebase Firestore Realtime DB
    - ⚡️ Serverless Functions API layer (Firebase Functions)
    - 💼 Admin API (Graphql) Serverless Proxy
    - 🎨 Shopify Polaris (AppProvider, etc.)
    - 💰 Application Charge Logic (30 days) with variable trial duration
    - 📡 Webhook Validation & Creation
    - 🔑 GDPR Ready (Including GDPR Webhooks)
    - 🏗 CircleCI Config for easy continuous deployments to Firebase
- url: https://gatsby-starter-paperbase.netlify.app/
  repo: https://github.com/willcode4food/gatsby-starter-paperbase
  description: A Gatsby starter that implements the Paperbase Premium Theme from MaterialUI
  tags:
    - Styling:Material
    - Styling:CSS-in-JS
  features:
    - MaterialUI Paperbase theme in Gatsby!
    - Create professional looking admin tools and dashboards
    - Responsive Design
    - MaterialUI Paper Components
    - MaterialUI Tab Components
- url: https://gatsby-starter-devto.netlify.app/
  repo: https://github.com/geocine/gatsby-starter-devto
  description: A Gatsby starter template that leverages the Dev.to API
  tags:
    - Blog
    - Styling:CSS-in-JS
  features:
    - Blog post listing with previews (image + summary) for each blog post
- url: https://gatsby-starter-framer-x.netlify.app/
  repo: https://github.com/simulieren/gatsby-starter-framer-x
  description: A Gatsby starter template that is connected to a Framer X project
  tags:
    - Language:TypeScript
  features:
    - TypeScript support
    - Easily work in Gatsby and Framer X at the same time
- url: https://gatsby-firebase-hosting.firebaseapp.com/
  repo: https://github.com/bijenkorf-james-wakefield/gatsby-firebase-hosting-starter
  description: A starter with configuration for Firebase Hosting and Cloud Build deployment.
  tags:
    - Firebase
    - Linting
  features:
    - Linting with ESLint
    - Jest Unit testing configuration
    - Lint-staged on precommit hook
    - Commitizen for conventional commit messages
    - Configuration for Firebase hosting
    - Configuration for Cloud Build deployment
    - Clear documentation to have your site deployed on Firebase behind SSL in no time!
- url: https://lewis-gatsby-starter-blog.netlify.app/
  repo: https://github.com/lewislbr/lewis-gatsby-starter-blog
  description: A simple custom Gatsby starter template to start a new blog or personal website.
  tags:
    - Blog
    - Styling:CSS-in-JS
    - Markdown
    - Portfolio
    - SEO
  features:
    - Blog post listing with summary preview for each blog post.
    - Automatically creates blog pages from Markdown files.
    - CSS in JS with styled-components.
    - Optimized images.
    - Offline capabilities.
    - Auto-generated sitemap and robots.txt.
- url: https://gatsby-starter-stripe.netlify.app/
  repo: https://github.com/brxck/gatsby-starter-stripe
  description: A minimal starter to create a storefront with Gatsby, Stripe, & Netlify Functions.
  tags:
    - Stripe
    - E-commerce
    - Styling:None
  features:
    - Statically generate based on Stripe inventory
    - Dynamically update with live inventory & availability data
    - Checkout powered by Stripe
    - Serverless functions interact with Stripe API
    - Shopping cart persisted in local storage
    - Responsive images with gatsby-image
- url: https://www.jannikbuschke.de/gatsby-antd-docs/
  repo: https://github.com/jannikbuschke/gatsby-antd-docs
  description: A template for documentation websites
  tags:
    - Documentation
    - Language:TypeScript
    - Styling:Ant Design
    - Markdown
    - MDX
  features:
    - Markdown
    - MDX with mdxjs
    - Syntax highlighting with prismjs
    - Anchors
    - Sidebar
    - Sitecontents
    - Landingpage
- url: https://gatsby-starter.haezl.at
  repo: https://github.com/haezl/gatsby-starter-haezl
  description: A lightweight, mobile-first blog starter with infinite scroll and Material-UI design for Gatsby.
  tags:
    - Blog
    - Language:TypeScript
    - Linting
    - Styling:CSS-in-JS
    - Styling:Material
    - Markdown
    - PWA
  features:
    - Landing Page
    - Portfolio section
    - Blog post listing with a preview for each post
    - Infinite scroll instead of next and previous buttons
    - Blog posts generated from Markdown files
    - About Page
    - Responsive Design
    - PWA (Progressive Web App) support
    - MobX
    - Customizable
- url: https://gatsby-starter-fine.netlify.app/
  repo: https://github.com/toboko/gatsby-starter-fine
  description: A multi-response and light, mobile-first blog starter with columns layout and SEO optimization.
  tags:
    - Blog
    - Markdown
    - Portfolio
    - SEO
  features:
    - Blog
    - Portfolio section
    - Customizable
    - Markdown
    - Optimized images
    - Sitemap Page
    - Seo Ready
- url: https://ugglr.github.io/gatsby-clean-portfolio/
  repo: https://github.com/ugglr/gatsby-clean-portfolio
  description: A clean themed Software Engineer Portfolio site, showcasing soft skills on the front page, features project card showcases, about page. Responsive through react-bootstrap components together with custom CSS style sheets. SEO configured, just need to add google analytics tracking code.
  tags:
    - Portfolio
    - SEO
    - Styling:Bootstrap
  features:
    - Resume
    - CV
    - google analytics
    - easy favicon swap
    - Gatsby SEO plugin
    - Clean layout
    - White theme
    - grid using react-bootstrap
    - bootstrap4 classes available
    - font-awesome Library for icons
    - Portfolio site for developers
    - custom project cards
    - easily extendable to include blog page
    - Responsive design
- url: https://gatsby-documentation-starter.netlify.app/
  repo: https://github.com/whoisryosuke/gatsby-documentation-starter
  description: Automatically generate docs for React components using MDX, react-docgen, and Gatsby
  tags:
    - Documentation
    - MDX
    - SEO
  features:
    - Parses all React components (functional, stateful, even stateless!) for JS Docblocks and Prop Types.
    - MDX - Write your docs in Markdown and include React components using JSX!
    - Lightweight (only what you need)
    - Modular (easily fits in any React project!)
    - Props table component
    - Customizable sidebar navigation
    - Includes SEO plugins Google Analytics, Offline, Manifest, Helmet.
- url: http://gatsby-absurd.surge.sh/
  repo: https://github.com/ajayns/gatsby-absurd
  description: A Gatsby starter using illustrations from https://absurd.design/
  tags:
    - Onepage
    - Styling:CSS-in-JS
  features:
    - Uses surreal illustrations from absurd.design.
    - Landing page structure split into sections
    - Basic UX/UX elements ready. navbar, smooth scrolling, faqs, theming
    - Convenient image handling and data separation
- url: https://gatsby-starter-quiz.netlify.app/
  repo: https://github.com/raphadeluca/gatsby-starter-quiz
  description: Create rich quizzes with Gatsby & MDX. No need for a database or headless CMS. Manage your data directly in your MDX file's frontmatter and write your content in the body. Customize your HTML tags, use React components from a library or write your own. Navigation will be automatically created between each question.
  tags:
    - MDX
  features:
    - Data quiz in the frontmatter
    - Rich customizable content with MDX
    - Green / Red alert footer on user's answer
    - Navigation generated based on the index of each question
- url: https://gatsby-starter-accessibility.netlify.app/
  repo: https://github.com/benrobertsonio/gatsby-starter-accessibility
  description: The default Gatsby starter with powerful accessibility tools built-in.
  tags:
    - Storybook
    - Linting
  features:
    - 🔍 eslint-plugin-jsx-a11y for catching accessibility issues while authoring code
    - ✅ lint:staged for adding a pre-commit hook to catch accessibility linting errors
    - 📣 react-axe for console reporting of accessibility errors in the DOM during development
    - 📖 storybook setup for accessibility reporting on individual components
- url: https://gatsby-theme-ggt-material-ui-blog.netlify.app/
  repo: https://github.com/avatar-kaleb/gatsby-starter-ggt-material-ui-blog
  description: Starter material-ui blog utilizing a Gatsby theme!
  tags:
    - Blog
    - MDX
  features:
    - Uses MDX with Gatsby theme for quick and easy set up
    - Material-ui design with optional config passed into the theme options
    - Gradient background with sitemap, rss feed, and offline capabilities
- url: https://gatsby-starter-blog-typescript.netlify.app/
  repo: https://github.com/gperl27/Gatsby-Starter-Blog-Typescript
  description: Gatsby starter blog with TypeScript
  tags:
    - Blog
    - Language:TypeScript
    - Styling:CSS-in-JS
  features:
    - Includes all features that come with Gatsby's official starter blog
    - TypeScript for type-safety out of the box
    - Styled components in favor of inline styles
    - Transition Link for nice page transitions
    - Type definitions from GraphQL schema (with code generation)
- url: https://gatsby-starter-sass.netlify.app/
  repo: https://github.com/colbyfayock/gatsby-starter-sass
  description: A Gatsby starter with Sass and no assumptions!
  tags:
    - Styling:SCSS
  features:
    - Sass stylesheets to manage your CSS (SCSS flavored)
    - Simple, minimal base setup to get started
    - No baked in configurations or assumptions
- url: https://billyjacoby.github.io/gatsby-react-bootstrap-starter/
  repo: https://github.com/billyjacoby/gatsby-react-bootstrap-starter
  description: Gatsby starter with react-bootstrap and react-icons
  tags:
    - Styling:Bootstrap
    - Styling:SCSS
  features:
    - SASS stylesheets to make styling components easy
    - Sample navbar that sticks to the top of the page on scroll
    - Includes react-icons to make adding icons to your app super simple
- url: https://gatsbystartermdb.netlify.app
  repo: https://github.com/jjcav84/mdbreact-gatsby-starter
  description: Gatsby starter built with MDBootstrap React free version
  tags:
    - Styling:Bootstrap
  features:
    - Material Design, Bootstrap, and React
    - Contact form and Google Map components
    - Animation
    - documentation and component library can be found at mdboostrap's website
- url: https://gatsby-starter-primer.netlify.app/
  repo: https://github.com/thomaswangio/gatsby-starter-primer
  description: A Gatsby starter featuring GitHub Primer Design System and React components
  tags:
    - Styling:Other
    - Styling:CSS-in-JS
    - SEO
    - Landing Page
  features:
    - Primer React Components
    - Styled Components
    - Gatsby Image
    - Better SEO component with appropriate OG image and appropriate fallback meta tags
- url: https://pranshuchittora.github.io/gatsby-material-boilerplate
  repo: https://github.com/pranshuchittora/gatsby-material-boilerplate
  description: A simple starter to get up and developing quickly with Gatsby in material design
  tags:
    - Styling:Material
  features:
    - Material design
    - Sass/SCSS
    - Tags
    - Categories
    - Google Analytics
    - Offline support
    - Web App Manifest
    - SEO
- url: https://anubhavsrivastava.github.io/gatsby-starter-hyperspace
  repo: https://github.com/anubhavsrivastava/gatsby-starter-hyperspace
  description: Single page starter based on the Hyperspace site template, with landing, custom, and Elements(Component) page
  tags:
    - HTML5UP
    - Styling:SCSS
    - Onepage
    - Landing Page
  features:
    - Designed by HTML5 UP
    - Simple one page site that’s perfect for personal portfolios
    - Fully Responsive
    - Styling with SCSS
    - Offline support
    - Web App Manifest
- url: https://anubhavsrivastava.github.io/gatsby-starter-identity
  repo: https://github.com/anubhavsrivastava/gatsby-starter-identity
  description: Single page starter based on the Identity site template by HTML5 up, suitable for a one-page portfolio.
  tags:
    - HTML5UP
    - Styling:SCSS
    - Onepage
    - Landing Page
    - PWA
  features:
    - Designed by HTML5 UP
    - Simple one page personal portfolio
    - Fully Responsive
    - Styling with SCSS
    - Offline support
    - Web App Manifest
- url: https://hopeful-ptolemy-cd840b.netlify.app/
  repo: https://github.com/tonydiaz/gatsby-landing-page-starter
  description: A simple landing page starter for idea validation using material-ui. Includes email signup form and pricing section.
  tags:
    - Styling:Material
    - Landing Page
  features:
    - SEO
    - Mailchimp integration
    - Material-UI components
    - Responsive
    - Pricing section
    - Benefits section
    - Email signup form
    - Easily configurable
    - Includes standard Gatsby starter features
- url: https://anubhavsrivastava.github.io/gatsby-starter-aerial
  repo: https://github.com/anubhavsrivastava/gatsby-starter-aerial
  description: Single page starter based on the Aerial site template by HTML5 up, suitable for a one-page personal page.
  tags:
    - HTML5UP
    - Styling:SCSS
    - Onepage
    - Landing Page
    - PWA
  features:
    - Designed by HTML5 UP
    - Simple one page personal portfolio
    - Fully Responsive
    - Styling with SCSS
    - Offline support
    - Web App Manifest
- url: https://anubhavsrivastava.github.io/gatsby-starter-eventually
  repo: https://github.com/anubhavsrivastava/gatsby-starter-eventually
  description: Single page starter based on the Eventually site template by HTML5 up, suitable for an upcoming product page.
  tags:
    - HTML5UP
    - Styling:SCSS
    - Landing Page
    - PWA
  features:
    - Designed by HTML5 UP
    - Fully Responsive
    - Styling with SCSS
    - Offline support
    - Web App Manifest
- url: https://jovial-jones-806326.netlify.app/
  repo: https://github.com/GabeAtWork/gatsby-elm-starter
  description: An Elm-in-Gatsby integration, based on gatsby-plugin-elm
  tags:
    - Language:Other
  features:
    - Elm language integration
- url: https://anubhavsrivastava.github.io/gatsby-starter-readonly
  repo: https://github.com/anubhavsrivastava/gatsby-starter-readonly
  description: Single page starter based on the ReadOnly site template by HTML5 up, with landing and Elements(Component) page
  tags:
    - HTML5UP
    - Onepage
    - Styling:SCSS
    - Landing Page
    - PWA
  features:
    - Designed by HTML5 UP
    - Fully Responsive
    - Styling with SCSS
    - Offline support
    - Web App Manifest
- url: https://anubhavsrivastava.github.io/gatsby-starter-prologue
  repo: https://github.com/anubhavsrivastava/gatsby-starter-prologue
  description: Single page starter based on the Prologue site template by HTML5 up, for portfolio pages
  tags:
    - HTML5UP
    - Onepage
    - Styling:SCSS
    - Portfolio
    - PWA
  features:
    - Designed by HTML5 UP
    - Fully Responsive
    - Styling with SCSS
    - Offline support
    - Web App Manifest
- url: https://gatsby-london.netlify.app
  repo: https://github.com/ImedAdel/gatsby-london
  description: A custom, image-centric theme for Gatsby.
  tags:
    - Portfolio
    - Blog
    - Styling:PostCSS
  features:
    - Post thumbnails in the homepage
    - Built with PostCSS
    - Made for image-centeric portfolios
    - Based on London for Ghost
- url: https://anubhavsrivastava.github.io/gatsby-starter-overflow
  repo: https://github.com/anubhavsrivastava/gatsby-starter-overflow
  description: Single page starter based on the Overflow site template by HTML5 up, with landing and Elements(Component) page
  tags:
    - HTML5UP
    - Onepage
    - Styling:SCSS
    - Portfolio
    - PWA
  features:
    - Designed by HTML5 UP
    - Fully Responsive
    - Image Gallery
    - Styling with SCSS
    - Offline support
    - Web App Manifest
- url: https://cosmicjs.com/apps/gatsby-agency-portfolio/demo
  repo: https://github.com/cosmicjs/gatsby-agency-portfolio
  description: Static Webpage for displaying your agency's skills and past work.  Implements 4 sections for displaying information about your company, A home page, information about services, projects, and the people in your organization.
  tags:
    - Blog
    - Portfolio
    - CMS:Cosmic
  features:
    - Landing Page
    - Home
    - Services
    - Projects
    - People
- url: https://cosmicjs.com/apps/gatsby-localization-app-starter/demo
  repo: https://github.com/cosmicjs/gatsby-localization-app-starter
  description: A localized Gatsby starter application powered by Cosmic.
  tags:
    - CMS:Cosmic
    - i18n
  features:
    - Gatsby localization starter app
- url: https://cosmicjs.com/apps/gatsby-docs/demo
  repo: https://github.com/cosmicjs/gatsby-docs-app
  description: Be able to view and create documentation using Gatsby and Cosmic. Leveraging the speed and high powered APIs of the Gatsby framework and the simplicity and scalability of Cosmic.
  tags:
    - CMS:Cosmic
    - Documentation
  features:
    - manage docs in static web file format for zippy delivery
- url: https://cosmicjs.com/apps/gatsby-ecommerce-website/demo
  repo: https://github.com/a9kitkumar/Gatsby-Ecommerce
  description: A localized Gatsby starter application powered by Cosmic.
  tags:
    - CMS:Cosmic
    - E-commerce
  features:
    - Stores products, orders using Cosmic as a database and a server
- url: https://harshil1712.github.io/gatsby-starter-googlesheets/
  repo: https://github.com/harshil1712/gatsby-starter-googlesheets
  description: A starter using Google Sheets as a data source
  tags:
    - Google Sheets
    - SEO
    - Blog
  features:
    - Uses Google Sheets for data
    - Easily configurable
- url: https://the-plain-gatsby.netlify.app/
  repo: https://github.com/wangonya/the-plain-gatsby
  description: A simple minimalist starter for your personal blog.
  tags:
    - Blog
    - Markdown
  features:
    - Minimalist design
    - Next and previous blog post navigation
    - About page
    - Markdown support
- url: https://gatsby-starter-blockstack.openintents.org
  repo: https://github.com/friedger/gatsby-starter-blockstack
  description: A starter using Blockstack on client side
  tags:
    - Authentication
  features:
    - Uses Blockstack
    - Client side app
- url: https://anubhavsrivastava.github.io/gatsby-starter-multiverse
  repo: https://github.com/anubhavsrivastava/gatsby-starter-multiverse
  description: Single page starter based on the Multiverse site template by HTML5 up, with landing and Elements(Component) page
  tags:
    - HTML5UP
    - Onepage
    - Styling:SCSS
    - Portfolio
    - PWA
  features:
    - Designed by HTML5 UP
    - Fully Responsive
    - Image Gallery
    - Styling with SCSS
    - Offline support
    - Web App Manifest
- url: https://anubhavsrivastava.github.io/gatsby-starter-highlights
  repo: https://github.com/anubhavsrivastava/gatsby-starter-highlights
  description: Single page starter based on the Highlights site template by HTML5 up, with landing and Elements(Component) page
  tags:
    - HTML5UP
    - Onepage
    - Styling:SCSS
    - Portfolio
    - PWA
  features:
    - Designed by HTML5 UP
    - Fully Responsive
    - Image Gallery
    - Styling with SCSS
    - Offline support
    - Web App Manifest
- url: https://gatsby-starter-material-business-markdown.netlify.app/
  repo: https://github.com/ANOUN/gatsby-starter-material-business-markdown
  description: A clean, modern starter for businesses using Material Design Components
  tags:
    - Blog
    - Markdown
    - PWA
    - Styling:Material
    - Styling:SCSS
  features:
    - Minimal, Modern Business Website Design
    - Material Design Components
    - MDC React Components
    - MDC Theming
    - Blog
    - Home Page
    - Contact Page
    - Contact Form
    - About Page
    - Mobile-First approach in development
    - Fully Responsive
    - Markdown
    - PWA
- url: https://gatsby-starter-default-typescript.netlify.app/
  repo: https://github.com/andykenward/gatsby-starter-default-typescript
  description: Starter Default TypeScript
  tags:
    - Language:TypeScript
  features:
    - TypeScript
    - Typing generation for GraphQL using GraphQL Code Generator
    - Comes with React Helmet for adding site meta tags
    - Based on Gatsby Starter Default
- url: http://gatsbyhoney.davshoward.com/
  repo: https://github.com/davshoward/gatsby-starter-honey
  description: A delicious baseline for Gatsby (v2).
  tags:
    - Styling:PostCSS
    - SEO
  features:
    - Gatsby v2
    - SEO (including robots.txt, sitemap generation, automated yet customisable metadata, and social sharing data)
    - Google Analytics
    - PostCSS support
    - Developer environment variables
    - Accessibility support
    - Based on Gatsby Starter Default
- url: https://material-ui-starter.netlify.app/
  repo: https://github.com/dominicabela/gatsby-starter-material-ui
  description: This starter includes Material UI boilerplate and configuration files along with the standard Gatsby configuration files. It provides a starting point for developing Gatsby apps with the Material UI framework.
  tags:
    - SEO
    - Styling:Material
  features:
    - Material UI Framework
    - Roboto Typeface (self hosted)
    - SEO
    - Offline Support
    - Based on Gatsby Default Starter
- url: https://developer-diary.netlify.app/
  repo: https://github.com/willjw3/gatsby-starter-developer-diary
  description: A blog template created with web developers in mind. Totally usable right out of the box, but minimalist enough to be easily modifiable.
  tags:
    - Blog
    - Markdown
    - Pagination
    - SEO
  features:
    - Ready to go - Blog author name, author image, etc,... can be easily added using a config file
    - Blog posts created as markdown files
    - Gatsby v.2
    - Mobile responsive
    - Pagination
    - Category and tag pages
    - Social media sharing icons in each post
    - Icons from React Icons (Font Awesome, Devicons, etc,...)
    - Beautiful tech-topic tags to attach to your web-development-related blog posts
    - Developer-relevant social media icon links, including GitHub, Stack Overflow, and freeCodeCamp
- url: https://anubhavsrivastava.github.io/gatsby-starter-paradigmshift
  repo: https://github.com/anubhavsrivastava/gatsby-starter-paradigmshift
  description: Single page starter based on the Paradigm Shift site template by HTML5 up, with landing and Elements(Component) page
  tags:
    - HTML5UP
    - Onepage
    - Styling:SCSS
    - Portfolio
    - PWA
  features:
    - Designed by HTML5 UP
    - Fully Responsive
    - Image Gallery
    - Styling with SCSS
    - Offline support
    - Web App Manifest
- url: https://dazzling-heyrovsky-62d4f9.netlify.app/
  repo: https://github.com/s-kris/gatsby-starter-medium
  description: A Gatsby starter blog as close as possible to medium.
  tags:
    - Markdown
    - Styling:CSS-in-JS
  features:
    - Careers Listing
    - Mobile Responsive
- url: https://gatsby-personal-starter-blog.netlify.app
  repo: https://github.com/thomaswangio/gatsby-personal-starter-blog
  description: Gatsby starter for personal blogs! Blog configured to run at /blog and with Netlify CMS and gatsby-remark-vscode.
  tags:
    - Blog
    - Markdown
    - Styling:CSS-in-JS
    - CMS:Netlify
  features:
    - Netlify CMS
    - VSCode syntax highlighting
    - Styled Components
- url: https://anubhavsrivastava.github.io/gatsby-starter-phantom
  repo: https://github.com/anubhavsrivastava/gatsby-starter-phantom
  description: Single page starter based on the Phantom site template by HTML5 up, with landing, generic and Elements(Component) page
  tags:
    - HTML5UP
    - Onepage
    - Styling:SCSS
    - PWA
  features:
    - Designed by HTML5 UP
    - Fully Responsive
    - Styling with SCSS
    - Offline support
    - Web App Manifest
- url: https://gatsby-starter-internationalized.ack.ee/
  repo: https://github.com/AckeeCZ/gatsby-starter-internationalized
  description: A simple starter for fully internationalized websites, including route internationalization.
  tags:
    - i18n
  features:
    - internationalized page content - via react-intl
    - internationalized routes - via language configuration
    - lightweight - includes only internationalization code
    - LocalizedLink - built-in link component handling route generation
    - LanguageSwitcher - built-in language switcher component
- url: https://gatsby-starter-bee.netlify.app/
  repo: https://github.com/JaeYeopHan/gatsby-starter-bee
  description: A simple starter for a blog with fresh UI.
  tags:
    - Blog
    - Netlify
    - Disqus
    - SEO
  features:
    - Code highlight with Fira Code font
    - Emoji (emojione)
    - Social share feature (Twitter, Facebook)
    - Comment feature (Disqus, utterances)
    - Sponsor service (Buy-me-a-coffee)
    - CLI Tool
- url: https://hasura.io/learn/graphql/react/introduction/
  repo: https://github.com/hasura/gatsby-gitbook-starter
  description: A starter to generate docs/tutorial websites based on the GitBook theme.
  tags:
    - Documentation
    - MDX
    - Markdown
    - SEO
  features:
    - Write in Markdown / MDX and generate responsive documentation/tutorial web apps
    - Fully Configurable
    - Syntax highlighting with Prismjs
    - Code diffing with +/-
    - Google Analytics Integration
    - SEO Tags with MDX frontmatter
    - Edit on GitHub button
    - Fully Customisable with rich embeds using React in MDX.
    - Search integration with Algolia
- url: https://gatsby-starter-blog-with-lunr.netlify.app/
  repo: https://github.com/lukewhitehouse/gatsby-starter-blog-with-lunr
  description: Building upon Gatsby's blog starter with a Lunr.js powered Site Search.
  tags:
    - Blog
    - Search
  features:
    - Same as the official starter blog
    - Integration with Lunr.js
- url: https://rg-portfolio.netlify.app/
  repo: https://github.com/rohitguptab/rg-portfolio
  description: Kick-off your Portfolio website with RG-Portfolio gatsby starter. We have used Gatsby + Contentful.
  tags:
    - Portfolio
    - CMS:Contentful
    - PWA
    - Blog
    - SEO
    - Disqus
    - Gallery
    - Landing Page
    - Markdown
    - Netlify
    - Styling:Bootstrap
  features:
    - Blogs listing with each blog post.
    - Contact form with Email notification using formspree.io.
    - Photos and Blogs page listing.
    - Different types of sections like About, Service, Blogs, Work, Testimonials, Photos, and contact.
    - All settings manage from contentful for example Header Menu, Homepage sections, blogs, and photos, etc.
    - Social share in blog details pages with comment ( Disqus ).
    - PWA
- url: https://oneshopper.netlify.app
  repo: https://github.com/rohitguptab/OneShopper
  description: This Starter is created for e-commerce site with Gatsby + Contentful and snipcart
  tags:
    - E-commerce
    - CMS:Contentful
    - Blog
    - SEO
    - Disqus
  features:
    - Blog post listing with previews for each blog post.
    - Store page listing all the Products and includes features like Rating, Price, Checkout, More then one Product images with tabbing.
    - Contact form with Email notification.
    - Index pages design with Latest Post, Latest Blog, Deal of week and Banner.
- url: https://anubhavsrivastava.github.io/gatsby-starter-spectral
  repo: https://github.com/anubhavsrivastava/gatsby-starter-spectral
  description: Single page starter based on the Spectral site template by HTML5 up, with landing, Generic and Elements(Component) page
  tags:
    - HTML5UP
    - Onepage
    - Styling:SCSS
    - Portfolio
    - PWA
  features:
    - Designed by HTML5 UP
    - Fully Responsive
    - Styling with SCSS
    - Offline support
    - Web App Manifest
- url: https://anubhavsrivastava.github.io/gatsby-starter-directive
  repo: https://github.com/anubhavsrivastava/gatsby-starter-directive
  description: Single page starter based on the Directive site template by HTML5 up, with landing and Elements(Component) page
  tags:
    - HTML5UP
    - Onepage
    - Styling:SCSS
    - Portfolio
    - PWA
  features:
    - Designed by HTML5 UP
    - Fully Responsive
    - Styling with SCSS
    - Offline support
    - Web App Manifest
- url: https://histaff.io/
  repo: https://github.com/histaff/website-static
  description: It's a beautiful starter static website which useful plugins based on Gatsby
  tags:
    - Styling:SCSS
    - Landing Page
    - Onepage
  features:
    - Fully Responsive
    - Styling with SCSS
    - Very similar to gatsby-starter-netlify-cms, slightly more configurable (e.g. set site-title in gatsby-config) with Bootstrap/Bootswatch instead of bulma
    - LocalizedLink - built-in link component handling route generation
- url: https://gatsby-kea-starter.netlify.app/
  repo: https://github.com/benjamin-glitsos/gatsby-kea-starter
  description: Gatsby starter with redux and sagas made simpler by the Kea library
  tags:
    - Redux
  features:
    - The Kea library makes redux and sagas extremely simple and concise
- url: https://anubhavsrivastava.github.io/gatsby-starter-solidstate
  repo: https://github.com/anubhavsrivastava/gatsby-starter-solidstate
  description: Single page starter based on the Solid State site template by HTML5 up, with landing, Generic and Elements(Component) page
  tags:
    - HTML5UP
    - Onepage
    - Styling:SCSS
    - Portfolio
    - PWA
  features:
    - Designed by HTML5 UP
    - Fully Responsive
    - Styling with SCSS
    - Offline support
    - Web App Manifest
- url: https://yellowcake.netlify.app/
  repo: https://github.com/thriveweb/yellowcake
  description: A starter project for creating lightning-fast websites with Gatsby v2 and Netlify-CMS v2 + Uploadcare integration.
  tags:
    - CMS:Netlify
    - Netlify
    - Blog
    - SEO
  features:
    - Uploadcare
    - Netlify Form
    - Category list (with navigation)
    - Featured post
    - Next and prev post
    - SEO component
- url: https://anubhavsrivastava.github.io/gatsby-starter-fractal
  repo: https://github.com/anubhavsrivastava/gatsby-starter-fractal
  description: Single page starter based on the Fractal site template by HTML5 up, with landing and Elements(Component) page
  tags:
    - HTML5UP
    - Onepage
    - Styling:SCSS
    - Portfolio
    - PWA
  features:
    - Designed by HTML5 UP
    - Fully Responsive
    - Styling with SCSS
    - Offline support
    - Web App Manifest
- url: https://minimal-gatsby-ts-starter.netlify.app/
  repo: https://github.com/TheoBr/minimal-gatsby-typescript-starter
  description: Minimal TypeScript Starter
  tags:
    - Language:TypeScript
  features:
    - TypeScript
    - ESLint + optional rule enforcement with Husky
    - Prettier
    - Netlify ready
    - Minimal
- url: https://gatsby-typescript-starter-default.netlify.app/
  repo: https://github.com/RobertoMSousa/gatsby-typescript-starter-default
  description: Simple Gatsby starter using TypeScript and ESLint instead of outdated tslint.
  tags:
    - Language:TypeScript
    - SEO
    - Linting
  features:
    - Comes with React Helmet for adding site meta tags
    - Includes plugins for offline support out of the box
    - TypeScript
    - Prettier & ESLint to format & check the code
- url: https://gatsby-starter-carraway.netlify.app/
  repo: https://github.com/endymion1818/gatsby-starter-carraway
  description: a Gatsby starter theme with Accessibility features, TypeScript, Jest, some basic UI elements, and a CircleCI pipeline
  tags:
    - Language:TypeScript
    - Pagination
    - Search
    - Testing
  features:
    - Paginated post archive
    - Site search with Lunr.js
    - Categories and category archive pages
    - Minimal CSS defaults using styled-components, including system font stack
    - Some fundamental Accessibility features including tabbable navigation & "Skip to content" link
    - UI elements including multi-column layout using CSS Grid (with float fallback), header component with logo, basic navigation & search and a footer with 3-column layout, logo and 2 menu areas
    - TypeScript & Testing including some sensible TypeScript defaults, tests with @testing-library/react, pre-commit and pre-push hooks. Set up includes enums for repeating values such as font & background colours
    - Setup for a CircleCI pipeline so you can run the above tests in branches before merging to master
    - Markdown posts _and_ pages (pages don't appear in the post archive)
- url: https://www.quietboy.net
  repo: https://github.com/zhouyuexie/gatsby-starter-quiet
  description: Gatsby out of the box blog, use TypeScript and highly customized style.
  tags:
    - Language:TypeScript
    - Styling:SCSS
    - SEO
    - Linting
    - RSS
    - Pagination
    - PWA
  features:
    - TypeScript
    - TsLint & Prettier
    - Tag list
    - Custom page layout
    - Switch the dark mode according to the system theme
    - Scss
    - Pagination
- url: https://compassionate-morse-5204bf.netlify.app/
  repo: https://github.com/deamme/gatsby-starter-prismic-resume
  description: Gatsby Resume/CV page with Prismic integration
  tags:
    - CMS:Prismic
    - CMS:Headless
    - Styling:CSS-in-JS
    - Onepage
    - Linting
  features:
    - One-page resume/CV
    - Prismic as Headless CMS
    - Emotion for styling
    - Uses multiple features of Prismic - Slices, Labels, Custom Types
    - ESLint & Prettier
- url: https://anubhavsrivastava.github.io/gatsby-starter-resume
  repo: https://github.com/anubhavsrivastava/gatsby-starter-resume
  description: Single page starter based on the Resume site template by startbootstrap for resume/portfolio page
  tags:
    - Onepage
    - Styling:SCSS
    - PWA
  features:
    - Designed by startbootstrap
    - Fully Responsive
    - Styling with SCSS
    - Offline support
    - Web App Manifest
- url: https://gatsby-starter-typescript-jest.netlify.app/
  repo: https://github.com/denningk/gatsby-starter-typescript-jest
  description: Barebones Gatsby starter with TypeScript, Jest, GitLab-CI, and other useful configurations
  tags:
    - Language:TypeScript
    - Testing
    - AWS
    - Linting
    - SEO
  features:
    - All components from default Gatsby starter converted to TypeScript
    - Jest testing configured for TypeScript with ts-jest
    - Detailed guide on how to deploy using AWS S3 buckets included in README
    - .gitlab-ci.yml file with blanks that can be customized for any Gatsby project
    - Configurations for EditorConfig, Prettier, and ESLint (for TypeScript)
- url: https://gatsby-starter-apollo.smakosh.com/app/
  repo: https://github.com/smakosh/gatsby-apollo-starter
  description: Gatsby Apollo starter - with client side routing
  tags:
    - Client-side App
    - SEO
    - Styling:CSS-in-JS
  features:
    - Apollo provider & Client side routing
    - ESLint/Prettier configured
    - Easy to customize
    - Nice project structure
    - Flex Grid components easy to customize
- url: https://portfolio.smakosh.com/
  repo: https://github.com/smakosh/gatsby-portfolio-dev
  description: A portfolio for developers
  tags:
    - Portfolio
    - SEO
    - Netlify
    - Onepage
    - Styling:CSS-in-JS
  features:
    - ESLint/Prettier configured
    - Scores 100% on a11y / Performance / PWA / SEO
    - PWA (desktop & mobile)
    - Easy to customize
    - Nice project structure
    - Amazing illustrations by Undraw.co
    - Tablet & mobile friendly
    - Continuous deployment with Netlify
    - A contact form protected by Google Recaptcha
    - Can be deployed with one click
    - Functional components with Recompose React Hooks! ready to migrate to React hooks!
    - Fetches your GitHub pinned projects with most stars (You could customize this if you wish)
- url: https://github.com/smakosh/gatsby-airtable-starter
  repo: https://github.com/smakosh/gatsby-airtable-starter
  description: Gatsby Airtable starter
  tags:
    - SEO
    - Netlify
    - Client-side App
    - Styling:CSS-in-JS
  features:
    - Static content fetched from Airtable
    - Dynamic content with CRUD operations with Airtable REST API
    - Well structured files/folders
    - Custom React Hooks
    - Custom Helpers instead of using third party libraries
    - Dynamic & Static containers
    - Global state management ready with useReducer & useContext
    - Dummy auth but ready to add real requests
- url: https://github.com/smakosh/gatsby-app-starter-rest-api
  repo: https://github.com/smakosh/gatsby-app-starter-rest-api
  description: Gatsby REST API starter
  tags:
    - Authentication
    - Client-side App
    - Styling:CSS-in-JS
  features:
    - Dynamic content with CRUD operations with a REST API
    - Well structured files/folders
    - Custom React Hooks
    - Auth with a JWT approach
    - Custom Helpers instead of using third party libraries
    - Dynamic containers
    - Global state management ready with useReducer & useContext
- url: https://gatsbyjs-starter-tailwindplay.appseed.us/
  repo: https://github.com/app-generator/gatsbyjs-starter-tailwindplay
  description: A Gatsby v2 starter styled using Tailwind, a utility-first CSS framework. Uses Purgecss to remove unused CSS.
  tags:
    - Styling:Tailwind
  features:
    - Based on gatsby-starter-tailwind
    - Tailwind CSS Framework
    - Removes unused CSS with Purgecss
- url: https://act-labs.github.io/
  repo: https://github.com/act-labs/gatsby-starter-act-blog
  description: Gatsby starter for blog/documentation using MDX, Ant Design, gatsby-plugin-combine.
  tags:
    - Blog
    - Documentation
    - Styling:Ant Design
    - Markdown
    - MDX
    - SEO
  features:
    - Posts and snippets;
    - SEO component;
    - Ant Design UI components;
    - Markdown and MDX for pages;
    - A customized webpack and babel configuration, for complex profecianal web apps with node.js, Jest tests, etc;
    - Progressively build more and more complex pages using gatsby-plugin-combine.
- url: https://gatsby-ghub.netlify.app/resume-book/
  repo: https://github.com/dwyfrequency/gatsby-ghub
  description: A resume builder app with authenticated routes, static marketing pages, and dynamic resume creation
  tags:
    - Authentication
    - Netlify
    - Client-side App
  features:
    - Netlify Identity
    - Static Marketing pages and Dynamic Client-side Authenticated App pages
    - SEO component
    - Apollo GraphQL (client-side)
- url: https://lewis-gatsby-starter-i18n.netlify.app
  repo: https://github.com/lewislbr/lewis-gatsby-starter-i18n
  description: A simple custom Gatsby starter template to start a new multilanguage website.
  tags:
    - i18n
    - Styling:CSS-in-JS
    - Portfolio
    - SEO
  features:
    - Automatically detects user browser language.
    - CSS in JS with styled-components.
    - Optimized images.
    - Offline capabilities.
    - Auto-generated sitemap and robots.txt.
- url: https://gatsby-snipcart-starter.netlify.app/
  repo: https://github.com/issydennis/gatsby-snipcart
  description: A simple e-commerce shop built using Gatsby and Snipcart.
  tags:
    - E-commerce
    - Styling:CSS-in-JS
    - Markdown
  features:
    - Minimal design to allow for simple customisation.
    - Snipcart integration provides an easy-to-use shopping cart and checkout.
    - Individual product pages with custom fields.
    - Products defined using markdown.
    - Styled components.
    - Gatsby image for optimised product images.
- url: https://anubhavsrivastava.github.io/gatsby-starter-stylish
  repo: https://github.com/anubhavsrivastava/gatsby-starter-stylish
  description: Single page starter based on the Stylish Portfolio site template by startbootstrap for portfolio page
  tags:
    - Onepage
    - Portfolio
    - Styling:SCSS
    - PWA
  features:
    - Designed by startbootstrap
    - Fully Responsive
    - Styling with SCSS
    - Offline support
    - Web App Manifest
- url: https://lewis-gatsby-starter-basic.netlify.app
  repo: https://github.com/lewislbr/lewis-gatsby-starter-basic
  description: A simple custom basic Gatsby starter template to start a new website.
  tags:
    - Styling:CSS-in-JS
    - SEO
  features:
    - Bare-bones starter.
    - CSS in JS with styled-components.
    - Optimized images.
    - Offline capabilities.
    - Auto-generated sitemap and robots.txt.
- url: https://myclicks.netlify.app/
  repo: https://github.com/himali-patel/MyClicks
  description: A simple Gatsby starter template to create a portfolio website with Contentful and Netlify.
  tags:
    - Blog
    - Netlify
    - CMS:Contentful
    - Styling:Bootstrap
    - Disqus
    - SEO
  features:
    - Fecthing Dynamic content from Contentful.
    - Blog post listing with previews, Disqus implementation and social sharing for each blog post.
    - Contact form integration with Netlify.
    - Portfolio Result Filteration according to Category.
    - Index pages design with Recent Blogs and Intagram Feed.
- url: https://gatsby-starter-typescript-graphql.netlify.app
  repo: https://github.com/spawnia/gatsby-starter-typescript-graphql
  description: A Gatsby starter with typesafe GraphQL using TypeScript
  tags:
    - Language:TypeScript
    - Linting
    - Portfolio
    - Styling:CSS-in-JS
  features:
    - Type safety with TypeScript
    - Typesafe GraphQL with graphql-code-generator
    - ESLint with TypeScript support
    - Styling with styled-components
- url: https://gatsby-tailwind-serif.netlify.app/
  repo: https://github.com/windedge/gatsby-tailwind-serif
  description: A Gatsby theme based on gatsby-serif-theme, rewrite with Tailwind CSS.
  tags:
    - Styling:Tailwind
    - Markdown
  features:
    - Based on gatsby-serif-theme
    - Tailwind CSS Framework
    - Removes unused CSS with Purgecss
    - Responsive design
    - Suitable for small business website
- url: https://mystifying-mclean-5c7fce.netlify.app
  repo: https://github.com/renvrant/gatsby-mdx-netlify-cms-starter
  description: An extension of the default starter with Netlify CMS and MDX support.
  tags:
    - MDX
    - Markdown
    - Netlify
    - CMS:Netlify
    - Styling:None
  features:
    - MDX and Netlify CMS support
    - Use React components in Netlify CMS Editor and other markdown files
    - Allow editors to choose a page template
    - Replace HTML tags with React components upon rendering Markdown, enabling design systems
    - Hide pages from being editable by the CMS
    - Minimal and extensible
- url: https://gatsby-airtable-advanced-starter.marcomelilli.com
  repo: https://github.com/marcomelilli/gatsby-airtable-advanced-starter
  description: A Gatsby Starter Blog using Airtable as backend
  tags:
    - Airtable
    - Blog
    - Styling:None
  features:
    - Dynamic content from Airtable
    - Does not contain any UI frameworks
    - Tags
    - Categories
    - Authors
    - Disqus
    - Offline support
    - Web App Manifest
    - SEO
- url: https://contentful-starter.netlify.app/
  repo: https://github.com/algokun/gatsby_contentful_starter
  description: An Awesome Starter Kit to help you get going with Contentful and Gatsby
  tags:
    - Blog
    - CMS:Contentful
    - CMS:Headless
  features:
    - Bare-bones starter.
    - Dynamic content from Contentful CMS
    - Ready made Components
    - Responsive Design
    - Includes Contentful Delivery API for production build
- url: https://gatsby-simple-blog.thundermiracle.com
  repo: https://github.com/thundermiracle/gatsby-simple-blog
  description: A gatsby-starter-blog with overreacted looking and tags, breadcrumbs, Disqus, i18n, and ESLint supported
  tags:
    - i18n
    - Blog
    - Netlify
    - Linting
    - Disqus
    - Testing
  features:
    - Easily Configurable
    - Tags
    - Breadcrumbs
    - Tags
    - Disqus
    - i18n
    - ESLint
    - Jest
- url: https://anubhavsrivastava.github.io/gatsby-starter-grayscale
  repo: https://github.com/anubhavsrivastava/gatsby-starter-grayscale
  description: Single page starter based on the Grayscale site template by startbootstrap for portfolio page
  tags:
    - Onepage
    - Portfolio
    - Styling:SCSS
    - PWA
  features:
    - Designed by startbootstrap
    - Fully Responsive
    - Styling with SCSS
    - Offline support
    - Web App Manifest
- url: https://gatsby-all-in.netlify.app
  repo: https://github.com/Gherciu/gatsby-all-in
  description: A starter that includes the most popular js libraries, already pre-configured and ready for use.
  tags:
    - Linting
    - Netlify
    - Styling:Tailwind
  features:
    - Tailwind CSS Framework
    - Antd UI Framework pre-configured
    - Redux for managing state
    - ESLint and Stylelint to enforce code style
- url: http://demo.nagui.me
  repo: https://github.com/kimnagui/gatsby-starter-nagui
  description: A Gatsby starter that full responsive blog.
  tags:
    - Blog
    - AWS
    - Pagination
    - SEO
    - Styling:CSS-in-JS
  features:
    - Tags & Categorys.
    - Pagination.
    - Show Recent Posts for category.
    - Styled-Components.
    - Mobile-First CSS.
    - Syntax highlighting in code blocks using PrismJS(Dracula).
    - Google Analytics.
    - Deploy AWS S3.
- url: https://anubhavsrivastava.github.io/gatsby-starter-newage
  repo: https://github.com/anubhavsrivastava/gatsby-starter-newage
  description: Single page starter based on the new age site template by startbootstrap for portfolio page/Mobile app launch
  tags:
    - Onepage
    - Portfolio
    - Styling:SCSS
    - PWA
  features:
    - Designed by startbootstrap
    - Fully Responsive
    - Styling with SCSS
    - Offline support
    - Web App Manifest
- url: https://gatsby-starter-krisp.netlify.app/
  repo: https://github.com/algokun/gatsby-starter-krisp
  description: A minimal, clean and responsive starter built with gatsby
  tags:
    - Styling:Bootstrap
    - Onepage
    - Portfolio
    - Netlify
    - Markdown
  features:
    - Styled-Components.
    - Mobile-First CSS.
    - Responsive Design, optimized for Mobile devices
- url: https://gatsby-datocms-starter.netlify.app/
  repo: https://github.com/brohlson/gatsby-datocms-starter
  description: An SEO-friendly DatoCMS starter with styled-components, page transitions, and out-of-the-box blog post support.
  tags:
    - CMS:DatoCMS
    - Styling:CSS-in-JS
    - Blog
    - Portfolio
    - SEO
  features:
    - Page Transitions
    - Blog Post Template
    - Sitemap & Robots.txt generation
- url: https://elemental.netlify.app/
  repo: https://github.com/akzhy/gatsby-starter-elemental
  description: A highly customizable portfolio starter with grid support.
  tags:
    - Blog
    - Portfolio
    - SEO
  features:
    - Highly Customizable
    - Portfolio Template
    - Blog Post Template
    - SEO Friendly
- url: https://gatsby-starter-apollo.netlify.app/
  repo: https://github.com/piducancore/gatsby-starter-apollo-netlify
  description: This project is an easy way to start developing fullstack apps with Gatsby and Apollo Server (using Netlify Lambda functions). For developing we use Netlify Dev to bring all of this magic to our local machine.
  tags:
    - Netlify
  features:
    - Apollo Client
    - Apollo Server running on Netlify functions
    - Netlify Dev for local development
- url: https://gatsby-starter-blog-and-portfolio.netlify.app/
  repo: https://github.com/alisalahio/gatsby-starter-blog-and-portfolio
  description: Just gatsby-starter-blog, with portfolio section added
  tags:
    - Blog
    - Portfolio
  features:
    - Basic setup for a full-featured blog
    - Basic setup for a portfolio
    - Support for an RSS feed
    - Google Analytics support
    - Automatic optimization of images in Markdown posts
    - Support for code syntax highlighting
    - Includes plugins for easy, beautiful typography
    - Includes React Helmet to allow editing site meta tags
    - Includes plugins for offline support out of the box
- url: https://www.attejuvonen.fi
  repo: https://github.com/baobabKoodaa/blog
  description: Blog with all the Bells and Whistles
  tags:
    - Blog
    - Infinite Scroll
    - Pagination
    - SEO
    - Markdown
  features:
    - Write blog posts into Markdown files (easy to format and content will not be married to any platform).
    - Expandable
    - Responsive and streamlined design.
    - Blazing fast UX
    - Autogenerated tracedSVG image placeholders are stylized to create a smooth look and transition as the image loads without the page jumping around.
    - Posts organized by tags.
    - Teasers of posts are generated to front page with infinite scroll which gracefully degrades into pagination.
    - Allow readers to be notified of updates with RSS feed and email newsletter.
    - Contact Form.
- url: https://novela.narative.co
  repo: https://github.com/narative/gatsby-starter-novela
  description: Welcome to Novela, the simplest way to start publishing with Gatsby.
  tags:
    - Blog
    - MDX
    - Portfolio
    - Pagination
    - SEO
  features:
    - Beautifully Designed
    - Multiple Homepage Layouts
    - Toggleable Light and Dark Mode
    - Simple Customization with Theme UI
    - Highlight-to-Share
    - Read Time and Progress
    - MDX support and inline code
    - Accessibility in Mind
- url: https://gatsby-starter-fashion-portfolio.netlify.app/
  repo: https://github.com/shobhitchittora/gatsby-starter-fashion-portfolio
  description: A Gatsby starter for a professional and minimal fashion portfolio.
  tags:
    - Blog
    - Client-side App
    - Landing Page
    - Portfolio
    - Styling:Other
  features:
    - A minimal and simple starter for your fashion portfolio
    - No need for any CMS, work with all your data and images locally.
    - Separate components for different pages and grid
    - Uses gatsby-image to load images
    - Built using the old school CSS.
- url: https://gatsby-theme-profile-builder.netlify.app/
  repo: https://github.com/ashr81/gatsby-theme-profile-builder
  description: Simple theme to build your personal portfolio and publish your articles using Contentful CMS.
  tags:
    - Landing Page
    - Portfolio
    - Styling:CSS-in-JS
    - Blog
    - CMS:Contentful
  features:
    - Mobile Screen support
    - Out of the box support with Contentful CMS for articles.
    - Toggleable Light and Dark Mode
    - Profile image with links to your GitHub and Twitter.
- url: https://prist.marguerite.io/
  repo: https://github.com/margueriteroth/gatsby-prismic-starter-prist
  description: A light-themed starter powered by Gatsby v2 and Prismic to showcase portfolios and blogs.
  tags:
    - Blog
    - CMS:Prismic
    - Landing Page
    - Netlify
    - Portfolio
    - SEO
    - Styling:CSS-in-JS
  features:
    - Landing page with customizable Hero, Portfolio preview, and About component
    - Emotion styled components
    - Blog layout and pages
    - Portfolio layout and pages
    - Google Analytics
    - Mobile ready
- url: https://demos.simplecode.io/gatsby/crafty/
  repo: https://github.com/simplecode-io/gatsby-crafty-theme
  description: SEO-friendly, fast, and fully responsive Gatsby starter with minimal plugins, utilizing JSON files as a content source.
  tags:
    - SEO
    - Portfolio
    - CMS:Other
    - Styling:Other
  features:
    - Beautiful and simple design
    - 100/100 Google Lighthouse score
    - SEO Optimized
    - Includes header/footer/sidebar (on Mobile)
    - CSS based sidebar
    - CSS based Modals
    - Content is fetched from JSON Files
    - Only one extra plugin from default Gatsby starter
- url: https://gatsby-starter-profile-site.netlify.app/
  repo: https://github.com/Mr404Found/gatsby-starter-profile-site
  description: A minimal and clean starter build with gatsby.
  tags:
    - Landing Page
    - Netlify
    - Portfolio
    - SEO
    - Styling:CSS-in-JS
  features:
    - Simple Design
    - Made by Sumanth
- url: https://the404blog.netlify.app
  repo: https://github.com/algokun/the404blog
  description: An Awesome Starter Blog to help you get going with Gatsby and Markdown
  tags:
    - Blog
    - Markdown
    - Search
    - Styling:CSS-in-JS
  features:
    - Bare-bones starter.
    - Dynamic content with Markdown
    - Ready made Components
    - Responsive Design
    - Includes Search Feature.
    - Syntax Highlight in Code.
    - Styling in Bootstrap
- url: https://gatsby-starter-unicorn.netlify.app/
  repo: https://github.com/algokun/gatsby_starter_unicorn
  description: An Awesome Starter Blog to help you get going with Gatsby and Markdown
  tags:
    - Blog
    - Markdown
    - Styling:CSS-in-JS
  features:
    - Bare-bones starter.
    - Dynamic content with Markdown
    - Ready made Components
    - Responsive Design
    - Syntax Highlight in Code.
- url: https://gatsby-starter-organization.netlify.app/
  repo: https://github.com/geocine/gatsby-starter-organization
  description: A Gatsby starter template for organization pages. Using the Gatsby theme "@geocine/gatsby-theme-organization"
  tags:
    - Styling:CSS-in-JS
    - Landing Page
    - Portfolio
    - Onepage
  features:
    - React Bootstrap styles
    - Theme UI and EmotionJS CSS-in-JS
    - A landing page with all your organization projects, configurable through a YML file.
    - Configurable logo, favicon, organization name and title
- url: https://gatsby-starter-interviews.netlify.app/
  repo: https://github.com/rmagon/gatsby-starter-interviews
  description: A Gatsby starter template for structured Q&A or Interview sessions
  tags:
    - SEO
    - Blog
    - Styling:SCSS
  features:
    - Minimalist design for interviews
    - Beautifully presented questions and answers
    - Option to read all answers to a specific question
    - Share interview on social channels
    - All content in simple json files
- url: https://gatsby-starter-photo-book.netlify.app/
  repo: https://github.com/baobabKoodaa/gatsby-starter-photo-book
  description: A Gatsby starter for sharing photosets.
  tags:
    - Gallery
    - Infinite Scroll
    - Pagination
    - Transitions
  features:
    - Gallery with auto-generated thumbnails are presented on CSS Grid with infinite scroll.
    - Beautiful "postcard" view for photos with fullscreen toggle.
    - Both views are responsive with minimal whitespace and polished UX.
    - Many performance optimizations for image delivery (both by Gatsby & way beyond what Gatsby can do).
- url: https://gatsby-typescript-scss-starter.netlify.app/
  repo: https://github.com/GrantBartlett/gatsby-typescript-starter
  description: A simple starter project using TypeScript and SCSS
  tags:
    - Language:TypeScript
    - Styling:SCSS
    - SEO
  features:
    - Pages and components are classes.
    - A skeleton SCSS project added with prefixing
- url: https://portfolio-by-mohan.netlify.app/
  repo: https://github.com/algokun/gatsby_starter_portfolio
  description: An Official Starter for Gatsby Tech Blog Theme
  tags:
    - SEO
    - Blog
  features:
    - Styling using Styled-Components
    - Search using ElasticLunr
    - Theme by gatsby-tech-blog-theme
    - Deployed in Netlify
- url: https://brevifolia-gatsby-forestry.netlify.app/
  repo: https://github.com/kendallstrautman/brevifolia-gatsby-forestry
  description: A minimal starter blog built with Gatsby & Forestry CMS
  tags:
    - CMS:Forestry.io
    - Blog
    - Markdown
    - Styling:SCSS
  features:
    - Blog post listing with previews (image + summary) for each blog post
    - Minimalist, responsive design & typography
    - Create new markdown posts dynamically
    - Configured to work automatically with Forestry CMS
    - Customizable 'info' page
    - Simple layout & scss architecture, easily extensible
- url: https://gatsby-firebase-starter.netlify.app/
  repo: https://github.com/ovidiumihaibelciug/gatsby-firebase-starter
  description: Starter / Project Boilerplate for Authentication and creating Dynamic pages from collections with Firebase and Gatsby.js
  tags:
    - Firebase
    - SEO
    - Styling:SCSS
    - Authentication
    - PWA
  features:
    - Authentication with Firebase
    - Programmatically create pages from a firestore collection
    - Protected Routes with Authorization
    - Email verification
    - Includes React Helmet to allow editing site meta tags
    - Includes plugins for offline support out of the box
- url: https://gatsby-typescript-minimal.netlify.app/
  repo: https://github.com/benbarber/gatsby-typescript-minimal
  description: A minimal, bare-bones TypeScript starter for Gatsby
  tags:
    - Language:TypeScript
    - Styling:CSS-in-JS
    - SEO
  features:
    - Bare-bones starter
    - TypeScript
    - TSLint
    - Prettier
    - Styled Components
    - Sitemap Generation
    - Google Analytics
- url: https://agility-gatsby-starter-gatsbycloud.netlify.app
  repo: https://github.com/agility/agility-gatsby-starter
  description: Get started with Gatsby and Agility CMS using a minimal blog.
  tags:
    - CMS:Agility CMS
    - Blog
    - SEO
  features:
    - A bare-bones starter Blog to get you off and running with Agility CMS and Gatsby.
- url: https://gatsby-starter-dot.netlify.app/
  repo: https://github.com/chronisp/gatsby-starter
  description: Gatsby Starter for creating portfolio & blog.
  tags:
    - Blog
    - CMS:Headless
    - CMS:Contentful
    - Netlify
    - Portfolio
    - Redux
    - SEO
    - Styling:Material
  features:
    - Extensible & responsive design using Material UI (palette, typography & breakpoints configuration)
    - Blog integration with Contentful CMS (GraphQL queries)
    - Redux (connect actions & props easily using custom HOF)
    - Support for Netlify deployment
    - SEO
    - Prettier code styling
- url: https://johnjkerr.github.io/gatsby-creative/
  repo: https://github.com/JohnJKerr/gatsby-creative
  description: Gatsby implementation of the Start Bootstrap Creative template
  tags:
    - Gallery
    - Portfolio
    - Styling:Bootstrap
    - Styling:SCSS
  features:
    - Start Bootstrap Creative template converted to React/Gatsby
    - React Scrollspy used to track page position
    - React Bootstrap used to create modal portfolio carousel
    - GitHub Actions deployment to GitHub Pages demonstrated
- url: https://bonneville.netlify.app/
  repo: https://github.com/bagseye/bonneville
  description: A starter blog template for Gatsby
  tags:
    - Blog
    - SEO
  features:
    - Extensible & responsive design
    - Blog integration
    - SEO
- url: https://gatsby-starter-i18next-sanity.netlify.app/en
  repo: https://github.com/johannesspohr/gatsby-starter-i18next-sanity
  description: A basic starter which integrates translations with i18next and localized sanity input.
  tags:
    - i18n
    - CMS:sanity.io
  features:
    - Showcases advanced i18n techniques with i18next and sanity.io
    - Correct URLs for the languages (language in the path, translated slugs)
    - Multilanguage content from sanity
    - Snippets translation
    - Optimized bundle size (don't ship all translations at once)
    - Alternate links to other languages
    - Sitemap with language information
    - Localized 404 pages
- url: https://nehalem.netlify.app/
  repo: https://github.com/nehalist/gatsby-starter-nehalem
  description: A starter for the Gatsby Nehalem Theme
  tags:
    - Blog
    - Language:TypeScript
    - Markdown
    - Search
    - SEO
  features:
    - Fully responsive
    - Highly optimized (Lighthouse score ~400)
    - SEO optimized (with open graph, Twitter Card, JSON-LD, RSS and sitemap)
    - Syntax highlighting
    - Search functionality
    - Multi navigations
    - Static pages
    - Fully typed with TypeScript
    - Tagging
    - Theming
    - Customizable
- url: https://gatsby-starter-headless-wp.netlify.app
  repo: https://github.com/crock/gatsby-starter-headless-wordpress
  description: A starter Gatsby site to quickly implement a site for headless WordPress
  tags:
    - Blog
    - CMS:Headless
    - CMS:WordPress
  features:
    - New Header
    - Responsive
    - Sidebar that displays recent blog posts
- url: https://gatsby-advanced-blog-starter.netlify.app
  repo: https://github.com/aman29271/gatsby-advanced-blog-starter
  description: A pre-built Gatsby Starter Tech-blog
  tags:
    - Blog
    - Markdown
  features:
    - Highly Optimised
    - Image optimised with blur-up effect
    - Responsive
    - Code  highlighting
    - tagging
    - Sass compiled
- url: https://anubhavsrivastava.github.io/gatsby-starter-casual
  repo: https://github.com/anubhavsrivastava/gatsby-starter-casual
  description: Multi-page starter based on the Casual site template by startbootstrap for portfolio
  tags:
    - Onepage
    - Styling:SCSS
    - PWA
  features:
    - Designed by startbootstrap
    - Fully Responsive
    - Styling with SCSS
    - Offline support
    - Web App Manifest
- url: https://gatsby-starter-ts-hello-world.netlify.app
  repo: https://github.com/hdorgeval/gatsby-starter-ts-hello-world
  description: TypeScript version of official hello world
  tags:
    - Language:TypeScript
  features:
    - TypeScript
    - ESLint
    - Type checking
    - no boilerplate
    - Great for advanced users
    - VSCode ready
- url: https://grommet-file.netlify.app/
  repo: https://github.com/metinsenturk/gatsby-starter-grommet-file
  description: Grommet-File is made with Grommet V2 and a blog starter
  tags:
    - Blog
    - Markdown
    - SEO
    - Portfolio
    - Styling:Grommet
  features:
    - Responsive Design
    - Pagination
    - Page creation
    - Content is Markdown files
    - Google Analytics
    - Grommet V2 User Interface
    - Support for RSS feed
    - SEO friendly
    - Mobile and responsive
    - Sitemap & Robots.txt generation
    - Optimized images with gatsby-image
- url: https://gatsby-wordpress-typescript-scss-blog.netlify.app/
  repo: https://github.com/sagar7993/gatsby-wordpress-typescript-scss-blog
  description: A Gatsby starter template for a WordPress blog, built using TypeScript, SCSS, and Ant Design
  tags:
    - Blog
    - CMS:WordPress
    - CMS:Headless
    - Language:TypeScript
    - Pagination
    - PWA
    - SEO
    - Portfolio
    - Styling:SCSS
  features:
    - TypeScript for type-safe code
    - Source content from WordPress CMS
    - Auto generated Pagination for your WordPress Posts
    - Auto generated Navigation for next and previous post at the end Post
    - Auto generated pages for tags and categories sourced from WordPress
    - SCSS stylesheets
    - PWA with offline support
    - Ant Design for UI components and theming
    - Jest and Enzyme Testing framework support for snapshots and unit tests.
    - Responsive Design
    - Google Analytics
    - Comments using Staticman
    - Images within WordPress post/page content downloaded to static folder and transformed to webp format during build
    - Social widgets
    - Instagram feed of any profile (no API token needed)
    - Pinterest pin-it button on hovering on images (no API token needed)
    - Twitter timeline and follow button (no API token needed)
    - Facebook timeline and like button (no API token needed)
    - SEO friendly
    - Web app manifest
    - Mobile optimized and responsive
    - Sitemap.xml & Robots.txt generation
    - Optimized images with gatsby-image
    - Git pre-commit and pre-push hooks using Husky
    - TSLint formatting
    - Highly optimized with excellent lighthouse audit score
- url: https://gatsby-starter-typescript-deluxe.netlify.app/
  repo: https://github.com/gojutin/gatsby-starter-typescript-deluxe
  description: A Gatsby starter with TypeScript, Storybook, Styled Components, Framer Motion, Jest, and more.
  tags:
    - Language:TypeScript
    - Styling:CSS-in-JS
    - Storybook
    - SEO
    - Linting
    - Testing
  features:
    - TypeScript for type-safe code.
    - Styled-Components for all your styles.
    - Framer Motion for awesome animations.
    - gatsby-image and gatsby-transformer-sharp for optimized images.
    - gatsby-plugin-manifest + SEO component for an SEO-friendly PWA.
    - Storybook with add-ons for showing off your awesome components.
    - Jest and React Testing library for snapshots and unit tests.
    - ESLint (with TSLint and Prettier) to make your code look its best.
    - React Axe and React A11y for accessibility so that your site is awesome for everyone.
- url: https://gatsby-markdown-blog-starter.netlify.app/
  repo: https://github.com/ammarjabakji/gatsby-markdown-blog-starter
  description: Gatsby v2 starter for creating a markdown blog. Based on Gatsby Advanced Starter.
  tags:
    - Blog
    - Markdown
    - SEO
    - PWA
  features:
    - Gatsby v2 support
    - Responsive Design
    - Pagination
    - Content is Markdown files
    - Google Analytics
    - Support for RSS feed
    - SEO friendly
    - Sitemap & Robots.txt generation
    - Sass support
    - Css Modules support
    - Web App Manifest
    - Offline support
    - htaccess support
    - Typography.js
    - Integration with Social Media
- url: https://gatsby-starter-bloomer-db0aaf.netlify.app
  repo: https://github.com/zlutfi/gatsby-starter-bloomer
  description: Barebones starter website with Bloomer React components for Bulma.
  tags:
    - PWA
    - Styling:Bulma
    - Styling:SCSS
  features:
    - Bloomer React Commponents
    - Bulma CSS Framework
    - Uses SCSS for styling
    - Font Awesome Support
    - Progressive Web App
- url: https://gatsby-starter-mdbreact.netlify.app
  repo: https://github.com/zlutfi/gatsby-starter-mdbreact
  description: Barebones starter website with Material Design Bootstrap React components.
  tags:
    - PWA
    - Styling:Bootstrap
    - Styling:Material
    - Styling:SCSS
  features:
    - MDBReact React Commponents
    - Bootstrap CSS Framework with Material Design Bootstrap styling
    - Uses SCSS for styling
    - Font Awesome Support
    - Progressive Web App
- url: https://gatsby-starter-ts-pwa.netlify.app/
  repo: https://github.com/markselby9/gatsby-starter-typescript-pwa
  description: The default Gatsby starter fork with TypeScript and PWA support added
  tags:
    - Language:TypeScript
    - PWA
  features:
    - Minimum changes based on default starter template for TypeScript and PWA
    - Added TypeScript support with ESLint and tsc check
    - Support GitHub Actions CI/CD workflow (beta)
- url: https://iceberg-gatsby-multilang.netlify.app/
  repo: https://github.com/diogorodrigues/iceberg-gatsby-multilang
  description: Gatsby multi-language starter. Internationalization / i18n without third party plugins or packages for Posts and Pages. Different URLs depending on the language. Focused on SEO, PWA, Image Optimization, Styled Components, and more. This starter also integrates with Netlify CMS to manage all pages, posts, and images.
  tags:
    - Blog
    - CMS:Headless
    - CMS:Netlify
    - i18n
    - Netlify
    - Markdown
    - Pagination
    - PWA
    - SEO
    - Styling:CSS-in-JS
  features:
    - Translations by using GraphQL, hooks and context API
    - Content in markdown for pages and posts in different languages
    - General translations for any content
    - Creation of menu by using translations and GraphQL
    - Netlify CMS to manage all pages, posts and images
    - Styled Components to styles
    - All important seetings for speedy and optimized images
    - Blog Posts list with pagination
    - Focus on SEO
    - PWA
- url: https://flexible-gatsby.netlify.app/
  repo: https://github.com/wangonya/flexible-gatsby
  description: A simple and clean theme for Gatsby
  tags:
    - Blog
    - Markdown
  features:
    - Google Analytics
    - Simple design
    - Markdown support
- url: https://gatsby-starter-leaflet.netlify.app/
  repo: https://github.com/colbyfayock/gatsby-starter-leaflet
  description: A Gatsby starter with Leaflet!
  tags:
    - Landing Page
    - Linting
    - Styling:SCSS
    - Testing
  features:
    - Simple landing page to get started with Leaflet
    - Includes Leaflet and React Leaflet
    - Starts with some basic Sass stylesheets for styling
    - Linting and testing preconfigured
- url: https://gatsby-starter-luke.netlify.app/
  repo: https://github.com/lukethacoder/luke-gatsby-starter
  description: An opinionated starter using TypeScript, styled-components (emotion flavoured), React Hooks & react-spring. Built as a BYOS (bring your own source) so you can get up and running with whatever data you choose.
  tags:
    - Language:TypeScript
    - Transitions
    - Styling:CSS-in-JS
    - Linting
  features:
    - TypeScript
    - react-spring animations
    - BYOS (bring your own source)
    - Emotion for styling components
    - Minimal Design
    - React Hooks (IntersectionObserver, KeyUp, LocalStorage)
- url: https://friendly-cray-96d631.netlify.app/
  repo: https://github.com/PABlond/Gatsby-TypeScript-Starter-Blog
  description: Project boilerplate of a blog app. The starter was built using Gatsby and TypeScript.
  tags:
    - Markdown
    - Language:TypeScript
    - SEO
    - PWA
    - Styling:SCSS
  features:
    - A complete responsive theme built wiss Scss
    - Easy editable posts in Markdown files
    - SEO component
    - Optimized with Google Lighthouse
- url: https://gatsby-starter-material-album.netlify.app
  repo: https://github.com/JoeTrubenstein/gatsby-starter-material-album
  description: A simple portfolio starter based on the Material UI Album Layout
  tags:
    - Gallery
    - Portfolio
    - Styling:Material
  features:
    - Pagination
    - Material UI
    - Exif Data Parsing
- url: https://peaceful-ptolemy-d7beb4.netlify.app
  repo: https://github.com/TRamos5/gatsby-contentful-starter
  description: A starter template for an awesome static blog utilizing Contentful as a CMS and deployed to Netlify.
  tags:
    - CMS:Contentful
    - CMS:Headless
    - Blog
    - Netlify
    - Markdown
    - Styling:CSS-in-JS
  features:
    - Netlify integration with pre built contact form
    - "CMS: Contentful integration with placeholders included"
    - Mobile friendly responsive design made to be customized or leave as is
    - Separate components for everything
    - ...and more
- url: https://gatsby-tailwind-emotion-starter-demo.netlify.app/
  repo: https://github.com/pauloelias/gatsby-tailwind-emotion-starter
  description: Gatsby starter using the latest Tailwind CSS and Emotion.
  tags:
    - Styling:Tailwind
    - Styling:CSS-in-JS
    - Styling:PostCSS
  features:
    - Tailwind CSS for rapid development
    - Emotion with `twin.macro` for flexible styled components
    - PostCSS configured out-of-the-box to write your own custom CSS
    - postcss-preset-env to write tomorrow's CSS today
    - Bare bones starter to help you hit the ground running
- url: https://gatsby-starter-grayscale-promo.netlify.app/
  repo: https://github.com/gannochenko/gatsby-starter-grayscale-promo
  description: one-page promo site
  tags:
    - Language:TypeScript
    - Styling:CSS-in-JS
    - Linting
    - Markdown
    - Onepage
    - CMS:Netlify
    - Landing Page
  features:
    - Styled-Components
    - NetlifyCMS
    - TypeScript
    - Basic design
- url: https://gatsby-starter-mdx-website-blog.netlify.app/
  repo: https://github.com/doakheggeness/gatsby-starter-mdx-website-blog
  description: Gatsby website and blog starter utilizing MDX for adding components to MDX pages and posts. Incorporates Emotion.
  tags:
    - MDX
    - Blog
    - Styling:CSS-in-JS
  features:
    - Create pages and posts using MDX
    - Incorporates the CSS-in-JS library Emotion
    - Visual effects
- url: https://gatsby-starter-zurgbot.netlify.app/
  repo: https://github.com/zurgbot/gatsby-starter-zurgbot
  description: The ultimate force of starter awesomeness in the galaxy of Gatsby
  tags:
    - Linting
    - PWA
    - SEO
    - Styling:Bulma
    - Styling:SCSS
    - Testing
  features:
    - Sass (SCSS Flavored) CSS
    - Bulma CSS Framework
    - React Helmet <head> Management
    - React Icons SVG Icon Components (Including Font Awesome and others)
    - ESLint for JS linting
    - Prettier for JS formatting
    - StyleLint for Scss linting and formatting
    - Jest for a test framework
    - Enzyme for testing with React
    - Husky for git hooks, particularly precommit management
    - Lint Staged to run commands only on staged files
- url: https://martin2844.github.io/gatsby-starter-dev-portfolio/
  repo: https://github.com/martin2844/gatsby-starter-dev-portfolio
  description: A Gatsby minimalistic portfolio site, with a blog and about section
  tags:
    - Portfolio
    - Blog
    - Markdown
  features:
    - createPages API
    - Responsive
    - Minimalistic
    - Blazing fast (LINK)
    - Graphql queries
    - Sass
    - Markdown
- url: https://wataruoguchi-gatsby-starter-typescript-contentful.netlify.app/
  repo: https://github.com/wataruoguchi/gatsby-starter-typescript-contentful
  description: Simple TypeScript starter with Contentful Integration
  tags:
    - Language:TypeScript
    - CMS:Contentful
    - Netlify
    - Blog
  features:
    - Simple
    - TypeScript
    - Contentful
    - Supports Contentful Rich Text
    - Prettier & ESLint & StyleLint to format & check the code
    - Husky & lint-staged to automate checking
- url: https://gatsby-starter-point.netlify.app/
  repo: https://github.com/teaware/gatsby-starter-point
  description: A humble Gatsby starter for blog
  tags:
    - Blog
    - Markdown
    - Netlify
  features:
    - SASS
    - SEO
    - Dark Mode
    - Google Analytics
- url: https://gatsby-typescript-storybook-starter.netlify.app/
  repo: https://github.com/RobertoMSousa/gatsby-typescript-storybook-starter
  description: A Gatsby starter with Storybook, tags, and ESLint
  tags:
    - Language:TypeScript
    - Styling:CSS-in-JS
    - Storybook
    - Markdown
    - Linting
  features:
    - Storybook
    - Simple
    - TypeScript
    - Contentful
    - Prettier & ESLint & StyleLint to format & check the code
    - Storybook
    - Jest and React Testing library for snapshots and unit tests.
    - Styled-Components for all your styles.
- url: https://semantic-ui-docs-gatsby.netlify.app/
  repo: https://github.com/whoisryosuke/semantic-ui-docs-gatsby
  description: Documentation starter using Semantic UI and MDX
  tags:
    - Documentation
    - Linting
    - Markdown
    - MDX
    - PWA
    - SEO
  features:
    - Easy starter for documentation-style sites
    - Use SUI React components anywhere in MDX
    - SASS/LESS support
    - Live code component
    - Customizable sidebar
    - Offline-ready
    - Responsive design
    - Nodemon for restarting dev server on changes
    - webpack aliasing for components, assets, etc
- url: https://gatsby-starter-saas-marketing.netlify.app/
  repo: https://github.com/keegn/gatsby-starter-saas-marketing
  description: A simple one-page marketing site starter for SaaS companies and products
  tags:
    - Onepage
    - Styling:CSS-in-JS
    - Landing Page
  features:
    - Responsive
    - Netlify ready
    - Styled-Components
    - Minimal design and easy to customize
    - Great for software or product related marketing sites
- url: https://react-landnig-page.netlify.app/
  repo: https://github.com/zilahir/react-landing-page
  description: Landing page with GraphCMS
  tags:
    - Redux
    - Styling:SCSS
    - Styling:CSS-in-JS
    - Netlify
  features:
    - Team section
    - Clients section
    - Map
    - Netlify ready
    - Styled-Components
    - Good for app showcase for startups
    - Prettier & ESLint & StyleLint to format & check the code
    - Husky & lint-staged to automate checking
- url: https://gatsby-strapi-starter.netlify.app/
  repo: https://github.com/jeremylynch/gatsby-strapi-starter
  description: Get started with Strapi, Bootstrap (reactstrap), and Gatsby FAST!
  tags:
    - CMS:Strapi
    - Styling:Bootstrap
  features:
    - Strapi
    - Bootstrap
    - Reactstrap
- url: https://kontent-template-gatsby-landing-page-photon.netlify.app
  repo: https://github.com/Simply007/kontent-template-gatsby-landing-page-photon
  description: Kentico Kontent based starter based on Photon starter by HTML5 UP
  tags:
    - CMS:Headless
    - CMS:Kontent
    - Netlify
    - Landing Page
    - HTML5UP
    - Styling:SCSS
  features:
    - Kentico Kontent CaaS platform as the data source
    - Landing page divided by section.
    - Support for code syntax highlighting
    - Includes plugins for easy, beautiful typography
    - Includes React Helmet to allow editing site meta tags
    - Includes plugins for offline support out of the box
    - Font awesome
    - Material Icons
    - CSS Grid
- url: https://gatsby-starter-typescript-blog-forms.netlify.app/
  repo: https://github.com/joerneu/gatsby-starter-typescript-blog-forms
  description: Gatsby starter for a website in TypeScript with a homepage, blog, and forms
  tags:
    - Blog
    - Language:TypeScript
    - Linting
    - Markdown
    - MDX
    - CMS:Netlify
    - SEO
    - Styling:CSS-in-JS
  features:
    - TypeScript for type safety, IDE comfort and error checking during development and build time
    - ESLint and Prettier for safety and consistent code style
    - Uses the official Gatsby Blog Core theme for data processing
    - Functional components and React Hooks
    - SEO component with React Helmet
    - Minimal responsive styling with React Emotion that can easily be extended
    - Theming of components and Markdown (MDX) with Emotion Theming
    - Forms with Formite (React Hooks Form library)
    - Accessible UI components implemented with Reakit and styling based on mini.css
    - Netlify CMS to create and edit blog posts
    - Small bundle size
- url: https://gatsby-tailwind-styled-components-storybook-starter.netlify.app/
  repo: https://github.com/denvash/gatsby-tailwind-styled-components-storybook-starter
  description: Tailwind CSS + Styled-Components + Storybook starter for Gatsby
  tags:
    - Storybook
    - Styling:Tailwind
    - Styling:CSS-in-JS
    - Styling:PostCSS
    - Netlify
  features:
    - Tailwind CSS v1
    - Styled-Components v5
    - Storybook v5
    - PostCSS
    - Deploy Storybook
    - Documentation
- url: https://gatsby-tfs-starter.netlify.app/
  repo: https://github.com/tiagofsanchez/gatsby-tfs-starter
  description: a gatsby-advanced-starter with Theme UI styling
  tags:
    - RSS
    - SEO
    - Blog
    - MDX
  features:
    - React Helmet <head> Management
    - SVG Icon
- url: https://lam.aesthetic.codes/
  repo: https://github.com/vaporwavy/gatsby-london-after-midnight
  description: A custom, image-centric theme for Gatsby. Advanced from the Gatsby starter London.
  tags:
    - Blog
    - Portfolio
    - Gallery
    - SEO
    - Markdown
    - HTML5UP
    - CMS:Netlify
    - Styling:PostCSS
  features:
    - Support tags
    - Easily change the theme color
    - Post thumbnails in the homepage
    - Built with PostCSS
    - Made for image-centric portfolios
    - Based on London for Gatsby
- url: https://alipiry-gatsby-starter-typescript.netlify.app/
  repo: https://github.com/alipiry/gatsby-starter-typescript
  description: The default Gatsby starter with TypeScript
  tags:
    - Language:TypeScript
    - Linting
    - Netlify
  features:
    - Type Checking With TypeScript
    - Powerful Linting With ESLint
- url: https://gatsby-typescript-tailwind.netlify.app/
  repo: https://github.com/impulse/gatsby-typescript-tailwind
  description: Gatsby starter with TypeScript and Tailwind CSS
  tags:
    - Language:TypeScript
    - Styling:Tailwind
    - Styling:PostCSS
    - Netlify
  features:
    - Simple
    - TSLint
    - Tailwind CSS v1
    - PostCSS + PurgeCSS
- url: https://gatsby-starter-blog-tailwindcss-demo.netlify.app/
  repo: https://github.com/andrezzoid/gatsby-starter-blog-tailwindcss
  description: Gatsby blog starter with Tailwind CSS
  tags:
    - Blog
    - SEO
    - Markdown
    - Styling:Tailwind
    - Styling:PostCSS
  features:
    - Based on the official Gatsby starter blog
    - Uses Tailwind CSS
    - Uses PostCSS
- url: https://gatsby-minimalist-starter.netlify.app/
  repo: https://github.com/dylanesque/Gatsby-Minimalist-Starter
  description: A minimalist, general-purpose Gatsby starter
  tags:
    - SEO
    - Markdown
    - Styling:CSS-in-JS
  features:
    - Less starting boilerplate than the Gatsby default starter
    - Layout.css includes checklist of initial design system decisions to make
    - Uses Emotion
    - Uses CSS-In-JS
- url: https://gastby-starter-zeevo.netlify.app/
  repo: https://github.com/zeevosec/gatsby-starter-zeevo
  description: Yet another Blog starter with a different style
  tags:
    - Blog
    - Markdown
    - SEO
  features:
    - Extendable
    - Feature filters
    - Performant
- url: https://gatsby-theme-phoenix-demo.netlify.app
  repo: https://github.com/arshad/gatsby-theme-phoenix
  description: A personal blogging and portfolio theme for Gatsby with great typography and dark mode.
  tags:
    - Blog
    - Portfolio
    - SEO
    - MDX
    - Styling:Tailwind
    - Styling:PostCSS
  features:
    - MDX - Posts, Pages and Projects
    - Tags/Categories
    - Dark mode
    - Customizable with Tailwind CSS
    - Code highlighting with Prism
    - RSS feed
- url: https://gatsby-starter-landed.netlify.app/
  repo: https://github.com/vasrush/gatsby-starter-landed
  description: A Gatsby theme based on Landed template by HTML5UP
  tags:
    - HTML5UP
    - Landing Page
    - Portfolio
    - Linting
    - Styling:SCSS
    - Transitions
    - SEO
  features:
    - Includes sections to easily create landing pages
    - React Helmet <head> Management
    - Easily update menus & submenus in gatsby-config file
    - Integrates react-scroll and react-reveal for transitions
    - ESLint and Prettier for safety and consistent code style
    - Offline-ready
    - Responsive design
    - Left, Right and no sidebar templates
    - Font awesome icons
    - HTML5UP Design
- url: https://tina-starter-grande.netlify.app/
  repo: https://github.com/tinacms/tina-starter-grande
  description: Feature-rich Gatsby starter with full TinaCMS integration
  tags:
    - Blog
    - Markdown
    - SEO
    - Netlify
    - Pagination
    - CMS:Other
    - Styling:CSS-in-JS
  features:
    - Fully integrated with TinaCMS for easy editing
    - Blocks based page & form builder
    - Styled Components
    - Code syntax highlighting
    - Light/Dark mode
- url: https://amelie-blog.netlify.app/
  repo: https://github.com/tobyau/gatsby-starter-amelie
  description: A minimal and mobile-friendly blog template
  tags:
    - Blog
    - SEO
    - Markdown
  features:
    - Responsive design
    - Customizable content through markdown files
    - SEO component with React Helmet
- url: https://chronoblog.now.sh
  repo: https://github.com/Ganevru/gatsby-starter-chronoblog
  description: Chronoblog is a Gatsby js theme specifically designed to create a personal website. The main idea of ​​Chronoblog is to allow you not only to write a personal blog but also to keep a record of everything important that you have done.
  tags:
    - Blog
    - Portfolio
    - MDX
    - Markdown
    - SEO
    - Styling:CSS-in-JS
    - Linting
  features:
    - Starter for Chronoblog Gatsby Theme
- url: https://gatsby-eth-dapp-starter.netlify.app
  repo: https://github.com/robsecord/gatsby-eth-dapp-starter
  description: Gatsby Starter for Ethereum Dapps using Web3 with Multiple Account Management Integrations
  tags:
    - Client-side App
    - Netlify
    - Authentication
  features:
    - Ethereum Web3 Authentication - Multiple Integrations
    - ConsenSys Rimble UI Integration
    - Styled Components
    - Coinbase, Fortmatic, Metamask, WalletConnect, and more
    - dFuse Blockchain Streaming and Notifications
- url: https://gatsby-starter-theme-antv.antv.vision
  repo: https://github.com/antvis/gatsby-starter-theme-antv
  description: ⚛️ Polished Gatsby theme for documentation site
  tags:
    - Documentation
    - Markdown
    - Language:TypeScript
    - Styling:Ant Design
    - i18n
  features:
    - ⚛ Prerendered static site
    - 🌎 Internationalization support by i18next
    - 📝 Markdown-based documentation and menus
    - 🎬 Examples with live playground
    - 🏗 Unified Theme and Layout
    - 🆙 Easy customized header nav
    - 🧩 Built-in home page components
- url: https://gatsby-starter-cafe.netlify.app
  repo: https://github.com/crolla97/gatsby-starter-cafe
  description: Gatsby starter for creating a single page cafe website using Contentful and Leaflet
  tags:
    - CMS:Contentful
    - Styling:SCSS
    - Landing Page
    - Onepage
  features:
    - Leaflet interactive map
    - Instagram Feed
    - Contentful for menu item storage
    - Responsive design
- url: https://gatsby-firebase-simple-auth.netlify.app/
  repo: https://github.com/marcomelilli/gatsby-firebase-simple-auth
  description: A simple Firebase Authentication Starter with protected routes
  tags:
    - Firebase
    - Authentication
    - Styling:Tailwind
  features:
    - Authentication with Firebase
    - Protected Routes with Authorization
- url: https://demo.gatsbystorefront.com/
  repo: https://github.com/GatsbyStorefront/gatsby-starter-storefront-shopify
  description: Lightning fast PWA storefront for Shopify
  tags:
    - CMS:Headless
    - Shopify
    - SEO
    - PWA
    - E-commerce
    - Styling:CSS-in-JS
  features:
    - Gatsby Storefront
    - gatsby-theme-storefront-shopify
    - Shopify Integration
    - Shopping Cart
    - PWA
    - Optimized images with gatsby-image.
    - SEO
    - A11y
- url: https://keturah.netlify.app/
  repo: https://github.com/giocare/gatsby-starter-keturah
  description: A portfolio starter for developers
  tags:
    - Portfolio
    - SEO
    - Markdown
  features:
    - Target Audience Developers
    - Designed To Resemble A Terminal And Text Editor
    - Responsive Design
    - FontAwesome Icon Library
    - Easily Customize Content Using Markdown Files
    - SEO Friendly Component
    - Social Media Icons Provided
- url: https://gatsby-lander.surge.sh/
  repo: https://github.com/codebushi/gatsby-starter-lander
  description: Single page starter built with Tailwind CSS
  tags:
    - Onepage
    - Linting
    - Styling:Tailwind
  features:
    - Simple One Page Site
    - Landing Page Design
    - Fully Responsive
    - Styling with Tailwind
- url: https://gatsby-starter-papan01.netlify.app/
  repo: https://github.com/papan01/gatsby-starter-papan01
  description: A Gatsby starter for creating a markdown blog.
  tags:
    - Linting
    - Blog
    - Styling:SCSS
    - Markdown
    - Pagination
    - PWA
    - SEO
  features:
    - SSR React Code Splitting(loadable-components)
    - Theme Toggle(light/dark)
    - Pagination
    - SEO(Sitemap, Schema.org, OpenGraph tags, Twitter tag)
    - Web application manifest and offline support
    - Google Analytics
    - Disqus
    - RSS
    - ESLint(Airbnb) for linting
    - Prettier code formatting
    - gh-pages for deploying to GitHub Pages
- url: https://gatsby-starter-boilerplatev-kontent-demo.netlify.app/
  repo: https://github.com/viperfx07/gatsby-starter-boilerplatev-kontent
  description: A Gatsby starter using BoilerplateV for Kentico Kontent.
  tags:
    - Blog
    - CMS:Headless
    - CMS:Kontent
    - Styling:Bootstrap
    - Styling:CSS-in-JS
    - Linting
  features:
    - Sass (SCSS Flavored) CSS
    - ITCSS Structure of CSS (with glob added for css)
    - Bootstrap CSS Framework
    - React Helmet <head> Management
    - ESLint(Airbnb) for JS linting
    - Prettier for JS formatting
- url: https://www.cryptocatalyst.net/
  repo: https://github.com/n8tb1t/gatsby-starter-cryptocurrency
  description: A full-fledged cryptocurrency Gatsby starter portal with landing page, blog, roadmap, devs team, and docs.
  tags:
    - Linting
    - Blog
    - Styling:SCSS
    - Markdown
    - Pagination
    - PWA
    - SEO
  features:
    - Beautiful Mobile-first design.
    - modular SCSS styles.
    - Configurable color scheme.
    - Advanced config options.
    - Advanced landing page.
    - Blog Component.
    - Live comments.
    - Roadmap component.
    - Developers page component.
    - Algolia advanced search index, with content chunks.
    - Docs component.
    - No outdated codebase, use only react hooks.
    - Easy to modify react components.
    - SEO (Sitemap, OpenGraph tags, Twitter tags)
    - Google Analytics Support
    - Offline Support & WebApp Manifest
    - Easy to modify assets.
- url: https://chronoblog-profile.now.sh
  repo: https://github.com/Ganevru/gatsby-starter-chronoblog-profile
  description: This starter will help you launch a personal website with a simple text feed on the main page. This starter looks simple and neat, but at the same time, it has great potential for organizing your content using tags, dates, and search. The homepage is organized in compact feeds. The display of content in these feeds is based on the tags of this content (for example, only content with a podcast tag gets into the feed with podcasts).
  tags:
    - Blog
    - Portfolio
    - MDX
    - Markdown
    - SEO
    - Styling:CSS-in-JS
    - Linting
  features:
    - Specially designed to create a personal website (in a simple and strict "text" style)
    - Universal text feed divided into categories
    - Search and Tags for organizing content
    - A simple change of primary and secondary colors of the site, fonts, radius of curvature of elements, etc (thanks to Theme UI theming)
    - Clean and Universal UI
    - Mobile friendly, all elements and custom images are adapted to any screen
    - Light/Dark mode
    - Easy customization of icons and links to your social networks
    - MDX for the main menu of the site, footer and other elements of the site
    - MDX for pages and content
    - Code syntax highlighting
    - SEO (OpenGraph and Twitter) out of the box with default settings that make sense (thanks to React Helmet)
- url: https://chronoblog-hacker.now.sh
  repo: https://github.com/Ganevru/gatsby-starter-chronoblog-hacker
  description: A dark (but with ability to switch to light) starter that uses the Source Code Pro font (optional) and minimalistic UI
  tags:
    - Blog
    - Portfolio
    - MDX
    - Markdown
    - SEO
    - Styling:CSS-in-JS
    - Linting
  features:
    - Specially designed to create a personal website
    - Search and Tags for organizing content
    - A simple change of primary and secondary colors of the site, fonts, radius of curvature of elements, etc (thanks to Theme UI theming)
    - Clean and Minimalistic UI
    - Mobile friendly, all elements and custom images are adapted to any screen
    - Light/Dark mode
    - Easy customization of icons and links to your social networks
    - MDX for the main menu of the site, footer and other elements of the site
    - MDX for pages and content
    - Code syntax highlighting
    - SEO (OpenGraph and Twitter) out of the box with default settings that make sense (thanks to React Helmet)
- url: https://gatsby-starter-tailwind2-emotion-styled-components.netlify.app/
  repo: https://github.com/chrish-d/gatsby-starter-tailwind2-emotion-styled-components
  description: A (reasonably) unopinionated Gatsby starter, including; Tailwind 2 and Emotion. Use Tailwind utilities with Emotion powered CSS-in-JS to produce component scoped CSS (no need for utilities like Purge CSS, etc).
  tags:
    - Styling:CSS-in-JS
    - Styling:Tailwind
  features:
    - Utility-first CSS using Tailwind 2.
    - CSS scoped within components (no "bleeding").
    - Only compiles the CSS you use (no need to use PurgeCSS/similar).
    - Automatically gives you Critical CSS with inline stlyes.
    - Hybrid of PostCSS and CSS-in-JS to give you Tailwind base styles.
- url: https://5e0a570d6afb0ef0fb162f0f--wizardly-bassi-e4658f.netlify.app/
  repo: https://github.com/adamistheanswer/gatsby-starter-baysik-blog
  description: A basic and themeable starter for creating blogs in Gatsby.
  tags:
    - Blog
    - Portfolio
    - MDX
    - Markdown
    - SEO
    - Styling:CSS-in-JS
    - Linting
  features:
    - Specially designed to create a personal website
    - Clean and Minimalistic UI
    - Facebook Comments
    - Mobile friendly, all elements and custom images are adapted to any screen
    - Light/Dark mode
    - Prettier code formatting
    - RSS
    - Links to your social networks
    - MDX for pages and content
    - Code syntax highlighting
    - SEO (OpenGraph and Twitter) out of the box with default settings that make sense (thanks to React Helmet)
- url: https://gatsby-starter-robin.netlify.app/
  repo: https://github.com/robinmetral/gatsby-starter-robin
  description: Gatsby Default Starter with state-of-the-art tooling
  tags:
    - MDX
    - Styling:CSS-in-JS
    - Linting
    - Testing
    - Storybook
  features:
    - 📚 Write in MDX
    - 👩‍🎤 Style with Emotion
    - 💅 Linting with ESLint and Prettier
    - 📝 Unit and integration testing with Jest and react-testing-library
    - 💯 E2E browser testing with Cypress
    - 📓 Visual testing with Storybook
    - ✔️ CI with GitHub Actions
    - ⚡ CD with Netlify
- url: https://help.dferber.de
  repo: https://github.com/dferber90/gatsby-starter-help-center
  description: A themeable starter for a help center
  tags:
    - Documentation
    - Markdown
    - MDX
    - Search
  features:
    - Manage content in Markdown and YAML files
    - Multiple authors possible
    - Apply your own theme
    - Usable in any language
    - SEO friendly
    - Easy to add Analytics
- url: https://evaluates2.github.io/Gatsby-Starter-TypeScript-Redux-TDD-BDD
  repo: https://github.com/Evaluates2/Gatsby-Starter-TypeScript-Redux-TDD-BDD
  description: An awesome Gatsby starter template that takes care of the tooling setup, allowing you and your team to dive right into building ultra-fast React applications quickly and deploy them with confidence! 📦
  tags:
    - Redux
    - Language:TypeScript
    - Linting
    - Testing
    - Styling:None
  features:
    - 📚 Written in TypeScript.
    - 💡 Redux preconfigured (with local-storage integration.
    - 💅 Linting with TSLint and Prettier.
    - 📝 Unit testing with Jest and react-test-renderer.
    - 💯 Behavior-driven E2E browser testing with Cypress + Cucumber.js plugin.
    - 📓 Steps for deploying to Gh-pages
    - ✔️ CI with TravisCI
    - ⚡ Steps for deploying to GitHub Pages, AWS S3, or Netlify.
- url: https://gatsby-resume-starter.netlify.app/
  repo: https://github.com/barancezayirli/gatsby-starter-resume-cms
  description: Resume starter styled using Tailwind with Netlify CMS as headless CMS.
  tags:
    - CMS:Headless
    - SEO
    - PWA
    - Portfolio
  features:
    - One-page resume/CV
    - PWA
    - Multiple Netlify CMS widgets
    - Netlify CMS as Headless CMS
    - Tailwind for styling with theming
    - Optimized build process (purge css)
    - Basic SEO, site metadata
    - Prettier
    - Social media links
- url: https://gatsby-starter-default-nostyles.netlify.app/
  repo: https://github.com/JuanJavier1979/gatsby-starter-default-nostyles
  description: The default Gatsby starter with no styles.
  tags:
    - Styling:None
  features:
    - Based on gatsby-starter-default
    - No styles
- url: https://greater-gatsby.now.sh
  repo: https://github.com/rbutera/greater-gatsby
  description: Barebones and lightweight starter with TypeScript, PostCSS, Tailwind CSS, and Storybook.
  tags:
    - PWA
    - Language:TypeScript
    - Styling:Tailwind
  features:
    - Lightweight & Barebones
    - includes Storybook
    - Full TypeScript support
    - Uses styled-components Global Styles API for consistency in styling across application and Storybook
- url: https://gatsby-simplefolio.netlify.app/
  repo: https://github.com/cobidev/gatsby-simplefolio
  description: A clean, beautiful and responsive portfolio template for Developers ⚡️
  tags:
    - Portfolio
    - PWA
    - SEO
    - Onepage
  features:
    - Modern UI Design
    - Reveal Animations
    - Fully Responsive
    - Easy site customization
    - Configurable color scheme
    - OnePage portfolio site
    - Fast image optimization
- url: https://gatsby-starter-hpp.netlify.app/
  repo: https://github.com/hppRC/gatsby-starter-hpp
  description: All in one Gatsby skeleton based TypeScript, emotion, and unstated-next.
  tags:
    - MDX
    - SEO
    - PWA
    - Linting
    - Styling:CSS-in-JS
    - Language:TypeScript
  features:
    - PWA
    - TypeScript
    - Absolute import
    - Useful ready made custom hooks
    - Ready made form component for Netlify form
    - Global CSS component and Reset CSS component
    - Advanced SEO components(ex. default twitter ogp image, sitemaps, robot.txt)
    - Prettier, ESLint
    - unstated-next(useful easy state library)
- url: https://gatsby-typescript-emotion-storybook.netlify.app/
  repo: https://github.com/duncanleung/gatsby-typescript-emotion-storybook
  description: Config for TypeScript + Emotion + Storybook + React Intl + SVGR + Jest.
  tags:
    - Language:TypeScript
    - Styling:CSS-in-JS
    - Storybook
    - i18n
    - Linting
    - Testing
  features:
    - 💻 TypeScript
    - 📓 Visual testing with Storybook
    - 👩‍🎤 CSS-in-JS styling with Emotion
    - 💅 Linting with ESLint and Prettier
    - 🌎 React Intl internationalization support
    - 🖼️ SVG support with SVGR
    - 📝 Unit and integration testing with Jest and react-testing-library
    - ⚡ CD with Netlify
- url: https://felco-gsap.netlify.app
  repo: https://github.com/AshfaqKabir/Felco-Gsap-Gatsby-Starter
  description: Minimal Multipurpose Gsap Gatsby Landing Page. Helps Getting Started With Gsap and Netlify Forms.
  tags:
    - Portfolio
    - Styling:CSS-in-JS
  features:
    - Minimal 3 Page Responsive Layout
    - Multipurpose Gatsby Theme
    - Working Netlify Form
    - Gsap For Modern Animtaions
    - Styled Components for responsive component based styling with theming
    - Basic SEO, site metadata
    - Prettier
- url: https://gatsby-starter-fusion-blog.netlify.app/
  repo: https://github.com/robertistok/gatsby-starter-fusion-blog
  description: Easy to configure blog starter with a modern, minimal theme
  tags:
    - Language:TypeScript
    - Styling:CSS-in-JS
    - Netlify
    - Markdown
    - Blog
    - SEO
  features:
    - Featured/Latest posts
    - Sticky header
    - Easy to customize -> edit config.ts with your info
    - Meta tags for improved SEO with React Helmet
    - Transform links to bitly links automatically
    - Codesyntax
    - Code syntax highlighting
- url: https://gatsby-bootstrap-italia-starter.dej611.now.sh/
  repo: https://github.com/italia/design-italia-gatsby-starterkit
  description: Gatsby starter project using the Bootstrap Italia design kit from Italian Digital Team
  tags:
    - Styling:Bootstrap
    - SEO
    - Linting
  features:
    - Bootstrap Italia - design-react-kit
    - Prettier
    - Sticky header
    - Complete header
    - Homepage and service templates pages ready to use
    - Meta tags for improved SEO with React Helmet
- url: https://gatsby-starter-webcomic.netlify.app
  repo: https://github.com/JLDevOps/gatsby-starter-webcomic
  description: Gatsby blog starter that focuses on webcomics and art with a minimalistic UI.
  tags:
    - Markdown
    - MDX
    - Netlify
    - Pagination
    - Search
    - Styling:Bootstrap
    - RSS
    - SEO
  features:
    - Designed to focus on blog posts with images.
    - Search capability on blog posts
    - Displays the latest posts
    - Displays all the tags from the site
    - Pagination between blog posts
    - Has a "archive" page that categorizes and displays all the blog posts by date
    - Mobile friendly
- url: https://gatsby-starter-material-emotion.netlify.app
  repo: https://github.com/liketurbo/gatsby-starter-material-emotion
  description: Gatsby starter of Material-UI with Emotion 👩‍🎤
  tags:
    - Language:TypeScript
    - SEO
    - Styling:Material
    - Styling:CSS-in-JS
  features:
    - Based on Gatsby Default Starter
    - Material-UI
    - Emotion
    - Roboto Typeface
    - SEO
    - TypeScript
- url: https://flex.arshad.io
  repo: https://github.com/arshad/gatsby-starter-flex
  description: A Gatsby starter for the Flex theme.
  tags:
    - SEO
    - MDX
    - Styling:CSS-in-JS
  features:
    - MDX Blocks for your Gatsby site.
    - Customizable, extendable and accessible.
    - Theme UI
    - SEO and Open graphs support
    - Color modes
    - Code Highlighting
- url: https://london-night-day.netlify.app/
  repo: https://github.com/jooplaan/gatsby-london-night-and-day
  description: A custom, image-centric dark and light mode aware theme for Gatsby. Advanced from the Gatsby starter London After Midnight.
  tags:
    - Blog
    - Portfolio
    - Gallery
    - SEO
    - Markdown
    - Styling:SCSS
    - HTML5UP
    - CMS:Netlify
  features:
    - Support tags
    - Easily change the theme color
    - Post thumbnails in the homepage
    - Made for image-centric portfolios
    - Using the London After Midnight is now “Dark mode” (the default), and the original London as “Light mode”.
    - Removed Google Fonts, using system fonts in stead (for speed and privacy :)
    - Use SASS
- url: https://the-gatsby-bootcamp-blog.netlify.app
  repo: https://github.com/SafdarJamal/gatsby-bootcamp-blog
  description: A minimal blogging site built with Gatsby using Contentful and hosted on Netlify.
  tags:
    - Blog
    - CMS:Contentful
    - Netlify
    - Styling:SCSS
    - SEO
    - Portfolio
  features:
    - Basic setup for a full-featured blog
    - Includes React Helmet to allow editing site meta tags
    - Uses SCSS for styling
    - Minimal responsive design
    - Styled components
    - SEO Friendly Meta
- url: https://gatsby-starter-catalyst-hydrogen.netlify.app/
  repo: https://github.com/ehowey/gatsby-starter-catalyst-hydrogen
  description: A full-featured starter for a freelance writer or journalist to display a portfolio of their work. SANITY.io is used as the CMS. Based on Gatsby Theme Catalyst. Uses MDX and Theme UI.
  tags:
    - Styling:Theme-UI
    - CMS:sanity.io
    - SEO
    - PWA
    - Portfolio
  features:
    - Based on Gatsby Theme Catalyst series of themes
    - MDX
    - Theme UI integration for easy to change design tokens
    - SEO optimized to include social media images and Twitter handles
    - Tight integration with SANITY.io including a predefined content studio.
    - A full tutorial is available in the docs.
- url: https://rocketdocs.netlify.app/
  repo: https://github.com/Rocketseat/gatsby-starter-rocket-docs
  description: Out of the box Gatsby Starter for creating documentation websites easily and quickly.
  tags:
    - SEO
    - MDX
    - Documentation
    - Linting
    - Markdown
    - PWA
    - Styling:CSS-in-JS
  features:
    - MDX for docs;
    - Responsive and mobile friendly;
    - Code highlighting with prism-react-renderer and react-live support;
    - SEO (Sitemap, schema.org data, Open Graph and Twitter tags).
    - Google Analytics integration;
    - Custom docs schema;
    - Offline Support & WebApp Manifest;
    - Yaml-based sidebar navigation;
- url: https://gatsby-starter-typescript-default.netlify.app/
  repo: https://github.com/lianghx-319/gatsby-starter-typescript-default
  description: Only TypeScript Gatsby starter base on Default starter
  tags:
    - Language:TypeScript
  features:
    - All features same as gatsby-starter-default
    - Only support TypeScript using gatsby-typescript-plugin
- url: https://gatsby-starter-catalyst.netlify.app/
  repo: https://github.com/ehowey/gatsby-starter-catalyst
  description: A boilerplate starter to accelerate your Gatsby development process. Based on Gatsby Theme Catalyst. Uses MDX for content and Theme UI for styling. Includes a core theme, a header theme, and a footer theme.
  tags:
    - MDX
    - Styling:Theme-UI
    - SEO
    - PWA
  features:
    - Based on Gatsby Theme Catalyst series of themes and starters.
    - Theme options are used to enable some simple layout changes.
    - Latent component shadowing allows for easy shadowing and swapping of layout components such as the header and footer.
    - Theme UI is deeply integrated with design tokens and variants throughout.
    - Uses a Tailwind preset to enable you to focus on design elements.
    - Color mode switching available by default.
    - SEO optimized to include social media images and Twitter handles.
    - React Scroll for one page, anchor based navigation is available.
    - Code highlighting via Prism.
- url: https://gatsby-starter-default-dark-mode.netlify.app/
  repo: https://github.com/alexandreramosdev/gatsby-starter-default-dark-mode
  description: A simple starter to get developing quickly with Gatsby, dark mode, and styled-components.
  tags:
    - Styling:CSS-in-JS
    - Onepage
    - Linting
  features:
    - Dark mode
    - Styled Components
    - Comes with React Helmet for adding site meta tags
    - Includes plugins for offline support out of the box
- url: https://eager-memento.netlify.app/
  repo: https://github.com/Mr404Found/gatsby-memento-blogpost
  description: A responsive gatsby portfolio starter to show off or to flex your skills in a single page
  tags:
    - Netlify
    - Markdown
    - Blog
    - Styling:Bootstrap
  features:
    - React Bootstrap
    - Responsive webpage
    - TypeWriter Effect
- url: https://gatsby-starter-wilde-creations.netlify.app/
  repo: https://github.com/georgewilde/gatsby-starter-wilde-creations
  description: Barebones starter with a minimal number of components to kick off a TypeScript and Styled Components project.
  tags:
    - Styling:CSS-in-JS
    - PWA
    - Testing
    - Linting
    - Language:TypeScript
  features:
    - ✔️ Gatsby
    - ✔️ TypeScript
    - ✔️ Styled Components
    - ✔️ Helmet
    - ✔️ Storybook
    - ✔️ Jest
    - ✔️ ESLint
    - ✔️ Husky
    - ✔️ Prettier
    - ✔️ React Testing Library
    - ✔️ Stylelint
    - ✔️ Offline support
    - ✔️ PWA ready
    - ✔️ SEO
    - ✔️ Responsive design
    - ✔️ Netlify Deployment Friendly
    - ✔️ Highly optimized (Lighthouse score 4 x 100)
- url: https://gatsby-starter-typescript-deploy.netlify.app/
  repo: https://github.com/jongwooo/gatsby-starter-typescript
  description: TypeScript version of the default Gatsby starter🔮
  tags:
    - Language:TypeScript
    - Linting
    - Netlify
    - Testing
  features:
    - TypeScript
    - ESLint for JS linting
    - Prettier code formatting
    - Jest for testing
    - Deploy to Netlify through GitHub Actions
- url: https://answer.netlify.app/
  repo: https://github.com/passwd10/gatsby-starter-answer
  description: A simple Gatsby blog to show your Future Action on top of the page
  tags:
    - Blog
    - Markdown
    - Netlify
    - Disqus
  features:
    - Emoji
    - Social Icon(fontawesome)
    - Google Analytics
    - Disqus
    - Resume
    - Place plan on the top
- url: https://gatsby-portfolio-starter.netlify.app/
  repo: https://github.com/Judionit/gatsby-portfolio-starter
  description: A simple Gatsby portfolio starter
  tags:
    - Netlify
    - Styling:CSS-in-JS
    - Onepage
    - Portfolio
  features:
    - Styled components
    - Responsive webpage
    - Portfolio
- url: https://wp-graphql-gatsby-starter.netlify.app/
  repo: https://github.com/n8finch/wp-graphql-gatsby-starter
  description: A super simple, bare-bone starter based on the Gatsby Starter for the front end and the WP GraphQL plugin on your WordPress install. This is a basic "headless CMS" setup. This starter will pull posts, pages, categories, tags, and a menu from your WordPress site. You should use either the TwentyNineteen or TwentyTwenty WordPress themes on your WordPress install. See the starter repo for more detailed instructions on getting set up. The example here uses the WordPress Theme Unit Test Data for post and page dummy content. Find something wrong? Issues are welcome on the starter repository.
  tags:
    - Blog
    - CMS:Headless
    - CMS:WordPress
    - Netlify
  features:
    - WP GraphQL plugin integration
    - Light/Dark Mode
    - React Helmet for SEO
    - Integrated navigation
    - Verbose (i.e., not D.R.Y.) GraphQL queries to get data from
    - Includes plugins for offline support out of the box
- url: https://gatsby-starter-docz-netlifycms.netlify.app/
  repo: https://github.com/colbyfayock/gatsby-starter-docz-netlifycms
  description: Quickly deploy Docz documentation powered by Netlify CMS!
  tags:
    - CMS:Netlify
    - Documentation
    - Netlify
  features:
    - Docz documentation powered by Gatsby
    - Netlify CMS to manage content
- url: https://keanu-pattern.netlify.app/
  repo: https://github.com/Mr404Found/gatsby-keanu-blog
  description: A responsive and super simple gatsby portfolio starter and extendable for blog also used yaml parsing
  tags:
    - Netlify
    - SEO
    - Blog
    - Landing Page
    - Styling:Other
  features:
    - Attractive Design
    - Responsive webpage
    - Responsive Card Design
    - Gatsby
    - yaml parsing
    - Automatic page Generation by adding content
- url: https://gatsby-contentful-portfolio-blog.netlify.app/
  repo: https://github.com/escapemanuele/gatsby-contentful-blog-portfolio
  description: Simple gatsby starter for integration with Contentful. The result is a clean and nice website for businesses or freelancers with a blog and a portfolio.
  tags:
    - Blog
    - CMS:Headless
    - CMS:Contentful
    - Portfolio
    - PWA
    - Testing
  features:
    - Styled components
    - Responsive webpage
    - Portfolio
    - Blog
    - Testing
    - PWA
- url: https://example-site-for-square-starter.netlify.app/
  repo: https://github.com/jonniebigodes/example-site-for-square-starter
  description: A barebones starter to help you kickstart your next Gatsby project with Square payments
  tags:
    - Square
    - Netlify
    - SEO
    - E-commerce
  features:
    - Serverless
    - Gatsby
    - Square
- url: https://gatsby-animate.netlify.app/
  repo: https://github.com/Mr404Found/gatsby-animate-starter
  description: A responsive and super simple gatsby starter with awesome animations to components and to build your online solutions website. stay tuned more features coming soon
  tags:
    - Netlify
    - SEO
    - Blog
    - Landing Page
    - Styling:Other
  features:
    - Attractive Design
    - Responsive webpage
    - Services
    - Animations
    - yaml parsing
    - Component Animations
    - ReactReveal Library
- url: https://gatsby-starter-instagram-baseweb.netlify.app/
  repo: https://github.com/timrodz/gatsby-starter-instagram-baseweb
  description: 🎢 A portfolio based on your latest Instagram posts, implemented with the Base Web Design System by Uber. It features out-of-the-box responsive layouts, easy-to-implement components, and CSS-in-JS styling.
  tags:
    - Landing Page
    - Portfolio
    - Gallery
    - SEO
    - Netlify
    - Styling:CSS-in-JS
    - Styling:Other
  features:
    - Display your Instagram posts (Up to the last 12 with no API key).
    - Plug & Play configuration. All you need is an Instagram username!
    - Lightweight & Minimalist page structure. Let your work show itself.
    - Responsive design.
    - Simple React functional components (FC).
    - Google Analytics ready.
    - Continuous deployment via Netlify or Vercel.
- url: https://gatsby-starter-mountain.netlify.app/
  repo: https://github.com/artezan/gatsby-starter-mountain
  description: Blog theme that combines the new powerful MDX with the old WordPress. Built with WP/MDX and Theme UI
  tags:
    - Styling:CSS-in-JS
    - PWA
    - MDX
    - CMS:WordPress
    - Landing Page
    - Blog
  features:
    - gatsby-theme-wordpress-mdx
    - Theme UI
    - react-animate-on-scroll
    - Responsive Design
    - SEO friendly
    - Optimized images with gatsby-image
    - Git pre-commit and pre-push hooks using Husky
    - Highly optimized with excellent lighthouse audit score
    - Light/Dark mode
    - CSS Animations
    - Mountain style
- url: https://gatsby-starter-redux-storybook.netlify.app/
  repo: https://github.com/fabianunger/gatsby-starter-redux-storybook
  description: Gatsby Starter that has Redux (persist) and Storybook implemented.
  tags:
    - Redux
    - Storybook
    - PWA
    - Styling:CSS-in-JS
    - SEO
  features:
    - Redux + Redux Persist implemented also for Storybook
    - PWA
    - ESLint
    - SEO ready
- url: https://dospolov.com
  repo: https://github.com/dospolov/gatsby-starter-blog-and-cv
  description: Gatsby starter for Blog and CV.
  tags:
    - Blog
    - CMS:Netlify
    - Pagination
    - Portfolio
    - Disqus
    - RSS
    - Styling:Ant Design
    - Styling:Tailwind
  features:
    - Archive organized by tags and categories
    - Pagination support
    - Offline support
    - Google Analytics support
    - Disqus Comments support
- url: https://gatsby-starter-typescript-themes.netlify.app/
  repo: https://github.com/room-js/gatsby-starter-typescript-themes
  description: Gatsby TypeScript starter with light/dark themes based on CSS variables
  tags:
    - Language:TypeScript
    - Styling:SCSS
  features:
    - Light and Dark themes based on CSS variables (persisted state)
    - Font Awesome
    - Normalize.css
- url: https://gatsby-notion-demo.netlify.app/
  repo: https://github.com/conradlin/gatsby-starter-strata-notion
  description: Gatsby starter utilizing Notion as a CMS based on the strata site template
  tags:
    - Blog
    - PWA
    - SEO
    - Styling:SCSS
  features:
    - Super simple, portfolio + blog + newsletter site
    - Utilizing Notion as a CMS
    - Fully Responsive
    - Styling with SCSS
- url: https://sumanth.netlify.app/
  repo: https://github.com/Mr404Found/gatsby-sidedrawer
  description: A responsive and super simple gatsby site with awesome navbar and stay tuned more features coming soon
  tags:
    - Netlify
    - SEO
    - Blog
    - Landing Page
    - Styling:Other
  features:
    - Attractive Design
    - Responsive webpage
    - Animations
    - Component Animations
    - ReactReveal Library
    - Side Drawer
    - Sidebar
    - Navbar
- url: https://userbase-gatsby-starter.jacobneterer.com
  repo: https://github.com/jneterer/userbase-gatsby-starter
  description: Another TODO app - a Gatsby starter for Userbase, Tailwind CSS, SCSS, and TypeScript.
  tags:
    - Styling:Tailwind
    - Styling:SCSS
    - Language:TypeScript
    - Authentication
    - Netlify
    - SEO
  features:
    - Userbase for authentication and end-to-end encrypted data management
    - All user and data APIs
    - Tailwind CSS and SCSS for styling
    - TypeScript for easier debugging and development, strict types, etc
    - Netlify for hosting
- url: https://gatsby-simple-blog-with-asciidoctor-demo.netlify.app
  repo: https://github.com/hitsuji-no-shippo/gatsby-simple-blog-with-asciidoctor
  description: A Gatsby blog with Asciidoctor. Forked from thundermiracle/gatsby-simple-blog.
  tags:
    - Blog
    - i18n
    - Netlify
    - Disqus
    - RSS
    - SEO
    - Linting
    - Testing
  features:
    - Asciidoc support
    - Easily Configurable
    - Tags
    - Edit on GitHub
    - i18n
    - SEO
    - Light and Dark themes
    - Google Analytics
    - RSS
    - Disqus
    - Breadcrumbs
    - ESLint
- url: https://barcadia.netlify.app/
  repo: https://github.com/bagseye/barcadia
  description: A super-fast site using Gatsby
  tags:
    - Blog
    - CMS:Headless
    - CMS:Contentful
    - Portfolio
  features:
    - Styled components
    - Responsive webpage
    - Portfolio
    - Blog
- url: https://gatsby-starter-clean-resume.netlify.app/
  repo: https://github.com/masoudkarimif/gatsby-starter-clean-resume
  description: A Gatsby Starter Template for Putting Your Resume Online Super Quick!
  tags:
    - Netlify
    - Pagination
    - Styling:Other
    - SEO
  features:
    - Easy setup
    - Completely customizable using only gatsby-config.js file
    - Uses Milligram for styling
    - Fully responsive
    - Clean minimalist design
    - Page transition
    - Five different themes (great-gatsby, master-yoda, wonder-woman, darth-vader, luke-lightsaber)
    - Includes React Helmet for title and description tags
    - Includes Google Analytics plugin
- url: https://gatsby-starter-i18n-bulma.netlify.app
  repo: https://github.com/kalwalt/gatsby-starter-i18n-bulma
  description: A gatsby starter with Bulma and optimized slug for better SEO.
  tags:
    - i18n
    - Netlify
    - CMS:Netlify
    - Styling:Bulma
    - Styling:SCSS
    - Gallery
    - SEO
    - Markdown
    - PWA
    - Blog
  features:
    - Multilanguage support with i18n
    - Slug switcher (multilanguage)
    - Uses Bulma for styling
    - Netlify CMS
    - React Images with Modal
    - FontAwesome icons
    - Animate.css with WOW
    - Robots.txt
    - Sitemap
    - PWA
- url: https://ghost-attila-preview.draftbox.co/
  repo: https://github.com/draftbox-co/gatsby-attila-theme-starter
  description: A Gatsby starter for creating blogs from headless Ghost CMS.
  tags:
    - Blog
    - CMS:Headless
    - SEO
    - Styling:SCSS
    - Pagination
  features:
    - Attila standard Ghost theme
    - Data sourcing from headless Ghost
    - Responsive design
    - SEO optimized
    - OpenGraph structured data
    - Twitter Cards meta
    - Sitemap Generation
    - XML Sitemaps
    - Progressive Web App
    - Offline Support
    - RSS Feed
    - Composable and extensible
- url: https://gatsby-contentful-portfolio.netlify.app/
  repo: https://github.com/wkocjan/gatsby-contentful-portfolio
  description: Gatsby portfolio theme integrated with Contentful
  tags:
    - CMS:Contentful
    - CMS:Headless
    - Gallery
    - Portfolio
    - SEO
    - Styling:Tailwind
  features:
    - Clean minimalist design
    - Contentful integration with ready to go placeholder content
    - Responsive design
    - Uses Tailwind CSS for styling
    - Font Awesome icons
    - Robots.txt
    - SEO optimized
    - OpenGraph structured data
    - Integration with Mailchimp
- url: https://gatsby-graphcms-ecommerce-starter.netlify.app
  repo: https://github.com/GraphCMS/gatsby-graphcms-ecommerce-starter
  description: Swag store built with GraphCMS, Stripe, Gatsby, Postmark, and Printful.
  tags:
    - E-commerce
    - i18n
    - Netlify
    - Styling:Tailwind
    - CMS:Other
    - Stripe
  features:
    - Dropshipping by Printful
    - Printful inventory enhanced by GraphCMS
    - Custom GraphQL API for handling checkout and payment
    - Postmark for order notifications
    - Strong Customer Authentication
- url: https://koop-blog.netlify.app/
  repo: https://github.com/bagseye/koop-blog
  description: A simple blog platform using Gatsby and MDX
  tags:
    - Blog
    - Markdown
    - MDX
  features:
    - Responsive design
    - Styled 404 page
    - Lightweight
    - Styled Components
- url: https://gatsby-blog-mdx.now.sh/
  repo: https://github.com/EllisMin/gatsby-blog-mdx
  description: A ready-to-use, customizable personal blog with minimalist design
  tags:
    - Blog
    - MDX
    - Markdown
    - Netlify
    - SEO
    - Styling:Other
    - Documentation
  features:
    - Simple blog with responsive design
    - Light / Dark Mode Switch
    - MDX & Markdown to create post & About page
    - Code syntax highlighting (Light / Dark)
    - Facebook | Disqus | Utterances comments
    - Social Media Links & Share buttons
    - SEO + Sitemap + RSS
    - Googly Analytics Support
    - Easy & Highly Customizable
- url: https://gatsby-airtable-listing.netlify.app/
  repo: https://github.com/wkocjan/gatsby-airtable-listing
  description: Airtable theme for Gatsby
  tags:
    - Airtable
    - SEO
    - Styling:Tailwind
  features:
    - Airtable integration
    - Modals with previous/next navigation
    - Responsive design
    - Uses Tailwind CSS for styling
    - Font Awesome icons
    - Clean minimalist design
    - SEO optimized
    - Robots.txt
    - OpenGraph structured data
- url: https://gatsby-starter-personality.netlify.app/
  repo: https://github.com/matheusquintaes/gatsby-starter-personality
  description: A free responsive Gatsby Starter
  tags:
    - Portfolio
    - Gallery
  features:
    - SEO
    - Page transition
    - Fully responsive
    - Styling:CSS-in-JS
- url: https://seattleservicerelief.com/
  repo: https://github.com/service-relief/gatsby-starter-service-relief
  description: Localized index of resources for your city.
  tags:
    - Airtable
    - Netlify
    - SEO
    - Styling:Tailwind
  features:
    - generates a static website using Gatsby
    - uses Airtable to manage your listings and categories
    - includes an Airtable form to collect local submissions and add them to Airtable for approval
    - can be personalized to a city or region without touching a line of code
    - one-click deployment via Netlify
- url: https://shards-gatsby-starter.netlify.app/
  repo: https://github.com/wcisco17/gatsby-typescript-shards-starter
  description: Portfolio with TypeScript and Shards UI
  tags:
    - Language:TypeScript
    - Portfolio
    - Netlify
    - PWA
    - Styling:Bootstrap
  features:
    - Portfollio Starter that includes Shards Ui component library and TypeScript generator.
    - TypeScript
    - TypeScript Generator
    - Styled-Components
    - Shards UI
    - Bootstrap
- url: https://gatsby-sanity-developer-portfolio-starter.jacobneterer.com/
  repo: https://github.com/jneterer/gatsby-sanity-developer-portfolio-starter
  description: A Gatsby + Sanity CMS starter project for developer portfolios. Also built using Tailwind CSS, SCSS, and TypeScript.
  tags:
    - CMS:sanity.io
    - Portfolio
    - Styling:Tailwind
    - Styling:SCSS
    - Language:TypeScript
    - Netlify
    - SEO
  features:
    - Developer portfolio using Gatsby + Sanity CMS
    - Edit your profile, projects, and tags all in Sanity CMS without any code commits
    - Tailwind CSS and SCSS for styling
    - TypeScript for easier debugging and development, strict types, etc
    - Netlify for hosting
    - SEO Capabilities
- url: https://serene-ramanujan-285722.netlify.app/
  repo: https://github.com/kunalJa/gatsby-starter-math-blog
  description: Responsive math-focused blog with MDX and Latex built-in
  tags:
    - MDX
    - Blog
    - PWA
    - Storybook
    - Styling:Other
    - SEO
  features:
    - Mobile friendly and fully responsive
    - Easy to configure (just change site.config.js)
    - MDX
    - Latex with Katex
    - Storybook with tested components included
    - Uses Tachyons for styling
    - Easy to create new posts
- url: https://gatsby-starter-canada-pandemic.netlify.app/
  repo: https://github.com/masoudkarimif/gatsby-starter-canada-pandemic
  description: A Gatsby starter template for covering pandemics in Canada
  tags:
    - AWS
    - Onepage
    - Styling:Other
  features:
    - Interactive SVG map using D3
    - Responsive design
    - Styled 404 page
    - Google Analytics support
    - Includes React Helmet
    - Clean minimalist design
    - Completely customizable using only gatsby-config.js file
- url: https://builderio.github.io/gatsby-starter-builder/
  repo: https://github.com/BuilderIO/gatsby-starter-builder
  description: Gatsby starter with drag + drop page building with your React components via Builder.io
  tags:
    - CMS:Other
    - CMS:Headless
  features:
    - Builder.io integration with sample pages/header/footer.
    - Drag and drop page editing and creations.
    - Lots of built-in templates, widgets, or bring in your own custom components.
    - Uses @builder.io/gatsby plugin to dynamically create pages published on the editor.
    - SEO
- url: https://gatsby-starter-reason-blog.netlify.app/
  repo: https://github.com/mukul-rathi/gatsby-starter-reason-blog
  description: The Gatsby Starter Blog using ReasonML!
  tags:
    - Blog
    - Styling:CSS-in-JS
    - Language:Other
  features:
    - Basic setup for a full-featured type-safe blog
    - ReasonML support out-of-the-box
    - ReasonReact v3 JSX syntax
    - CSS-in-Reason support
    - StaticQuery GraphQL support in ReasonML
    - Similar to gatsby-starter-blog

- url: https://gct.mozart409.space/
  repo: https://github.com/Mozart409/gatsby-custom-tailwind
  description: A minimal Tailwind CSS starter, with custom fonts, purgecss, automatic linting when committing to master, awesome lighthouse audit, custom Vercel/serve server for production build, visible to all in your network, so you can test it with your phone.
  tags:
    - Linting
    - PWA
    - SEO
    - Styling:Tailwind
    - Styling:PostCSS
  features:
    - Minimal Tailwind Starter
    - Custom Fonts predefined
    - Automatic Linting on Commit using husky and pretty-quick
    - Custom server to test Production Builds on your local network via Vercel/serve
    - Extensive Readme in the repo
- url: https://gatsby-redux-toolkit-typescript.netlify.app/
  repo: https://github.com/saimirkapaj/gatsby-redux-toolkit-typescript-starter
  description: Gatsby Starter using Redux-Toolkit, TypeScript, Styled Components, and Tailwind CSS.
  tags:
    - Redux
    - Language:TypeScript
    - Styling:Tailwind
  features:
    - Redux-Toolkit
    - TypeScript
    - Styled Components
    - Tailwind CSS
    - Removes unused CSS with Purgecss
    - Font Awesome Icons
    - Responsive Design
    - Change between light and dark themes
    - SEO
    - React Helmet
    - Offline Support
- url: https://gatsby-ts-tw-styled-eslint.netlify.app
  repo: https://github.com/Miloshinjo/gatsby-ts-tw-styled-eslint-starter
  description: Gatsby starter with TypeScript, Tailwind CSS, @emotion/styled, and ESLint.
  tags:
    - Linting
    - Styling:CSS-in-JS
    - Styling:Tailwind
    - Language:TypeScript
  features:
    - TypeScript support
    - CSS-in-JS with @emotion/styled (like styled components)
    - Tailwind CSS (1.2) support
    - ESLint with Airbnb settings
- url: https://mik3y.github.io/gatsby-starter-basic-bootstrap/
  repo: https://github.com/mik3y/gatsby-starter-basic-bootstrap
  description: A barebones starter featuring react-bootstrap and deliberately little else
  tags:
    - Styling:Bootstrap
    - Styling:SCSS
  features:
    - Uses react-bootstrap, sass, and little else
    - Skeleton starter, based on gatsby-starter-default
    - Optional easy integration of themes from Bootswatch.com
- url: https://gatsby-starter-songc.netlify.app/
  repo: https://github.com/FFM-TEAM/gatsby-starter-song
  description: A Gatsby starter for blog style with fresh UI.
  tags:
    - Blog
    - Netlify
    - SEO
    - Language:TypeScript
    - Styling:CSS-in-JS
  features:
    - Emoji (emojione)
    - Code syntax highlighting (atom-one-light Style)
    - Mobile friendly and fully responsive
    - Comment feature ( utterances)
    - Post side PostTOC
    - Simple fresh design like Medium
    - Readability
- url: https://gatsby-starter-kontent-lumen.netlify.app/
  repo: https://github.com/Kentico/gatsby-starter-kontent-lumen
  description: A minimal, lightweight, and mobile-first starter for creating blogs uses Gatsby and Kentico Kontent CMS. Inspired by Lumen.
  tags:
    - SEO
    - CMS:Headless
    - CMS:Kontent
    - Netlify
    - Styling:SCSS
    - Blog
  features:
    - Kentico Kontent CaaS platform as the data source.
    - Mobile-First approach in development.
    - Archive organized by tags and categories.
    - Automatic Sitemap generation.
    - Lost Grid.
    - Beautiful typography inspired by matejlatin/Gutenberg.
    - Stylesheet built using Sass and BEM-Style naming.
    - Syntax highlighting in code blocks.
    - Google Analytics support.
- url: https://dindim-production.netlify.app/
  repo: https://github.com/lorenzogm/gatsby-ecommerce-starter
  description: Gatsby starter to create an ecommerce website with Netlify and Stripe. Setup and release your shop in a few minutes.
  tags:
    - Client-side App
    - E-commerce
    - Firebase
    - Netlify
    - SEO
    - Stripe
    - Styling:CSS-in-JS
  features:
    - 100% Free. No subscriptions, just pay a fee to Stripe when you sell a product.
    - Home Page to list all your products.
    - Category Page to list products by category.
    - Product Detail Page. Define several colors and sizes for the same product
    - Cart Page with the summary of your cart before checkout.
    - Checkout Page powered by Stripe.
    - Scripts to create/update/delete your products in Stripe.
    - Analytics with Firebase
- url: https://gatsby-starter-ts.now.sh/
  repo: https://github.com/jpedroschmitz/gatsby-starter-ts
  description: A TypeScript starter for Gatsby. No plugins and styling. Exactly the necessary to start!
  tags:
    - Language:TypeScript
    - Styling:None
    - Linting
  features:
    - TypeScript
    - ESLint and Prettier
    - Husky and lint-staged
    - Commitizen and Commitlint
    - TypeScript absolute paths
- url: https://rolwinreevan.com
  repo: https://github.com/rolwin100/rolwinreevan_gatsby_blog
  description: This starter consists of Ant Design System you can use it for your personal blog. I have given a lot of time in developing this starter because I found that there were not many starters with a very good design. Please give a star to this project if you have like it to encourage me 😄. Thank you.
  tags:
    - Blog
    - Portfolio
    - Markdown
    - SEO
    - PWA
  features:
    - Blog designed using Markdown.
    - Beautifully designed landing page.
    - First project in the starters list to use Ant Design.
    - Supports SSR and is also a PWA.
- url: https://gatsby-antd-starter.netlify.app/
  repo: https://github.com/alienCY/gatsby-antd-starter
  description: Gatsby starter with Ant Design (antd)
  tags:
    - Styling:Ant Design
    - SEO
  features:
    - Ant Design components
    - A really nice header.
- url: https://gatsby-starter-typescript.surge.sh
  repo: https://github.com/kurttomlinson/gatsby-starter-typescript
  description: A TypeScript starter with auto-generated GraphQL types, TS errors in the develop console, and gatsby-node.ts support!
  tags:
    - Language:TypeScript
  features:
    - TypeScript
    - Auto-generated types from GraphQL queries
    - TypeScript errors in the develop console
    - Support for typed GraphQL queries in gatsby-node.ts
    - Based on gatsby-starter-default
- url: https://www.dyuzz.club/
  repo: https://github.com/Dyuzz/Gatsby-Blog-Starter-Dyuzz
  description: A Gatsby starter for creating blogs.
  tags:
    - Blog
    - PWA
    - SEO
    - CMS:Netlify
    - Pagination
  features:
    - Blog designed using Markdown.
    - Beautifully designed landing page.
    - Gatsby v2
    - Google Analytics
    - Web App Manifest
    - Netlify Support
    - Gitalk Comment
    - SiteMap
    - Netlify CMS Support
    - TOC（TableOfContexts）
    - Pagination
    - SEO
    - Phone browser Support
- url: https://dropinblog-gatsby-starter.netlify.app/
  repo: https://github.com/DropInBlog/gatsby-starter
  description: A quick and simple Gatsby solution for the simplest blogging solution
  tags:
    - Blog
    - Netlify
    - Pagination
    - SEO
    - CMS:Headless
    - Styling:SCSS
    - Styling:CSS-in-JS
    - Styling:Tailwind
  features:
    - Pagination
    - Beautifully designed landing page.
    - Includes Chakra-UI and Tailwind CSS
- url: https://gatsby-material-typescript-starter.netlify.app
  repo: https://github.com/Junscuzzy/gatsby-material-typescript-starter
  description: A simple starter using TypeScript, ESLint, Prettier & @Material-ui
  tags:
    - Language:TypeScript
    - Linting
    - Netlify
    - SEO
    - Styling:Material
  features:
    - TypeScript in front-side & node-side
    - Prettier, ESLint and Type-check well configured together
    - Material-ui SSR compatible with build-in light/dark theme
    - Content sourcing free
    - Functional react (Hooks & functions instead Class)
    - Responsive design
    - SEO optimized
    - Styled 404 page
    - Google Analytics support
- url: https://gatsby-starter-takeshape-startup.netlify.app
  repo: https://github.com/colbyfayock/gatsby-starter-takeshape-startup
  description: Integrate TakeShape CMS using a ready to go TakeShape Startup project!
  tags:
    - Blog
    - CMS:Other
    - CMS:Headless
    - Landing Page
    - Styling:SCSS
  features:
    - Integrate TakeShape CMS
    - Preconfigured to work with the TakeShape Startup project
- url: https://gatsby-startbootstrap-agency.netlify.app/
  repo: https://github.com/thundermiracle/gatsby-startbootstrap-agency
  description: Gatsby version of startbootstrap-agency with i18n supported.
  tags:
    - Portfolio
    - PWA
    - SEO
    - Gallery
    - Landing Page
    - Onepage
    - Markdown
    - Netlify
    - Styling:Bootstrap
    - i18n
    - Netlify
    - Linting
  features:
    - Easily Configurable
    - Different types of sections
    - i18n
    - SEO
    - Google Analytics
    - Prettier, ESLint
- url: https://gatsby-typescript-tailwind-twin-styled-component-starter.netlify.app/
  repo: https://github.com/DevHausStudio/Gatsby-Typescript-Tailwind-Twin-Styled-Component-Starter
  description: Barebones and lightweight starter with TypeScript, Styled-Components, Tailwind CSS, Twin Macro.
  tags:
    - Language:TypeScript
    - Styling:Tailwind
    - Styling:CSS-in-JS
    - Netlify
  features:
    - Gatsby v2
    - TypeScript
    - Tailwind CSS
    - Style-Components
    - CSS-in-JS
    - Code Readability
    - Barebones
- url: https://dlford.github.io/gatsby-typescript-starter-minimalist/
  repo: https://github.com/dlford/gatsby-typescript-starter-minimalist
  description: A minimalist Gatsby TypeScript starter, because less is more
  tags:
    - Language:TypeScript
    - Linting
    - Styling:Other
  features:
    - Don't use `React.FC` (See `https://github.com/facebook/create-react-app/pull/8177`)
    - Minimalist
    - Prettier / ESLint pre-configured
    - CSS Reset / CSS Modules
    - Style Builder page for adjusting global styles
- url: https://flotiq-starter-products.herokuapp.com/
  repo: https://github.com/flotiq/gatsby-starter-products
  description: A Gatsby e-commerce starter with products sourced from Flotiq.
  tags:
    - CMS:Headless
    - E-commerce
    - CMS:Other
  features:
    - Snipcart e-commerce starter
    - Flotiq CMS as a product source
    - Deploy to Heroku
- url: https://goodpraxis.coop
  repo: https://github.com/GoodPraxis/gp-gatsby-starter-ts-sass-jest
  description: A solid, basic Gatsby starter used by Good Praxis suitable for many different types of projects
  tags:
    - Language:TypeScript
    - Styling:SCSS
    - SEO
    - Testing
  features:
    - TypeScript support
    - SCSS for styling
    - JEST tests
    - Simple SEO setup
- url: https://gatsby-markdown-personal-website.netlify.app/
  repo: https://github.com/SaimirKapaj/gatsby-markdown-personal-website
  description: Gatsby Markdown Personal Website Starter, using Styled Components, Tailwind CSS, and Framer Motion.
  tags:
    - Blog
    - Portfolio
    - Markdown
    - Styling:Tailwind
  features:
    - Markdown
    - Framer Motion
    - Page Transition
    - Styled Components
    - Tailwind CSS
    - Removes unused CSS with Purgecss
    - Font Awesome Icons
    - Responsive Design
    - SEO
    - React Helmet
    - Offline Support
    - Gatsby Image
- url: https://flotiq-starter-recipes.herokuapp.com
  repo: https://github.com/flotiq/gatsby-starter-recipes
  description: A Gatsby culinary starter with recipes sourced from Flotiq.
  tags:
    - CMS:Headless
    - Gallery
    - Pagination
    - CMS:Other
  features:
    - Recipes starter
    - Culinary recipes
    - Flotiq CMS as a recipe source
- url: https://gatsby-markdown-typescript-personal-website.netlify.app/
  repo: https://github.com/SaimirKapaj/gatsby-markdown-typescript-personal-website
  description: Gatsby Markdown Personal Website Starter, using TypeScript, Styled Components, Tailwind CSS, and Framer Motion.
  tags:
    - Blog
    - Portfolio
    - Markdown
    - Language:TypeScript
    - Styling:Tailwind
  features:
    - Markdown
    - TypeScript
    - Framer Motion
    - Page Transition
    - Styled Components
    - Tailwind CSS
    - Removes unused CSS with Purgecss
    - Font Awesome Icons
    - Responsive Design
    - SEO
    - React Helmet
    - Offline Support
    - Gatsby Image
- url: https://thestartup.netlify.app/
  repo: https://github.com/bagseye/startup
  description: A startup template perfect for brochure sites and small businesses
  tags:
    - Landing Page
    - Onepage
    - Portfolio
    - Styling:CSS-in-JS
  features:
    - Font Awesome Icons
    - Responsive Design
    - Style-Components
- url: https://gatsby-starter-tailwind-css.netlify.app/
  repo: https://github.com/melanienolan/gatsby-starter-tailwind-css
  description: A Gatsby starter with Tailwind CSS. Uses Tailwind CSS v1.4.1 and includes built-in support for PurgeCSS.
  tags:
    - Landing Page
    - Onepage
    - Styling:Tailwind
  features:
    - Simple boilerplate site using Tailwind CSS
    - PurgeCSS support to remove unused styles
    - PostCSS including Autoprefixer
    - React Helmet for better SEO
- url: https://wp-balsa-preview.draftbox.co/
  repo: https://github.com/draftbox-co/gatsby-wordpress-balsa-starter
  description: A Gatsby starter for creating blogs from headless WordPress CMS.
  tags:
    - Blog
    - SEO
    - CMS:WordPress
    - Styling:Other
    - Pagination
  features:
    - Balsa Skin by Draftbox
    - Data sourcing from headless WordPress
    - Responsive design
    - SEO optimized
    - OpenGraph structured data
    - Twitter Cards meta
    - Sitemap Generation
    - XML Sitemaps
    - Progressive Web Ap
- url: https://gatsby-typescript-eslint-prettier-starter.netlify.app/
  repo: https://github.com/Tielem/gatsby-typescript-eslint-prettier-starter
  description: This Gatsby starter is an adaptation of the default Gatsby starter with TypeScript, ESlint and Prettier added and pre-configured, bringing you everything you need to get up and running with Gatsby in a type-safe and style-safe way.
  tags:
    - Language:TypeScript
    - Linting
    - Styling:None
  features:
    - TypeScript compile (gatsby-plugin-ts), not Babel transpile (gatsby-plugin-typescript)
    - Type errors cause gatsby develop and gatsby build to stop
    - Makes use of ESlint with Airbnb's TypeScript config, to ensure code styling both in JavaScript and TypeScript
    - Linting errors cause gatsby develop and gatsby build to stop
    - Good starter template to add additional features (such as Markdown or Headless CMS) in a type safe and style safe way
    - Dependencies are automatically kept up to date with [Renovate](https://renovate.whitesourcesoftware.com/)
- url: https://gatsby-basic-typescript-starter.netlify.app/
  repo: https://github.com/noahub/gatsby-typescript-starter
  description: This starter ships with the main Gatsby configuration files you need to build a basic site using React and TypeScript.
  tags:
    - Language:TypeScript
    - Styling:CSS-in-JS
  features:
    - TypeScript installed and configured
    - Styled Components via Emotion
    - Google Fonts enabled
    - React Helmet for SEO
    - Configured image filesystem, transformer-sharp, plugin-sharp
- url: https://gatsby-landing-page-starter.netlify.app/
  repo: https://github.com/btahir/gatsby-landing-page-starter
  description: Simple Landing Page Starter Built With Gatsby.
  tags:
    - Landing Page
    - SEO
    - PWA
    - Styling:SCSS
  features:
    - Responsive design
    - SEO optimized
    - Conversion optimized
    - Sitemap Generation
    - XML Sitemaps
    - Progressive Web App
    - Offline Support
    - Composable and extensible
- url: https://gatsby-lotus-starter.netlify.app/
  repo: https://github.com/DecliningLotus/gatsby-lotus-starter
  description: A fully featured Gatsby Bootstrap starter.
  tags:
    - Linting
    - Netlify
    - PWA
    - SEO
    - Styling:Bootstrap
    - Styling:PostCSS
    - Styling:SCSS
  features:
    - Bootstrap + React Bootstrap
    - React Icons
    - Typefaces + Font Preloader
    - SVGO Optimizations
    - Optimized SEO
    - SASS Support
    - Sitemap Generation
    - Progressive Web App
    - Offline Support
    - Semantic Release
    - Netlify + CircleCI Support
- url: https://creationspirit.github.io/gatsby-babylonjs-starter/
  repo: https://github.com/creationspirit/gatsby-babylonjs-starter
  description: A Gatsby starter with example Babylonjs scene boilerplate.
  tags:
    - Portfolio
  features:
    - Babylon.js 3D graphics
    - Built on top of Gatsby's default starter
- url: https://gatsby-starter-voyager.netlify.app/
  repo: https://github.com/gregdferrell/gatsby-starter-voyager
  description: A feature-rich starter blog.
  tags:
    - Blog
    - Markdown
    - Pagination
    - RSS
    - SEO
    - Styling:SCSS
    - Styling:Other
  features:
    - Beautiful starter blog with content in markdown
    - Responsive, mobile-first design using tachyons.scss, flexbox, SCSS & CSS modules
    - Fast, with top-notch lighthouse audit scores
    - View posts by tag & author
    - Pagination & next/prev navigation
    - Social sharing links on blog posts (twitter, facebook, pinterest)
    - SEO component with social sharing cards for twitter & facebook
    - Structured data, schema.org
    - Sitemap & RSS feed
    - Support for email subscription to Mailchimp campaign
    - Support for Google analytics
- url: https://expo-gatsby-starter.netlify.app/
  repo: https://github.com/Sidibedev/expo-gatsby-starter
  description: A simple Expo and Gatsby starter.
  tags:
    - PWA
    - SEO
  features:
    - SEO
    - PWA
    - Offline Support
    - Upload Image
    - Expo SDK
    - Image manipulation
    - 404 page
    - Navigation
- url: https://gatsby-starter-banshorian.netlify.app
  repo: https://github.com/webmaeistro/gatsby-starter-banshorian
  description: Starter for the gatsby-theme-banshorian. A creative cool-looking personal or work projects showcase/portfolio/CV. Based on byfolio.
  tags:
    - Styling:Other
    - Portfolio
    - Transitions
    - Linting
    - Testing
    - PWA
  features:
    - Gatsby v2
    - Style-Components Using @emotion
    - Edit Everything From gatsby.config
    - Developer Friendly
    - Isomorphic Skills Tiles
    - Transitions Between Pages and Menu
- url: https://a2zarslaan.github.io/gatsby-starter-sasslan/
  repo: https://github.com/a2zarslaan/gatsby-starter-sasslan
  description: A minimalistic Gatsby starter template featuring SASS and CSS 7-1 architecture.
  tags:
    - Blog
    - Portfolio
    - Markdown
  features:
    - Markdown
    - CSS 7-1 Architecture
    - GraphQL IDE
    - Page Transitions
    - Easy to edit CSS variables
    - Styled Components
    - SVG icons
    - Google fonts
    - Desktop-First Design
    - Responsive Design
    - React Helmet
    - Gatsby Remark Images
    - Code Readability
    - Progressive Web App
- url: https://pedantic-brown-bbf927.netlify.app/
  repo: https://github.com/pkino/gatsby-starter-typescript-sass
  description: A minimum starter with TypeScript, Sass, ESLint and Prettier built-in
  tags:
    - Language:TypeScript
    - Styling:SCSS
    - Linting
  features:
    - TypeScript and Sass support
    - ESLint with basic react rules
- url: https://gatsby-starter-portfolio-minimal.netlify.app/
  repo: https://github.com/konstantinmuenster/gatsby-starter-portfolio-minimal
  description: A modern one-page portfolio with a clean yet expressive design.
  tags:
    - Portfolio
    - Markdown
    - MDX
    - PWA
    - Onepage
    - Styling:CSS-in-JS
  features:
    - Quick and Easy Setup - Add content and deploy
    - Content via Markdown/MDX - No external CMS needed
    - Extendable Layout - Add more sections as you like
    - Responsive Design - With freshening Animations
    - Medium Integration - Feature your latest articles
    - Progressive Web App/PWA - Offline Support
    - Fast and Accessible
    - SEO
- url: https://gatsby-theme-clarisse.netlify.app
  repo: https://github.com/tacogator/gatsby-starter-blog-material-clarisse
  description: A minimalist blog starter with Material-UI
  tags:
    - Blog
    - SEO
    - Portfolio
    - Landing Page
    - Styling:Material
    - Markdown
    - MDX
  features:
    - SEO-ready
    - Clean design with emphasis on Call-to-action
    - Built-in Tag/Category support
    - Write post in markdown or MDX
    - Desktop and mobile responsive layout
    - Customizable branding & navigation
    - Material-UI
- url: https://ph0en1x.ru/
  repo: https://github.com/eduard-kirilov/gatsby-ts-apollo-starter
  description: This starter is a ready-made configuration that includes Gatsby, React, Redux, Apollo, GraphQL, TypeScript, Styled-Components, Material-UI, Jest, Enzyme.
  tags:
    - E-commerce
    - SEO
    - Redux
    - Language:TypeScript
    - Pagination
    - Styling:Material
  features:
    - This starter is configured to interact with GraphQL of your backend through Apollo.
    - Strong typing with TypeScript.
    - Typescript, Apollo, Mongo - backend.
    - Unit tests based on jest and enzyme.
    - In this starter, Styled-components and Material-UI can be used simultaneously.
    - This starter has tuned redux with reselect on board
    - Desktop and mobile responsive layout
- url: https://gatsby-starter-tailwind-opinionated.netlify.app/
  repo: https://github.com/mjsarfatti/gatsby-starter-tailwind-opinionated
  description: Based on the official Gatsby starter, with an opinionated Tailwind setup. Uses Purgecss to remove unused CSS.
  tags:
    - Styling:Tailwind
  features:
    - Based on gatsby-starter-default
    - Tailwind CSS Framework
    - Removes unused CSS with Purgecss
    - Works great with VS Code
    - Create React App ESLint default
    - Run Prettier through ESLint
    - Sensible Tailwind CSS configuration, great for most sites
    - Absolute imports (no more ../../../../some/components.js)
    - Typescript-ready
    - Box shadows by box-shadows.co
    - Spring transition easing
    - Tailwind forms plugin

- url: https://gatsby-starter-jest-enzyme-eslint.netlify.app
  repo: https://github.com/markbello/gatsby-starter-jest-enzyme-eslint
  description: gatsby-starter-default with Jest, Enzyme, and ESLint
  tags:
    - Testing
    - Linting
  features:
    - Jest testing set up
    - Enzyme for shallow rendering and snapshot testing
    - ESLint for linting
    - No frills, minimally opinionated
- url: https://foundation.stackrole.com/
  repo: https://github.com/stackrole/gatsby-starter-foundation
  description: A starter to launch your blazing fast personal website and a blog, Built with Gatsby and Netlify CMS. Made with ❤ by Stackrole
  tags:
    - CMS:Netlify
    - Markdown
    - Netlify
    - Pagination
    - SEO
    - Styling:SCSS
    - Blog
    - Landing Page
  features:
    - A Blog and Personal website with Netlify CMS.
    - Responsive Web Design
    - Customize content of Homepage, About and Contact page.
    - Add / Modify / Delete blog posts.
    - Edit website settings, Add Google Analytics and make it your own all with in the CMS.
    - SEO Optimized
    - OpenGraph structured data
    - Twitter Cards meta
    - Beautiful XML Sitemaps
    - Netlify Contact Form, Works right out of the box after deployment.
    - Invite collaborators into Netlify CMS, without giving access to your GitHub account via Git Gateway
    - Gatsby Incremental Builds with Netlify.
    - For more info, Take a look at readme.md on the Github repo.
- url: https://gatsby-starter-payments.netlify.app
  repo: https://github.com/moonclerk/gatsby-starter-payments
  description: A Gatsby starter for creating SaaS landing pages using MoonClerk to accept payments.
  tags:
    - Landing Page
    - Netlify
    - Onepage
    - SEO
    - Stripe
    - Styling:CSS-in-JS
  features:
    - SEO optimized
    - Landing Page
    - Fully responsive
    - Gatsby images
    - MoonClerk Payment Forms
    - Open source illustrations from Icons8
    - Google Analytics
    - Includes React Helmet to allow editing site meta tags
    - Includes plugins for easy, beautiful typography
    - Styling with styled-components
    - Organized using ABEM
- url: https://schoolfront.netlify.app
  repo: https://github.com/orzechdev/schoolfront
  description: School website starter
  tags:
    - Language:TypeScript
    - Styling:CSS-in-JS
    - CMS:WordPress
    - Blog
    - Presentation
  features:
    - Main page
    - WordPress blog
    - Contact page
    - About page
    - Open hours information
    - Offered curriculum page
    - Teachers list
    - WCAG AA support
    - SEO optimized
    - Sitemap Generation
    - Gatsby v2
    - Styled Components
    - TypeScript
- url: https://gatsby-starter-donations.netlify.app
  repo: https://github.com/moonclerk/gatsby-starter-donations
  description: A simple starter to help get up and running accepting donations using Gatsby + MoonClerk
  tags:
    - Donations
    - Landing Page
    - Netlify
    - Onepage
    - SEO
    - Stripe
    - Styling:CSS-in-JS
  features:
    - SEO optimized
    - Fully responsive
    - Gatsby images
    - MoonClerk Payment Forms
    - Open source illustrations from Icons8
    - Open source image from Unsplash
    - Google Analytics
    - Includes React Helmet to allow editing site meta tags
    - Includes plugins for easy, beautiful typography
    - Styling with styled-components
    - Organized using ABEM
- url: https://jolly-tree-003047c03.azurestaticapps.net/
  repo: https://github.com/floAr/gatsby-starter-azure_swa
  description: A simple Gatsby starter making use of the new Azure Static Web App service.
  tags:
    - Redux
    - Styling:None
    - Azure
  features:
    - CI/CD using github actions
- url: https://minimal-blog-starter.netlify.app/
  repo: https://github.com/imjamesku/gatsby-minimal-blog-starter
  description: A minimal NetlifyCMS starter based on the default starter with no additional styling
  tags:
    - CMS:Netlify
    - Styling:None
    - Blog
  features:
    - NetlifyCMS
    - Blog post list
    - SEO
- url: https://gatsbyfire.netlify.app/
  repo: https://github.com/GeorgeSteel/gatsby-fire-starter
  description: A Gatsby Starter to build a complete web app with Gatsby & Firebase by using the library reactfire
  tags:
    - Firebase
    - Authentication
    - Client-side App
  features:
    - You can build a realtime app without any `window object` issue.
    - Private/Dynamic routing made easy with reach/router.
    - Fully integrated with reactfire.
    - Easy to setup.
    - Insane Lighthouse performance.
    - FirebaseUI fully integrated & customizable for any language location.
- url: https://gatsby-starter-catalyst-helium.netlify.app/
  repo: https://github.com/ehowey/gatsby-starter-catalyst-helium
  description: A personal blog starter with large featured images, SEO optimization, dark mode, and support for many different frontmatter fields. Based on Gatsby Theme Catalyst. Uses MDX for content and Theme UI for styling. Includes a core theme, a header theme, a footer theme, and a blog theme.
  tags:
    - MDX
    - Styling:Theme-UI
    - SEO
    - PWA
    - Blog
  features:
    - Based on Gatsby Theme Catalyst series of themes and starters.
    - Theme options are used to enable some simple layout changes.
    - Designed with component shadowing in mind to allow easier customization.
    - Theme UI is deeply integrated with design tokens and variants throughout.
    - Color mode switching available by default.
    - RSS Feed
    - SEO optimized to include social media images and Twitter handles.
    - React Scroll for one page, anchor based navigation is available.
    - Code highlighting via Prism.
- url: https://headless.us
  repo: https://github.com/ecomloop/headless-starter
  description: The Shopify + Gatsby starter theme for digital commerce
  tags:
    - E-commerce
    - Shopify
    - CMS:Netlify
    - Blog
  features:
    - Integrated with Shopify for pulling products
    - Checkout handled via Shopify
    - Includes variants for products
    - XML sitemap
    - Blog with Netlify CMS
    - RSS feed
    - Designed to bring headless commerce to Shopify merchants and shops
- url: http://gatsby-tailwind-starter.kosvrouvas.com/
  repo: https://github.com/kosvrouvas/gatsby-tailwindcss-starter
  description: The default Gatsby starter bundled with the latest TailwindCSS for DRY situations
  tags:
    - MDX
    - Styling:Tailwind
  features:
    - Based on Gatsby Starter Theme
    - Google Analytics
    - Sentry
- url: https://simple.rickkln.com
  repo: https://github.com/rickkln/gatsby-starter-simple
  description: Simple Gatsby starter for a small static site. Replaces Prettier with ESLint (AirBnB style), and adds TypeScript and Firebase hosting.
  tags:
    - Linting
    - Language:TypeScript
    - Firebase
    - SEO
    - Markdown
    - Portfolio
  features:
    - TypeScript is used for a better developer experience.
    - ESLint and the AirBnB TypeScript style guide help you avoid, and fix, simple issues in your code.
    - The default Gatsby formatting tool Prettier, has been removed in order to avoid conflicts with the ESLint + AirBnB TypeScript tools described above.
    - Firebase Hosting is supported and configured for Gatsby from the start.
    - Dynamic pages for blog posts in markdown is implemented.
- url: https://the-great-gatsby-starter.netlify.app
  repo: https://github.com/bradgarropy/gatsby-starter
  description: 🥂 the great gatsby starter
  tags:
    - Linting
    - Netlify
    - SEO
    - Styling:CSS-in-JS
  features:
    - Base scaffolding for a Gatsby site.
    - ESLint and Prettier are preconfigured.
    - Preconfigured Netlify hosting.
    - Serverless functions ready to go.
    - Style with styled-components out of the box.
    - Customizable SEO component included.
- url: https://gatsby-starter-capacitor.netlify.app/
  repo: https://github.com/flogy/gatsby-starter-capacitor
  description: Build blazing fast mobile apps with Gatsby and Capacitor.
  tags:
    - Styling:None
  features:
    - Basic setup for hybrid mobile apps for Android and iOS
    - Demonstration on how to access Native APIs of mobile devices
- url: https://gatsby-starter-woo.surge.sh/
  repo: https://github.com/desmukh/gatsby-starter-woo
  description: Simple, clean, and responsive landing page for your product or service. This is a GatsbyJS port of StyleShout's Woo template.
  tags:
    - Landing Page
    - Onepage
    - Portfolio
  features:
    - Ported from StyleShout Woo theme
    - Fully responsive
    - Includes React Helmet to allow editing site meta tags
    - All landing page content can be customised through YAML files stored in content folder and in gatsby-config.js
- url: https://gatsby-tfs-acme-starter.netlify.app/
  repo: https://github.com/tiagofsanchez/gatsby-tfs-acme-starter
  description: Your new digital garden. ACME Blog is a starter that was build on top of a gatsby-theme-acmeblog
  tags:
    - SEO
    - Blog
    - MDX
  features:
    - MDX
    - Light and Dark mode
    - Includes React Helmet to allow editing site meta tags
    - Theme-ui
    - Tags
    - Categories
- url: https://code-notes-example.netlify.com/
  repo: https://github.com/MrMartineau/gatsby-starter-code-notes
  description: A starter for the "Code Notes" Gatsby theme
  tags:
    - Markdown
    - MDX
    - Documentation
    - Styling:Theme-UI
  features:
    - Notes can be written using Markdown or MDX
    - Full syntax highlighting for most programming languages
    - Notes can be tagged
    - Notes can have associated emojis 👏
    - Extra markdown features have also been added. See the demo for in-depth examples
    - Note search powered by the super-fast Flexsearch
- url: https://adityaketkar.netlify.app/
  repo: https://github.com/adityaketkar/circle-packing-personal-homepage
  description: A Customizable Personal-Website Template, Ready to Deploy in 10 mins!
  tags:
    - Landing Page
    - Onepage
    - Portfolio
  features:
    - Based on Starter "Dimension"
    - Easy to implement, data stored in JSON file
    - Includes a instructional video, can be deployed by people with no coding experience
    - Fully customizable template
- url: https://vapor.aesthetic.codes/
  repo: https://github.com/vaporwavy/gatsby-vapor
  description: A custom, simple theme for Gatsby. Made for minimalists. Completely free and fully responsive.
  tags:
    - Blog
    - SEO
    - Search
    - Markdown
    - HTML5UP
    - Pagination
    - CMS:Netlify
  features:
    - Support tags
    - Post Search
    - Toggle Dark themes
- url: https://www.stefanseegerer.de/gatsby-starter-paper-css-landing-page/
  repo: https://github.com/manzanillo/gatsby-starter-paper-css-landing-page
  description: Single page starter with PaperCSS for a workshop, educational material, or other minimal landing pages
  tags:
    - Onepage
    - Landing Page
  features:
    - Landing Page
    - Google Analytics
    - PaperCSS style
- url: https://gatsby-typescript-app-starter.netlify.app/
  repo: https://github.com/MeridjaNassim/gatsby-typescript-app-starter
  description: Minimal starter configuration for PWA using typescript with both static routes and client side routes.
  tags:
    - PWA
    - Language:TypeScript
  features:
    - PWA configuration
    - Client side App configuration , with client side routing
    - JSON data layer included
    - Minimal CSS GRID
- url: https://gatsby-three-ts-plus.netlify.app/
  repo: https://github.com/shunp/gatsby-three-ts-plus
  description: 3D web starter kit with Three.js and TypeScript
  tags:
    - Linting
    - Language:TypeScript
    - Styling:Tailwind
    - CMS:Netlify
    - Portfolio
  features:
    - TypeScript is used for a better developer experience.
    - Tailwind CSS Framework
    - Includes React Helmet to allow editing site meta tags
    - Desktop and mobile responsive layout
- url: https://mui-treasury.com/layout/clones/reactjs?bgColor=b6c0d4
  repo: https://github.com/mui-treasury/gatsby-mui-layout-starter
  description: Supercharge your next project with Mui Treasury Layout, built on top of Material-UI
  tags:
    - Styling:CSS-in-JS
    - Styling:Material
  features:
    - Gatsby v2
    - Material-UI
    - MuiTreasury Layout
    - Dynamic configurable
    - Offline support
    - PWA ready
    - SEO
    - Responsive design
- url: https://7sferry-gatsby-contentful-starters.netlify.app/
  repo: https://github.com/7sferry/Gatsbyan1.0
  description: Blog template for Contentful CMS with some features like comment, tags, archives, pagination, prism, tags, share and many others.
  tags:
    - Blog
    - SEO
    - CMS:Contentful
    - Pagination
  features:
    - Blog template
    - Contentful CMS
    - Facebook Comment
    - Tags
    - Archives by date
    - Pagination
    - Share Button
    - Prism for code preview
<<<<<<< HEAD
- url: https://gatsby-bootstrap-snipcart.netlify.app/
  repo: https://github.com/julianbattaglino/gatsby-snipcart-eccomerce.git
  description: A simple e-commerce shop built using Gatsby / React Bootstrap and Snipcart.
  tags:
    - E-commerce
    - React-Bootstrap CSS framework
    - Snipcart
    - Shop
    - Products
  features:
    - Pwa
    - Styled Components
    

=======
- url: https://gatsby-starter-emotion-theme.netlify.app/
  repo: https://github.com/jackoliver/gatsby-starter-emotion-theme
  description: Gatsby+Emotion+Theming, made to get up and running quicker with standard marketing microsites.
  tags:
    - Styling:CSS-in-JS
  features:
    - Alias imports for quicker development
    - Emotion theming out of the box
    - Easy to change global parameters
    - BYOD (Bring your own data sources)
>>>>>>> 9ab11ec6
- url: https://gatsby-starter-catalyst-lithium.netlify.app/
  repo: https://github.com/ehowey/gatsby-starter-catalyst-lithium
  description: A personal blog starter with large featured images, SEO optimization, dark mode, and support for many different frontmatter fields. Based on Gatsby Theme Catalyst. Uses MDX for content and Theme UI for styling. Includes a core theme, a header theme, a footer theme, and a blog theme.
  tags:
    - MDX
    - Styling:Theme-UI
    - SEO
    - PWA
    - Blog
  features:
    - Based on Gatsby Theme Catalyst series of themes and starters.
    - Theme options are used to enable some simple layout changes.
    - Designed with component shadowing in mind to allow easier customization.
    - Theme UI is deeply integrated with design tokens and variants throughout.
    - Color mode switching available by default.
    - RSS Feed
    - SEO optimized to include social media images and Twitter handles.
    - React Scroll for one page, anchor based navigation is available.
    - Code highlighting via Prism.
- url: https://ghost-novela-preview.draftbox.co/
  repo: https://github.com/draftbox-co/gatsby-ghost-novela-starter
  description: A Gatsby starter for creating blogs from headless Ghost CMS.
  tags:
    - AMP
    - Blog
    - CMS:Headless
    - CMS:Ghost
    - Disqus
    - Language:TypeScript
    - Markdown
    - MDX
    - Netlify
    - Pagination
    - PWA
    - RSS
    - SEO
    - Styling:CSS-in-JS
    - Styling:Theme-UI
  features:
    - Novela theme by Narrative
    - Data sourcing from headless Ghost
    - Responsive design
    - SEO optimized
    - OpenGraph structured data
    - Twitter Cards meta
    - Sitemap Generation
    - XML Sitemaps
    - Progressive Web App
    - Offline Support
    - RSS Feed
    - Composable and extensible
- url: https://gatsby-starter-portfolio.herokuapp.com/
  repo: https://github.com/surudhb/gatsby-personal-site-template
  description: A minimalist dev portfolio featuring a blog, SEO, app-theming with React.Context, Bootstrap and Sass
  tags:
    - Portfolio
    - Blog
    - SEO
    - Markdown
    - MDX
    - Styling:Bootstrap
    - Styling:SCSS
    - Client-side App
  features:
    - Gatsby v2
    - Main page, Blog page, About page, Projects page, Resume page with dedicated pages for each blog-post and project
    - Uses Sass with Bootstrap to make styling super simple
    - Light/Dark mode for entire app using React's Context API
    - SEO enabled on each page with react-helmet
    - Features optimized image rendering using gatsby-image
    - Uses open source icons from Fontawesome and icons8
    - Uses icons as links to github, resume, hackerrank on main page
    - Programmatically generates styled pages for each blog post and project written in Markdown
    - Blog posts page features a live filter tool
    - Uses site metadata to populate About page
    - Resume page generated using template Markdown files
- url: https://cocky-williams-9d49bd.netlify.app/
  repo: https://github.com/peterdurham/gatsby-starter-blog-boost
  description: A Netlify CMS powered blog starter to jumpstart your personal or company's development.
  tags:
    - Blog
    - Markdown
    - CMS:Netlify
  features:
    - Articles (Blog Post) CMS Model
    - Topics pages
    - Tag Pages
    - Mobile ready
- url: https://gatsby-starter-skeleton.netlify.app/
  repo: https://github.com/msallent/gatsby-starter-skeleton
  description: Gatsby starter featuring TypeScript, ESLint, Prettier and more...
  tags:
    - Language:TypeScript
    - Linting
    - Styling:SCSS
    - SEO
  features:
    - TypeScript (even for gatsby-* files!)
    - ESLint
    - Prettier
    - stylelint
    - husky
    - lint-staged
    - Layout and SEO components
    - SCSS Modules
- url: https://gatsby-persoanl.netlify.app/
  repo: https://github.com/AbdaliDahir/gatsby-portfolio
  description: creative personal & portfolio template based on gatsby. designed so you can showcase your work and write your blogs.
  tags:
    - Blog
    - Portfolio
    - SEO
    - Styling:CSS-in-JS
    - Markdown
    - Landing Page
  features:
    - creative portfolio + blog
    - Styled components
    - Responsive Design
    - Portfolio
    - Blog
    - Github Api
    - Google Analytics
    - Create pages and posts
    - Show works
- url: https://gatsby-starter-vadyan.netlify.app/
  repo: https://github.com/p1t1ch/gatsby-starter-vadyan
  description: A modern content-agnostic Gatsby starter
  tags:
    - Language:TypeScript
    - Linting
    - Netlify
    - PWA
    - SEO
    - Storybook
    - Styling:CSS-in-JS
    - Testing
  features:
    - 💬 Static type checking with Typescript
    - 🥇 Linting environment with ESLint, Prettier, Husky & lint-staged
    - 🎲 Testing environment with Jest, RTL & Cypress
    - 👩‍🎤 CSS in JS styling with Emotion
    - 📕 Work with components in Storybook
    - 🌀 Transform SVGs into React components with SVGR
    - ✨ Full PWA support
    - 🧠 Apollo Client setup for dynamic data
    - 🚦 Ready to use CI/CD setup with Github Actions
    - 📊 Analyze generated build with Webpack Bundle Analyzer
    - 💥 Write pretty imports with Webpack aliases
- url: https://gatsby-p5-gallery-starter.herokuapp.com/
  repo: https://github.com/doubledherin/gatsby-p5-starter
  description: A responsive gallery / portofolio site for showing off your p5.js sketches, with React-p5.js integration via a built-in wrapper.
  tags:
    - Gallery
    - Portfolio
    - Styling:SCSS

  features:
    - A responsive gallery website set up to easily contain generative art and other works created with p5.js
- url: https://emulsify-ds.github.io/gatsby-starter-emulsify-mdx/
  repo: https://github.com/emulsify-ds/gatsby-starter-emulsify-mdx
  description: A starter for a style guide powered by Gatsby Theme Emulsify
  tags:
    - Style Guide
    - Documentation
    - Storybook
    - Markdown
    - MDX
    - Styling:Theme-UI
  features:
    - Fully customizable style guide
    - Document pages and components using Markdown/MDX
    - Show live Storybook components with a shortcode
    - Flexible code syntax highlighting using PrismJS
    - Theming using config-based Theme UI
    - Support for modes - light/dark built-in
    - Image and file support in Markdown
    - Shortcodes for wrapping components and building tab links
    - Gatsby shadowing for Gatsby Theme Emulsify components
    - Supports linking multiple style guides
- url: https://kontent-sample-app-gatsby-intranet.netlify.app
  repo: https://github.com/Simply007/kontent-sample-app-gatsby-intranet
  description: Showcase of Kentico Kontent Intranet admin UI using Material design.
  tags:
    - CMS:Headless
    - CMS:Kontent
    - Netlify
    - Styling:Material
    - i18n
  features:
    - Kentico Kontent CaaS platform as the data source
    - Kentico Kontent rich text element resolution example
    - Showcasing multilingual possibilities
    - Includes plugins for easy, beautiful typography
    - Material Design
    - Intranet showcase
- url: https://varunagrawal.github.io/gatsby-bootstrap-template/
  repo: https://github.com/varunagrawal/gatsby-bootstrap-template
  description: A minimalistic Gatsby starter template with Bootstrap 4 included. Great for getting started with Gatsby without worrying out styling.
  tags:
    - Styling:Bootstrap
    - Client-side App
    - Landing Page
  features:
    - Minimalistic, so nothing extra other than the barebones.
    - Boostrap 4 support out of the box.
    - Comes with React Helmet for adding site meta tags.
- url: https://demo.websheets.co
  repo: https://github.com/tengkuhafidz/WebSheets-Listing-Page
  description: A listing website generator based on a standard Google Sheets template. Manage the branding, layout, and data of the site by just updating the Google Sheets.
  tags:
    - Google Sheets
    - Language:TypeScript
    - Styling:Tailwind
    - Styling:PostCSS
    - PWA
    - SEO
    - Onepage
    - Gallery
    - Portfolio
  features:
    - Google Sheets as data point
    - Change the Branding, template, and data of the site by just updating the Google Sheets
    - Fast-loading static site
    - Progressive web app with offline capabilities
    - Customisable SEO and site metadata
    - Social share
    - Dark Mode
    - Google Analytics
    - Search functionality
    - Responsive Design
    - Preconfigured prettier, eslint, husky
- url: https://www.minimal-portfolio.openarchitex.dev/
  repo: https://github.com/OpenArchitex/gatsby-starter-minimal-portfolio
  description: A simple portfolio with About, Projects and Contact sections created using Theme UI and MDX
  tags:
    - Portfolio
    - Markdown
    - MDX
    - Styling:Tailwind
    - Styling:Theme-UI
    - Onepage
  features:
    - Gatsby v2
    - Simple portfolio with About, Projects and Contact sections
    - Uses MDX and Theme UI for styling
    - SEO enabled on each page with react-helmet
- url: https://renyuanz.github.io/leonids/
  repo: https://github.com/renyuanz/leonids
  description: A simple, fixed sidebar two columns blog theme using tailwind to polish and Github Actions to deploy
  tags:
    - Blog
    - SEO
    - Markdown
    - Styling:Tailwind
    - Styling:PostCSS
  features:
    - All gatsby-starter-blog (the official blog theme) features
    - Light/Dark mode
    - Uses PostCSS with Tailwind to make styling pleasurable
    - Auto-deploys to Github pages with Github actions CI
    - SEO enabled on each page with react-helmet
    - Features optimized image rendering using gatsby-image
    - Writes with Markdown, your favourite writing tool
- url: https://gatsby-opinionated-starter.netlify.app/
  repo: https://github.com/datacrafts-io/gatsby-opinionated-starter
  description: Opinionated full-fledged TypeScript dev environment starter
  tags:
    - Styling:SCSS
    - Styling:Other
    - Testing
    - Language:TypeScript
    - Linting
    - Storybook
  features:
    - Storybook support
    - SCSS + SCSS Modules support
    - Jest + testing-library support
    - TypeScript support
    - ESLint support for both ES and TS
    - remark-lint support for linting markdown files
    - style-lint support for linting SCSS and SCSS Modules
    - GitHub Actions CI optional support
    - Renovate bot optional support
    - Husky optional support
    - Typography.js support
    - Netlify deploy optional support
- url: https://gatsby-starter-fresh.netlify.app
  repo: https://github.com/mishal23/gatsby-starter-fresh
  description: A minimal GatsbyJS starter blog template using the Fresh Theme for anyone to build a blogging site
  tags:
    - Portfolio
    - Blog
    - SEO
    - Markdown
  features:
    - Gatsby v2
    - Blazing fast loading time
    - Mobile Friendly
    - High quality code
    - Component seperated code
    - Custom 404 page
    - In-built contact form powered by Formspree
    - Markdown support for new posts
    - Code syntax highlighting
    - Disqus support for comments
    - Supports PWA
    - Social Media icons
    - SEO friendly
    - Twitter Tags
    - Sitemap Generation
    - Google Analytics
- url: https://gatsby-starter-testing.netlify.app/
  repo: https://github.com/DanailMinchev/gatsby-starter-testing
  description: A simple Gatsby starter with configured testing frameworks and tools for each layer of the Test Pyramid and more.
  tags:
    - Linting
    - Storybook
    - Testing
  features:
    - Unit Testing - Jest with React Testing Library
    - Structural Testing - Jest Snapshot Testing
    - End-to-End Testing - Cypress with Cypress Testing Library
    - Accessibility Testing - axe with cypress-axe
    - Automated Visual Testing - Storybook with jest-puppeteer and jest-image-snapshot
- url: https://boogi.netlify.app
  repo: https://github.com/filipowm/boogi
  description: Create awesome documentation with modern, Gitbook-like look-and-feel.
  tags:
    - Documentation
    - PWA
    - SEO
    - Markdown
    - MDX
    - Styling:CSS-in-JS
    - CMS:Netlify
  features:
    - Customize your page to match your branding and needs
    - Responsive, GitBook-like design inspired by https://gitbook.com/
    - Light / dark mode themes for entire app
    - Custom [BooGi CLI](https://github.com/filipowm/boogi-cli) wrapping Gatsby CLI
      to start quickly, simplify codebase, easily run locally and build you BooGi-based app
    - Rich-content and rich-text features like text formatting, graphs and diagrams,
      quotes, columnar layout, emojis, feather icons, highlights, live code editor,
      syntax highlighting, external code snippets, social buttons and many many more!
    - draft pages
    - Search capabilities with [Algolia](https://www.algolia.com/)
    - local search (search in a browser without need to integrate with Algolia)
    - Progressive Web App (PWA) support - app can work entirely offline
    - Integration with Google Analytics
    - SEO friendliness
    - full screen mode
    - RSS feed
    - Edit content on Gitlab, Github or Bitbucket with edit-on-repo feature
    - Fully customizable using plain Yaml files
- url: https://texblog.akshatbisht.com/
  repo: https://github.com/aaaakshat/gatsby-starter-texblog
  description: A lightweight, LaTeX enabled starter to beautifully showcase your typeset articles.
  tags:
    - Blog
    - Markdown
    - MDX
    - SEO
    - Styling:SCSS
    - Language:TypeScript
  features:
    - Automatically generated landing page with articles organised by date
    - LaTeX support (rendered via remark-katex)
    - Custom Image component to easily add images
    - MDX to add components to articles
    - Uses SCSS for easy-to-understand naming
    - Google Analytics support
    - Responsive design
- url: https://knochenmark.github.io/gatsby-starter-level-2/
  repo: https://github.com/Knochenmark/gatsby-starter-level-2
  description: A minimalistic, responsive and easily configurable Gatsby starter that will help to bring your portfolio to the next level.
  tags:
    - Portfolio
    - Blog
    - Markdown
    - Styling:CSS-in-JS
    - Linting
  features:
    - Responsive Layout
    - High configurability
    - Configurable Sections via Markdown
    - Organized Projects by techs and Blog Posts by tags
    - Posts in Markdown
    - Pagination support
    - Syntax highlighting in code blocks
    - Styled Components with Emotion
    - ESLint and Prettier
    - FontAwsome Library for icons
- url: https://gatsby-starter-essentials.netlify.app/
  repo: https://github.com/selrond/gatsby-starter-essentials
  description: A solid base to build your project upon
  tags:
    - Styling:CSS-in-JS
  features:
    - Sensible folder structure
    - Only linted code is commit-able with pre-commit eslint hook
    - Absolute imports (no more import Button from '../../../../../components/atoms/Button')
    - styled-components set up
    - sanitize.css included for sane out-of-the-box CSS defaults
    - eslint with Airbnb config
    - Auto formatted code via `prettier` as an `eslint` plugin
    - Always up-to-date starter dependencies thanks to Dependabot
    - Improved npm scripts - npm start runs a local server, so you can view your site live on multiple devices at once
    - .nvmrc requiring lts node version
    - Simple circleci integration to utilize CI/CD in your app
- url: https://frosty-torvalds-822eb0.netlify.app
  repo: https://github.com/willb335/gatsby-starter-hoa
  description: A template for home owner associations built with Gatsby, Contentful, and Netlify
  tags:
    - Blog
    - CMS:Headless
    - CMS:Contentful
    - Styling:CSS-in-JS
    - Netlify
  features:
    - CMS:Contentful integration with ready to go placeholder content
    - Netlify integration including a pre-built contact form
    - Pagination logic
    - Styled Components
    - SEO friendly components
    - Prebuilt events calendar
    - Material UI<|MERGE_RESOLUTION|>--- conflicted
+++ resolved
@@ -7002,7 +7002,6 @@
     - Pagination
     - Share Button
     - Prism for code preview
-<<<<<<< HEAD
 - url: https://gatsby-bootstrap-snipcart.netlify.app/
   repo: https://github.com/julianbattaglino/gatsby-snipcart-eccomerce.git
   description: A simple e-commerce shop built using Gatsby / React Bootstrap and Snipcart.
@@ -7015,9 +7014,6 @@
   features:
     - Pwa
     - Styled Components
-    
-
-=======
 - url: https://gatsby-starter-emotion-theme.netlify.app/
   repo: https://github.com/jackoliver/gatsby-starter-emotion-theme
   description: Gatsby+Emotion+Theming, made to get up and running quicker with standard marketing microsites.
@@ -7028,7 +7024,6 @@
     - Emotion theming out of the box
     - Easy to change global parameters
     - BYOD (Bring your own data sources)
->>>>>>> 9ab11ec6
 - url: https://gatsby-starter-catalyst-lithium.netlify.app/
   repo: https://github.com/ehowey/gatsby-starter-catalyst-lithium
   description: A personal blog starter with large featured images, SEO optimization, dark mode, and support for many different frontmatter fields. Based on Gatsby Theme Catalyst. Uses MDX for content and Theme UI for styling. Includes a core theme, a header theme, a footer theme, and a blog theme.
