- url: https://wonism.github.io/
  repo: https://github.com/wonism/gatsby-advanced-blog
  description: n/a
  tags:
    - Portfolio
    - Redux
  features:
    - Blog post listing with previews (image + summary) for each blog post
    - Categories and tags for blog posts with pagination
    - Search post with keyword
    - Put react application / tweet into post
    - Copy some codes in post with clicking button
    - Portfolio
    - Resume
    - Redux for managing statement (with redux-saga / reselect)
- url: https://vagr9k.github.io/gatsby-advanced-starter/
  repo: https://github.com/Vagr9K/gatsby-advanced-starter
  description: Great for learning about advanced features and their implementations
  tags:
    - Styling:None
  features:
    - Does not contain any UI frameworks
    - Provides only a skeleton
    - Tags
    - Categories
    - Google Analytics
    - Disqus
    - Offline support
    - Web App Manifest
    - SEO
- url: https://gatsby-tailwind-emotion-starter.netlify.com/
  repo: https://github.com/muhajirframe/gatsby-tailwind-emotion-starter
  description: A Gatsby Starter with Tailwind CSS + Emotion JS
  tags:
    - Styling:Tailwind
  features:
    - Eslint Airbnb without semicolon and without .jsx extension
    - Offline support
    - Web App Manifest
- url: https://gatsby-starter-redux-firebase.netlify.com/
  repo: https://github.com/muhajirframe/gatsby-starter-redux-firebase
  description: A Gatsby + Redux + Firebase Starter. With Authentication
  tags:
    - Styling:None
    - Firebase
    - Client-side App
  features:
    - Eslint Airbnb without semicolon and without .jsx extension
    - Firebase
    - Web App Manifest
- url: https://dschau.github.io/gatsby-blog-starter-kit/
  repo: https://github.com/dschau/gatsby-blog-starter-kit
  description: n/a
  tags:
    - Blog
  features:
    - Blog post listing with previews for each blog post
    - Navigation between posts with a previous/next post button
    - Tags and tag navigation
- url: https://contentful-userland.github.io/gatsby-contentful-starter/
  repo: https://github.com/contentful-userland/gatsby-contentful-starter
  description: n/a
  tags:
    - Blog
    - Contentful
    - Headless CMS
  features:
    - Based on the Gatsby Starter Blog
    - Includes Contentful Delivery API for production build
    - Includes Contentful Preview API for development
- url: https://react-firebase-authentication.wieruch.com/
  repo: https://github.com/the-road-to-react-with-firebase/react-gatsby-firebase-authentication
  description: n/a
  tags:
    - Firebase
  features:
    - Sign In, Sign Up, Sign Out
    - Password Forget
    - Password Change
    - Protected Routes with Authorization
    - Realtime Database with Users
- url: http://dmwl.net/gatsby-hampton-theme
  repo: https://github.com/davad/gatsby-hampton-theme
  description: n/a
  tags:
    - Styling:CSS-in-JS
  features:
    - Eslint in dev mode with the airbnb config and prettier formatting rules
    - Emotion for CSS-in-JS
    - A basic blog, with posts under src/pages/blog
    - A few basic components (Navigation, Layout, Link wrapper around gatsby-link))
    - Based on gatsby-starter-gatsbytheme
- url: https://vagr9k.github.io/gatsby-material-starter/
  repo: https://github.com/Vagr9K/gatsby-material-starter
  description: n/a
  tags:
    - Styling:Material
  features:
    - React-MD for Material design
    - Sass/SCSS
    - Tags
    - Categories
    - Google Analytics
    - Disqus
    - Offline support
    - Web App Manifest
    - SEO
- url: https://xiaoxinghu.github.io/gatsby-orga/
  repo: https://github.com/xiaoxinghu/gatsby-orga
  description: n/a
  tags:
    - Orga
  features:
    - Parses org-mode files with Orga.
- url: http://2column-portfolio.surge.sh/
  repo: https://github.com/praagyajoshi/gatsby-starter-2column-portfolio
  description: n/a
  tags:
    - Portfolio
    - Styling:SCSS
  features:
    - Designed as a minimalistic portfolio website
    - Grid system using flexboxgrid
    - Styled using SCSS
    - Font icons using font-awesome
    - Google Analytics integration
    - Open Sans font using Google Fonts
    - Prerendered Open Graph tags for rich sharing
- url: https://prototypeinteractive.github.io/gatsby-react-boilerplate/
  repo: https://github.com/PrototypeInteractive/gatsby-react-boilerplate
  description: n/a
  tags:
    - Styling:Bootstrap
  features:
    - Basic configuration and folder structure
    - Uses PostCSS and Sass (with autoprefixer and pixrem)
    - Uses Bootstrap 4 grid
    - Leaves the styling to you
    - Uses data from local json files
    - Contains Node.js server code for easy, secure, and fast hosting
- url: http://capricious-spring.surge.sh/
  repo: https://github.com/noahg/gatsby-starter-blog-no-styles
  description: n/a
  tags:
    - Blog
    - Styling:None
  features:
    - Same as official gatsby-starter-blog but with all styling removed
- url: https://gatsby-starter-blog-demo.netlify.com/
  repo: https://github.com/gatsbyjs/gatsby-starter-blog
  description: official blog
  tags:
    - Official
    - Blog
  features:
    - Basic setup for a full-featured blog
    - Support for an RSS feed
    - Google Analytics support
    - Automatic optimization of images in Markdown posts
    - Support for code syntax highlighting
    - Includes plugins for easy, beautiful typography
    - Includes React Helmet to allow editing site meta tags
    - Includes plugins for offline support out of the box
- url: https://gatsby-starter-bloomer.netlify.com/
  repo: https://github.com/Cethy/gatsby-starter-bloomer
  description: n/a
  tags:
    - Styling:Bulma
  features:
    - Based on gatsby-starter-default
    - Bulma CSS Framework with its Bloomer react components
    - Font-Awesome icons
    - Includes a simple fullscreen hero w/ footer example
- url: https://gatsby-starter-bootstrap-netlify.netlify.com/
  repo: https://github.com/konsumer/gatsby-starter-bootstrap-netlify
  description: n/a
  tags:
    - Styling:Bootstrap
    - Netlify CMS
  features:
    - Very similar to gatsby-starter-netlify-cms, slightly more configurable (eg set site-title in gatsby-config) with Bootstrap/Bootswatch instead of bulma
- url: https://gatstrap.netlify.com/
  repo: https://github.com/jaxx2104/gatsby-starter-bootstrap
  description: n/a
  tags:
    - Styling:Bootstrap
  features:
    - Bootstrap CSS framework
    - Single column layout
    - Basic components like SiteNavi, SitePost, SitePage
- url: http://gatsby-bulma-storybook.surge.sh/
  repo: https://github.com/gvaldambrini/gatsby-starter-bulma-storybook
  description: n/a
  tags:
    - Styling:Bulma
    - Storybook
  features:
    - Storybook for developing components in isolation
    - Bulma and Sass support for styling
    - CSS modules
    - Prettier & eslint to format & check the code
    - Jest
- url: https://gatsby-starter-business.netlify.com/
  repo: https://github.com/v4iv/gatsby-starter-business
  description: n/a
  tags:
    - Styling:Bulma
    - PWA
    - Netlify CMS
    - Disqus
    - Search
    - Pagination
  features:
    - Complete Business Website Suite - Home Page, About Page, Pricing Page, Contact Page and Blog
    - Netlify CMS for Content Management
    - SEO Friendly (Sitemap, Schemas, Meta Tags, GTM etc)
    - Bulma and Sass Support for styling
    - Progressive Web App & Offline Support
    - Tags and RSS Feed for Blog
    - Disqus and Share Support
    - Elastic-Lunr Search
    - Pagination
    - Easy Configuration using `config.js` file
- url: https://haysclark.github.io/gatsby-starter-casper/
  repo: https://github.com/haysclark/gatsby-starter-casper
  description: n/a
  tags:
    - PWA
  features:
    - Page pagination
    - CSS
    - Tags
    - Google Analytics
    - Offline support
    - Web App Manifest
    - SEO
- url: http://gatsby-starter-ceevee.surge.sh/
  repo: https://github.com/amandeepmittal/gatsby-starter-ceevee
  description: n/a
  tags:
    - Portfolio
  features:
    - Based on the Ceevee site template, design by Styleshout
    - Single Page Resume/Portfolio site
    - Target audience Developers, Designers, etc.
    - Used CSS Modules, easy to manipulate
    - FontAwsome Library for icons
    - Responsive Design, optimized for Mobile devices
- url: https://gatsby-starter-contentful-i18n.netlify.com/
  repo: https://github.com/mccrodp/gatsby-starter-contentful-i18n
  description: n/a
  tags:
    - i18n
    - Contentful
    - Headless CMS
  features:
    - Localization (Multilanguage)
    - Dynamic content from Contentful CMS
    - Integrates i18n plugin starter and using-contentful repos
- url: http://cranky-edison-12166d.netlify.com/
  repo: https://github.com/datocms/gatsby-portfolio
  description: n/a
  tags:
    - DatoCMS
    - Headless CMS
  features:
    - Simple portfolio to quick start a site with DatoCMS
    - Contents and media from DatoCMS
    - Custom Sass style
    - SEO
- url: https://gatsby-deck.netlify.com/
  repo: https://github.com/fabe/gatsby-starter-deck
  description: n/a
  tags:
    - Presentation
  features:
    - Create presentations/slides using Gatsby.
    - Offline support.
    - Page transitions.
- url: https://gatsby-starter-default-i18n.netlify.com/
  repo: https://github.com/angeloocana/gatsby-starter-default-i18n
  description: n/a
  tags:
    - i18n
  features:
    - localization (Multilanguage)
- url: https://gatsby-starter-default-demo.netlify.com/
  repo: https://github.com/gatsbyjs/gatsby-starter-default
  description: official default
  tags:
    - Official
  features:
    - Comes with React Helmet for adding site meta tags
    - Includes plugins for offline support out of the box
- url: http://gatsby-dimension.surge.sh/
  repo: https://github.com/codebushi/gatsby-starter-dimension
  description: Single page starter based on the Dimension site template
  tags:
    - Portfolio
    - HTML5UP
    - Styling:SCSS
  features:
    - Designed by HTML5 UP
    - Simple one page site that’s perfect for personal portfolios
    - Fully Responsive
    - Styling with SCSS
- url: https://gatsby-docs-starter.netlify.com/
  repo: https://github.com/ericwindmill/gatsby-starter-docs
  description: n/a
  tags:
    - Documentation
    - Styling:CSS-in-JS
  features:
    - All the features from gatsby-advanced-starter, plus
    - Designed for Documentation / Tutorial Websites
    - ‘Table of Contents’ Component, Auto generates ToC from posts - just follow the file frontmatter conventions from markdown files in ‘lessons’.
    - Styled Components w/ ThemeProvider
    - Basic UI
    - A few extra components
    - Custom prismjs theme
    - React Icons
- url: https://parmsang.github.io/gatsby-starter-ecommerce/
  repo: https://github.com/parmsang/gatsby-starter-ecommerce
  description: no description yet
  tags:
    - Styling:Semantic
    - Stripe
    - Moltin
  features:
    - Uses the Moltin eCommerce Api
    - React 16 (gatsby-plugin-react-next)
    - Stripe checkout
    - Semantic-UI
    - Styled components
    - Google Analytics - (you enter the tracking-id)
    - React-headroom
    - Eslint & Prettier. Uses Airbnb JavaScript Style Guide
    - Authentication via Moltin (Login and Register)
- url: http://gatsby-forty.surge.sh/
  repo: https://github.com/codebushi/gatsby-starter-forty
  description: Multi-page starter based on the Forty site template
  tags:
    - Styling:SCSS
    - HTML5UP
  features:
    - Designed by HTML5 UP
    - Colorful homepage, and also includes a Landing Page and Generic Page components.
    - Many elements are available, including buttons, forms, tables, and pagination.
    - Custom grid made with CSS Grid
    - Styling with SCSS
- url: https://themes.gatsbythemes.com/gatsby-starter/
  repo: https://github.com/saschajullmann/gatsby-starter-gatsbythemes
  description: n/a
  tags:
    - Styling:CSS-in-JS
    - Blog
  features:
    - CSS-in-JS via Emotion.
    - Jest and Enzyme for testing.
    - Eslint in dev mode with the airbnb config and prettier formatting rules.
    - React 16.
    - A basic blog, with posts under src/pages/blog. There’s also a script which creates a new Blog entry (post.sh).
    - Data per JSON files.
    - A few basic components (Navigation, Footer, Layout).
    - Layout components make use of Styled-System.
    - Google Analytics (you just have to enter your tracking-id).
    - Gatsby-Plugin-Offline which includes Service Workers.
    - Prettier for a uniform codebase.
    - Normalize css (7.0).
    - Feather icons.
    - Font styles taken from Tachyons.
- url: https://gcn.netlify.com/
  repo: https://github.com/ryanwiemer/gatsby-starter-gcn
  description: A starter template to build amazing static websites with Gatsby, Contentful and Netlify
  tags:
    - Contentful
    - Headless CMS
    - Blog
    - Netlify Form
    - Styling:CSS-in-JS
  features:
    - Contentful integration with ready to go placeholder content
    - Netlify integration including a pre-built contact form
    - Minimal responsive design - made to customize or tear apart
    - Pagination logic
    - Styled components
    - SEO Friendly Component
    - JSON-LD Schema
    - OpenGraph sharing support
    - Sitemap Generation
    - Google Analytics
    - Progressive Web app
    - Offline Support
    - RSS Feed
    - Gatsby Standard module for linting JavaScript with StandardJS
    - Stylelint support for Styled Components to lint the CSS in JS
- url: https://alampros.github.io/gatsby-starter-grommet/
  repo: https://github.com/alampros/gatsby-starter-grommet
  description: n/a
  tags:
    - Styling:Grommet
  features:
    - Barebones configuration for using the Grommet design system
    - Uses Sass (with CSS modules support)
- url: https://gatsby-starter-hello-world-demo.netlify.com/
  repo: https://github.com/gatsbyjs/gatsby-starter-hello-world
  description: official hello world
  tags:
    - Official
  features:
    - A no-frills Gatsby install
    - No plugins, no boilerplate
    - Great for advanced users
- url: https://gatsby-starter-hero-blog.greglobinski.com/
  repo: https://github.com/greglobinski/gatsby-starter-hero-blog
  description: no description yet
  tags:
    - Styling:PostCSS
    - SEO
    - Markdown
  features:
    - Easy editable content in Markdown files (posts, pages and parts)
    - CSS with `styled-jsx` and `PostCSS`
    - SEO (sitemap generation, robot.txt, meta and OpenGraph Tags)
    - Social sharing (Twitter, Facebook, Google, LinkedIn)
    - Comments (Facebook)
    - Images lazy loading and `webp` support (gatsby-image)
    - Post categories (category based post list)
    - Full text searching (Algolia)
    - Contact form (Netlify form handling)
    - Form elements and validation with `ant-design`
    - RSS feed
    - 100% PWA (manifest.webmanifest, offline support, favicons)
    - Google Analytics
    - App favicons generator (node script)
    - Easy customizable base styles via `theme` object generated from `yaml` file (fonts, colors, sizes)
    - React v.16.3 (gatsby-plugin-react-next)
    - Components lazy loading (social sharing)
    - ESLint (google config)
    - Prettier code styling
    - Webpack `BundleAnalyzerPlugin`
- url: https://gatsby-starter-i18n-lingui.netlify.com/
  repo: https://github.com/dcroitoru/gatsby-starter-i18n-lingui
  description: n/a
  tags:
    - i18n
  features:
    - Localization (Multilanguage) provided by js-lingui
    - Message extraction
    - Avoids code duplication - generates pages for each locale
    - Possibility of translated paths
- url: https://lumen.netlify.com/
  repo: https://github.com/alxshelepenok/gatsby-starter-lumen
  description: n/a
  tags:
    - RSS
    - Disqus
  features:
    - Lost Grid.
    - Beautiful typography inspired by matejlatin/Gutenberg.
    - Mobile-First approach in development.
    - Stylesheet built using Sass and BEM-Style naming.
    - Syntax highlighting in code blocks.
    - Sidebar menu built using a configuration block.
    - Archive organized by tags and categories.
    - Automatic RSS generation.
    - Automatic Sitemap generation.
    - Offline support.
    - Google Analytics support.
    - Disqus Comments support.
- url: https://minimal-blog.netlify.com/
  repo: https://github.com/LekoArts/gatsby-starter-minimal-blog
  description: This starter is part of a german tutorial series on Gatsby. The starter will change over time to use more advanced stuff (feel free to express your ideas in the repository). Its first priority is a minimalistic style coupled with a lot of features for the content.
  tags:
    - Blog
  features:
    - Minimal and clean white layout
    - Offline Support, WebApp Manifest, SEO
    - Automatic Favicons
    - Typography.js
- url: https://gatsby-starter-modern-demo.netlify.com/
  repo: https://github.com/kripod/gatsby-starter-modern
  description: no description yet
  tags:
    - Linting
  features:
    - A set of strict linting rules (based on the Airbnb JavaScript Style Guide)
    - Encourage automatic code formatting
    - Prefer using Yarn for package management
    - Use EditorConfig to maintain consistent coding styles between different editors and IDEs
    - Integration with Visual Studio Code
    - Based on gatsby-starter-default
- url: https://gatsby-netlify-cms.netlify.com/
  repo: https://github.com/netlify-templates/gatsby-starter-netlify-cms
  description: n/a
  tags:
    - Blog
    - Styling:Bulma
    - Netlify CMS
  features:
    - A simple blog built with Netlify CMS
    - Basic directory organization
    - Uses Bulma for styling
    - Visit the repo to learn how to set up authentication, and begin modeling your content.
- url: https://gatsby-starter-personal-blog.greglobinski.com/
  repo: https://github.com/greglobinski/gatsby-starter-personal-blog
  description: n/a
  tags:
    - Blog
    - Markdown
    - Algolia
    - Netlify Form
    - Styling:Material
  features:
    - Ready to use, but easily customizable a fully equipped theme starter
    - Easy editable content in Markdown files (posts, pages and parts)
    - ‘Like an app’ layout transitions
    - Easily restyled through theme object
    - Styling with JSS
    - Page transitions
    - Comments (Facebook)
    - Post categories
    - Post list filtering
    - Full text searching (Algolia)
    - Contact form (Netlify form handling)
    - Material UI (@next)
    - RSS feed
    - Full screen mode
    - User adjustable articles’ body copy font size
    - Social sharing (Twitter, Facebook, Google, LinkedIn)
    - PWA (manifes.json, offline support, favicons)
    - Google Analytics
    - Favicons generator (node script)
    - Components leazy loading with AsyncComponent (social sharing, info box)
    - ESLint (google config)
    - Prettier code styling
    - Custom webpack CommonsChunkPlugin settings
    - Webpack BundleAnalyzerPlugin
- url: http://gatsby-photon.surge.sh/
  repo: https://github.com/codebushi/gatsby-starter-photon
  description: Single page starter based on the Photon site template
  tags:
    - HTML5UP
    - Styling:SCSS
  features:
    - Designed by HTML5 UP
    - Single Page, Responsive Site
    - Custom grid made with CSS Grid
    - Styling with SCSS
- url: https://portfolio-bella.netlify.com/
  repo: https://github.com/LekoArts/gatsby-starter-portfolio-bella
  description: A portfolio starter for Gatsby. The target audience are designers and photographers. The light themed website shows your work with large images & big typography. The Onepage is powered by the Headless CMS Prismic.io. and has programmatically created pages for your projects. General settings and colors can be changed in a config & theme file.
  tags:
    - Portfolio
    - Prismic
    - Headless CMS
    - Styling:CSS-in-JS
    - Onepage
    - PWA
  features:
    - Big typography & images
    - White theme
    - Prismic.io as CMS
    - Emotion for styling + Emotion-Grid
    - One-page layout with sub-pages for case studies
    - Easily configurable
    - And other good stuff (SEO, Offline Support, WebApp Manifest Support)
- url: https://cara.lekoarts.de
  repo: https://github.com/LekoArts/gatsby-starter-portfolio-cara
  description: A portfolio starter for Gatsby. The target audience are designers and photographers. The playful & colorful Onepage has beautiful parallax effects (made possible by React Spring) and has a Hero, Projects, About and Contact section. The styling is defined by TailwindCSS which enables easy edits and a consistent look. General settings and colors can be changed in a config & theme file.
  tags:
    - Portfolio
    - Onepage
    - Styling:CSS-in-JS
    - Styling:Tailwind
    - PWA
  features:
    - React Spring
    - TailwindCSS & Styled Components
    - Uses tailwind.macro (Babel macro) for easy TailwindCSS styling
    - Playful & Colorful One-Page website with Parallax effect
    - Easily configurable
    - And other good stuff (SEO, Responsive images, Offline Support, WebApp Manifest Support)
- url: https://emilia.lekoarts.de
  repo: https://github.com/LekoArts/gatsby-starter-portfolio-emilia
  description: A portfolio starter for Gatsby. The target audience are designers and photographers. The dark themed website shows your work with large images in a grid-layout (powered by CSS Grid). The transition effects on the header add a playful touch to the overall minimal design. The website has programmatically created pages for your projects (with automatic image import). General settings and colors can be changed in a config & theme file.
  tags:
    - Portfolio
    - PWA
    - Transitions
    - MDX
    - Styling:CSS-in-JS
  features:
    - Focus on big images (with gatsby-image)
    - Dark Theme with HeroPatterns Header
    - CSS Grid and styled-components
    - Page transitions
    - react-spring animations
    - One-Page layout with sub-pages for projects
    - Create your projects in MDX (automatic import of images)
    - And other good stuff (SEO, Offline Support, WebApp Manifest Support)
- url: https://emma.lekoarts.de
  repo: https://github.com/LekoArts/gatsby-starter-portfolio-emma
  description: A portfolio starter for Gatsby. The target audience are designers and photographers. The light themed website shows your work with large images in a full-width grid-layout. Choose color overlays for card items and your projects. The website has three pages (Index, About, Contact) and programmatically created pages for your projects. General settings and colors can be changed in a config & theme file.
  tags:
    - Portfolio
    - MDX
    - Transitions
    - Styling:CSS-in-JS
    - PWA
  features:
    - Full-width photo grid-layout (with gatsby-image)
    - Minimalistic light theme with large images
    - Create your projects in MDX
    - Styling with styled-components
    - react-spring animations
    - Easily configurable
    - And other good stuff (SEO, Offline Support, WebApp Manifest Support)
- url: https://gatsby-starter-procyon.netlify.com/
  repo: https://github.com/danielmahon/gatsby-starter-procyon
  description: n/a
  tags:
    - PWA
    - GraphCMS
    - Headless CMS
    - Apollo Client
    - Styling:Material
    - Netlify Identity
  features:
    - Gatsby + ReactJS (server side rendering)
    - GraphCMS Headless CMS
    - DraftJS (in-place) Medium-like Editing
    - Apollo GraphQL (client-side)
    - Local caching between builds
    - Material-UI (layout, typography, components, etc)
    - Styled-Components™-like API via Material-UI
    - Netlify Deployment Friendly
    - Netlify Identity Authentication (enables editing)
    - Automatic versioning, deployment and CHANGELOG
    - Automatic rebuilds with GraphCMS and Netlify web hooks
    - PWA (Progressive Web App)
    - Google Fonts
- url: http://gatsby-starter-product-guy.surge.sh/
  repo: https://github.com/amandeepmittal/gatsby-starter-product-guy
  description: n/a
  tags:
    - Portfolio
  features:
    - Single Page
    - A portfolio Developers and Product launchers alike
    - Using Typography.js easy to switch fonts
    - All your Project/Portfolio Data in Markdown, server by GraphQL
    - Responsive Design, optimized for Mobile devices
- url: https://caki0915.github.io/gatsby-starter-redux/
  repo: https://github.com/caki0915/gatsby-starter-redux
  description: n/a
  tags:
    - Styling:CSS-in-JS
    - Redux
  features:
    - Redux and Redux-devtools.
    - Emotion with a basic theme and SSR
    - Typography.js
    - Eslint rules based on Prettier and Airbnb
- url: http://gatsby-stellar.surge.sh/
  repo: https://github.com/codebushi/gatsby-starter-stellar
  description: Single page starter based on the Stellar site template
  tags:
    - HTML5UP
    - Styling:SCSS
  features:
    - Designed by HTML5 UP
    - Scroll friendly, responsive site. Can be used as a single or multi-page site.
    - Sticky Navigation when scrolling.
    - Scroll spy and smooth scrolling to different sections of the page.
    - Styling with SCSS
- url: http://gatsby-strata.surge.sh/
  repo: https://github.com/codebushi/gatsby-starter-strata
  description: Single page starter based on the Strata site template
  tags:
    - Portfolio
    - HTML5UP
    - Styling:SCSS
  features:
    - Designed by HTML5 UP
    - Super Simple, single page portfolio site
    - Lightbox style React photo gallery
    - Fully Responsive
    - Styling with SCSS
- url: https://gatsby-starter-strict.netlify.com/
  repo: https://github.com/kripod/gatsby-starter-strict
  description: n/a
  tags:
    - Linting
  features:
    - A set of strict linting rules (based on the Airbnb JavaScript Style Guide)
    - lint script
    - Encourage automatic code formatting
    - format script
    - Prefer using Yarn for package management
    - Use EditorConfig to maintain consistent coding styles between different editors and IDEs
    - Integration with Visual Studio Code
    - Pre-configured auto-formatting on file save
    - Based on gatsby-starter-default
- url: https://gatsby-tachyons.netlify.com/
  repo: https://github.com/pixelsign/gatsby-starter-tachyons
  description: no description yet
  tags:
    - Styling:Tachyons
  features:
    - Based on gatsby-starter-default
    - Using Tachyons for CSS.
- url: https://quizzical-mcclintock-0226ac.netlify.com/
  repo: https://github.com/taylorbryant/gatsby-starter-tailwind
  description: n/a
  tags:
    - Styling:Tailwind
  features:
    - Based on gatsby-starter-default
    - Tailwind CSS Framework
    - Removes unused CSS with Purgecss
    - Includes responsive navigation and form examples
- url: http://portfolio-v3.surge.sh/
  repo: https://github.com/amandeepmittal/gatsby-portfolio-v3
  description: n/a
  tags:
    - Portfolio
  features:
    - Single Page, Timeline View
    - A portfolio Developers and Product launchers
    - Bring in Data, plug-n-play
    - Responsive Design, optimized for Mobile devices
    - Seo Friendly
    - Uses Flexbox
- url: https://gatsby-starter-typescript-plus.netlify.com/
  repo: https://github.com/resir014/gatsby-starter-typescript-plus
  description: This is a starter kit for Gatsby.js websites written in TypeScript. It includes the bare essentials for you to get started (styling, Markdown parsing, minimal toolset).
  tags:
    - Styling:CSS-in-JS
    - TypeScript
    - Markdown
  features:
    - TypeScript
    - TSLint (with custom TSLint rules)
    - Markdown rendering with Remark
    - Basic component structure
    - Styling with emotion
- url: https://haysclark.github.io/gatsby-starter-typescript/
  repo: https://github.com/haysclark/gatsby-starter-typescript
  description: n/a
  tags:
    - TypeScript
  features:
    - TypeScript
- url: https://fabien0102-gatsby-starter.netlify.com/
  repo: https://github.com/fabien0102/gatsby-starter
  description: n/a
  tags:
    - TypeScript
    - Styling:Semantic
  features:
    - Semantic-ui for styling
    - TypeScript
    - Offline support
    - Web App Manifest
    - Jest/Enzyme testing
    - Storybook
    - Markdown linting
- url: https://gatsby-starter-wordpress.netlify.com/
  repo: https://github.com/GatsbyCentral/gatsby-starter-wordpress
  description: Gatsby starter using WordPress as the content source.
  tags:
    - Styling:CSS-in-JS
    - Wordpress
  features:
    - All the features from gatsby-advanced-starter, plus
    - Leverages the WordPress plugin for Gatsby for data
    - Configured to work with WordPress Advanced Custom Fields
    - Auto generated Navigation for your Wordpress Pages
    - Minimal UI and Styling — made to customize.
    - Styled Components
- url: https://www.concisejavascript.org/
  repo: https://github.com/rwieruch/open-crowd-fund
  description: n/a
  tags:
    - Stripe
    - Firebase
  features:
    - Open source crowdfunding for your own ideas
    - Alternative for Kickstarter, GoFundMe, etc.
    - Secured Credit Card payments with Stripe
    - Storing of funding information in Firebase
- url: https://www.verious.io/
  repo: https://github.com/cpinnix/verious-boilerplate
  description: n/a
  tags:
    - Styling:Other
  features:
    - Components only. Bring your own data, plugins, etc.
    - Bootstrap inspired grid system with Container, Row, Column components.
    - Simple Navigation and Dropdown components.
    - Baseline grid built in with modular scale across viewports.
    - Abstract measurements utilize REM for spacing.
    - One font to rule them all, Helvetica.
- url: https://ganevru.github.io/gatsby-starter-blog-grommet
  repo: https://github.com/Ganevru/gatsby-starter-blog-grommet
  description: GatsbyJS v2 starter for creating a blog. Based on Grommet v2 UI.
  tags:
    - Blog
    - Markdown
    - Styling:Grommet
  features:
    - Grommet v2 UI
    - Easily configurable - see site-config.js in the root
    - Blog posts previews in card style
    - Responsive Design, optimized for Mobile devices
    - styled-components
    - JavaScript Standard Style
- url: https://happy-pare-dff451.netlify.com/
  repo: https://github.com/fhavrlent/gatsby-contentful-typescript-starter
  description: Contentful and TypeScript starter based on default starter.
  tags:
    - Contentful
    - Headless CMS
    - TypeScript
    - Styling:CSS-in-JS
  features:
    - Based on default starter
    - TypeScript
    - CSS in JS (Emotion)
    - Contentful
- url: https://xylo-gatsby-bulma-starter.netlify.com/
  repo: https://github.com/xydac/xylo-gatsby-bulma-starter
  description: Gatsby v2 Starter with Bulma based on default starter.
  tags:
    - Styling:SCSS
    - Styling:Bulma
  features:
    - Based on default starter
    - Bulma Css
    - Sass based Styling
- url: https://maxpou.github.io/gatsby-starter-morning-dew/
  repo: https://github.com/maxpou/gatsby-starter-morning-dew
  description: Gatsby v2 blog starter
  tags:
    - Blog
    - Markdown
    - PWA
    - Disqus
    - SEO
    - Styling:CSS-in-JS
  features:
    - Blog post listing with previews (image + summary) for each blog post
    - Fully configurable
    - Multilang support (blog post only)
    - Syntax highlighting
    - css-in-js (with styled-components)
    - Fully Responsive
    - Tags
    - Google Analytics
    - Disqus comments support
    - Offline support
    - Web App Manifest
    - ESLint
    - Prettier
    - Travis CI
- url: https://gatsby-starter-blog-jumpalottahigh.netlify.com/
  repo: https://github.com/jumpalottahigh/gatsby-starter-blog-jumpalottahigh
  description: Gatsby v2 blog starter with SEO, search, filter, reading progress, mobile menu fab
  tags:
    - Blog
    - Markdown
  features:
    - Blog post listing with previews (image + summary) for each blog post
    - Google structured data
    - Mobile-friendly menu toggled with a floating action button (FAB)
    - Article read progress
    - User feedback component
- url: https://i18n.smakosh.com/
  repo: https://github.com/smakosh/gatsby-starter-i18n
  description: Gatsby v2 Starter with i18n using react-intl and more cool features.
  tags:
    - Styling:CSS-in-JS
    - i18n
    - Formik
    - Yup
    - Netlify Form
  features:
    - Based on default starter
    - i18n with rtl text
    - Stateless components using Recompose
    - Font changes depending on the chosen language
    - SEO (meta tags, openGraph, structured data, twitter and more...)
- url: https://gatsby-starter-mate.netlify.com
  repo: https://github.com/EmaSuriano/gatsby-starter-mate
  description: A portfolio starter for Gatsby integrated with Contentful CMS.
  tags:
    - Styling:CSS-in-JS
    - Contentful
    - Headless CMS
    - Portfolio
  features:
    - Gatsby v2
    - Rebass (Styled-components system)
    - React Reveal
    - Dynamic content from Contentful
    - Offline support
    - PWA ready
    - SEO
    - Responsive design
    - Icons from font-awesome
    - Netlify Deployment Friendly
    - Medium integration
    - Social sharing (Twitter, Facebook, Google, LinkedIn)
- url: https://gatsby-starter-typescript-sass.netlify.com
  repo: https://github.com/tdharmon/gatsby-starter-typescript-sass
  description: A basic starter with Typescript and Sass built in
  tags:
    - TypeScript
    - Styling:SCSS
    - Linting
  features:
    - TypeScript and Sass support
    - TS linter with basic react rules
- url: https://gatsby-simple-contentful-starter.netlify.com/
  repo: https://github.com/cwlsn/gatsby-simple-contentful-starter
  description: A simple starter to display Contentful data in Gatsby, ready to deploy on Netlify. Comes with a detailed article detailing the process.
  tags:
    - Contentful
    - Headless CMS
    - Markdown
    - Styling:CSS-in-JS
  features:
    - Gatsby v2
    - Query Contentful data via Gatsby's GraphQL
    - Styled-Components for CSS-in-JS
    - Simple format, easy to create your own site quickly
    - React Helmet for Header Modification
    - Remark for loading Markdown into React
- url: https://gatsby-blog-cosmicjs.netlify.com/
  repo: https://github.com/cosmicjs/gatsby-blog-cosmicjs
  description: Blog that utilizes the power of the Cosmic JS headless CMS for easy content management
  tags:
    - Cosmic JS
    - Headless CMS
    - Blog
  features:
    - Uses the Cosmic JS Gatsby source plugin
- url: https://cosmicjs-gatsby-starter.netlify.com/
  repo: https://github.com/cosmicjs/gatsby-starter
  description: Simple Gatsby starter connected to the Cosmic JS headless CMS for easy content management
  tags:
    - Cosmic JS
    - Headless CMS
  features:
    - Uses the Cosmic JS Gatsby source plugin
- url: https://www.gatsby-typescript-template.com/
  repo: https://github.com/ikeryo1182/gatsby-typescript-template
  description: This is a standard starter with Typescript, TSLint, Prettier, Lint-Staged(Husky) and Sass
  tags:
    - TypeScript
    - Linting
    - Styling:SCSS
  features:
    - Category and Tag for post
    - Type Safe by TypeScript
    - Format Safe by TSLint and Prettier with Lint-Staged(Husky)
- url: https://zandersparrow.github.io/gatsby-simple-redux/
  repo: https://github.com/zandersparrow/gatsby-simple-redux
  description: The default starter plus redux
  tags:
    - Redux
  features:
    - Minimal starter based on the official default
    - Includes redux and a simple counter example
- url: https://gatsby-casper.netlify.com/
  repo: https://github.com/scttcper/gatsby-casper
  description: This is a starter blog that looks like the Ghost.io default theme, casper.
  tags:
    - Blog
    - TypeScript
    - Styling:CSS-in-JS
  features:
    - Emotion CSS-in-JS
    - Typescript
    - Author and tag pages
    - RSS
- url: https://gatsby-universal.netlify.com
  repo: https://github.com/fabe/gatsby-universal
  description: An opinionated Gatsby v2 starter for state-of-the-art marketing sites
  tags:
    - Transitions
    - PWA
    - Styling:CSS-in-JS
    - Linting
    - Markdown
    - SEO
  features:
    - Page Transitions
    - IntersectionObserver, component-based
    - React Context for global UI state
    - styled-components v4
    - Generated media queries for easy use
    - Optimized with Google Lighthouse (100/100)
    - Offline support
    - Manifest support
    - Sitemap support
    - All favicons generated
    - SEO (with Schema JSONLD) & Social Tags
    - Prettier
    - ESLint
- url: https://gatsby-starter-prismic.netlify.com/
  repo: https://github.com/LekoArts/gatsby-starter-prismic
  description: A typography-heavy & light-themed Gatsby Starter which uses the Headless CMS Prismic.
  tags:
    - Prismic
    - Headless CMS
    - Styling:CSS-in-JS
    - SEO
    - Blog
    - PWA
  features:
    - Prismic as Headless CMS
    - Uses multiple features of Prismic - Slices, Labels, Relationship fields, Custom Types
    - Emotion for Styling
    - Prism.js highlighting
    - Responsive images with gatsby-image
    - Extensive SEO
    - ESLint & Prettier
- url: https://gatsby-starter-v2-casper.netlify.com/
  repo: https://github.com/GatsbyCentral/gatsby-v2-starter-casper
  description: A blog starter based on the Casper (v1.4) theme.
  tags:
    - Blog
    - PWA
  features:
    - Page pagination
    - CSS
    - Tags
    - Google Analytics
    - Offline support
    - Web App Manifest
    - SEO
- url: https://lumen-v2.netlify.com/
  repo: https://github.com/GatsbyCentral/gatsby-v2-starter-lumen
  description: A Gatsby v2 fork of the lumen starter.
  tags:
    - Blog
    - RSS
    - Disqus
  features:
    - Lost Grid.
    - Beautiful typography inspired by matejlatin/Gutenberg.
    - Mobile-First approach in development.
    - Stylesheet built using Sass and BEM-Style naming.
    - Syntax highlighting in code blocks.
    - Sidebar menu built using a configuration block.
    - Archive organized by tags and categories.
    - Automatic RSS generation.
    - Automatic Sitemap generation.
    - Offline support.
    - Google Analytics support.
    - Disqus Comments support.
- url: https://gatsby-starter-firebase.netlify.com/
  repo: https://github.com/muhajirframe/gatsby-starter-firebase
  description: A Gatsby + Firebase Starter. With Authentication
  tags:
    - Styling:None
    - Firebase
    - Client-side App
  features:
    - Eslint Airbnb without semicolon and without .jsx extension
    - Firebase
    - Web App Manifest
- url: http://gatsby-lightbox.416serg.me
  repo: https://github.com/416serg/gatsby-starter-lightbox
  description: Showcasing a custom lightbox implementation using `gatsby-image`
  tags:
    - Portfolio
    - SEO
    - Styling:CSS-in-JS
  features:
    - Features a custom, accessible lightbox with gatsby-image
    - Styled with styled-components using CSS Grid
    - React Helmet for SEO
- url: https://stoic-swirles-4bd808.netlify.com/
  repo: https://github.com/cardiv/gatsby-starter-antd
  description: Gatsby's default starter configured for use with the Antd component library, modular imports and less.
  tags:
    - Antd
    - Styling:Less
  features:
    - Fork of Gatsby's default starter
    - React Helmet, Manifest and offline support retained
    - Antd component library pre-installed
    - Uses gatsby-plugin-antd for modular imports
    - Customize the theme of Antd with `modifyVars`
- url: http://jackbravo.github.io/gatsby-starter-i18n-blog/
  repo: https://github.com/jackbravo/gatsby-starter-i18n-blog
  description: Same as official gatsby-starter-blog but with i18n support
  tags:
    - i18n
    - Blog
  features:
    - Translates site name and bio using .md files
    - No extra libraries needed
- url: https://calpa.me/
  repo: https://github.com/calpa/gatsby-starter-calpa-blog
  description: Blog Template X Contentful, Twitter and Facebook style
  tags:
    - Blog
    - Styling:SCSS
  features:
    - GatsbyJS v2, faster than faster
    - Not just Contentful content source, you can use any database
    - Custom style
    - Google Analytics
    - Gitalk
    - sitemap
    - React FontAwesome
    - SEO
    - Offline support
    - Web App Manifest
    - Styled using SCSS
    - Page pagination
    - Netlify optimization
- url: https://gatsby-starter-typescript-power-blog.majidhajian.com/
  repo: https://github.com/mhadaily/gatsby-starter-typescript-power-blog
  description: Minimal Personal Blog with Gatsby and Typescript
  tags:
    - PWA
    - Blog
    - TypeScript
    - Markdown
  features:
    - Mobile-First approach in development
    - TSLint & Prettier
    - Offline support
    - Category and Tag for post
    - Type Safe by TypeScript
    - Format Safe by TSLint, StyleLint and Prettier with Lint-Staged(Husky)
    - Blog page
    - Syntax highlighting in code blocks
    - Pagination Ready
    - Ready to deploy to GitHub pages
    - Automatic RSS generation
    - Automatic Sitemap generation
- url: https://gatsby-starter-kentico-cloud.netlify.com/
  repo: https://github.com/Kentico/gatsby-starter-kentico-cloud
  description: Gatsby starter site with Kentico Cloud
  tags:
    - Kentico Cloud
    - Headless CMS
  features:
    - Gatsby v2 support
    - Content item <-> content type relationships
    - Language variants relationships
    - Linked items elements relationships
    - Content items in Rich text elements relationships
    - Reverse link relationships
- url: https://gatsby-starter-storybook.netlify.com/
  repo: https://github.com/markoradak/gatsby-starter-storybook
  description: Gatsby starter site with Storybook
  tags:
    - Storybook
    - Styling:CSS-in-JS
    - Linting
  features:
    - Gatsby v2 support
    - Storybook v4 support
    - Styled Components v4 support
    - Styled Reset, ESLint, Netlify Conf
- url: https://jamstack-hackathon-starter.netlify.com/
  repo: https://github.com/sw-yx/jamstack-hackathon-starter
  description: A JAMstack app with authenticated routes, static marketing pages, etc. with Gatsby, Netlify Identity, and Netlify Functions
  tags:
    - Netlify Identity
    - Netlify Functions
    - Client-side App
  features:
    - Netlify Identity
    - Netlify Functions
    - Static Marketing pages and Dynamic Client-side Authenticated App pages
- url: https://collective.github.io/gatsby-starter-plone/
  repo: https://github.com/collective/gatsby-starter-plone
  description: A Gatsby starter template to build static sites using Plone as the content source
  tags:
    - Plone
    - Headless CMS
    - SEO
    - PWA
  features:
    - Creates 1-1 copy of source Plone site
    - Auto generated navigation and breadcrumbs
    - Progressive Web App features
    - Optimized for performance
    - Minimal UI and Styling
- url: https://gatsby-tutorial-starter.netlify.com/
  repo: https://github.com/justinformentin/gatsby-v2-tutorial-starter
  description: Simple, modern desgined blog with post lists, tags, and easily customizable code.
  tags:
    - Blog
    - Linting
    - PWA
    - SEO
    - Styling:CSS-in-JS
    - Markdown
  features:
    - Blog post listing with image, summary, date, and tags.
    - Post Tags
    - Post List Filtering
    - Typography.js
    - Emotion styling
    - Syntax Highlighting in Code Blocks
    - Gatsby Image
    - Fully Responsive
    - Offline Support
    - Web App Manifest
    - SEO
    - PWA
    - Sitemap generation
    - Schema.org JSON-LD
    - CircleCI Integration
    - Codeclimate Integration
    - Google Analytics
    - Twitter and OpenGraph Tags
    - ESLint
    - Prettier Code Styling
- url: https://avivero.github.io/gatsby-redux-starter/
  repo: https://github.com/AVivero/gatsby-redux-starter
  description: Gatsby starter site with Redux, Sass, Bootstrap, Css Modules and Material Icons
  tags:
    - Redux
    - Styling:SCSS
    - Styling:Bootstrap
    - Styling:Material
    - Linting
  features:
    - Gatsby v2 support
    - Redux support
    - Sass support
    - Bootstrap v4 support
    - Css Modules support
    - ESLint, Prettier
- url: https://gatsby-typescript-boilerplate.netlify.com/
  repo: https://github.com/leachjustin18/gatsby-typescript-boilerplate
  description: Opinionated Gatsby v2 starter with TypeScript.
  tags:
    - TypeScript
    - PWA
    - Styling:SCSS
    - Styling:PostCSS
  features:
    - TSLint with airbnb & prettier configurations
    - Prettier
    - Stylelint
    - Offline support
    - Type Safe by TypeScript
    - Format on commit with Lint-Staged(Husky)
    - Favicon generation
    - Sitemap generation
    - Autoprefixer with browser list
    - CSS nano
    - CSS MQ Packer
    - Lazy load image(s) with plugin sharp
    - Gatsby Image
    - Netlify optimizations
- url: https://danshai.github.io/gatsbyv2-scientific-blog-machine-learning/
  repo: https://github.com/DanShai/gatsbyv2-scientific-blog-machine-learning
  description: Machine learning ready and scientific blog starter
  tags:
    - Blog
    - Katex
    - Tensorflow
    - CSV
    - Charts
    - Linting
  features:
    - Write easly your scientific blog with katex and publish your research
    - Machine learning ready with tensorflowjs
    - Manipulate csv data
    - draw with graph mermaid
    - display charts with chartjs
- url: https://gatsby-tailwind-styled-components.netlify.com/
  repo: https://github.com/muhajirframe/gatsby-tailwind-styled-components-starter
  description: A Gatsby Starter with Tailwind CSS + Styled Components
  tags:
    - Styling:Tailwind
  features:
    - Eslint Airbnb without semicolon and without .jsx extension
    - Offline support
    - Web App Manifest
- url: https://gatsby-starter-mobx.netlify.com
  repo: https://github.com/borekb/gatsby-starter-mobx
  description: MobX + TypeScript + TSLint + Prettier
  tags:
    - MobX
    - TypeScript
    - Linting
  features:
    - Gatsby v2 + TypeScript
    - MobX with decorators
    - Two examples from @mweststrate's Egghead course
    - .editorconfig & Prettier
    - TSLint
    - Jest
- url: https://tender-raman-99e09b.netlify.com/
  repo: https://github.com/amandeepmittal/gatsby-bulma-quickstart
  description: A Bulma CSS + GatsbyJS Starter Kit
  tags:
    - Styling:Bulma
    - Styling:SCSS
  features:
    - Uses Bulma CSS
    - Sass based Styling
    - Responsive Design
    - Google Analytics Integration
    - Uses Gatsby v2
    - SEO
- url: http://starter-ghost-blog.surge.sh/
  repo: https://github.com/little-wolf-studio/gatsby-starter-ghost-blog
  description: Ghost Blog Starter Kit
  tags:
    - Ghost
    - Blog
    - Linting
    - Headless CMS
    - Styling:CSS-in-JS
  features:
    - Uses the Ghost CMS source
    - Renders pages for posts, tags and authors
    - Responsive Design
    - Google Analytics Integration
    - Uses Gatsby v2
    - ESLint and Prettier
    - Offline support
- url: https://gatsby-starter-notes.netlify.com/
  repo: https://github.com/patricoferris/gatsby-starter-notes
  description: Gatsby starter for creating notes organised by subject and topic
  tags:
    - Markdown
    - Pagination
  features:
    - Create by topic per subject notes that are organised using pagination
    - Support for code syntax highlighting
    - Support for mathematical expressions
    - Support for images
- url: https://gatsby-starter-ttag.netlify.com/
  repo: https://github.com/ttag-org/gatsby-starter-ttag
  description: Gatsby starter with the minimum required to demonstrate using ttag for precompiled internationalization of strings.
  tags:
    - i18n
  features:
    - Support for precompiled string internationalization using ttag and it's babel plugin
- url: https://gatsby-starter-typescript.netlify.com/
  repo: https://github.com/goblindegook/gatsby-starter-typescript
  description: Gatsby starter using TypeScript.
  tags:
    - Markdown
    - Pagination
    - TypeScript
    - PWA
    - Linting
  features:
    - Markdown
    - Local search powered by Lunr
    - Syntax highlighting
    - Images
- url: https://gatsby-netlify-cms-example.netlify.com/
  repo: https://github.com/robertcoopercode/gatsby-netlify-cms
  description: Gatsby starter using Netlify CMS
  tags:
    - Netlify CMS
    - Styling:SCSS
  features:
    - Example of a website for a local developer meetup group
    - NetlifyCMS used for easy data entry
    - Mobile-friendly design
    - Styling done with Sass
    - Gatsby version 2
- url: https://gatsby-typescript-starter-blog.netlify.com/
  repo: https://github.com/frnki/gatsby-typescript-starter-blog
  description: A starter blog for TypeScript-based Gatsby projects with minimal settings.
  tags:
    - TypeScript
    - Blog
    - Styling:None
  features:
    - Typescrip & TSLint
    - No Styling (No Typography.js)
    - Minimal settings based on official starter blog
- url: https://gatsby-serif.netlify.com/
  repo: https://github.com/jugglerx/gatsby-serif-theme
  description: Multi page/content-type starter using Markdown and SCSS. Serif is a beautiful small business theme for Gatsby. The theme is fully responsive, blazing fast and artfully illustrated.
  tags:
    - Styling:SCSS
    - Markdown
    - Linting
  features:
    - Multiple "content types" for `services`, `team` and `testimonials` using Markdown as the source
    - Graphql query in `gatsby-node.js` using aliases that creates pages and templates by content type based on the folder `src/pages/services`, `src/pages/team`
    - SCSS
    - Responsive design
    - Bootstrap 4 grid and media queries only
    - Responsive menu
    - Royalty free illustrations included
    - SEO titles & meta using `gatsby-plugin-react-helmet`
    - Eslint & Prettier
- url: https://awesome-gatsby-starter.netlify.com/
  repo: https://github.com/South-Paw/awesome-gatsby-starter
  description: Starter with a preconfigured MDX, Storybook and ESLint environment for component first development of your next Gatsby site.
  tags:
    - MDX
    - Markdown
    - Storybook
    - Styling:CSS-in-JS
    - Linting
  features:
    - Gatsby MDX for JSX in Markdown loading, parsing, and rendering of pages
    - Storybook for isolated component development
    - styled-components for CSS-in-JS
    - ESLint with Airbnb's config
    - Prettier integrated into ESLint
    - Jest for component testing
    - A few example components and pages with stories and simple site structure
- url: https://devchico.com/gatsby-starter-cv/
  repo: https://github.com/santosfrancisco/gatsby-starter-cv
  description: A simple starter to get up and developing your digital curriculum with GatsbyJS'
  tags:
    - Styling:CSS-in-JS
    - PWA
    - Onepage
  features:
    - Gatsby v2
    - Based on default starter
    - Google Analytics
    - Web App Manifest
    - SEO
    - Styling with styled-components
    - Responsive Design, optimized for Mobile devices
- url: https://vigilant-leakey-a4f8cd.netlify.com/
  repo: https://github.com/BoyWithSilverWings/gatsby-blog-starter
  description: Minimal Blog Starter Template with Styled Components.
  tags:
    - Markdown
    - Styling:CSS-in-JS
    - Blog
  features:
    - Markdown loading, parsing, and rendering of pages
    - Minimal UI for blog
    - Styled-components for CSS-in-JS
    - Prettier added as pre-commit hook
    - Google Analytics
    - Image Optimisation
    - Code Styling and Formatting in markdown
    - Responsive Design
- url: https://inspiring-me-lwz7512.netlify.com/
  repo: https://github.com/lwz7512/gatsby-netlify-identity-starter
  description: Gatsby Netlify Identity Starter with NIW auth support, and content gating, as well as responsive layout.
  tags:
    - Netlify Identity
    - Pagination
  features:
    - Mobile Screen support
    - Privacy control for post content view & profile page
    - User authentication by Netlify Identity Widget/Service
    - Pagination for posts
    - Navigation menu with active status
- url: https://gatsby-starter-event-calendar.netlify.com/
  repo: https://github.com/EmaSuriano/gatsby-starter-event-calendar
  description: Gatsby Starter to display information about events from Google Spreadsheets with Calendars
  tags:
    - Linting
    - Styling:Grommet
    - PWA
    - SEO
    - Google Spreadsheet
  features:
    - Grommet
    - Theming
    - Google Spreadsheet integration
    - PWA
    - A11y
    - SEO
    - Netlify Deployment Friendly
    - ESLint with Airbnb's config
    - Prettier integrated into ESLint
- url: https://gatsby-starter-tech-blog.netlify.com/
  repo: https://github.com/email2vimalraj/gatsby-starter-tech-blog
  description: A simple tech blog starter kit for gatsbyjs
  tags:
    - Blog
    - Portfolio
  features:
    - Markdown based blog
    - Filter blog posts by Tags
    - Easy customization
    - Using styled components
    - Minimal styles
    - Best scoring by Lighthouse
    - SEO support
    - PWA support
    - Offline support
- url: https://infallible-brown-28846b.netlify.com/
  repo: https://github.com/tylergreulich/gatsby-typescript-mdx-prismjs-starter
  description: Gatsby starter using TypeScript, MDX, Prismjs, and styled-components
  tags:
    - TypeScript
    - Linting
    - Styling:CSS-in-JS
    - MDX
  features:
    - Gatsby v2 + TypeScript
    - Syntax highlighting with Prismjs
    - MDX
    - Jest
    - react-testing-library
    - styled-components
- url: https://hardcore-darwin-d7328f.netlify.com/
  repo: https://github.com/BoyWithSilverWings/gatsby-careers-page
  description: A Careers Page for startups using Gatsby
  tags:
    - Markdown
    - Styling:CSS-in-JS
  features:
    - Careers Listing
    - Application Format
    - Markdown for creating job description
    - styled-components
- url: https://saikrishna.me/
  repo: https://github.com/s-kris/gatsby-minimal-portfolio-blog
  description: A minimal portfolio website with blog using Gatsby. Suitable for developers.
  tags:
    - Portfolio
    - Blog
  features:
    - Portfolio Page
    - Timline (Journey) page
    - Minimal
- url: https://gatsby-starter-blog-mdx-demo.netlify.com
  repo: https://github.com/hagnerd/gatsby-starter-blog-mdx
  description: A fork of the Official Gatsby Starter Blog with support for MDX out of the box.
  tags:
    - MDX
    - Blog
  features:
    - MDX
    - Blog
    - RSS Feed
- url: https://gatsby-tailwindcss-sass-starter-demo.netlify.com/
  repo: https://github.com/durianstack/gatsby-tailwindcss-sass-starter
  description: Just another Gatsby Tailwind with SASS starter
  tags:
    - Styling:Tailwind
    - Styling:SCSS
  features:
    - Tailwind, A Utility-First CSS Framework for Rapid UI Development
    - SASS/SCSS
    - Comes with React Helmet for adding site meta tags
    - Includes plugins for offline support out of the box
<<<<<<< HEAD
- url: https://tyra-starter.netlify.com/
  repo: https://github.com/madelyneriksen/gatsby-starter-tyra
  description: A feminine GatsbyJS Starter Optimized for SEO
  tags:
    - SEO
    - Blog
    - Styling:Tachyons
  features:
    - Integration with Social Media and Mailchimp.
    - Styled with Tachyons.
    - Rich structured data on blog posts for SEO.
    - Pagination and category pages.
=======
    - PurgeCSS to shave off unused styles
>>>>>>> fb4ee3fb
<|MERGE_RESOLUTION|>--- conflicted
+++ resolved
@@ -1558,7 +1558,7 @@
     - SASS/SCSS
     - Comes with React Helmet for adding site meta tags
     - Includes plugins for offline support out of the box
-<<<<<<< HEAD
+    - PurgeCSS to shave off unused styles
 - url: https://tyra-starter.netlify.com/
   repo: https://github.com/madelyneriksen/gatsby-starter-tyra
   description: A feminine GatsbyJS Starter Optimized for SEO
@@ -1570,7 +1570,4 @@
     - Integration with Social Media and Mailchimp.
     - Styled with Tachyons.
     - Rich structured data on blog posts for SEO.
-    - Pagination and category pages.
-=======
-    - PurgeCSS to shave off unused styles
->>>>>>> fb4ee3fb
+    - Pagination and category pages.