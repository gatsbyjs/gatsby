--- conflicted
+++ resolved
@@ -4061,7 +4061,6 @@
     - Google Analytics
     - Simple design
     - Markdown support
-<<<<<<< HEAD
 - url: https://gatsby-starter-luke.netlify.com/
   repo: https://github.com/lukethacoder/luke-gatsby-starter
   description: An opinionated starter using TypeScript, styled-components (emotion flavoured), React Hooks & react-spring. Built as a BYOS (bring your own source) so you can get up and running with whatever data you choose.
@@ -4077,7 +4076,6 @@
     - Emotion for styling components
     - Minimal Design
     - React Hooks (IntersectionObserver, KeyUp, LocalStorage)
-=======
 - url: https://friendly-cray-96d631.netlify.com/
   repo: https://github.com/PABlond/Gatsby-TypeScript-Starter-Blog
   description: Project boilerplate of a blog app. The starter was built using Gatsby and Typescript.
@@ -4102,5 +4100,4 @@
   features:
     - Pagination
     - Material UI
-    - Exif Data Parsing
->>>>>>> 33c38125
+    - Exif Data Parsing