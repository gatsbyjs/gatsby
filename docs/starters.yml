--- conflicted
+++ resolved
@@ -833,7 +833,35 @@
     - ESLint
     - Prettier
     - Travis CI
-<<<<<<< HEAD
+- url: https://gatsby-starter-blog-jumpalottahigh.netlify.com/
+  repo: https://github.com/jumpalottahigh/gatsby-starter-blog-jumpalottahigh
+  description: Gatsby v2 blog starter with SEO, search, filter, reading progress, mobile menu fab
+  tags:
+    - Blog
+    - Markdown
+  features:
+    - Blog post listing with previews (image + summary) for each blog post
+    - Google structured data
+    - Mobile-friendly menu toggled with a floating action button (FAB)
+    - Article read progress
+    - User feedback component
+- url: https://i18n.smakosh.com/
+  repo: https://github.com/smakosh/gatsby-starter-i18n
+  description: Gatsby v2 Starter with i18n using react-intl and more cool features.
+  tags:
+    - Styling:CSS-in-JS
+    - Recompose
+    - i18n
+    - react-intl
+    - Formik
+    - Yup
+    - Netlify Form
+  features:
+    - Based on default starter
+    - i18n with rtl text
+    - Stateless components using Recompose
+    - Font changes depending on the chosen language
+    - SEO (meta tags, openGraph, structured data, twitter and more...)
 - url: https://gatsby-starter-mate.netlify.com
   repo: https://github.com/EmaSuriano/gatsby-starter-mate
   description: A portfolio starter for Gatsby integrated with Contentful CMS.
@@ -853,35 +881,4 @@
     - Icons from font-awesome
     - Netlify Deployment Friendly
     - Medium integration
-    - Social sharing (Twitter, Facebook, Google, LinkedIn)
-=======
-- url: https://gatsby-starter-blog-jumpalottahigh.netlify.com/
-  repo: https://github.com/jumpalottahigh/gatsby-starter-blog-jumpalottahigh
-  description: Gatsby v2 blog starter with SEO, search, filter, reading progress, mobile menu fab
-  tags:
-    - Blog
-    - Markdown
-  features:
-    - Blog post listing with previews (image + summary) for each blog post
-    - Google structured data
-    - Mobile-friendly menu toggled with a floating action button (FAB)
-    - Article read progress
-    - User feedback component
-- url: https://i18n.smakosh.com/
-  repo: https://github.com/smakosh/gatsby-starter-i18n
-  description: Gatsby v2 Starter with i18n using react-intl and more cool features.
-  tags:
-    - Styling:CSS-in-JS
-    - Recompose
-    - i18n
-    - react-intl
-    - Formik
-    - Yup
-    - Netlify Form
-  features:
-    - Based on default starter
-    - i18n with rtl text
-    - Stateless components using Recompose
-    - Font changes depending on the chosen language
-    - SEO (meta tags, openGraph, structured data, twitter and more...)
->>>>>>> 1f38a0af
+    - Social sharing (Twitter, Facebook, Google, LinkedIn)