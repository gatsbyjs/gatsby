- url: https://gatsby-theme-sky-lite.netlify.com
  repo: https://github.com/vim-labs/gatsby-theme-sky-lite-starter
  description: A lightweight GatsbyJS starter with Material-UI and MDX Markdown support.
  tags:
    - Blog
    - Styling:Material
  features:
    - Lightweight
    - Markdown
    - MDX
    - MaterialUI Components
    - React Icons
- url: https://authenticaysh.netlify.com/
  repo: https://github.com/ben-siewert/gatsby-starter-auth-aws-amplify
  description: Full-featured Auth with AWS Amplify & AWS Cognito
  tags:
    - AWS
    - Authentication
  features:
    - Full-featured AWS Authentication with Cognito
    - Error feedback in forms
    - Password Reset
    - Multi-Factor Authentication
    - Styling with Bootstrap and Sass
- url: https://gatsby-starter-blog-demo.netlify.com/
  repo: https://github.com/gatsbyjs/gatsby-starter-blog
  description: official blog
  tags:
    - Official
    - Blog
  features:
    - Basic setup for a full-featured blog
    - Support for an RSS feed
    - Google Analytics support
    - Automatic optimization of images in Markdown posts
    - Support for code syntax highlighting
    - Includes plugins for easy, beautiful typography
    - Includes React Helmet to allow editing site meta tags
    - Includes plugins for offline support out of the box
- url: https://gatsby-starter-default-demo.netlify.com/
  repo: https://github.com/gatsbyjs/gatsby-starter-default
  description: official default
  tags:
    - Official
  features:
    - Comes with React Helmet for adding site meta tags
    - Includes plugins for offline support out of the box
- url: https://gatsby-netlify-cms.netlify.com/
  repo: https://github.com/netlify-templates/gatsby-starter-netlify-cms
  description: n/a
  tags:
    - Blog
    - Styling:Bulma
    - CMS:Netlify
  features:
    - A simple blog built with Netlify CMS
    - Basic directory organization
    - Uses Bulma for styling
    - Visit the repo to learn how to set up authentication, and begin modeling your content.
- url: https://vagr9k.github.io/gatsby-advanced-starter/
  repo: https://github.com/Vagr9K/gatsby-advanced-starter
  description: Great for learning about advanced features and their implementations
  tags:
    - Blog
    - Styling:None
  features:
    - Does not contain any UI frameworks
    - Provides only a skeleton
    - Tags
    - Categories
    - Google Analytics
    - Disqus
    - Offline support
    - Web App Manifest
    - SEO
- url: https://vagr9k.github.io/gatsby-material-starter/
  repo: https://github.com/Vagr9K/gatsby-material-starter
  description: n/a
  tags:
    - Styling:Material
  features:
    - React-MD for Material design
    - Sass/SCSS
    - Tags
    - Categories
    - Google Analytics
    - Disqus
    - Offline support
    - Web App Manifest
    - SEO
- url: https://gatsby-advanced-blog-system.danilowoz.now.sh/blog
  repo: https://github.com/danilowoz/gatsby-advanced-blog-system
  description: Create a complete blog from scratch with pagination, categories, featured posts, author, SEO and navigation.
  tags:
    - Pagination
    - Markdown
    - SEO
  features:
    - Pagination;
    - Category and tag pages (with pagination);
    - Category list (with navigation);
    - Featured post;
    - Author page;
    - Next and prev post;
    - SEO component.
- url: https://graphcms.github.io/gatsby-graphcms-tailwindcss-example/
  repo: https://github.com/GraphCMS/gatsby-graphcms-tailwindcss-example
  description: The default Gatsby starter blog with the addition of the gatsby-source-graphql and tailwind dependencies.
  tags:
    - Styling:Tailwind
    - CMS:Headless
  features:
    - Tailwind style library
    - GraphQL source plugin
    - Very simple boilerplate
- url: https://wonism.github.io/
  repo: https://github.com/wonism/gatsby-advanced-blog
  description: n/a
  tags:
    - Portfolio
    - Redux
  features:
    - Blog post listing with previews (image + summary) for each blog post
    - Categories and tags for blog posts with pagination
    - Search post with keyword
    - Put react application / tweet into post
    - Copy some codes in post with clicking button
    - Portfolio
    - Resume
    - Redux for managing statement (with redux-saga / reselect)

- url: https://gatsby-tailwind-emotion-starter.netlify.com/
  repo: https://github.com/muhajirdev/gatsby-tailwind-emotion-starter
  description: A Gatsby Starter with Tailwind CSS + Emotion JS
  tags:
    - Styling:Tailwind
  features:
    - Eslint Airbnb without semicolon and without .jsx extension
    - Offline support
    - Web App Manifest
- url: https://gatsby-starter-redux-firebase.netlify.com/
  repo: https://github.com/muhajirdev/gatsby-starter-redux-firebase
  description: A Gatsby + Redux + Firebase Starter. With Authentication
  tags:
    - Styling:None
    - Firebase
    - Client-side App
  features:
    - Eslint Airbnb without semicolon and without .jsx extension
    - Firebase
    - Web App Manifest
- url: https://dschau.github.io/gatsby-blog-starter-kit/
  repo: https://github.com/dschau/gatsby-blog-starter-kit
  description: n/a
  tags:
    - Blog
  features:
    - Blog post listing with previews for each blog post
    - Navigation between posts with a previous/next post button
    - Tags and tag navigation
- url: https://contentful-userland.github.io/gatsby-contentful-starter/
  repo: https://github.com/contentful-userland/gatsby-contentful-starter
  description: n/a
  tags:
    - Blog
    - CMS:Contentful
    - CMS:Headless
  features:
    - Based on the Gatsby Starter Blog
    - Includes Contentful Delivery API for production build
    - Includes Contentful Preview API for development
- url: https://react-firebase-authentication.wieruch.com/
  repo: https://github.com/the-road-to-react-with-firebase/react-gatsby-firebase-authentication
  description: n/a
  tags:
    - Firebase
  features:
    - Sign In, Sign Up, Sign Out
    - Password Forget
    - Password Change
    - Protected Routes with Authorization
    - Realtime Database with Users
- url: http://dmwl.net/gatsby-hampton-theme
  repo: https://github.com/davad/gatsby-hampton-theme
  description: n/a
  tags:
    - Styling:CSS-in-JS
  features:
    - Eslint in dev mode with the airbnb config and prettier formatting rules
    - Emotion for CSS-in-JS
    - A basic blog, with posts under src/pages/blog
    - A few basic components (Navigation, Layout, Link wrapper around gatsby-link))
    - Based on gatsby-starter-gatsbytheme
- url: https://orgapp.github.io/gatsby-starter-orga/
  repo: https://github.com/orgapp/gatsby-starter-orga
  description: Want to use org-mode instead of markdown? This is for you.
  tags:
    - Blog
  features:
    - Use org-mode files as source.
    - Generate post pages, can be configured to be file-based or section-based.
    - Generate posts index pages.
- url: http://2column-portfolio.surge.sh/
  repo: https://github.com/praagyajoshi/gatsby-starter-2column-portfolio
  description: n/a
  tags:
    - Portfolio
    - Styling:SCSS
  features:
    - Designed as a minimalistic portfolio website
    - Grid system using flexboxgrid
    - Styled using SCSS
    - Font icons using font-awesome
    - Google Analytics integration
    - Open Sans font using Google Fonts
    - Prerendered Open Graph tags for rich sharing
- url: https://prototypeinteractive.github.io/gatsby-react-boilerplate/
  repo: https://github.com/PrototypeInteractive/gatsby-react-boilerplate
  description: n/a
  tags:
    - Styling:Bootstrap
  features:
    - Basic configuration and folder structure
    - Uses PostCSS and Sass (with autoprefixer and pixrem)
    - Uses Bootstrap 4 grid
    - Leaves the styling to you
    - Uses data from local json files
    - Contains Node.js server code for easy, secure, and fast hosting
- url: http://capricious-spring.surge.sh/
  repo: https://github.com/noahg/gatsby-starter-blog-no-styles
  description: n/a
  tags:
    - Blog
    - Styling:None
  features:
    - Same as official gatsby-starter-blog but with all styling removed
- url: https://gatsby-starter-github-api.netlify.com/
  repo: https://github.com/lundgren2/gatsby-starter-github-api
  description: Single page starter based on gatsby-source-github-api
  tags:
    - Portfolio
    - Onepage
  features:
    - Use your GitHub as your own portfolio site
    - List your GitHub repositories
    - GitHub GraphQL API v4

- url: https://gatsby-starter-bloomer.netlify.com/
  repo: https://github.com/Cethy/gatsby-starter-bloomer
  description: n/a
  tags:
    - Styling:Bulma
  features:
    - Based on gatsby-starter-default
    - Bulma CSS Framework with its Bloomer react components
    - Font-Awesome icons
    - Includes a simple fullscreen hero w/ footer example
- url: https://gatsby-starter-bootstrap-netlify.netlify.com/
  repo: https://github.com/konsumer/gatsby-starter-bootstrap-netlify
  description: n/a
  tags:
    - Styling:Bootstrap
    - CMS:Netlify
  features:
    - Very similar to gatsby-starter-netlify-cms, slightly more configurable (e.g. set site-title in gatsby-config) with Bootstrap/Bootswatch instead of bulma
- url: https://gatstrap.netlify.com/
  repo: https://github.com/jaxx2104/gatsby-starter-bootstrap
  description: n/a
  tags:
    - Styling:Bootstrap
  features:
    - Bootstrap CSS framework
    - Single column layout
    - Basic components like SiteNavi, SitePost, SitePage
- url: http://gatsby-bulma-storybook.surge.sh/
  repo: https://github.com/gvaldambrini/gatsby-starter-bulma-storybook
  description: n/a
  tags:
    - Styling:Bulma
    - Storybook
    - Testing
  features:
    - Storybook for developing components in isolation
    - Bulma and Sass support for styling
    - CSS modules
    - Prettier & eslint to format & check the code
    - Jest
- url: https://gatsby-starter-business.netlify.com/
  repo: https://github.com/v4iv/gatsby-starter-business
  description: n/a
  tags:
    - Styling:Bulma
    - PWA
    - CMS:Netlify
    - Disqus
    - Search
    - Pagination
  features:
    - Complete Business Website Suite - Home Page, About Page, Pricing Page, Contact Page and Blog
    - Netlify CMS for Content Management
    - SEO Friendly (Sitemap, Schemas, Meta Tags, GTM etc)
    - Bulma and Sass Support for styling
    - Progressive Web App & Offline Support
    - Tags and RSS Feed for Blog
    - Disqus and Share Support
    - Elastic-Lunr Search
    - Pagination
    - Easy Configuration using `config.js` file
- url: https://haysclark.github.io/gatsby-starter-casper/
  repo: https://github.com/haysclark/gatsby-starter-casper
  description: n/a
  tags:
    - PWA
  features:
    - Page pagination
    - CSS
    - Tags
    - Google Analytics
    - Offline support
    - Web App Manifest
    - SEO
- url: http://gatsby-starter-ceevee.surge.sh/
  repo: https://github.com/amandeepmittal/gatsby-starter-ceevee
  description: n/a
  tags:
    - Portfolio
  features:
    - Based on the Ceevee site template, design by Styleshout
    - Single Page Resume/Portfolio site
    - Target audience Developers, Designers, etc.
    - Used CSS Modules, easy to manipulate
    - FontAwsome Library for icons
    - Responsive Design, optimized for Mobile devices
- url: https://gatsby-starter-contentful-i18n.netlify.com/
  repo: https://github.com/mccrodp/gatsby-starter-contentful-i18n
  description: i18n support and language switcher for Contentful starter repo
  tags:
    - i18n
    - CMS:Contentful
    - CMS:Headless
  features:
    - Localization (Multilanguage)
    - Dynamic content from Contentful CMS
    - Integrates i18n plugin starter and using-contentful repos
- url: http://cranky-edison-12166d.netlify.com/
  repo: https://github.com/datocms/gatsby-portfolio
  description: n/a
  tags:
    - CMS:DatoCMS
    - CMS:Headless
  features:
    - Simple portfolio to quick start a site with DatoCMS
    - Contents and media from DatoCMS
    - Custom Sass style
    - SEO
- url: https://gatsby-deck.netlify.com/
  repo: https://github.com/fabe/gatsby-starter-deck
  description: n/a
  tags:
    - Presentation
  features:
    - Create presentations/slides using Gatsby.
    - Offline support.
    - Page transitions.
- url: https://gatsby-starter-default-i18n.netlify.com/
  repo: https://github.com/angeloocana/gatsby-starter-default-i18n
  description: n/a
  tags:
    - i18n
  features:
    - localization (Multilanguage)
- url: http://gatsby-dimension.surge.sh/
  repo: https://github.com/codebushi/gatsby-starter-dimension
  description: Single page starter based on the Dimension site template
  tags:
    - Portfolio
    - HTML5UP
    - Styling:SCSS
  features:
    - Designed by HTML5 UP
    - Simple one page site that’s perfect for personal portfolios
    - Fully Responsive
    - Styling with SCSS
- url: https://gatsby-docs-starter.netlify.com/
  repo: https://github.com/ericwindmill/gatsby-starter-docs
  description: n/a
  tags:
    - Documentation
    - Styling:CSS-in-JS
  features:
    - All the features from gatsby-advanced-starter, plus
    - Designed for Documentation / Tutorial Websites
    - ‘Table of Contents’ Component, Auto generates ToC from posts - just follow the file frontmatter conventions from markdown files in ‘lessons’.
    - Styled Components w/ ThemeProvider
    - Basic UI
    - A few extra components
    - Custom prismjs theme
    - React Icons
- url: https://parmsang.github.io/gatsby-starter-ecommerce/
  repo: https://github.com/parmsang/gatsby-starter-ecommerce
  description: Easy to use starter for an e-commerce store
  tags:
    - Styling:Other
    - Stripe
    - eCommerce
    - PWA
    - Authentication
  features:
    - Uses the Moltin eCommerce Api
    - Stripe checkout
    - Semantic-UI
    - Styled components
    - Google Analytics - (you enter the tracking-id)
    - React-headroom
    - Eslint & Prettier. Uses Airbnb JavaScript Style Guide
    - Authentication via Moltin (Login and Register)
- url: http://gatsby-forty.surge.sh/
  repo: https://github.com/codebushi/gatsby-starter-forty
  description: Multi-page starter based on the Forty site template
  tags:
    - Styling:SCSS
    - HTML5UP
  features:
    - Designed by HTML5 UP
    - Colorful homepage, and also includes a Landing Page and Generic Page components.
    - Many elements are available, including buttons, forms, tables, and pagination.
    - Custom grid made with CSS Grid
    - Styling with SCSS
- url: https://themes.gatsbythemes.com/gatsby-starter/
  repo: https://github.com/saschajullmann/gatsby-starter-gatsbythemes
  description: n/a
  tags:
    - Styling:CSS-in-JS
    - Blog
    - Testing
    - Linting
  features:
    - CSS-in-JS via Emotion.
    - Jest and Enzyme for testing.
    - Eslint in dev mode with the airbnb config and prettier formatting rules.
    - React 16.
    - A basic blog, with posts under src/pages/blog. There’s also a script which creates a new Blog entry (post.sh).
    - Data per JSON files.
    - A few basic components (Navigation, Footer, Layout).
    - Layout components make use of Styled-System.
    - Google Analytics (you just have to enter your tracking-id).
    - Gatsby-Plugin-Offline which includes Service Workers.
    - Prettier for a uniform codebase.
    - Normalize css (7.0).
    - Feather icons.
    - Font styles taken from Tachyons.
- url: https://gcn.netlify.com/
  repo: https://github.com/ryanwiemer/gatsby-starter-gcn
  description: A starter template to build amazing static websites with Gatsby, Contentful and Netlify
  tags:
    - CMS:Contentful
    - CMS:Headless
    - Blog
    - Netlify
    - Styling:CSS-in-JS
  features:
    - CMS:Contentful integration with ready to go placeholder content
    - Netlify integration including a pre-built contact form
    - Minimal responsive design - made to customize or tear apart
    - Pagination logic
    - Styled components
    - SEO Friendly Component
    - JSON-LD Schema
    - OpenGraph sharing support
    - Sitemap Generation
    - Google Analytics
    - Progressive Web app
    - Offline Support
    - RSS Feed
    - Gatsby Standard module for linting JavaScript with StandardJS
    - Stylelint support for Styled Components to lint the CSS in JS
- url: https://alampros.github.io/gatsby-starter-grommet/
  repo: https://github.com/alampros/gatsby-starter-grommet
  description: n/a
  tags:
    - Styling:Grommet
  features:
    - Barebones configuration for using the Grommet design system
    - Uses Sass (with CSS modules support)
- url: https://gatsby-starter-hello-world-demo.netlify.com/
  repo: https://github.com/gatsbyjs/gatsby-starter-hello-world
  description: official hello world
  tags:
    - Official
  features:
    - A no-frills Gatsby install
    - No plugins, no boilerplate
    - Great for advanced users
- url: https://gatsby-starter-hero-blog.greglobinski.com/
  repo: https://github.com/greglobinski/gatsby-starter-hero-blog
  description: no description yet
  tags:
    - Styling:PostCSS
    - SEO
    - Markdown
  features:
    - Easy editable content in Markdown files (posts, pages and parts)
    - CSS with `styled-jsx` and `PostCSS`
    - SEO (sitemap generation, robot.txt, meta and OpenGraph Tags)
    - Social sharing (Twitter, Facebook, Google, LinkedIn)
    - Comments (Facebook)
    - Images lazy loading and `webp` support (gatsby-image)
    - Post categories (category based post list)
    - Full text searching (Algolia)
    - Contact form (Netlify form handling)
    - Form elements and validation with `ant-design`
    - RSS feed
    - 100% PWA (manifest.webmanifest, offline support, favicons)
    - Google Analytics
    - App favicons generator (node script)
    - Easy customizable base styles via `theme` object generated from `yaml` file (fonts, colors, sizes)
    - React v.16.3 (gatsby-plugin-react-next)
    - Components lazy loading (social sharing)
    - ESLint (google config)
    - Prettier code styling
    - Webpack `BundleAnalyzerPlugin`
- url: https://gatsby-starter-i18n-lingui.netlify.com/
  repo: https://github.com/dcroitoru/gatsby-starter-i18n-lingui
  description: n/a
  tags:
    - i18n
  features:
    - Localization (Multilanguage) provided by js-lingui
    - Message extraction
    - Avoids code duplication - generates pages for each locale
    - Possibility of translated paths
- url: https://lumen.netlify.com/
  repo: https://github.com/alxshelepenok/gatsby-starter-lumen
  description: A minimal, lightweight and mobile-first starter for creating blogs uses Gatsby.
  tags:
    - Blog
    - CMS:Netlify
    - Pagination
    - Disqus
    - RSS
    - Linting
    - Testing
    - Styling:PostCSS
    - Styling:SCSS
  features:
    - Lost Grid
    - Jest testing
    - Beautiful typography inspired by matejlatin/Gutenberg
    - Mobile-First approach in development
    - Stylesheet built using SASS and BEM-Style naming
    - Syntax highlighting in code blocks
    - Sidebar menu built using a configuration block
    - Archive organized by tags and categories
    - Pagination support
    - Offline support
    - Google Analytics support
    - Disqus Comments support
- url: https://minimal-blog.lekoarts.de
  repo: https://github.com/LekoArts/gatsby-starter-minimal-blog
  description: This starter is part of a german tutorial series on Gatsby. The starter will change over time to use more advanced stuff (feel free to express your ideas in the repository). Its first priority is a minimalistic style coupled with a lot of features for the content.
  tags:
    - Blog
    - MDX
    - Styling:CSS-in-JS
    - Netlify
    - Linting
    - PWA
  features:
    - Minimal and clean white layout
    - Write your blog posts in MDX
    - Offline Support, WebApp Manifest, SEO
    - Code highlighting (with prism-react-renderer) and live preview (with react-live)
- url: https://gatsby-starter-modern-demo.netlify.com/
  repo: https://github.com/kripod/gatsby-starter-modern
  description: no description yet
  tags:
    - Linting
  features:
    - A set of strict linting rules (based on the Airbnb JavaScript Style Guide)
    - Encourage automatic code formatting
    - Prefer using Yarn for package management
    - Use EditorConfig to maintain consistent coding styles between different editors and IDEs
    - Integration with Visual Studio Code
    - Based on gatsby-starter-default
- url: https://gatsby-starter-personal-blog.greglobinski.com/
  repo: https://github.com/greglobinski/gatsby-starter-personal-blog
  description: n/a
  tags:
    - Blog
    - Markdown
    - Netlify
    - Styling:Material
  features:
    - Ready to use, but easily customizable a fully equipped theme starter
    - Easy editable content in Markdown files (posts, pages and parts)
    - ‘Like an app’ layout transitions
    - Easily restyled through theme object
    - Styling with JSS
    - Page transitions
    - Comments (Facebook)
    - Post categories
    - Post list filtering
    - Full text searching (Algolia)
    - Contact form (Netlify form handling)
    - Material UI (@next)
    - RSS feed
    - Full screen mode
    - User adjustable articles’ body copy font size
    - Social sharing (Twitter, Facebook, Google, LinkedIn)
    - PWA (manifes.json, offline support, favicons)
    - Google Analytics
    - Favicons generator (node script)
    - Components leazy loading with AsyncComponent (social sharing, info box)
    - ESLint (google config)
    - Prettier code styling
    - Custom webpack CommonsChunkPlugin settings
    - Webpack BundleAnalyzerPlugin
- url: http://gatsby-photon.surge.sh/
  repo: https://github.com/codebushi/gatsby-starter-photon
  description: Single page starter based on the Photon site template
  tags:
    - HTML5UP
    - Onepage
    - Styling:SCSS
  features:
    - Designed by HTML5 UP
    - Single Page, Responsive Site
    - Custom grid made with CSS Grid
    - Styling with SCSS
- url: https://portfolio-bella.netlify.com/
  repo: https://github.com/LekoArts/gatsby-starter-portfolio-bella
  description: A portfolio starter for Gatsby. The target audience are designers and photographers. The light themed website shows your work with large images & big typography. The Onepage is powered by the Headless CMS Prismic.io. and has programmatically created pages for your projects. General settings and colors can be changed in a config & theme file.
  tags:
    - Portfolio
    - CMS:Prismic
    - CMS:Headless
    - Styling:CSS-in-JS
    - Onepage
    - PWA
    - Linting
  features:
    - Big typography & images
    - White theme
    - Prismic.io as CMS
    - Emotion for styling + Emotion-Grid
    - One-page layout with sub-pages for case studies
    - Easily configurable
    - And other good stuff (SEO, Offline Support, WebApp Manifest Support)
- url: https://cara.lekoarts.de
  repo: https://github.com/LekoArts/gatsby-starter-portfolio-cara
  description: Playful and Colorful One-Page portfolio featuring Parallax effects and animations. Especially designers and/or photographers will love this theme! Built with MDX and Theme UI.
  tags:
    - Portfolio
    - Onepage
    - Styling:CSS-in-JS
    - PWA
  features:
    - React Spring Parallax effects
    - Theme UI-based theming
    - CSS Animations and shapes
    - Light/Dark mode
- url: https://emilia.lekoarts.de
  repo: https://github.com/LekoArts/gatsby-starter-portfolio-emilia
  description: A portfolio starter for Gatsby. The target audience are designers and photographers. The dark themed website shows your work with large images in a grid-layout (powered by CSS Grid). The transition effects on the header add a playful touch to the overall minimal design. The website has programmatically created pages for your projects (with automatic image import). General settings and colors can be changed in a config & theme file.
  tags:
    - Portfolio
    - PWA
    - Transitions
    - MDX
    - Styling:CSS-in-JS
    - Linting
    - Testing
  features:
    - Focus on big images (with gatsby-image)
    - Dark Theme with HeroPatterns Header
    - CSS Grid and styled-components
    - Page transitions
    - Cypress for End-to-End testing
    - react-spring animations
    - One-Page layout with sub-pages for projects
    - Create your projects in MDX (automatic import of images)
    - And other good stuff (SEO, Offline Support, WebApp Manifest Support)
- url: https://emma.lekoarts.de
  repo: https://github.com/LekoArts/gatsby-starter-portfolio-emma
  description: Minimalistic portfolio with full-width grid, page transitions, support for additional MDX pages, and a focus on large images. Especially designers and/or photographers will love this theme! Built with MDX and Theme UI. Using the Gatsby Theme "@lekoarts/gatsby-theme-emma".
  tags:
    - Portfolio
    - MDX
    - Transitions
    - Styling:CSS-in-JS
    - PWA
  features:
    - MDX
    - react-spring page animations
    - Optional MDX pages which automatically get added to the navigation
    - Fully customizable through the usage of Gatsby Themes (and Theme UI)
    - Light Mode / Dark Mode
    - Google Analytics Support
    - SEO (Sitemap, OpenGraph tags, Twitter tags)
    - Offline Support & WebApp Manifest
- url: https://gatsby-starter-procyon.netlify.com/
  repo: https://github.com/danielmahon/gatsby-starter-procyon
  description: n/a
  tags:
    - PWA
    - CMS:Headless
    - CMS:Other
    - Styling:Material
    - Netlify
  features:
    - Gatsby + ReactJS (server side rendering)
    - GraphCMS Headless CMS
    - DraftJS (in-place) Medium-like Editing
    - Apollo GraphQL (client-side)
    - Local caching between builds
    - Material-UI (layout, typography, components, etc)
    - Styled-Components™-like API via Material-UI
    - Netlify Deployment Friendly
    - Netlify Identity Authentication (enables editing)
    - Automatic versioning, deployment and CHANGELOG
    - Automatic rebuilds with GraphCMS and Netlify web hooks
    - PWA (Progressive Web App)
    - Google Fonts
- url: http://gatsby-starter-product-guy.surge.sh/
  repo: https://github.com/amandeepmittal/gatsby-starter-product-guy
  description: n/a
  tags:
    - Portfolio
  features:
    - Single Page
    - A portfolio Developers and Product launchers alike
    - Using Typography.js easy to switch fonts
    - All your Project/Portfolio Data in Markdown, server by GraphQL
    - Responsive Design, optimized for Mobile devices
- url: https://caki0915.github.io/gatsby-starter-redux/
  repo: https://github.com/caki0915/gatsby-starter-redux
  description: n/a
  tags:
    - Styling:CSS-in-JS
    - Redux
  features:
    - Redux and Redux-devtools.
    - Emotion with a basic theme and SSR
    - Typography.js
    - Eslint rules based on Prettier and Airbnb
- url: http://gatsby-stellar.surge.sh/
  repo: https://github.com/codebushi/gatsby-starter-stellar
  description: Single page starter based on the Stellar site template
  tags:
    - HTML5UP
    - Onepage
    - Styling:SCSS
  features:
    - Designed by HTML5 UP
    - Scroll friendly, responsive site. Can be used as a single or multi-page site.
    - Sticky Navigation when scrolling.
    - Scroll spy and smooth scrolling to different sections of the page.
    - Styling with SCSS
- url: http://gatsby-strata.surge.sh/
  repo: https://github.com/codebushi/gatsby-starter-strata
  description: Single page starter based on the Strata site template
  tags:
    - Portfolio
    - Onepage
    - HTML5UP
    - Styling:SCSS
  features:
    - Designed by HTML5 UP
    - Super Simple, single page portfolio site
    - Lightbox style React photo gallery
    - Fully Responsive
    - Styling with SCSS
- url: https://gatsby-starter-strict.netlify.com/
  repo: https://github.com/kripod/gatsby-starter-strict
  description: n/a
  tags:
    - Linting
  features:
    - A set of strict linting rules (based on the Airbnb JavaScript Style Guide)
    - lint script
    - Encourage automatic code formatting
    - format script
    - Prefer using Yarn for package management
    - Use EditorConfig to maintain consistent coding styles between different editors and IDEs
    - Integration with Visual Studio Code
    - Pre-configured auto-formatting on file save
    - Based on gatsby-starter-default
- url: https://gatsby-tachyons.netlify.com/
  repo: https://github.com/pixelsign/gatsby-starter-tachyons
  description: no description yet
  tags:
    - Styling:Other
  features:
    - Based on gatsby-starter-default
    - Using Tachyons for CSS.
- url: https://quizzical-mcclintock-0226ac.netlify.com/
  repo: https://github.com/taylorbryant/gatsby-starter-tailwind
  description: A Gatsby v2 starter styled using Tailwind, a utility-first CSS framework. Uses Purgecss to remove unused CSS.
  tags:
    - Styling:Tailwind
  features:
    - Based on gatsby-starter-default
    - Tailwind CSS Framework
    - Removes unused CSS with Purgecss
    - Includes responsive navigation and form examples
- url: http://portfolio-v3.surge.sh/
  repo: https://github.com/amandeepmittal/gatsby-portfolio-v3
  description: n/a
  tags:
    - Portfolio
  features:
    - Single Page, Timeline View
    - A portfolio Developers and Product launchers
    - Bring in Data, plug-n-play
    - Responsive Design, optimized for Mobile devices
    - Seo Friendly
    - Uses Flexbox
- url: https://gatsby-starter-typescript-plus.netlify.com/
  repo: https://github.com/resir014/gatsby-starter-typescript-plus
  description: This is a starter kit for Gatsby.js websites written in TypeScript. It includes the bare essentials for you to get started (styling, Markdown parsing, minimal toolset).
  tags:
    - Styling:CSS-in-JS
    - Language:TypeScript
    - Markdown
  features:
    - TypeScript
    - TSLint (with custom TSLint rules)
    - Markdown rendering with Remark
    - Basic component structure
    - Styling with emotion
- url: https://haysclark.github.io/gatsby-starter-typescript/
  repo: https://github.com/haysclark/gatsby-starter-typescript
  description: n/a
  tags:
    - Language:TypeScript
  features:
    - TypeScript
- url: https://fabien0102-gatsby-starter.netlify.com/
  repo: https://github.com/fabien0102/gatsby-starter
  description: n/a
  tags:
    - Language:TypeScript
    - Styling:Other
    - Testing
  features:
    - Semantic-ui for styling
    - TypeScript
    - Offline support
    - Web App Manifest
    - Jest/Enzyme testing
    - Storybook
    - Markdown linting
- url: https://gatsby-starter-wordpress.netlify.com/
  repo: https://github.com/GatsbyCentral/gatsby-starter-wordpress
  description: Gatsby starter using WordPress as the content source.
  tags:
    - Styling:CSS-in-JS
    - CMS:WordPress
  features:
    - All the features from gatsby-advanced-starter, plus
    - Leverages the WordPress plugin for Gatsby for data
    - Configured to work with WordPress Advanced Custom Fields
    - Auto generated Navigation for your WordPress Pages
    - Minimal UI and Styling — made to customize.
    - Styled Components
- url: https://www.concisejavascript.org/
  repo: https://github.com/rwieruch/open-crowd-fund
  description: n/a
  tags:
    - Stripe
    - Firebase
  features:
    - Open source crowdfunding for your own ideas
    - Alternative for Kickstarter, GoFundMe, etc.
    - Secured Credit Card payments with Stripe
    - Storing of funding information in Firebase
- url: https://www.verious.io/
  repo: https://github.com/cpinnix/verious-boilerplate
  description: n/a
  tags:
    - Styling:Other
  features:
    - Components only. Bring your own data, plugins, etc.
    - Bootstrap inspired grid system with Container, Row, Column components.
    - Simple Navigation and Dropdown components.
    - Baseline grid built in with modular scale across viewports.
    - Abstract measurements utilize REM for spacing.
    - One font to rule them all, Helvetica.
- url: https://gatsby-starter-blog-grommet.netlify.com/
  repo: https://github.com/Ganevru/gatsby-starter-blog-grommet
  description: GatsbyJS v2 starter for creating a blog. Based on Grommet v2 UI.
  tags:
    - Blog
    - Markdown
    - Styling:Grommet
    - Language:TypeScript
    - Linting
    - Redux
  features:
    - Grommet v2 UI
    - Easily configurable - see site-config.js in the root
    - Switch between grommet themes
    - Change between light and dark themes (with Redux)
    - Blog posts previews in card style
    - Responsive Design, optimized for Mobile devices
    - styled-components
    - TypeScript and ESLint (typescript-eslint)
    - lint-staged and husky - for linting before commit
- url: https://happy-pare-dff451.netlify.com/
  repo: https://github.com/fhavrlent/gatsby-contentful-typescript-starter
  description: Contentful and TypeScript starter based on default starter.
  tags:
    - CMS:Contentful
    - CMS:Headless
    - Language:TypeScript
    - Styling:CSS-in-JS
  features:
    - Based on default starter
    - TypeScript
    - CSS in JS (Emotion)
    - CMS:Contentful
- url: https://xylo-gatsby-bulma-starter.netlify.com/
  repo: https://github.com/xydac/xylo-gatsby-bulma-starter
  description: Gatsby v2 Starter with Bulma based on default starter.
  tags:
    - Styling:SCSS
    - Styling:Bulma
  features:
    - Based on default starter
    - Bulma Css
    - Sass based Styling
- url: https://maxpou.github.io/gatsby-starter-morning-dew/
  repo: https://github.com/maxpou/gatsby-starter-morning-dew
  description: Gatsby v2 blog starter
  tags:
    - Blog
    - Markdown
    - PWA
    - Disqus
    - SEO
    - MDX
    - Styling:CSS-in-JS
  features:
    - Blog post listing with previews (image + summary) for each blog post
    - Fully configurable
    - Multilang support (blog post only)
    - Syntax highlighting
    - css-in-js (with styled-components)
    - Fully Responsive
    - Tags
    - Google Analytics
    - Disqus comments support
    - Offline support
    - Web App Manifest
    - ESLint
    - Prettier
    - Travis CI
- url: https://gatsby-starter-blog-jumpalottahigh.netlify.com/
  repo: https://github.com/jumpalottahigh/gatsby-starter-blog-jumpalottahigh
  description: Gatsby v2 blog starter with SEO, search, filter, reading progress, mobile menu fab
  tags:
    - Blog
    - Markdown
  features:
    - Blog post listing with previews (image + summary) for each blog post
    - Google structured data
    - Mobile-friendly menu toggled with a floating action button (FAB)
    - Article read progress
    - User feedback component
- url: https://i18n.smakosh.com/
  repo: https://github.com/smakosh/gatsby-starter-i18n
  description: Gatsby v2 Starter with i18n using react-intl and more cool features.
  tags:
    - Styling:CSS-in-JS
    - i18n
  features:
    - Based on default starter
    - i18n with rtl text
    - Stateless components using Recompose
    - Font changes depending on the chosen language
    - SEO (meta tags, openGraph, structured data, Twitter and more...)
- url: https://gatsby-starter-mate.netlify.com
  repo: https://github.com/EmaSuriano/gatsby-starter-mate
  description: A portfolio starter for Gatsby integrated with Contentful CMS.
  tags:
    - Styling:CSS-in-JS
    - CMS:Contentful
    - CMS:Headless
    - Portfolio
  features:
    - Gatsby v2
    - Rebass (Styled-components system)
    - React Reveal
    - Dynamic content from Contentful
    - Offline support
    - PWA ready
    - SEO
    - Responsive design
    - Icons from font-awesome
    - Netlify Deployment Friendly
    - Medium integration
    - Social sharing (Twitter, Facebook, Google, LinkedIn)
- url: https://gatsby-starter-typescript-sass.netlify.com
  repo: https://github.com/thetrevorharmon/gatsby-starter-typescript-sass
  description: A basic starter with TypeScript and Sass built in
  tags:
    - Language:TypeScript
    - Styling:SCSS
    - Linting
  features:
    - TypeScript and Sass support
    - TS linter with basic react rules
- url: https://gatsby-simple-contentful-starter.netlify.com/
  repo: https://github.com/cwlsn/gatsby-simple-contentful-starter
  description: A simple starter to display Contentful data in Gatsby, ready to deploy on Netlify. Comes with a detailed article detailing the process.
  tags:
    - CMS:Contentful
    - CMS:Headless
    - Markdown
    - Styling:CSS-in-JS
  features:
    - Gatsby v2
    - Query Contentful data via Gatsby's GraphQL
    - Styled-Components for CSS-in-JS
    - Simple format, easy to create your own site quickly
    - React Helmet for Header Modification
    - Remark for loading Markdown into React
- url: https://gatsby-blog-cosmicjs.netlify.com/
  repo: https://github.com/cosmicjs/gatsby-blog-cosmicjs
  description: Blog that utilizes the power of the Cosmic JS headless CMS for easy content management
  tags:
    - CMS:Cosmic JS
    - CMS:Headless
    - Blog
  features:
    - Uses the Cosmic JS Gatsby source plugin
- url: https://cosmicjs-gatsby-starter.netlify.com/
  repo: https://github.com/cosmicjs/gatsby-starter
  description: Simple Gatsby starter connected to the Cosmic JS headless CMS for easy content management
  tags:
    - CMS:Cosmic JS
    - CMS:Headless
  features:
    - Uses the Cosmic JS Gatsby source plugin
- url: https://www.gatsby-typescript-template.com/
  repo: https://github.com/ikeryo1182/gatsby-typescript-template
  description: This is a standard starter with TypeScript, TSLint, Prettier, Lint-Staged(Husky) and Sass
  tags:
    - Language:TypeScript
    - Linting
    - Styling:SCSS
  features:
    - Category and Tag for post
    - Type Safe by TypeScript
    - Format Safe by TSLint and Prettier with Lint-Staged(Husky)
- url: https://zandersparrow.github.io/gatsby-simple-redux/
  repo: https://github.com/zandersparrow/gatsby-simple-redux
  description: The default starter plus redux
  tags:
    - Redux
  features:
    - Minimal starter based on the official default
    - Includes redux and a simple counter example
- url: https://gatsby-casper.netlify.com/
  repo: https://github.com/scttcper/gatsby-casper
  description: This is a starter blog that looks like the Ghost.io default theme, casper.
  tags:
    - Blog
    - Language:TypeScript
    - Styling:CSS-in-JS
  features:
    - Emotion CSS-in-JS
    - TypeScript
    - Author and tag pages
    - RSS
- url: https://gatsby-universal.netlify.com
  repo: https://github.com/fabe/gatsby-universal
  description: An opinionated Gatsby v2 starter for state-of-the-art marketing sites
  tags:
    - Transitions
    - PWA
    - Styling:CSS-in-JS
    - Linting
    - Markdown
    - SEO
  features:
    - Page Transitions
    - IntersectionObserver, component-based
    - React Context for global UI state
    - styled-components v4
    - Generated media queries for easy use
    - Optimized with Google Lighthouse (100/100)
    - Offline support
    - Manifest support
    - Sitemap support
    - All favicons generated
    - SEO (with Schema JSONLD) & Social Tags
    - Prettier
    - ESLint
- url: https://prismic.lekoarts.de/
  repo: https://github.com/LekoArts/gatsby-starter-prismic
  description: A typography-heavy & light-themed Gatsby Starter which uses the Headless CMS Prismic.
  tags:
    - CMS:Prismic
    - CMS:Headless
    - Styling:CSS-in-JS
    - Linting
    - Blog
    - PWA
    - Testing
  features:
    - Prismic as Headless CMS
    - Uses multiple features of Prismic - Slices, Labels, Relationship fields, Custom Types
    - Emotion for Styling
    - Cypress for End-to-End testing
    - Prism.js highlighting
    - Responsive images with gatsby-image
    - Extensive SEO
    - ESLint & Prettier
- url: https://gatsby-starter-v2-casper.netlify.com/
  repo: https://github.com/GatsbyCentral/gatsby-v2-starter-casper
  description: A blog starter based on the Casper (v1.4) theme.
  tags:
    - Blog
    - PWA
  features:
    - Page pagination
    - CSS
    - Tags
    - Google Analytics
    - Offline support
    - Web App Manifest
    - SEO
- url: https://lumen-v2.netlify.com/
  repo: https://github.com/GatsbyCentral/gatsby-v2-starter-lumen
  description: A Gatsby v2 fork of the lumen starter.
  tags:
    - Blog
    - RSS
    - Disqus
  features:
    - Lost Grid.
    - Beautiful typography inspired by matejlatin/Gutenberg.
    - Mobile-First approach in development.
    - Stylesheet built using Sass and BEM-Style naming.
    - Syntax highlighting in code blocks.
    - Sidebar menu built using a configuration block.
    - Archive organized by tags and categories.
    - Automatic RSS generation.
    - Automatic Sitemap generation.
    - Offline support.
    - Google Analytics support.
    - Disqus Comments support.
- url: https://gatsby-starter-firebase.netlify.com/
  repo: https://github.com/muhajirdev/gatsby-starter-firebase
  description: A Gatsby + Firebase Starter. With Authentication
  tags:
    - Firebase
    - Client-side App
  features:
    - Eslint Airbnb without semicolon and without .jsx extension
    - Firebase
    - Web App Manifest
- url: http://gatsby-lightbox.416serg.me
  repo: https://github.com/416serg/gatsby-starter-lightbox
  description: Showcasing a custom lightbox implementation using `gatsby-image`
  tags:
    - Portfolio
    - SEO
    - Styling:CSS-in-JS
  features:
    - Features a custom, accessible lightbox with gatsby-image
    - Styled with styled-components using CSS Grid
    - React Helmet for SEO
- url: http://jackbravo.github.io/gatsby-starter-i18n-blog/
  repo: https://github.com/jackbravo/gatsby-starter-i18n-blog
  description: Same as official gatsby-starter-blog but with i18n support
  tags:
    - i18n
    - Blog
  features:
    - Translates site name and bio using .md files
    - No extra libraries needed
- url: https://calpa.me/
  repo: https://github.com/calpa/gatsby-starter-calpa-blog
  description: Blog Template X Contentful, Twitter and Facebook style
  tags:
    - Blog
    - Styling:SCSS
  features:
    - GatsbyJS v2, faster than faster
    - Not just Contentful content source, you can use any database
    - Custom style
    - Google Analytics
    - Gitalk
    - sitemap
    - React FontAwesome
    - SEO
    - Offline support
    - Web App Manifest
    - Styled using SCSS
    - Page pagination
    - Netlify optimization
- url: https://gatsby-starter-typescript-power-blog.majidhajian.com/
  repo: https://github.com/mhadaily/gatsby-starter-typescript-power-blog
  description: Minimal Personal Blog with Gatsby and TypeScript
  tags:
    - PWA
    - Blog
    - Language:TypeScript
    - Markdown
  features:
    - Mobile-First approach in development
    - TSLint & Prettier
    - Offline support
    - Category and Tag for post
    - Type Safe by TypeScript
    - Format Safe by TSLint, StyleLint and Prettier with Lint-Staged(Husky)
    - Blog page
    - Syntax highlighting in code blocks
    - Pagination Ready
    - Ready to deploy to GitHub Pages
    - Automatic RSS generation
    - Automatic Sitemap generation
- url: https://gatsby-starter-kontent.netlify.com
  repo: https://github.com/Kentico/gatsby-starter-kontent
  description: Gatsby starter site with Kentico Kontent
  tags:
    - CMS:Headless
    - CMS:Kontent
    - Netlify
  features:
    - Gatsby v2 support
    - Content item <-> content type relationships
    - Language variants relationships
    - Linked items elements relationships
    - Content items in Rich text elements relationships
    - Reverse link relationships
- url: https://gatsby-starter-storybook.netlify.com/
  repo: https://github.com/markoradak/gatsby-starter-storybook
  description: Gatsby starter site with Storybook
  tags:
    - Storybook
    - Styling:CSS-in-JS
    - Linting
  features:
    - Gatsby v2 support
    - Storybook v4 support
    - Styled Components v4 support
    - Styled Reset, ESLint, Netlify Conf
- url: https://jamstack-hackathon-starter.netlify.com/
  repo: https://github.com/sw-yx/jamstack-hackathon-starter
  description: A JAMstack app with authenticated routes, static marketing pages, etc. with Gatsby, Netlify Identity, and Netlify Functions
  tags:
    - Netlify
    - Client-side App
  features:
    - Netlify Identity
    - Netlify Functions
    - Static Marketing pages and Dynamic Client-side Authenticated App pages
- url: https://collective.github.io/gatsby-starter-plone/
  repo: https://github.com/collective/gatsby-starter-plone
  description: A Gatsby starter template to build static sites using Plone as the content source
  tags:
    - CMS:Other
    - CMS:Headless
    - SEO
    - PWA
  features:
    - Creates 1-1 copy of source Plone site
    - Auto generated navigation and breadcrumbs
    - Progressive Web App features
    - Optimized for performance
    - Minimal UI and Styling
- url: https://gatsby-tutorial-starter.netlify.com/
  repo: https://github.com/justinformentin/gatsby-v2-tutorial-starter
  description: Simple, modern designed blog with post lists, tags, and easily customizable code.
  tags:
    - Blog
    - Linting
    - PWA
    - SEO
    - Styling:CSS-in-JS
    - Markdown
  features:
    - Blog post listing with image, summary, date, and tags.
    - Post Tags
    - Post List Filtering
    - Typography.js
    - Emotion styling
    - Syntax Highlighting in Code Blocks
    - Gatsby Image
    - Fully Responsive
    - Offline Support
    - Web App Manifest
    - SEO
    - PWA
    - Sitemap generation
    - Schema.org JSON-LD
    - CircleCI Integration
    - Codeclimate Integration
    - Google Analytics
    - Twitter and OpenGraph Tags
    - ESLint
    - Prettier Code Styling
- url: https://avivero.github.io/gatsby-redux-starter/
  repo: https://github.com/AVivero/gatsby-redux-starter
  description: Gatsby starter site with Redux, Sass, Bootstrap, Css Modules and Material Icons
  tags:
    - Redux
    - Styling:SCSS
    - Styling:Bootstrap
    - Styling:Material
    - Linting
  features:
    - Gatsby v2 support
    - Redux support
    - Sass support
    - Bootstrap v4 support
    - Css Modules support
    - ESLint, Prettier
- url: https://gatsby-typescript-boilerplate.netlify.com/
  repo: https://github.com/leachjustin18/gatsby-typescript-boilerplate
  description: Opinionated Gatsby v2 starter with TypeScript.
  tags:
    - Language:TypeScript
    - PWA
    - Styling:SCSS
    - Styling:PostCSS
  features:
    - TSLint with airbnb & prettier configurations
    - Prettier
    - Stylelint
    - Offline support
    - Type Safe by TypeScript
    - Format on commit with Lint-Staged(Husky)
    - Favicon generation
    - Sitemap generation
    - Autoprefixer with browser list
    - CSS nano
    - CSS MQ Packer
    - Lazy load image(s) with plugin sharp
    - Gatsby Image
    - Netlify optimizations
- url: https://danshai.github.io/gatsbyv2-scientific-blog-machine-learning/
  repo: https://github.com/DanShai/gatsbyv2-scientific-blog-machine-learning
  description: Machine learning ready and scientific blog starter
  tags:
    - Blog
    - Linting
  features:
    - Write easly your scientific blog with katex and publish your research
    - Machine learning ready with tensorflowjs
    - Manipulate csv data
    - draw with graph mermaid
    - display charts with chartjs
- url: https://gatsby-tailwind-styled-components.netlify.com/
  repo: https://github.com/muhajirdev/gatsby-tailwind-styled-components-starter
  description: A Gatsby Starter with Tailwind CSS + Styled Components
  tags:
    - Styling:Tailwind
  features:
    - Eslint Airbnb without semicolon and without .jsx extension
    - Offline support
    - Web App Manifest
- url: https://gatsby-starter-mobx.netlify.com
  repo: https://github.com/borekb/gatsby-starter-mobx
  description: MobX + TypeScript + TSLint + Prettier
  tags:
    - Language:TypeScript
    - Linting
    - Testing
  features:
    - Gatsby v2 + TypeScript
    - MobX with decorators
    - Two examples from @mweststrate's Egghead course
    - .editorconfig & Prettier
    - TSLint
    - Jest
- url: https://tender-raman-99e09b.netlify.com/
  repo: https://github.com/amandeepmittal/gatsby-bulma-quickstart
  description: A Bulma CSS + GatsbyJS Starter Kit
  tags:
    - Styling:Bulma
    - Styling:SCSS
  features:
    - Uses Bulma CSS
    - Sass based Styling
    - Responsive Design
    - Google Analytics Integration
    - Uses Gatsby v2
    - SEO
- url: https://gatsby-starter-notes.netlify.com/
  repo: https://github.com/patricoferris/gatsby-starter-notes
  description: Gatsby starter for creating notes organised by subject and topic
  tags:
    - Markdown
    - Pagination
  features:
    - Create by topic per subject notes that are organised using pagination
    - Support for code syntax highlighting
    - Support for mathematical expressions
    - Support for images
- url: https://gatsby-starter-ttag.netlify.com/
  repo: https://github.com/ttag-org/gatsby-starter-ttag
  description: Gatsby starter with the minimum required to demonstrate using ttag for precompiled internationalization of strings.
  tags:
    - i18n
  features:
    - Support for precompiled string internationalization using ttag and it's babel plugin
- url: https://gatsby-starter-typescript.netlify.com/
  repo: https://github.com/goblindegook/gatsby-starter-typescript
  description: Gatsby starter using TypeScript.
  tags:
    - Markdown
    - Pagination
    - Language:TypeScript
    - PWA
    - Linting
  features:
    - Markdown and MDX
    - Local search powered by Lunr
    - Syntax highlighting
    - Images
    - Styling with Emotion
    - Testing with Jest and react-testing-library
- url: https://gatsby-netlify-cms-example.netlify.com/
  repo: https://github.com/robertcoopercode/gatsby-netlify-cms
  description: Gatsby starter using Netlify CMS
  tags:
    - CMS:Netlify
    - Styling:SCSS
  features:
    - Example of a website for a local developer meetup group
    - NetlifyCMS used for easy data entry
    - Mobile-friendly design
    - Styling done with Sass
    - Gatsby version 2
- url: https://gatsby-typescript-starter-blog.netlify.com/
  repo: https://github.com/frnki/gatsby-typescript-starter-blog
  description: A starter blog for TypeScript-based Gatsby projects with minimal settings.
  tags:
    - Language:TypeScript
    - Blog
  features:
    - TypeScript & TSLint
    - No Styling (No Typography.js)
    - Minimal settings based on official starter blog
- url: https://gatsby-serif.netlify.com/
  repo: https://github.com/jugglerx/gatsby-serif-theme
  description: Multi page/content-type starter using Markdown and SCSS. Serif is a beautiful small business theme for Gatsby. The theme is fully responsive, blazing fast and artfully illustrated.
  tags:
    - Styling:SCSS
    - Markdown
    - Linting
  features:
    - Multiple "content types" for `services`, `team` and `testimonials` using Markdown as the source
    - Graphql query in `gatsby-node.js` using aliases that creates pages and templates by content type based on the folder `src/pages/services`, `src/pages/team`
    - SCSS
    - Responsive design
    - Bootstrap 4 grid and media queries only
    - Responsive menu
    - Royalty free illustrations included
    - SEO titles & meta using `gatsby-plugin-react-helmet`
    - Eslint & Prettier
- url: https://awesome-gatsby-starter.netlify.com/
  repo: https://github.com/South-Paw/awesome-gatsby-starter
  description: Starter with a preconfigured MDX, Storybook and ESLint environment for component first development of your next Gatsby site.
  tags:
    - MDX
    - Markdown
    - Storybook
    - Styling:CSS-in-JS
    - Linting
  features:
    - Gatsby MDX for JSX in Markdown loading, parsing, and rendering of pages
    - Storybook for isolated component development
    - styled-components for CSS-in-JS
    - ESLint with Airbnb's config
    - Prettier integrated into ESLint
    - A few example components and pages with stories and simple site structure
- url: https://santosfrancisco.github.io/gatsby-starter-cv/
  repo: https://github.com/santosfrancisco/gatsby-starter-cv
  description: A simple starter to get up and developing your digital curriculum with GatsbyJS'
  tags:
    - Styling:CSS-in-JS
    - PWA
    - Onepage
  features:
    - Gatsby v2
    - Based on default starter
    - Google Analytics
    - Web App Manifest
    - SEO
    - Styling with styled-components
    - Responsive Design, optimized for Mobile devices
- url: https://vigilant-leakey-a4f8cd.netlify.com/
  repo: https://github.com/agneym/gatsby-blog-starter
  description: Minimal Blog Starter Template with Styled Components.
  tags:
    - Markdown
    - Styling:CSS-in-JS
    - Blog
  features:
    - Markdown loading, parsing, and rendering of pages
    - Minimal UI for blog
    - Styled-components for CSS-in-JS
    - Prettier added as pre-commit hook
    - Google Analytics
    - Image Optimisation
    - Code Styling and Formatting in markdown
    - Responsive Design
- url: https://inspiring-me-lwz7512.netlify.com/
  repo: https://github.com/lwz7512/gatsby-netlify-identity-starter
  description: Gatsby Netlify Identity Starter with NIW auth support, and content gating, as well as responsive layout.
  tags:
    - Netlify
    - Pagination
  features:
    - Mobile Screen support
    - Privacy control for post content view & profile page
    - User authentication by Netlify Identity Widget/Service
    - Pagination for posts
    - Navigation menu with active status
- url: https://gatsby-starter-event-calendar.netlify.com/
  repo: https://github.com/EmaSuriano/gatsby-starter-event-calendar
  description: Gatsby Starter to display information about events from Google Spreadsheets with Calendars
  tags:
    - Linting
    - Styling:Grommet
    - PWA
    - SEO
    - Google Sheets
  features:
    - Grommet
    - Theming
    - Google Spreadsheet integration
    - PWA
    - A11y
    - SEO
    - Netlify Deployment Friendly
    - ESLint with Airbnb's config
    - Prettier integrated into ESLint
- url: https://gatsby-starter-tech-blog.netlify.com/
  repo: https://github.com/email2vimalraj/gatsby-starter-tech-blog
  description: A simple tech blog starter kit for gatsbyjs
  tags:
    - Blog
    - Portfolio
  features:
    - Markdown based blog
    - Filter blog posts by Tags
    - Easy customization
    - Using styled components
    - Minimal styles
    - Best scoring by Lighthouse
    - SEO support
    - PWA support
    - Offline support
- url: https://infallible-brown-28846b.netlify.com/
  repo: https://github.com/tylergreulich/gatsby-typescript-mdx-prismjs-starter
  description: Gatsby starter using TypeScript, MDX, Prismjs, and styled-components
  tags:
    - Language:TypeScript
    - Linting
    - Testing
    - Styling:CSS-in-JS
    - MDX
  features:
    - Gatsby v2 + TypeScript
    - Syntax highlighting with Prismjs
    - MDX
    - Jest
    - react-testing-library
    - styled-components
- url: https://hardcore-darwin-d7328f.netlify.com/
  repo: https://github.com/agneym/gatsby-careers-page
  description: A Careers Page for startups using Gatsby
  tags:
    - Markdown
    - Styling:CSS-in-JS
  features:
    - Careers Listing
    - Application Format
    - Markdown for creating job description
    - styled-components
- url: https://saikrishna.me/
  repo: https://github.com/s-kris/gatsby-minimal-portfolio-blog
  description: A minimal portfolio website with blog using Gatsby. Suitable for developers.
  tags:
    - Portfolio
    - Blog
  features:
    - Portfolio Page
    - Timline (Journey) page
    - Minimal
- url: https://gatsby-starter-blog-mdx-demo.netlify.com
  repo: https://github.com/hagnerd/gatsby-starter-blog-mdx
  description: A fork of the Official Gatsby Starter Blog with support for MDX out of the box.
  tags:
    - MDX
    - Blog
  features:
    - MDX
    - Blog
    - RSS Feed
- url: https://gatsby-tailwindcss-sass-starter-demo.netlify.com/
  repo: https://github.com/durianstack/gatsby-tailwindcss-sass-starter
  description: Just another Gatsby Tailwind with SASS starter
  tags:
    - Styling:Tailwind
    - Styling:SCSS
  features:
    - Tailwind, A Utility-First CSS Framework for Rapid UI Development
    - SASS/SCSS
    - Comes with React Helmet for adding site meta tags
    - Includes plugins for offline support out of the box
    - PurgeCSS to shave off unused styles
- url: https://tyra-starter.netlify.com/
  repo: https://github.com/madelyneriksen/gatsby-starter-tyra
  description: A feminine GatsbyJS Starter Optimized for SEO
  tags:
    - SEO
    - Blog
    - Styling:Other
  features:
    - Integration with Social Media and Mailchimp.
    - Styled with Tachyons.
    - Rich structured data on blog posts for SEO.
    - Pagination and category pages.
- url: https://gatsby-starter-styled.netlify.com/
  repo: https://github.com/gregoralbrecht/gatsby-starter-styled
  description: Yet another simple starter with Styled-System, Typography.js, SEO and Google Analytics.
  tags:
    - Styling:CSS-in-JS
    - PWA
    - SEO
  features:
    - Styled-Components
    - Styled-System
    - Rebass Grid
    - Typography.js to easily set up font styles
    - Google Analytics
    - Prettier, ESLint & Stylelint
    - SEO (meta tags and schema.org via JSON-LD)
    - Offline support
    - Web App Manifest
- url: https://gatsby.ghost.org/
  repo: https://github.com/TryGhost/gatsby-starter-ghost
  description: Build lightning-fast, modern publications with Ghost and Gatsby
  tags:
    - CMS:Headless
    - Blog
  features:
    - Ghost integration with ready to go placeholder content and webhooks support
    - Minimal responsive design
    - Pagination for posts, tags, and authors
    - SEO Friendly Meta
    - JSON-LD Schema
    - OpenGraph structured data
    - Twitter Cards meta
    - Sitemap Generation
    - XML Sitemaps
    - Progressive Web App
    - Offline Support
    - RSS Feed
    - Netlify integration ready to deploy
- url: https://traveler-blog.netlify.com/
  repo: https://github.com/QingpingMeng/gatsby-starter-traveler-blog
  description: A fork of the Official Gatsby Starter Blog to build a travler blog with images support
  tags:
    - Blog
    - PWA
    - SEO
    - Styling:Material
    - Styling:CSS-in-JS
  features:
    - Netlify integration ready to deploy
    - Material UI
    - styled-components
    - GitHub markdown css support
- url: https://create-ueno-app.netlify.com
  repo: https://github.com/ueno-llc/ueno-gatsby-starter
  description: Opinionated Gatsby starter by Ueno.
  tags:
    - Language:TypeScript
    - Styling:SCSS
    - Linting
    - Transitions
  features:
    - GraphQL hybrid
    - SEO friendly
    - GSAP ready
    - Nice Devtools
    - GsapTools
    - Ueno plugins
    - SVG to React component
    - Ueno's TSlint
    - Decorators
- url: https://gatsby-snyung-starter.netlify.com/
  repo: https://github.com/SeonHyungJo/gatsby-snyung-starter
  description: Basic starter template for You
  tags:
    - CMS:Contentful
    - Markdown
    - Linting
    - Pagination
    - Portfolio
    - SEO
    - Styling:SCSS
    - Transitions
  features:
    - SASS/SCSS
    - Add Utterances
    - Nice Pagination
    - Comes with React Helmet for adding site meta tags
    - Create Yout Name Card for writing meta data
- url: https://gatsby-contentstack-starter.netlify.com/
  repo: https://github.com/contentstack/gatsby-starter-contentstack
  description: A Gatsby starter powered by Headless CMS Contentstack.
  tags:
    - CMS:Headless
    - Blog
  features:
    - Includes Contentstack Delivery API for any environment
    - Dynamic content from Contentstack CMS
- url: https://gatsby-craftcms-barebones.netlify.com
  repo: https://github.com/frankievalentine/gatsby-craftcms-barebones
  description: Barebones setup for using Craft CMS and Gatsby locally.
  tags:
    - CMS:Headless
  features:
    - Full setup instructions included
    - Documented to get you set up with Craft CMS quickly
    - Code referenced in repo
- url: https://gatsby-starter-buttercms.netlify.com/
  repo: https://github.com/ButterCMS/gatsby-starter-buttercms
  description: A starter template for spinning up a Gatsby+ ButterCMS site
  tags:
    - Blog
    - SEO
    - CMS:Headless
  features:
    - Fully functioning blog
    - Navigation between posts with a previous/next post button
    - FAQ Knowledge Base
    - CMS Powered Homepage
    - Customer Case Study example marketing pages
- url: https://master.d2f5ek3dnwfe9v.amplifyapp.com/
  repo: https://github.com/dabit3/gatsby-auth-starter-aws-amplify
  description: This Gatsby starter uses AWS Amplify to implement authentication flow for signing up/signing in users as well as protected client side routing.
  tags:
    - AWS
    - Authentication
  features:
    - AWS Amplify
    - Full authentication workflow
    - Registration form
    - Signup form
    - User sign in
- url: https://gatsby-starter.mdbootstrap.com/
  repo: https://github.com/anna-morawska/gatsby-material-design-for-bootstrap
  description: A simple starter which lets you quickly start developing with Gatsby and Material Design For Bootstrap
  tags:
    - Styling:Material
  features:
    - React Bootstrap with Material Design css framework.
    - Free for personal and commercial use
    - Fully responsive
- url: https://frosty-ride-4ff3b9.netlify.com/
  repo: https://github.com/damassi/gatsby-starter-typescript-rebass-netlifycms
  description:
    A Gatsby starter built on top of MDX (React + Markdown), NetlifyCMS (with
    MDX and netlify-cms-backend-fs support -- no need to deploy), TypeScript,
    Rebass for UI, Styled Components, and Jest for testing. Very little visual
    styling has been applied so that you can bring your own :)
  tags:
    - MDX
    - CMS:Netlify
    - Language:TypeScript
    - Styling:Other
    - Styling:CSS-in-JS
    - Testing
  features:
    - MDX - Markdown + React
    - Netlify CMS (with MDX support)
    - Read and write to local file system via netlify-cms-backend-fs
    - TypeScript
    - Rebass
    - Styled Components
    - Jest
- url: https://bluepeter.github.io/gatsby-material-ui-business-starter/
  repo: https://github.com/bluepeter/gatsby-material-ui-business-starter
  description: Beautiful Gatsby Material Design Business Starter
  tags:
    - Styling:Material
  features:
    - Uses the popular, well-maintained Material UI React component library
    - Material Design theme and icons
    - Rotating home page carousel
    - Simple setup without opinionated setup
    - Fully instrumented for successful PROD deployments
    - Stylus for simple CSS
- url: https://example-company-website-gatsby-sanity-combo.netlify.com/
  repo: https://github.com/sanity-io/example-company-website-gatsby-sanity-combo
  description: This examples combines Gatsby site generation with Sanity.io content management in a neat company website.
  tags:
    - CMS:sanity.io
    - CMS:Headless
    - Blog
  features:
    - Out-of-the-box headless CMS
    - Real-time content preview in Development
    - Fast & frugal builds
    - No accidental missing fields/types
    - Full Render Control with Portable Text
    - gatsby-image support
    - Content types for company info, pages, projects, people, and blog posts
- url: https://gatsby-starter-under-construction.netlify.com/
  repo: https://github.com/robinmetral/gatsby-starter-under-construction
  description: Blazing fast "Under Construction" page with a blazing quick setup.
  tags:
    - Onepage
    - Styling:CSS-in-JS
    - SEO
    - PWA
  features:
    - Configure everything in gatsby-config.js
    - Creative CSS3 background patterns by Lea Verou
    - Built-in Google Fonts support
    - Social icons with react-social-icons
- url: https://gatsby-starter-docz.netlify.com/
  repo: https://github.com/RobinCsl/gatsby-starter-docz
  description: Simple starter where building your own documentation with Docz is possible
  tags:
    - Documentation
  features:
    - Generate nice documentation with Docz, in addition to generating your normal Gatsby site
    - Document your React components in .mdx files
- url: https://gatsby-starter-santa-fe.netlify.com/
  repo: https://github.com/osogrizz/gatsby-starter-santa-fe
  description: A place for artist or designers to display their creations
  tags:
    - Styling:CSS-in-JS
  features:
    - SEO friendly
    - Built-in Google Fonts support
    - Contact Form
    - Customizable Design Template
- url: https://gatsby-hello-friend.now.sh
  repo: https://github.com/panr/gatsby-starter-hello-friend
  description: A simple starter for Gatsby. That's it.
  tags:
    - Pagination
    - Markdown
    - Blog
    - Portfolio
    - Styling:PostCSS
  features:
    - Dark/light mode, depending on your preferences
    - Great reading experience thanks to Inter font, made by Rasmus Andersson
    - Nice code highlighting thanks to PrismJS
    - Responsive youtube/vimeo etc. videos
    - Elastic menu
    - Fully responsive site
- url: https://lgcolella.github.io/gatsby-starter-developer-blog/
  repo: https://github.com/lgcolella/gatsby-starter-developer-blog
  description: A starter to create SEO-friendly, fast, multilanguage, responsive and highly customizable technical blogs/portfolios with the most common features out of the box.
  tags:
    - Blog
    - Portfolio
    - i18n
  features:
    - Multilanguage posts
    - Pagination and image preview for posts
    - Tags
    - SEO
    - Social share buttons
    - Disqus for comments
    - Highlighting for code syntax in posts
    - Dark and light themes available
    - Various available icon sets
    - RSS Feed
    - Web app manifest
- url: https://gatsby.magicsoup.io/
  repo: https://github.com/magicsoup-io/gatsby-starter-magicsoup
  description: A production ready Gatsby starter using magicsoup.io
  tags:
    - SEO
    - Markdown
    - Styling:CSS-in-JS
    - Testing
  features:
    - Optimized images with gatsby-image.
    - SEO friendly with react-helmet, gatsby-plugin-sitemap and Google Webmaster Tools!
    - Responsive UIs with magicsoup.io/stock.
    - Static content with gatsby-transform-remark or gatsby-transform-json.
    - Convert Markdown to StyledComponents!
    - Webfonts with gatsby-plugin-web-font-loader.
    - SSR ready!
    - Testing with Jest!
- url: https://foxandgeese.github.io/tiny-agency/
  repo: https://github.com/foxandgeese/tiny-agency
  description: Simple Gatsby.js starter that uses material design and that's perfect for tiny agencies.
  tags:
    - Styling:Material
  features:
    - Uses the popular, well-maintained Material UI React component library
    - Material Design theme and icons
    - Simple setup without opinionated setup
    - Fully instrumented for successful PROD deployments
- url: https://gatsby-shopify-starter.netlify.com/
  repo: https://github.com/AlexanderProd/gatsby-shopify-starter
  description: Kick off your next, ecommerce experience with this Gatsby starter. It is based on the default Gatsby starter to be easily modifiable.
  tags:
    - CMS:Headless
    - SEO
    - eCommerce
    - Styling:CSS-in-JS
  features:
    - Shopping Cart
    - Shopify Integration
    - Product Grid
    - Shopify Store Credentials included
    - Optimized images with gatsby-image.
    - SEO
- url: https://gatejs.netlify.com
  repo: https://github.com/sarasate/gate
  description: API Doc generator inspired by Stripe's API docs
  tags:
    - Documentation
    - Markdown
    - Onepage
  features:
    - API documentation from markdown sources
    - Code samples separated by language
    - Syntax highlighting
    - Everything in a single page
- url: https://hopeful-keller-943d65.netlify.com
  repo: https://github.com/iwilsonq/gatsby-starter-reasonml
  description: Gatsby starter to create static sites using type-safe ReasonML
  tags:
    - Language:Other
    - Blog
    - Styling:CSS-in-JS
  features:
    - Gatsby v2 support
    - bs-platform v4 support
    - Similar to gatsby-starter-blog
- url: https://gatsby-starter-blog-amp-to-pwa.netlify.com/
  repo: https://github.com/tomoyukikashiro/gatsby-starter-blog-amp-to-pwa
  description: Gatsby starter blog with AMP to PWA Strategy
  tags:
    - Blog
    - AMP
    - PWA
  features:
    - Similar to gatsby-starter-blog
    - Support AMP to PWA strategy
- url: https://cvluca.github.io/gatsby-starter-markdown/
  repo: https://github.com/cvluca/gatsby-starter-markdown
  description: Boilerplate for markdown-based website (Documentation, Blog, etc.)
  tags:
    - Markdown
    - Redux
    - Styling:Ant Design
  features:
    - Responsive Web Design
    - Auto generated Sidebar
    - Auto generated Anchor
- url: https://gatsby-starter-wordpress-community.netlify.com/
  repo: https://github.com/pablovila/gatsby-starter-wordpress-community
  description: Starter using gatsby-source-wordpress to display posts and pages from a WordPress site
  tags:
    - CMS:WordPress
    - Styling:Bulma
    - Blog
    - Pagination
  features:
    - Gatsby v2 support
    - Responsive Web Design
    - WordPress support
    - Bulma and Sass Support for styling
    - Pagination logic
- url: https://gatsby-blogger.netlify.com/
  repo: https://github.com/aslammultidots/blogger
  description: A Simple, clean and modern designed blog with firebase authentication feature and easily customizable code.
  tags:
    - Blog
    - Redux
    - Disqus
    - CMS:Contentful
    - Firebase
  features:
    - Minimal and clean white layout.
    - Dynamic content from Contentful.
    - Blog post listing with previews (image + summary) for each blog post.
    - Disqus commenting system for each blog post.
    - Search post with keyword.
    - Firebase for Authentication.
    - Protected Routes with Authorization.
    - Contact form integration.
- url: https://gatsby-starter-styled-components.netlify.com/
  repo: https://github.com/blakenoll/gatsby-starter-styled-components
  description: The Gatsby default starter modified to use styled-components
  tags:
    - Styling:CSS-in-JS
  features:
    - styled-components
    - sticky footer
- url: https://magazine-example.livingdocs.io/
  repo: https://github.com/livingdocsIO/gatsby-magazine-example
  description: This magazine-starter helps you start out with Livingdocs as a headless CMS.
  tags:
    - Blog
    - CMS:Headless
  features:
    - Minimal and clean white layout.
    - Dynamic content from Livingdocs.
    - Built-in component library.
    - Robust template and theme.
- url: https://gatsby-starter-intl.tomekskuta.pl
  repo: https://github.com/tomekskuta/gatsby-starter-intl
  description: Gatsby v2 i18n starter which makes static pages for every locale and detect your browsers lang. i18n with react-intl.
  tags:
    - i18n
    - Testing
  features:
    - static pages for every language
    - detects your browser locale
    - uses react-intl
    - based on Gatsby Default Starter
    - unit tests with Jest
- url: https://cape.netlify.com/
  repo: https://github.com/juhi-trivedi/cape
  description: A Gatsby - CMS:Contentful demo with Netlify.
  tags:
    - Blog
    - Netlify
    - CMS:Contentful
    - Styling:Bootstrap
  features:
    - Fecthing Dynamic content from Contentful.
    - Blog post listing with previews (image + summary) for each blog post.
    - Contact form integration with Netlify.
    - Grid system inspired by Bootstrap.
- url: https://gatsby-starter-infinite-scroll.baobab.fi/
  repo: https://github.com/baobabKoodaa/gatsby-starter-infinite-scroll
  description: Infinite Scroll and Pagination with 10k photos
  tags:
    - Infinite Scroll
    - Pagination
    - Styling:CSS-in-JS
  features:
    - Infinite Scroll (default mode)
    - Pagination (fallback for users without JS)
    - Toggle between these modes in demo
    - Efficient implementation (only fetch the data that's needed, ship initial items with the page instead of fetch, etc.)
- url: https://jodie.lekoarts.de/
  repo: https://github.com/LekoArts/gatsby-starter-portfolio-jodie
  description: Image-heavy photography portfolio with colorful accents & great typography
  tags:
    - Portfolio
    - PWA
    - Transitions
    - Styling:CSS-in-JS
    - Linting
    - Testing
    - Language:TypeScript
  features:
    - Configurable with theming, CSS Grid & a yaml file for navigation
    - Create your projects by editing a yaml file and putting images into a folder
    - Shows your Instagram posts
    - TypeScript
    - Cypress for End-to-End testing
    - react-spring for animations & transitions
    - Uses styled-components + styled-system
    - SEO with Sitemap, Schema.org JSONLD, Tags
    - Responsive images with gatsby-image
- url: https://amazing-jones-e61bda.netlify.com/
  repo: https://github.com/WebCu/gatsby-material-kit-react
  description: Adaptation of Material Kit React to Gatsby
  tags:
    - Styling:Material
  features:
    - 60 Handcrafted Components
    - 4 Customized Plugins
    - 3 Example Pages
- url: https://relaxed-bhaskara-5abd0a.netlify.com/
  repo: https://github.com/LekovicMilos/gatsby-starter-portfolio
  description: Gatsby portfolio starter for creating quick portfolio
  tags:
    - Portfolio
  features:
    - Showcase of portfolio items
    - About me page
- url: https://gatsby-typescript-scss-docker-starter.netlify.com/
  repo: https://github.com/OFranke/gatsby-typescript-scss-docker
  description: Gatsby starter TypeScript, SCSS, Docker
  tags:
    - Language:TypeScript
    - Styling:SCSS
    - Linting
  features:
    - Format & Commit Safe by ESLint, StyleLint and Prettier with Lint-Staged (Husky), optimized for VS Code
    - Typings for scss files are automatically generated
    - Responsiveness from the beginning through easy breakpoint configuration
    - Enforce the DRY principle, no hardcoded and repeated `margin`, `font-size`, `color`, `box-shadow`, `border-radius` ... properties anymore
    - Docker ready - you can run Gatsby dev mode on your machine environment or with docker-compose
- url: https://prismic-i18n.lekoarts.de/
  repo: https://github.com/LekoArts/gatsby-starter-prismic-i18n
  description: Based on gatsby-starter-prismic with Internationalization (i18n) support.
  tags:
    - CMS:Prismic
    - CMS:Headless
    - Styling:CSS-in-JS
    - Linting
    - Blog
    - PWA
    - Testing
    - i18n
  features:
    - Prismic as Headless CMS
    - Uses multiple features of Prismic - Slices, Labels, Relationship fields, Custom Types, Internationalization
    - Emotion for Styling
    - i18n without any third-party libaries
    - Cypress for End-to-End testing
    - Prism.js highlighting
    - Responsive images with gatsby-image
    - Extensive SEO
    - ESLint & Prettier
- url: https://gatsby-starter-landing-page.netlify.com/
  repo: https://github.com/gillkyle/gatsby-starter-landing-page
  description: Single page starter for minimal landing pages
  tags:
    - Onepage
  features:
    - Gatsby image
    - Google Analytics
    - Minimal design
- url: https://thakkaryash94.github.io/gatsby-github-personal-website/
  repo: https://github.com/thakkaryash94/gatsby-github-personal-website
  description: It is a conversion of original GitHub personal website repo which is written in ruby for JS developers. This repository gives you the code you'll need to kickstart a personal website that showcases your work as a software developer. And when you manage the code in a GitHub repository, it will automatically render a webpage with the owner's profile information, including a photo, bio, and repositories.
  tags:
    - Portfolio
    - Onepage
  features:
    - layout config either stacked or sidebar
    - theme dark/light mode
    - post support
- url: http://gatsby-starter-default-intl.netlify.com
  repo: https://github.com/wiziple/gatsby-starter-default-intl
  description: The default Gatsby starter with features of multi-language url routes and browser language detection.
  tags:
    - i18n
  features:
    - Localization (Multilanguage) provided by react-intl.
    - Support automatic redirection based on user's preferred language in browser provided by browser-lang.
    - Support multi-language url routes within a single page component. That means you don't have to create separate pages such as pages/en/index.js or pages/ko/index.js.
    - Based on gatsby-starter-default with least modification.
- url: https://gatsby-starter-julia.netlify.com/
  repo: https://github.com/niklasmtj/gatsby-starter-julia
  description: A minimal blog starter template built with Gatsby
  tags:
    - Markdown
    - Blog
  features:
    - Landingpage
    - Blogoverview
    - Markdown sourcing
    - Estimated reading time
    - Styled component with @emotion
    - Netlify deployment friendly
    - Nunito font as npm module
    - Site meta tags with React Helmet
- url: https://agalp.imedadel.me
  repo: https://github.com/ImedAdel/automatic-gatsbyjs-app-landing-page
  description: Automatically generate iOS app landing page using GatsbyJS
  tags:
    - Onepage
    - PWA
    - SEO
  features:
    - One Configuration file
    - Automatically generate a landing page for your iOS app
    - List app features
    - App Store and Play Store buttons
    - App screenshot and video preview
    - Easily add social media accounts and contact info in the footer via the site-config.js file.
    - Pick custom Font Awesome icons for the feature list via the site-config.js file.
    - Built using Prettier and Styled-Components
    - Easily integrate Google Analytics by adding your ID to site-config.js file.
- url: https://gatsby-starter-shopify-app.firebaseapp.com/install
  repo: https://github.com/gil--/gatsby-starter-shopify-app
  description: Easily create Serverless Shopify Admin Apps powered by Gatsby and Firebase Functions
  tags:
    - Shopify
    - Firebase
  features:
    - 🗄 Firebase Firestore Realtime DB
    - ⚡️ Serverless Functions API layer (Firebase Functions)
    - 💼 Admin API (Graphql) Serverless Proxy
    - 🎨 Shopify Polaris (AppProvider, etc.)
    - 💰 Application Charge Logic (30 days) with variable trial duration
    - 📡 Webhook Validation & Creation
    - 🔑 GDPR Ready (Including GDPR Webhooks)
    - 🏗 CircleCI Config for easy continuous deployments to Firebase
- url: https://gatsby-starter-paperbase.netlify.com/
  repo: https://github.com/willcode4food/gatsby-starter-paperbase
  description: A Gatsby starter that implements the Paperbase Premium Theme from MaterialUI
  tags:
    - Styling:Material
    - Styling:CSS-in-JS
  features:
    - MaterialUI Paperbase theme in Gatsby!
    - Create professional looking admin tools and dashboards
    - Responsive Design
    - MaterialUI Paper Components
    - MaterialUI Tab Components
- url: https://gatsby-starter-devto.netlify.com/
  repo: https://github.com/geocine/gatsby-starter-devto
  description: A GatsbyJS starter template that leverages the Dev.to API
  tags:
    - Blog
    - Styling:CSS-in-JS
  features:
    - Blog post listing with previews (image + summary) for each blog post
- url: https://gatsby-starter-framer-x.netlify.com/
  repo: https://github.com/simulieren/gatsby-starter-framer-x
  description: A GatsbyJS starter template that is connected to a Framer X project
  tags:
    - Language:TypeScript
  features:
    - TypeScript support
    - Easily work in GatsbyJS and Framer X at the same time
- url: https://gatsby-firebase-hosting.firebaseapp.com/
  repo: https://github.com/bijenkorf-james-wakefield/gatsby-firebase-hosting-starter
  description: A starter with configuration for Firebase Hosting and Cloud Build deployment.
  tags:
    - Firebase
    - Linting
  features:
    - Linting with ESLint
    - Jest Unit testing configuration
    - Lint-staged on precommit hook
    - Commitizen for conventional commit messages
    - Configuration for Firebase hosting
    - Configuration for Cloud Build deployment
    - Clear documentation to have your site deployed on Firebase behind SSL in no time!
- url: https://lewis-gatsby-starter-blog.netlify.com/
  repo: https://github.com/lewislbr/lewis-gatsby-starter-blog
  description: A simple custom Gatsby starter template to start a new blog or personal website.
  tags:
    - Blog
    - Styling:CSS-in-JS
    - Markdown
    - Portfolio
    - SEO
  features:
    - Blog post listing with summary preview for each blog post.
    - Automatically creates blog pages from Markdown files.
    - CSS in JS with styled-components.
    - Optimized images.
    - Offline capabilities.
    - Auto-generated sitemap and robots.txt.
- url: https://gatsby-starter-stripe.netlify.com/
  repo: https://github.com/brxck/gatsby-starter-stripe
  description: A minimal starter to create a storefront with Gatsby, Stripe, & Netlify Functions.
  tags:
    - Stripe
    - eCommerce
    - Styling:None
  features:
    - Statically generate based on Stripe inventory
    - Dynamically update with live inventory & availability data
    - Checkout powered by Stripe
    - Serverless functions interact with Stripe API
    - Shopping cart persisted in local storage
    - Responsive images with gatsby-image
- url: https://www.jannikbuschke.de/gatsby-antd-docs/
  repo: https://github.com/jannikbuschke/gatsby-antd-docs
  description: A template for documentation websites
  tags:
    - Documentation
    - Language:TypeScript
    - Styling:Ant Design
    - Markdown
    - MDX
  features:
    - Markdown
    - MDX with mdxjs
    - Syntax highlighting with prismjs
    - Anchors
    - Sidebar
    - Sitecontents
    - Landingpage
- url: https://gatsby-starter.haezl.at
  repo: https://github.com/haezl/gatsby-starter-haezl
  description: A lightweight, mobile first blog starter with infinite scroll and Material-UI design for Gatsby.
  tags:
    - Blog
    - Language:TypeScript
    - Linting
    - Styling:CSS-in-JS
    - Styling:Material
    - Markdown
    - PWA
  features:
    - Landing Page
    - Portfolio section
    - Blog post listing with a preview for each post
    - Infinite scroll instead of next and previous buttons
    - Blog posts generated from Markdown files
    - About Page
    - Responsive Design
    - PWA (Progressive Web App) support
    - MobX
    - Customizable
- url: https://gatsby-starter-fine.netlify.com/
  repo: https://github.com/toboko/gatsby-starter-fine
  description: A mutli-response and light, mobile first blog starter with columns layout and Seo optimization.
  tags:
    - Blog
    - Markdown
    - Portfolio
    - SEO
  features:
    - Blog
    - Portfolio section
    - Customizable
    - Markdown
    - Optimized images
    - Sitemap Page
    - Seo Ready
- url: https://ugglr.github.io/gatsby-clean-portfolio/
  repo: https://github.com/ugglr/gatsby-clean-portfolio
  description: A clean themed Software Engineer Portfolio site, showcasing soft skills on the front page, features project card showcases, about page. Responsive through react-bootstrap components together with custom CSS style sheets. SEO configured, just need to add google analytics tracking code.
  tags:
    - Portfolio
    - SEO
    - Styling:Bootstrap
  features:
    - Resume
    - CV
    - google analytics
    - easy favicon swap
    - Gatsby SEO plugin
    - Clean layout
    - White theme
    - grid using react-bootstrap
    - bootstrap4 classes available
    - font-awesome Library for icons
    - Portfolio site for developers
    - custom project cards
    - easily extendable to include blog page
    - Responsive design
- url: https://gatsby-documentation-starter.netlify.com/
  repo: https://github.com/whoisryosuke/gatsby-documentation-starter
  description: Automatically generate docs for React components using MDX, react-docgen, and GatsbyJS
  tags:
    - Documentation
    - MDX
    - SEO
  features:
    - Parses all React components (functional, stateful, even stateless!) for JS Docblocks and Prop Types.
    - MDX - Write your docs in Markdown and include React components using JSX!
    - Lightweight (only what you need)
    - Modular (easily fits in any React project!)
    - Props table component
    - Customizable sidebar navigation
    - Includes SEO plugins Google Analytics, Offline, Manifest, Helmet.
- url: http://gatsby-absurd.surge.sh/
  repo: https://github.com/ajayns/gatsby-absurd
  description: A Gatsby starter using illustrations from https://absurd.design/
  tags:
    - Onepage
    - Styling:CSS-in-JS
  features:
    - Uses surreal illustrations from absurd.design.
    - Landing page structure split into sections
    - Basic UX/UX elements ready. navbar, smooth scrolling, faqs, theming
    - Convenient image handling and data separation
- url: https://gatsby-starter-quiz.netlify.com/
  repo: https://github.com/raphadeluca/gatsby-starter-quiz
  description: Create rich quizzes with Gatsby & Mdx. No need of database or headless CMS. Manage your data directly in your Mdx file's frontmatter and write your content in the body. Customize your HTML tags, use react components from a library or write your owns. Navigation will be automatically created between each question.
  tags:
    - MDX
  features:
    - Data quiz in the frontmatter
    - Rich customizable content with MDX
    - Green / Red alert footer on user's answer
    - Navigation generated based on the index of each question
- url: https://gatsby-starter-accessibility.netlify.com/
  repo: https://github.com/benrobertsonio/gatsby-starter-accessibility
  description: The default Gatsby starter with powerful accessibility tools built-in.
  tags:
    - Storybook
    - Linting
  features:
    - 🔍 eslint-plugin-jsx-a11y for catching accessibility issues while authoring code
    - ✅ lint:staged for adding a pre-commit hook to catch accessibility linting errors
    - 📣 react-axe for console reporting of accessibility errors in the DOM during development
    - 📖 storybook setup for accessibility reporting on individual components
- url: https://gatsby-theme-ggt-material-ui-blog.netlify.com/
  repo: https://github.com/greatgatsbyjsthemes/gatsby-starter-ggt-material-ui-blog
  description: Starter material-ui blog utilizing a Gatsby theme!
  tags:
    - Blog
    - MDX
  features:
    - Uses MDX with Gatsby theme for quick and easy set up
    - Material-ui design with optional config passed into the theme options
    - Gradient background with sitemap, rss feed, and offline capabilities
- url: https://gatsby-starter-blog-typescript.netlify.com/
  repo: https://github.com/gperl27/Gatsby-Starter-Blog-Typescript
  description: Gatsby starter blog with TypeScript
  tags:
    - Blog
    - Language:TypeScript
    - Styling:CSS-in-JS
  features:
    - Includes all features that come with Gatsby's official starter blog
    - TypeScript for type-safety out of the box
    - Styled components in favor of inline styles
    - Transition Link for nice page transitions
    - Type definitions from GraphQL schema (with code generation)
- url: https://gatsby-starter-sass.netlify.com/
  repo: https://github.com/colbyfayock/gatsby-starter-sass
  description: A Gatsby starter with Sass and no assumptions!
  tags:
    - Styling:SCSS
  features:
    - Sass stylesheets to manage your CSS (SCSS flavored)
    - Simple, minimal base setup to get started
    - No baked in configurations or assumptions
- url: https://billyjacoby.github.io/gatsby-react-bootstrap-starter/
  repo: https://github.com/billyjacoby/gatsby-react-bootstrap-starter
  description: GatsbyJS starter with react-bootstrap and react-icons
  tags:
    - Styling:Bootstrap
    - Styling:SCSS
  features:
    - SASS stylesheets to make styling components easy
    - Sample navbar that sticks to the top of the page on scroll
    - Includes react-icons to make adding icons to your app super simple
- url: https://gatsbystartermdb.netlify.com
  repo: https://github.com/jjcav84/mdbreact-gatsby-starter
  description: GatsbyJS starter built with MDBootstrap React free version
  tags:
    - Styling:Bootstrap
  features:
    - Material Design, Bootstrap, and React
    - Contact form and Google Map components
    - Animation
    - documentation and component library can be found at mdboostrap's website
- url: https://gatsby-starter-primer.netlify.com/
  repo: https://github.com/thomaswangio/gatsby-starter-primer
  description: A Gatsby starter featuring GitHub Primer Design System and React components
  tags:
    - Styling:Other
    - Styling:CSS-in-JS
    - SEO
    - Landing Page
  features:
    - Primer React Components
    - Styled Components
    - Gatsby Image
    - Better SEO component with appropriate OG image and appropriate fallback meta tags
- url: https://pranshuchittora.github.io/gatsby-material-boilerplate
  repo: https://github.com/pranshuchittora/gatsby-material-boilerplate
  description: A simple starter to get up and developing quickly with Gatsby in material design
  tags:
    - Styling:Material
  features:
    - Material design
    - Sass/SCSS
    - Tags
    - Categories
    - Google Analytics
    - Offline support
    - Web App Manifest
    - SEO
- url: https://anubhavsrivastava.github.io/gatsby-starter-hyperspace
  repo: https://github.com/anubhavsrivastava/gatsby-starter-hyperspace
  description: Single page starter based on the Hyperspace site template, with landing, custom and Elements(Component) page
  tags:
    - HTML5UP
    - Styling:SCSS
    - Onepage
    - Landing Page
  features:
    - Designed by HTML5 UP
    - Simple one page site that’s perfect for personal portfolios
    - Fully Responsive
    - Styling with SCSS
    - Offline support
    - Web App Manifest
- url: https://anubhavsrivastava.github.io/gatsby-starter-identity
  repo: https://github.com/anubhavsrivastava/gatsby-starter-identity
  description: Single page starter based on the Identity site template by HTML5 up, suitable for one page portfolio.
  tags:
    - HTML5UP
    - Styling:SCSS
    - Onepage
    - Landing Page
    - PWA
  features:
    - Designed by HTML5 UP
    - Simple one page personal portfolio
    - Fully Responsive
    - Styling with SCSS
    - Offline support
    - Web App Manifest
- url: https://hopeful-ptolemy-cd840b.netlify.com/
  repo: https://github.com/tonydiaz/gatsby-landing-page-starter
  description: A simple landing page starter for idea validation using material-ui. Includes email signup form and pricing section.
  tags:
    - Styling:Material
    - Landing Page
  features:
    - SEO
    - Mailchimp integration
    - Material-UI components
    - Responsive
    - Pricing section
    - Benefits section
    - Email signup form
    - Easily configurable
    - Includes standard Gatsby starter features
- url: https://anubhavsrivastava.github.io/gatsby-starter-aerial
  repo: https://github.com/anubhavsrivastava/gatsby-starter-aerial
  description: Single page starter based on the Aerial site template by HTML5 up, suitable for one page personal page.
  tags:
    - HTML5UP
    - Styling:SCSS
    - Onepage
    - Landing Page
    - PWA
  features:
    - Designed by HTML5 UP
    - Simple one page personal portfolio
    - Fully Responsive
    - Styling with SCSS
    - Offline support
    - Web App Manifest
- url: https://anubhavsrivastava.github.io/gatsby-starter-eventually
  repo: https://github.com/anubhavsrivastava/gatsby-starter-eventually
  description: Single page starter based on the Eventually site template by HTML5 up, suitable for upcoming product page.
  tags:
    - HTML5UP
    - Styling:SCSS
    - Landing Page
    - PWA
  features:
    - Designed by HTML5 UP
    - Fully Responsive
    - Styling with SCSS
    - Offline support
    - Web App Manifest
- url: https://jovial-jones-806326.netlify.com/
  repo: https://github.com/GabeAtWork/gatsby-elm-starter
  description: An Elm-in-Gatsby integration, based on gatsby-plugin-elm
  tags:
    - Language:Other
  features:
    - Elm language integration
- url: https://anubhavsrivastava.github.io/gatsby-starter-readonly
  repo: https://github.com/anubhavsrivastava/gatsby-starter-readonly
  description: Single page starter based on the ReadOnly site template by HTML5 up, with landing and Elements(Component) page
  tags:
    - HTML5UP
    - Onepage
    - Styling:SCSS
    - Landing Page
    - PWA
  features:
    - Designed by HTML5 UP
    - Fully Responsive
    - Styling with SCSS
    - Offline support
    - Web App Manifest
- url: https://anubhavsrivastava.github.io/gatsby-starter-prologue
  repo: https://github.com/anubhavsrivastava/gatsby-starter-prologue
  description: Single page starter based on the Prologue site template by HTML5 up, for portfolio pages
  tags:
    - HTML5UP
    - Onepage
    - Styling:SCSS
    - Portfolio
    - PWA
  features:
    - Designed by HTML5 UP
    - Fully Responsive
    - Styling with SCSS
    - Offline support
    - Web App Manifest
- url: https://gatsby-london.netlify.com
  repo: https://github.com/ImedAdel/gatsby-london
  description: A custom, image-centric theme for Gatsby.
  tags:
    - Portfolio
    - Blog
    - Styling:PostCSS
  features:
    - Post thumbnails in the homepage
    - Built with PostCSS
    - Made for image-centeric portfolios
    - Based on London for Ghost
- url: https://anubhavsrivastava.github.io/gatsby-starter-overflow
  repo: https://github.com/anubhavsrivastava/gatsby-starter-overflow
  description: Single page starter based on the Overflow site template by HTML5 up, with landing and Elements(Component) page
  tags:
    - HTML5UP
    - Onepage
    - Styling:SCSS
    - Portfolio
    - PWA
  features:
    - Designed by HTML5 UP
    - Fully Responsive
    - Image Gallery
    - Styling with SCSS
    - Offline support
    - Web App Manifest
- url: https://cosmicjs.com/apps/gatsby-agency-portfolio/demo
  repo: https://github.com/cosmicjs/gatsby-agency-portfolio
  description: Static Webpage for displaying your agencies skills and past work.  Implements 4 sections for displaying information about your company, A home page, information about services, projects, and the people in your organization.
  tags:
    - Blog
    - Portfolio
    - CMS:Cosmic JS
  features:
    - Landing Page
    - Home
    - Services
    - Projects
    - People
- url: https://cosmicjs.com/apps/gatsby-localization-app-starter/demo
  repo: https://github.com/cosmicjs/gatsby-localization-app-starter
  description: A localized Gatsby starter application powered by Cosmic JS.
  tags:
    - CMS:Cosmic JS
    - i18n
  features:
    - Gatsby localization starter app
- url: https://cosmicjs.com/apps/gatsby-docs/demo
  repo: https://github.com/cosmicjs/gatsby-docs-app
  description: Be able to view and create documentation using Gatsby and Cosmic JS. Leveraging the speed and high powered APIs of the Gatsby framework and the simplicity and scalability of Cosmic JS.
  tags:
    - CMS:Cosmic JS
    - Documentation
  features:
    - manage docs in static web file format for zippy delivery
- url: https://cosmicjs.com/apps/gatsby-ecommerce-website/demo
  repo: https://github.com/a9kitkumar/Gatsby-Ecommerce
  description: A localized Gatsby starter application powered by Cosmic JS.
  tags:
    - CMS:Cosmic JS
    - eCommerce
  features:
    - Stores products, orders using Cosmic JS as a database and a server
- url: https://harshil1712.github.io/gatsby-starter-googlesheets/
  repo: https://github.com/harshil1712/gatsby-starter-googlesheets
  description: A starter using Google Sheets as data source
  tags:
    - Google Sheets
    - SEO
    - Blog
  features:
    - Uses Google Sheets for data
    - Easily configurable
- url: https://the-plain-gatsby.netlify.com/
  repo: https://github.com/wangonya/the-plain-gatsby
  description: A simple minimalist starter for your personal blog.
  tags:
    - Blog
    - Markdown
  features:
    - Minimalist design
    - Next and previous blog post navigation
    - About page
    - Markdown support
- url: https://gatsby-starter-blockstack.openintents.org
  repo: https://github.com/friedger/gatsby-starter-blockstack
  description: A starter using Blockstack on client side
  tags:
    - Authentication
  features:
    - Uses Blockstack
    - Client side app
- url: https://anubhavsrivastava.github.io/gatsby-starter-multiverse
  repo: https://github.com/anubhavsrivastava/gatsby-starter-multiverse
  description: Single page starter based on the Multiverse site template by HTML5 up, with landing and Elements(Component) page
  tags:
    - HTML5UP
    - Onepage
    - Styling:SCSS
    - Portfolio
    - PWA
  features:
    - Designed by HTML5 UP
    - Fully Responsive
    - Image Gallery
    - Styling with SCSS
    - Offline support
    - Web App Manifest
- url: https://anubhavsrivastava.github.io/gatsby-starter-highlights
  repo: https://github.com/anubhavsrivastava/gatsby-starter-highlights
  description: Single page starter based on the Highlights site template by HTML5 up, with landing and Elements(Component) page
  tags:
    - HTML5UP
    - Onepage
    - Styling:SCSS
    - Portfolio
    - PWA
  features:
    - Designed by HTML5 UP
    - Fully Responsive
    - Image Gallery
    - Styling with SCSS
    - Offline support
    - Web App Manifest
- url: https://gatsby-starter-material-business-markdown.netlify.com/
  repo: https://github.com/ANOUN/gatsby-starter-material-business-markdown
  description: A clean, modern starter for businesses using Material Design Components
  tags:
    - Blog
    - Markdown
    - PWA
    - Styling:Material
    - Styling:SCSS
  features:
    - Minimal, Modern Business Website Design
    - Material Design Components
    - MDC React Components
    - MDC Theming
    - Blog
    - Home Page
    - Contact Page
    - Contact Form
    - About Page
    - Mobile-First approach in development
    - Fully Responsive
    - Markdown
    - PWA
- url: https://gatsby-starter-default-typescript.netlify.com/
  repo: https://github.com/andykenward/gatsby-starter-default-typescript
  description: Starter Default TypeScript
  tags:
    - Language:TypeScript
  features:
    - TypeScript
    - Typing generation for GraphQL using GraphQL Code Generator
    - Comes with React Helmet for adding site meta tags
    - Based on Gatsby Starter Default
- url: http://gatsbyhoney.davshoward.com/
  repo: https://github.com/davshoward/gatsby-starter-honey
  description: A delicious baseline for Gatsby (v2).
  tags:
    - Styling:PostCSS
    - SEO
  features:
    - Gatsby v2
    - SEO (including robots.txt, sitemap generation, automated yet customisable metadata, and social sharing data)
    - Google Analytics
    - PostCSS support
    - Developer environment variables
    - Accessibility support
    - Based on Gatsby Starter Default
- url: https://material-ui-starter.netlify.com/
  repo: https://github.com/dominicabela/gatsby-starter-material-ui
  description: This starter includes Material UI boilerplate and configuration files along with the standard Gatsby configuration files. It provides a starting point for developing Gatsby apps with the Material UI framework.
  tags:
    - SEO
    - Styling:Material
  features:
    - Material UI Framework
    - Roboto Typeface (self hosted)
    - SEO
    - Offline Support
    - Based on Gatsby Default Starter
- url: https://developer-diary.netlify.com/
  repo: https://github.com/willjw3/gatsby-starter-developer-diary
  description: A blog template created with web developers in mind. Totally usable right out of the box, but minimalist enough to be easily modifiable.
  tags:
    - Blog
    - Markdown
    - Pagination
    - SEO
  features:
    - Ready to go - Blog author name, author image, etc,... can be easily added using a config file
    - Blog posts created as markdown files
    - Gatsby v.2
    - Mobile responsive
    - Pagination
    - Category and tag pages
    - Social media sharing icons in each post
    - Icons from React Icons (Font Awesome, Devicons, etc,...)
    - Beautiful tech-topic tags to attach to your web-development-related blog posts
    - Developer-relevant social media icon links, including GitHub, Stack Overflow, and freeCodeCamp
- url: https://anubhavsrivastava.github.io/gatsby-starter-paradigmshift
  repo: https://github.com/anubhavsrivastava/gatsby-starter-paradigmshift
  description: Single page starter based on the Paradigm Shift site template by HTML5 up, with landing and Elements(Component) page
  tags:
    - HTML5UP
    - Onepage
    - Styling:SCSS
    - Portfolio
    - PWA
  features:
    - Designed by HTML5 UP
    - Fully Responsive
    - Image Gallery
    - Styling with SCSS
    - Offline support
    - Web App Manifest
- url: https://dazzling-heyrovsky-62d4f9.netlify.com/
  repo: https://github.com/s-kris/gatsby-starter-medium
  description: A GatsbyJS starter blog as close as possible to medium.
  tags:
    - Markdown
    - Styling:CSS-in-JS
  features:
    - Careers Listing
    - Mobile Responsive
- url: https://gatsby-personal-starter-blog.netlify.com
  repo: https://github.com/thomaswangio/gatsby-personal-starter-blog
  description: Gatsby starter for personal blogs! Blog configured to run at /blog and with Netlify CMS and gatsby-remark-vscode.
  tags:
    - Blog
    - Markdown
    - Styling:CSS-in-JS
    - CMS:Netlify
  features:
    - Netlify CMS
    - VSCode syntax highlighting
    - Styled Components
- url: https://anubhavsrivastava.github.io/gatsby-starter-phantom
  repo: https://github.com/anubhavsrivastava/gatsby-starter-phantom
  description: Single page starter based on the Phantom site template by HTML5 up, with landing, generic and Elements(Component) page
  tags:
    - HTML5UP
    - Onepage
    - Styling:SCSS
    - PWA
  features:
    - Designed by HTML5 UP
    - Fully Responsive
    - Styling with SCSS
    - Offline support
    - Web App Manifest
- url: https://gatsby-starter-internationalized.ack.ee/
  repo: https://github.com/AckeeCZ/gatsby-starter-internationalized
  description: A simple starter for fully internationalized websites, including route internationalization.
  tags:
    - i18n
  features:
    - internationalized page content - via react-intl
    - internationalized routes - via language configuration
    - lightweight - includes only internationalization code
    - LocalizedLink - built-in link component handling route generation
    - LanguageSwitcher - built-in language switcher component
- url: https://gatsby-starter-bee.netlify.com/
  repo: https://github.com/JaeYeopHan/gatsby-starter-bee
  description: A simple starter for blog with fresh UI.
  tags:
    - Blog
    - Netlify
    - Disqus
    - SEO
  features:
    - Code highlight with Fira Code font
    - Emoji (emojione)
    - Social share feature (Twitter, Facebook)
    - Comment feature (disqus, utterances)
    - Sponsor service (Buy-me-a-coffee)
    - CLI Tool
- url: https://learn.hasura.io/graphql/react/introduction
  repo: https://github.com/hasura/gatsby-gitbook-starter
  description: A starter to generate docs/tutorial websites based on GitBook theme.
  tags:
    - Documentation
    - MDX
    - Markdown
    - SEO
  features:
    - Write in Markdown / MDX and generate responsive documentation/tutorial web apps
    - Fully Configurable
    - Syntax highlighting with Prismjs
    - Code diffing with +/-
    - Google Analytics Integration
    - SEO Tags with MDX frontmatter
    - Edit on GitHub button
    - Fully Customisable with rich embeds using React in MDX.
- url: https://gatsby-starter-blog-with-lunr.netlify.com/
  repo: https://github.com/lukewhitehouse/gatsby-starter-blog-with-lunr
  description: Building upon Gatsby's blog starter with a Lunr.js powered Site Search.
  tags:
    - Blog
    - Search
  features:
    - Same as the official starter blog
    - Integration with Lunr.js
- url: https://oneshopper.netlify.com
  repo: https://github.com/rohitguptab/OneShopper
  description: This Starter is created for Ecommerce site with Gatsby + Contentful and snipcart
  tags:
    - eCommerce
    - CMS:Contentful
    - Blog
    - SEO
    - Disqus
  features:
    - Blog post listing with previews for each blog post.
    - Store page listing all the Products and includes features like Rating, Price, Checkout, More then one Product images with tabbing.
    - Contact form with Email notification.
    - Index pages design with Latest Post, Latest Blog, Deal of week and Banner.
- url: https://anubhavsrivastava.github.io/gatsby-starter-spectral
  repo: https://github.com/anubhavsrivastava/gatsby-starter-spectral
  description: Single page starter based on the Spectral site template by HTML5 up, with landing, Generic and Elements(Component) page
  tags:
    - HTML5UP
    - Onepage
    - Styling:SCSS
    - Portfolio
    - PWA
  features:
    - Designed by HTML5 UP
    - Fully Responsive
    - Styling with SCSS
    - Offline support
    - Web App Manifest
- url: https://anubhavsrivastava.github.io/gatsby-starter-directive
  repo: https://github.com/anubhavsrivastava/gatsby-starter-directive
  description: Single page starter based on the Directive site template by HTML5 up, with landing and Elements(Component) page
  tags:
    - HTML5UP
    - Onepage
    - Styling:SCSS
    - Portfolio
    - PWA
  features:
    - Designed by HTML5 UP
    - Fully Responsive
    - Styling with SCSS
    - Offline support
    - Web App Manifest
- url: https://histaff.io/
  repo: https://github.com/histaff/website-static
  description: It's a beautiful starter static website which useful plugins based on Gatsby
  tags:
    - Styling:SCSS
    - Landing Page
    - Onepage
  features:
    - Fully Responsive
    - Styling with SCSS
    - Very similar to gatsby-starter-netlify-cms, slightly more configurable (e.g. set site-title in gatsby-config) with Bootstrap/Bootswatch instead of bulma
    - LocalizedLink - built-in link component handling route generation
- url: https://gatsby-kea-starter.netlify.com/
  repo: https://github.com/benjamin-glitsos/gatsby-kea-starter
  description: Gatsby starter with redux and sagas made simpler by the Kea library
  tags:
    - Redux
  features:
    - The Kea library makes redux and sagas extremely simple and concise
- url: https://anubhavsrivastava.github.io/gatsby-starter-solidstate
  repo: https://github.com/anubhavsrivastava/gatsby-starter-solidstate
  description: Single page starter based on the Solid State site template by HTML5 up, with landing, Generic and Elements(Component) page
  tags:
    - HTML5UP
    - Onepage
    - Styling:SCSS
    - Portfolio
    - PWA
  features:
    - Designed by HTML5 UP
    - Fully Responsive
    - Styling with SCSS
    - Offline support
    - Web App Manifest
- url: https://yellowcake.netlify.com/
  repo: https://github.com/thriveweb/yellowcake
  description: A starter project for creating lightning-fast websites with Gatsby v2 and Netlify-CMS v2 + Uploadcare integration.
  tags:
    - CMS:Netlify
    - Netlify
    - Blog
    - SEO
  features:
    - Uploadcare
    - Netlify Form
    - Category list (with navigation)
    - Featured post
    - Next and prev post
    - SEO component
- url: https://anubhavsrivastava.github.io/gatsby-starter-fractal
  repo: https://github.com/anubhavsrivastava/gatsby-starter-fractal
  description: Single page starter based on the Fractal site template by HTML5 up, with landing and Elements(Component) page
  tags:
    - HTML5UP
    - Onepage
    - Styling:SCSS
    - Portfolio
    - PWA
  features:
    - Designed by HTML5 UP
    - Fully Responsive
    - Styling with SCSS
    - Offline support
    - Web App Manifest
- url: https://minimal-gatsby-ts-starter.netlify.com/
  repo: https://github.com/TheoBr/minimal-gatsby-typescript-starter
  description: Minimal TypeScript Starter
  tags:
    - Language:TypeScript
  features:
    - TypeScript
    - ESLint + optional rule enforcement with Husky
    - Prettier
    - Netlify ready
    - Minimal
- url: https://gatsby-typescript-starter-default.netlify.com/
  repo: https://github.com/RobertoMSousa/gatsby-typescript-starter-default
  description: Simple Gatsby starter using TypeScript and eslint instead of outdated tslint.
  tags:
    - Language:TypeScript
    - SEO
    - Linting
  features:
    - Comes with React Helmet for adding site meta tags
    - Includes plugins for offline support out of the box
    - TypeScript
    - Prettier & eslint to format & check the code
- url: https://gatsby-starter-carraway.netlify.com/
  repo: https://github.com/endymion1818/gatsby-starter-carraway
  description: a Gatsby starter theme with Accessibility features, TypeScript, Jest, some basic UI elements, and a CircleCI pipeline
  tags:
    - Language:TypeScript
    - Pagination
    - Search
    - Testing
  features:
    - Paginated post archive
    - Site search with Lunr.js
    - Categories and category archive pages
    - Minimal CSS defaults using styled-components, including system font stack
    - Some fundamental Accessibility features including tabbable navigation & "Skip to content" link
    - UI elements including multi-column layout using CSS Grid (with float fallback), header component with logo, basic navigation & search and a footer with 3-column layout, logo and 2 menu areas
    - TypeScript & Testing including some sensible TypeScript defaults, tests with @testing-library/react, pre-commit and pre-push hooks. Set up includes enums for repeating values such as font & background colours
    - Setup for a CircleCI pipeline so you can run the above tests in branches before merging to master
    - Markdown posts _and_ pages (pages don't appear in the post archive)
- url: https://www.quietboy.net
  repo: https://github.com/zhouyuexie/gatsby-starter-quiet
  description: Gatsby out of the box blog, use TypeScript and highly customized style.
  tags:
    - Language:TypeScript
    - Styling:SCSS
    - SEO
    - Linting
    - RSS
    - Pagination
    - PWA
  features:
    - TypeScript
    - TsLint & Prettier
    - Tag list
    - Custom page layout
    - Switch the dark mode according to the system theme
    - Scss
    - Pagination
- url: https://compassionate-morse-5204bf.netlify.com/
  repo: https://github.com/deamme/gatsby-starter-prismic-resume
  description: Gatsby Resume/CV page with Prismic integration
  tags:
    - CMS:Prismic
    - CMS:Headless
    - Styling:CSS-in-JS
    - Onepage
    - Linting
  features:
    - One-page resume/CV
    - Prismic as Headless CMS
    - Emotion for styling
    - Uses multiple features of Prismic - Slices, Labels, Custom Types
    - ESLint & Prettier
- url: https://anubhavsrivastava.github.io/gatsby-starter-resume
  repo: https://github.com/anubhavsrivastava/gatsby-starter-resume
  description: Single page starter based on the Resume site template by startbootstrap for resume/portfolio page
  tags:
    - Onepage
    - Styling:SCSS
    - PWA
  features:
    - Designed by startbootstrap
    - Fully Responsive
    - Styling with SCSS
    - Offline support
    - Web App Manifest
- url: https://gatsby-starter-typescript-jest.netlify.com/
  repo: https://github.com/denningk/gatsby-starter-typescript-jest
  description: Barebones Gatsby starter with TypeScript, Jest, GitLab-CI, and other useful configurations
  tags:
    - Language:TypeScript
    - Testing
    - AWS
    - Linting
    - SEO
  features:
    - All components from default Gatsby starter converted to TypeScript
    - Jest testing configured for TypeScript with ts-jest
    - Detailed guide on how to deploy using AWS S3 buckets included in README
    - .gitlab-ci.yml file with blanks that can be customized for any Gatsby project
    - Configurations for EditorConfig, Prettier, and ESLint (for TypeScript)
- url: https://gatsby-starter-apollo.smakosh.com/app/
  repo: https://github.com/smakosh/gatsby-apollo-starter
  description: Gatsby Apollo starter - with client side routing
  tags:
    - Client-side App
    - SEO
    - Styling:CSS-in-JS
  features:
    - Apollo provider & Client side routing
    - Eslint/Prettier configured
    - Easy to customize
    - Nice project structure
    - Flex Grid components easy to customize
- url: https://portfolio.smakosh.com/
  repo: https://github.com/smakosh/gatsby-portfolio-dev
  description: A portfolio for developers
  tags:
    - Portfolio
    - SEO
    - Netlify
    - Onepage
    - Styling:CSS-in-JS
  features:
    - Eslint/Prettier configured
    - Scores 100% on a11y / Performance / PWA / SEO
    - PWA (desktop & mobile)
    - Easy to customize
    - Nice project structure
    - Amazing illustrations by Undraw.co
    - Tablet & mobile friendly
    - Continuous deployment with Netlify
    - A contact form protected by Google Recaptcha
    - Can be deployed with one click
    - Functional components with Recompose React Hooks! ready to migrate to React hooks!
    - Fetches your GitHub pinned projects with most stars (You could customize this if you wish)
- url: https://github.com/smakosh/gatsby-airtable-starter
  repo: https://github.com/smakosh/gatsby-airtable-starter
  description: Gatsby Airtable starter
  tags:
    - SEO
    - Netlify
    - Client-side App
    - Styling:CSS-in-JS
  features:
    - Static content fetched from Airtable
    - Dynamic content with CRUD operations with Airtable REST API
    - Well structured files/folders
    - Custom React Hooks
    - Custom Helpers instead of using third party libraries
    - Dynamic & Static containers
    - Global state management ready with useReducer & useContext
    - Dummy auth but ready to add real requests
- url: https://github.com/smakosh/gatsby-app-starter-rest-api
  repo: https://github.com/smakosh/gatsby-app-starter-rest-api
  description: Gatsby REST API starter
  tags:
    - Authentication
    - Client-side App
    - Styling:CSS-in-JS
  features:
    - Dynamic content with CRUD operations with a REST API
    - Well structured files/folders
    - Custom React Hooks
    - Auth with a JWT approach
    - Custom Helpers instead of using third party libraries
    - Dynamic containers
    - Global state management ready with useReducer & useContext
- url: https://gatsbyjs-starter-tailwindplay.appseed.us/
  repo: https://github.com/app-generator/gatsbyjs-starter-tailwindplay
  description: A Gatsby v2 starter styled using Tailwind, a utility-first CSS framework. Uses Purgecss to remove unused CSS.
  tags:
    - Styling:Tailwind
  features:
    - Based on gatsby-starter-tailwind
    - Tailwind CSS Framework
    - Removes unused CSS with Purgecss
- url: https://act-labs.github.io/
  repo: https://github.com/act-labs/gatsby-starter-act-blog
  description: Gatsby starter for blog/documentation using MDX, Ant Design, gatsby-plugin-combine.
  tags:
    - Blog
    - Documentation
    - Styling:Ant Design
    - Markdown
    - MDX
    - SEO
  features:
    - Posts and snippets;
    - SEO component;
    - Ant Design UI components;
    - Markdown and MDX for pages;
    - A customized webpack and babel configuration, for complex profecianal web apps with node.js, Jest tests, etc;
    - Progressively build more and more complex pages using gatsby-plugin-combine.
- url: https://gatsby-ghub.netlify.com/resume-book/
  repo: https://github.com/dwyfrequency/gatsby-ghub
  description: A resume builder app with authenticated routes, static marketing pages, and dynamic resume creation
  tags:
    - Authentication
    - Netlify
    - Client-side App
  features:
    - Netlify Identity
    - Static Marketing pages and Dynamic Client-side Authenticated App pages
    - SEO component
    - Apollo GraphQL (client-side)
- url: https://lewis-gatsby-starter-i18n.netlify.com
  repo: https://github.com/lewislbr/lewis-gatsby-starter-i18n
  description: A simple custom Gatsby starter template to start a new multilanguage website.
  tags:
    - i18n
    - Styling:CSS-in-JS
    - Portfolio
    - SEO
  features:
    - Automatically detects user browser language.
    - CSS in JS with styled-components.
    - Optimized images.
    - Offline capabilities.
    - Auto-generated sitemap and robots.txt.
- url: https://gatsby-snipcart-starter.netlify.com/
  repo: https://github.com/issydennis/gatsby-snipcart
  description: A simple e-commerce shop built using Gatsby and Snipcart.
  tags:
    - eCommerce
    - Styling:CSS-in-JS
    - Markdown
  features:
    - Minimal design to allow for simple customisation.
    - Snipcart integration provides an easy-to-use shopping cart and checkout.
    - Individual product pages with custom fields.
    - Products defined using markdown.
    - Styled components.
    - Gatsby image for optimised product images.
- url: https://anubhavsrivastava.github.io/gatsby-starter-stylish
  repo: https://github.com/anubhavsrivastava/gatsby-starter-stylish
  description: Single page starter based on the Stylish Portfolio site template by startbootstrap for portfolio page
  tags:
    - Onepage
    - Portfolio
    - Styling:SCSS
    - PWA
  features:
    - Designed by startbootstrap
    - Fully Responsive
    - Styling with SCSS
    - Offline support
    - Web App Manifest
- url: https://lewis-gatsby-starter-basic.netlify.com
  repo: https://github.com/lewislbr/lewis-gatsby-starter-basic
  description: A simple custom basic Gatsby starter template to start a new website.
  tags:
    - Styling:CSS-in-JS
    - SEO
  features:
    - Bare-bones starter.
    - CSS in JS with styled-components.
    - Optimized images.
    - Offline capabilities.
    - Auto-generated sitemap and robots.txt.
- url: https://myclicks.netlify.com/
  repo: https://github.com/himali-patel/MyClicks
  description: A simple Gatsby starter template to create portfolio website with contentful and Netlify.
  tags:
    - Blog
    - Netlify
    - CMS:Contentful
    - Styling:Bootstrap
    - Disqus
    - SEO
  features:
    - Fecthing Dynamic content from Contentful.
    - Blog post listing with previews, disqus implementation and social sharing for each blog post.
    - Contact form integration with Netlify.
    - Portfolio Result Filteration according to Category.
    - Index pages design with Recent Blogs and Intagram Feed.
- url: https://gatsby-starter-typescript-graphql.netlify.com
  repo: https://github.com/spawnia/gatsby-starter-typescript-graphql
  description: A Gatsby starter with typesafe GraphQL using TypeScript
  tags:
    - Language:TypeScript
    - Linting
    - Portfolio
    - Styling:CSS-in-JS
  features:
    - Type safety with TypeScript
    - Typesafe GraphQL with graphql-code-generator
    - ESLint with TypeScript support
    - Styling with styled-components
- url: https://gatsby-tailwind-serif.netlify.com/
  repo: https://github.com/windedge/gatsby-tailwind-serif
  description: A Gatsby theme based on gatsby-serif-theme, rewrite with Tailwind CSS.
  tags:
    - Styling:Tailwind
    - Markdown
  features:
    - Based on gatsby-serif-theme
    - Tailwind CSS Framework
    - Removes unused CSS with Purgecss
    - Responsive design
    - Suitable for small business website
- url: https://mystifying-mclean-5c7fce.netlify.com
  repo: https://github.com/renvrant/gatsby-mdx-netlify-cms-starter
  description: An extension of the default starter with Netlify CMS and MDX support.
  tags:
    - MDX
    - Markdown
    - Netlify
    - CMS:Netlify
    - Styling:None
  features:
    - MDX and Netlify CMS support
    - Use React components in Netlify CMS Editor and other markdown files
    - Allow editors to choose a page template
    - Replace HTML tags with React components upon rendering Markdown, enabling design systems
    - Hide pages from being editable by the CMS
    - Minimal and extensible
- url: https://gatsby-airtable-advanced-starter.marcomelilli.com
  repo: https://github.com/marcomelilli/gatsby-airtable-advanced-starter
  description: A Gatsby Starter Blog using Airtable as backend
  tags:
    - Airtable
    - Blog
    - Styling:None
  features:
    - Dynamic content from Airtable
    - Does not contain any UI frameworks
    - Tags
    - Categories
    - Authors
    - Disqus
    - Offline support
    - Web App Manifest
    - SEO
- url: https://contentful-starter.netlify.com/
  repo: https://github.com/mohanmonu777/gatsby_contentful_starter
  description: An Awesome Starter Kit to help you get going with Contentful and Gatsby
  tags:
    - Blog
    - CMS:Contentful
    - CMS:Headless
  features:
    - Bare-bones starter.
    - Dynamic content from Contentful CMS
    - Ready made Components
    - Responsive Design
    - Includes Contentful Delivery API for production build
- url: https://gatsby-simple-blog.thundermiracle.com
  repo: https://github.com/thundermiracle/gatsby-simple-blog
  description: A gatsby-starter-blog with overreacted looking and tags, breadcrumbs, disqus, i18n, eslint supported
  tags:
    - i18n
    - Blog
    - Netlify
    - Linting
    - Disqus
    - Testing
  features:
    - Easily Configurable
    - Tags
    - Breadcrumbs
    - Tags
    - Disqus
    - i18n
    - ESLint
    - Jest
- url: https://anubhavsrivastava.github.io/gatsby-starter-grayscale
  repo: https://github.com/anubhavsrivastava/gatsby-starter-grayscale
  description: Single page starter based on the Grayscale site template by startbootstrap for portfolio page
  tags:
    - Onepage
    - Portfolio
    - Styling:SCSS
    - PWA
  features:
    - Designed by startbootstrap
    - Fully Responsive
    - Styling with SCSS
    - Offline support
    - Web App Manifest
- url: https://gatsby-all-in.netlify.com
  repo: https://github.com/Gherciu/gatsby-all-in
  description: A starter that includes the most popular js libraries, already pre-configured and ready for use.
  tags:
    - Linting
    - Netlify
    - Styling:Tailwind
  features:
    - Tailwind CSS Framework
    - Antd UI Framework pre-configured
    - Redux for managing state
    - Eslint and Stylelint to enforce code style
- url: http://demo.nagui.me
  repo: https://github.com/kimnagui/gatsby-starter-nagui
  description: A Gatsby starter that full responsive blog.
  tags:
    - Blog
    - AWS
    - Pagination
    - SEO
    - Styling:CSS-in-JS
  features:
    - Tags & Categorys.
    - Pagination.
    - Show Recent Posts for category.
    - Styled-Components.
    - Mobile-First CSS.
    - Syntax highlighting in code blocks using PrismJS(Dracula).
    - Google Analytics.
    - Deploy AWS S3.
- url: https://anubhavsrivastava.github.io/gatsby-starter-newage
  repo: https://github.com/anubhavsrivastava/gatsby-starter-newage
  description: Single page starter based on the new age site template by startbootstrap for portfolio page/Mobile app launch
  tags:
    - Onepage
    - Portfolio
    - Styling:SCSS
    - PWA
  features:
    - Designed by startbootstrap
    - Fully Responsive
    - Styling with SCSS
    - Offline support
    - Web App Manifest
- url: https://gatsby-starter-krisp.netlify.com/
  repo: https://github.com/mohanmonu777/gatsby-starter-krisp
  description: A minimal, clean and responsive starter built with gatsby
  tags:
    - Styling:Bootstrap
    - Onepage
    - Portfolio
    - Netlify
    - Markdown
  features:
    - Styled-Components.
    - Mobile-First CSS.
    - Responsive Design, optimized for Mobile devices
- url: https://gatsby-datocms-starter.netlify.com/
  repo: https://github.com/brohlson/gatsby-datocms-starter
  description: An SEO-friendly DatoCMS starter with styled-components, page transitions, and out-of-the-box blog post support.
  tags:
    - CMS:DatoCMS
    - Styling:CSS-in-JS
    - Blog
    - Portfolio
    - SEO
  features:
    - Page Transitions
    - Blog Post Template
    - Sitemap & Robots.txt generation
- url: https://elemental.netlify.com/
  repo: https://github.com/akzhy/gatsby-starter-elemental
  description: A highly customizable portfolio starter with grid support.
  tags:
    - Blog
    - Portfolio
    - SEO
  features:
    - Highly Customizable
    - Portfolio Template
    - Blog Post Template
    - SEO Friendly
- url: https://gatsby-starter-apollo.netlify.com/
  repo: https://github.com/piducancore/gatsby-starter-apollo-netlify
  description: This project is an easy way to start developing fullstack apps with Gatsby and Apollo Server (using Netlify Lambda functions). For developing we use Netlify Dev to bring all of this magic to our local machine.
  tags:
    - Netlify
  features:
    - Apollo Client
    - Apollo Server running on Netlify functions
    - Netlify Dev for local development
- url: https://gatsby-starter-blog-and-portfolio.netlify.com/
  repo: https://github.com/alisalahio/gatsby-starter-blog-and-portfolio
  description: Just gatsby-starter-blog , with portfolio section added
  tags:
    - Blog
    - Portfolio
  features:
    - Basic setup for a full-featured blog
    - Basic setup for a portfolio
    - Support for an RSS feed
    - Google Analytics support
    - Automatic optimization of images in Markdown posts
    - Support for code syntax highlighting
    - Includes plugins for easy, beautiful typography
    - Includes React Helmet to allow editing site meta tags
    - Includes plugins for offline support out of the box
- url: https://www.attejuvonen.fi
  repo: https://github.com/baobabKoodaa/blog
  description: Blog with all the Bells and Whistles
  tags:
    - Blog
    - Infinite Scroll
    - Pagination
    - SEO
    - Markdown
  features:
    - Write blog posts into Markdown files (easy to format and content will not be married to any platform).
    - Expandable
    - Responsive and streamlined design.
    - Blazing fast UX
    - Autogenerated tracedSVG image placeholders are stylized to create a smooth look and transition as the image loads without the page jumping around.
    - Posts organized by tags.
    - Teasers of posts are generated to front page with infinite scroll which gracefully degrades into pagination.
    - Allow readers to be notified of updates with RSS feed and email newsletter.
    - Contact Form.
- url: https://novela.narative.co
  repo: https://github.com/narative/gatsby-starter-novela
  description: Welcome to Novela, the simplest way to start publishing with Gatsby.
  tags:
    - Blog
    - MDX
    - Portfolio
    - Pagination
    - SEO
  features:
    - Beautifully Designed
    - Multiple Homepage Layouts
    - Toggleable Light and Dark Mode
    - Simple Customization with Theme UI
    - Highlight-to-Share
    - Read Time and Progress
    - MDX support and inline code
    - Accessibility in Mind
- url: https://gatsby-starter-fashion-portfolio.netlify.com/
  repo: https://github.com/shobhitchittora/gatsby-starter-fashion-portfolio
  description: A Gatsby starter for a professional and minimal fashion portfolio.
  tags:
    - Blog
    - Client-side App
    - Landing Page
    - Portfolio
    - Styling:Other
  features:
    - A minimal and simple starter for your fashion portfolio
    - No need for any CMS, work with all your data and images locally.
    - Separate components for different pages and grid
    - Uses gatsby-image to load images
    - Built using the old school CSS.
- url: https://gatsby-theme-profile-builder.netlify.com/
  repo: https://github.com/ashr81/gatsby-theme-profile-builder
  description: Simple theme to build your personal portfolio and publish your articles using Contentful CMS.
  tags:
    - Landing Page
    - Portfolio
    - Styling:CSS-in-JS
    - Blog
    - CMS:Contentful
  features:
    - Mobile Screen support
    - Out of the box support with Contentful CMS for articles.
    - Toggleable Light and Dark Mode
    - Profile image with links to your GitHub and Twitter.
- url: https://prist.marguerite.io/
  repo: https://github.com/margueriteroth/gatsby-prismic-starter-prist
  description: A light-themed starter powered by Gatsby v2 and Prismic to showcase portfolios and blogs.
  tags:
    - Blog
    - CMS:Prismic
    - Landing Page
    - Netlify
    - Portfolio
    - SEO
    - Styling:CSS-in-JS
  features:
    - Landing page with customizable Hero, Portfolio preview, and About component
    - Emotion styled components
    - Blog layout and pages
    - Portfolio layout and pages
    - Google Analytics
    - Mobile ready
- url: https://demos.simplecode.io/gatsby/crafty/
  repo: https://github.com/simplecode-io/gatsby-crafty-theme
  description: SEO-friendly, fast, and fully responsive Gatsby starter with minimal plugins, utilizing JSON files as a content source.
  tags:
    - SEO
    - Portfolio
    - CMS:Other
    - Styling:Other
  features:
    - Beautiful and simple design
    - 100/100 Google Lighthouse score
    - SEO Optimized
    - Includes header/footer/sidebar (on Mobile)
    - CSS based sidebar
    - CSS based Modals
    - Content is fetched from JSON Files
    - Only one extra plugin from default Gatsby starter
- url: https://gatsby-starter-profile-site.netlify.com/
  repo: https://github.com/Mr404Found/gatsby-starter-profile-site
  description: A minimal and clean starter build with gatsby.
  tags:
    - Landing Page
    - Netlify
    - Portfolio
    - SEO
    - Styling:CSS-in-JS
  features:
    - Simple Design
    - Made by Sumanth
- url: http://the404blog.netlify.com
  repo: https://github.com/mohanmonu777/the404blog
  description: An Awesome Starter Blog to help you get going with Gatsby and Markdown
  tags:
    - Blog
    - Markdown
    - Search
    - Styling:CSS-in-JS
  features:
    - Bare-bones starter.
    - Dynamic content with Markdown
    - Ready made Components
    - Responsive Design
    - Includes Search Feature.
    - Syntax Highlight in Code.
    - Styling in Bootstrap
- url: https://gatsby-starter-unicorn.netlify.com/
  repo: https://github.com/mohanmonu777/gatsby_starter_unicorn
  description: An Awesome Starter Blog to help you get going with Gatsby and Markdown
  tags:
    - Blog
    - Markdown
    - Styling:CSS-in-JS
  features:
    - Bare-bones starter.
    - Dynamic content with Markdown
    - Ready made Components
    - Responsive Design
    - Syntax Highlight in Code.
- url: https://gatsby-starter-organization.netlify.com/
  repo: https://github.com/geocine/gatsby-starter-organization
  description: A Gatsby starter template for organization pages. Using the Gatsby theme "@geocine/gatsby-theme-organization"
  tags:
    - Styling:CSS-in-JS
    - Landing Page
    - Portfolio
    - Onepage
  features:
    - React Bootstrap styles
    - Theme-UI and EmotionJS CSS-in-JS
    - A landing page with all your organization projects, configurable through a YML file.
    - Configurable logo, favicon, organization name and title
- url: https://gatsby-starter-interviews.netlify.com/
  repo: https://github.com/rmagon/gatsby-starter-interviews
  description: A Gatsby starter template for structured Q&A or Interview sessions
  tags:
    - SEO
    - Blog
    - Styling:SCSS
  features:
    - Minimalist design for interviews
    - Beautifully presented questions and answers
    - Option to read all answers to a specific question
    - Share interview on social channels
    - All content in simple json files
- url: https://gatsby-starter-photo-book.netlify.com/
  repo: https://github.com/baobabKoodaa/gatsby-starter-photo-book
  description: A Gatsby starter for sharing photosets.
  tags:
    - Gallery
    - Infinite Scroll
    - Pagination
    - Transitions
  features:
    - Gallery with auto-generated thumbnails are presented on CSS Grid with infinite scroll.
    - Beautiful "postcard" view for photos with fullscreen toggle.
    - Both views are responsive with minimal whitespace and polished UX.
    - Many performance optimizations for image delivery (both by Gatsby & way beyond what Gatsby can do).
- url: https://gatsby-typescript-scss-starter.netlify.com/
  repo: https://github.com/GrantBartlett/gatsby-typescript-starter
  description: A simple starter project using TypeScript and SCSS
  tags:
    - Language:TypeScript
    - Styling:SCSS
    - SEO
  features:
    - Pages and components are classes.
    - A skeleton SCSS project added with prefixing
- url: https://portfolio-by-mohan.netlify.com/
  repo: https://github.com/mohanmonu777/gatsby_starter_portfolio
  description: An Official Starter for Gatsby Tech Blog Theme
  tags:
    - SEO
    - Blog
  features:
    - Styling using Styled-Components
    - Search using ElasticLunr
    - Theme by gatsby-tech-blog-theme
    - Deployed in Netlify
- url: https://brevifolia-gatsby-forestry.netlify.com/
  repo: https://github.com/kendallstrautman/brevifolia-gatsby-forestry
  description: A minimal starter blog built with Gatsby & Forestry CMS
  tags:
    - CMS:Forestry.io
    - Blog
    - Markdown
    - Styling:SCSS
  features:
    - Blog post listing with previews (image + summary) for each blog post
    - Minimalist, responsive design & typography
    - Create new markdown posts dynamically
    - Configured to work automatically with Forestry CMS
    - Customizable 'info' page
    - Simple layout & scss architecture, easily extensible
- url: https://gatsby-firebase-starter.netlify.com/
  repo: https://github.com/ovidiumihaibelciug/gatsby-firebase-starter
  description: Starter / Project Boilerplate for Authentication and creating Dynamic pages from collections with Firebase and Gatsby.js
  tags:
    - Firebase
    - SEO
    - Styling:SCSS
    - Authentication
    - PWA
  features:
    - Authentication with Firebase
    - Programmatically create pages from a firestore collection
    - Protected Routes with Authorization
    - Email verification
    - Includes React Helmet to allow editing site meta tags
    - Includes plugins for offline support out of the box
- url: https://gatsby-typescript-minimal.netlify.com/
  repo: https://github.com/benbarber/gatsby-typescript-minimal
  description: A minimal, bare-bones TypeScript starter for Gatsby
  tags:
    - Language:TypeScript
    - Styling:CSS-in-JS
    - SEO
  features:
    - Bare-bones starter
    - TypeScript
    - TSLint
    - Prettier
    - Styled Components
    - Sitemap Generation
    - Google Analytics
- url: https://agility-gatsby-starter.netlify.com
  repo: https://github.com/agility/agility-gatsby-starter
  description: Get started with Gatsby and Agility CMS using a minimal blog.
  tags:
    - CMS:Other
    - Blog
    - SEO
  features:
    - A bare-bones starter Blog to get you off and running with Agility CMS and Gatsby.
- url: https://gatsby-starter-dot.netlify.com/
  repo: https://github.com/chronisp/gatsby-starter
  description: Gatsby Starter for creating portfolio & blog.
  tags:
    - Blog
    - CMS:Headless
    - CMS:Contentful
    - Netlify
    - Portfolio
    - Redux
    - SEO
    - Styling:Material
  features:
    - Extensible & responsive design using Material UI (palette, typography & breakpoints configuration)
    - Blog integration with Contentful CMS (GraphQL queries)
    - Redux (connect actions & props easily using custom HOF)
    - Support for Netlify deployment
    - SEO
    - Prettier code styling
- url: https://johnjkerr.github.io/gatsby-creative/
  repo: https://github.com/JohnJKerr/gatsby-creative
  description: Gatsby implementation of the Start Bootstrap Creative template
  tags:
    - Gallery
    - Portfolio
    - Styling:Bootstrap
    - Styling:SCSS
  features:
    - Start Bootstrap Creative template converted to React/Gatsby
    - React Scrollspy used to track page position
    - React Bootstrap used to create modal portfolio carousel
    - GitHub Actions deployment to GitHub Pages demonstrated
- url: https://bonneville.netlify.com/
  repo: https://github.com/bagseye/bonneville
  description: A starter blog template for Gatsby
  tags:
    - Blog
    - SEO
  features:
    - Extensible & responsive design
    - Blog integration
    - SEO
- url: https://gatsby-starter-i18next-sanity.netlify.com/en
  repo: https://github.com/johannesspohr/gatsby-starter-i18next-sanity
  description: A basic starter which integrates translations with i18next and localized sanity input.
  tags:
    - i18n
    - CMS:sanity.io
  features:
    - Showcases advanced i18n techniques with i18next and sanity.io
    - Correct URLs for the languages (language in the path, translated slugs)
    - Multilanguage content from sanity
    - Snippets translation
    - Optimized bundle size (don't ship all translations at once)
    - Alternate links to other languages
    - Sitemap with language information
    - Localized 404 pages
- url: https://gatsby-skeleton.netlify.com/
  repo: https://github.com/msallent/gatsby-skeleton
  description: Gatsby starter with TypeScript and all sort of linting
  tags:
    - Language:TypeScript
    - Styling:CSS-in-JS
    - SEO
  features:
    - TypeScript
    - Styled-Components
    - ESLint
    - Prettier
    - Stylelint
    - SEO
- url: https://nehalem.netlify.com/
  repo: https://github.com/nehalist/gatsby-starter-nehalem
  description: A starter for the Gatsby Nehalem Theme
  tags:
    - Blog
    - Language:TypeScript
    - Markdown
    - Search
    - SEO
  features:
    - Fully responsive
    - Highly optimized (Lighthouse score ~400)
    - SEO optimized (with open graph, Twitter Card, JSON-LD, RSS and sitemap)
    - Syntax highlighting
    - Search functionality
    - Multi navigations
    - Static pages
    - Fully typed with TypeScript
    - Tagging
    - Theming
    - Customizable
- url: https://gatsby-starter-headless-wp.netlify.com
  repo: https://github.com/crock/gatsby-starter-headless-wordpress
  description: A starter Gatsby site to quickly implement a site for headless WordPress
  tags:
    - Blog
    - CMS:Headless
    - CMS:WordPress
  features:
    - New Header
    - Responsive
    - Sidebar that displays recent blog posts
- url: https://gatsby-advanced-blog-starter.netlify.com
  repo: https://github.com/aman29271/gatsby-advanced-blog-starter
  description: A pre-built Gatsby Starter Tech-blog
  tags:
    - Blog
    - Markdown
  features:
    - Highly Optimised
    - Image optimised with blur-up effect
    - Responsive
    - Code  highlighting
    - tagging
    - Sass compiled
- url: https://anubhavsrivastava.github.io/gatsby-starter-casual
  repo: https://github.com/anubhavsrivastava/gatsby-starter-casual
  description: Multi page starter based on the Casual site template by startbootstrap for portfolio
  tags:
    - Onepage
    - Styling:SCSS
    - PWA
  features:
    - Designed by startbootstrap
    - Fully Responsive
    - Styling with SCSS
    - Offline support
    - Web App Manifest
- url: https://gatsby-starter-ts-hello-world.netlify.com
  repo: https://github.com/hdorgeval/gatsby-starter-ts-hello-world
  description: TypeScript version of official hello world
  tags:
    - Language:TypeScript
  features:
    - TypeScript
    - ESLint
    - Type checking
    - no boilerplate
    - Great for advanced users
    - VSCode ready
- url: https://grommet-file.netlify.com/
  repo: https://github.com/metinsenturk/gatsby-starter-grommet-file
  description: Grommet-File is made with Grommet V2 and a blog starter
  tags:
    - Blog
    - Markdown
    - SEO
    - Portfolio
    - Styling:Grommet
  features:
    - Responsive Design
    - Pagination
    - Page creation
    - Content is Markdown files
    - Google Analytics
    - Grommet V2 User Interface
    - Support for RSS feed
    - SEO friendly
    - Mobile and responsive
    - Sitemap & Robots.txt generation
    - Optimized images with gatsby-image
- url: https://gatsby-wordpress-typescript-scss-blog.netlify.com/
  repo: https://github.com/sagar7993/gatsby-wordpress-typescript-scss-blog
  description: A Gatsby starter template for a WordPress blog, built using TypeScript, SCSS and Ant Design
  tags:
    - Blog
    - CMS:WordPress
    - CMS:Headless
    - Language:TypeScript
    - Pagination
    - PWA
    - SEO
    - Portfolio
    - Styling:SCSS
  features:
    - TypeScript for type-safe code
    - Source content from WordPress CMS
    - Auto generated Pagination for your WordPress Posts
    - Auto generated Navigation for next and previous post at the end Post
    - Auto generated pages for tags and categories sourced from WordPress
    - SCSS stylesheets
    - PWA with offline support
    - Ant Design for UI components and theming
    - Jest and Enzyme Testing framework support for snapshots and unit tests.
    - Responsive Design
    - Google Analytics
    - Comments using Staticman
    - Images within WordPress post/page content downloaded to static folder and transformed to webp format during build
    - Social widgets
    - Instagram feed of any profile (no API token needed)
    - Pinterest pin-it button on hovering on images (no API token needed)
    - Twitter timeline and follow button (no API token needed)
    - Facebook timeline and like button (no API token needed)
    - SEO friendly
    - Web app manifest
    - Mobile optimized and responsive
    - Sitemap.xml & Robots.txt generation
    - Optimized images with gatsby-image
    - Git pre-commit and pre-push hooks using Husky
    - TSLint formatting
    - Highly optimized with excellent lighthouse audit score
- url: https://gatsby-starter-typescript-deluxe.netlify.com/
  repo: https://github.com/gojutin/gatsby-starter-typescript-deluxe
  description: A Gatsby starter with TypeScript, Storybook, Styled Components, Framer Motion, Jest, and more.
  tags:
    - Language:TypeScript
    - Styling:CSS-in-JS
    - Storybook
    - SEO
    - Linting
    - Testing
  features:
    - TypeScript for type-safe code.
    - Styled-Components for all your styles.
    - Framer Motion for awesome animations.
    - gatsby-image and gatsby-transformer-sharp for optimized images.
    - gatsby-plugin-manifest + SEO component for an SEO-friendly PWA.
    - Storybook with add-ons for showing off your awesome components.
    - Jest and React Testing library for snapshots and unit tests.
    - ESLint (with TSLint and Prettier) to make your code look its best.
    - React Axe and React A11y for accessibility so that your site is awesome for everyone.
- url: https://gatsby-markdown-blog-starter.netlify.com/
  repo: https://github.com/ammarjabakji/gatsby-markdown-blog-starter
  description: GatsbyJS v2 starter for creating a markdown blog. Based on Gatsby Advanced Starter.
  tags:
    - Blog
    - Markdown
    - SEO
    - PWA
  features:
    - Gatsby v2 support
    - Responsive Design
    - Pagination
    - Content is Markdown files
    - Google Analytics
    - Support for RSS feed
    - SEO friendly
    - Sitemap & Robots.txt generation
    - Sass support
    - Css Modules support
    - Web App Manifest
    - Offline support
    - htaccess support
    - Typography.js
    - Integration with Social Media
- url: https://gatsby-starter-bloomer-db0aaf.netlify.com
  repo: https://github.com/zlutfi/gatsby-starter-bloomer
  description: Barebones starter website with Bloomer React components for Bulma.
  tags:
    - PWA
    - Styling:Bulma
    - Styling:SCSS
  features:
    - Bloomer React Commponents
    - Bulma CSS Framework
    - Uses SCSS for styling
    - Font Awesome Support
    - Progressive Web App
- url: https://gatsby-starter-mdbreact.netlify.com
  repo: https://github.com/zlutfi/gatsby-starter-mdbreact
  description: Barebones starter website with Material Design Bootstrap React components.
  tags:
    - PWA
    - Styling:Bootstrap
    - Styling:Material
    - Styling:SCSS
  features:
    - MDBReact React Commponents
    - Bootstrap CSS Framework with Material Design Bootstrap styling
    - Uses SCSS for styling
    - Font Awesome Support
    - Progressive Web App
- url: https://gatsby-starter-monolith.netlify.com
  repo: https://github.com/danspratling/gatsby-starter-monolith
  description: A Gatsby Starter designed to work with monolith. Monolith is a workspace starter which provides a good base to begin a medium-large (multisite) project
  tags:
    - Language:TypeScript
    - Storybook
    - Styling:CSS-in-JS
  features:
    - A minimal site with the option to add loads of functionality
    - Based on the Monolith repo to provide an easy starting point for large projects https://github.com/danspratling/monolith
    - Uses Theme-UI to handle theming and styling
    - Uses TypeScript to encourage good coding
    - Uses Storybook to encourage visual testing
    - This site is set up with all 3 of the above working together. This makes it really easy to jump in and start a project while still having very few restrictions
- url: https://gatsby-starter-ts-pwa.netlify.com/
  repo: https://github.com/markselby9/gatsby-starter-typescript-pwa
  description: The default Gatsby starter fork with TypeScript and PWA support added
  tags:
    - Language:TypeScript
    - PWA
  features:
    - Minumum changes based on default starter template for TypeScript and PWA
    - Added TypeScript support with eslint and tsc check
    - Support GitHub Actions CI/CD workflow (beta)
- url: https://iceberg-gatsby-multilang.netlify.com/
  repo: https://github.com/diogorodrigues/iceberg-gatsby-multilang
  description: Gatsby multi-language starter. Internationalization / i18n without third party plugins or packages for Posts and Pages. Different URLs dependending on the language. Focused on SEO, PWA, Image Optimization, Styled Components and more. This starter is also integrate with Netlify CMS to manage all pages, posts and images.
  tags:
    - Blog
    - CMS:Headless
    - CMS:Netlify
    - i18n
    - Netlify
    - Markdown
    - Pagination
    - PWA
    - SEO
    - Styling:CSS-in-JS
  features:
    - Translations by using GraphQL, hooks and context API
    - Content in markdown for pages and posts in different languages
    - General translations for any content
    - Creation of menu by using translations and GraphQL
    - Netlify CMS to manage all pages, posts and images
    - Styled Components to styles
    - All important seetings for speedy and optimized images
    - Blog Posts list with pagination
    - Focus on SEO
    - PWA
- url: https://flexible-gatsby.netlify.com/
  repo: https://github.com/wangonya/flexible-gatsby
  description: A simple and clean theme for Gatsby
  tags:
    - Blog
    - Markdown
  features:
    - Google Analytics
    - Simple design
    - Markdown support
- url: https://gatsby-starter-leaflet.netlify.com/
  repo: https://github.com/colbyfayock/gatsby-starter-leaflet
  description: A Gatsby starter with Leafet!
  tags:
    - Landing Page
    - Linting
    - Styling:SCSS
    - Testing
  features:
    - Simply landing page to get started with Leaflet
    - Includes Leaflet and React Leaflet
    - Starts with some basic Sass stylesheets for styling
    - Linting and testing preconfigured
- url: https://gatsby-starter-luke.netlify.com/
  repo: https://github.com/lukethacoder/luke-gatsby-starter
  description: An opinionated starter using TypeScript, styled-components (emotion flavoured), React Hooks & react-spring. Built as a BYOS (bring your own source) so you can get up and running with whatever data you choose.
  tags:
    - Language:TypeScript
    - Transitions
    - Styling:CSS-in-JS
    - Linting
  features:
    - TypeScript
    - react-spring animations
    - BYOS (bring your own source)
    - Emotion for styling components
    - Minimal Design
    - React Hooks (IntersectionObserver, KeyUp, LocalStorage)
- url: https://friendly-cray-96d631.netlify.com/
  repo: https://github.com/PABlond/Gatsby-TypeScript-Starter-Blog
  description: Project boilerplate of a blog app. The starter was built using Gatsby and TypeScript.
  tags:
    - Markdown
    - Language:TypeScript
    - SEO
    - PWA
    - Styling:SCSS
  features:
    - A complete responsive theme built wiss Scss
    - Easy editable posts in Markdown files
    - SEO component
    - Optimized with Google Lighthouse
- url: https://gatsby-starter-material-album.netlify.com
  repo: https://github.com/JoeTrubenstein/gatsby-starter-material-album
  description: A simple portfolio starter based on the Material UI Album Layout
  tags:
    - Gallery
    - Portfolio
    - Styling:Material
  features:
    - Pagination
    - Material UI
    - Exif Data Parsing
- url: https://peaceful-ptolemy-d7beb4.netlify.com
  repo: https://github.com/TRamos5/gatsby-contentful-starter
  description: A starter template for an awesome static blog utilizing Contentful as a CMS and deployed to Netlify.
  tags:
    - CMS:Contentful
    - CMS:Headless
    - Blog
    - Netlify
    - Markdown
    - Styling:CSS-in-JS
  features:
    - Netlify integration with pre built contact form
    - "CMS: Contentful integration with placeholders included"
    - Mobile friendly responsive design made to be customized or leave as is
    - Separate components for everything
    - ...and more
- url: https://gatsby-tailwind-emotion-starter-demo.netlify.com/
  repo: https://github.com/pauloelias/gatsby-tailwind-emotion-starter
  description: Gatsby starter using the latest Tailwind CSS and Emotion.
  tags:
    - Styling:Tailwind
    - Styling:CSS-in-JS
    - Styling:PostCSS
  features:
    - Tailwind CSS for rapid development
    - Emotion with `tailwind.macro` for flexible styled components
    - PostCSS configured out-of-the-box for when you need to write your own CSS
    - postcss-preset-env to write tomorrow's CSS today
    - Bare bones starter to help you hit the ground running
- url: https://gatsby-starter-grayscale-promo.netlify.com/
  repo: https://github.com/gannochenko/gatsby-starter-grayscale-promo
  description: one-page promo site
  tags:
    - Language:TypeScript
    - Styling:CSS-in-JS
    - Linting
    - Markdown
    - Onepage
    - CMS:Netlify
    - Landing Page
  features:
    - Styled-Components
    - NetlifyCMS
    - TypeScript
    - Basic design
- url: https://gatsby-starter-mdx-website-blog.netlify.com/
  repo: https://github.com/doakheggeness/gatsby-starter-mdx-website-blog
  description: Gatsby website and blog starter utilizing MDX for adding components to mdx pages and posts. Incorportates Emotion.
  tags:
    - MDX
    - Blog
    - Styling:CSS-in-JS
  features:
    - Create pages and posts using MDX
    - Incorporates the CSS-in-JS library Emotion
    - Visual effects
- url: https://gatsby-starter-zurgbot.netlify.com/
  repo: https://github.com/zurgbot/gatsby-starter-zurgbot
  description: The ultimate force of starter awesomeness in the galaxy of Gatsby
  tags:
    - Linting
    - PWA
    - SEO
    - Styling:Bulma
    - Styling:SCSS
    - Testing
  features:
    - Sass (SCSS Flavored) CSS
    - Bulma CSS Framework
    - React Helmet <head> Management
    - React Icons SVG Icon Components (Including Font Awesome and others)
    - Eslint for JS linting
    - Prettier for JS formatting
    - StyleLint for Scss linting and formatting
    - Jest for a test framework
    - Enzyme for testing with React
    - Husky for git hooks, particularlly precommit management
    - Lint Staged to run commands only on staged files
- url: https://martin2844.github.io/gatsby-starter-dev-portfolio/
  repo: https://github.com/martin2844/gatsby-starter-dev-portfolio
  description: A GatsbyJS minimalistic portfolio site, with a blog and about section
  tags:
    - Portfolio
    - Blog
    - Markdown
  features:
    - createPages API
    - Responsive
    - Minimalistic
    - Blazing fast (LINK)
    - Graphql queries
    - Sass
    - Markdown
- url: https://wataruoguchi-gatsby-starter-typescript-contentful.netlify.com/
  repo: https://github.com/wataruoguchi/gatsby-starter-typescript-contentful
  description: Simple TypeScript starter with Contentful Integration
  tags:
    - Language:TypeScript
    - CMS:Contentful
    - Netlify
    - Blog
  features:
    - Simple
    - TypeScript
    - Contentful
    - Supports Contentful Rich Text
    - Prettier & ESlint & StyleLint to format & check the code
    - Husky & lint-staged to automate checking
- url: https://gatsby-starter-point.netlify.com/
  repo: https://github.com/teaware/gatsby-starter-point
  description: A humble Gatsby starter for blog
  tags:
    - Blog
    - Markdown
    - Netlify
  features:
    - SASS
    - SEO
    - Dark Mode
    - Google Analytics
- url: https://gatsby-typescript-storybook-starter.netlify.com/
  repo: https://github.com/RobertoMSousa/gatsby-typescript-storybook-starter
  description: A Gatsby starter with storybook, tags and eslint
  tags:
    - Language:TypeScript
    - Styling:CSS-in-JS
    - Storybook
    - Markdown
    - Linting
  features:
    - Storybook
    - Simple
    - TypeScript
    - Contentful
    - Prettier & ESlint & StyleLint to format & check the code
    - Storybook
    - Jest and React Testing library for snapshots and unit tests.
    - Styled-Components for all your styles.
- url: https://semantic-ui-docs-gatsby.netlify.com/
  repo: https://github.com/whoisryosuke/semantic-ui-docs-gatsby
  description: Documentation starter using Semantic UI and MDX
  tags:
    - Documentation
    - Linting
    - Markdown
    - MDX
    - PWA
    - SEO
  features:
    - Easy starter for documentation-style sites
    - Use SUI React components anywhere in MDX
    - SASS/LESS support
    - Live code component
    - Customizable sidebar
    - Offline-ready
    - Responsive design
    - Nodemon for restarting dev server on changes
    - Webpack aliasing for components, assets, etc
- url: https://gatsby-starter-saas-marketing.netlify.com/
  repo: https://github.com/keegn/gatsby-starter-saas-marketing
  description: A simple one page marketing site starter for SaaS companies and products
  tags:
    - Onepage
    - Styling:CSS-in-JS
    - Landing Page
  features:
    - Responsive
    - Netlify ready
    - Styled-Components
    - Minimal design and easy to customize
    - Great for software or product related marketing sites
- url: https://react-landnig-page.netlify.com/
  repo: https://github.com/zilahir/react-landing-page
  description: Landing page with GraphCMS
  tags:
    - Redux
    - Styling:SCSS
    - Styling:CSS-in-JS
    - Netlify
  features:
    - Team section
    - Clients section
    - Map
    - Netlify ready
    - Styled-Components
    - Good for app showcase for startups
    - Prettier & ESlint & StyleLint to format & check the code
    - Husky & lint-staged to automate checking
- url: https://gatsby-strapi-starter.netlify.com/
  repo: https://github.com/jeremylynch/gatsby-strapi-starter
  description: Get started with Strapi, Bootstrap (reactstrap) and Gatsby FAST!
  tags:
    - CMS:Strapi
    - Styling:Bootstrap
  features:
    - Strapi
    - Bootstrap
    - Reactstrap
- url: https://kontent-template-gatsby-landing-page-photon.netlify.com
  repo: https://github.com/Simply007/kontent-template-gatsby-landing-page-photon
  description: Kentico Kontent based starter based on Photon starter by HTML5 UP
  tags:
    - CMS:Headless
    - CMS:Kontent
    - Netlify
    - Landing Page
    - HTML5UP
    - Styling:SCSS
  features:
    - Kentico Kontent Caas plafrorm as the data source
    - Landing page divided by section.
    - Support for code syntax highlighting
    - Includes plugins for easy, beautiful typography
    - Includes React Helmet to allow editing site meta tags
    - Includes plugins for offline support out of the box
    - Font awesome
    - Material Icons
    - CSS Grid
- url: https://gatsby-starter-typescript-blog-forms.netlify.com/
  repo: https://github.com/joerneu/gatsby-starter-typescript-blog-forms
  description: Gatsby starter for a website in TypeScript with a homepage, blog and forms
  tags:
    - Blog
    - Language:TypeScript
    - Linting
    - Markdown
    - MDX
    - CMS:Netlify
    - SEO
    - Styling:CSS-in-JS
  features:
    - TypeScript for type safety, IDE comfort and error checking during development and build time
    - ESLint and Prettier for safety and consistent code style
    - Uses the official Gatsby Blog Core theme for data processing
    - Functional components and React Hooks
    - SEO component with React Helmet
    - Minimal responsive styling with React Emotion that can easily be extended
    - Theming of components and Markdown (MDX) with Emotion Theming
    - Forms with Formite (React Hooks Form library)
    - Accessible UI components implemented with Reakit and styling based on mini.css
    - Netlify CMS to create and edit blog posts
    - Small bundle size
- url: https://gatsby-tailwind-styled-components-storybook-starter.netlify.com/
  repo: https://github.com/denvash/gatsby-tailwind-styled-components-storybook-starter
  description: Tailwind CSS + Styled-Components + Storybook starter for Gatsby
  tags:
    - Storybook
    - Styling:Tailwind
    - Styling:CSS-in-JS
    - Styling:PostCSS
    - Netlify
  features:
    - Tailwind CSS v1
    - Styled-Components v5
    - Storybook v5
    - PostCSS
    - Deploy Storybook
    - Documentation
- url: https://gatsby-tfs-starter.netlify.com/
  repo: https://github.com/tiagofsanchez/gatsby-tfs-starter
  description: a gatsby-advanced-starter with theme-ui styling
  tags:
    - RSS
    - SEO
    - Blog
    - MDX
  features:
    - React Helmet <head> Management
    - SVG Icon
- url: https://gatsby-lam.vaporwavy.io
  repo: https://github.com/vaporwavy/gatsby-london-after-midnight
  description: A custom, image-centric theme for Gatsby. Advanced from the Gatsby starter London.
  tags:
    - Blog
    - Portfolio
    - Gallery
    - SEO
    - Markdown
    - HTML5UP
    - CMS:Netlify
    - Styling:PostCSS
  features:
    - Support tags
    - Easily change the theme color
    - Post thumbnails in the homepage
    - Built with PostCSS
    - Made for image-centric portfolios
    - Based on London for Gatsby
- url: https://alipiry-gatsby-starter-typescript.netlify.com/
  repo: https://github.com/alipiry/gatsby-starter-typescript
  description: The default Gatsby starter with TypeScript
  tags:
    - Language:TypeScript
    - Linting
    - Netlify
  features:
    - Type Checking With TypeScript
    - Powerfull Linting With ESLint
- url: https://gatsby-typescript-tailwind.netlify.com/
  repo: https://github.com/impulse/gatsby-typescript-tailwind
  description: Gatsby starter with TypeScript and Tailwind CSS
  tags:
    - Language:TypeScript
    - Styling:Tailwind
    - Styling:PostCSS
    - Netlify
  features:
    - Simple
    - TSLint
    - Tailwind CSS v1
    - PostCSS + PurgeCSS
- url: https://gatsby-starter-blog-tailwindcss-demo.netlify.com/
  repo: https://github.com/andrezzoid/gatsby-starter-blog-tailwindcss
  description: Gatsby blog starter with TailwindCSS
  tags:
    - Blog
    - SEO
    - Markdown
    - Styling:Tailwind
    - Styling:PostCSS
  features:
    - Based on the official Gatsby starter blog
    - Uses TailwindCSS
    - Uses PostCSS
- url: https://gatsby-starter-hello-world-with-header-and-footer.netlify.com/
  repo: https://github.com/lgnov/gatsby-starter-hello-world-with-header-and-footer
  description: Gatsby starter with a responsive barebones header and footer layout
  tags:
    - Styling:CSS-in-JS
  features:
    - Navbar and footer components with only minimal CSS that make responsiveness works
    - Works in any device screen
    - Easily kicking off your project with writing CSS right away
- url: https://gatsby-minimalist-starter.netlify.com/
  repo: https://github.com/dylanesque/Gatsby-Minimalist-Starter
  description: A minimalist, general-purpose Gatsby starter
  tags:
    - SEO
    - Markdown
    - Styling:CSS-in-JS
  features:
    - Less starting boilerplate than the Gatsby default starter
    - Layout.css includes checklist of initial design system decisions to make
    - Uses Emotion
    - Uses CSS-In-JS
- url: https://gastby-starter-zeevo.netlify.com/
  repo: https://github.com/zeevosec/gatsby-starter-zeevo
  description: Yet another Blog starter with a different style
  tags:
    - Blog
    - Markdown
    - SEO
  features:
    - Extendable
    - Feature filters
    - Performant
- url: https://gatsby-theme-phoenix-demo.netlify.com
  repo: https://github.com/arshad/gatsby-theme-phoenix
  description: A personal blogging and portfolio theme for Gatsby with great typography and dark mode.
  tags:
    - Blog
    - Portfolio
    - SEO
    - MDX
    - Styling:Tailwind
    - Styling:PostCSS
  features:
    - MDX - Posts, Pages and Projects
    - Tags/Categories
    - Dark mode
    - Customizable with Tailwind CSS
    - Code highlighting with Prism
    - RSS feed
- url: https://gatsby-starter-landed.netlify.com/
  repo: https://github.com/vasrush/gatsby-starter-landed
  description: A Gatsby theme based on Landed template by HTML5UP
  tags:
    - HTML5UP
    - Landing Page
    - Portfolio
    - Linting
    - Styling:SCSS
    - Transitions
    - SEO
  features:
    - Includes sections to easily create landing pages
    - React Helmet <head> Management
    - Easily update menus & submenus in gatsby-config file
    - Integrates react-scroll and react-reveal for transitions
    - ESLint and Prettier for safety and consistent code style
    - Offline-ready
    - Responsive design
    - Left, Right and no sidebar templates
    - Font awesome icons
    - HTML5UP Design
- url: http://tina-starter-grande.netlify.com/
  repo: https://github.com/tinacms/tina-starter-grande
  description: Feature rich Gatsby starter with full TinaCMS integration
  tags:
    - Blog
    - Markdown
    - SEO
    - Netlify
    - Pagination
    - CMS:Other
    - Styling:CSS-in-JS
  features:
    - Fully integrated with TinaCMS for easy editing
    - Blocks based page & form builder
    - Styled Components
    - Code syntax highlighting
    - Light/Dark mode
- url: https://amelie-blog.netlify.com/
  repo: https://github.com/tobyau/gatsby-starter-amelie
  description: A minimal and mobile friendly blog template
  tags:
    - Blog
    - SEO
    - Markdown
  features:
    - Responsive design
    - Customizable content through markdown files
    - SEO component with React Helmet
- url: https://chronoblog.now.sh
  repo: https://github.com/Ganevru/gatsby-starter-chronoblog
  description: Chronoblog is a Gatsby js theme specifically designed to create a personal website. The main idea of ​​Chronoblog is to allow you not only to write a personal blog but also to keep a record of everything important that you have done.
  tags:
    - Blog
    - Portfolio
    - MDX
    - Markdown
    - SEO
    - Styling:CSS-in-JS
    - Linting
  features:
    - Starter for Chronoblog Gatsby Theme
- url: https://gatsby-eth-dapp-starter.netlify.com
  repo: https://github.com/robsecord/gatsby-eth-dapp-starter
  description: Gatsby Starter for Ethereum Dapps using Web3 with Multiple Account Management Integrations
  tags:
    - Client-side App
    - Netlify
    - Authentication
  features:
    - Ethereum Web3 Authentication - Multiple Integrations
    - ConsenSys Rimble UI Integration
    - Styled Components
    - Coinbase, Fortmatic, Metamask, WalletConnect, and more
    - dFuse Blockchain Streaming and Notifications
- url: https://gatsby-starter-theme-antv.antv.vision
  repo: https://github.com/antvis/gatsby-starter-theme-antv
  description: ⚛️ Polished Gatsby theme for documentation site
  tags:
    - Documentation
    - Markdown
    - Styling:Other
  features:
    - ⚛ Prerendered static site
    - 🌎 Internationalization support by i18next
    - 📝 Markdown-based documentation and menus
    - 🎬 Examples with live playground
    - 🏗 Unified Theme and Layout
    - 🆙 Easy customized header nav
    - 🧩 Built-in home page components
- url: https://gatsby-starter-cafe.netlify.com
  repo: https://github.com/crolla97/gatsby-starter-cafe
  description: Gatsby starter for creating a single page cafe website using Contentful and Leaflet
  tags:
    - CMS:Contentful
    - Styling:SCSS
    - Landing Page
    - Onepage
  features:
    - Leaflet interactive map
    - Instagram Feed
    - Contentful for menu item storage
    - Responsive design
- url: https://gatsby-firebase-simple-auth.netlify.com/
  repo: https://github.com/marcomelilli/gatsby-firebase-simple-auth
  description: A simple Firebase Authentication Starter with protected routes
  tags:
    - Firebase
    - Authentication
    - Styling:Tailwind
  features:
    - Authentication with Firebase
    - Protected Routes with Authorization
- url: https://demo.gatsbystorefront.com/
  repo: https://github.com/GatsbyStorefront/gatsby-starter-storefront-shopify
  description: Lightning fast PWA storefront for Shopify
  tags:
    - CMS:Headless
    - Shopify
    - SEO
    - PWA
    - eCommerce
    - Styling:CSS-in-JS
  features:
    - Gatsby Storefront
    - gatsby-theme-storefront-shopify
    - Shopify Integration
    - Shopping Cart
    - PWA
    - Optimized images with gatsby-image.
    - SEO
    - A11y
- url: https://keturah.netlify.com/
  repo: https://github.com/giocare/gatsby-starter-keturah
  description: A portfolio starter for developers
  tags:
    - Portfolio
    - SEO
    - Markdown
  features:
    - Target Audience Developers
    - Designed To Resemble A Terminal And Text Editor
    - Responsive Design
    - FontAwesome Icon Library
    - Easily Customize Content Using Markdown Files
    - SEO Friendly Component
    - Social Media Icons Provided
- url: https://gatsby-lander.surge.sh/
  repo: https://github.com/codebushi/gatsby-starter-lander
  description: Single page starter built with Tailwind CSS
  tags:
    - Onepage
    - Linting
    - Styling:Tailwind
  features:
    - Simple One Page Site
    - Landing Page Design
    - Fully Responsive
    - Styling with Tailwind
- url: https://gatsby-starter-papan01.netlify.com/
  repo: https://github.com/papan01/gatsby-starter-papan01
  description: A Gatsby starter for creating a markdown blog.
  tags:
    - Linting
    - Blog
    - Styling:SCSS
    - Markdown
    - Pagination
    - PWA
    - SEO
  features:
    - SSR React Code Splitting(loadable-components)
    - Theme Toggle(light/dark)
    - Pagination
    - SEO(Sitemap, Schema.org, OpenGraph tags, Twitter tag)
    - Web application manifest and offline support
    - Google Analytics
    - Disqus
    - RSS
    - ESLint(Airbnb) for linting
    - Prettier code formatting
    - gh-pages for deploying to GitHub Pages
- url: https://gatsby-starter-boilerplatev-kontent-demo.netlify.com/
  repo: https://github.com/viperfx07/gatsby-starter-boilerplatev-kontent
  description: A Gatsby starter using BoilerplateV for Kentico Kontent.
  tags:
    - Blog
    - CMS:Headless
    - CMS:Kontent
    - Styling:Bootstrap
    - Styling:CSS-in-JS
    - Linting
  features:
    - Sass (SCSS Flavored) CSS
    - ITCSS Structure of CSS (with glob added for css)
    - Bootstrap CSS Framework
    - React Helmet <head> Management
    - ESLint(Airbnb) for JS linting
    - Prettier for JS formatting
- url: https://www.cryptocatalyst.net/
  repo: https://github.com/n8tb1t/gatsby-starter-cryptocurrency
  description: A full-fledged cryptocurrency Gatsby starter portal with landing page, blog, roadmap, devs team, and docs.
  tags:
    - Linting
    - Blog
    - Styling:SCSS
    - Markdown
    - Pagination
    - PWA
    - SEO
  features:
    - Beautiful Mobile-first design.
    - modular SCSS styles.
    - Configurable color scheme.
    - Advanced config options.
    - Advanced landing page.
    - Blog Component.
    - Live comments.
    - Roadmap component.
    - Developers page component.
    - Algolia advanced search index, with content chunks.
    - Docs component.
    - No outdated codebase, use only react hooks.
    - Easy to modify react components.
    - SEO (Sitemap, OpenGraph tags, Twitter tags)
    - Google Analytics Support
    - Offline Support & WebApp Manifest
    - Easy to modify assets.
- url: https://chronoblog-profile.now.sh
  repo: https://github.com/Ganevru/gatsby-starter-chronoblog-profile
  description: This starter will help you launch a personal website with a simple text feed on the main page. This starter looks simple and neat, but at the same time, it has great potential for organizing your content using tags, dates, and search. The homepage is organized in compact feeds. The display of content in these feeds is based on the tags of this content (for example, only content with a podcast tag gets into the feed with podcasts).
  tags:
    - Blog
    - Portfolio
    - MDX
    - Markdown
    - SEO
    - Styling:CSS-in-JS
    - Linting
  features:
    - Specially designed to create a personal website (in a simple and strict "text" style)
    - Universal text feed divided into categories
    - Search and Tags for organizing content
    - A simple change of primary and secondary colors of the site, fonts, radius of curvature of elements, etc (thanks to Theme UI theming)
    - Clean and Universal UI
    - Mobile friendly, all elements and custom images are adapted to any screen
    - Light/Dark mode
    - Easy customization of icons and links to your social networks
    - MDX for the main menu of the site, footer and other elements of the site
    - MDX for pages and content
    - Code syntax highlighting
    - SEO (OpenGraph and Twitter) out of the box with default settings that make sense (thanks to React Helmet)
- url: https://chronoblog-hacker.now.sh
  repo: https://github.com/Ganevru/gatsby-starter-chronoblog-hacker
  description: A dark (but with ability to switch to light) starter that uses the Source Code Pro font (optional) and minimalistic UI
  tags:
    - Blog
    - Portfolio
    - MDX
    - Markdown
    - SEO
    - Styling:CSS-in-JS
    - Linting
  features:
    - Specially designed to create a personal website
    - Search and Tags for organizing content
    - A simple change of primary and secondary colors of the site, fonts, radius of curvature of elements, etc (thanks to Theme UI theming)
    - Clean and Minimalistic UI
    - Mobile friendly, all elements and custom images are adapted to any screen
    - Light/Dark mode
    - Easy customization of icons and links to your social networks
    - MDX for the main menu of the site, footer and other elements of the site
    - MDX for pages and content
    - Code syntax highlighting
    - SEO (OpenGraph and Twitter) out of the box with default settings that make sense (thanks to React Helmet)
- url: https://gatsby-starter-tailwind2-emotion-styled-components.netlify.com/
  repo: https://github.com/chrish-d/gatsby-starter-tailwind2-emotion-styled-components
  description: A (reasonably) unopinionated Gatsby starter, including; Tailwind 2 and Emotion. Use Tailwind utilities with Emotion powered CSS-in-JS to produce component scoped CSS (no need for utilities like Purge CSS, etc).
  tags:
    - Styling:CSS-in-JS
    - Styling:Tailwind
  features:
    - Utility-first CSS using Tailwind 2.
    - CSS scoped within components (no "bleeding").
    - Only compiles the CSS you use (no need to use PurgeCSS/similar).
    - Automatically gives you Critical CSS with inline stlyes.
    - Hybrid of PostCSS and CSS-in-JS to give you Tailwind base styles.
- url: https://5e0a570d6afb0ef0fb162f0f--wizardly-bassi-e4658f.netlify.com/
  repo: https://github.com/adamistheanswer/gatsby-starter-baysik-blog
  description: A basic and themeable starter for creating blogs in Gatsby.
  tags:
    - Blog
    - Portfolio
    - MDX
    - Markdown
    - SEO
    - Styling:CSS-in-JS
    - Linting
  features:
    - Specially designed to create a personal website
    - Clean and Minimalistic UI
    - Facebook Comments
    - Mobile friendly, all elements and custom images are adapted to any screen
    - Light/Dark mode
    - Prettier code formatting
    - RSS
    - Links to your social networks
    - MDX for pages and content
    - Code syntax highlighting
    - SEO (OpenGraph and Twitter) out of the box with default settings that make sense (thanks to React Helmet)
- url: https://gatsby-starter-robin.netlify.com/
  repo: https://github.com/robinmetral/gatsby-starter-robin
  description: Gatsby Default Starter with state-of-the-art tooling
  tags:
    - MDX
    - Styling:CSS-in-JS
    - Linting
    - Testing
    - Storybook
  features:
    - 📚 Write in MDX
    - 👩‍🎤 Style with Emotion
    - 💅 Linting with ESLint and Prettier
    - 📝 Unit and integration testing with Jest and react-testing-library
    - 💯 E2E browser testing with Cypress
    - 📓 Visual testing with Storybook
    - ✔️ CI with GitHub Actions
    - ⚡ CD with Netlify
- url: https://help.dferber.de
  repo: https://github.com/dferber90/gatsby-starter-help-center
  description: A themeable starter for a help center
  tags:
    - Documentation
    - Markdown
    - MDX
    - Search
  features:
    - Manage content in Markdown and YAML files
    - Multiple authors possible
    - Apply your own theme
    - Usable in any language
    - SEO friendly
    - Easy to add Analytics
- url: https://evaluates2.github.io/Gatsby-Starter-TypeScript-Redux-TDD-BDD
  repo: https://github.com/Evaluates2/Gatsby-Starter-TypeScript-Redux-TDD-BDD
  description: An awesome Gatsby starter template that takes care of the tooling setup, allowing you and your team to dive right into building ultra-fast React applications quickly and deploy them with confidence! 📦
  tags:
    - Redux
    - Language:TypeScript
    - Linting
    - Testing
    - Styling:None
  features:
    - 📚 Written in TypeScript.
    - 💡 Redux preconfigured (with local-storage integration.
    - 💅 Linting with TSLint and Prettier.
    - 📝 Unit testing with Jest and react-test-renderer.
    - 💯 Behavior-driven E2E browser testing with Cypress + Cucumber.js plugin.
    - 📓 Steps for deploying to Gh-pages
    - ✔️ CI with TravisCI
    - ⚡ Steps for deploying to GitHub Pages, AWS S3, or Netlify.
- url: https://gatsby-resume-starter.netlify.com/
  repo: https://github.com/barancezayirli/gatsby-starter-resume-cms
  description: Resume starter styled using Tailwind with Netlify CMS as headless CMS.
  tags:
    - CMS:Headless
    - SEO
    - PWA
    - Portfolio
  features:
    - One-page resume/CV
    - PWA
    - Multiple Netlify CMS widgets
    - Netlify CMS as Headless CMS
    - Tailwind for styling with theming
    - Optimized build process (purge css)
    - Basic SEO, site metadata
    - Prettier
    - Social media links
- url: https://gatsby-starter-default-nostyles.netlify.com/
  repo: https://github.com/JuanJavier1979/gatsby-starter-default-nostyles
  description: The default Gatsby starter with no styles.
  tags:
    - Styling:None
  features:
    - Based on gatsby-starter-default
    - No styles
- url: https://greater-gatsby.now.sh
  repo: https://github.com/rbutera/greater-gatsby
  description: Barebones and lightweight starter with TypeScript, PostCSS, TailwindCSS and Storybook.
  tags:
    - PWA
    - Language:TypeScript
    - Styling:Tailwind
  features:
    - Lightweight & Barebones
    - includes Storybook
    - Full TypeScript support
    - Uses styled-components Global Styles API for consistency in styling across application and Storybook
- url: https://gatsby-simplefolio.netlify.com/
  repo: https://github.com/cobidev/gatsby-simplefolio
  description: A clean, beautiful and responsive portfolio template for Developers ⚡️
  tags:
    - Portfolio
    - PWA
    - SEO
    - Onepage
  features:
    - Modern UI Design
    - Reveal Animations
    - Fully Responsive
    - Easy site customization
    - Configurable color scheme
    - OnePage portfolio site
    - Fast image optimization
- url: https://gatsby-starter-hpp.netlify.com/
  repo: https://github.com/hppRC/gatsby-starter-hpp
  description: All in one Gatsby skeleton based TypeScript, emotion, and unstated-next.
  tags:
    - MDX
    - SEO
    - PWA
    - Linting
    - Styling:CSS-in-JS
    - Language:TypeScript
  features:
    - PWA
    - TypeScript
    - Absolute import
    - Usefull ready made custom hooks
    - Ready made form component for Netlify form
    - Global CSS component and Reset CSS component
    - Advanced SEO components(ex. default twitter ogp image, sitemaps, robot.txt)
    - Prettier, ESLint
    - unstated-next(usefull easy state library)
- url: https://gatsby-typescript-emotion-storybook.netlify.com/
  repo: https://github.com/duncanleung/gatsby-typescript-emotion-storybook
  description: Config for TypeScript + Emotion + Storybook + React Intl + SVGR + Jest.
  tags:
    - Language:TypeScript
    - Styling:CSS-in-JS
    - Storybook
    - i18n
    - Linting
    - Testing
  features:
    - 💻 TypeScript
    - 📓 Visual testing with Storybook
    - 👩‍🎤 CSS-in-JS styling with Emotion
    - 💅 Linting with ESLint and Prettier
    - 🌎 React Intl internationalization support
    - 🖼️ SVG support with SVGR
    - 📝 Unit and integration testing with Jest and react-testing-library
    - ⚡ CD with Netlify
- url: https://felco-gsap.netlify.com
  repo: https://github.com/AshfaqKabir/Felco-Gsap-Gatsby-Starter
  description: Minimal Multipurpose Gsap Gatsby Landing Page. Helps Getting Started With Gsap and Netlify Forms.
  tags:
    - Portfolio
    - Styling:CSS-in-JS
  features:
    - Minimal 3 Page Responsive Layout
    - Multipurpose Gatsby Theme
    - Working Netlify Form
    - Gsap For Modern Animtaions
    - Styled Components for responsive component based styling with theming
    - Basic SEO, site metadata
    - Prettier
- url: https://gatsby-starter-fusion-blog.netlify.com/
  repo: https://github.com/robertistok/gatsby-starter-fusion-blog
  description: Easy to configure blog starter with modern, minimal theme
  tags:
    - Language:TypeScript
    - Styling:CSS-in-JS
    - Netlify
    - Markdown
    - Blog
    - SEO
  features:
    - Featured/Latest posts
    - Sticky header
    - Easy to customize -> edit config.ts with your info
    - Meta tags for improved SEO with React Helmet
    - Transform links to bitly links automatically
    - Codesyntax
    - Code syntax highlighting
- url: https://gatsby-bootstrap-italia-starter.dej611.now.sh/
  repo: https://github.com/dej611/gatsby-bootstrap-italia-starter
  description: Gastby starter project using the Bootstrap Italia design kit from Italian Digital Team
  tags:
    - Styling:Bootstrap
    - SEO
    - Linting
  features:
    - Bootstrap Italia - design-react-kit
    - Prettier
    - Sticky header
    - Complete header
    - Homepage and service templates pages ready to use
    - Meta tags for improved SEO with React Helmet
- url: https://gatsby-starter-webcomic.netlify.com
  repo: https://github.com/JLDevOps/gatsby-starter-webcomic
  description: Gatsby blog starter that focuses on webcomics and art with a minimalistic UI.
  tags:
    - Markdown
    - MDX
    - Netlify
    - Pagination
    - Search
    - Styling:Bootstrap
    - RSS
    - Design
    - Media
    - SEO
  features:
    - Designed to focus on blog posts with images.
    - Search capability on blog posts
    - Displays the latest posts
    - Displays all the tags from the site
    - Pagination between blog posts
    - Has a "archive" page that categorizes and displays all the blog posts by date
    - Mobile friendly
- url: https://gatsby-starter-material-emotion.netlify.com
  repo: https://github.com/liketurbo/gatsby-starter-material-emotion
  description: Gatsby starter of Material-UI with Emotion 👩‍🎤
  tags:
    - Language:TypeScript
    - SEO
    - Styling:Material
    - Styling:CSS-in-JS
  features:
    - Based on Gatsby Default Starter
    - Material-UI
    - Emotion
    - Roboto Typeface
    - SEO
    - Typescript
- url: https://flex.arshad.io
  repo: https://github.com/arshad/gatsby-starter-flex
  description: A Gatsby starter for the Flex theme.
  tags:
    - Language:JavaScript
    - SEO
    - MDX
    - Styling:CSS-in-JS
  features:
    - MDX Blocks for your Gatsby site.
    - Customizable, extendable and accessible.
    - Theme UI
    - SEO and Open graphs support
    - Color modes
    - Code Highlighting
<<<<<<< HEAD
- url: https://london-night-day.netlify.com/
  repo: https://github.com/jooplaan/gatsby-london-night-and-day
  description: A custom, image-centric dark and light mode aware theme for Gatsby. Advanced from the Gatsby starter London After Midnight.
  tags:
    - Blog
    - Portfolio
    - Gallery
    - SEO
    - Markdown
    - HTML5UP
    - CMS:Netlify
    - Styling:SASS
  features:
    - Support tags
    - Easily change the theme color
    - Post thumbnails in the homepage
    - Made for image-centric portfolios
    - Using the London After Midnight is now “Dark mode” (the default), and the original London as “Light mode”.
    - Removed Google Fonts, using system fonts in stead (for speed and privacy :)
    - Use SASS
=======
- url: https://the-gatsby-bootcamp-blog.netlify.com
  repo: https://github.com/SafdarJamal/gatsby-bootcamp-blog
  description: A minimal blogging site built with Gatsby using Contentful and hosted on Netlify.
  tags:
    - Blog
    - CMS:Contentful
    - Netlify
    - Styling:SCSS
    - SEO
    - Portfolio
  features:
    - Basic setup for a full-featured blog
    - Includes React Helmet to allow editing site meta tags
    - Uses SCSS for styling
    - Minimal responsive design
    - Styled components
    - SEO Friendly Meta
>>>>>>> 7c604e02
<|MERGE_RESOLUTION|>--- conflicted
+++ resolved
@@ -5066,7 +5066,6 @@
     - SEO and Open graphs support
     - Color modes
     - Code Highlighting
-<<<<<<< HEAD
 - url: https://london-night-day.netlify.com/
   repo: https://github.com/jooplaan/gatsby-london-night-and-day
   description: A custom, image-centric dark and light mode aware theme for Gatsby. Advanced from the Gatsby starter London After Midnight.
@@ -5087,7 +5086,6 @@
     - Using the London After Midnight is now “Dark mode” (the default), and the original London as “Light mode”.
     - Removed Google Fonts, using system fonts in stead (for speed and privacy :)
     - Use SASS
-=======
 - url: https://the-gatsby-bootcamp-blog.netlify.com
   repo: https://github.com/SafdarJamal/gatsby-bootcamp-blog
   description: A minimal blogging site built with Gatsby using Contentful and hosted on Netlify.
@@ -5104,5 +5102,4 @@
     - Uses SCSS for styling
     - Minimal responsive design
     - Styled components
-    - SEO Friendly Meta
->>>>>>> 7c604e02
+    - SEO Friendly Meta