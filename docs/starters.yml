--- conflicted
+++ resolved
@@ -7061,7 +7061,6 @@
     - Blog posts page features a live filter tool
     - Uses site metadata to populate About page
     - Resume page generated using template Markdown files
-<<<<<<< HEAD
 - url: https://gatsby-starter-fresh.netlify.app
   repo: https://github.com/mishal23/gatsby-starter-fresh
   description:  A minimal GatsbyJS starter blog template using the Fresh Theme for anyone to build a blogging site
@@ -7087,7 +7086,6 @@
     - Twitter Tags
     - Sitemap Generation
     - Google Analytics
-=======
 - url: https://gatsby-starter-testing.netlify.app/
   repo: https://github.com/DanailMinchev/gatsby-starter-testing
   description: A simple Gatsby starter with configured testing frameworks and tools for each layer of the Test Pyramid and more.
@@ -7165,5 +7163,4 @@
     - Styled Components
     - SEO friendly components
     - Prebuilt events calendar
-    - Material UI
->>>>>>> 551ea11a
+    - Material UI