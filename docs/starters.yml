- url: https://authenticaysh.netlify.com/
  repo: https://github.com/ben-siewert/gatsby-starter-auth-aws-amplify
  description: Full-featured Auth with AWS Amplify & AWS Cognito
  tags:
    - AWS
    - Authentication
  features:
    - Full-featured AWS Authentication with Cognito
    - Error feedback in forms
    - Password Reset
    - Multi-Factor Authentication
    - Styling with Bootstrap and Sass
- url: https://gatsby-starter-blog-demo.netlify.com/
  repo: https://github.com/gatsbyjs/gatsby-starter-blog
  description: official blog
  tags:
    - Official
    - Blog
  features:
    - Basic setup for a full-featured blog
    - Support for an RSS feed
    - Google Analytics support
    - Automatic optimization of images in Markdown posts
    - Support for code syntax highlighting
    - Includes plugins for easy, beautiful typography
    - Includes React Helmet to allow editing site meta tags
    - Includes plugins for offline support out of the box
- url: https://gatsby-starter-default-demo.netlify.com/
  repo: https://github.com/gatsbyjs/gatsby-starter-default
  description: official default
  tags:
    - Official
  features:
    - Comes with React Helmet for adding site meta tags
    - Includes plugins for offline support out of the box
- url: https://gatsby-netlify-cms.netlify.com/
  repo: https://github.com/netlify-templates/gatsby-starter-netlify-cms
  description: n/a
  tags:
    - Blog
    - Styling:Bulma
    - CMS:Netlify
  features:
    - A simple blog built with Netlify CMS
    - Basic directory organization
    - Uses Bulma for styling
    - Visit the repo to learn how to set up authentication, and begin modeling your content.
- url: https://vagr9k.github.io/gatsby-advanced-starter/
  repo: https://github.com/Vagr9K/gatsby-advanced-starter
  description: Great for learning about advanced features and their implementations
  tags:
    - Blog
    - Styling:None
  features:
    - Does not contain any UI frameworks
    - Provides only a skeleton
    - Tags
    - Categories
    - Google Analytics
    - Disqus
    - Offline support
    - Web App Manifest
    - SEO
- url: https://vagr9k.github.io/gatsby-material-starter/
  repo: https://github.com/Vagr9K/gatsby-material-starter
  description: n/a
  tags:
    - Styling:Material
  features:
    - React-MD for Material design
    - Sass/SCSS
    - Tags
    - Categories
    - Google Analytics
    - Disqus
    - Offline support
    - Web App Manifest
    - SEO
- url: https://gatsby-advanced-blog-system.danilowoz.now.sh/blog
  repo: https://github.com/danilowoz/gatsby-advanced-blog-system
  description: Create a complete blog from scratch with pagination, categories, featured posts, author, SEO and navigation.
  tags:
    - Pagination
    - Markdown
    - SEO
  features:
    - Pagination;
    - Category and tag pages (with pagination);
    - Category list (with navigation);
    - Featured post;
    - Author page;
    - Next and prev post;
    - SEO component.
- url: https://graphcms.github.io/gatsby-graphcms-tailwindcss-example/
  repo: https://github.com/GraphCMS/gatsby-graphcms-tailwindcss-example
  description: The default Gatsby starter blog with the addition of the gatsby-source-graphql and tailwind dependencies.
  tags:
    - Styling:Tailwind
    - CMS:Headless
  features:
    - Tailwind style library
    - GraphQL source plugin
    - Very simple boilerplate
- url: https://wonism.github.io/
  repo: https://github.com/wonism/gatsby-advanced-blog
  description: n/a
  tags:
    - Portfolio
    - Redux
  features:
    - Blog post listing with previews (image + summary) for each blog post
    - Categories and tags for blog posts with pagination
    - Search post with keyword
    - Put react application / tweet into post
    - Copy some codes in post with clicking button
    - Portfolio
    - Resume
    - Redux for managing statement (with redux-saga / reselect)

- url: https://gatsby-tailwind-emotion-starter.netlify.com/
  repo: https://github.com/muhajirdev/gatsby-tailwind-emotion-starter
  description: A Gatsby Starter with Tailwind CSS + Emotion JS
  tags:
    - Styling:Tailwind
  features:
    - Eslint Airbnb without semicolon and without .jsx extension
    - Offline support
    - Web App Manifest
- url: https://gatsby-starter-redux-firebase.netlify.com/
  repo: https://github.com/muhajirdev/gatsby-starter-redux-firebase
  description: A Gatsby + Redux + Firebase Starter. With Authentication
  tags:
    - Styling:None
    - Firebase
    - Client-side App
  features:
    - Eslint Airbnb without semicolon and without .jsx extension
    - Firebase
    - Web App Manifest
- url: https://dschau.github.io/gatsby-blog-starter-kit/
  repo: https://github.com/dschau/gatsby-blog-starter-kit
  description: n/a
  tags:
    - Blog
  features:
    - Blog post listing with previews for each blog post
    - Navigation between posts with a previous/next post button
    - Tags and tag navigation
- url: https://contentful-userland.github.io/gatsby-contentful-starter/
  repo: https://github.com/contentful-userland/gatsby-contentful-starter
  description: n/a
  tags:
    - Blog
    - CMS:Contentful
    - CMS:Headless
  features:
    - Based on the Gatsby Starter Blog
    - Includes Contentful Delivery API for production build
    - Includes Contentful Preview API for development
- url: https://react-firebase-authentication.wieruch.com/
  repo: https://github.com/the-road-to-react-with-firebase/react-gatsby-firebase-authentication
  description: n/a
  tags:
    - Firebase
  features:
    - Sign In, Sign Up, Sign Out
    - Password Forget
    - Password Change
    - Protected Routes with Authorization
    - Realtime Database with Users
- url: http://dmwl.net/gatsby-hampton-theme
  repo: https://github.com/davad/gatsby-hampton-theme
  description: n/a
  tags:
    - Styling:CSS-in-JS
  features:
    - Eslint in dev mode with the airbnb config and prettier formatting rules
    - Emotion for CSS-in-JS
    - A basic blog, with posts under src/pages/blog
    - A few basic components (Navigation, Layout, Link wrapper around gatsby-link))
    - Based on gatsby-starter-gatsbytheme
- url: https://xiaoxinghu.github.io/gatsby-orga/
  repo: https://github.com/xiaoxinghu/gatsby-orga
  description: n/a
  tags:
    - Blog
  features:
    - Parses org-mode files with Orga.
- url: http://2column-portfolio.surge.sh/
  repo: https://github.com/praagyajoshi/gatsby-starter-2column-portfolio
  description: n/a
  tags:
    - Portfolio
    - Styling:SCSS
  features:
    - Designed as a minimalistic portfolio website
    - Grid system using flexboxgrid
    - Styled using SCSS
    - Font icons using font-awesome
    - Google Analytics integration
    - Open Sans font using Google Fonts
    - Prerendered Open Graph tags for rich sharing
- url: https://prototypeinteractive.github.io/gatsby-react-boilerplate/
  repo: https://github.com/PrototypeInteractive/gatsby-react-boilerplate
  description: n/a
  tags:
    - Styling:Bootstrap
  features:
    - Basic configuration and folder structure
    - Uses PostCSS and Sass (with autoprefixer and pixrem)
    - Uses Bootstrap 4 grid
    - Leaves the styling to you
    - Uses data from local json files
    - Contains Node.js server code for easy, secure, and fast hosting
- url: http://capricious-spring.surge.sh/
  repo: https://github.com/noahg/gatsby-starter-blog-no-styles
  description: n/a
  tags:
    - Blog
    - Styling:None
  features:
    - Same as official gatsby-starter-blog but with all styling removed
- url: https://gatsby-starter-github-api.netlify.com/
  repo: https://github.com/lundgren2/gatsby-starter-github-api
  description: Single page starter based on gatsby-source-github-api
  tags:
    - Portfolio
    - Onepage
  features:
    - Use your GitHub as your own portfolio site
    - List your GitHub repositories
    - GitHub GraphQL API v4

- url: https://gatsby-starter-bloomer.netlify.com/
  repo: https://github.com/Cethy/gatsby-starter-bloomer
  description: n/a
  tags:
    - Styling:Bulma
  features:
    - Based on gatsby-starter-default
    - Bulma CSS Framework with its Bloomer react components
    - Font-Awesome icons
    - Includes a simple fullscreen hero w/ footer example
- url: https://gatsby-starter-bootstrap-netlify.netlify.com/
  repo: https://github.com/konsumer/gatsby-starter-bootstrap-netlify
  description: n/a
  tags:
    - Styling:Bootstrap
    - CMS:Netlify
  features:
    - Very similar to gatsby-starter-netlify-cms, slightly more configurable (eg set site-title in gatsby-config) with Bootstrap/Bootswatch instead of bulma
- url: https://gatstrap.netlify.com/
  repo: https://github.com/jaxx2104/gatsby-starter-bootstrap
  description: n/a
  tags:
    - Styling:Bootstrap
  features:
    - Bootstrap CSS framework
    - Single column layout
    - Basic components like SiteNavi, SitePost, SitePage
- url: http://gatsby-bulma-storybook.surge.sh/
  repo: https://github.com/gvaldambrini/gatsby-starter-bulma-storybook
  description: n/a
  tags:
    - Styling:Bulma
    - Storybook
    - Testing
  features:
    - Storybook for developing components in isolation
    - Bulma and Sass support for styling
    - CSS modules
    - Prettier & eslint to format & check the code
    - Jest
- url: https://gatsby-starter-business.netlify.com/
  repo: https://github.com/v4iv/gatsby-starter-business
  description: n/a
  tags:
    - Styling:Bulma
    - PWA
    - CMS:Netlify
    - Disqus
    - Search
    - Pagination
  features:
    - Complete Business Website Suite - Home Page, About Page, Pricing Page, Contact Page and Blog
    - Netlify CMS for Content Management
    - SEO Friendly (Sitemap, Schemas, Meta Tags, GTM etc)
    - Bulma and Sass Support for styling
    - Progressive Web App & Offline Support
    - Tags and RSS Feed for Blog
    - Disqus and Share Support
    - Elastic-Lunr Search
    - Pagination
    - Easy Configuration using `config.js` file
- url: https://haysclark.github.io/gatsby-starter-casper/
  repo: https://github.com/haysclark/gatsby-starter-casper
  description: n/a
  tags:
    - PWA
  features:
    - Page pagination
    - CSS
    - Tags
    - Google Analytics
    - Offline support
    - Web App Manifest
    - SEO
- url: http://gatsby-starter-ceevee.surge.sh/
  repo: https://github.com/amandeepmittal/gatsby-starter-ceevee
  description: n/a
  tags:
    - Portfolio
  features:
    - Based on the Ceevee site template, design by Styleshout
    - Single Page Resume/Portfolio site
    - Target audience Developers, Designers, etc.
    - Used CSS Modules, easy to manipulate
    - FontAwsome Library for icons
    - Responsive Design, optimized for Mobile devices
- url: https://gatsby-starter-contentful-i18n.netlify.com/
  repo: https://github.com/mccrodp/gatsby-starter-contentful-i18n
  description: i18n support and language switcher for Contentful starter repo
  tags:
    - i18n
    - CMS:Contentful
    - CMS:Headless
  features:
    - Localization (Multilanguage)
    - Dynamic content from Contentful CMS
    - Integrates i18n plugin starter and using-contentful repos
- url: http://cranky-edison-12166d.netlify.com/
  repo: https://github.com/datocms/gatsby-portfolio
  description: n/a
  tags:
    - CMS:DatoCMS
    - CMS:Headless
  features:
    - Simple portfolio to quick start a site with DatoCMS
    - Contents and media from DatoCMS
    - Custom Sass style
    - SEO
- url: https://gatsby-deck.netlify.com/
  repo: https://github.com/fabe/gatsby-starter-deck
  description: n/a
  tags:
    - Presentation
  features:
    - Create presentations/slides using Gatsby.
    - Offline support.
    - Page transitions.
- url: https://gatsby-starter-default-i18n.netlify.com/
  repo: https://github.com/angeloocana/gatsby-starter-default-i18n
  description: n/a
  tags:
    - i18n
  features:
    - localization (Multilanguage)
- url: http://gatsby-dimension.surge.sh/
  repo: https://github.com/codebushi/gatsby-starter-dimension
  description: Single page starter based on the Dimension site template
  tags:
    - Portfolio
    - HTML5UP
    - Styling:SCSS
  features:
    - Designed by HTML5 UP
    - Simple one page site that’s perfect for personal portfolios
    - Fully Responsive
    - Styling with SCSS
- url: https://gatsby-docs-starter.netlify.com/
  repo: https://github.com/ericwindmill/gatsby-starter-docs
  description: n/a
  tags:
    - Documentation
    - Styling:CSS-in-JS
  features:
    - All the features from gatsby-advanced-starter, plus
    - Designed for Documentation / Tutorial Websites
    - ‘Table of Contents’ Component, Auto generates ToC from posts - just follow the file frontmatter conventions from markdown files in ‘lessons’.
    - Styled Components w/ ThemeProvider
    - Basic UI
    - A few extra components
    - Custom prismjs theme
    - React Icons
- url: https://parmsang.github.io/gatsby-starter-ecommerce/
  repo: https://github.com/parmsang/gatsby-starter-ecommerce
  description: Easy to use starter for an e-commerce store
  tags:
    - Styling:Other
    - Stripe
    - eCommerce
    - PWA
    - Authentication
  features:
    - Uses the Moltin eCommerce Api
    - Stripe checkout
    - Semantic-UI
    - Styled components
    - Google Analytics - (you enter the tracking-id)
    - React-headroom
    - Eslint & Prettier. Uses Airbnb JavaScript Style Guide
    - Authentication via Moltin (Login and Register)
- url: http://gatsby-forty.surge.sh/
  repo: https://github.com/codebushi/gatsby-starter-forty
  description: Multi-page starter based on the Forty site template
  tags:
    - Styling:SCSS
    - HTML5UP
  features:
    - Designed by HTML5 UP
    - Colorful homepage, and also includes a Landing Page and Generic Page components.
    - Many elements are available, including buttons, forms, tables, and pagination.
    - Custom grid made with CSS Grid
    - Styling with SCSS
- url: https://themes.gatsbythemes.com/gatsby-starter/
  repo: https://github.com/saschajullmann/gatsby-starter-gatsbythemes
  description: n/a
  tags:
    - Styling:CSS-in-JS
    - Blog
    - Testing
    - Linting
  features:
    - CSS-in-JS via Emotion.
    - Jest and Enzyme for testing.
    - Eslint in dev mode with the airbnb config and prettier formatting rules.
    - React 16.
    - A basic blog, with posts under src/pages/blog. There’s also a script which creates a new Blog entry (post.sh).
    - Data per JSON files.
    - A few basic components (Navigation, Footer, Layout).
    - Layout components make use of Styled-System.
    - Google Analytics (you just have to enter your tracking-id).
    - Gatsby-Plugin-Offline which includes Service Workers.
    - Prettier for a uniform codebase.
    - Normalize css (7.0).
    - Feather icons.
    - Font styles taken from Tachyons.
- url: https://gcn.netlify.com/
  repo: https://github.com/ryanwiemer/gatsby-starter-gcn
  description: A starter template to build amazing static websites with Gatsby, Contentful and Netlify
  tags:
    - CMS:Contentful
    - CMS:Headless
    - Blog
    - Netlify
    - Styling:CSS-in-JS
  features:
    - CMS:Contentful integration with ready to go placeholder content
    - Netlify integration including a pre-built contact form
    - Minimal responsive design - made to customize or tear apart
    - Pagination logic
    - Styled components
    - SEO Friendly Component
    - JSON-LD Schema
    - OpenGraph sharing support
    - Sitemap Generation
    - Google Analytics
    - Progressive Web app
    - Offline Support
    - RSS Feed
    - Gatsby Standard module for linting JavaScript with StandardJS
    - Stylelint support for Styled Components to lint the CSS in JS
- url: https://alampros.github.io/gatsby-starter-grommet/
  repo: https://github.com/alampros/gatsby-starter-grommet
  description: n/a
  tags:
    - Styling:Grommet
  features:
    - Barebones configuration for using the Grommet design system
    - Uses Sass (with CSS modules support)
- url: https://gatsby-starter-hello-world-demo.netlify.com/
  repo: https://github.com/gatsbyjs/gatsby-starter-hello-world
  description: official hello world
  tags:
    - Official
  features:
    - A no-frills Gatsby install
    - No plugins, no boilerplate
    - Great for advanced users
- url: https://gatsby-starter-hero-blog.greglobinski.com/
  repo: https://github.com/greglobinski/gatsby-starter-hero-blog
  description: no description yet
  tags:
    - Styling:PostCSS
    - SEO
    - Markdown
  features:
    - Easy editable content in Markdown files (posts, pages and parts)
    - CSS with `styled-jsx` and `PostCSS`
    - SEO (sitemap generation, robot.txt, meta and OpenGraph Tags)
    - Social sharing (Twitter, Facebook, Google, LinkedIn)
    - Comments (Facebook)
    - Images lazy loading and `webp` support (gatsby-image)
    - Post categories (category based post list)
    - Full text searching (Algolia)
    - Contact form (Netlify form handling)
    - Form elements and validation with `ant-design`
    - RSS feed
    - 100% PWA (manifest.webmanifest, offline support, favicons)
    - Google Analytics
    - App favicons generator (node script)
    - Easy customizable base styles via `theme` object generated from `yaml` file (fonts, colors, sizes)
    - React v.16.3 (gatsby-plugin-react-next)
    - Components lazy loading (social sharing)
    - ESLint (google config)
    - Prettier code styling
    - Webpack `BundleAnalyzerPlugin`
- url: https://gatsby-starter-i18n-lingui.netlify.com/
  repo: https://github.com/dcroitoru/gatsby-starter-i18n-lingui
  description: n/a
  tags:
    - i18n
  features:
    - Localization (Multilanguage) provided by js-lingui
    - Message extraction
    - Avoids code duplication - generates pages for each locale
    - Possibility of translated paths
- url: https://lumen.netlify.com/
  repo: https://github.com/alxshelepenok/gatsby-starter-lumen
  description: A minimal, lightweight and mobile-first starter for creating blogs uses Gatsby.
  tags:
    - Blog
    - CMS:Netlify
    - Pagination
    - Disqus
    - RSS
    - Linting
    - Testing
    - Styling:PostCSS
    - Styling:SCSS
  features:
    - Lost Grid
    - Jest testing
    - Beautiful typography inspired by matejlatin/Gutenberg
    - Mobile-First approach in development
    - Stylesheet built using SASS and BEM-Style naming
    - Syntax highlighting in code blocks
    - Sidebar menu built using a configuration block
    - Archive organized by tags and categories
    - Pagination support
    - Offline support
    - Google Analytics support
    - Disqus Comments support
- url: https://minimal-blog.lekoarts.de
  repo: https://github.com/LekoArts/gatsby-starter-minimal-blog
  description: This starter is part of a german tutorial series on Gatsby. The starter will change over time to use more advanced stuff (feel free to express your ideas in the repository). Its first priority is a minimalistic style coupled with a lot of features for the content.
  tags:
    - Blog
    - MDX
    - Styling:CSS-in-JS
    - Netlify
    - Linting
    - PWA
  features:
    - Minimal and clean white layout
    - Write your blog posts in MDX
    - Offline Support, WebApp Manifest, SEO
    - Code highlighting (with prism-react-renderer) and live preview (with react-live)
- url: https://gatsby-starter-modern-demo.netlify.com/
  repo: https://github.com/kripod/gatsby-starter-modern
  description: no description yet
  tags:
    - Linting
  features:
    - A set of strict linting rules (based on the Airbnb JavaScript Style Guide)
    - Encourage automatic code formatting
    - Prefer using Yarn for package management
    - Use EditorConfig to maintain consistent coding styles between different editors and IDEs
    - Integration with Visual Studio Code
    - Based on gatsby-starter-default
- url: https://gatsby-starter-personal-blog.greglobinski.com/
  repo: https://github.com/greglobinski/gatsby-starter-personal-blog
  description: n/a
  tags:
    - Blog
    - Markdown
    - Netlify
    - Styling:Material
  features:
    - Ready to use, but easily customizable a fully equipped theme starter
    - Easy editable content in Markdown files (posts, pages and parts)
    - ‘Like an app’ layout transitions
    - Easily restyled through theme object
    - Styling with JSS
    - Page transitions
    - Comments (Facebook)
    - Post categories
    - Post list filtering
    - Full text searching (Algolia)
    - Contact form (Netlify form handling)
    - Material UI (@next)
    - RSS feed
    - Full screen mode
    - User adjustable articles’ body copy font size
    - Social sharing (Twitter, Facebook, Google, LinkedIn)
    - PWA (manifes.json, offline support, favicons)
    - Google Analytics
    - Favicons generator (node script)
    - Components leazy loading with AsyncComponent (social sharing, info box)
    - ESLint (google config)
    - Prettier code styling
    - Custom webpack CommonsChunkPlugin settings
    - Webpack BundleAnalyzerPlugin
- url: http://gatsby-photon.surge.sh/
  repo: https://github.com/codebushi/gatsby-starter-photon
  description: Single page starter based on the Photon site template
  tags:
    - HTML5UP
    - Styling:SCSS
  features:
    - Designed by HTML5 UP
    - Single Page, Responsive Site
    - Custom grid made with CSS Grid
    - Styling with SCSS
- url: https://portfolio-bella.netlify.com/
  repo: https://github.com/LekoArts/gatsby-starter-portfolio-bella
  description: A portfolio starter for Gatsby. The target audience are designers and photographers. The light themed website shows your work with large images & big typography. The Onepage is powered by the Headless CMS Prismic.io. and has programmatically created pages for your projects. General settings and colors can be changed in a config & theme file.
  tags:
    - Portfolio
    - CMS:Prismic
    - CMS:Headless
    - Styling:CSS-in-JS
    - Onepage
    - PWA
    - Linting
  features:
    - Big typography & images
    - White theme
    - Prismic.io as CMS
    - Emotion for styling + Emotion-Grid
    - One-page layout with sub-pages for case studies
    - Easily configurable
    - And other good stuff (SEO, Offline Support, WebApp Manifest Support)
- url: https://cara.lekoarts.de
  repo: https://github.com/LekoArts/gatsby-starter-portfolio-cara
  description: Playful and Colorful One-Page portfolio featuring Parallax effects and animations. Especially designers and/or photographers will love this theme! Built with MDX and Theme UI.
  tags:
    - Portfolio
    - Onepage
    - Styling:CSS-in-JS
    - PWA
  features:
    - React Spring Parallax effects
    - Theme UI-based theming
    - CSS Animations and shapes
    - Light/Dark mode
- url: https://emilia.lekoarts.de
  repo: https://github.com/LekoArts/gatsby-starter-portfolio-emilia
  description: A portfolio starter for Gatsby. The target audience are designers and photographers. The dark themed website shows your work with large images in a grid-layout (powered by CSS Grid). The transition effects on the header add a playful touch to the overall minimal design. The website has programmatically created pages for your projects (with automatic image import). General settings and colors can be changed in a config & theme file.
  tags:
    - Portfolio
    - PWA
    - Transitions
    - MDX
    - Styling:CSS-in-JS
    - Linting
    - Testing
  features:
    - Focus on big images (with gatsby-image)
    - Dark Theme with HeroPatterns Header
    - CSS Grid and styled-components
    - Page transitions
    - Cypress for End-to-End testing
    - react-spring animations
    - One-Page layout with sub-pages for projects
    - Create your projects in MDX (automatic import of images)
    - And other good stuff (SEO, Offline Support, WebApp Manifest Support)
- url: https://emma.lekoarts.de
  repo: https://github.com/LekoArts/gatsby-starter-portfolio-emma
  description: Minimalistic portfolio with full-width grid, page transitions, support for additional MDX pages, and a focus on large images. Especially designers and/or photographers will love this theme! Built with MDX and Theme UI. Using the Gatsby Theme "@lekoarts/gatsby-theme-emma".
  tags:
    - Portfolio
    - MDX
    - Transitions
    - Styling:CSS-in-JS
    - PWA
  features:
    - MDX
    - react-spring page animations
    - Optional MDX pages which automatically get added to the navigation
    - Fully customizable through the usage of Gatsby Themes (and Theme UI)
    - Light Mode / Dark Mode
    - Google Analytics Support
    - SEO (Sitemap, OpenGraph tags, Twitter tags)
    - Offline Support & WebApp Manifest
- url: https://gatsby-starter-procyon.netlify.com/
  repo: https://github.com/danielmahon/gatsby-starter-procyon
  description: n/a
  tags:
    - PWA
    - CMS:Headless
    - CMS:Other
    - Styling:Material
    - Netlify
  features:
    - Gatsby + ReactJS (server side rendering)
    - GraphCMS Headless CMS
    - DraftJS (in-place) Medium-like Editing
    - Apollo GraphQL (client-side)
    - Local caching between builds
    - Material-UI (layout, typography, components, etc)
    - Styled-Components™-like API via Material-UI
    - Netlify Deployment Friendly
    - Netlify Identity Authentication (enables editing)
    - Automatic versioning, deployment and CHANGELOG
    - Automatic rebuilds with GraphCMS and Netlify web hooks
    - PWA (Progressive Web App)
    - Google Fonts
- url: http://gatsby-starter-product-guy.surge.sh/
  repo: https://github.com/amandeepmittal/gatsby-starter-product-guy
  description: n/a
  tags:
    - Portfolio
  features:
    - Single Page
    - A portfolio Developers and Product launchers alike
    - Using Typography.js easy to switch fonts
    - All your Project/Portfolio Data in Markdown, server by GraphQL
    - Responsive Design, optimized for Mobile devices
- url: https://caki0915.github.io/gatsby-starter-redux/
  repo: https://github.com/caki0915/gatsby-starter-redux
  description: n/a
  tags:
    - Styling:CSS-in-JS
    - Redux
  features:
    - Redux and Redux-devtools.
    - Emotion with a basic theme and SSR
    - Typography.js
    - Eslint rules based on Prettier and Airbnb
- url: http://gatsby-stellar.surge.sh/
  repo: https://github.com/codebushi/gatsby-starter-stellar
  description: Single page starter based on the Stellar site template
  tags:
    - HTML5UP
    - Styling:SCSS
  features:
    - Designed by HTML5 UP
    - Scroll friendly, responsive site. Can be used as a single or multi-page site.
    - Sticky Navigation when scrolling.
    - Scroll spy and smooth scrolling to different sections of the page.
    - Styling with SCSS
- url: http://gatsby-strata.surge.sh/
  repo: https://github.com/codebushi/gatsby-starter-strata
  description: Single page starter based on the Strata site template
  tags:
    - Portfolio
    - HTML5UP
    - Styling:SCSS
  features:
    - Designed by HTML5 UP
    - Super Simple, single page portfolio site
    - Lightbox style React photo gallery
    - Fully Responsive
    - Styling with SCSS
- url: https://gatsby-starter-strict.netlify.com/
  repo: https://github.com/kripod/gatsby-starter-strict
  description: n/a
  tags:
    - Linting
  features:
    - A set of strict linting rules (based on the Airbnb JavaScript Style Guide)
    - lint script
    - Encourage automatic code formatting
    - format script
    - Prefer using Yarn for package management
    - Use EditorConfig to maintain consistent coding styles between different editors and IDEs
    - Integration with Visual Studio Code
    - Pre-configured auto-formatting on file save
    - Based on gatsby-starter-default
- url: https://gatsby-tachyons.netlify.com/
  repo: https://github.com/pixelsign/gatsby-starter-tachyons
  description: no description yet
  tags:
    - Styling:Other
  features:
    - Based on gatsby-starter-default
    - Using Tachyons for CSS.
- url: https://quizzical-mcclintock-0226ac.netlify.com/
  repo: https://github.com/taylorbryant/gatsby-starter-tailwind
  description: A Gatsby v2 starter styled using Tailwind, a utility-first CSS framework. Uses Purgecss to remove unused CSS.
  tags:
    - Styling:Tailwind
  features:
    - Based on gatsby-starter-default
    - Tailwind CSS Framework
    - Removes unused CSS with Purgecss
    - Includes responsive navigation and form examples
- url: http://portfolio-v3.surge.sh/
  repo: https://github.com/amandeepmittal/gatsby-portfolio-v3
  description: n/a
  tags:
    - Portfolio
  features:
    - Single Page, Timeline View
    - A portfolio Developers and Product launchers
    - Bring in Data, plug-n-play
    - Responsive Design, optimized for Mobile devices
    - Seo Friendly
    - Uses Flexbox
- url: https://gatsby-starter-typescript-plus.netlify.com/
  repo: https://github.com/resir014/gatsby-starter-typescript-plus
  description: This is a starter kit for Gatsby.js websites written in TypeScript. It includes the bare essentials for you to get started (styling, Markdown parsing, minimal toolset).
  tags:
    - Styling:CSS-in-JS
    - Language:TypeScript
    - Markdown
  features:
    - TypeScript
    - TSLint (with custom TSLint rules)
    - Markdown rendering with Remark
    - Basic component structure
    - Styling with emotion
- url: https://haysclark.github.io/gatsby-starter-typescript/
  repo: https://github.com/haysclark/gatsby-starter-typescript
  description: n/a
  tags:
    - Language:TypeScript
  features:
    - TypeScript
- url: https://fabien0102-gatsby-starter.netlify.com/
  repo: https://github.com/fabien0102/gatsby-starter
  description: n/a
  tags:
    - Language:TypeScript
    - Styling:Other
    - Testing
  features:
    - Semantic-ui for styling
    - TypeScript
    - Offline support
    - Web App Manifest
    - Jest/Enzyme testing
    - Storybook
    - Markdown linting
- url: https://gatsby-starter-wordpress.netlify.com/
  repo: https://github.com/GatsbyCentral/gatsby-starter-wordpress
  description: Gatsby starter using WordPress as the content source.
  tags:
    - Styling:CSS-in-JS
    - CMS:Wordpress
  features:
    - All the features from gatsby-advanced-starter, plus
    - Leverages the WordPress plugin for Gatsby for data
    - Configured to work with WordPress Advanced Custom Fields
    - Auto generated Navigation for your Wordpress Pages
    - Minimal UI and Styling — made to customize.
    - Styled Components
- url: https://www.concisejavascript.org/
  repo: https://github.com/rwieruch/open-crowd-fund
  description: n/a
  tags:
    - Stripe
    - Firebase
  features:
    - Open source crowdfunding for your own ideas
    - Alternative for Kickstarter, GoFundMe, etc.
    - Secured Credit Card payments with Stripe
    - Storing of funding information in Firebase
- url: https://www.verious.io/
  repo: https://github.com/cpinnix/verious-boilerplate
  description: n/a
  tags:
    - Styling:Other
  features:
    - Components only. Bring your own data, plugins, etc.
    - Bootstrap inspired grid system with Container, Row, Column components.
    - Simple Navigation and Dropdown components.
    - Baseline grid built in with modular scale across viewports.
    - Abstract measurements utilize REM for spacing.
    - One font to rule them all, Helvetica.
- url: https://gatsby-starter-blog-grommet.netlify.com/
  repo: https://github.com/Ganevru/gatsby-starter-blog-grommet
  description: GatsbyJS v2 starter for creating a blog. Based on Grommet v2 UI.
  tags:
    - Blog
    - Markdown
    - Styling:Grommet
    - Language:TypeScript
    - Linting
    - Redux
  features:
    - Grommet v2 UI
    - Easily configurable - see site-config.js in the root
    - Switch between grommet themes
    - Change between light and dark themes (with Redux)
    - Blog posts previews in card style
    - Responsive Design, optimized for Mobile devices
    - styled-components
    - TypeScript and ESLint (typescript-eslint)
    - lint-staged and husky - for linting before commit
- url: https://happy-pare-dff451.netlify.com/
  repo: https://github.com/fhavrlent/gatsby-contentful-typescript-starter
  description: Contentful and TypeScript starter based on default starter.
  tags:
    - CMS:Contentful
    - CMS:Headless
    - Language:TypeScript
    - Styling:CSS-in-JS
  features:
    - Based on default starter
    - TypeScript
    - CSS in JS (Emotion)
    - CMS:Contentful
- url: https://xylo-gatsby-bulma-starter.netlify.com/
  repo: https://github.com/xydac/xylo-gatsby-bulma-starter
  description: Gatsby v2 Starter with Bulma based on default starter.
  tags:
    - Styling:SCSS
    - Styling:Bulma
  features:
    - Based on default starter
    - Bulma Css
    - Sass based Styling
- url: https://maxpou.github.io/gatsby-starter-morning-dew/
  repo: https://github.com/maxpou/gatsby-starter-morning-dew
  description: Gatsby v2 blog starter
  tags:
    - Blog
    - Markdown
    - PWA
    - Disqus
    - SEO
    - Styling:CSS-in-JS
  features:
    - Blog post listing with previews (image + summary) for each blog post
    - Fully configurable
    - Multilang support (blog post only)
    - Syntax highlighting
    - css-in-js (with styled-components)
    - Fully Responsive
    - Tags
    - Google Analytics
    - Disqus comments support
    - Offline support
    - Web App Manifest
    - ESLint
    - Prettier
    - Travis CI
- url: https://gatsby-starter-blog-jumpalottahigh.netlify.com/
  repo: https://github.com/jumpalottahigh/gatsby-starter-blog-jumpalottahigh
  description: Gatsby v2 blog starter with SEO, search, filter, reading progress, mobile menu fab
  tags:
    - Blog
    - Markdown
  features:
    - Blog post listing with previews (image + summary) for each blog post
    - Google structured data
    - Mobile-friendly menu toggled with a floating action button (FAB)
    - Article read progress
    - User feedback component
- url: https://i18n.smakosh.com/
  repo: https://github.com/smakosh/gatsby-starter-i18n
  description: Gatsby v2 Starter with i18n using react-intl and more cool features.
  tags:
    - Styling:CSS-in-JS
    - i18n
  features:
    - Based on default starter
    - i18n with rtl text
    - Stateless components using Recompose
    - Font changes depending on the chosen language
    - SEO (meta tags, openGraph, structured data, twitter and more...)
- url: https://gatsby-starter-mate.netlify.com
  repo: https://github.com/EmaSuriano/gatsby-starter-mate
  description: A portfolio starter for Gatsby integrated with Contentful CMS.
  tags:
    - Styling:CSS-in-JS
    - CMS:Contentful
    - CMS:Headless
    - Portfolio
  features:
    - Gatsby v2
    - Rebass (Styled-components system)
    - React Reveal
    - Dynamic content from Contentful
    - Offline support
    - PWA ready
    - SEO
    - Responsive design
    - Icons from font-awesome
    - Netlify Deployment Friendly
    - Medium integration
    - Social sharing (Twitter, Facebook, Google, LinkedIn)
- url: https://gatsby-starter-typescript-sass.netlify.com
  repo: https://github.com/thetrevorharmon/gatsby-starter-typescript-sass
  description: A basic starter with TypeScript and Sass built in
  tags:
    - Language:TypeScript
    - Styling:SCSS
    - Linting
  features:
    - TypeScript and Sass support
    - TS linter with basic react rules
- url: https://gatsby-simple-contentful-starter.netlify.com/
  repo: https://github.com/cwlsn/gatsby-simple-contentful-starter
  description: A simple starter to display Contentful data in Gatsby, ready to deploy on Netlify. Comes with a detailed article detailing the process.
  tags:
    - CMS:Contentful
    - CMS:Headless
    - Markdown
    - Styling:CSS-in-JS
  features:
    - Gatsby v2
    - Query Contentful data via Gatsby's GraphQL
    - Styled-Components for CSS-in-JS
    - Simple format, easy to create your own site quickly
    - React Helmet for Header Modification
    - Remark for loading Markdown into React
- url: https://gatsby-blog-cosmicjs.netlify.com/
  repo: https://github.com/cosmicjs/gatsby-blog-cosmicjs
  description: Blog that utilizes the power of the Cosmic JS headless CMS for easy content management
  tags:
    - CMS:Cosmic JS
    - CMS:Headless
    - Blog
  features:
    - Uses the Cosmic JS Gatsby source plugin
- url: https://cosmicjs-gatsby-starter.netlify.com/
  repo: https://github.com/cosmicjs/gatsby-starter
  description: Simple Gatsby starter connected to the Cosmic JS headless CMS for easy content management
  tags:
    - CMS:Cosmic JS
    - CMS:Headless
  features:
    - Uses the Cosmic JS Gatsby source plugin
- url: https://www.gatsby-typescript-template.com/
  repo: https://github.com/ikeryo1182/gatsby-typescript-template
  description: This is a standard starter with TypeScript, TSLint, Prettier, Lint-Staged(Husky) and Sass
  tags:
    - Language:TypeScript
    - Linting
    - Styling:SCSS
  features:
    - Category and Tag for post
    - Type Safe by TypeScript
    - Format Safe by TSLint and Prettier with Lint-Staged(Husky)
- url: https://zandersparrow.github.io/gatsby-simple-redux/
  repo: https://github.com/zandersparrow/gatsby-simple-redux
  description: The default starter plus redux
  tags:
    - Redux
  features:
    - Minimal starter based on the official default
    - Includes redux and a simple counter example
- url: https://gatsby-casper.netlify.com/
  repo: https://github.com/scttcper/gatsby-casper
  description: This is a starter blog that looks like the Ghost.io default theme, casper.
  tags:
    - Blog
    - Language:TypeScript
    - Styling:CSS-in-JS
  features:
    - Emotion CSS-in-JS
    - TypeScript
    - Author and tag pages
    - RSS
- url: https://gatsby-universal.netlify.com
  repo: https://github.com/fabe/gatsby-universal
  description: An opinionated Gatsby v2 starter for state-of-the-art marketing sites
  tags:
    - Transitions
    - PWA
    - Styling:CSS-in-JS
    - Linting
    - Markdown
    - SEO
  features:
    - Page Transitions
    - IntersectionObserver, component-based
    - React Context for global UI state
    - styled-components v4
    - Generated media queries for easy use
    - Optimized with Google Lighthouse (100/100)
    - Offline support
    - Manifest support
    - Sitemap support
    - All favicons generated
    - SEO (with Schema JSONLD) & Social Tags
    - Prettier
    - ESLint
- url: https://prismic.lekoarts.de/
  repo: https://github.com/LekoArts/gatsby-starter-prismic
  description: A typography-heavy & light-themed Gatsby Starter which uses the Headless CMS Prismic.
  tags:
    - CMS:Prismic
    - CMS:Headless
    - Styling:CSS-in-JS
    - Linting
    - Blog
    - PWA
    - Testing
  features:
    - Prismic as Headless CMS
    - Uses multiple features of Prismic - Slices, Labels, Relationship fields, Custom Types
    - Emotion for Styling
    - Cypress for End-to-End testing
    - Prism.js highlighting
    - Responsive images with gatsby-image
    - Extensive SEO
    - ESLint & Prettier
- url: https://gatsby-starter-v2-casper.netlify.com/
  repo: https://github.com/GatsbyCentral/gatsby-v2-starter-casper
  description: A blog starter based on the Casper (v1.4) theme.
  tags:
    - Blog
    - PWA
  features:
    - Page pagination
    - CSS
    - Tags
    - Google Analytics
    - Offline support
    - Web App Manifest
    - SEO
- url: https://lumen-v2.netlify.com/
  repo: https://github.com/GatsbyCentral/gatsby-v2-starter-lumen
  description: A Gatsby v2 fork of the lumen starter.
  tags:
    - Blog
    - RSS
    - Disqus
  features:
    - Lost Grid.
    - Beautiful typography inspired by matejlatin/Gutenberg.
    - Mobile-First approach in development.
    - Stylesheet built using Sass and BEM-Style naming.
    - Syntax highlighting in code blocks.
    - Sidebar menu built using a configuration block.
    - Archive organized by tags and categories.
    - Automatic RSS generation.
    - Automatic Sitemap generation.
    - Offline support.
    - Google Analytics support.
    - Disqus Comments support.
- url: https://gatsby-starter-firebase.netlify.com/
  repo: https://github.com/muhajirdev/gatsby-starter-firebase
  description: A Gatsby + Firebase Starter. With Authentication
  tags:
    - Firebase
    - Client-side App
  features:
    - Eslint Airbnb without semicolon and without .jsx extension
    - Firebase
    - Web App Manifest
- url: http://gatsby-lightbox.416serg.me
  repo: https://github.com/416serg/gatsby-starter-lightbox
  description: Showcasing a custom lightbox implementation using `gatsby-image`
  tags:
    - Portfolio
    - SEO
    - Styling:CSS-in-JS
  features:
    - Features a custom, accessible lightbox with gatsby-image
    - Styled with styled-components using CSS Grid
    - React Helmet for SEO
- url: http://jackbravo.github.io/gatsby-starter-i18n-blog/
  repo: https://github.com/jackbravo/gatsby-starter-i18n-blog
  description: Same as official gatsby-starter-blog but with i18n support
  tags:
    - i18n
    - Blog
  features:
    - Translates site name and bio using .md files
    - No extra libraries needed
- url: https://calpa.me/
  repo: https://github.com/calpa/gatsby-starter-calpa-blog
  description: Blog Template X Contentful, Twitter and Facebook style
  tags:
    - Blog
    - Styling:SCSS
  features:
    - GatsbyJS v2, faster than faster
    - Not just Contentful content source, you can use any database
    - Custom style
    - Google Analytics
    - Gitalk
    - sitemap
    - React FontAwesome
    - SEO
    - Offline support
    - Web App Manifest
    - Styled using SCSS
    - Page pagination
    - Netlify optimization
- url: https://gatsby-starter-typescript-power-blog.majidhajian.com/
  repo: https://github.com/mhadaily/gatsby-starter-typescript-power-blog
  description: Minimal Personal Blog with Gatsby and TypeScript
  tags:
    - PWA
    - Blog
    - Language:TypeScript
    - Markdown
  features:
    - Mobile-First approach in development
    - TSLint & Prettier
    - Offline support
    - Category and Tag for post
    - Type Safe by TypeScript
    - Format Safe by TSLint, StyleLint and Prettier with Lint-Staged(Husky)
    - Blog page
    - Syntax highlighting in code blocks
    - Pagination Ready
    - Ready to deploy to GitHub Pages
    - Automatic RSS generation
    - Automatic Sitemap generation
- url: https://gatsby-starter-kentico-cloud.netlify.com/
  repo: https://github.com/Kentico/gatsby-starter-kentico-cloud
  description: Gatsby starter site with Kentico Cloud
  tags:
    - CMS:Headless
  features:
    - Gatsby v2 support
    - Content item <-> content type relationships
    - Language variants relationships
    - Linked items elements relationships
    - Content items in Rich text elements relationships
    - Reverse link relationships
- url: https://gatsby-starter-storybook.netlify.com/
  repo: https://github.com/markoradak/gatsby-starter-storybook
  description: Gatsby starter site with Storybook
  tags:
    - Storybook
    - Styling:CSS-in-JS
    - Linting
  features:
    - Gatsby v2 support
    - Storybook v4 support
    - Styled Components v4 support
    - Styled Reset, ESLint, Netlify Conf
- url: https://jamstack-hackathon-starter.netlify.com/
  repo: https://github.com/sw-yx/jamstack-hackathon-starter
  description: A JAMstack app with authenticated routes, static marketing pages, etc. with Gatsby, Netlify Identity, and Netlify Functions
  tags:
    - Netlify
    - Client-side App
  features:
    - Netlify Identity
    - Netlify Functions
    - Static Marketing pages and Dynamic Client-side Authenticated App pages
- url: https://collective.github.io/gatsby-starter-plone/
  repo: https://github.com/collective/gatsby-starter-plone
  description: A Gatsby starter template to build static sites using Plone as the content source
  tags:
    - CMS:Other
    - CMS:Headless
    - SEO
    - PWA
  features:
    - Creates 1-1 copy of source Plone site
    - Auto generated navigation and breadcrumbs
    - Progressive Web App features
    - Optimized for performance
    - Minimal UI and Styling
- url: https://gatsby-tutorial-starter.netlify.com/
  repo: https://github.com/justinformentin/gatsby-v2-tutorial-starter
  description: Simple, modern designed blog with post lists, tags, and easily customizable code.
  tags:
    - Blog
    - Linting
    - PWA
    - SEO
    - Styling:CSS-in-JS
    - Markdown
  features:
    - Blog post listing with image, summary, date, and tags.
    - Post Tags
    - Post List Filtering
    - Typography.js
    - Emotion styling
    - Syntax Highlighting in Code Blocks
    - Gatsby Image
    - Fully Responsive
    - Offline Support
    - Web App Manifest
    - SEO
    - PWA
    - Sitemap generation
    - Schema.org JSON-LD
    - CircleCI Integration
    - Codeclimate Integration
    - Google Analytics
    - Twitter and OpenGraph Tags
    - ESLint
    - Prettier Code Styling
- url: https://avivero.github.io/gatsby-redux-starter/
  repo: https://github.com/AVivero/gatsby-redux-starter
  description: Gatsby starter site with Redux, Sass, Bootstrap, Css Modules and Material Icons
  tags:
    - Redux
    - Styling:SCSS
    - Styling:Bootstrap
    - Styling:Material
    - Linting
  features:
    - Gatsby v2 support
    - Redux support
    - Sass support
    - Bootstrap v4 support
    - Css Modules support
    - ESLint, Prettier
- url: https://gatsby-typescript-boilerplate.netlify.com/
  repo: https://github.com/leachjustin18/gatsby-typescript-boilerplate
  description: Opinionated Gatsby v2 starter with TypeScript.
  tags:
    - Language:TypeScript
    - PWA
    - Styling:SCSS
    - Styling:PostCSS
  features:
    - TSLint with airbnb & prettier configurations
    - Prettier
    - Stylelint
    - Offline support
    - Type Safe by TypeScript
    - Format on commit with Lint-Staged(Husky)
    - Favicon generation
    - Sitemap generation
    - Autoprefixer with browser list
    - CSS nano
    - CSS MQ Packer
    - Lazy load image(s) with plugin sharp
    - Gatsby Image
    - Netlify optimizations
- url: https://danshai.github.io/gatsbyv2-scientific-blog-machine-learning/
  repo: https://github.com/DanShai/gatsbyv2-scientific-blog-machine-learning
  description: Machine learning ready and scientific blog starter
  tags:
    - Blog
    - Linting
  features:
    - Write easly your scientific blog with katex and publish your research
    - Machine learning ready with tensorflowjs
    - Manipulate csv data
    - draw with graph mermaid
    - display charts with chartjs
- url: https://gatsby-tailwind-styled-components.netlify.com/
  repo: https://github.com/muhajirdev/gatsby-tailwind-styled-components-starter
  description: A Gatsby Starter with Tailwind CSS + Styled Components
  tags:
    - Styling:Tailwind
  features:
    - Eslint Airbnb without semicolon and without .jsx extension
    - Offline support
    - Web App Manifest
- url: https://gatsby-starter-mobx.netlify.com
  repo: https://github.com/borekb/gatsby-starter-mobx
  description: MobX + TypeScript + TSLint + Prettier
  tags:
    - Language:TypeScript
    - Linting
    - Testing
  features:
    - Gatsby v2 + TypeScript
    - MobX with decorators
    - Two examples from @mweststrate's Egghead course
    - .editorconfig & Prettier
    - TSLint
    - Jest
- url: https://tender-raman-99e09b.netlify.com/
  repo: https://github.com/amandeepmittal/gatsby-bulma-quickstart
  description: A Bulma CSS + GatsbyJS Starter Kit
  tags:
    - Styling:Bulma
    - Styling:SCSS
  features:
    - Uses Bulma CSS
    - Sass based Styling
    - Responsive Design
    - Google Analytics Integration
    - Uses Gatsby v2
    - SEO
- url: https://gatsby-starter-notes.netlify.com/
  repo: https://github.com/patricoferris/gatsby-starter-notes
  description: Gatsby starter for creating notes organised by subject and topic
  tags:
    - Markdown
    - Pagination
  features:
    - Create by topic per subject notes that are organised using pagination
    - Support for code syntax highlighting
    - Support for mathematical expressions
    - Support for images
- url: https://gatsby-starter-ttag.netlify.com/
  repo: https://github.com/ttag-org/gatsby-starter-ttag
  description: Gatsby starter with the minimum required to demonstrate using ttag for precompiled internationalization of strings.
  tags:
    - i18n
  features:
    - Support for precompiled string internationalization using ttag and it's babel plugin
- url: https://gatsby-starter-typescript.netlify.com/
  repo: https://github.com/goblindegook/gatsby-starter-typescript
  description: Gatsby starter using TypeScript.
  tags:
    - Markdown
    - Pagination
    - Language:TypeScript
    - PWA
    - Linting
  features:
    - Markdown and MDX
    - Local search powered by Lunr
    - Syntax highlighting
    - Images
    - Styling with Emotion
    - Testing with Jest and react-testing-library
- url: https://gatsby-netlify-cms-example.netlify.com/
  repo: https://github.com/robertcoopercode/gatsby-netlify-cms
  description: Gatsby starter using Netlify CMS
  tags:
    - CMS:Netlify
    - Styling:SCSS
  features:
    - Example of a website for a local developer meetup group
    - NetlifyCMS used for easy data entry
    - Mobile-friendly design
    - Styling done with Sass
    - Gatsby version 2
- url: https://gatsby-typescript-starter-blog.netlify.com/
  repo: https://github.com/frnki/gatsby-typescript-starter-blog
  description: A starter blog for TypeScript-based Gatsby projects with minimal settings.
  tags:
    - Language:TypeScript
    - Blog
  features:
    - Typescrip & TSLint
    - No Styling (No Typography.js)
    - Minimal settings based on official starter blog
- url: https://gatsby-serif.netlify.com/
  repo: https://github.com/jugglerx/gatsby-serif-theme
  description: Multi page/content-type starter using Markdown and SCSS. Serif is a beautiful small business theme for Gatsby. The theme is fully responsive, blazing fast and artfully illustrated.
  tags:
    - Styling:SCSS
    - Markdown
    - Linting
  features:
    - Multiple "content types" for `services`, `team` and `testimonials` using Markdown as the source
    - Graphql query in `gatsby-node.js` using aliases that creates pages and templates by content type based on the folder `src/pages/services`, `src/pages/team`
    - SCSS
    - Responsive design
    - Bootstrap 4 grid and media queries only
    - Responsive menu
    - Royalty free illustrations included
    - SEO titles & meta using `gatsby-plugin-react-helmet`
    - Eslint & Prettier
- url: https://awesome-gatsby-starter.netlify.com/
  repo: https://github.com/South-Paw/awesome-gatsby-starter
  description: Starter with a preconfigured MDX, Storybook and ESLint environment for component first development of your next Gatsby site.
  tags:
    - MDX
    - Markdown
    - Storybook
    - Styling:CSS-in-JS
    - Linting
  features:
    - Gatsby MDX for JSX in Markdown loading, parsing, and rendering of pages
    - Storybook for isolated component development
    - styled-components for CSS-in-JS
    - ESLint with Airbnb's config
    - Prettier integrated into ESLint
    - A few example components and pages with stories and simple site structure
- url: https://santosfrancisco.github.io/gatsby-starter-cv/
  repo: https://github.com/santosfrancisco/gatsby-starter-cv
  description: A simple starter to get up and developing your digital curriculum with GatsbyJS'
  tags:
    - Styling:CSS-in-JS
    - PWA
    - Onepage
  features:
    - Gatsby v2
    - Based on default starter
    - Google Analytics
    - Web App Manifest
    - SEO
    - Styling with styled-components
    - Responsive Design, optimized for Mobile devices
- url: https://vigilant-leakey-a4f8cd.netlify.com/
  repo: https://github.com/BoyWithSilverWings/gatsby-blog-starter
  description: Minimal Blog Starter Template with Styled Components.
  tags:
    - Markdown
    - Styling:CSS-in-JS
    - Blog
  features:
    - Markdown loading, parsing, and rendering of pages
    - Minimal UI for blog
    - Styled-components for CSS-in-JS
    - Prettier added as pre-commit hook
    - Google Analytics
    - Image Optimisation
    - Code Styling and Formatting in markdown
    - Responsive Design
- url: https://inspiring-me-lwz7512.netlify.com/
  repo: https://github.com/lwz7512/gatsby-netlify-identity-starter
  description: Gatsby Netlify Identity Starter with NIW auth support, and content gating, as well as responsive layout.
  tags:
    - Netlify
    - Pagination
  features:
    - Mobile Screen support
    - Privacy control for post content view & profile page
    - User authentication by Netlify Identity Widget/Service
    - Pagination for posts
    - Navigation menu with active status
- url: https://gatsby-starter-event-calendar.netlify.com/
  repo: https://github.com/EmaSuriano/gatsby-starter-event-calendar
  description: Gatsby Starter to display information about events from Google Spreadsheets with Calendars
  tags:
    - Linting
    - Styling:Grommet
    - PWA
    - SEO
    - Google Sheets
  features:
    - Grommet
    - Theming
    - Google Spreadsheet integration
    - PWA
    - A11y
    - SEO
    - Netlify Deployment Friendly
    - ESLint with Airbnb's config
    - Prettier integrated into ESLint
- url: https://gatsby-starter-tech-blog.netlify.com/
  repo: https://github.com/email2vimalraj/gatsby-starter-tech-blog
  description: A simple tech blog starter kit for gatsbyjs
  tags:
    - Blog
    - Portfolio
  features:
    - Markdown based blog
    - Filter blog posts by Tags
    - Easy customization
    - Using styled components
    - Minimal styles
    - Best scoring by Lighthouse
    - SEO support
    - PWA support
    - Offline support
- url: https://infallible-brown-28846b.netlify.com/
  repo: https://github.com/tylergreulich/gatsby-typescript-mdx-prismjs-starter
  description: Gatsby starter using TypeScript, MDX, Prismjs, and styled-components
  tags:
    - Language:TypeScript
    - Linting
    - Testing
    - Styling:CSS-in-JS
    - MDX
  features:
    - Gatsby v2 + TypeScript
    - Syntax highlighting with Prismjs
    - MDX
    - Jest
    - react-testing-library
    - styled-components
- url: https://hardcore-darwin-d7328f.netlify.com/
  repo: https://github.com/BoyWithSilverWings/gatsby-careers-page
  description: A Careers Page for startups using Gatsby
  tags:
    - Markdown
    - Styling:CSS-in-JS
  features:
    - Careers Listing
    - Application Format
    - Markdown for creating job description
    - styled-components
- url: https://saikrishna.me/
  repo: https://github.com/s-kris/gatsby-minimal-portfolio-blog
  description: A minimal portfolio website with blog using Gatsby. Suitable for developers.
  tags:
    - Portfolio
    - Blog
  features:
    - Portfolio Page
    - Timline (Journey) page
    - Minimal
- url: https://gatsby-starter-blog-mdx-demo.netlify.com
  repo: https://github.com/hagnerd/gatsby-starter-blog-mdx
  description: A fork of the Official Gatsby Starter Blog with support for MDX out of the box.
  tags:
    - MDX
    - Blog
  features:
    - MDX
    - Blog
    - RSS Feed
- url: https://gatsby-tailwindcss-sass-starter-demo.netlify.com/
  repo: https://github.com/durianstack/gatsby-tailwindcss-sass-starter
  description: Just another Gatsby Tailwind with SASS starter
  tags:
    - Styling:Tailwind
    - Styling:SCSS
  features:
    - Tailwind, A Utility-First CSS Framework for Rapid UI Development
    - SASS/SCSS
    - Comes with React Helmet for adding site meta tags
    - Includes plugins for offline support out of the box
    - PurgeCSS to shave off unused styles
- url: https://tyra-starter.netlify.com/
  repo: https://github.com/madelyneriksen/gatsby-starter-tyra
  description: A feminine GatsbyJS Starter Optimized for SEO
  tags:
    - SEO
    - Blog
    - Styling:Other
  features:
    - Integration with Social Media and Mailchimp.
    - Styled with Tachyons.
    - Rich structured data on blog posts for SEO.
    - Pagination and category pages.
- url: https://gatsby-starter-styled.netlify.com/
  repo: https://github.com/gregoralbrecht/gatsby-starter-styled
  description: Yet another simple starter with Styled-System, Typography.js, SEO and Google Analytics.
  tags:
    - Styling:CSS-in-JS
    - PWA
    - SEO
  features:
    - Styled-Components
    - Styled-System
    - Rebass Grid
    - Typography.js to easily set up font styles
    - Google Analytics
    - Prettier, ESLint & Stylelint
    - SEO (meta tags and schema.org via JSON-LD)
    - Offline support
    - Web App Manifest
- url: https://gatsby.ghost.org/
  repo: https://github.com/TryGhost/gatsby-starter-ghost
  description: Build lightning-fast, modern publications with Ghost and Gatsby
  tags:
    - CMS:Headless
    - Blog
  features:
    - Ghost integration with ready to go placeholder content and webhooks support
    - Minimal responsive design
    - Pagination for posts, tags, and authors
    - SEO Friendly Meta
    - JSON-LD Schema
    - OpenGraph structured data
    - Twitter Cards meta
    - Sitemap Generation
    - XML Sitemaps
    - Progressive Web App
    - Offline Support
    - RSS Feed
    - Netlify integration ready to deploy
- url: https://traveler-blog.netlify.com/
  repo: https://github.com/QingpingMeng/gatsby-starter-traveler-blog
  description: A fork of the Official Gatsby Starter Blog to build a travler blog with images support
  tags:
    - Blog
    - PWA
    - SEO
    - Styling:Material
    - Styling:CSS-in-JS
  features:
    - Netlify integration ready to deploy
    - Material UI
    - styled-components
    - GitHub markdown css support
- url: https://create-ueno-app.netlify.com
  repo: https://github.com/ueno-llc/ueno-gatsby-starter
  description: Opinionated Gatsby starter by Ueno.
  tags:
    - Language:TypeScript
    - Styling:SCSS
    - Linting
    - Transitions
  features:
    - GraphQL hybrid
    - SEO friendly
    - GSAP ready
    - Nice Devtools
    - GsapTools
    - Ueno plugins
    - SVG to React component
    - Ueno's TSlint
    - Decorators
- url: https://gatsby-sseon-starter.netlify.com/
  repo: https://github.com/SeonHyungJo/gatsby-sseon-starter
  description: Simple starter template for Gatsby
  tags:
    - Blog
    - Disqus
    - Markdown
    - Styling:SCSS
  features:
    - SASS/SCSS
    - Comes with React Helmet for adding site meta tags
    - Add Disqus
    - Nice Pagination
- url: https://gatsby-contentstack-starter.netlify.com/
  repo: https://github.com/contentstack/gatsby-starter-contentstack
  description: A Gatsby starter powered by Headless CMS Contentstack.
  tags:
    - CMS:Headless
    - Blog
  features:
    - Includes Contentstack Delivery API for any environment
    - Dynamic content from Contentstack CMS
- url: https://gatsby-craftcms-barebones.netlify.com
  repo: https://github.com/frankievalentine/gatsby-craftcms-barebones
  description: Barebones setup for using Craft CMS and Gatsby locally.
  tags:
    - CMS:Headless
  features:
    - Full setup instructions included
    - Documented to get you set up with Craft CMS quickly
    - Code referenced in repo
- url: https://gatsby-starter-buttercms.netlify.com/
  repo: https://github.com/ButterCMS/gatsby-starter-buttercms
  description: A starter template for spinning up a Gatsby+ ButterCMS site
  tags:
    - Blog
    - SEO
    - CMS:Headless
  features:
    - Fully functioning blog
    - Navigation between posts with a previous/next post button
    - FAQ Knowledge Base
    - CMS Powered Homepage
    - Customer Case Study example marketing pages
- url: https://master.d2f5ek3dnwfe9v.amplifyapp.com/
  repo: https://github.com/dabit3/gatsby-auth-starter-aws-amplify
  description: This Gatsby starter uses AWS Amplify to implement authentication flow for signing up/signing in users as well as protected client side routing.
  tags:
    - AWS
    - Authentication
  features:
    - AWS Amplify
    - Full authentication workflow
    - Registration form
    - Signup form
    - User sign in
- url: https://gatsby-starter.mdbootstrap.com/
  repo: https://github.com/anna-morawska/gatsby-material-design-for-bootstrap
  description: A simple starter which lets you quickly start developing with Gatsby and Material Design For Bootstrap
  tags:
    - Styling:Material
  features:
    - React Bootstrap with Material Design css framework.
    - Free for personal and commercial use
    - Fully responsive
- url: https://frosty-ride-4ff3b9.netlify.com/
  repo: https://github.com/damassi/gatsby-starter-typescript-rebass-netlifycms
  description:
    A Gatsby starter built on top of MDX (React + Markdown), NetlifyCMS (with
    MDX and netlify-cms-backend-fs support -- no need to deploy), TypeScript,
    Rebass for UI, Styled Components, and Jest for testing. Very little visual
    styling has been applied so that you can bring your own :)
  tags:
    - MDX
    - CMS:Netlify
    - Language:TypeScript
    - Styling:Other
    - Styling:CSS-in-JS
    - Testing
  features:
    - MDX - Markdown + React
    - Netlify CMS (with MDX support)
    - Read and write to local file system via netlify-cms-backend-fs
    - TypeScript
    - Rebass
    - Styled Components
    - Jest
- url: https://bluepeter.github.io/gatsby-material-ui-business-starter/
  repo: https://github.com/bluepeter/gatsby-material-ui-business-starter
  description: Beautiful Gatsby Material Design Business Starter
  tags:
    - Styling:Material
  features:
    - Uses the popular, well-maintained Material UI React component library
    - Material Design theme and icons
    - Rotating home page carousel
    - Simple setup without opinionated setup
    - Fully instrumented for successful PROD deployments
    - Stylus for simple CSS
- url: https://example-company-website-gatsby-sanity-combo.netlify.com/
  repo: https://github.com/sanity-io/example-company-website-gatsby-sanity-combo
  description: This examples combines Gatsby site generation with Sanity.io content management in a neat company website.
  tags:
    - CMS:sanity.io
    - CMS:Headless
    - Blog
  features:
    - Out-of-the-box headless CMS
    - Real-time content preview in Development
    - Fast & frugal builds
    - No accidental missing fields/types
    - Full Render Control with Portable Text
    - gatsby-image support
    - Content types for company info, pages, projects, people, and blog posts
- url: https://gatsby-starter-under-construction.netlify.com/
  repo: https://github.com/robinmetral/gatsby-starter-under-construction
  description: Blazing fast "Under Construction" page with a blazing quick setup.
  tags:
    - Onepage
    - Styling:CSS-in-JS
    - SEO
    - PWA
  features:
    - Configure everything in gatsby-config.js
    - Creative CSS3 background patterns by Lea Verou
    - Built-in Google Fonts support
    - Social icons with react-social-icons
- url: https://gatsby-starter-docz.netlify.com/
  repo: https://github.com/RobinCsl/gatsby-starter-docz
  description: Simple starter where building your own documentation with Docz is possible
  tags:
    - Documentation
  features:
    - Generate nice documentation with Docz, in addition to generating your normal Gatsby site
    - Document your React components in .mdx files
- url: https://gatsby-starter-santa-fe.netlify.com/
  repo: https://github.com/osogrizz/gatsby-starter-santa-fe
  description: A place for artist or designers to display their creations
  tags:
    - Styling:CSS-in-JS
  features:
    - SEO friendly
    - Built-in Google Fonts support
    - Contact Form
    - Customizable Design Template
- url: https://gatsby-hello-friend.now.sh
  repo: https://github.com/panr/gatsby-starter-hello-friend
  description: A simple starter for Gatsby. That's it.
  tags:
    - Pagination
    - Markdown
    - Blog
    - Portfolio
    - Styling:PostCSS
  features:
    - Dark/light mode, depending on your preferences
    - Great reading experience thanks to Inter font, made by Rasmus Andersson
    - Nice code highlighting thanks to PrismJS
    - Responsive youtube/vimeo etc. videos
    - Elastic menu
    - Fully responsive site
- url: https://lgcolella.github.io/gatsby-starter-developer-blog/
  repo: https://github.com/lgcolella/gatsby-starter-developer-blog
  description: A starter to create SEO-friendly, fast, multilanguage, responsive and highly customizable technical blogs/portfolios with the most common features out of the box.
  tags:
    - Blog
    - Portfolio
    - i18n
  features:
    - Multilanguage posts
    - Pagination and image preview for posts
    - Tags
    - SEO
    - Social share buttons
    - Disqus for comments
    - Highlighting for code syntax in posts
    - Dark and light themes available
    - Various available icon sets
    - RSS Feed
    - Web app manifest
- url: https://gatsby.magicsoup.io/
  repo: https://github.com/magicsoup-io/gatsby-starter-magicsoup
  description: A production ready gatsby starter using magicsoup.io
  tags:
    - SEO
    - Markdown
    - Styling:CSS-in-JS
    - Testing
  features:
    - Optimized images with gatsby-image.
    - SEO friendly with react-helmet, gatsby-plugin-sitemap and Google Webmaster Tools!
    - Responsive UIs with magicsoup.io/stock.
    - Static content with gatsby-transform-remark or gatsby-transform-json.
    - Convert Markdown to StyledComponents!
    - Webfonts with gatsby-plugin-web-font-loader.
    - SSR ready!
    - Testing with Jest!
- url: https://foxandgeese.github.io/tiny-agency/
  repo: https://github.com/foxandgeese/tiny-agency
  description: Simple Gatsby.js starter that uses material design and that's perfect for tiny agencies.
  tags:
    - Styling:Material
  features:
    - Uses the popular, well-maintained Material UI React component library
    - Material Design theme and icons
    - Simple setup without opinionated setup
    - Fully instrumented for successful PROD deployments
- url: https://gatsby-shopify.alexander-productions.de/
  repo: https://github.com/AlexanderProd/gatsby-shopify-starter
  description: Kick off your next, ecommerce experience with this Gatsby starter. It is based on the default Gatsby starter to be easily modifiable.
  tags:
    - CMS:Headless
    - SEO
    - eCommerce
    - Styling:CSS-in-JS
  features:
    - Shopping Cart
    - Shopify Integration
    - Product Grid
    - Shopify Store Credentials included
    - Optimized images with gatsby-image.
    - SEO
- url: https://gatejs.netlify.com
  repo: https://github.com/sarasate/gate
  description: API Doc generator inspired by Stripe's API docs
  tags:
    - Documentation
    - Markdown
    - Onepage
  features:
    - API documentation from markdown sources
    - Code samples separated by language
    - Syntax highlighting
    - Everything in a single page
- url: https://hopeful-keller-943d65.netlify.com
  repo: https://github.com/iwilsonq/gatsby-starter-reasonml
  description: Gatsby starter to create static sites using type-safe ReasonML
  tags:
    - Language:Other
    - Blog
    - Styling:CSS-in-JS
  features:
    - Gatsby v2 support
    - bs-platform v4 support
    - Similar to gatsby-starter-blog
- url: https://gatsby-starter-blog-amp-to-pwa.netlify.com/
  repo: https://github.com/tomoyukikashiro/gatsby-starter-blog-amp-to-pwa
  description: Gatsby starter blog with AMP to PWA Strategy
  tags:
    - Blog
    - AMP
    - PWA
  features:
    - Similar to gatsby-starter-blog
    - Support AMP to PWA strategy
- url: https://cvluca.github.io/gatsby-starter-markdown/
  repo: https://github.com/cvluca/gatsby-starter-markdown
  description: Boilerplate for markdown-based website (Documentation, Blog, etc.)
  tags:
    - Markdown
    - Redux
    - Styling:Ant Design
  features:
    - Responsive Web Design
    - Auto generated Sidebar
    - Auto generated Anchor
- url: https://gatsby-starter-wordpress-community.netlify.com/
  repo: https://github.com/pablovila/gatsby-starter-wordpress-community
  description: Starter using gatsby-source-wordpress to display posts and pages from a WordPress site
  tags:
    - CMS:Wordpress
    - Styling:Bulma
    - Blog
    - Pagination
  features:
    - Gatsby v2 support
    - Responsive Web Design
    - WordPress support
    - Bulma and Sass Support for styling
    - Pagination logic
- url: https://gatsby-blogger.netlify.com/
  repo: https://github.com/aslammultidots/blogger
  description: A Simple, clean and modern designed blog with firebase authentication feature and easily customizable code.
  tags:
    - Blog
    - Redux
    - Disqus
    - CMS:Contentful
    - Firebase
  features:
    - Minimal and clean white layout.
    - Dynamic content from Contentful.
    - Blog post listing with previews (image + summary) for each blog post.
    - Disqus commenting system for each blog post.
    - Search post with keyword.
    - Firebase for Authentication.
    - Protected Routes with Authorization.
    - Contact form integration.
- url: https://gatsby-starter-styled-components.netlify.com/
  repo: https://github.com/blakenoll/gatsby-starter-styled-components
  description: The Gatsby default starter modified to use styled-components
  tags:
    - Styling:CSS-in-JS
  features:
    - styled-components
    - sticky footer
- url: https://magazine-example.livingdocs.io/
  repo: https://github.com/livingdocsIO/gatsby-magazine-example
  description: This magazine-starter helps you start out with Livingdocs as a headless CMS.
  tags:
    - Blog
    - CMS:Headless
  features:
    - Minimal and clean white layout.
    - Dynamic content from Livingdocs.
    - Built-in component library.
    - Robust template and theme.
- url: https://gatsby-starter-intl.tomekskuta.pl
  repo: https://github.com/tomekskuta/gatsby-starter-intl
  description: Gatsby v2 i18n starter which makes static pages for every locale and detect your browsers lang. i18n with react-intl.
  tags:
    - i18n
    - Testing
  features:
    - static pages for every language
    - detects your browser locale
    - uses react-intl
    - based on Gatsby Default Starter
    - unit tests with Jest
- url: https://cape.netlify.com/
  repo: https://github.com/juhi-trivedi/cape
  description: A Gatsby - CMS:Contentful demo with Netlify.
  tags:
    - Blog
    - Netlify
    - CMS:Contentful
    - Styling:Bootstrap
  features:
    - Fecthing Dynamic content from Contentful.
    - Blog post listing with previews (image + summary) for each blog post.
    - Contact form integration with Netlify.
    - Grid system inspired by Bootstrap.
- url: https://gatsby-starter-infinite-scroll.baobab.fi/
  repo: https://github.com/baobabKoodaa/gatsby-starter-infinite-scroll
  description: Infinite Scroll and Pagination with 10k photos
  tags:
    - Infinite Scroll
    - Pagination
    - Styling:CSS-in-JS
  features:
    - Infinite Scroll (default mode)
    - Pagination (fallback for users without JS)
    - Toggle between these modes in demo
    - Efficient implementation (only fetch the data that's needed, ship initial items with the page instead of fetch, etc.)
- url: https://jodie.lekoarts.de/
  repo: https://github.com/LekoArts/gatsby-starter-portfolio-jodie
  description: Image-heavy photography portfolio with colorful accents & great typography
  tags:
    - Portfolio
    - PWA
    - Transitions
    - Styling:CSS-in-JS
    - Linting
    - Testing
    - Language:TypeScript
  features:
    - Configurable with theming, CSS Grid & a yaml file for navigation
    - Create your projects by editing a yaml file and putting images into a folder
    - Shows your Instagram posts
    - TypeScript
    - Cypress for End-to-End testing
    - react-spring for animations & transitions
    - Uses styled-components + styled-system
    - SEO with Sitemap, Schema.org JSONLD, Tags
    - Responsive images with gatsby-image
- url: https://amazing-jones-e61bda.netlify.com/
  repo: https://github.com/WebCu/gatsby-material-kit-react
  description: Adaptation of Material Kit React to Gatsby
  tags:
    - Styling:Material
  features:
    - 60 Handcrafted Components
    - 4 Customized Plugins
    - 3 Example Pages
- url: https://relaxed-bhaskara-5abd0a.netlify.com/
  repo: https://github.com/LekovicMilos/gatsby-starter-portfolio
  description: Gatsby portfolio starter for creating quick portfolio
  tags:
    - Portfolio
  features:
    - Showcase of portfolio items
    - About me page
- url: https://gatsby-typescript-scss-docker-starter.netlify.com/
  repo: https://github.com/OFranke/gatsby-typescript-scss-docker
  description: Gatsby starter TypeScript, SCSS, Docker
  tags:
    - Language:TypeScript
    - Styling:SCSS
    - Linting
  features:
    - Format & Commit Safe by ESLint, StyleLint and Prettier with Lint-Staged (Husky), optimized for VS Code
    - Typings for scss files are automatically generated
    - Responsiveness from the beginning through easy breakpoint configuration
    - Enforce the DRY principle, no hardcoded and repeated `margin`, `font-size`, `color`, `box-shadow`, `border-radius` ... properties anymore
    - Docker ready - you can run gatsby dev mode on your machine environment or with docker-compose
- url: https://prismic-i18n.lekoarts.de/
  repo: https://github.com/LekoArts/gatsby-starter-prismic-i18n
  description: Based on gatsby-starter-prismic with Internationalization (i18n) support.
  tags:
    - CMS:Prismic
    - CMS:Headless
    - Styling:CSS-in-JS
    - Linting
    - Blog
    - PWA
    - Testing
    - i18n
  features:
    - Prismic as Headless CMS
    - Uses multiple features of Prismic - Slices, Labels, Relationship fields, Custom Types, Internationalization
    - Emotion for Styling
    - i18n without any third-party libaries
    - Cypress for End-to-End testing
    - Prism.js highlighting
    - Responsive images with gatsby-image
    - Extensive SEO
    - ESLint & Prettier
- url: https://gatsby-starter-landing-page.netlify.com/
  repo: https://github.com/gillkyle/gatsby-starter-landing-page
  description: Single page starter for minimal landing pages
  tags:
    - Onepage
  features:
    - Gatsby image
    - Google Analytics
    - Minimal design
- url: https://thakkaryash94.github.io/gatsby-github-personal-website/
  repo: https://github.com/thakkaryash94/gatsby-github-personal-website
  description: It is a conversion of original GitHub personal website repo which is written in ruby for JS developers. This repository gives you the code you'll need to kickstart a personal website that showcases your work as a software developer. And when you manage the code in a GitHub repository, it will automatically render a webpage with the owner's profile information, including a photo, bio, and repositories.
  tags:
    - Portfolio
    - Onepage
  features:
    - layout config either stacked or sidebar
    - theme dark/light mode
    - post support
- url: http://gatsby-starter-default-intl.netlify.com
  repo: https://github.com/wiziple/gatsby-starter-default-intl
  description: The default Gatsby starter with features of multi-language url routes and browser language detection.
  tags:
    - i18n
  features:
    - Localization (Multilanguage) provided by react-intl.
    - Support automatic redirection based on user's preferred language in browser provided by browser-lang.
    - Support multi-language url routes within a single page component. That means you don't have to create separate pages such as pages/en/index.js or pages/ko/index.js.
    - Based on gatsby-starter-default with least modification.
- url: https://gatsby-starter-julia.netlify.com/
  repo: https://github.com/niklasmtj/gatsby-starter-julia
  description: A minimal blog starter template built with Gatsby
  tags:
    - Markdown
    - Blog
  features:
    - Landingpage
    - Blogoverview
    - Markdown sourcing
    - Estimated reading time
    - Styled component with @emotion
    - Netlify deployment friendly
    - Nunito font as npm module
    - Site meta tags with React Helmet
- url: https://agalp.imedadel.me
  repo: https://github.com/ImedAdel/automatic-gatsbyjs-app-landing-page
  description: Automatically generate iOS app landing page using GatsbyJS
  tags:
    - Onepage
    - PWA
    - SEO
  features:
    - One Configuration file
    - Automatically generate a landing page for your iOS app
    - List app features
    - App Store and Play Store buttons
    - App screenshot and video preview
    - Easily add social media accounts and contact info in the footer via the site-config.js file.
    - Pick custom Font Awesome icons for the feature list via the site-config.js file.
    - Built using Prettier and Styled-Components
    - Easily integrate Google Analytics by adding your ID to site-config.js file.
- url: https://gatsby-starter-shopify-app.firebaseapp.com/install
  repo: https://github.com/gil--/gatsby-starter-shopify-app
  description: Easily create Serverless Shopify Admin Apps powered by Gatsby and Firebase Functions
  tags:
    - Shopify
    - Firebase
  features:
    - 🗄 Firebase Firestore Realtime DB
    - ⚡️ Serverless Functions API layer (Firebase Functions)
    - 💼 Admin API (Graphql) Serverless Proxy
    - 🎨 Shopify Polaris (AppProvider, etc.)
    - 💰 Application Charge Logic (30 days) with variable trial duration
    - 📡 Webhook Validation & Creation
    - 🔑 GDPR Ready (Including GDPR Webhooks)
    - 🏗 CircleCI Config for easy continuous deployments to Firebase
- url: https://gatsby-starter-paperbase.netlify.com/
  repo: https://github.com/willcode4food/gatsby-starter-paperbase
  description: A Gatsby starter that implements the Paperbase Premium Theme from MaterialUI
  tags:
    - Styling:Material
    - Styling:CSS-in-JS
  features:
    - MaterialUI Paperbase theme in Gatsby!
    - Create professional looking admin tools and dashboards
    - Responsive Design
    - MaterialUI Paper Components
    - MaterialUI Tab Components
- url: https://gatsby-starter-devto.netlify.com/
  repo: https://github.com/geocine/gatsby-starter-devto
  description: A GatsbyJS starter template that leverages the Dev.to API
  tags:
    - Blog
    - Styling:CSS-in-JS
  features:
    - Blog post listing with previews (image + summary) for each blog post
- url: https://gatsby-starter-framer-x.netlify.com/
  repo: https://github.com/simulieren/gatsby-starter-framer-x
  description: A GatsbyJS starter template that is connected to a Framer X project
  tags:
    - Language:TypeScript
  features:
    - TypeScript support
    - Easily work in GatsbyJS and Framer X at the same time
- url: https://gatsby-firebase-hosting.firebaseapp.com/
  repo: https://github.com/bijenkorf-james-wakefield/gatsby-firebase-hosting-starter
  description: A starter with configuration for Firebase Hosting and Cloud Build deployment.
  tags:
    - Firebase
    - Linting
  features:
    - Linting with ESLint
    - Jest Unit testing configuration
    - Lint-staged on precommit hook
    - Commitizen for conventional commit messages
    - Configuration for Firebase hosting
    - Configuration for Cloud Build deployment
    - Clear documentation to have your site deployed on Firebase behind SSL in no time!
- url: https://lewis-gatsby-starter-blog.firebaseapp.com
  repo: https://github.com/lewislbr/lewis-gatsby-starter-blog
  description: A simple custom Gatsby starter template to start a new blog or personal website.
  tags:
    - Blog
    - Styling:CSS-in-JS
    - Markdown
    - PWA
    - Portfolio
    - SEO
  features:
    - Blog post listing with summary preview for each blog post.
    - Automatically creates blog pages from Markdown files.
    - CSS in JS with styled-components.
    - Optimized images.
    - Offline capabilities.
    - Auto-generated sitemap and robots.txt.
- url: https://gatsby-starter-stripe.netlify.com/
  repo: https://github.com/brxck/gatsby-starter-stripe
  description: A minimal starter to create a storefront with Gatsby, Stripe, & Netlify Functions.
  tags:
    - Stripe
    - eCommerce
    - Styling:None
  features:
    - Statically generate based on Stripe inventory
    - Dynamically update with live inventory & availability data
    - Checkout powered by Stripe
    - Serverless functions interact with Stripe API
    - Shopping cart persisted in local storage
    - Responsive images with gatsby-image
- url: https://www.jannikbuschke.de/gatsby-antd-docs/
  repo: https://github.com/jannikbuschke/gatsby-antd-docs
  description: A template for documentation websites
  tags:
    - Documentation
    - Language:TypeScript
    - Styling:Ant Design
    - Markdown
    - MDX
  features:
    - Markdown
    - MDX with mdxjs
    - Syntax highlighting with prismjs
    - Anchors
    - Sidebar
    - Sitecontents
    - Landingpage
- url: https://gatsby-starter.haezl.at
  repo: https://github.com/haezl/gatsby-starter-haezl
  description: A lightweight, mobile first blog starter with infinite scroll and Material-UI design for Gatsby.
  tags:
    - Blog
    - Language:TypeScript
    - Linting
    - Styling:CSS-in-JS
    - Styling:Material
    - Markdown
    - PWA
  features:
    - Landing Page
    - Portfolio section
    - Blog post listing with a preview for each post
    - Infinite scroll instead of next and previous buttons
    - Blog posts generated from Markdown files
    - About Page
    - Responsive Design
    - PWA (Progressive Web App) support
    - MobX
    - Customizable
- url: https://gatsby-starter-fine.netlify.com/
  repo: https://github.com/toboko/gatsby-starter-fine
  description: A mutli-response and light, mobile first blog starter with columns layout and Seo optimization.
  tags:
    - Blog
    - Markdown
    - Portfolio
    - SEO
  features:
    - Blog
    - Portfolio section
    - Customizable
    - Markdown
    - Optimized images
    - Sitemap Page
    - Seo Ready
- url: https://ugglr.github.io/gatsby-clean-portfolio/
  repo: https://github.com/ugglr/gatsby-clean-portfolio
  description: A clean themed Software Engineer Portfolio site, showcasing soft skills on the front page, features project card showcases, about page. Responsive through react-bootstrap components together with custom CSS style sheets. SEO configured, just need to add google analytics tracking code.
  tags:
    - Portfolio
    - SEO
    - Styling:Bootstrap
  features:
    - Resume
    - CV
    - google analytics
    - easy favicon swap
    - Gatsby SEO plugin
    - Clean layout
    - White theme
    - grid using react-bootstrap
    - bootstrap4 classes available
    - font-awesome Library for icons
    - Portfolio site for developers
    - custom project cards
    - easily extendable to include blog page
    - Responsive design
- url: https://gatsby-documentation-starter.netlify.com/
  repo: https://github.com/whoisryosuke/gatsby-documentation-starter
  description: Automatically generate docs for React components using MDX, react-docgen, and GatsbyJS
  tags:
    - Documentation
    - MDX
    - SEO
  features:
    - Parses all React components (functional, stateful, even stateless!) for JS Docblocks and Prop Types.
    - MDX - Write your docs in Markdown and include React components using JSX!
    - Lightweight (only what you need)
    - Modular (easily fits in any React project!)
    - Props table component
    - Customizable sidebar navigation
    - Includes SEO plugins Google Analytics, Offline, Manifest, Helmet.
- url: http://gatsby-absurd.surge.sh/
  repo: https://github.com/ajayns/gatsby-absurd
  description: A Gatsby starter using illustrations from https://absurd.design/
  tags:
    - Onepage
    - Styling:CSS-in-JS
  features:
    - Uses surreal illustrations from absurd.design.
    - Landing page structure split into sections
    - Basic UX/UX elements ready. navbar, smooth scrolling, faqs, theming
    - Convenient image handling and data separation
- url: https://gatsby-starter-quiz.netlify.com/
  repo: https://github.com/raphadeluca/gatsby-starter-quiz
  description: Create rich quizzes with Gatsby & Mdx. No need of database or headless CMS. Manage your data directly in your Mdx file's frontmatter and write your content in the body. Customize your HTML tags, use react components from a library or write your owns. Navigation will be automatically created between each question.
  tags:
    - MDX
  features:
    - Data quiz in the frontmatter
    - Rich customizable content with MDX
    - Green / Red alert footer on user's answer
    - Navigation generated based on the index of each question
- url: https://gatsby-starter-accessibility.netlify.com/
  repo: https://github.com/benjamingrobertson/gatsby-starter-accessibility
  description: The default Gatsby starter with powerful accessibility tools built-in.
  tags:
    - Storybook
    - Linting
  features:
    - 🔍 eslint-plugin-jsx-a11y for catching accessibility issues while authoring code
    - ✅ lint:staged for adding a pre-commit hook to catch accessibility linting errors
    - 📣 react-axe for console reporting of accessibility errors in the DOM during development
    - 📖 storybook setup for accessibility reporting on individual components
- url: https://gatsby-theme-ggt-material-ui-blog.netlify.com/
  repo: https://github.com/greatgatsbyjsthemes/gatsby-starter-ggt-material-ui-blog
  description: Starter material-ui blog utilizing a Gatsby theme!
  tags:
    - Blog
    - MDX
  features:
    - Uses MDX with Gatsby theme for quick and easy set up
    - Material-ui design with optional config passed into the theme options
    - Gradient background with sitemap, rss feed, and offline capabilities
- url: https://gatsby-starter-blog-typescript.netlify.com/
  repo: https://github.com/gperl27/Gatsby-Starter-Blog-Typescript
  description: Gatsby starter blog with TypeScript
  tags:
    - Blog
    - Language:TypeScript
    - Styling:CSS-in-JS
  features:
    - Includes all features that come with Gatsby's official starter blog
    - TypeScript for type-safety out of the box
    - Styled components in favor of inline styles
    - Transition Link for nice page transitions
    - Type definitions from GraphQL schema (with code generation)
    - Type definitions from grapql schema (with code generation)
- url: https://gatsby-starter-sass.netlify.com/
  repo: https://github.com/colbyfayock/gatsby-starter-sass
  description: A Gatsby starter with Sass and no assumptions!
  tags:
    - Styling:SCSS
  features:
    - Sass stylesheets to manage your CSS (SCSS flavored)
    - Simple, minimal base setup to get started
    - No baked in configurations or assumptions
- url: https://billyjacoby.github.io/gatsby-react-bootstrap-starter/
  repo: https://github.com/billyjacoby/gatsby-react-bootstrap-starter
  description: GatsbyJS starter with react-bootstrap and react-icons
  tags:
    - Styling:Bootstrap
    - Styling:SCSS
  features:
    - SASS stylesheets to make styling components easy
    - Sample navbar that sticks to the top of the page on scroll
    - Includes react-icons to make adding icons to your app super simple
- url: https://gatsbystartermdb.netlify.com
  repo: https://github.com/jjcav84/mdbreact-gatsby-starter
  description: GatsbyJS starter built with MDBootstrap React free version
  tags:
    - Styling:Bootstrap
  features:
    - Material Design, Bootstrap, and React
    - Contact form and Google Map components
    - Animation
    - documentation and component library can be found at mdboostrap's website
- url: https://gatsby-starter-primer.netlify.com/
  repo: https://github.com/thomaswangio/gatsby-starter-primer
  description: A Gatsby starter featuring GitHub Primer Design System and React components
  tags:
    - Styling:Other
    - Styling:CSS-in-JS
    - SEO
    - Landing Page
  features:
    - Primer React Components
    - Styled Components
    - Gatsby Image
    - Better SEO component with appropriate OG image and appropriate fallback meta tags
- url: https://pranshuchittora.github.io/gatsby-material-boilerplate
  repo: https://github.com/pranshuchittora/gatsby-material-boilerplate
  description: A simple starter to get up and developing quickly with Gatsby in material design
  tags:
    - Styling:Material
  features:
    - Material design
    - Sass/SCSS
    - Tags
    - Categories
    - Google Analytics
    - Offline support
    - Web App Manifest
    - SEO
- url: https://anubhavsrivastava.github.io/gatsby-starter-hyperspace
  repo: https://github.com/anubhavsrivastava/gatsby-starter-hyperspace
  description: Single page starter based on the Hyperspace site template, with landing, custom and Elements(Component) page
  tags:
    - HTML5UP
    - Styling:SCSS
    - Onepage
    - Landing Page
  features:
    - Designed by HTML5 UP
    - Simple one page site that’s perfect for personal portfolios
    - Fully Responsive
    - Styling with SCSS
    - Offline support
    - Web App Manifest
- url: https://anubhavsrivastava.github.io/gatsby-starter-identity
  repo: https://github.com/anubhavsrivastava/gatsby-starter-identity
  description: Single page starter based on the Identity site template by HTML5 up, suitable for one page portfolio.
  tags:
    - HTML5UP
    - Styling:SCSS
    - Onepage
    - Landing Page
    - PWA
  features:
    - Designed by HTML5 UP
    - Simple one page personal portfolio
    - Fully Responsive
    - Styling with SCSS
    - Offline support
    - Web App Manifest
- url: https://hopeful-ptolemy-cd840b.netlify.com/
  repo: https://github.com/tonydiaz/gatsby-landing-page-starter
  description: A simple landing page starter for idea validation using material-ui. Includes email signup form and pricing section.
  tags:
    - Styling:Material
    - Landing Page
  features:
    - SEO
    - Mailchimp integration
    - Material-UI components
    - Responsive
    - Pricing section
    - Benefits section
    - Email signup form
    - Easily configurable
    - Includes standard gatsby starter features
- url: https://anubhavsrivastava.github.io/gatsby-starter-aerial
  repo: https://github.com/anubhavsrivastava/gatsby-starter-aerial
  description: Single page starter based on the Aerial site template by HTML5 up, suitable for one page personal page.
  tags:
    - HTML5UP
    - Styling:SCSS
    - Onepage
    - Landing Page
    - PWA
  features:
    - Designed by HTML5 UP
    - Simple one page personal portfolio
    - Fully Responsive
    - Styling with SCSS
    - Offline support
    - Web App Manifest
- url: https://anubhavsrivastava.github.io/gatsby-starter-eventually
  repo: https://github.com/anubhavsrivastava/gatsby-starter-eventually
  description: Single page starter based on the Eventually site template by HTML5 up, suitable for upcoming product page.
  tags:
    - HTML5UP
    - Styling:SCSS
    - Landing Page
    - PWA
  features:
    - Designed by HTML5 UP
    - Fully Responsive
    - Styling with SCSS
    - Offline support
    - Web App Manifest
- url: https://jovial-jones-806326.netlify.com/
  repo: https://github.com/GabeAtWork/gatsby-elm-starter
  description: An Elm-in-Gatsby integration, based on gatsby-plugin-elm
  tags:
    - Language:Other
  features:
    - Elm language integration
- url: https://anubhavsrivastava.github.io/gatsby-starter-readonly
  repo: https://github.com/anubhavsrivastava/gatsby-starter-readonly
  description: Single page starter based on the ReadOnly site template by HTML5 up, with landing and Elements(Component) page
  tags:
    - HTML5UP
    - Onepage
    - Styling:SCSS
    - Landing Page
    - PWA
  features:
    - Designed by HTML5 UP
    - Fully Responsive
    - Styling with SCSS
    - Offline support
    - Web App Manifest
- url: https://anubhavsrivastava.github.io/gatsby-starter-prologue
  repo: https://github.com/anubhavsrivastava/gatsby-starter-prologue
  description: Single page starter based on the Prologue site template by HTML5 up, for portfolio pages
  tags:
    - HTML5UP
    - Onepage
    - Styling:SCSS
    - Portfolio
    - PWA
  features:
    - Designed by HTML5 UP
    - Fully Responsive
    - Styling with SCSS
    - Offline support
    - Web App Manifest
- url: https://gatsby-london.netlify.com
  repo: https://github.com/ImedAdel/gatsby-london
  description: A custom, image-centric theme for Gatsby.
  tags:
    - Portfolio
    - Blog
    - Styling:PostCSS
  features:
    - Post thumbnails in the homepage
    - Built with PostCSS
    - Made for image-centeric portfolios
    - Based on London for Ghost
- url: https://anubhavsrivastava.github.io/gatsby-starter-overflow
  repo: https://github.com/anubhavsrivastava/gatsby-starter-overflow
  description: Single page starter based on the Overflow site template by HTML5 up, with landing and Elements(Component) page
  tags:
    - HTML5UP
    - Onepage
    - Styling:SCSS
    - Portfolio
    - PWA
  features:
    - Designed by HTML5 UP
    - Fully Responsive
    - Image Gallery
    - Styling with SCSS
    - Offline support
    - Web App Manifest
- url: https://cosmicjs.com/apps/gatsby-agency-portfolio/demo
  repo: https://github.com/cosmicjs/gatsby-agency-portfolio
  description: Static Webpage for displaying your agencies skills and past work.  Implements 4 sections for displaying information about your company, A home page, information about services, projects, and the people in your organization.
  tags:
    - Blog
    - Portfolio
    - CMS:Cosmic JS
  features:
    - Landing Page
    - Home
    - Services
    - Projects
    - People
- url: https://cosmicjs.com/apps/gatsby-localization-app-starter/demo
  repo: https://github.com/cosmicjs/gatsby-localization-app-starter
  description: A localized Gatsby starter application powered by Cosmic JS.
  tags:
    - CMS:Cosmic JS
    - i18n
  features:
    - Gatsby localization starter app
- url: https://cosmicjs.com/apps/gatsby-docs/demo
  repo: https://github.com/cosmicjs/gatsby-docs-app
  description: Be able to view and create documentation using Gatsby and Cosmic JS. Leveraging the speed and high powered APIs of the Gatsby framework and the simplicity and scalability of Cosmic JS.
  tags:
    - CMS:Cosmic JS
    - Documentation
  features:
    - manage docs in static web file format for zippy delivery
- url: https://cosmicjs.com/apps/gatsby-ecommerce-website/demo
  repo: https://github.com/a9kitkumar/Gatsby-Ecommerce
  description: A localized Gatsby starter application powered by Cosmic JS.
  tags:
    - CMS:Cosmic JS
    - eCommerce
  features:
    - Stores products, orders using Cosmic JS as a database and a server
- url: https://harshil1712.github.io/gatsby-starter-googlesheets/
  repo: https://github.com/harshil1712/gatsby-starter-googlesheets
  description: A starter using Google Sheets as data source
  tags:
    - Google Sheets
    - SEO
    - Blog
  features:
    - Uses Google Sheets for data
    - Easily configurable
- url: https://the-plain-gatsby.netlify.com/
  repo: https://github.com/wangonya/the-plain-gatsby
  description: A simple minimalist starter for your personal blog.
  tags:
    - Blog
    - Markdown
  features:
    - Minimalist design
    - Next and previous blog post navigation
    - About page
    - Markdown support
- url: https://gatsby-starter-blockstack.openintents.org
  repo: https://github.com/friedger/gatsby-starter-blockstack
  description: A starter using Blockstack on client side
  tags:
    - Authentication
  features:
    - Uses Blockstack
    - Client side app
- url: https://anubhavsrivastava.github.io/gatsby-starter-multiverse
  repo: https://github.com/anubhavsrivastava/gatsby-starter-multiverse
  description: Single page starter based on the Multiverse site template by HTML5 up, with landing and Elements(Component) page
  tags:
    - HTML5UP
    - Onepage
    - Styling:SCSS
    - Portfolio
    - PWA
  features:
    - Designed by HTML5 UP
    - Fully Responsive
    - Image Gallery
    - Styling with SCSS
    - Offline support
    - Web App Manifest
- url: https://anubhavsrivastava.github.io/gatsby-starter-highlights
  repo: https://github.com/anubhavsrivastava/gatsby-starter-highlights
  description: Single page starter based on the Highlights site template by HTML5 up, with landing and Elements(Component) page
  tags:
    - HTML5UP
    - Onepage
    - Styling:SCSS
    - Portfolio
    - PWA
  features:
    - Designed by HTML5 UP
    - Fully Responsive
    - Image Gallery
    - Styling with SCSS
    - Offline support
    - Web App Manifest
- url: https://gatsby-starter-material-business-markdown.netlify.com/
  repo: https://github.com/ANOUN/gatsby-starter-material-business-markdown
  description: A clean, modern starter for businesses using Material Design Components
  tags:
    - Blog
    - Markdown
    - PWA
    - Styling:Material
    - Styling:SCSS
  features:
    - Minimal, Modern Business Website Design
    - Material Design Components
    - MDC React Components
    - MDC Theming
    - Blog
    - Home Page
    - Contact Page
    - Contact Form
    - About Page
    - Mobile-First approach in development
    - Fully Responsive
    - Markdown
    - PWA
- url: https://gatsby-starter-default-typescript.netlify.com/
  repo: https://github.com/andykenward/gatsby-starter-default-typescript
  description: Starter Default TypeScript
  tags:
    - Language:TypeScript
  features:
    - TypeScript
    - Typing generation for GraphQL using GraphQL Code Generator
    - Comes with React Helmet for adding site meta tags
    - Based on Gatsby Starter Default
- url: http://gatsbyhoney.davshoward.com/
  repo: https://github.com/davshoward/gatsby-starter-honey
  description: A delicious baseline for Gatsby (v2).
  tags:
    - Styling:PostCSS
    - SEO
  features:
    - Gatsby v2
    - SEO (including robots.txt, sitemap generation, automated yet customisable metadata, and social sharing data)
    - Google Analytics
    - PostCSS support
    - Developer environment variables
    - Accessibility support
    - Based on Gatsby Starter Default
- url: https://material-ui-starter.netlify.com/
  repo: https://github.com/dominicabela/gatsby-starter-material-ui
  description: This starter includes Material UI boilerplate and configuration files along with the standard Gatsby configuration files. It provides a starting point for developing Gatsby apps with the Material UI framework.
  tags:
    - SEO
    - Styling:Material
  features:
    - Material UI Framework
    - Roboto Typeface (self hosted)
    - SEO
    - Offline Support
    - Based on Gatsby Default Starter
- url: https://developer-diary.netlify.com/
  repo: https://github.com/willjw3/gatsby-starter-developer-diary
  description: A blog template created with web developers in mind. Totally usable right out of the box, but minimalist enough to be easily modifiable.
  tags:
    - Blog
    - Markdown
    - Pagination
    - SEO
  features:
    - Ready to go - Blog author name, author image, etc,... can be easily added using a config file
    - Blog posts created as markdown files
    - Gatsby v.2
    - Mobile responsive
    - Pagination
    - Category and tag pages
    - Social media sharing icons in each post
    - Icons from React Icons (Font Awesome, Devicons, etc,...)
    - Beautiful tech-topic tags to attach to your web-development-related blog posts
    - Developer-relevant social media icon links, including GitHub, Stack Overflow, and freeCodeCamp
- url: https://anubhavsrivastava.github.io/gatsby-starter-paradigmshift
  repo: https://github.com/anubhavsrivastava/gatsby-starter-paradigmshift
  description: Single page starter based on the Paradigm Shift site template by HTML5 up, with landing and Elements(Component) page
  tags:
    - HTML5UP
    - Onepage
    - Styling:SCSS
    - Portfolio
    - PWA
  features:
    - Designed by HTML5 UP
    - Fully Responsive
    - Image Gallery
    - Styling with SCSS
    - Offline support
    - Web App Manifest
- url: https://dazzling-heyrovsky-62d4f9.netlify.com/
  repo: https://github.com/s-kris/gatsby-starter-medium
  description: A GatsbyJS starter blog as close as possible to medium.
  tags:
    - Markdown
    - Styling:CSS-in-JS
  features:
    - Careers Listing
    - Mobile Responsive
- url: https://gatsby-personal-starter-blog.netlify.com
  repo: https://github.com/thomaswangio/gatsby-personal-starter-blog
  description: Gatsby starter for personal blogs! Blog configured to run at /blog and with Netlify CMS and gatsby-remark-vscode.
  tags:
    - Blog
    - Markdown
    - Styling:CSS-in-JS
    - CMS:Netlify
  features:
    - Netlify CMS
    - VSCode syntax highlighting
    - Styled Components
- url: https://anubhavsrivastava.github.io/gatsby-starter-phantom
  repo: https://github.com/anubhavsrivastava/gatsby-starter-phantom
  description: Single page starter based on the Phantom site template by HTML5 up, with landing, generic and Elements(Component) page
  tags:
    - HTML5UP
    - Onepage
    - Styling:SCSS
    - PWA
  features:
    - Designed by HTML5 UP
    - Fully Responsive
    - Styling with SCSS
    - Offline support
    - Web App Manifest
- url: https://gatsby-starter-internationalized.ack.ee/
  repo: https://github.com/AckeeCZ/gatsby-starter-internationalized
  description: A simple starter for fully internationalized websites, including route internationalization.
  tags:
    - i18n
  features:
    - internationalized page content - via react-intl
    - internationalized routes - via language configuration
    - lightweight - includes only internationalization code
    - LocalizedLink - built-in link component handling route generation
    - LanguageSwitcher - built-in language switcher component
- url: https://gatsby-starter-bee.netlify.com/
  repo: https://github.com/JaeYeopHan/gatsby-starter-bee
  description: A simple starter for blog with fresh UI.
  tags:
    - Blog
    - Netlify
    - Disqus
    - SEO
  features:
    - Code highlight with Fira Code font
    - Emoji (emojione)
    - Social share feature (Twitter, Facebook)
    - Comment feature (disqus, utterances)
    - Sponsor service (Buy-me-a-coffee)
    - CLI Tool
- url: https://learn.hasura.io/graphql/react/introduction
  repo: https://github.com/hasura/gatsby-gitbook-starter
  description: A starter to generate docs/tutorial websites based on GitBook theme.
  tags:
    - Documentation
    - MDX
    - Markdown
    - SEO
  features:
    - Write in Markdown / MDX and generate responsive documentation/tutorial web apps
    - Fully Configurable
    - Syntax highlighting with Prismjs
    - Code diffing with +/-
    - Google Analytics Integration
    - SEO Tags with MDX frontmatter
    - Edit on GitHub button
    - Fully Customisable with rich embeds using React in MDX.
- url: https://gatsby-starter-blog-with-lunr.netlify.com/
  repo: https://github.com/lukewhitehouse/gatsby-starter-blog-with-lunr
  description: Building upon Gatsby's blog starter with a Lunr.js powered Site Search.
  tags:
    - Blog
    - Search
  features:
    - Same as the official starter blog
    - Integration with Lunr.js
- url: https://oneshopper.netlify.com
  repo: https://github.com/rohitguptab/OneShopper
  description: This Starter is created for Ecommerce site with Gatsby + Contentful and snipcart
  tags:
    - eCommerce
    - CMS:Contentful
    - Blog
    - SEO
    - Disqus
  features:
    - Blog post listing with previews for each blog post.
    - Store page listing all the Products and includes features like Rating, Price, Checkout, More then one Product images with tabbing.
    - Contact form with Email notification.
    - Index pages design with Latest Post, Latest Blog, Deal of week and Banner.
- url: https://anubhavsrivastava.github.io/gatsby-starter-spectral
  repo: https://github.com/anubhavsrivastava/gatsby-starter-spectral
  description: Single page starter based on the Spectral site template by HTML5 up, with landing, Generic and Elements(Component) page
  tags:
    - HTML5UP
    - Onepage
    - Styling:SCSS
    - Portfolio
    - PWA
  features:
    - Designed by HTML5 UP
    - Fully Responsive
    - Styling with SCSS
    - Offline support
    - Web App Manifest
- url: https://anubhavsrivastava.github.io/gatsby-starter-directive
  repo: https://github.com/anubhavsrivastava/gatsby-starter-directive
  description: Single page starter based on the Directive site template by HTML5 up, with landing and Elements(Component) page
  tags:
    - HTML5UP
    - Onepage
    - Styling:SCSS
    - Portfolio
    - PWA
  features:
    - Designed by HTML5 UP
    - Fully Responsive
    - Styling with SCSS
    - Offline support
    - Web App Manifest
- url: https://histaff.io/
  repo: https://github.com/histaff/website-static
  description: It's a beautiful starter static website which useful plugins based on Gatsby
  tags:
    - Styling:SCSS
    - Landing Page
    - Onepage
  features:
    - Fully Responsive
    - Styling with SCSS
    - Very similar to gatsby-starter-netlify-cms, slightly more configurable (eg set site-title in gatsby-config) with Bootstrap/Bootswatch instead of bulma
    - LocalizedLink - built-in link component handling route generation
- url: https://gatsby-kea-starter.netlify.com/
  repo: https://github.com/benjamin-glitsos/gatsby-kea-starter
  description: Gatsby starter with redux and sagas made simpler by the Kea library
  tags:
    - Redux
  features:
    - The Kea library makes redux and sagas extremely simple and concise
- url: https://anubhavsrivastava.github.io/gatsby-starter-solidstate
  repo: https://github.com/anubhavsrivastava/gatsby-starter-solidstate
  description: Single page starter based on the Solid State site template by HTML5 up, with landing, Generic and Elements(Component) page
  tags:
    - HTML5UP
    - Onepage
    - Styling:SCSS
    - Portfolio
    - PWA
  features:
    - Designed by HTML5 UP
    - Fully Responsive
    - Styling with SCSS
    - Offline support
    - Web App Manifest
- url: https://yellowcake.netlify.com/
  repo: https://github.com/thriveweb/yellowcake
  description: A starter project for creating lightning-fast websites with Gatsby v2 and Netlify-CMS v2 + Uploadcare integration.
  tags:
    - CMS:Netlify
    - Netlify
    - Blog
    - SEO
  features:
    - Uploadcare
    - Netlify Form
    - Category list (with navigation)
    - Featured post
    - Next and prev post
    - SEO component
- url: https://anubhavsrivastava.github.io/gatsby-starter-fractal
  repo: https://github.com/anubhavsrivastava/gatsby-starter-fractal
  description: Single page starter based on the Fractal site template by HTML5 up, with landing and Elements(Component) page
  tags:
    - HTML5UP
    - Onepage
    - Styling:SCSS
    - Portfolio
    - PWA
  features:
    - Designed by HTML5 UP
    - Fully Responsive
    - Styling with SCSS
    - Offline support
    - Web App Manifest
- url: https://minimal-gatsby-ts-starter.netlify.com/
  repo: https://github.com/TheoBr/minimal-gatsby-typescript-starter
  description: Minimal TypeScript Starter
  tags:
    - Language:TypeScript
  features:
    - TypeScript
    - ESLint + optional rule enforcement with Husky
    - Prettier
    - Netlify ready
    - Minimal
- url: https://gatsby-typescript-starter-default.netlify.com/
  repo: https://github.com/RobertoMSousa/gatsby-typescript-starter-default
  description: Simple gatsby starter using typescript and eslint instead of outdated tslint.
  tags:
    - Language:TypeScript
    - SEO
    - Linting
  features:
    - Comes with React Helmet for adding site meta tags
    - Includes plugins for offline support out of the box
    - TypeScript
    - Prettier & eslint to format & check the code
- url: https://gatsby-starter-carraway.netlify.com/
  repo: https://github.com/endymion1818/gatsby-starter-carraway
  description: a Gatsby starter theme with Accessibility features, TypeScript, Jest, some basic UI elements, and a CircleCI pipeline
  tags:
    - Language:TypeScript
    - Pagination
    - Search
    - Testing
  features:
    - Paginated post archive
    - Site search with Lunr.js
    - Categories and category archive pages
    - Minimal CSS defaults using styled-components, including system font stack
    - Some fundamental Accessibility features including tabbable navigation & "Skip to content" link
    - UI elements including multi-column layout using CSS Grid (with float fallback), header component with logo, basic navigation & search and a footer with 3-column layout, logo and 2 menu areas
    - TypeScript & Testing including some sensible TypeScript defaults, tests with @testing-library/react, pre-commit and pre-push hooks. Set up includes enums for repeating values such as font & background colours
    - Setup for a CircleCI pipeline so you can run the above tests in branches before merging to master
    - Markdown posts _and_ pages (pages don't appear in the post archive)
- url: https://www.quietboy.net
  repo: https://github.com/zhouyuexie/gatsby-starter-quiet
  description: Gatsby out of the box blog, use TypeScript and highly customized style.
  tags:
    - Language:TypeScript
    - Styling:SCSS
    - SEO
    - Linting
    - RSS
    - Pagination
    - PWA
  features:
    - TypeScript
    - TsLint & Prettier
    - Tag list
    - Custom page layout
    - Switch the dark mode according to the system theme
    - Scss
    - Pagination
- url: https://compassionate-morse-5204bf.netlify.com/
  repo: https://github.com/deamme/gatsby-starter-prismic-resume
  description: Gatsby Resume/CV page with Prismic integration
  tags:
    - CMS:Prismic
    - CMS:Headless
    - Styling:CSS-in-JS
    - Onepage
    - Linting
  features:
    - One-page resume/CV
    - Prismic as Headless CMS
    - Emotion for styling
    - Uses multiple features of Prismic - Slices, Labels, Custom Types
    - ESLint & Prettier
- url: https://anubhavsrivastava.github.io/gatsby-starter-resume
  repo: https://github.com/anubhavsrivastava/gatsby-starter-resume
  description: Single page starter based on the Resume site template by startbootstrap for resume/portfolio page
  tags:
    - Onepage
    - Styling:SCSS
    - PWA
  features:
    - Designed by startbootstrap
    - Fully Responsive
    - Styling with SCSS
    - Offline support
    - Web App Manifest
- url: https://gatsby-starter-typescript-jest.netlify.com/
  repo: https://github.com/denningk/gatsby-starter-typescript-jest
  description: Barebones Gatsby starter with TypeScript, Jest, GitLab-CI, and other useful configurations
  tags:
    - Language:TypeScript
    - Testing
    - AWS
    - Linting
    - SEO
  features:
    - All components from default Gatsby starter converted to TypeScript
    - Jest testing configured for TypeScript with ts-jest
    - Detailed guide on how to deploy using AWS S3 buckets included in README
    - .gitlab-ci.yml file with blanks that can be customized for any Gatsby project
    - Configurations for EditorConfig, Prettier, and ESLint (for TypeScript)
- url: https://gatsby-starter-apollo.smakosh.com/app/
  repo: https://github.com/smakosh/gatsby-apollo-starter
  description: Gatsby Apollo starter - with client side routing
  tags:
    - Client-side App
    - SEO
    - Styling:CSS-in-JS
  features:
    - Apollo provider & Client side routing
    - Eslint/Prettier configured
    - Easy to customize
    - Nice project structure
    - Flex Grid components easy to customize
- url: https://portfolio.smakosh.com/
  repo: https://github.com/smakosh/gatsby-portfolio-dev
  description: A portfolio for developers
  tags:
    - Portfolio
    - SEO
    - Netlify
    - Onepage
    - Styling:CSS-in-JS
  features:
    - Eslint/Prettier configured
    - Scores 100% on a11y / Performance / PWA / SEO
    - PWA (desktop & mobile)
    - Easy to customize
    - Nice project structure
    - Amazing illustrations by Undraw.co
    - Tablet & mobile friendly
    - Continuous deployment with Netlify
    - A contact form protected by Google Recaptcha
    - Can be deployed with one click
    - Functional components with Recompose React Hooks! ready to migrate to React hooks!
    - Fetches your Github pinned projects with most stars (You could customize this if you wish)
- url: https://github.com/smakosh/gatsby-airtable-starter
  repo: https://github.com/smakosh/gatsby-airtable-starter
  description: Gatsby Airtable starter
  tags:
    - SEO
    - Netlify
    - Client-side App
    - Styling:CSS-in-JS
  features:
    - Static content fetched from Airtable
    - Dynamic content with CRUD operations with Airtable REST API
    - Well structured files/folders
    - Custom React Hooks
    - Custom Helpers instead of using third party libraries
    - Dynamic & Static containers
    - Global state management ready with useReducer & useContext
    - Dummy auth but ready to add real requests
- url: https://github.com/smakosh/gatsby-app-starter-rest-api
  repo: https://github.com/smakosh/gatsby-app-starter-rest-api
  description: Gatsby REST API starter
  tags:
    - Authentication
    - Client-side App
    - Styling:CSS-in-JS
  features:
    - Dynamic content with CRUD operations with a REST API
    - Well structured files/folders
    - Custom React Hooks
    - Auth with a JWT approach
    - Custom Helpers instead of using third party libraries
    - Dynamic containers
    - Global state management ready with useReducer & useContext
- url: https://gatsbyjs-starter-tailwindplay.appseed.us/
  repo: https://github.com/app-generator/gatsbyjs-starter-tailwindplay
  description: A Gatsby v2 starter styled using Tailwind, a utility-first CSS framework. Uses Purgecss to remove unused CSS.
  tags:
    - Styling:Tailwind
  features:
    - Based on gatsby-starter-tailwind
    - Tailwind CSS Framework
    - Removes unused CSS with Purgecss
- url: https://act-labs.github.io/
  repo: https://github.com/act-labs/gatsby-starter-act-blog
  description: Gatsby starter for blog/documentation using MDX, Ant Design, gatsby-plugin-combine.
  tags:
    - Blog
    - Documentation
    - Styling:Ant Design
    - Markdown
    - MDX
    - SEO
  features:
    - Posts and snippets;
    - SEO component;
    - Ant Design UI components;
    - Markdown and MDX for pages;
    - A customized webpack and babel configuration, for complex profecianal web apps with node.js, Jest tests, etc;
    - Progressively build more and more complex pages using gatsby-plugin-combine.
- url: https://gatsby-ghub.netlify.com/resume-book/
  repo: https://github.com/dwyfrequency/gatsby-ghub
  description: A resume builder app with authenticated routes, static marketing pages, and dynamic resume creation
  tags:
    - Authentication
    - Netlify
    - Client-side App
  features:
    - Netlify Identity
    - Static Marketing pages and Dynamic Client-side Authenticated App pages
    - SEO component
    - Apollo GraphQL (client-side)
- url: https://lewis-gatsby-starter-i18n.firebaseapp.com
  repo: https://github.com/lewislbr/lewis-gatsby-starter-i18n
  description: A simple custom Gatsby starter template to start a new multilanguage website.
  tags:
    - i18n
    - Styling:CSS-in-JS
    - PWA
    - Portfolio
    - SEO
  features:
    - Automatically detects user browser language.
    - CSS in JS with styled-components.
    - Optimized images.
    - Offline capabilities.
    - Auto-generated sitemap and robots.txt.
    - Google Analytics
- url: https://gatsby-snipcart-starter.netlify.com/
  repo: https://github.com/issydennis/gatsby-snipcart
  description: A simple e-commerce shop built using Gatsby and Snipcart.
  tags:
    - eCommerce
    - Styling:CSS-in-JS
    - Markdown
  features:
    - Minimal design to allow for simple customisation.
    - Snipcart integration provides an easy-to-use shopping cart and checkout.
    - Individual product pages with custom fields.
    - Products defined using markdown.
    - Styled components.
    - Gatsby image for optimised product images.
- url: https://anubhavsrivastava.github.io/gatsby-starter-stylish
  repo: https://github.com/anubhavsrivastava/gatsby-starter-stylish
  description: Single page starter based on the Stylish Portfolio site template by startbootstrap for portfolio page
  tags:
    - Onepage
    - Portfolio
    - Styling:SCSS
    - PWA
  features:
    - Designed by startbootstrap
    - Fully Responsive
    - Styling with SCSS
    - Offline support
    - Web App Manifest
- url: https://lewis-gatsby-starter-basic.firebaseapp.com
  repo: https://github.com/lewislbr/lewis-gatsby-starter-basic
  description: A simple custom basic Gatsby starter template to start a new website.
  tags:
    - Styling:CSS-in-JS
    - PWA
    - SEO
  features:
    - Bare-bones starter.
    - CSS in JS with styled-components.
    - Optimized images.
    - Offline capabilities.
    - Auto-generated sitemap and robots.txt.
- url: https://myclicks.netlify.com/
  repo: https://github.com/himali-patel/MyClicks
  description: A simple Gatsby starter template to create portfolio website with contentful and Netlify.
  tags:
    - Blog
    - Netlify
    - CMS:Contentful
    - Styling:Bootstrap
    - Disqus
    - SEO
  features:
    - Fecthing Dynamic content from Contentful.
    - Blog post listing with previews, disqus implementation and social sharing for each blog post.
    - Contact form integration with Netlify.
    - Portfolio Result Filteration according to Category.
    - Index pages design with Recent Blogs and Intagram Feed.
- url: https://gatsby-starter-typescript-graphql.netlify.com
  repo: https://github.com/spawnia/gatsby-starter-typescript-graphql
  description: A Gatsby starter with typesafe GraphQL using TypeScript
  tags:
    - Language:TypeScript
    - Linting
    - Portfolio
    - Styling:CSS-in-JS
  features:
    - Type safety with TypeScript
    - Typesafe GraphQL with graphql-code-generator
    - ESLint with TypeScript support
    - Styling with styled-components
- url: https://gatsby-tailwind-serif.netlify.com/
  repo: https://github.com/windedge/gatsby-tailwind-serif
  description: A Gatsby theme based on gatsby-serif-theme, rewrite with Tailwind CSS.
  tags:
    - Styling:Tailwind
    - Markdown
  features:
    - Based on gatsby-serif-theme
    - Tailwind CSS Framework
    - Removes unused CSS with Purgecss
    - Responsive design
    - Suitable for small business website
- url: https://mystifying-mclean-5c7fce.netlify.com
  repo: https://github.com/renvrant/gatsby-mdx-netlify-cms-starter
  description: An extension of the default starter with Netlify CMS and MDX support.
  tags:
    - MDX
    - Markdown
    - Netlify
    - CMS:Netlify
    - Styling:None
  features:
    - MDX and Netlify CMS support
    - Use React components in Netlify CMS Editor and other markdown files
    - Allow editors to choose a page template
    - Replace HTML tags with React components upon rendering Markdown, enabling design systems
    - Hide pages from being editable by the CMS
    - Minimal and extensible
- url: https://gatsby-airtable-advanced-starter.marcomelilli.com
  repo: https://github.com/marcomelilli/gatsby-airtable-advanced-starter
  description: A Gatsby Starter Blog using Airtable as backend
  tags:
    - Airtable
    - Blog
    - Styling:None
  features:
    - Dynamic content from Airtable
    - Does not contain any UI frameworks
    - Tags
    - Categories
    - Authors
    - Disqus
    - Offline support
    - Web App Manifest
    - SEO
- url: https://contentful-starter.netlify.com/
  repo: https://github.com/mohanmonu777/gatsby_contentful_starter
  description: An Awesome Starter Kit to help you get going with Contentful and Gatsby
  tags:
    - Blog
    - CMS:Contentful
    - CMS:Headless
  features:
    - Bare-bones starter.
    - Dynamic content from Contentful CMS
    - Ready made Components
    - Responsive Design
    - Includes Contentful Delivery API for production build
- url: https://gatsby-simple-blog.thundermiracle.com
  repo: https://github.com/thundermiracle/gatsby-simple-blog
  description: A gatsby-starter-blog with overreacted looking and tags, breadcrumbs, disqus, i18n, eslint supported
  tags:
    - i18n
    - Blog
    - Netlify
    - Linting
    - Disqus
    - Testing
  features:
    - Easily Configurable
    - Tags
    - Breadcrumbs
    - Tags
    - Disqus
    - i18n
    - ESLint
    - Jest
- url: https://anubhavsrivastava.github.io/gatsby-starter-grayscale
  repo: https://github.com/anubhavsrivastava/gatsby-starter-grayscale
  description: Single page starter based on the Grayscale site template by startbootstrap for portfolio page
  tags:
    - Onepage
    - Portfolio
    - Styling:SCSS
    - PWA
  features:
    - Designed by startbootstrap
    - Fully Responsive
    - Styling with SCSS
    - Offline support
    - Web App Manifest
- url: https://gatsby-all-in.netlify.com
  repo: https://github.com/Gherciu/gatsby-all-in
  description: A starter that includes the most popular js libraries, already pre-configured and ready for use.
  tags:
    - Linting
    - Netlify
    - Styling:Tailwind
  features:
    - Tailwind CSS Framework
    - Antd UI Framework pre-configured
    - Redux for managing state
    - Eslint and Stylelint to enforce code style
- url: http://demo.nagui.me
  repo: https://github.com/kimnagui/gatsby-starter-nagui
  description: A gatsby starter that full responsive blog.
  tags:
    - Blog
    - AWS
    - Pagination
    - SEO
    - Styling:CSS-in-JS
  features:
    - Tags & Categorys.
    - Pagination.
    - Show Recent Posts for category.
    - Styled-Components.
    - Mobile-First CSS.
    - Syntax highlighting in code blocks using PrismJS(Dracula).
    - Google Analytics.
    - Deploy AWS S3.
- url: https://anubhavsrivastava.github.io/gatsby-starter-newage
  repo: https://github.com/anubhavsrivastava/gatsby-starter-newage
  description: Single page starter based on the new age site template by startbootstrap for portfolio page/Mobile app launch
  tags:
    - Onepage
    - Portfolio
    - Styling:SCSS
    - PWA
  features:
    - Designed by startbootstrap
    - Fully Responsive
    - Styling with SCSS
    - Offline support
    - Web App Manifest
- url: https://gatsby-starter-krisp.netlify.com/
  repo: https://github.com/mohanmonu777/gatsby-starter-krisp
  description: A minimal, clean and responsive starter built with gatsby
  tags:
    - Styling:Bootstrap
    - Onepage
    - Portfolio
    - Netlify
    - Markdown
  features:
    - Styled-Components.
    - Mobile-First CSS.
    - Responsive Design, optimized for Mobile devices
- url: https://gatsby-datocms-starter.netlify.com/
  repo: https://github.com/brohlson/gatsby-datocms-starter
  description: An SEO-friendly DatoCMS starter with styled-components, page transitions, and out-of-the-box blog post support.
  tags:
    - CMS:DatoCMS
    - Styling:CSS-in-JS
    - Blog
    - Portfolio
    - SEO
  features:
    - Page Transitions
    - Blog Post Template
    - Sitemap & Robots.txt generation
- url: https://elemental.netlify.com/
  repo: https://github.com/akzhy/gatsby-starter-elemental
  description: A highly customizable portfolio starter with grid support.
  tags:
    - Blog
    - Portfolio
    - SEO
  features:
    - Highly Customizable
    - Portfolio Template
    - Blog Post Template
    - SEO Friendly
- url: https://gatsby-starter-apollo.netlify.com/
  repo: https://github.com/piducancore/gatsby-starter-apollo-netlify
  description: This project is an easy way to start developing fullstack apps with Gatsby and Apollo Server (using Netlify Lambda functions). For developing we use Netlify Dev to bring all of this magic to our local machine.
  tags:
    - Netlify
  features:
    - Apollo Client
    - Apollo Server running on Netlify functions
    - Netlify Dev for local development
- url: https://gatsby-starter-blog-and-portfolio.netlify.com/
  repo: https://github.com/alisalahio/gatsby-starter-blog-and-portfolio
  description: Just gatsby-starter-blog , with portfolio section added
  tags:
    - Blog
    - Portfolio
  features:
    - Basic setup for a full-featured blog
    - Basic setup for a portfolio
    - Support for an RSS feed
    - Google Analytics support
    - Automatic optimization of images in Markdown posts
    - Support for code syntax highlighting
    - Includes plugins for easy, beautiful typography
    - Includes React Helmet to allow editing site meta tags
    - Includes plugins for offline support out of the box
- url: https://advancedblog.netlify.com/
  repo: https://github.com/Bvlktech/AdvancedBlog
  description: Advanced Blog Starter for GatsbyJS
  tags:
    - CMS:Netlify
    - Styling:CSS-in-JS
    - Blog
    - SEO
  features:
    - A simple landing page with blog functionality built with Netlify CMS
    - Create Blog posts from Netlify CMS
    - Basic directory organization
    - Uses Styled-Components for styling
    - Blazing fast loading times thanks to pre-rendered HTML and automatic chunk loading of JS files
    - Uses gatbsy-image with Netlify-CMS preview support
    - Separate components for everything
    - Netlify deploy configuration
    - Perfect score on Lighthouse for SEO, Accessibility and Performance and PWA!
    - ..and more
- url: https://www.attejuvonen.fi
  repo: https://github.com/baobabKoodaa/blog
  description: Blog with all the Bells and Whistles
  tags:
    - Blog
    - Infinite Scroll
    - Pagination
    - SEO
    - Markdown
  features:
    - Write blog posts into Markdown files (easy to format and content will not be married to any platform).
    - Expandable
    - Responsive and streamlined design.
    - Blazing fast UX
    - Autogenerated tracedSVG image placeholders are stylized to create a smooth look and transition as the image loads without the page jumping around.
    - Posts organized by tags.
    - Teasers of posts are generated to front page with infinite scroll which gracefully degrades into pagination.
    - Allow readers to be notified of updates with RSS feed and email newsletter.
    - Contact Form.
- url: https://novela.narative.co
  repo: https://github.com/narative/gatsby-starter-novela
  description: Welcome to Novela, the simplest way to start publishing with Gatsby.
  tags:
    - Blog
    - MDX
    - Portfolio
    - Pagination
    - SEO
  features:
    - Beautifully Designed
    - Multiple Homepage Layouts
    - Toggleable Light and Dark Mode
    - Simple Customization with Theme UI
    - Highlight-to-Share
    - Read Time and Progress
    - MDX support and inline code
    - Accessibility in Mind
- url: https://gatsby-starter-fashion-portfolio.netlify.com/
  repo: https://github.com/shobhitchittora/gatsby-starter-fashion-portfolio
  description: A Gatsby starter for a professional and minimal fashion portfolio.
  tags:
    - Blog
    - Client-side App
    - Landing Page
    - Portfolio
    - Styling:Other
  features:
    - A minimal and simple starter for your fashion portfolio
    - No need for any CMS, work with all your data and images locally.
    - Separate components for different pages and grid
    - Uses gatsby-image to load images
    - Built using the old school CSS.
- url: https://gatsby-theme-profile-builder.netlify.com/
  repo: https://github.com/ashr81/gatsby-theme-profile-builder
  description: Simple theme to build your personal portfolio and publish your articles using Contentful CMS.
  tags:
    - Landing Page
    - Portfolio
    - Styling:CSS-in-JS
    - Blog
    - CMS:Contentful
  features:
    - Mobile Screen support
    - Out of the box support with Contentful CMS for articles.
    - Toggleable Light and Dark Mode
    - Profile image with links to your github and twitter.
- url: https://prist.marguerite.io/
  repo: https://github.com/margueriteroth/gatsby-prismic-starter-prist
  description: A light-themed starter powered by Gatsby v2 and Prismic to showcase portfolios and blogs.
  tags:
    - Blog
    - CMS:Prismic
    - Landing Page
    - Netlify
    - Portfolio
    - SEO
    - Styling:CSS-in-JS
  features:
    - Landing page with customizable Hero, Portfolio preview, and About component
    - Emotion styled components
    - Blog layout and pages
    - Portfolio layout and pages
    - Google Analytics
    - Mobile ready
- url: https://demos.simplecode.io/gatsby/crafty/
  repo: https://github.com/simplecode-io/gatsby-crafty-theme
  description: SEO-friendly, fast, and fully responsive Gatsby starter with minimal plugins, utilizing JSON files as a content source.
  tags:
    - SEO
    - Portfolio
    - CMS:Other
    - Styling:Other
  features:
    - Beautiful and simple design
    - 100/100 Google Lighthouse score
    - SEO Optimized
    - Includes header/footer/sidebar (on Mobile)
    - CSS based sidebar
    - CSS based Modals
    - Content is fetched from JSON Files
    - Only one extra plugin from default gatsby starter
- url: https://gatsby-starter-profile-site.netlify.com/
  repo: https://github.com/Mr404Found/gatsby-starter-profile-site
  description: A minimal and clean starter build with gatsby.
  tags:
    - Landing Page
    - Netlify
    - Portfolio
    - SEO
    - Styling:CSS-in-JS
  features:
    - Simple Design
    - Made by Sumanth
- url: http://the404blog.netlify.com
  repo: https://github.com/mohanmonu777/the404blog
  description: An Awesome Starter Blog to help you get going with Gatsby and Markdown
  tags:
    - Blog
    - Markdown
    - Search
    - Styling:CSS-in-JS
  features:
    - Bare-bones starter.
    - Dynamic content with Markdown
    - Ready made Components
    - Responsive Design
    - Includes Search Feature.
    - Syntax Highlight in Code.
    - Styling in Bootstrap
- url: https://gatsby-starter-unicorn.netlify.com/
  repo: https://github.com/mohanmonu777/gatsby_starter_unicorn
  description: An Awesome Starter Blog to help you get going with Gatsby and Markdown
  tags:
    - Blog
    - Markdown
    - Styling:CSS-in-JS
  features:
    - Bare-bones starter.
    - Dynamic content with Markdown
    - Ready made Components
    - Responsive Design
    - Syntax Highlight in Code.
- url: https://gatsby-starter-organization.netlify.com/
  repo: https://github.com/geocine/gatsby-starter-organization
  description: A Gatsby starter template for organization pages. Using the Gatsby theme "@geocine/gatsby-theme-organization"
  tags:
    - Styling:CSS-in-JS
    - Landing Page
    - Portfolio
    - Onepage
  features:
    - React Bootstrap styles
    - Theme-UI and EmotionJS CSS-in-JS
    - A landing page with all your organization projects, configurable through a YML file.
    - Configurable logo, favicon, organization name and title
- url: https://gatsby-starter-interviews.netlify.com/
  repo: https://github.com/rmagon/gatsby-starter-interviews
  description: A Gatsby starter template for structured Q&A or Interview sessions
  tags:
    - SEO
    - Blog
    - Styling:SCSS
  features:
    - Minimalist design for interviews
    - Beautifully presented questions and answers
    - Option to read all answers to a specific question
    - Share interview on social channels
    - All content in simple json files
- url: https://gatsby-starter-photo-book.netlify.com/
  repo: https://github.com/baobabKoodaa/gatsby-starter-photo-book
  description: A Gatsby starter for sharing photosets.
  tags:
    - Gallery
    - Infinite Scroll
    - Pagination
    - Transitions
  features:
    - Gallery with auto-generated thumbnails are presented on CSS Grid with infinite scroll.
    - Beautiful "postcard" view for photos with fullscreen toggle.
    - Both views are responsive with minimal whitespace and polished UX.
    - Many performance optimizations for image delivery (both by Gatsby & way beyond what Gatsby can do).
- url: https://ghs.ksmorano.com/
  repo: https://github.com/ksmorano/gatsby-hasura-starter
  description: A boilerplate for a Gatsby app paired with a Hasura project as the backend.
  tags:
    - Hasura
    - Styling:Bulma
  features:
    - Demonstrates both query and mutation from the linked Hasura project.
    - Uses apollo react hooks for query and mutation.
- url: https://gatsby-typescript-scss-starter.netlify.com/
  repo: https://github.com/GrantBartlett/gatsby-typescript-starter
  description: A simple starter project using TypeScript and SCSS
  tags:
    - Language:TypeScript
    - Styling:SCSS
    - SEO
  features:
    - Pages and components are classes.
    - A skeleton SCSS project added with prefixing
- url: https://brevifolia-gatsby-forestry.netlify.com/
  repo: https://github.com/kendallstrautman/brevifolia-gatsby-forestry
  description: A minimal starter blog built with Gatsby & Forestry CMS
  tags:
    - CMS:Forestry.io
    - Blog
    - Markdown
    - Styling:SCSS
  features:
    - Blog post listing with previews (image + summary) for each blog post
    - Minimalist, responsive design & typography
    - Create new markdown posts dynamically
    - Configured to work automatically with Forestry CMS
    - Customizable 'info' page
    - Simple layout & scss architecture, easily extensible
- url: https://gatsby-firebase-starter.netlify.com/
  repo: https://github.com/ovidiumihaibelciug/gatsby-firebase-starter
  description: Starter / Project Boilerplate for Authentication and creating Dynamic pages from collections with Firebase and Gatsby.js
  tags:
    - Firebase
    - SEO
    - Styling:SCSS
    - Authentication
    - PWA
  features:
    - Authentication with Firebase
    - Programmatically create pages from a firestore collection
    - Protected Routes with Authorization
    - Email verification
    - Includes React Helmet to allow editing site meta tags
    - Includes plugins for offline support out of the box
<<<<<<< HEAD
- url: https://gatsby-typescript-minimal.netlify.com/
  repo: https://github.com/benbarber/gatsby-typescript-minimal
  description: A minimal, bare-bones Typescript starter for Gatsby
  tags:
    - Language:TypeScript
    - Styling:CSS-in-JS
    - SEO
  features:
    - Bare-bones starter
    - TypeScript
    - TSLint
    - Prettier
    - Styled Components
    - Sitemap Generation
    - Google Analytics
=======
- url: https://agility-gatsby-starter.netlify.com
  repo: https://github.com/agility/agility-gatsby-starter
  description: Get started with Gatsby and Agility CMS using a minimal blog.
  tags:
    - CMS:Other
    - Blog
    - SEO
  features:
    - A bare-bones starter Blog to get you off and running with Agility CMS and Gatsby.
- url: https://gatsby-starter-dot.netlify.com/
  repo: https://github.com/chronisp/gatsby-starter
  description: Gatsby Starter for creating portfolio & blog.
  tags:
    - Blog
    - CMS:Headless
    - CMS:Contentful
    - Netlify
    - Portfolio
    - Redux
    - SEO
    - Styling:Material
  features:
    - Extensible & responsive design using Material UI (palette, typography & breakpoints configuration)
    - Blog integration with Contentful CMS (GraphQL queries)
    - Redux (connect actions & props easily using custom HOF)
    - Support for Netlify deployment
    - SEO
    - Prettier code styling
- url: https://bonneville.netlify.com/
  repo: https://github.com/bagseye/bonneville
  description: A starter blog template for Gatsby
  tags:
    - Blog
    - SEO
  features:
    - Extensible & responsive design
    - Blog integration
    - SEO
>>>>>>> 9264f436
<|MERGE_RESOLUTION|>--- conflicted
+++ resolved
@@ -3728,7 +3728,6 @@
     - Email verification
     - Includes React Helmet to allow editing site meta tags
     - Includes plugins for offline support out of the box
-<<<<<<< HEAD
 - url: https://gatsby-typescript-minimal.netlify.com/
   repo: https://github.com/benbarber/gatsby-typescript-minimal
   description: A minimal, bare-bones Typescript starter for Gatsby
@@ -3744,7 +3743,6 @@
     - Styled Components
     - Sitemap Generation
     - Google Analytics
-=======
 - url: https://agility-gatsby-starter.netlify.com
   repo: https://github.com/agility/agility-gatsby-starter
   description: Get started with Gatsby and Agility CMS using a minimal blog.
@@ -3782,5 +3780,4 @@
   features:
     - Extensible & responsive design
     - Blog integration
-    - SEO
->>>>>>> 9264f436
+    - SEO