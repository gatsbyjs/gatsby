- url: https://gatsby-theme-sky-lite.netlify.com
  repo: https://github.com/vim-labs/gatsby-theme-sky-lite-starter
  description: A lightweight GatsbyJS starter with Material-UI and MDX Markdown support.
  tags:
    - Blog
    - Styling:Material
  features:
    - Lightweight
    - Markdown
    - MDX
    - MaterialUI Components
    - React Icons
- url: https://authenticaysh.netlify.com/
  repo: https://github.com/ben-siewert/gatsby-starter-auth-aws-amplify
  description: Full-featured Auth with AWS Amplify & AWS Cognito
  tags:
    - AWS
    - Authentication
  features:
    - Full-featured AWS Authentication with Cognito
    - Error feedback in forms
    - Password Reset
    - Multi-Factor Authentication
    - Styling with Bootstrap and Sass
- url: https://gatsby-starter-blog-demo.netlify.com/
  repo: https://github.com/gatsbyjs/gatsby-starter-blog
  description: official blog
  tags:
    - Official
    - Blog
  features:
    - Basic setup for a full-featured blog
    - Support for an RSS feed
    - Google Analytics support
    - Automatic optimization of images in Markdown posts
    - Support for code syntax highlighting
    - Includes plugins for easy, beautiful typography
    - Includes React Helmet to allow editing site meta tags
    - Includes plugins for offline support out of the box
- url: https://gatsby-starter-default-demo.netlify.com/
  repo: https://github.com/gatsbyjs/gatsby-starter-default
  description: official default
  tags:
    - Official
  features:
    - Comes with React Helmet for adding site meta tags
    - Includes plugins for offline support out of the box
- url: https://gatsby-netlify-cms.netlify.com/
  repo: https://github.com/netlify-templates/gatsby-starter-netlify-cms
  description: n/a
  tags:
    - Blog
    - Styling:Bulma
    - CMS:Netlify
  features:
    - A simple blog built with Netlify CMS
    - Basic directory organization
    - Uses Bulma for styling
    - Visit the repo to learn how to set up authentication, and begin modeling your content.
- url: https://vagr9k.github.io/gatsby-advanced-starter/
  repo: https://github.com/Vagr9K/gatsby-advanced-starter
  description: Great for learning about advanced features and their implementations
  tags:
    - Blog
    - Styling:None
  features:
    - Does not contain any UI frameworks
    - Provides only a skeleton
    - Tags
    - Categories
    - Google Analytics
    - Disqus
    - Offline support
    - Web App Manifest
    - SEO
- url: https://vagr9k.github.io/gatsby-material-starter/
  repo: https://github.com/Vagr9K/gatsby-material-starter
  description: n/a
  tags:
    - Styling:Material
  features:
    - React-MD for Material design
    - Sass/SCSS
    - Tags
    - Categories
    - Google Analytics
    - Disqus
    - Offline support
    - Web App Manifest
    - SEO
- url: https://gatsby-advanced-blog-system.danilowoz.now.sh/blog
  repo: https://github.com/danilowoz/gatsby-advanced-blog-system
  description: Create a complete blog from scratch with pagination, categories, featured posts, author, SEO and navigation.
  tags:
    - Pagination
    - Markdown
    - SEO
  features:
    - Pagination;
    - Category and tag pages (with pagination);
    - Category list (with navigation);
    - Featured post;
    - Author page;
    - Next and prev post;
    - SEO component.
- url: https://graphcms.github.io/gatsby-graphcms-tailwindcss-example/
  repo: https://github.com/GraphCMS/gatsby-graphcms-tailwindcss-example
  description: The default Gatsby starter blog with the addition of the gatsby-source-graphql and tailwind dependencies.
  tags:
    - Styling:Tailwind
    - CMS:Headless
  features:
    - Tailwind style library
    - GraphQL source plugin
    - Very simple boilerplate
- url: https://wonism.github.io/
  repo: https://github.com/wonism/gatsby-advanced-blog
  description: n/a
  tags:
    - Portfolio
    - Redux
  features:
    - Blog post listing with previews (image + summary) for each blog post
    - Categories and tags for blog posts with pagination
    - Search post with keyword
    - Put react application / tweet into post
    - Copy some codes in post with clicking button
    - Portfolio
    - Resume
    - Redux for managing statement (with redux-saga / reselect)

- url: https://gatsby-tailwind-emotion-starter.netlify.com/
  repo: https://github.com/muhajirdev/gatsby-tailwind-emotion-starter
  description: A Gatsby Starter with Tailwind CSS + Emotion JS
  tags:
    - Styling:Tailwind
  features:
    - Eslint Airbnb without semicolon and without .jsx extension
    - Offline support
    - Web App Manifest
- url: https://gatsby-starter-redux-firebase.netlify.com/
  repo: https://github.com/muhajirdev/gatsby-starter-redux-firebase
  description: A Gatsby + Redux + Firebase Starter. With Authentication
  tags:
    - Styling:None
    - Firebase
    - Client-side App
  features:
    - Eslint Airbnb without semicolon and without .jsx extension
    - Firebase
    - Web App Manifest
- url: https://dschau.github.io/gatsby-blog-starter-kit/
  repo: https://github.com/dschau/gatsby-blog-starter-kit
  description: n/a
  tags:
    - Blog
  features:
    - Blog post listing with previews for each blog post
    - Navigation between posts with a previous/next post button
    - Tags and tag navigation
- url: https://contentful-userland.github.io/gatsby-contentful-starter/
  repo: https://github.com/contentful-userland/gatsby-contentful-starter
  description: n/a
  tags:
    - Blog
    - CMS:Contentful
    - CMS:Headless
  features:
    - Based on the Gatsby Starter Blog
    - Includes Contentful Delivery API for production build
    - Includes Contentful Preview API for development
- url: https://react-firebase-authentication.wieruch.com/
  repo: https://github.com/the-road-to-react-with-firebase/react-gatsby-firebase-authentication
  description: n/a
  tags:
    - Firebase
  features:
    - Sign In, Sign Up, Sign Out
    - Password Forget
    - Password Change
    - Protected Routes with Authorization
    - Realtime Database with Users
- url: http://dmwl.net/gatsby-hampton-theme
  repo: https://github.com/davad/gatsby-hampton-theme
  description: n/a
  tags:
    - Styling:CSS-in-JS
  features:
    - Eslint in dev mode with the airbnb config and prettier formatting rules
    - Emotion for CSS-in-JS
    - A basic blog, with posts under src/pages/blog
    - A few basic components (Navigation, Layout, Link wrapper around gatsby-link))
    - Based on gatsby-starter-gatsbytheme
- url: https://orgapp.github.io/gatsby-starter-orga/
  repo: https://github.com/orgapp/gatsby-starter-orga
  description: Want to use org-mode instead of markdown? This is for you.
  tags:
    - Blog
  features:
    - Use org-mode files as source.
    - Generate post pages, can be configured to be file-based or section-based.
    - Generate posts index pages.
- url: http://2column-portfolio.surge.sh/
  repo: https://github.com/praagyajoshi/gatsby-starter-2column-portfolio
  description: n/a
  tags:
    - Portfolio
    - Styling:SCSS
  features:
    - Designed as a minimalistic portfolio website
    - Grid system using flexboxgrid
    - Styled using SCSS
    - Font icons using font-awesome
    - Google Analytics integration
    - Open Sans font using Google Fonts
    - Prerendered Open Graph tags for rich sharing
- url: https://prototypeinteractive.github.io/gatsby-react-boilerplate/
  repo: https://github.com/PrototypeInteractive/gatsby-react-boilerplate
  description: n/a
  tags:
    - Styling:Bootstrap
  features:
    - Basic configuration and folder structure
    - Uses PostCSS and Sass (with autoprefixer and pixrem)
    - Uses Bootstrap 4 grid
    - Leaves the styling to you
    - Uses data from local json files
    - Contains Node.js server code for easy, secure, and fast hosting
- url: http://capricious-spring.surge.sh/
  repo: https://github.com/noahg/gatsby-starter-blog-no-styles
  description: n/a
  tags:
    - Blog
    - Styling:None
  features:
    - Same as official gatsby-starter-blog but with all styling removed
- url: https://gatsby-starter-github-api.netlify.com/
  repo: https://github.com/lundgren2/gatsby-starter-github-api
  description: Single page starter based on gatsby-source-github-api
  tags:
    - Portfolio
    - Onepage
  features:
    - Use your GitHub as your own portfolio site
    - List your GitHub repositories
    - GitHub GraphQL API v4

- url: https://gatsby-starter-bloomer.netlify.com/
  repo: https://github.com/Cethy/gatsby-starter-bloomer
  description: n/a
  tags:
    - Styling:Bulma
  features:
    - Based on gatsby-starter-default
    - Bulma CSS Framework with its Bloomer react components
    - Font-Awesome icons
    - Includes a simple fullscreen hero w/ footer example
- url: https://gatsby-starter-bootstrap-netlify.netlify.com/
  repo: https://github.com/konsumer/gatsby-starter-bootstrap-netlify
  description: n/a
  tags:
    - Styling:Bootstrap
    - CMS:Netlify
  features:
    - Very similar to gatsby-starter-netlify-cms, slightly more configurable (e.g. set site-title in gatsby-config) with Bootstrap/Bootswatch instead of bulma
- url: https://gatstrap.netlify.com/
  repo: https://github.com/jaxx2104/gatsby-starter-bootstrap
  description: n/a
  tags:
    - Styling:Bootstrap
  features:
    - Bootstrap CSS framework
    - Single column layout
    - Basic components like SiteNavi, SitePost, SitePage
- url: http://gatsby-bulma-storybook.surge.sh/
  repo: https://github.com/gvaldambrini/gatsby-starter-bulma-storybook
  description: n/a
  tags:
    - Styling:Bulma
    - Storybook
    - Testing
  features:
    - Storybook for developing components in isolation
    - Bulma and Sass support for styling
    - CSS modules
    - Prettier & eslint to format & check the code
    - Jest
- url: https://gatsby-starter-business.netlify.com/
  repo: https://github.com/v4iv/gatsby-starter-business
  description: n/a
  tags:
    - Styling:Bulma
    - PWA
    - CMS:Netlify
    - Disqus
    - Search
    - Pagination
  features:
    - Complete Business Website Suite - Home Page, About Page, Pricing Page, Contact Page and Blog
    - Netlify CMS for Content Management
    - SEO Friendly (Sitemap, Schemas, Meta Tags, GTM etc)
    - Bulma and Sass Support for styling
    - Progressive Web App & Offline Support
    - Tags and RSS Feed for Blog
    - Disqus and Share Support
    - Elastic-Lunr Search
    - Pagination
    - Easy Configuration using `config.js` file
- url: https://haysclark.github.io/gatsby-starter-casper/
  repo: https://github.com/haysclark/gatsby-starter-casper
  description: n/a
  tags:
    - PWA
  features:
    - Page pagination
    - CSS
    - Tags
    - Google Analytics
    - Offline support
    - Web App Manifest
    - SEO
- url: http://gatsby-starter-ceevee.surge.sh/
  repo: https://github.com/amandeepmittal/gatsby-starter-ceevee
  description: n/a
  tags:
    - Portfolio
  features:
    - Based on the Ceevee site template, design by Styleshout
    - Single Page Resume/Portfolio site
    - Target audience Developers, Designers, etc.
    - Used CSS Modules, easy to manipulate
    - FontAwsome Library for icons
    - Responsive Design, optimized for Mobile devices
- url: https://gatsby-starter-contentful-i18n.netlify.com/
  repo: https://github.com/mccrodp/gatsby-starter-contentful-i18n
  description: i18n support and language switcher for Contentful starter repo
  tags:
    - i18n
    - CMS:Contentful
    - CMS:Headless
  features:
    - Localization (Multilanguage)
    - Dynamic content from Contentful CMS
    - Integrates i18n plugin starter and using-contentful repos
- url: http://cranky-edison-12166d.netlify.com/
  repo: https://github.com/datocms/gatsby-portfolio
  description: n/a
  tags:
    - CMS:DatoCMS
    - CMS:Headless
  features:
    - Simple portfolio to quick start a site with DatoCMS
    - Contents and media from DatoCMS
    - Custom Sass style
    - SEO
- url: https://gatsby-deck.netlify.com/
  repo: https://github.com/fabe/gatsby-starter-deck
  description: n/a
  tags:
    - Presentation
  features:
    - Create presentations/slides using Gatsby.
    - Offline support.
    - Page transitions.
- url: https://gatsby-starter-default-i18n.netlify.com/
  repo: https://github.com/angeloocana/gatsby-starter-default-i18n
  description: n/a
  tags:
    - i18n
  features:
    - localization (Multilanguage)
- url: http://gatsby-dimension.surge.sh/
  repo: https://github.com/codebushi/gatsby-starter-dimension
  description: Single page starter based on the Dimension site template
  tags:
    - Portfolio
    - HTML5UP
    - Styling:SCSS
  features:
    - Designed by HTML5 UP
    - Simple one page site that’s perfect for personal portfolios
    - Fully Responsive
    - Styling with SCSS
- url: https://gatsby-docs-starter.netlify.com/
  repo: https://github.com/ericwindmill/gatsby-starter-docs
  description: n/a
  tags:
    - Documentation
    - Styling:CSS-in-JS
  features:
    - All the features from gatsby-advanced-starter, plus
    - Designed for Documentation / Tutorial Websites
    - ‘Table of Contents’ Component, Auto generates ToC from posts - just follow the file frontmatter conventions from markdown files in ‘lessons’.
    - Styled Components w/ ThemeProvider
    - Basic UI
    - A few extra components
    - Custom prismjs theme
    - React Icons
- url: https://parmsang.github.io/gatsby-starter-ecommerce/
  repo: https://github.com/parmsang/gatsby-starter-ecommerce
  description: Easy to use starter for an e-commerce store
  tags:
    - Styling:Other
    - Stripe
    - eCommerce
    - PWA
    - Authentication
  features:
    - Uses the Moltin eCommerce Api
    - Stripe checkout
    - Semantic-UI
    - Styled components
    - Google Analytics - (you enter the tracking-id)
    - React-headroom
    - Eslint & Prettier. Uses Airbnb JavaScript Style Guide
    - Authentication via Moltin (Login and Register)
- url: http://gatsby-forty.surge.sh/
  repo: https://github.com/codebushi/gatsby-starter-forty
  description: Multi-page starter based on the Forty site template
  tags:
    - Styling:SCSS
    - HTML5UP
  features:
    - Designed by HTML5 UP
    - Colorful homepage, and also includes a Landing Page and Generic Page components.
    - Many elements are available, including buttons, forms, tables, and pagination.
    - Custom grid made with CSS Grid
    - Styling with SCSS
- url: https://themes.gatsbythemes.com/gatsby-starter/
  repo: https://github.com/saschajullmann/gatsby-starter-gatsbythemes
  description: n/a
  tags:
    - Styling:CSS-in-JS
    - Blog
    - Testing
    - Linting
  features:
    - CSS-in-JS via Emotion.
    - Jest and Enzyme for testing.
    - Eslint in dev mode with the airbnb config and prettier formatting rules.
    - React 16.
    - A basic blog, with posts under src/pages/blog. There’s also a script which creates a new Blog entry (post.sh).
    - Data per JSON files.
    - A few basic components (Navigation, Footer, Layout).
    - Layout components make use of Styled-System.
    - Google Analytics (you just have to enter your tracking-id).
    - Gatsby-Plugin-Offline which includes Service Workers.
    - Prettier for a uniform codebase.
    - Normalize css (7.0).
    - Feather icons.
    - Font styles taken from Tachyons.
- url: https://gcn.netlify.com/
  repo: https://github.com/ryanwiemer/gatsby-starter-gcn
  description: A starter template to build amazing static websites with Gatsby, Contentful and Netlify
  tags:
    - CMS:Contentful
    - CMS:Headless
    - Blog
    - Netlify
    - Styling:CSS-in-JS
  features:
    - CMS:Contentful integration with ready to go placeholder content
    - Netlify integration including a pre-built contact form
    - Minimal responsive design - made to customize or tear apart
    - Pagination logic
    - Styled components
    - SEO Friendly Component
    - JSON-LD Schema
    - OpenGraph sharing support
    - Sitemap Generation
    - Google Analytics
    - Progressive Web app
    - Offline Support
    - RSS Feed
    - Gatsby Standard module for linting JavaScript with StandardJS
    - Stylelint support for Styled Components to lint the CSS in JS
- url: https://alampros.github.io/gatsby-starter-grommet/
  repo: https://github.com/alampros/gatsby-starter-grommet
  description: n/a
  tags:
    - Styling:Grommet
  features:
    - Barebones configuration for using the Grommet design system
    - Uses Sass (with CSS modules support)
- url: https://gatsby-starter-hello-world-demo.netlify.com/
  repo: https://github.com/gatsbyjs/gatsby-starter-hello-world
  description: official hello world
  tags:
    - Official
  features:
    - A no-frills Gatsby install
    - No plugins, no boilerplate
    - Great for advanced users
- url: https://gatsby-starter-hero-blog.greglobinski.com/
  repo: https://github.com/greglobinski/gatsby-starter-hero-blog
  description: no description yet
  tags:
    - Styling:PostCSS
    - SEO
    - Markdown
  features:
    - Easy editable content in Markdown files (posts, pages and parts)
    - CSS with `styled-jsx` and `PostCSS`
    - SEO (sitemap generation, robot.txt, meta and OpenGraph Tags)
    - Social sharing (Twitter, Facebook, Google, LinkedIn)
    - Comments (Facebook)
    - Images lazy loading and `webp` support (gatsby-image)
    - Post categories (category based post list)
    - Full text searching (Algolia)
    - Contact form (Netlify form handling)
    - Form elements and validation with `ant-design`
    - RSS feed
    - 100% PWA (manifest.webmanifest, offline support, favicons)
    - Google Analytics
    - App favicons generator (node script)
    - Easy customizable base styles via `theme` object generated from `yaml` file (fonts, colors, sizes)
    - React v.16.3 (gatsby-plugin-react-next)
    - Components lazy loading (social sharing)
    - ESLint (google config)
    - Prettier code styling
    - Webpack `BundleAnalyzerPlugin`
- url: https://gatsby-starter-i18n-lingui.netlify.com/
  repo: https://github.com/dcroitoru/gatsby-starter-i18n-lingui
  description: n/a
  tags:
    - i18n
  features:
    - Localization (Multilanguage) provided by js-lingui
    - Message extraction
    - Avoids code duplication - generates pages for each locale
    - Possibility of translated paths
- url: https://lumen.netlify.com/
  repo: https://github.com/alxshelepenok/gatsby-starter-lumen
  description: A minimal, lightweight and mobile-first starter for creating blogs uses Gatsby.
  tags:
    - Blog
    - CMS:Netlify
    - Pagination
    - Disqus
    - RSS
    - Linting
    - Testing
    - Styling:PostCSS
    - Styling:SCSS
  features:
    - Lost Grid
    - Jest testing
    - Beautiful typography inspired by matejlatin/Gutenberg
    - Mobile-First approach in development
    - Stylesheet built using SASS and BEM-Style naming
    - Syntax highlighting in code blocks
    - Sidebar menu built using a configuration block
    - Archive organized by tags and categories
    - Pagination support
    - Offline support
    - Google Analytics support
    - Disqus Comments support
- url: https://minimal-blog.lekoarts.de
  repo: https://github.com/LekoArts/gatsby-starter-minimal-blog
  description: This starter is part of a german tutorial series on Gatsby. The starter will change over time to use more advanced stuff (feel free to express your ideas in the repository). Its first priority is a minimalistic style coupled with a lot of features for the content.
  tags:
    - Blog
    - MDX
    - Styling:CSS-in-JS
    - Netlify
    - Linting
    - PWA
  features:
    - Minimal and clean white layout
    - Write your blog posts in MDX
    - Offline Support, WebApp Manifest, SEO
    - Code highlighting (with prism-react-renderer) and live preview (with react-live)
- url: https://gatsby-starter-modern-demo.netlify.com/
  repo: https://github.com/kripod/gatsby-starter-modern
  description: no description yet
  tags:
    - Linting
  features:
    - A set of strict linting rules (based on the Airbnb JavaScript Style Guide)
    - Encourage automatic code formatting
    - Prefer using Yarn for package management
    - Use EditorConfig to maintain consistent coding styles between different editors and IDEs
    - Integration with Visual Studio Code
    - Based on gatsby-starter-default
- url: https://gatsby-starter-personal-blog.greglobinski.com/
  repo: https://github.com/greglobinski/gatsby-starter-personal-blog
  description: n/a
  tags:
    - Blog
    - Markdown
    - Netlify
    - Styling:Material
  features:
    - Ready to use, but easily customizable a fully equipped theme starter
    - Easy editable content in Markdown files (posts, pages and parts)
    - ‘Like an app’ layout transitions
    - Easily restyled through theme object
    - Styling with JSS
    - Page transitions
    - Comments (Facebook)
    - Post categories
    - Post list filtering
    - Full text searching (Algolia)
    - Contact form (Netlify form handling)
    - Material UI (@next)
    - RSS feed
    - Full screen mode
    - User adjustable articles’ body copy font size
    - Social sharing (Twitter, Facebook, Google, LinkedIn)
    - PWA (manifes.json, offline support, favicons)
    - Google Analytics
    - Favicons generator (node script)
    - Components leazy loading with AsyncComponent (social sharing, info box)
    - ESLint (google config)
    - Prettier code styling
    - Custom webpack CommonsChunkPlugin settings
    - Webpack BundleAnalyzerPlugin
- url: http://gatsby-photon.surge.sh/
  repo: https://github.com/codebushi/gatsby-starter-photon
  description: Single page starter based on the Photon site template
  tags:
    - HTML5UP
    - Onepage
    - Styling:SCSS
  features:
    - Designed by HTML5 UP
    - Single Page, Responsive Site
    - Custom grid made with CSS Grid
    - Styling with SCSS
- url: https://portfolio-bella.netlify.com/
  repo: https://github.com/LekoArts/gatsby-starter-portfolio-bella
  description: A portfolio starter for Gatsby. The target audience are designers and photographers. The light themed website shows your work with large images & big typography. The Onepage is powered by the Headless CMS Prismic.io. and has programmatically created pages for your projects. General settings and colors can be changed in a config & theme file.
  tags:
    - Portfolio
    - CMS:Prismic
    - CMS:Headless
    - Styling:CSS-in-JS
    - Onepage
    - PWA
    - Linting
  features:
    - Big typography & images
    - White theme
    - Prismic.io as CMS
    - Emotion for styling + Emotion-Grid
    - One-page layout with sub-pages for case studies
    - Easily configurable
    - And other good stuff (SEO, Offline Support, WebApp Manifest Support)
- url: https://cara.lekoarts.de
  repo: https://github.com/LekoArts/gatsby-starter-portfolio-cara
  description: Playful and Colorful One-Page portfolio featuring Parallax effects and animations. Especially designers and/or photographers will love this theme! Built with MDX and Theme UI.
  tags:
    - Portfolio
    - Onepage
    - Styling:CSS-in-JS
    - PWA
  features:
    - React Spring Parallax effects
    - Theme UI-based theming
    - CSS Animations and shapes
    - Light/Dark mode
- url: https://emilia.lekoarts.de
  repo: https://github.com/LekoArts/gatsby-starter-portfolio-emilia
  description: A portfolio starter for Gatsby. The target audience are designers and photographers. The dark themed website shows your work with large images in a grid-layout (powered by CSS Grid). The transition effects on the header add a playful touch to the overall minimal design. The website has programmatically created pages for your projects (with automatic image import). General settings and colors can be changed in a config & theme file.
  tags:
    - Portfolio
    - PWA
    - Transitions
    - MDX
    - Styling:CSS-in-JS
    - Linting
    - Testing
  features:
    - Focus on big images (with gatsby-image)
    - Dark Theme with HeroPatterns Header
    - CSS Grid and styled-components
    - Page transitions
    - Cypress for End-to-End testing
    - react-spring animations
    - One-Page layout with sub-pages for projects
    - Create your projects in MDX (automatic import of images)
    - And other good stuff (SEO, Offline Support, WebApp Manifest Support)
- url: https://emma.lekoarts.de
  repo: https://github.com/LekoArts/gatsby-starter-portfolio-emma
  description: Minimalistic portfolio with full-width grid, page transitions, support for additional MDX pages, and a focus on large images. Especially designers and/or photographers will love this theme! Built with MDX and Theme UI. Using the Gatsby Theme "@lekoarts/gatsby-theme-emma".
  tags:
    - Portfolio
    - MDX
    - Transitions
    - Styling:CSS-in-JS
    - PWA
  features:
    - MDX
    - react-spring page animations
    - Optional MDX pages which automatically get added to the navigation
    - Fully customizable through the usage of Gatsby Themes (and Theme UI)
    - Light Mode / Dark Mode
    - Google Analytics Support
    - SEO (Sitemap, OpenGraph tags, Twitter tags)
    - Offline Support & WebApp Manifest
- url: https://gatsby-starter-procyon.netlify.com/
  repo: https://github.com/danielmahon/gatsby-starter-procyon
  description: n/a
  tags:
    - PWA
    - CMS:Headless
    - CMS:Other
    - Styling:Material
    - Netlify
  features:
    - Gatsby + ReactJS (server side rendering)
    - GraphCMS Headless CMS
    - DraftJS (in-place) Medium-like Editing
    - Apollo GraphQL (client-side)
    - Local caching between builds
    - Material-UI (layout, typography, components, etc)
    - Styled-Components™-like API via Material-UI
    - Netlify Deployment Friendly
    - Netlify Identity Authentication (enables editing)
    - Automatic versioning, deployment and CHANGELOG
    - Automatic rebuilds with GraphCMS and Netlify web hooks
    - PWA (Progressive Web App)
    - Google Fonts
- url: http://gatsby-starter-product-guy.surge.sh/
  repo: https://github.com/amandeepmittal/gatsby-starter-product-guy
  description: n/a
  tags:
    - Portfolio
  features:
    - Single Page
    - A portfolio Developers and Product launchers alike
    - Using Typography.js easy to switch fonts
    - All your Project/Portfolio Data in Markdown, server by GraphQL
    - Responsive Design, optimized for Mobile devices
- url: https://caki0915.github.io/gatsby-starter-redux/
  repo: https://github.com/caki0915/gatsby-starter-redux
  description: n/a
  tags:
    - Styling:CSS-in-JS
    - Redux
  features:
    - Redux and Redux-devtools.
    - Emotion with a basic theme and SSR
    - Typography.js
    - Eslint rules based on Prettier and Airbnb
- url: http://gatsby-stellar.surge.sh/
  repo: https://github.com/codebushi/gatsby-starter-stellar
  description: Single page starter based on the Stellar site template
  tags:
    - HTML5UP
    - Onepage
    - Styling:SCSS
  features:
    - Designed by HTML5 UP
    - Scroll friendly, responsive site. Can be used as a single or multi-page site.
    - Sticky Navigation when scrolling.
    - Scroll spy and smooth scrolling to different sections of the page.
    - Styling with SCSS
- url: http://gatsby-strata.surge.sh/
  repo: https://github.com/codebushi/gatsby-starter-strata
  description: Single page starter based on the Strata site template
  tags:
    - Portfolio
    - Onepage
    - HTML5UP
    - Styling:SCSS
  features:
    - Designed by HTML5 UP
    - Super Simple, single page portfolio site
    - Lightbox style React photo gallery
    - Fully Responsive
    - Styling with SCSS
- url: https://gatsby-starter-strict.netlify.com/
  repo: https://github.com/kripod/gatsby-starter-strict
  description: n/a
  tags:
    - Linting
  features:
    - A set of strict linting rules (based on the Airbnb JavaScript Style Guide)
    - lint script
    - Encourage automatic code formatting
    - format script
    - Prefer using Yarn for package management
    - Use EditorConfig to maintain consistent coding styles between different editors and IDEs
    - Integration with Visual Studio Code
    - Pre-configured auto-formatting on file save
    - Based on gatsby-starter-default
- url: https://gatsby-tachyons.netlify.com/
  repo: https://github.com/pixelsign/gatsby-starter-tachyons
  description: no description yet
  tags:
    - Styling:Other
  features:
    - Based on gatsby-starter-default
    - Using Tachyons for CSS.
- url: https://quizzical-mcclintock-0226ac.netlify.com/
  repo: https://github.com/taylorbryant/gatsby-starter-tailwind
  description: A Gatsby v2 starter styled using Tailwind, a utility-first CSS framework. Uses Purgecss to remove unused CSS.
  tags:
    - Styling:Tailwind
  features:
    - Based on gatsby-starter-default
    - Tailwind CSS Framework
    - Removes unused CSS with Purgecss
    - Includes responsive navigation and form examples
- url: http://portfolio-v3.surge.sh/
  repo: https://github.com/amandeepmittal/gatsby-portfolio-v3
  description: n/a
  tags:
    - Portfolio
  features:
    - Single Page, Timeline View
    - A portfolio Developers and Product launchers
    - Bring in Data, plug-n-play
    - Responsive Design, optimized for Mobile devices
    - Seo Friendly
    - Uses Flexbox
- url: https://gatsby-starter-typescript-plus.netlify.com/
  repo: https://github.com/resir014/gatsby-starter-typescript-plus
  description: This is a starter kit for Gatsby.js websites written in TypeScript. It includes the bare essentials for you to get started (styling, Markdown parsing, minimal toolset).
  tags:
    - Styling:CSS-in-JS
    - Language:TypeScript
    - Markdown
  features:
    - TypeScript
    - TSLint (with custom TSLint rules)
    - Markdown rendering with Remark
    - Basic component structure
    - Styling with emotion
- url: https://haysclark.github.io/gatsby-starter-typescript/
  repo: https://github.com/haysclark/gatsby-starter-typescript
  description: n/a
  tags:
    - Language:TypeScript
  features:
    - TypeScript
- url: https://fabien0102-gatsby-starter.netlify.com/
  repo: https://github.com/fabien0102/gatsby-starter
  description: n/a
  tags:
    - Language:TypeScript
    - Styling:Other
    - Testing
  features:
    - Semantic-ui for styling
    - TypeScript
    - Offline support
    - Web App Manifest
    - Jest/Enzyme testing
    - Storybook
    - Markdown linting
- url: https://gatsby-starter-wordpress.netlify.com/
  repo: https://github.com/GatsbyCentral/gatsby-starter-wordpress
  description: Gatsby starter using WordPress as the content source.
  tags:
    - Styling:CSS-in-JS
    - CMS:WordPress
  features:
    - All the features from gatsby-advanced-starter, plus
    - Leverages the WordPress plugin for Gatsby for data
    - Configured to work with WordPress Advanced Custom Fields
    - Auto generated Navigation for your WordPress Pages
    - Minimal UI and Styling — made to customize.
    - Styled Components
- url: https://www.concisejavascript.org/
  repo: https://github.com/rwieruch/open-crowd-fund
  description: n/a
  tags:
    - Stripe
    - Firebase
  features:
    - Open source crowdfunding for your own ideas
    - Alternative for Kickstarter, GoFundMe, etc.
    - Secured Credit Card payments with Stripe
    - Storing of funding information in Firebase
- url: https://www.verious.io/
  repo: https://github.com/cpinnix/verious-boilerplate
  description: n/a
  tags:
    - Styling:Other
  features:
    - Components only. Bring your own data, plugins, etc.
    - Bootstrap inspired grid system with Container, Row, Column components.
    - Simple Navigation and Dropdown components.
    - Baseline grid built in with modular scale across viewports.
    - Abstract measurements utilize REM for spacing.
    - One font to rule them all, Helvetica.
- url: https://gatsby-starter-blog-grommet.netlify.com/
  repo: https://github.com/Ganevru/gatsby-starter-blog-grommet
  description: GatsbyJS v2 starter for creating a blog. Based on Grommet v2 UI.
  tags:
    - Blog
    - Markdown
    - Styling:Grommet
    - Language:TypeScript
    - Linting
    - Redux
  features:
    - Grommet v2 UI
    - Easily configurable - see site-config.js in the root
    - Switch between grommet themes
    - Change between light and dark themes (with Redux)
    - Blog posts previews in card style
    - Responsive Design, optimized for Mobile devices
    - styled-components
    - TypeScript and ESLint (typescript-eslint)
    - lint-staged and husky - for linting before commit
- url: https://happy-pare-dff451.netlify.com/
  repo: https://github.com/fhavrlent/gatsby-contentful-typescript-starter
  description: Contentful and TypeScript starter based on default starter.
  tags:
    - CMS:Contentful
    - CMS:Headless
    - Language:TypeScript
    - Styling:CSS-in-JS
  features:
    - Based on default starter
    - TypeScript
    - CSS in JS (Emotion)
    - CMS:Contentful
- url: https://xylo-gatsby-bulma-starter.netlify.com/
  repo: https://github.com/xydac/xylo-gatsby-bulma-starter
  description: Gatsby v2 Starter with Bulma based on default starter.
  tags:
    - Styling:SCSS
    - Styling:Bulma
  features:
    - Based on default starter
    - Bulma Css
    - Sass based Styling
- url: https://maxpou.github.io/gatsby-starter-morning-dew/
  repo: https://github.com/maxpou/gatsby-starter-morning-dew
  description: Gatsby v2 blog starter
  tags:
    - Blog
    - Markdown
    - PWA
    - Disqus
    - SEO
    - MDX
    - Styling:CSS-in-JS
  features:
    - Blog post listing with previews (image + summary) for each blog post
    - Fully configurable
    - Multilang support (blog post only)
    - Syntax highlighting
    - css-in-js (with styled-components)
    - Fully Responsive
    - Tags
    - Google Analytics
    - Disqus comments support
    - Offline support
    - Web App Manifest
    - ESLint
    - Prettier
    - Travis CI
- url: https://gatsby-starter-blog-jumpalottahigh.netlify.com/
  repo: https://github.com/jumpalottahigh/gatsby-starter-blog-jumpalottahigh
  description: Gatsby v2 blog starter with SEO, search, filter, reading progress, mobile menu fab
  tags:
    - Blog
    - Markdown
  features:
    - Blog post listing with previews (image + summary) for each blog post
    - Google structured data
    - Mobile-friendly menu toggled with a floating action button (FAB)
    - Article read progress
    - User feedback component
- url: https://i18n.smakosh.com/
  repo: https://github.com/smakosh/gatsby-starter-i18n
  description: Gatsby v2 Starter with i18n using react-intl and more cool features.
  tags:
    - Styling:CSS-in-JS
    - i18n
  features:
    - Based on default starter
    - i18n with rtl text
    - Stateless components using Recompose
    - Font changes depending on the chosen language
    - SEO (meta tags, openGraph, structured data, Twitter and more...)
- url: https://gatsby-starter-mate.netlify.com
  repo: https://github.com/EmaSuriano/gatsby-starter-mate
  description: A portfolio starter for Gatsby integrated with Contentful CMS.
  tags:
    - Styling:CSS-in-JS
    - CMS:Contentful
    - CMS:Headless
    - Portfolio
  features:
    - Gatsby v2
    - Rebass (Styled-components system)
    - React Reveal
    - Dynamic content from Contentful
    - Offline support
    - PWA ready
    - SEO
    - Responsive design
    - Icons from font-awesome
    - Netlify Deployment Friendly
    - Medium integration
    - Social sharing (Twitter, Facebook, Google, LinkedIn)
- url: https://gatsby-starter-typescript-sass.netlify.com
  repo: https://github.com/thetrevorharmon/gatsby-starter-typescript-sass
  description: A basic starter with TypeScript and Sass built in
  tags:
    - Language:TypeScript
    - Styling:SCSS
    - Linting
  features:
    - TypeScript and Sass support
    - TS linter with basic react rules
- url: https://gatsby-simple-contentful-starter.netlify.com/
  repo: https://github.com/cwlsn/gatsby-simple-contentful-starter
  description: A simple starter to display Contentful data in Gatsby, ready to deploy on Netlify. Comes with a detailed article detailing the process.
  tags:
    - CMS:Contentful
    - CMS:Headless
    - Markdown
    - Styling:CSS-in-JS
  features:
    - Gatsby v2
    - Query Contentful data via Gatsby's GraphQL
    - Styled-Components for CSS-in-JS
    - Simple format, easy to create your own site quickly
    - React Helmet for Header Modification
    - Remark for loading Markdown into React
- url: https://gatsby-blog-cosmicjs.netlify.com/
  repo: https://github.com/cosmicjs/gatsby-blog-cosmicjs
  description: Blog that utilizes the power of the Cosmic JS headless CMS for easy content management
  tags:
    - CMS:Cosmic JS
    - CMS:Headless
    - Blog
  features:
    - Uses the Cosmic JS Gatsby source plugin
- url: https://cosmicjs-gatsby-starter.netlify.com/
  repo: https://github.com/cosmicjs/gatsby-starter
  description: Simple Gatsby starter connected to the Cosmic JS headless CMS for easy content management
  tags:
    - CMS:Cosmic JS
    - CMS:Headless
  features:
    - Uses the Cosmic JS Gatsby source plugin
- url: https://www.gatsby-typescript-template.com/
  repo: https://github.com/ikeryo1182/gatsby-typescript-template
  description: This is a standard starter with TypeScript, TSLint, Prettier, Lint-Staged(Husky) and Sass
  tags:
    - Language:TypeScript
    - Linting
    - Styling:SCSS
  features:
    - Category and Tag for post
    - Type Safe by TypeScript
    - Format Safe by TSLint and Prettier with Lint-Staged(Husky)
- url: https://zandersparrow.github.io/gatsby-simple-redux/
  repo: https://github.com/zandersparrow/gatsby-simple-redux
  description: The default starter plus redux
  tags:
    - Redux
  features:
    - Minimal starter based on the official default
    - Includes redux and a simple counter example
- url: https://gatsby-casper.netlify.com/
  repo: https://github.com/scttcper/gatsby-casper
  description: This is a starter blog that looks like the Ghost.io default theme, casper.
  tags:
    - Blog
    - Language:TypeScript
    - Styling:CSS-in-JS
  features:
    - Emotion CSS-in-JS
    - TypeScript
    - Author and tag pages
    - RSS
- url: https://gatsby-universal.netlify.com
  repo: https://github.com/fabe/gatsby-universal
  description: An opinionated Gatsby v2 starter for state-of-the-art marketing sites
  tags:
    - Transitions
    - PWA
    - Styling:CSS-in-JS
    - Linting
    - Markdown
    - SEO
  features:
    - Page Transitions
    - IntersectionObserver, component-based
    - React Context for global UI state
    - styled-components v4
    - Generated media queries for easy use
    - Optimized with Google Lighthouse (100/100)
    - Offline support
    - Manifest support
    - Sitemap support
    - All favicons generated
    - SEO (with Schema JSONLD) & Social Tags
    - Prettier
    - ESLint
- url: https://prismic.lekoarts.de/
  repo: https://github.com/LekoArts/gatsby-starter-prismic
  description: A typography-heavy & light-themed Gatsby Starter which uses the Headless CMS Prismic.
  tags:
    - CMS:Prismic
    - CMS:Headless
    - Styling:CSS-in-JS
    - Linting
    - Blog
    - PWA
    - Testing
  features:
    - Prismic as Headless CMS
    - Uses multiple features of Prismic - Slices, Labels, Relationship fields, Custom Types
    - Emotion for Styling
    - Cypress for End-to-End testing
    - Prism.js highlighting
    - Responsive images with gatsby-image
    - Extensive SEO
    - ESLint & Prettier
- url: https://gatsby-starter-v2-casper.netlify.com/
  repo: https://github.com/GatsbyCentral/gatsby-v2-starter-casper
  description: A blog starter based on the Casper (v1.4) theme.
  tags:
    - Blog
    - PWA
  features:
    - Page pagination
    - CSS
    - Tags
    - Google Analytics
    - Offline support
    - Web App Manifest
    - SEO
- url: https://lumen-v2.netlify.com/
  repo: https://github.com/GatsbyCentral/gatsby-v2-starter-lumen
  description: A Gatsby v2 fork of the lumen starter.
  tags:
    - Blog
    - RSS
    - Disqus
  features:
    - Lost Grid.
    - Beautiful typography inspired by matejlatin/Gutenberg.
    - Mobile-First approach in development.
    - Stylesheet built using Sass and BEM-Style naming.
    - Syntax highlighting in code blocks.
    - Sidebar menu built using a configuration block.
    - Archive organized by tags and categories.
    - Automatic RSS generation.
    - Automatic Sitemap generation.
    - Offline support.
    - Google Analytics support.
    - Disqus Comments support.
- url: https://gatsby-starter-firebase.netlify.com/
  repo: https://github.com/muhajirdev/gatsby-starter-firebase
  description: A Gatsby + Firebase Starter. With Authentication
  tags:
    - Firebase
    - Client-side App
  features:
    - Eslint Airbnb without semicolon and without .jsx extension
    - Firebase
    - Web App Manifest
- url: http://gatsby-lightbox.416serg.me
  repo: https://github.com/416serg/gatsby-starter-lightbox
  description: Showcasing a custom lightbox implementation using `gatsby-image`
  tags:
    - Portfolio
    - SEO
    - Styling:CSS-in-JS
  features:
    - Features a custom, accessible lightbox with gatsby-image
    - Styled with styled-components using CSS Grid
    - React Helmet for SEO
- url: http://jackbravo.github.io/gatsby-starter-i18n-blog/
  repo: https://github.com/jackbravo/gatsby-starter-i18n-blog
  description: Same as official gatsby-starter-blog but with i18n support
  tags:
    - i18n
    - Blog
  features:
    - Translates site name and bio using .md files
    - No extra libraries needed
- url: https://calpa.me/
  repo: https://github.com/calpa/gatsby-starter-calpa-blog
  description: Blog Template X Contentful, Twitter and Facebook style
  tags:
    - Blog
    - Styling:SCSS
  features:
    - GatsbyJS v2, faster than faster
    - Not just Contentful content source, you can use any database
    - Custom style
    - Google Analytics
    - Gitalk
    - sitemap
    - React FontAwesome
    - SEO
    - Offline support
    - Web App Manifest
    - Styled using SCSS
    - Page pagination
    - Netlify optimization
- url: https://gatsby-starter-typescript-power-blog.majidhajian.com/
  repo: https://github.com/mhadaily/gatsby-starter-typescript-power-blog
  description: Minimal Personal Blog with Gatsby and TypeScript
  tags:
    - PWA
    - Blog
    - Language:TypeScript
    - Markdown
  features:
    - Mobile-First approach in development
    - TSLint & Prettier
    - Offline support
    - Category and Tag for post
    - Type Safe by TypeScript
    - Format Safe by TSLint, StyleLint and Prettier with Lint-Staged(Husky)
    - Blog page
    - Syntax highlighting in code blocks
    - Pagination Ready
    - Ready to deploy to GitHub Pages
    - Automatic RSS generation
    - Automatic Sitemap generation
- url: https://gatsby-starter-kontent.netlify.com
  repo: https://github.com/Kentico/gatsby-starter-kontent
  description: Gatsby starter site with Kentico Kontent
  tags:
    - CMS:Headless
    - CMS:Kontent
    - Netlify
  features:
    - Gatsby v2 support
    - Content item <-> content type relationships
    - Language variants relationships
    - Linked items elements relationships
    - Content items in Rich text elements relationships
    - Reverse link relationships
- url: https://gatsby-starter-storybook.netlify.com/
  repo: https://github.com/markoradak/gatsby-starter-storybook
  description: Gatsby starter site with Storybook
  tags:
    - Storybook
    - Styling:CSS-in-JS
    - Linting
  features:
    - Gatsby v2 support
    - Storybook v4 support
    - Styled Components v4 support
    - Styled Reset, ESLint, Netlify Conf
- url: https://jamstack-hackathon-starter.netlify.com/
  repo: https://github.com/sw-yx/jamstack-hackathon-starter
  description: A JAMstack app with authenticated routes, static marketing pages, etc. with Gatsby, Netlify Identity, and Netlify Functions
  tags:
    - Netlify
    - Client-side App
  features:
    - Netlify Identity
    - Netlify Functions
    - Static Marketing pages and Dynamic Client-side Authenticated App pages
- url: https://collective.github.io/gatsby-starter-plone/
  repo: https://github.com/collective/gatsby-starter-plone
  description: A Gatsby starter template to build static sites using Plone as the content source
  tags:
    - CMS:Other
    - CMS:Headless
    - SEO
    - PWA
  features:
    - Creates 1-1 copy of source Plone site
    - Auto generated navigation and breadcrumbs
    - Progressive Web App features
    - Optimized for performance
    - Minimal UI and Styling
- url: https://gatsby-tutorial-starter.netlify.com/
  repo: https://github.com/justinformentin/gatsby-v2-tutorial-starter
  description: Simple, modern designed blog with post lists, tags, and easily customizable code.
  tags:
    - Blog
    - Linting
    - PWA
    - SEO
    - Styling:CSS-in-JS
    - Markdown
  features:
    - Blog post listing with image, summary, date, and tags.
    - Post Tags
    - Post List Filtering
    - Typography.js
    - Emotion styling
    - Syntax Highlighting in Code Blocks
    - Gatsby Image
    - Fully Responsive
    - Offline Support
    - Web App Manifest
    - SEO
    - PWA
    - Sitemap generation
    - Schema.org JSON-LD
    - CircleCI Integration
    - Codeclimate Integration
    - Google Analytics
    - Twitter and OpenGraph Tags
    - ESLint
    - Prettier Code Styling
- url: https://avivero.github.io/gatsby-redux-starter/
  repo: https://github.com/AVivero/gatsby-redux-starter
  description: Gatsby starter site with Redux, Sass, Bootstrap, Css Modules and Material Icons
  tags:
    - Redux
    - Styling:SCSS
    - Styling:Bootstrap
    - Styling:Material
    - Linting
  features:
    - Gatsby v2 support
    - Redux support
    - Sass support
    - Bootstrap v4 support
    - Css Modules support
    - ESLint, Prettier
- url: https://gatsby-typescript-boilerplate.netlify.com/
  repo: https://github.com/leachjustin18/gatsby-typescript-boilerplate
  description: Opinionated Gatsby v2 starter with TypeScript.
  tags:
    - Language:TypeScript
    - PWA
    - Styling:SCSS
    - Styling:PostCSS
  features:
    - TSLint with airbnb & prettier configurations
    - Prettier
    - Stylelint
    - Offline support
    - Type Safe by TypeScript
    - Format on commit with Lint-Staged(Husky)
    - Favicon generation
    - Sitemap generation
    - Autoprefixer with browser list
    - CSS nano
    - CSS MQ Packer
    - Lazy load image(s) with plugin sharp
    - Gatsby Image
    - Netlify optimizations
- url: https://danshai.github.io/gatsbyv2-scientific-blog-machine-learning/
  repo: https://github.com/DanShai/gatsbyv2-scientific-blog-machine-learning
  description: Machine learning ready and scientific blog starter
  tags:
    - Blog
    - Linting
  features:
    - Write easly your scientific blog with katex and publish your research
    - Machine learning ready with tensorflowjs
    - Manipulate csv data
    - draw with graph mermaid
    - display charts with chartjs
- url: https://gatsby-tailwind-styled-components.netlify.com/
  repo: https://github.com/muhajirdev/gatsby-tailwind-styled-components-starter
  description: A Gatsby Starter with Tailwind CSS + Styled Components
  tags:
    - Styling:Tailwind
  features:
    - Eslint Airbnb without semicolon and without .jsx extension
    - Offline support
    - Web App Manifest
- url: https://gatsby-starter-mobx.netlify.com
  repo: https://github.com/borekb/gatsby-starter-mobx
  description: MobX + TypeScript + TSLint + Prettier
  tags:
    - Language:TypeScript
    - Linting
    - Testing
  features:
    - Gatsby v2 + TypeScript
    - MobX with decorators
    - Two examples from @mweststrate's Egghead course
    - .editorconfig & Prettier
    - TSLint
    - Jest
- url: https://tender-raman-99e09b.netlify.com/
  repo: https://github.com/amandeepmittal/gatsby-bulma-quickstart
  description: A Bulma CSS + GatsbyJS Starter Kit
  tags:
    - Styling:Bulma
    - Styling:SCSS
  features:
    - Uses Bulma CSS
    - Sass based Styling
    - Responsive Design
    - Google Analytics Integration
    - Uses Gatsby v2
    - SEO
- url: https://gatsby-starter-notes.netlify.com/
  repo: https://github.com/patricoferris/gatsby-starter-notes
  description: Gatsby starter for creating notes organised by subject and topic
  tags:
    - Markdown
    - Pagination
  features:
    - Create by topic per subject notes that are organised using pagination
    - Support for code syntax highlighting
    - Support for mathematical expressions
    - Support for images
- url: https://gatsby-starter-ttag.netlify.com/
  repo: https://github.com/ttag-org/gatsby-starter-ttag
  description: Gatsby starter with the minimum required to demonstrate using ttag for precompiled internationalization of strings.
  tags:
    - i18n
  features:
    - Support for precompiled string internationalization using ttag and it's babel plugin
- url: https://gatsby-starter-typescript.netlify.com/
  repo: https://github.com/goblindegook/gatsby-starter-typescript
  description: Gatsby starter using TypeScript.
  tags:
    - Markdown
    - Pagination
    - Language:TypeScript
    - PWA
    - Linting
  features:
    - Markdown and MDX
    - Local search powered by Lunr
    - Syntax highlighting
    - Images
    - Styling with Emotion
    - Testing with Jest and react-testing-library
- url: https://gatsby-netlify-cms-example.netlify.com/
  repo: https://github.com/robertcoopercode/gatsby-netlify-cms
  description: Gatsby starter using Netlify CMS
  tags:
    - CMS:Netlify
    - Styling:SCSS
  features:
    - Example of a website for a local developer meetup group
    - NetlifyCMS used for easy data entry
    - Mobile-friendly design
    - Styling done with Sass
    - Gatsby version 2
- url: https://gatsby-typescript-starter-blog.netlify.com/
  repo: https://github.com/frnki/gatsby-typescript-starter-blog
  description: A starter blog for TypeScript-based Gatsby projects with minimal settings.
  tags:
    - Language:TypeScript
    - Blog
  features:
    - TypeScript & TSLint
    - No Styling (No Typography.js)
    - Minimal settings based on official starter blog
- url: https://gatsby-serif.netlify.com/
  repo: https://github.com/jugglerx/gatsby-serif-theme
  description: Multi page/content-type starter using Markdown and SCSS. Serif is a beautiful small business theme for Gatsby. The theme is fully responsive, blazing fast and artfully illustrated.
  tags:
    - Styling:SCSS
    - Markdown
    - Linting
  features:
    - Multiple "content types" for `services`, `team` and `testimonials` using Markdown as the source
    - Graphql query in `gatsby-node.js` using aliases that creates pages and templates by content type based on the folder `src/pages/services`, `src/pages/team`
    - SCSS
    - Responsive design
    - Bootstrap 4 grid and media queries only
    - Responsive menu
    - Royalty free illustrations included
    - SEO titles & meta using `gatsby-plugin-react-helmet`
    - Eslint & Prettier
- url: https://awesome-gatsby-starter.netlify.com/
  repo: https://github.com/South-Paw/awesome-gatsby-starter
  description: Starter with a preconfigured MDX, Storybook and ESLint environment for component first development of your next Gatsby site.
  tags:
    - MDX
    - Markdown
    - Storybook
    - Styling:CSS-in-JS
    - Linting
  features:
    - Gatsby MDX for JSX in Markdown loading, parsing, and rendering of pages
    - Storybook for isolated component development
    - styled-components for CSS-in-JS
    - ESLint with Airbnb's config
    - Prettier integrated into ESLint
    - A few example components and pages with stories and simple site structure
- url: https://santosfrancisco.github.io/gatsby-starter-cv/
  repo: https://github.com/santosfrancisco/gatsby-starter-cv
  description: A simple starter to get up and developing your digital curriculum with GatsbyJS'
  tags:
    - Styling:CSS-in-JS
    - PWA
    - Onepage
  features:
    - Gatsby v2
    - Based on default starter
    - Google Analytics
    - Web App Manifest
    - SEO
    - Styling with styled-components
    - Responsive Design, optimized for Mobile devices
- url: https://vigilant-leakey-a4f8cd.netlify.com/
  repo: https://github.com/agneym/gatsby-blog-starter
  description: Minimal Blog Starter Template with Styled Components.
  tags:
    - Markdown
    - Styling:CSS-in-JS
    - Blog
  features:
    - Markdown loading, parsing, and rendering of pages
    - Minimal UI for blog
    - Styled-components for CSS-in-JS
    - Prettier added as pre-commit hook
    - Google Analytics
    - Image Optimisation
    - Code Styling and Formatting in markdown
    - Responsive Design
- url: https://inspiring-me-lwz7512.netlify.com/
  repo: https://github.com/lwz7512/gatsby-netlify-identity-starter
  description: Gatsby Netlify Identity Starter with NIW auth support, and content gating, as well as responsive layout.
  tags:
    - Netlify
    - Pagination
  features:
    - Mobile Screen support
    - Privacy control for post content view & profile page
    - User authentication by Netlify Identity Widget/Service
    - Pagination for posts
    - Navigation menu with active status
- url: https://gatsby-starter-event-calendar.netlify.com/
  repo: https://github.com/EmaSuriano/gatsby-starter-event-calendar
  description: Gatsby Starter to display information about events from Google Spreadsheets with Calendars
  tags:
    - Linting
    - Styling:Grommet
    - PWA
    - SEO
    - Google Sheets
  features:
    - Grommet
    - Theming
    - Google Spreadsheet integration
    - PWA
    - A11y
    - SEO
    - Netlify Deployment Friendly
    - ESLint with Airbnb's config
    - Prettier integrated into ESLint
- url: https://gatsby-starter-tech-blog.netlify.com/
  repo: https://github.com/email2vimalraj/gatsby-starter-tech-blog
  description: A simple tech blog starter kit for gatsbyjs
  tags:
    - Blog
    - Portfolio
  features:
    - Markdown based blog
    - Filter blog posts by Tags
    - Easy customization
    - Using styled components
    - Minimal styles
    - Best scoring by Lighthouse
    - SEO support
    - PWA support
    - Offline support
- url: https://infallible-brown-28846b.netlify.com/
  repo: https://github.com/tylergreulich/gatsby-typescript-mdx-prismjs-starter
  description: Gatsby starter using TypeScript, MDX, Prismjs, and styled-components
  tags:
    - Language:TypeScript
    - Linting
    - Testing
    - Styling:CSS-in-JS
    - MDX
  features:
    - Gatsby v2 + TypeScript
    - Syntax highlighting with Prismjs
    - MDX
    - Jest
    - react-testing-library
    - styled-components
- url: https://hardcore-darwin-d7328f.netlify.com/
  repo: https://github.com/agneym/gatsby-careers-page
  description: A Careers Page for startups using Gatsby
  tags:
    - Markdown
    - Styling:CSS-in-JS
  features:
    - Careers Listing
    - Application Format
    - Markdown for creating job description
    - styled-components
- url: https://saikrishna.me/
  repo: https://github.com/s-kris/gatsby-minimal-portfolio-blog
  description: A minimal portfolio website with blog using Gatsby. Suitable for developers.
  tags:
    - Portfolio
    - Blog
  features:
    - Portfolio Page
    - Timline (Journey) page
    - Minimal
- url: https://gatsby-starter-blog-mdx-demo.netlify.com
  repo: https://github.com/hagnerd/gatsby-starter-blog-mdx
  description: A fork of the Official Gatsby Starter Blog with support for MDX out of the box.
  tags:
    - MDX
    - Blog
  features:
    - MDX
    - Blog
    - RSS Feed
- url: https://gatsby-tailwindcss-sass-starter-demo.netlify.com/
  repo: https://github.com/durianstack/gatsby-tailwindcss-sass-starter
  description: Just another Gatsby Tailwind with SASS starter
  tags:
    - Styling:Tailwind
    - Styling:SCSS
  features:
    - Tailwind, A Utility-First CSS Framework for Rapid UI Development
    - SASS/SCSS
    - Comes with React Helmet for adding site meta tags
    - Includes plugins for offline support out of the box
    - PurgeCSS to shave off unused styles
- url: https://tyra-starter.netlify.com/
  repo: https://github.com/madelyneriksen/gatsby-starter-tyra
  description: A feminine GatsbyJS Starter Optimized for SEO
  tags:
    - SEO
    - Blog
    - Styling:Other
  features:
    - Integration with Social Media and Mailchimp.
    - Styled with Tachyons.
    - Rich structured data on blog posts for SEO.
    - Pagination and category pages.
- url: https://gatsby-starter-styled.netlify.com/
  repo: https://github.com/gregoralbrecht/gatsby-starter-styled
  description: Yet another simple starter with Styled-System, Typography.js, SEO and Google Analytics.
  tags:
    - Styling:CSS-in-JS
    - PWA
    - SEO
  features:
    - Styled-Components
    - Styled-System
    - Rebass Grid
    - Typography.js to easily set up font styles
    - Google Analytics
    - Prettier, ESLint & Stylelint
    - SEO (meta tags and schema.org via JSON-LD)
    - Offline support
    - Web App Manifest
- url: https://gatsby.ghost.org/
  repo: https://github.com/TryGhost/gatsby-starter-ghost
  description: Build lightning-fast, modern publications with Ghost and Gatsby
  tags:
    - CMS:Headless
    - Blog
  features:
    - Ghost integration with ready to go placeholder content and webhooks support
    - Minimal responsive design
    - Pagination for posts, tags, and authors
    - SEO Friendly Meta
    - JSON-LD Schema
    - OpenGraph structured data
    - Twitter Cards meta
    - Sitemap Generation
    - XML Sitemaps
    - Progressive Web App
    - Offline Support
    - RSS Feed
    - Netlify integration ready to deploy
- url: https://traveler-blog.netlify.com/
  repo: https://github.com/QingpingMeng/gatsby-starter-traveler-blog
  description: A fork of the Official Gatsby Starter Blog to build a travler blog with images support
  tags:
    - Blog
    - PWA
    - SEO
    - Styling:Material
    - Styling:CSS-in-JS
  features:
    - Netlify integration ready to deploy
    - Material UI
    - styled-components
    - GitHub markdown css support
- url: https://create-ueno-app.netlify.com
  repo: https://github.com/ueno-llc/ueno-gatsby-starter
  description: Opinionated Gatsby starter by Ueno.
  tags:
    - Language:TypeScript
    - Styling:SCSS
    - Linting
    - Transitions
  features:
    - GraphQL hybrid
    - SEO friendly
    - GSAP ready
    - Nice Devtools
    - GsapTools
    - Ueno plugins
    - SVG to React component
    - Ueno's TSlint
    - Decorators
- url: https://gatsby-snyung-starter.netlify.com/
  repo: https://github.com/SeonHyungJo/gatsby-snyung-starter
  description: Basic starter template for You
  tags:
    - CMS:Contentful
    - Markdown
    - Linting
    - Pagination
    - Portfolio
    - SEO
    - Styling:SCSS
    - Transitions
  features:
    - SASS/SCSS
    - Add Utterances
    - Nice Pagination
    - Comes with React Helmet for adding site meta tags
    - Create Yout Name Card for writing meta data
- url: https://gatsby-contentstack-starter.netlify.com/
  repo: https://github.com/contentstack/gatsby-starter-contentstack
  description: A Gatsby starter powered by Headless CMS Contentstack.
  tags:
    - CMS:Headless
    - Blog
  features:
    - Includes Contentstack Delivery API for any environment
    - Dynamic content from Contentstack CMS
- url: https://gatsby-craftcms-barebones.netlify.com
  repo: https://github.com/frankievalentine/gatsby-craftcms-barebones
  description: Barebones setup for using Craft CMS and Gatsby locally.
  tags:
    - CMS:Headless
  features:
    - Full setup instructions included
    - Documented to get you set up with Craft CMS quickly
    - Code referenced in repo
- url: https://gatsby-starter-buttercms.netlify.com/
  repo: https://github.com/ButterCMS/gatsby-starter-buttercms
  description: A starter template for spinning up a Gatsby+ ButterCMS site
  tags:
    - Blog
    - SEO
    - CMS:Headless
  features:
    - Fully functioning blog
    - Navigation between posts with a previous/next post button
    - FAQ Knowledge Base
    - CMS Powered Homepage
    - Customer Case Study example marketing pages
- url: https://master.d2f5ek3dnwfe9v.amplifyapp.com/
  repo: https://github.com/dabit3/gatsby-auth-starter-aws-amplify
  description: This Gatsby starter uses AWS Amplify to implement authentication flow for signing up/signing in users as well as protected client side routing.
  tags:
    - AWS
    - Authentication
  features:
    - AWS Amplify
    - Full authentication workflow
    - Registration form
    - Signup form
    - User sign in
- url: https://gatsby-starter.mdbootstrap.com/
  repo: https://github.com/anna-morawska/gatsby-material-design-for-bootstrap
  description: A simple starter which lets you quickly start developing with Gatsby and Material Design For Bootstrap
  tags:
    - Styling:Material
  features:
    - React Bootstrap with Material Design css framework.
    - Free for personal and commercial use
    - Fully responsive
- url: https://frosty-ride-4ff3b9.netlify.com/
  repo: https://github.com/damassi/gatsby-starter-typescript-rebass-netlifycms
  description:
    A Gatsby starter built on top of MDX (React + Markdown), NetlifyCMS (with
    MDX and netlify-cms-backend-fs support -- no need to deploy), TypeScript,
    Rebass for UI, Styled Components, and Jest for testing. Very little visual
    styling has been applied so that you can bring your own :)
  tags:
    - MDX
    - CMS:Netlify
    - Language:TypeScript
    - Styling:Other
    - Styling:CSS-in-JS
    - Testing
  features:
    - MDX - Markdown + React
    - Netlify CMS (with MDX support)
    - Read and write to local file system via netlify-cms-backend-fs
    - TypeScript
    - Rebass
    - Styled Components
    - Jest
- url: https://bluepeter.github.io/gatsby-material-ui-business-starter/
  repo: https://github.com/bluepeter/gatsby-material-ui-business-starter
  description: Beautiful Gatsby Material Design Business Starter
  tags:
    - Styling:Material
  features:
    - Uses the popular, well-maintained Material UI React component library
    - Material Design theme and icons
    - Rotating home page carousel
    - Simple setup without opinionated setup
    - Fully instrumented for successful PROD deployments
    - Stylus for simple CSS
- url: https://example-company-website-gatsby-sanity-combo.netlify.com/
  repo: https://github.com/sanity-io/example-company-website-gatsby-sanity-combo
  description: This examples combines Gatsby site generation with Sanity.io content management in a neat company website.
  tags:
    - CMS:sanity.io
    - CMS:Headless
    - Blog
  features:
    - Out-of-the-box headless CMS
    - Real-time content preview in Development
    - Fast & frugal builds
    - No accidental missing fields/types
    - Full Render Control with Portable Text
    - gatsby-image support
    - Content types for company info, pages, projects, people, and blog posts
- url: https://gatsby-starter-under-construction.netlify.com/
  repo: https://github.com/robinmetral/gatsby-starter-under-construction
  description: Blazing fast "Under Construction" page with a blazing quick setup.
  tags:
    - Onepage
    - Styling:CSS-in-JS
    - SEO
    - PWA
  features:
    - Configure everything in gatsby-config.js
    - Creative CSS3 background patterns by Lea Verou
    - Built-in Google Fonts support
    - Social icons with react-social-icons
- url: https://gatsby-starter-docz.netlify.com/
  repo: https://github.com/RobinCsl/gatsby-starter-docz
  description: Simple starter where building your own documentation with Docz is possible
  tags:
    - Documentation
  features:
    - Generate nice documentation with Docz, in addition to generating your normal Gatsby site
    - Document your React components in .mdx files
- url: https://gatsby-starter-santa-fe.netlify.com/
  repo: https://github.com/osogrizz/gatsby-starter-santa-fe
  description: A place for artist or designers to display their creations
  tags:
    - Styling:CSS-in-JS
  features:
    - SEO friendly
    - Built-in Google Fonts support
    - Contact Form
    - Customizable Design Template
- url: https://gatsby-hello-friend.now.sh
  repo: https://github.com/panr/gatsby-starter-hello-friend
  description: A simple starter for Gatsby. That's it.
  tags:
    - Pagination
    - Markdown
    - Blog
    - Portfolio
    - Styling:PostCSS
  features:
    - Dark/light mode, depending on your preferences
    - Great reading experience thanks to Inter font, made by Rasmus Andersson
    - Nice code highlighting thanks to PrismJS
    - Responsive youtube/vimeo etc. videos
    - Elastic menu
    - Fully responsive site
- url: https://lgcolella.github.io/gatsby-starter-developer-blog/
  repo: https://github.com/lgcolella/gatsby-starter-developer-blog
  description: A starter to create SEO-friendly, fast, multilanguage, responsive and highly customizable technical blogs/portfolios with the most common features out of the box.
  tags:
    - Blog
    - Portfolio
    - i18n
  features:
    - Multilanguage posts
    - Pagination and image preview for posts
    - Tags
    - SEO
    - Social share buttons
    - Disqus for comments
    - Highlighting for code syntax in posts
    - Dark and light themes available
    - Various available icon sets
    - RSS Feed
    - Web app manifest
- url: https://gatsby.magicsoup.io/
  repo: https://github.com/magicsoup-io/gatsby-starter-magicsoup
  description: A production ready Gatsby starter using magicsoup.io
  tags:
    - SEO
    - Markdown
    - Styling:CSS-in-JS
    - Testing
  features:
    - Optimized images with gatsby-image.
    - SEO friendly with react-helmet, gatsby-plugin-sitemap and Google Webmaster Tools!
    - Responsive UIs with magicsoup.io/stock.
    - Static content with gatsby-transform-remark or gatsby-transform-json.
    - Convert Markdown to StyledComponents!
    - Webfonts with gatsby-plugin-web-font-loader.
    - SSR ready!
    - Testing with Jest!
- url: https://foxandgeese.github.io/tiny-agency/
  repo: https://github.com/foxandgeese/tiny-agency
  description: Simple Gatsby.js starter that uses material design and that's perfect for tiny agencies.
  tags:
    - Styling:Material
  features:
    - Uses the popular, well-maintained Material UI React component library
    - Material Design theme and icons
    - Simple setup without opinionated setup
    - Fully instrumented for successful PROD deployments
- url: https://gatsby-shopify-starter.netlify.com/
  repo: https://github.com/AlexanderProd/gatsby-shopify-starter
  description: Kick off your next, ecommerce experience with this Gatsby starter. It is based on the default Gatsby starter to be easily modifiable.
  tags:
    - CMS:Headless
    - SEO
    - eCommerce
    - Styling:CSS-in-JS
  features:
    - Shopping Cart
    - Shopify Integration
    - Product Grid
    - Shopify Store Credentials included
    - Optimized images with gatsby-image.
    - SEO
- url: https://gatejs.netlify.com
  repo: https://github.com/sarasate/gate
  description: API Doc generator inspired by Stripe's API docs
  tags:
    - Documentation
    - Markdown
    - Onepage
  features:
    - API documentation from markdown sources
    - Code samples separated by language
    - Syntax highlighting
    - Everything in a single page
- url: https://hopeful-keller-943d65.netlify.com
  repo: https://github.com/iwilsonq/gatsby-starter-reasonml
  description: Gatsby starter to create static sites using type-safe ReasonML
  tags:
    - Language:Other
    - Blog
    - Styling:CSS-in-JS
  features:
    - Gatsby v2 support
    - bs-platform v4 support
    - Similar to gatsby-starter-blog
- url: https://gatsby-starter-blog-amp-to-pwa.netlify.com/
  repo: https://github.com/tomoyukikashiro/gatsby-starter-blog-amp-to-pwa
  description: Gatsby starter blog with AMP to PWA Strategy
  tags:
    - Blog
    - AMP
    - PWA
  features:
    - Similar to gatsby-starter-blog
    - Support AMP to PWA strategy
- url: https://cvluca.github.io/gatsby-starter-markdown/
  repo: https://github.com/cvluca/gatsby-starter-markdown
  description: Boilerplate for markdown-based website (Documentation, Blog, etc.)
  tags:
    - Markdown
    - Redux
    - Styling:Ant Design
  features:
    - Responsive Web Design
    - Auto generated Sidebar
    - Auto generated Anchor
- url: https://gatsby-starter-wordpress-community.netlify.com/
  repo: https://github.com/pablovila/gatsby-starter-wordpress-community
  description: Starter using gatsby-source-wordpress to display posts and pages from a WordPress site
  tags:
    - CMS:WordPress
    - Styling:Bulma
    - Blog
    - Pagination
  features:
    - Gatsby v2 support
    - Responsive Web Design
    - WordPress support
    - Bulma and Sass Support for styling
    - Pagination logic
- url: https://gatsby-blogger.netlify.com/
  repo: https://github.com/aslammultidots/blogger
  description: A Simple, clean and modern designed blog with firebase authentication feature and easily customizable code.
  tags:
    - Blog
    - Redux
    - Disqus
    - CMS:Contentful
    - Firebase
  features:
    - Minimal and clean white layout.
    - Dynamic content from Contentful.
    - Blog post listing with previews (image + summary) for each blog post.
    - Disqus commenting system for each blog post.
    - Search post with keyword.
    - Firebase for Authentication.
    - Protected Routes with Authorization.
    - Contact form integration.
- url: https://gatsby-starter-styled-components.netlify.com/
  repo: https://github.com/blakenoll/gatsby-starter-styled-components
  description: The Gatsby default starter modified to use styled-components
  tags:
    - Styling:CSS-in-JS
  features:
    - styled-components
    - sticky footer
- url: https://magazine-example.livingdocs.io/
  repo: https://github.com/livingdocsIO/gatsby-magazine-example
  description: This magazine-starter helps you start out with Livingdocs as a headless CMS.
  tags:
    - Blog
    - CMS:Headless
  features:
    - Minimal and clean white layout.
    - Dynamic content from Livingdocs.
    - Built-in component library.
    - Robust template and theme.
- url: https://gatsby-starter-intl.tomekskuta.pl
  repo: https://github.com/tomekskuta/gatsby-starter-intl
  description: Gatsby v2 i18n starter which makes static pages for every locale and detect your browsers lang. i18n with react-intl.
  tags:
    - i18n
    - Testing
  features:
    - static pages for every language
    - detects your browser locale
    - uses react-intl
    - based on Gatsby Default Starter
    - unit tests with Jest
- url: https://cape.netlify.com/
  repo: https://github.com/juhi-trivedi/cape
  description: A Gatsby - CMS:Contentful demo with Netlify.
  tags:
    - Blog
    - Netlify
    - CMS:Contentful
    - Styling:Bootstrap
  features:
    - Fecthing Dynamic content from Contentful.
    - Blog post listing with previews (image + summary) for each blog post.
    - Contact form integration with Netlify.
    - Grid system inspired by Bootstrap.
- url: https://gatsby-starter-infinite-scroll.baobab.fi/
  repo: https://github.com/baobabKoodaa/gatsby-starter-infinite-scroll
  description: Infinite Scroll and Pagination with 10k photos
  tags:
    - Infinite Scroll
    - Pagination
    - Styling:CSS-in-JS
  features:
    - Infinite Scroll (default mode)
    - Pagination (fallback for users without JS)
    - Toggle between these modes in demo
    - Efficient implementation (only fetch the data that's needed, ship initial items with the page instead of fetch, etc.)
- url: https://jodie.lekoarts.de/
  repo: https://github.com/LekoArts/gatsby-starter-portfolio-jodie
  description: Image-heavy photography portfolio with colorful accents & great typography
  tags:
    - Portfolio
    - PWA
    - Transitions
    - Styling:CSS-in-JS
    - Linting
    - Testing
    - Language:TypeScript
  features:
    - Configurable with theming, CSS Grid & a yaml file for navigation
    - Create your projects by editing a yaml file and putting images into a folder
    - Shows your Instagram posts
    - TypeScript
    - Cypress for End-to-End testing
    - react-spring for animations & transitions
    - Uses styled-components + styled-system
    - SEO with Sitemap, Schema.org JSONLD, Tags
    - Responsive images with gatsby-image
- url: https://amazing-jones-e61bda.netlify.com/
  repo: https://github.com/WebCu/gatsby-material-kit-react
  description: Adaptation of Material Kit React to Gatsby
  tags:
    - Styling:Material
  features:
    - 60 Handcrafted Components
    - 4 Customized Plugins
    - 3 Example Pages
- url: https://relaxed-bhaskara-5abd0a.netlify.com/
  repo: https://github.com/LekovicMilos/gatsby-starter-portfolio
  description: Gatsby portfolio starter for creating quick portfolio
  tags:
    - Portfolio
  features:
    - Showcase of portfolio items
    - About me page
- url: https://gatsby-typescript-scss-docker-starter.netlify.com/
  repo: https://github.com/OFranke/gatsby-typescript-scss-docker
  description: Gatsby starter TypeScript, SCSS, Docker
  tags:
    - Language:TypeScript
    - Styling:SCSS
    - Linting
  features:
    - Format & Commit Safe by ESLint, StyleLint and Prettier with Lint-Staged (Husky), optimized for VS Code
    - Typings for scss files are automatically generated
    - Responsiveness from the beginning through easy breakpoint configuration
    - Enforce the DRY principle, no hardcoded and repeated `margin`, `font-size`, `color`, `box-shadow`, `border-radius` ... properties anymore
    - Docker ready - you can run Gatsby dev mode on your machine environment or with docker-compose
- url: https://prismic-i18n.lekoarts.de/
  repo: https://github.com/LekoArts/gatsby-starter-prismic-i18n
  description: Based on gatsby-starter-prismic with Internationalization (i18n) support.
  tags:
    - CMS:Prismic
    - CMS:Headless
    - Styling:CSS-in-JS
    - Linting
    - Blog
    - PWA
    - Testing
    - i18n
  features:
    - Prismic as Headless CMS
    - Uses multiple features of Prismic - Slices, Labels, Relationship fields, Custom Types, Internationalization
    - Emotion for Styling
    - i18n without any third-party libaries
    - Cypress for End-to-End testing
    - Prism.js highlighting
    - Responsive images with gatsby-image
    - Extensive SEO
    - ESLint & Prettier
- url: https://gatsby-starter-landing-page.netlify.com/
  repo: https://github.com/gillkyle/gatsby-starter-landing-page
  description: Single page starter for minimal landing pages
  tags:
    - Onepage
  features:
    - Gatsby image
    - Google Analytics
    - Minimal design
- url: https://thakkaryash94.github.io/gatsby-github-personal-website/
  repo: https://github.com/thakkaryash94/gatsby-github-personal-website
  description: It is a conversion of original GitHub personal website repo which is written in ruby for JS developers. This repository gives you the code you'll need to kickstart a personal website that showcases your work as a software developer. And when you manage the code in a GitHub repository, it will automatically render a webpage with the owner's profile information, including a photo, bio, and repositories.
  tags:
    - Portfolio
    - Onepage
  features:
    - layout config either stacked or sidebar
    - theme dark/light mode
    - post support
- url: http://gatsby-starter-default-intl.netlify.com
  repo: https://github.com/wiziple/gatsby-starter-default-intl
  description: The default Gatsby starter with features of multi-language url routes and browser language detection.
  tags:
    - i18n
  features:
    - Localization (Multilanguage) provided by react-intl.
    - Support automatic redirection based on user's preferred language in browser provided by browser-lang.
    - Support multi-language url routes within a single page component. That means you don't have to create separate pages such as pages/en/index.js or pages/ko/index.js.
    - Based on gatsby-starter-default with least modification.
- url: https://gatsby-starter-julia.netlify.com/
  repo: https://github.com/niklasmtj/gatsby-starter-julia
  description: A minimal blog starter template built with Gatsby
  tags:
    - Markdown
    - Blog
  features:
    - Landingpage
    - Blogoverview
    - Markdown sourcing
    - Estimated reading time
    - Styled component with @emotion
    - Netlify deployment friendly
    - Nunito font as npm module
    - Site meta tags with React Helmet
- url: https://agalp.imedadel.me
  repo: https://github.com/ImedAdel/automatic-gatsbyjs-app-landing-page
  description: Automatically generate iOS app landing page using GatsbyJS
  tags:
    - Onepage
    - PWA
    - SEO
  features:
    - One Configuration file
    - Automatically generate a landing page for your iOS app
    - List app features
    - App Store and Play Store buttons
    - App screenshot and video preview
    - Easily add social media accounts and contact info in the footer via the site-config.js file.
    - Pick custom Font Awesome icons for the feature list via the site-config.js file.
    - Built using Prettier and Styled-Components
    - Easily integrate Google Analytics by adding your ID to site-config.js file.
- url: https://gatsby-starter-shopify-app.firebaseapp.com/install
  repo: https://github.com/gil--/gatsby-starter-shopify-app
  description: Easily create Serverless Shopify Admin Apps powered by Gatsby and Firebase Functions
  tags:
    - Shopify
    - Firebase
  features:
    - 🗄 Firebase Firestore Realtime DB
    - ⚡️ Serverless Functions API layer (Firebase Functions)
    - 💼 Admin API (Graphql) Serverless Proxy
    - 🎨 Shopify Polaris (AppProvider, etc.)
    - 💰 Application Charge Logic (30 days) with variable trial duration
    - 📡 Webhook Validation & Creation
    - 🔑 GDPR Ready (Including GDPR Webhooks)
    - 🏗 CircleCI Config for easy continuous deployments to Firebase
- url: https://gatsby-starter-paperbase.netlify.com/
  repo: https://github.com/willcode4food/gatsby-starter-paperbase
  description: A Gatsby starter that implements the Paperbase Premium Theme from MaterialUI
  tags:
    - Styling:Material
    - Styling:CSS-in-JS
  features:
    - MaterialUI Paperbase theme in Gatsby!
    - Create professional looking admin tools and dashboards
    - Responsive Design
    - MaterialUI Paper Components
    - MaterialUI Tab Components
- url: https://gatsby-starter-devto.netlify.com/
  repo: https://github.com/geocine/gatsby-starter-devto
  description: A GatsbyJS starter template that leverages the Dev.to API
  tags:
    - Blog
    - Styling:CSS-in-JS
  features:
    - Blog post listing with previews (image + summary) for each blog post
- url: https://gatsby-starter-framer-x.netlify.com/
  repo: https://github.com/simulieren/gatsby-starter-framer-x
  description: A GatsbyJS starter template that is connected to a Framer X project
  tags:
    - Language:TypeScript
  features:
    - TypeScript support
    - Easily work in GatsbyJS and Framer X at the same time
- url: https://gatsby-firebase-hosting.firebaseapp.com/
  repo: https://github.com/bijenkorf-james-wakefield/gatsby-firebase-hosting-starter
  description: A starter with configuration for Firebase Hosting and Cloud Build deployment.
  tags:
    - Firebase
    - Linting
  features:
    - Linting with ESLint
    - Jest Unit testing configuration
    - Lint-staged on precommit hook
    - Commitizen for conventional commit messages
    - Configuration for Firebase hosting
    - Configuration for Cloud Build deployment
    - Clear documentation to have your site deployed on Firebase behind SSL in no time!
- url: https://lewis-gatsby-starter-blog.netlify.com/
  repo: https://github.com/lewislbr/lewis-gatsby-starter-blog
  description: A simple custom Gatsby starter template to start a new blog or personal website.
  tags:
    - Blog
    - Styling:CSS-in-JS
    - Markdown
    - Portfolio
    - SEO
  features:
    - Blog post listing with summary preview for each blog post.
    - Automatically creates blog pages from Markdown files.
    - CSS in JS with styled-components.
    - Optimized images.
    - Offline capabilities.
    - Auto-generated sitemap and robots.txt.
- url: https://gatsby-starter-stripe.netlify.com/
  repo: https://github.com/brxck/gatsby-starter-stripe
  description: A minimal starter to create a storefront with Gatsby, Stripe, & Netlify Functions.
  tags:
    - Stripe
    - eCommerce
    - Styling:None
  features:
    - Statically generate based on Stripe inventory
    - Dynamically update with live inventory & availability data
    - Checkout powered by Stripe
    - Serverless functions interact with Stripe API
    - Shopping cart persisted in local storage
    - Responsive images with gatsby-image
- url: https://www.jannikbuschke.de/gatsby-antd-docs/
  repo: https://github.com/jannikbuschke/gatsby-antd-docs
  description: A template for documentation websites
  tags:
    - Documentation
    - Language:TypeScript
    - Styling:Ant Design
    - Markdown
    - MDX
  features:
    - Markdown
    - MDX with mdxjs
    - Syntax highlighting with prismjs
    - Anchors
    - Sidebar
    - Sitecontents
    - Landingpage
- url: https://gatsby-starter.haezl.at
  repo: https://github.com/haezl/gatsby-starter-haezl
  description: A lightweight, mobile first blog starter with infinite scroll and Material-UI design for Gatsby.
  tags:
    - Blog
    - Language:TypeScript
    - Linting
    - Styling:CSS-in-JS
    - Styling:Material
    - Markdown
    - PWA
  features:
    - Landing Page
    - Portfolio section
    - Blog post listing with a preview for each post
    - Infinite scroll instead of next and previous buttons
    - Blog posts generated from Markdown files
    - About Page
    - Responsive Design
    - PWA (Progressive Web App) support
    - MobX
    - Customizable
- url: https://gatsby-starter-fine.netlify.com/
  repo: https://github.com/toboko/gatsby-starter-fine
  description: A mutli-response and light, mobile first blog starter with columns layout and Seo optimization.
  tags:
    - Blog
    - Markdown
    - Portfolio
    - SEO
  features:
    - Blog
    - Portfolio section
    - Customizable
    - Markdown
    - Optimized images
    - Sitemap Page
    - Seo Ready
- url: https://ugglr.github.io/gatsby-clean-portfolio/
  repo: https://github.com/ugglr/gatsby-clean-portfolio
  description: A clean themed Software Engineer Portfolio site, showcasing soft skills on the front page, features project card showcases, about page. Responsive through react-bootstrap components together with custom CSS style sheets. SEO configured, just need to add google analytics tracking code.
  tags:
    - Portfolio
    - SEO
    - Styling:Bootstrap
  features:
    - Resume
    - CV
    - google analytics
    - easy favicon swap
    - Gatsby SEO plugin
    - Clean layout
    - White theme
    - grid using react-bootstrap
    - bootstrap4 classes available
    - font-awesome Library for icons
    - Portfolio site for developers
    - custom project cards
    - easily extendable to include blog page
    - Responsive design
- url: https://gatsby-documentation-starter.netlify.com/
  repo: https://github.com/whoisryosuke/gatsby-documentation-starter
  description: Automatically generate docs for React components using MDX, react-docgen, and GatsbyJS
  tags:
    - Documentation
    - MDX
    - SEO
  features:
    - Parses all React components (functional, stateful, even stateless!) for JS Docblocks and Prop Types.
    - MDX - Write your docs in Markdown and include React components using JSX!
    - Lightweight (only what you need)
    - Modular (easily fits in any React project!)
    - Props table component
    - Customizable sidebar navigation
    - Includes SEO plugins Google Analytics, Offline, Manifest, Helmet.
- url: http://gatsby-absurd.surge.sh/
  repo: https://github.com/ajayns/gatsby-absurd
  description: A Gatsby starter using illustrations from https://absurd.design/
  tags:
    - Onepage
    - Styling:CSS-in-JS
  features:
    - Uses surreal illustrations from absurd.design.
    - Landing page structure split into sections
    - Basic UX/UX elements ready. navbar, smooth scrolling, faqs, theming
    - Convenient image handling and data separation
- url: https://gatsby-starter-quiz.netlify.com/
  repo: https://github.com/raphadeluca/gatsby-starter-quiz
  description: Create rich quizzes with Gatsby & Mdx. No need of database or headless CMS. Manage your data directly in your Mdx file's frontmatter and write your content in the body. Customize your HTML tags, use react components from a library or write your owns. Navigation will be automatically created between each question.
  tags:
    - MDX
  features:
    - Data quiz in the frontmatter
    - Rich customizable content with MDX
    - Green / Red alert footer on user's answer
    - Navigation generated based on the index of each question
- url: https://gatsby-starter-accessibility.netlify.com/
  repo: https://github.com/benrobertsonio/gatsby-starter-accessibility
  description: The default Gatsby starter with powerful accessibility tools built-in.
  tags:
    - Storybook
    - Linting
  features:
    - 🔍 eslint-plugin-jsx-a11y for catching accessibility issues while authoring code
    - ✅ lint:staged for adding a pre-commit hook to catch accessibility linting errors
    - 📣 react-axe for console reporting of accessibility errors in the DOM during development
    - 📖 storybook setup for accessibility reporting on individual components
- url: https://gatsby-theme-ggt-material-ui-blog.netlify.com/
  repo: https://github.com/greatgatsbyjsthemes/gatsby-starter-ggt-material-ui-blog
  description: Starter material-ui blog utilizing a Gatsby theme!
  tags:
    - Blog
    - MDX
  features:
    - Uses MDX with Gatsby theme for quick and easy set up
    - Material-ui design with optional config passed into the theme options
    - Gradient background with sitemap, rss feed, and offline capabilities
- url: https://gatsby-starter-blog-typescript.netlify.com/
  repo: https://github.com/gperl27/Gatsby-Starter-Blog-Typescript
  description: Gatsby starter blog with TypeScript
  tags:
    - Blog
    - Language:TypeScript
    - Styling:CSS-in-JS
  features:
    - Includes all features that come with Gatsby's official starter blog
    - TypeScript for type-safety out of the box
    - Styled components in favor of inline styles
    - Transition Link for nice page transitions
    - Type definitions from GraphQL schema (with code generation)
- url: https://gatsby-starter-sass.netlify.com/
  repo: https://github.com/colbyfayock/gatsby-starter-sass
  description: A Gatsby starter with Sass and no assumptions!
  tags:
    - Styling:SCSS
  features:
    - Sass stylesheets to manage your CSS (SCSS flavored)
    - Simple, minimal base setup to get started
    - No baked in configurations or assumptions
- url: https://billyjacoby.github.io/gatsby-react-bootstrap-starter/
  repo: https://github.com/billyjacoby/gatsby-react-bootstrap-starter
  description: GatsbyJS starter with react-bootstrap and react-icons
  tags:
    - Styling:Bootstrap
    - Styling:SCSS
  features:
    - SASS stylesheets to make styling components easy
    - Sample navbar that sticks to the top of the page on scroll
    - Includes react-icons to make adding icons to your app super simple
- url: https://gatsbystartermdb.netlify.com
  repo: https://github.com/jjcav84/mdbreact-gatsby-starter
  description: GatsbyJS starter built with MDBootstrap React free version
  tags:
    - Styling:Bootstrap
  features:
    - Material Design, Bootstrap, and React
    - Contact form and Google Map components
    - Animation
    - documentation and component library can be found at mdboostrap's website
- url: https://gatsby-starter-primer.netlify.com/
  repo: https://github.com/thomaswangio/gatsby-starter-primer
  description: A Gatsby starter featuring GitHub Primer Design System and React components
  tags:
    - Styling:Other
    - Styling:CSS-in-JS
    - SEO
    - Landing Page
  features:
    - Primer React Components
    - Styled Components
    - Gatsby Image
    - Better SEO component with appropriate OG image and appropriate fallback meta tags
- url: https://pranshuchittora.github.io/gatsby-material-boilerplate
  repo: https://github.com/pranshuchittora/gatsby-material-boilerplate
  description: A simple starter to get up and developing quickly with Gatsby in material design
  tags:
    - Styling:Material
  features:
    - Material design
    - Sass/SCSS
    - Tags
    - Categories
    - Google Analytics
    - Offline support
    - Web App Manifest
    - SEO
- url: https://anubhavsrivastava.github.io/gatsby-starter-hyperspace
  repo: https://github.com/anubhavsrivastava/gatsby-starter-hyperspace
  description: Single page starter based on the Hyperspace site template, with landing, custom and Elements(Component) page
  tags:
    - HTML5UP
    - Styling:SCSS
    - Onepage
    - Landing Page
  features:
    - Designed by HTML5 UP
    - Simple one page site that’s perfect for personal portfolios
    - Fully Responsive
    - Styling with SCSS
    - Offline support
    - Web App Manifest
- url: https://anubhavsrivastava.github.io/gatsby-starter-identity
  repo: https://github.com/anubhavsrivastava/gatsby-starter-identity
  description: Single page starter based on the Identity site template by HTML5 up, suitable for one page portfolio.
  tags:
    - HTML5UP
    - Styling:SCSS
    - Onepage
    - Landing Page
    - PWA
  features:
    - Designed by HTML5 UP
    - Simple one page personal portfolio
    - Fully Responsive
    - Styling with SCSS
    - Offline support
    - Web App Manifest
- url: https://hopeful-ptolemy-cd840b.netlify.com/
  repo: https://github.com/tonydiaz/gatsby-landing-page-starter
  description: A simple landing page starter for idea validation using material-ui. Includes email signup form and pricing section.
  tags:
    - Styling:Material
    - Landing Page
  features:
    - SEO
    - Mailchimp integration
    - Material-UI components
    - Responsive
    - Pricing section
    - Benefits section
    - Email signup form
    - Easily configurable
    - Includes standard Gatsby starter features
- url: https://anubhavsrivastava.github.io/gatsby-starter-aerial
  repo: https://github.com/anubhavsrivastava/gatsby-starter-aerial
  description: Single page starter based on the Aerial site template by HTML5 up, suitable for one page personal page.
  tags:
    - HTML5UP
    - Styling:SCSS
    - Onepage
    - Landing Page
    - PWA
  features:
    - Designed by HTML5 UP
    - Simple one page personal portfolio
    - Fully Responsive
    - Styling with SCSS
    - Offline support
    - Web App Manifest
- url: https://anubhavsrivastava.github.io/gatsby-starter-eventually
  repo: https://github.com/anubhavsrivastava/gatsby-starter-eventually
  description: Single page starter based on the Eventually site template by HTML5 up, suitable for upcoming product page.
  tags:
    - HTML5UP
    - Styling:SCSS
    - Landing Page
    - PWA
  features:
    - Designed by HTML5 UP
    - Fully Responsive
    - Styling with SCSS
    - Offline support
    - Web App Manifest
- url: https://jovial-jones-806326.netlify.com/
  repo: https://github.com/GabeAtWork/gatsby-elm-starter
  description: An Elm-in-Gatsby integration, based on gatsby-plugin-elm
  tags:
    - Language:Other
  features:
    - Elm language integration
- url: https://anubhavsrivastava.github.io/gatsby-starter-readonly
  repo: https://github.com/anubhavsrivastava/gatsby-starter-readonly
  description: Single page starter based on the ReadOnly site template by HTML5 up, with landing and Elements(Component) page
  tags:
    - HTML5UP
    - Onepage
    - Styling:SCSS
    - Landing Page
    - PWA
  features:
    - Designed by HTML5 UP
    - Fully Responsive
    - Styling with SCSS
    - Offline support
    - Web App Manifest
- url: https://anubhavsrivastava.github.io/gatsby-starter-prologue
  repo: https://github.com/anubhavsrivastava/gatsby-starter-prologue
  description: Single page starter based on the Prologue site template by HTML5 up, for portfolio pages
  tags:
    - HTML5UP
    - Onepage
    - Styling:SCSS
    - Portfolio
    - PWA
  features:
    - Designed by HTML5 UP
    - Fully Responsive
    - Styling with SCSS
    - Offline support
    - Web App Manifest
- url: https://gatsby-london.netlify.com
  repo: https://github.com/ImedAdel/gatsby-london
  description: A custom, image-centric theme for Gatsby.
  tags:
    - Portfolio
    - Blog
    - Styling:PostCSS
  features:
    - Post thumbnails in the homepage
    - Built with PostCSS
    - Made for image-centeric portfolios
    - Based on London for Ghost
- url: https://anubhavsrivastava.github.io/gatsby-starter-overflow
  repo: https://github.com/anubhavsrivastava/gatsby-starter-overflow
  description: Single page starter based on the Overflow site template by HTML5 up, with landing and Elements(Component) page
  tags:
    - HTML5UP
    - Onepage
    - Styling:SCSS
    - Portfolio
    - PWA
  features:
    - Designed by HTML5 UP
    - Fully Responsive
    - Image Gallery
    - Styling with SCSS
    - Offline support
    - Web App Manifest
- url: https://cosmicjs.com/apps/gatsby-agency-portfolio/demo
  repo: https://github.com/cosmicjs/gatsby-agency-portfolio
  description: Static Webpage for displaying your agencies skills and past work.  Implements 4 sections for displaying information about your company, A home page, information about services, projects, and the people in your organization.
  tags:
    - Blog
    - Portfolio
    - CMS:Cosmic JS
  features:
    - Landing Page
    - Home
    - Services
    - Projects
    - People
- url: https://cosmicjs.com/apps/gatsby-localization-app-starter/demo
  repo: https://github.com/cosmicjs/gatsby-localization-app-starter
  description: A localized Gatsby starter application powered by Cosmic JS.
  tags:
    - CMS:Cosmic JS
    - i18n
  features:
    - Gatsby localization starter app
- url: https://cosmicjs.com/apps/gatsby-docs/demo
  repo: https://github.com/cosmicjs/gatsby-docs-app
  description: Be able to view and create documentation using Gatsby and Cosmic JS. Leveraging the speed and high powered APIs of the Gatsby framework and the simplicity and scalability of Cosmic JS.
  tags:
    - CMS:Cosmic JS
    - Documentation
  features:
    - manage docs in static web file format for zippy delivery
- url: https://cosmicjs.com/apps/gatsby-ecommerce-website/demo
  repo: https://github.com/a9kitkumar/Gatsby-Ecommerce
  description: A localized Gatsby starter application powered by Cosmic JS.
  tags:
    - CMS:Cosmic JS
    - eCommerce
  features:
    - Stores products, orders using Cosmic JS as a database and a server
- url: https://harshil1712.github.io/gatsby-starter-googlesheets/
  repo: https://github.com/harshil1712/gatsby-starter-googlesheets
  description: A starter using Google Sheets as data source
  tags:
    - Google Sheets
    - SEO
    - Blog
  features:
    - Uses Google Sheets for data
    - Easily configurable
- url: https://the-plain-gatsby.netlify.com/
  repo: https://github.com/wangonya/the-plain-gatsby
  description: A simple minimalist starter for your personal blog.
  tags:
    - Blog
    - Markdown
  features:
    - Minimalist design
    - Next and previous blog post navigation
    - About page
    - Markdown support
- url: https://gatsby-starter-blockstack.openintents.org
  repo: https://github.com/friedger/gatsby-starter-blockstack
  description: A starter using Blockstack on client side
  tags:
    - Authentication
  features:
    - Uses Blockstack
    - Client side app
- url: https://anubhavsrivastava.github.io/gatsby-starter-multiverse
  repo: https://github.com/anubhavsrivastava/gatsby-starter-multiverse
  description: Single page starter based on the Multiverse site template by HTML5 up, with landing and Elements(Component) page
  tags:
    - HTML5UP
    - Onepage
    - Styling:SCSS
    - Portfolio
    - PWA
  features:
    - Designed by HTML5 UP
    - Fully Responsive
    - Image Gallery
    - Styling with SCSS
    - Offline support
    - Web App Manifest
- url: https://anubhavsrivastava.github.io/gatsby-starter-highlights
  repo: https://github.com/anubhavsrivastava/gatsby-starter-highlights
  description: Single page starter based on the Highlights site template by HTML5 up, with landing and Elements(Component) page
  tags:
    - HTML5UP
    - Onepage
    - Styling:SCSS
    - Portfolio
    - PWA
  features:
    - Designed by HTML5 UP
    - Fully Responsive
    - Image Gallery
    - Styling with SCSS
    - Offline support
    - Web App Manifest
- url: https://gatsby-starter-material-business-markdown.netlify.com/
  repo: https://github.com/ANOUN/gatsby-starter-material-business-markdown
  description: A clean, modern starter for businesses using Material Design Components
  tags:
    - Blog
    - Markdown
    - PWA
    - Styling:Material
    - Styling:SCSS
  features:
    - Minimal, Modern Business Website Design
    - Material Design Components
    - MDC React Components
    - MDC Theming
    - Blog
    - Home Page
    - Contact Page
    - Contact Form
    - About Page
    - Mobile-First approach in development
    - Fully Responsive
    - Markdown
    - PWA
- url: https://gatsby-starter-default-typescript.netlify.com/
  repo: https://github.com/andykenward/gatsby-starter-default-typescript
  description: Starter Default TypeScript
  tags:
    - Language:TypeScript
  features:
    - TypeScript
    - Typing generation for GraphQL using GraphQL Code Generator
    - Comes with React Helmet for adding site meta tags
    - Based on Gatsby Starter Default
- url: http://gatsbyhoney.davshoward.com/
  repo: https://github.com/davshoward/gatsby-starter-honey
  description: A delicious baseline for Gatsby (v2).
  tags:
    - Styling:PostCSS
    - SEO
  features:
    - Gatsby v2
    - SEO (including robots.txt, sitemap generation, automated yet customisable metadata, and social sharing data)
    - Google Analytics
    - PostCSS support
    - Developer environment variables
    - Accessibility support
    - Based on Gatsby Starter Default
- url: https://material-ui-starter.netlify.com/
  repo: https://github.com/dominicabela/gatsby-starter-material-ui
  description: This starter includes Material UI boilerplate and configuration files along with the standard Gatsby configuration files. It provides a starting point for developing Gatsby apps with the Material UI framework.
  tags:
    - SEO
    - Styling:Material
  features:
    - Material UI Framework
    - Roboto Typeface (self hosted)
    - SEO
    - Offline Support
    - Based on Gatsby Default Starter
- url: https://developer-diary.netlify.com/
  repo: https://github.com/willjw3/gatsby-starter-developer-diary
  description: A blog template created with web developers in mind. Totally usable right out of the box, but minimalist enough to be easily modifiable.
  tags:
    - Blog
    - Markdown
    - Pagination
    - SEO
  features:
    - Ready to go - Blog author name, author image, etc,... can be easily added using a config file
    - Blog posts created as markdown files
    - Gatsby v.2
    - Mobile responsive
    - Pagination
    - Category and tag pages
    - Social media sharing icons in each post
    - Icons from React Icons (Font Awesome, Devicons, etc,...)
    - Beautiful tech-topic tags to attach to your web-development-related blog posts
    - Developer-relevant social media icon links, including GitHub, Stack Overflow, and freeCodeCamp
- url: https://anubhavsrivastava.github.io/gatsby-starter-paradigmshift
  repo: https://github.com/anubhavsrivastava/gatsby-starter-paradigmshift
  description: Single page starter based on the Paradigm Shift site template by HTML5 up, with landing and Elements(Component) page
  tags:
    - HTML5UP
    - Onepage
    - Styling:SCSS
    - Portfolio
    - PWA
  features:
    - Designed by HTML5 UP
    - Fully Responsive
    - Image Gallery
    - Styling with SCSS
    - Offline support
    - Web App Manifest
- url: https://dazzling-heyrovsky-62d4f9.netlify.com/
  repo: https://github.com/s-kris/gatsby-starter-medium
  description: A GatsbyJS starter blog as close as possible to medium.
  tags:
    - Markdown
    - Styling:CSS-in-JS
  features:
    - Careers Listing
    - Mobile Responsive
- url: https://gatsby-personal-starter-blog.netlify.com
  repo: https://github.com/thomaswangio/gatsby-personal-starter-blog
  description: Gatsby starter for personal blogs! Blog configured to run at /blog and with Netlify CMS and gatsby-remark-vscode.
  tags:
    - Blog
    - Markdown
    - Styling:CSS-in-JS
    - CMS:Netlify
  features:
    - Netlify CMS
    - VSCode syntax highlighting
    - Styled Components
- url: https://anubhavsrivastava.github.io/gatsby-starter-phantom
  repo: https://github.com/anubhavsrivastava/gatsby-starter-phantom
  description: Single page starter based on the Phantom site template by HTML5 up, with landing, generic and Elements(Component) page
  tags:
    - HTML5UP
    - Onepage
    - Styling:SCSS
    - PWA
  features:
    - Designed by HTML5 UP
    - Fully Responsive
    - Styling with SCSS
    - Offline support
    - Web App Manifest
- url: https://gatsby-starter-internationalized.ack.ee/
  repo: https://github.com/AckeeCZ/gatsby-starter-internationalized
  description: A simple starter for fully internationalized websites, including route internationalization.
  tags:
    - i18n
  features:
    - internationalized page content - via react-intl
    - internationalized routes - via language configuration
    - lightweight - includes only internationalization code
    - LocalizedLink - built-in link component handling route generation
    - LanguageSwitcher - built-in language switcher component
- url: https://gatsby-starter-bee.netlify.com/
  repo: https://github.com/JaeYeopHan/gatsby-starter-bee
  description: A simple starter for blog with fresh UI.
  tags:
    - Blog
    - Netlify
    - Disqus
    - SEO
  features:
    - Code highlight with Fira Code font
    - Emoji (emojione)
    - Social share feature (Twitter, Facebook)
    - Comment feature (disqus, utterances)
    - Sponsor service (Buy-me-a-coffee)
    - CLI Tool
- url: https://learn.hasura.io/graphql/react/introduction
  repo: https://github.com/hasura/gatsby-gitbook-starter
  description: A starter to generate docs/tutorial websites based on GitBook theme.
  tags:
    - Documentation
    - MDX
    - Markdown
    - SEO
  features:
    - Write in Markdown / MDX and generate responsive documentation/tutorial web apps
    - Fully Configurable
    - Syntax highlighting with Prismjs
    - Code diffing with +/-
    - Google Analytics Integration
    - SEO Tags with MDX frontmatter
    - Edit on GitHub button
    - Fully Customisable with rich embeds using React in MDX.
- url: https://gatsby-starter-blog-with-lunr.netlify.com/
  repo: https://github.com/lukewhitehouse/gatsby-starter-blog-with-lunr
  description: Building upon Gatsby's blog starter with a Lunr.js powered Site Search.
  tags:
    - Blog
    - Search
  features:
    - Same as the official starter blog
    - Integration with Lunr.js
- url: https://oneshopper.netlify.com
  repo: https://github.com/rohitguptab/OneShopper
  description: This Starter is created for Ecommerce site with Gatsby + Contentful and snipcart
  tags:
    - eCommerce
    - CMS:Contentful
    - Blog
    - SEO
    - Disqus
  features:
    - Blog post listing with previews for each blog post.
    - Store page listing all the Products and includes features like Rating, Price, Checkout, More then one Product images with tabbing.
    - Contact form with Email notification.
    - Index pages design with Latest Post, Latest Blog, Deal of week and Banner.
- url: https://anubhavsrivastava.github.io/gatsby-starter-spectral
  repo: https://github.com/anubhavsrivastava/gatsby-starter-spectral
  description: Single page starter based on the Spectral site template by HTML5 up, with landing, Generic and Elements(Component) page
  tags:
    - HTML5UP
    - Onepage
    - Styling:SCSS
    - Portfolio
    - PWA
  features:
    - Designed by HTML5 UP
    - Fully Responsive
    - Styling with SCSS
    - Offline support
    - Web App Manifest
- url: https://anubhavsrivastava.github.io/gatsby-starter-directive
  repo: https://github.com/anubhavsrivastava/gatsby-starter-directive
  description: Single page starter based on the Directive site template by HTML5 up, with landing and Elements(Component) page
  tags:
    - HTML5UP
    - Onepage
    - Styling:SCSS
    - Portfolio
    - PWA
  features:
    - Designed by HTML5 UP
    - Fully Responsive
    - Styling with SCSS
    - Offline support
    - Web App Manifest
- url: https://histaff.io/
  repo: https://github.com/histaff/website-static
  description: It's a beautiful starter static website which useful plugins based on Gatsby
  tags:
    - Styling:SCSS
    - Landing Page
    - Onepage
  features:
    - Fully Responsive
    - Styling with SCSS
    - Very similar to gatsby-starter-netlify-cms, slightly more configurable (e.g. set site-title in gatsby-config) with Bootstrap/Bootswatch instead of bulma
    - LocalizedLink - built-in link component handling route generation
- url: https://gatsby-kea-starter.netlify.com/
  repo: https://github.com/benjamin-glitsos/gatsby-kea-starter
  description: Gatsby starter with redux and sagas made simpler by the Kea library
  tags:
    - Redux
  features:
    - The Kea library makes redux and sagas extremely simple and concise
- url: https://anubhavsrivastava.github.io/gatsby-starter-solidstate
  repo: https://github.com/anubhavsrivastava/gatsby-starter-solidstate
  description: Single page starter based on the Solid State site template by HTML5 up, with landing, Generic and Elements(Component) page
  tags:
    - HTML5UP
    - Onepage
    - Styling:SCSS
    - Portfolio
    - PWA
  features:
    - Designed by HTML5 UP
    - Fully Responsive
    - Styling with SCSS
    - Offline support
    - Web App Manifest
- url: https://yellowcake.netlify.com/
  repo: https://github.com/thriveweb/yellowcake
  description: A starter project for creating lightning-fast websites with Gatsby v2 and Netlify-CMS v2 + Uploadcare integration.
  tags:
    - CMS:Netlify
    - Netlify
    - Blog
    - SEO
  features:
    - Uploadcare
    - Netlify Form
    - Category list (with navigation)
    - Featured post
    - Next and prev post
    - SEO component
- url: https://anubhavsrivastava.github.io/gatsby-starter-fractal
  repo: https://github.com/anubhavsrivastava/gatsby-starter-fractal
  description: Single page starter based on the Fractal site template by HTML5 up, with landing and Elements(Component) page
  tags:
    - HTML5UP
    - Onepage
    - Styling:SCSS
    - Portfolio
    - PWA
  features:
    - Designed by HTML5 UP
    - Fully Responsive
    - Styling with SCSS
    - Offline support
    - Web App Manifest
- url: https://minimal-gatsby-ts-starter.netlify.com/
  repo: https://github.com/TheoBr/minimal-gatsby-typescript-starter
  description: Minimal TypeScript Starter
  tags:
    - Language:TypeScript
  features:
    - TypeScript
    - ESLint + optional rule enforcement with Husky
    - Prettier
    - Netlify ready
    - Minimal
- url: https://gatsby-typescript-starter-default.netlify.com/
  repo: https://github.com/RobertoMSousa/gatsby-typescript-starter-default
  description: Simple Gatsby starter using TypeScript and eslint instead of outdated tslint.
  tags:
    - Language:TypeScript
    - SEO
    - Linting
  features:
    - Comes with React Helmet for adding site meta tags
    - Includes plugins for offline support out of the box
    - TypeScript
    - Prettier & eslint to format & check the code
- url: https://gatsby-starter-carraway.netlify.com/
  repo: https://github.com/endymion1818/gatsby-starter-carraway
  description: a Gatsby starter theme with Accessibility features, TypeScript, Jest, some basic UI elements, and a CircleCI pipeline
  tags:
    - Language:TypeScript
    - Pagination
    - Search
    - Testing
  features:
    - Paginated post archive
    - Site search with Lunr.js
    - Categories and category archive pages
    - Minimal CSS defaults using styled-components, including system font stack
    - Some fundamental Accessibility features including tabbable navigation & "Skip to content" link
    - UI elements including multi-column layout using CSS Grid (with float fallback), header component with logo, basic navigation & search and a footer with 3-column layout, logo and 2 menu areas
    - TypeScript & Testing including some sensible TypeScript defaults, tests with @testing-library/react, pre-commit and pre-push hooks. Set up includes enums for repeating values such as font & background colours
    - Setup for a CircleCI pipeline so you can run the above tests in branches before merging to master
    - Markdown posts _and_ pages (pages don't appear in the post archive)
- url: https://www.quietboy.net
  repo: https://github.com/zhouyuexie/gatsby-starter-quiet
  description: Gatsby out of the box blog, use TypeScript and highly customized style.
  tags:
    - Language:TypeScript
    - Styling:SCSS
    - SEO
    - Linting
    - RSS
    - Pagination
    - PWA
  features:
    - TypeScript
    - TsLint & Prettier
    - Tag list
    - Custom page layout
    - Switch the dark mode according to the system theme
    - Scss
    - Pagination
- url: https://compassionate-morse-5204bf.netlify.com/
  repo: https://github.com/deamme/gatsby-starter-prismic-resume
  description: Gatsby Resume/CV page with Prismic integration
  tags:
    - CMS:Prismic
    - CMS:Headless
    - Styling:CSS-in-JS
    - Onepage
    - Linting
  features:
    - One-page resume/CV
    - Prismic as Headless CMS
    - Emotion for styling
    - Uses multiple features of Prismic - Slices, Labels, Custom Types
    - ESLint & Prettier
- url: https://anubhavsrivastava.github.io/gatsby-starter-resume
  repo: https://github.com/anubhavsrivastava/gatsby-starter-resume
  description: Single page starter based on the Resume site template by startbootstrap for resume/portfolio page
  tags:
    - Onepage
    - Styling:SCSS
    - PWA
  features:
    - Designed by startbootstrap
    - Fully Responsive
    - Styling with SCSS
    - Offline support
    - Web App Manifest
- url: https://gatsby-starter-typescript-jest.netlify.com/
  repo: https://github.com/denningk/gatsby-starter-typescript-jest
  description: Barebones Gatsby starter with TypeScript, Jest, GitLab-CI, and other useful configurations
  tags:
    - Language:TypeScript
    - Testing
    - AWS
    - Linting
    - SEO
  features:
    - All components from default Gatsby starter converted to TypeScript
    - Jest testing configured for TypeScript with ts-jest
    - Detailed guide on how to deploy using AWS S3 buckets included in README
    - .gitlab-ci.yml file with blanks that can be customized for any Gatsby project
    - Configurations for EditorConfig, Prettier, and ESLint (for TypeScript)
- url: https://gatsby-starter-apollo.smakosh.com/app/
  repo: https://github.com/smakosh/gatsby-apollo-starter
  description: Gatsby Apollo starter - with client side routing
  tags:
    - Client-side App
    - SEO
    - Styling:CSS-in-JS
  features:
    - Apollo provider & Client side routing
    - Eslint/Prettier configured
    - Easy to customize
    - Nice project structure
    - Flex Grid components easy to customize
- url: https://portfolio.smakosh.com/
  repo: https://github.com/smakosh/gatsby-portfolio-dev
  description: A portfolio for developers
  tags:
    - Portfolio
    - SEO
    - Netlify
    - Onepage
    - Styling:CSS-in-JS
  features:
    - Eslint/Prettier configured
    - Scores 100% on a11y / Performance / PWA / SEO
    - PWA (desktop & mobile)
    - Easy to customize
    - Nice project structure
    - Amazing illustrations by Undraw.co
    - Tablet & mobile friendly
    - Continuous deployment with Netlify
    - A contact form protected by Google Recaptcha
    - Can be deployed with one click
    - Functional components with Recompose React Hooks! ready to migrate to React hooks!
    - Fetches your GitHub pinned projects with most stars (You could customize this if you wish)
- url: https://github.com/smakosh/gatsby-airtable-starter
  repo: https://github.com/smakosh/gatsby-airtable-starter
  description: Gatsby Airtable starter
  tags:
    - SEO
    - Netlify
    - Client-side App
    - Styling:CSS-in-JS
  features:
    - Static content fetched from Airtable
    - Dynamic content with CRUD operations with Airtable REST API
    - Well structured files/folders
    - Custom React Hooks
    - Custom Helpers instead of using third party libraries
    - Dynamic & Static containers
    - Global state management ready with useReducer & useContext
    - Dummy auth but ready to add real requests
- url: https://github.com/smakosh/gatsby-app-starter-rest-api
  repo: https://github.com/smakosh/gatsby-app-starter-rest-api
  description: Gatsby REST API starter
  tags:
    - Authentication
    - Client-side App
    - Styling:CSS-in-JS
  features:
    - Dynamic content with CRUD operations with a REST API
    - Well structured files/folders
    - Custom React Hooks
    - Auth with a JWT approach
    - Custom Helpers instead of using third party libraries
    - Dynamic containers
    - Global state management ready with useReducer & useContext
- url: https://gatsbyjs-starter-tailwindplay.appseed.us/
  repo: https://github.com/app-generator/gatsbyjs-starter-tailwindplay
  description: A Gatsby v2 starter styled using Tailwind, a utility-first CSS framework. Uses Purgecss to remove unused CSS.
  tags:
    - Styling:Tailwind
  features:
    - Based on gatsby-starter-tailwind
    - Tailwind CSS Framework
    - Removes unused CSS with Purgecss
- url: https://act-labs.github.io/
  repo: https://github.com/act-labs/gatsby-starter-act-blog
  description: Gatsby starter for blog/documentation using MDX, Ant Design, gatsby-plugin-combine.
  tags:
    - Blog
    - Documentation
    - Styling:Ant Design
    - Markdown
    - MDX
    - SEO
  features:
    - Posts and snippets;
    - SEO component;
    - Ant Design UI components;
    - Markdown and MDX for pages;
    - A customized webpack and babel configuration, for complex profecianal web apps with node.js, Jest tests, etc;
    - Progressively build more and more complex pages using gatsby-plugin-combine.
- url: https://gatsby-ghub.netlify.com/resume-book/
  repo: https://github.com/dwyfrequency/gatsby-ghub
  description: A resume builder app with authenticated routes, static marketing pages, and dynamic resume creation
  tags:
    - Authentication
    - Netlify
    - Client-side App
  features:
    - Netlify Identity
    - Static Marketing pages and Dynamic Client-side Authenticated App pages
    - SEO component
    - Apollo GraphQL (client-side)
- url: https://lewis-gatsby-starter-i18n.netlify.com
  repo: https://github.com/lewislbr/lewis-gatsby-starter-i18n
  description: A simple custom Gatsby starter template to start a new multilanguage website.
  tags:
    - i18n
    - Styling:CSS-in-JS
    - Portfolio
    - SEO
  features:
    - Automatically detects user browser language.
    - CSS in JS with styled-components.
    - Optimized images.
    - Offline capabilities.
    - Auto-generated sitemap and robots.txt.
- url: https://gatsby-snipcart-starter.netlify.com/
  repo: https://github.com/issydennis/gatsby-snipcart
  description: A simple e-commerce shop built using Gatsby and Snipcart.
  tags:
    - eCommerce
    - Styling:CSS-in-JS
    - Markdown
  features:
    - Minimal design to allow for simple customisation.
    - Snipcart integration provides an easy-to-use shopping cart and checkout.
    - Individual product pages with custom fields.
    - Products defined using markdown.
    - Styled components.
    - Gatsby image for optimised product images.
- url: https://anubhavsrivastava.github.io/gatsby-starter-stylish
  repo: https://github.com/anubhavsrivastava/gatsby-starter-stylish
  description: Single page starter based on the Stylish Portfolio site template by startbootstrap for portfolio page
  tags:
    - Onepage
    - Portfolio
    - Styling:SCSS
    - PWA
  features:
    - Designed by startbootstrap
    - Fully Responsive
    - Styling with SCSS
    - Offline support
    - Web App Manifest
- url: https://lewis-gatsby-starter-basic.netlify.com
  repo: https://github.com/lewislbr/lewis-gatsby-starter-basic
  description: A simple custom basic Gatsby starter template to start a new website.
  tags:
    - Styling:CSS-in-JS
    - SEO
  features:
    - Bare-bones starter.
    - CSS in JS with styled-components.
    - Optimized images.
    - Offline capabilities.
    - Auto-generated sitemap and robots.txt.
- url: https://myclicks.netlify.com/
  repo: https://github.com/himali-patel/MyClicks
  description: A simple Gatsby starter template to create portfolio website with contentful and Netlify.
  tags:
    - Blog
    - Netlify
    - CMS:Contentful
    - Styling:Bootstrap
    - Disqus
    - SEO
  features:
    - Fecthing Dynamic content from Contentful.
    - Blog post listing with previews, disqus implementation and social sharing for each blog post.
    - Contact form integration with Netlify.
    - Portfolio Result Filteration according to Category.
    - Index pages design with Recent Blogs and Intagram Feed.
- url: https://gatsby-starter-typescript-graphql.netlify.com
  repo: https://github.com/spawnia/gatsby-starter-typescript-graphql
  description: A Gatsby starter with typesafe GraphQL using TypeScript
  tags:
    - Language:TypeScript
    - Linting
    - Portfolio
    - Styling:CSS-in-JS
  features:
    - Type safety with TypeScript
    - Typesafe GraphQL with graphql-code-generator
    - ESLint with TypeScript support
    - Styling with styled-components
- url: https://gatsby-tailwind-serif.netlify.com/
  repo: https://github.com/windedge/gatsby-tailwind-serif
  description: A Gatsby theme based on gatsby-serif-theme, rewrite with Tailwind CSS.
  tags:
    - Styling:Tailwind
    - Markdown
  features:
    - Based on gatsby-serif-theme
    - Tailwind CSS Framework
    - Removes unused CSS with Purgecss
    - Responsive design
    - Suitable for small business website
- url: https://mystifying-mclean-5c7fce.netlify.com
  repo: https://github.com/renvrant/gatsby-mdx-netlify-cms-starter
  description: An extension of the default starter with Netlify CMS and MDX support.
  tags:
    - MDX
    - Markdown
    - Netlify
    - CMS:Netlify
    - Styling:None
  features:
    - MDX and Netlify CMS support
    - Use React components in Netlify CMS Editor and other markdown files
    - Allow editors to choose a page template
    - Replace HTML tags with React components upon rendering Markdown, enabling design systems
    - Hide pages from being editable by the CMS
    - Minimal and extensible
- url: https://gatsby-airtable-advanced-starter.marcomelilli.com
  repo: https://github.com/marcomelilli/gatsby-airtable-advanced-starter
  description: A Gatsby Starter Blog using Airtable as backend
  tags:
    - Airtable
    - Blog
    - Styling:None
  features:
    - Dynamic content from Airtable
    - Does not contain any UI frameworks
    - Tags
    - Categories
    - Authors
    - Disqus
    - Offline support
    - Web App Manifest
    - SEO
- url: https://contentful-starter.netlify.com/
  repo: https://github.com/mohanmonu777/gatsby_contentful_starter
  description: An Awesome Starter Kit to help you get going with Contentful and Gatsby
  tags:
    - Blog
    - CMS:Contentful
    - CMS:Headless
  features:
    - Bare-bones starter.
    - Dynamic content from Contentful CMS
    - Ready made Components
    - Responsive Design
    - Includes Contentful Delivery API for production build
- url: https://gatsby-simple-blog.thundermiracle.com
  repo: https://github.com/thundermiracle/gatsby-simple-blog
  description: A gatsby-starter-blog with overreacted looking and tags, breadcrumbs, disqus, i18n, eslint supported
  tags:
    - i18n
    - Blog
    - Netlify
    - Linting
    - Disqus
    - Testing
  features:
    - Easily Configurable
    - Tags
    - Breadcrumbs
    - Tags
    - Disqus
    - i18n
    - ESLint
    - Jest
- url: https://anubhavsrivastava.github.io/gatsby-starter-grayscale
  repo: https://github.com/anubhavsrivastava/gatsby-starter-grayscale
  description: Single page starter based on the Grayscale site template by startbootstrap for portfolio page
  tags:
    - Onepage
    - Portfolio
    - Styling:SCSS
    - PWA
  features:
    - Designed by startbootstrap
    - Fully Responsive
    - Styling with SCSS
    - Offline support
    - Web App Manifest
- url: https://gatsby-all-in.netlify.com
  repo: https://github.com/Gherciu/gatsby-all-in
  description: A starter that includes the most popular js libraries, already pre-configured and ready for use.
  tags:
    - Linting
    - Netlify
    - Styling:Tailwind
  features:
    - Tailwind CSS Framework
    - Antd UI Framework pre-configured
    - Redux for managing state
    - Eslint and Stylelint to enforce code style
- url: http://demo.nagui.me
  repo: https://github.com/kimnagui/gatsby-starter-nagui
  description: A Gatsby starter that full responsive blog.
  tags:
    - Blog
    - AWS
    - Pagination
    - SEO
    - Styling:CSS-in-JS
  features:
    - Tags & Categorys.
    - Pagination.
    - Show Recent Posts for category.
    - Styled-Components.
    - Mobile-First CSS.
    - Syntax highlighting in code blocks using PrismJS(Dracula).
    - Google Analytics.
    - Deploy AWS S3.
- url: https://anubhavsrivastava.github.io/gatsby-starter-newage
  repo: https://github.com/anubhavsrivastava/gatsby-starter-newage
  description: Single page starter based on the new age site template by startbootstrap for portfolio page/Mobile app launch
  tags:
    - Onepage
    - Portfolio
    - Styling:SCSS
    - PWA
  features:
    - Designed by startbootstrap
    - Fully Responsive
    - Styling with SCSS
    - Offline support
    - Web App Manifest
- url: https://gatsby-starter-krisp.netlify.com/
  repo: https://github.com/mohanmonu777/gatsby-starter-krisp
  description: A minimal, clean and responsive starter built with gatsby
  tags:
    - Styling:Bootstrap
    - Onepage
    - Portfolio
    - Netlify
    - Markdown
  features:
    - Styled-Components.
    - Mobile-First CSS.
    - Responsive Design, optimized for Mobile devices
- url: https://gatsby-datocms-starter.netlify.com/
  repo: https://github.com/brohlson/gatsby-datocms-starter
  description: An SEO-friendly DatoCMS starter with styled-components, page transitions, and out-of-the-box blog post support.
  tags:
    - CMS:DatoCMS
    - Styling:CSS-in-JS
    - Blog
    - Portfolio
    - SEO
  features:
    - Page Transitions
    - Blog Post Template
    - Sitemap & Robots.txt generation
- url: https://elemental.netlify.com/
  repo: https://github.com/akzhy/gatsby-starter-elemental
  description: A highly customizable portfolio starter with grid support.
  tags:
    - Blog
    - Portfolio
    - SEO
  features:
    - Highly Customizable
    - Portfolio Template
    - Blog Post Template
    - SEO Friendly
- url: https://gatsby-starter-apollo.netlify.com/
  repo: https://github.com/piducancore/gatsby-starter-apollo-netlify
  description: This project is an easy way to start developing fullstack apps with Gatsby and Apollo Server (using Netlify Lambda functions). For developing we use Netlify Dev to bring all of this magic to our local machine.
  tags:
    - Netlify
  features:
    - Apollo Client
    - Apollo Server running on Netlify functions
    - Netlify Dev for local development
- url: https://gatsby-starter-blog-and-portfolio.netlify.com/
  repo: https://github.com/alisalahio/gatsby-starter-blog-and-portfolio
  description: Just gatsby-starter-blog , with portfolio section added
  tags:
    - Blog
    - Portfolio
  features:
    - Basic setup for a full-featured blog
    - Basic setup for a portfolio
    - Support for an RSS feed
    - Google Analytics support
    - Automatic optimization of images in Markdown posts
    - Support for code syntax highlighting
    - Includes plugins for easy, beautiful typography
    - Includes React Helmet to allow editing site meta tags
    - Includes plugins for offline support out of the box
- url: https://www.attejuvonen.fi
  repo: https://github.com/baobabKoodaa/blog
  description: Blog with all the Bells and Whistles
  tags:
    - Blog
    - Infinite Scroll
    - Pagination
    - SEO
    - Markdown
  features:
    - Write blog posts into Markdown files (easy to format and content will not be married to any platform).
    - Expandable
    - Responsive and streamlined design.
    - Blazing fast UX
    - Autogenerated tracedSVG image placeholders are stylized to create a smooth look and transition as the image loads without the page jumping around.
    - Posts organized by tags.
    - Teasers of posts are generated to front page with infinite scroll which gracefully degrades into pagination.
    - Allow readers to be notified of updates with RSS feed and email newsletter.
    - Contact Form.
- url: https://novela.narative.co
  repo: https://github.com/narative/gatsby-starter-novela
  description: Welcome to Novela, the simplest way to start publishing with Gatsby.
  tags:
    - Blog
    - MDX
    - Portfolio
    - Pagination
    - SEO
  features:
    - Beautifully Designed
    - Multiple Homepage Layouts
    - Toggleable Light and Dark Mode
    - Simple Customization with Theme UI
    - Highlight-to-Share
    - Read Time and Progress
    - MDX support and inline code
    - Accessibility in Mind
- url: https://gatsby-starter-fashion-portfolio.netlify.com/
  repo: https://github.com/shobhitchittora/gatsby-starter-fashion-portfolio
  description: A Gatsby starter for a professional and minimal fashion portfolio.
  tags:
    - Blog
    - Client-side App
    - Landing Page
    - Portfolio
    - Styling:Other
  features:
    - A minimal and simple starter for your fashion portfolio
    - No need for any CMS, work with all your data and images locally.
    - Separate components for different pages and grid
    - Uses gatsby-image to load images
    - Built using the old school CSS.
- url: https://gatsby-theme-profile-builder.netlify.com/
  repo: https://github.com/ashr81/gatsby-theme-profile-builder
  description: Simple theme to build your personal portfolio and publish your articles using Contentful CMS.
  tags:
    - Landing Page
    - Portfolio
    - Styling:CSS-in-JS
    - Blog
    - CMS:Contentful
  features:
    - Mobile Screen support
    - Out of the box support with Contentful CMS for articles.
    - Toggleable Light and Dark Mode
    - Profile image with links to your GitHub and Twitter.
- url: https://prist.marguerite.io/
  repo: https://github.com/margueriteroth/gatsby-prismic-starter-prist
  description: A light-themed starter powered by Gatsby v2 and Prismic to showcase portfolios and blogs.
  tags:
    - Blog
    - CMS:Prismic
    - Landing Page
    - Netlify
    - Portfolio
    - SEO
    - Styling:CSS-in-JS
  features:
    - Landing page with customizable Hero, Portfolio preview, and About component
    - Emotion styled components
    - Blog layout and pages
    - Portfolio layout and pages
    - Google Analytics
    - Mobile ready
- url: https://demos.simplecode.io/gatsby/crafty/
  repo: https://github.com/simplecode-io/gatsby-crafty-theme
  description: SEO-friendly, fast, and fully responsive Gatsby starter with minimal plugins, utilizing JSON files as a content source.
  tags:
    - SEO
    - Portfolio
    - CMS:Other
    - Styling:Other
  features:
    - Beautiful and simple design
    - 100/100 Google Lighthouse score
    - SEO Optimized
    - Includes header/footer/sidebar (on Mobile)
    - CSS based sidebar
    - CSS based Modals
    - Content is fetched from JSON Files
    - Only one extra plugin from default Gatsby starter
- url: https://gatsby-starter-profile-site.netlify.com/
  repo: https://github.com/Mr404Found/gatsby-starter-profile-site
  description: A minimal and clean starter build with gatsby.
  tags:
    - Landing Page
    - Netlify
    - Portfolio
    - SEO
    - Styling:CSS-in-JS
  features:
    - Simple Design
    - Made by Sumanth
- url: http://the404blog.netlify.com
  repo: https://github.com/mohanmonu777/the404blog
  description: An Awesome Starter Blog to help you get going with Gatsby and Markdown
  tags:
    - Blog
    - Markdown
    - Search
    - Styling:CSS-in-JS
  features:
    - Bare-bones starter.
    - Dynamic content with Markdown
    - Ready made Components
    - Responsive Design
    - Includes Search Feature.
    - Syntax Highlight in Code.
    - Styling in Bootstrap
- url: https://gatsby-starter-unicorn.netlify.com/
  repo: https://github.com/mohanmonu777/gatsby_starter_unicorn
  description: An Awesome Starter Blog to help you get going with Gatsby and Markdown
  tags:
    - Blog
    - Markdown
    - Styling:CSS-in-JS
  features:
    - Bare-bones starter.
    - Dynamic content with Markdown
    - Ready made Components
    - Responsive Design
    - Syntax Highlight in Code.
- url: https://gatsby-starter-organization.netlify.com/
  repo: https://github.com/geocine/gatsby-starter-organization
  description: A Gatsby starter template for organization pages. Using the Gatsby theme "@geocine/gatsby-theme-organization"
  tags:
    - Styling:CSS-in-JS
    - Landing Page
    - Portfolio
    - Onepage
  features:
    - React Bootstrap styles
    - Theme-UI and EmotionJS CSS-in-JS
    - A landing page with all your organization projects, configurable through a YML file.
    - Configurable logo, favicon, organization name and title
- url: https://gatsby-starter-interviews.netlify.com/
  repo: https://github.com/rmagon/gatsby-starter-interviews
  description: A Gatsby starter template for structured Q&A or Interview sessions
  tags:
    - SEO
    - Blog
    - Styling:SCSS
  features:
    - Minimalist design for interviews
    - Beautifully presented questions and answers
    - Option to read all answers to a specific question
    - Share interview on social channels
    - All content in simple json files
- url: https://gatsby-starter-photo-book.netlify.com/
  repo: https://github.com/baobabKoodaa/gatsby-starter-photo-book
  description: A Gatsby starter for sharing photosets.
  tags:
    - Gallery
    - Infinite Scroll
    - Pagination
    - Transitions
  features:
    - Gallery with auto-generated thumbnails are presented on CSS Grid with infinite scroll.
    - Beautiful "postcard" view for photos with fullscreen toggle.
    - Both views are responsive with minimal whitespace and polished UX.
    - Many performance optimizations for image delivery (both by Gatsby & way beyond what Gatsby can do).
- url: https://gatsby-typescript-scss-starter.netlify.com/
  repo: https://github.com/GrantBartlett/gatsby-typescript-starter
  description: A simple starter project using TypeScript and SCSS
  tags:
    - Language:TypeScript
    - Styling:SCSS
    - SEO
  features:
    - Pages and components are classes.
    - A skeleton SCSS project added with prefixing
- url: https://portfolio-by-mohan.netlify.com/
  repo: https://github.com/mohanmonu777/gatsby_starter_portfolio
  description: An Official Starter for Gatsby Tech Blog Theme
  tags:
    - SEO
    - Blog
  features:
    - Styling using Styled-Components
    - Search using ElasticLunr
    - Theme by gatsby-tech-blog-theme
    - Deployed in Netlify
- url: https://brevifolia-gatsby-forestry.netlify.com/
  repo: https://github.com/kendallstrautman/brevifolia-gatsby-forestry
  description: A minimal starter blog built with Gatsby & Forestry CMS
  tags:
    - CMS:Forestry.io
    - Blog
    - Markdown
    - Styling:SCSS
  features:
    - Blog post listing with previews (image + summary) for each blog post
    - Minimalist, responsive design & typography
    - Create new markdown posts dynamically
    - Configured to work automatically with Forestry CMS
    - Customizable 'info' page
    - Simple layout & scss architecture, easily extensible
- url: https://gatsby-firebase-starter.netlify.com/
  repo: https://github.com/ovidiumihaibelciug/gatsby-firebase-starter
  description: Starter / Project Boilerplate for Authentication and creating Dynamic pages from collections with Firebase and Gatsby.js
  tags:
    - Firebase
    - SEO
    - Styling:SCSS
    - Authentication
    - PWA
  features:
    - Authentication with Firebase
    - Programmatically create pages from a firestore collection
    - Protected Routes with Authorization
    - Email verification
    - Includes React Helmet to allow editing site meta tags
    - Includes plugins for offline support out of the box
- url: https://gatsby-typescript-minimal.netlify.com/
  repo: https://github.com/benbarber/gatsby-typescript-minimal
  description: A minimal, bare-bones TypeScript starter for Gatsby
  tags:
    - Language:TypeScript
    - Styling:CSS-in-JS
    - SEO
  features:
    - Bare-bones starter
    - TypeScript
    - TSLint
    - Prettier
    - Styled Components
    - Sitemap Generation
    - Google Analytics
- url: https://agility-gatsby-starter.netlify.com
  repo: https://github.com/agility/agility-gatsby-starter
  description: Get started with Gatsby and Agility CMS using a minimal blog.
  tags:
    - CMS:Other
    - Blog
    - SEO
  features:
    - A bare-bones starter Blog to get you off and running with Agility CMS and Gatsby.
- url: https://gatsby-starter-dot.netlify.com/
  repo: https://github.com/chronisp/gatsby-starter
  description: Gatsby Starter for creating portfolio & blog.
  tags:
    - Blog
    - CMS:Headless
    - CMS:Contentful
    - Netlify
    - Portfolio
    - Redux
    - SEO
    - Styling:Material
  features:
    - Extensible & responsive design using Material UI (palette, typography & breakpoints configuration)
    - Blog integration with Contentful CMS (GraphQL queries)
    - Redux (connect actions & props easily using custom HOF)
    - Support for Netlify deployment
    - SEO
    - Prettier code styling
- url: https://johnjkerr.github.io/gatsby-creative/
  repo: https://github.com/JohnJKerr/gatsby-creative
  description: Gatsby implementation of the Start Bootstrap Creative template
  tags:
    - Gallery
    - Portfolio
    - Styling:Bootstrap
    - Styling:SCSS
  features:
    - Start Bootstrap Creative template converted to React/Gatsby
    - React Scrollspy used to track page position
    - React Bootstrap used to create modal portfolio carousel
    - GitHub Actions deployment to GitHub Pages demonstrated
- url: https://bonneville.netlify.com/
  repo: https://github.com/bagseye/bonneville
  description: A starter blog template for Gatsby
  tags:
    - Blog
    - SEO
  features:
    - Extensible & responsive design
    - Blog integration
    - SEO
- url: https://gatsby-starter-i18next-sanity.netlify.com/en
  repo: https://github.com/johannesspohr/gatsby-starter-i18next-sanity
  description: A basic starter which integrates translations with i18next and localized sanity input.
  tags:
    - i18n
    - CMS:sanity.io
  features:
    - Showcases advanced i18n techniques with i18next and sanity.io
    - Correct URLs for the languages (language in the path, translated slugs)
    - Multilanguage content from sanity
    - Snippets translation
    - Optimized bundle size (don't ship all translations at once)
    - Alternate links to other languages
    - Sitemap with language information
    - Localized 404 pages
- url: https://gatsby-skeleton.netlify.com/
  repo: https://github.com/msallent/gatsby-skeleton
  description: Gatsby starter with TypeScript and all sort of linting
  tags:
    - Language:TypeScript
    - Styling:CSS-in-JS
    - SEO
  features:
    - TypeScript
    - Styled-Components
    - ESLint
    - Prettier
    - Stylelint
    - SEO
- url: https://nehalem.netlify.com/
  repo: https://github.com/nehalist/gatsby-starter-nehalem
  description: A starter for the Gatsby Nehalem Theme
  tags:
    - Blog
    - Language:TypeScript
    - Markdown
    - Search
    - SEO
  features:
    - Fully responsive
    - Highly optimized (Lighthouse score ~400)
    - SEO optimized (with open graph, Twitter Card, JSON-LD, RSS and sitemap)
    - Syntax highlighting
    - Search functionality
    - Multi navigations
    - Static pages
    - Fully typed with TypeScript
    - Tagging
    - Theming
    - Customizable
- url: https://gatsby-starter-headless-wp.netlify.com
  repo: https://github.com/crock/gatsby-starter-headless-wordpress
  description: A starter Gatsby site to quickly implement a site for headless WordPress
  tags:
    - Blog
    - CMS:Headless
    - CMS:WordPress
  features:
    - New Header
    - Responsive
    - Sidebar that displays recent blog posts
- url: https://gatsby-advanced-blog-starter.netlify.com
  repo: https://github.com/aman29271/gatsby-advanced-blog-starter
  description: A pre-built Gatsby Starter Tech-blog
  tags:
    - Blog
    - Markdown
  features:
    - Highly Optimised
    - Image optimised with blur-up effect
    - Responsive
    - Code  highlighting
    - tagging
    - Sass compiled
- url: https://anubhavsrivastava.github.io/gatsby-starter-casual
  repo: https://github.com/anubhavsrivastava/gatsby-starter-casual
  description: Multi page starter based on the Casual site template by startbootstrap for portfolio
  tags:
    - Onepage
    - Styling:SCSS
    - PWA
  features:
    - Designed by startbootstrap
    - Fully Responsive
    - Styling with SCSS
    - Offline support
    - Web App Manifest
- url: https://gatsby-starter-ts-hello-world.netlify.com
  repo: https://github.com/hdorgeval/gatsby-starter-ts-hello-world
  description: TypeScript version of official hello world
  tags:
    - Language:TypeScript
  features:
    - TypeScript
    - ESLint
    - Type checking
    - no boilerplate
    - Great for advanced users
    - VSCode ready
- url: https://grommet-file.netlify.com/
  repo: https://github.com/metinsenturk/gatsby-starter-grommet-file
  description: Grommet-File is made with Grommet V2 and a blog starter
  tags:
    - Blog
    - Markdown
    - SEO
    - Portfolio
    - Styling:Grommet
  features:
    - Responsive Design
    - Pagination
    - Page creation
    - Content is Markdown files
    - Google Analytics
    - Grommet V2 User Interface
    - Support for RSS feed
    - SEO friendly
    - Mobile and responsive
    - Sitemap & Robots.txt generation
    - Optimized images with gatsby-image
- url: https://gatsby-wordpress-typescript-scss-blog.netlify.com/
  repo: https://github.com/sagar7993/gatsby-wordpress-typescript-scss-blog
  description: A Gatsby starter template for a WordPress blog, built using TypeScript, SCSS and Ant Design
  tags:
    - Blog
    - CMS:WordPress
    - CMS:Headless
    - Language:TypeScript
    - Pagination
    - PWA
    - SEO
    - Portfolio
    - Styling:SCSS
  features:
    - TypeScript for type-safe code
    - Source content from WordPress CMS
    - Auto generated Pagination for your WordPress Posts
    - Auto generated Navigation for next and previous post at the end Post
    - Auto generated pages for tags and categories sourced from WordPress
    - SCSS stylesheets
    - PWA with offline support
    - Ant Design for UI components and theming
    - Jest and Enzyme Testing framework support for snapshots and unit tests.
    - Responsive Design
    - Google Analytics
    - Comments using Staticman
    - Images within WordPress post/page content downloaded to static folder and transformed to webp format during build
    - Social widgets
    - Instagram feed of any profile (no API token needed)
    - Pinterest pin-it button on hovering on images (no API token needed)
    - Twitter timeline and follow button (no API token needed)
    - Facebook timeline and like button (no API token needed)
    - SEO friendly
    - Web app manifest
    - Mobile optimized and responsive
    - Sitemap.xml & Robots.txt generation
    - Optimized images with gatsby-image
    - Git pre-commit and pre-push hooks using Husky
    - TSLint formatting
    - Highly optimized with excellent lighthouse audit score
- url: https://gatsby-starter-typescript-deluxe.netlify.com/
  repo: https://github.com/gojutin/gatsby-starter-typescript-deluxe
  description: A Gatsby starter with TypeScript, Storybook, Styled Components, Framer Motion, Jest, and more.
  tags:
    - Language:TypeScript
    - Styling:CSS-in-JS
    - Storybook
    - SEO
    - Linting
    - Testing
  features:
    - TypeScript for type-safe code.
    - Styled-Components for all your styles.
    - Framer Motion for awesome animations.
    - gatsby-image and gatsby-transformer-sharp for optimized images.
    - gatsby-plugin-manifest + SEO component for an SEO-friendly PWA.
    - Storybook with add-ons for showing off your awesome components.
    - Jest and React Testing library for snapshots and unit tests.
    - ESLint (with TSLint and Prettier) to make your code look its best.
    - React Axe and React A11y for accessibility so that your site is awesome for everyone.
- url: https://gatsby-markdown-blog-starter.netlify.com/
  repo: https://github.com/ammarjabakji/gatsby-markdown-blog-starter
  description: GatsbyJS v2 starter for creating a markdown blog. Based on Gatsby Advanced Starter.
  tags:
    - Blog
    - Markdown
    - SEO
    - PWA
  features:
    - Gatsby v2 support
    - Responsive Design
    - Pagination
    - Content is Markdown files
    - Google Analytics
    - Support for RSS feed
    - SEO friendly
    - Sitemap & Robots.txt generation
    - Sass support
    - Css Modules support
    - Web App Manifest
    - Offline support
    - htaccess support
    - Typography.js
    - Integration with Social Media
- url: https://gatsby-starter-bloomer-db0aaf.netlify.com
  repo: https://github.com/zlutfi/gatsby-starter-bloomer
  description: Barebones starter website with Bloomer React components for Bulma.
  tags:
    - PWA
    - Styling:Bulma
    - Styling:SCSS
  features:
    - Bloomer React Commponents
    - Bulma CSS Framework
    - Uses SCSS for styling
    - Font Awesome Support
    - Progressive Web App
- url: https://gatsby-starter-mdbreact.netlify.com
  repo: https://github.com/zlutfi/gatsby-starter-mdbreact
  description: Barebones starter website with Material Design Bootstrap React components.
  tags:
    - PWA
    - Styling:Bootstrap
    - Styling:Material
    - Styling:SCSS
  features:
    - MDBReact React Commponents
    - Bootstrap CSS Framework with Material Design Bootstrap styling
    - Uses SCSS for styling
    - Font Awesome Support
    - Progressive Web App
- url: https://gatsby-starter-monolith.netlify.com
  repo: https://github.com/danspratling/gatsby-starter-monolith
  description: A Gatsby Starter designed to work with monolith. Monolith is a workspace starter which provides a good base to begin a medium-large (multisite) project
  tags:
    - Language:TypeScript
    - Storybook
    - Styling:CSS-in-JS
  features:
    - A minimal site with the option to add loads of functionality
    - Based on the Monolith repo to provide an easy starting point for large projects https://github.com/danspratling/monolith
    - Uses Theme-UI to handle theming and styling
    - Uses TypeScript to encourage good coding
    - Uses Storybook to encourage visual testing
    - This site is set up with all 3 of the above working together. This makes it really easy to jump in and start a project while still having very few restrictions
- url: https://gatsby-starter-ts-pwa.netlify.com/
  repo: https://github.com/markselby9/gatsby-starter-typescript-pwa
  description: The default Gatsby starter fork with TypeScript and PWA support added
  tags:
    - Language:TypeScript
    - PWA
  features:
    - Minumum changes based on default starter template for TypeScript and PWA
    - Added TypeScript support with eslint and tsc check
    - Support GitHub Actions CI/CD workflow (beta)
- url: https://iceberg-gatsby-multilang.netlify.com/
  repo: https://github.com/diogorodrigues/iceberg-gatsby-multilang
  description: Gatsby multi-language starter. Internationalization / i18n without third party plugins or packages for Posts and Pages. Different URLs dependending on the language. Focused on SEO, PWA, Image Optimization, Styled Components and more. This starter is also integrate with Netlify CMS to manage all pages, posts and images.
  tags:
    - Blog
    - CMS:Headless
    - CMS:Netlify
    - i18n
    - Netlify
    - Markdown
    - Pagination
    - PWA
    - SEO
    - Styling:CSS-in-JS
  features:
    - Translations by using GraphQL, hooks and context API
    - Content in markdown for pages and posts in different languages
    - General translations for any content
    - Creation of menu by using translations and GraphQL
    - Netlify CMS to manage all pages, posts and images
    - Styled Components to styles
    - All important seetings for speedy and optimized images
    - Blog Posts list with pagination
    - Focus on SEO
    - PWA
- url: https://flexible-gatsby.netlify.com/
  repo: https://github.com/wangonya/flexible-gatsby
  description: A simple and clean theme for Gatsby
  tags:
    - Blog
    - Markdown
  features:
    - Google Analytics
    - Simple design
    - Markdown support
- url: https://gatsby-starter-leaflet.netlify.com/
  repo: https://github.com/colbyfayock/gatsby-starter-leaflet
  description: A Gatsby starter with Leafet!
  tags:
    - Landing Page
    - Linting
    - Styling:SCSS
    - Testing
  features:
    - Simply landing page to get started with Leaflet
    - Includes Leaflet and React Leaflet
    - Starts with some basic Sass stylesheets for styling
    - Linting and testing preconfigured
- url: https://gatsby-starter-luke.netlify.com/
  repo: https://github.com/lukethacoder/luke-gatsby-starter
  description: An opinionated starter using TypeScript, styled-components (emotion flavoured), React Hooks & react-spring. Built as a BYOS (bring your own source) so you can get up and running with whatever data you choose.
  tags:
    - Language:TypeScript
    - Transitions
    - Styling:CSS-in-JS
    - Linting
  features:
    - TypeScript
    - react-spring animations
    - BYOS (bring your own source)
    - Emotion for styling components
    - Minimal Design
    - React Hooks (IntersectionObserver, KeyUp, LocalStorage)
- url: https://friendly-cray-96d631.netlify.com/
  repo: https://github.com/PABlond/Gatsby-TypeScript-Starter-Blog
  description: Project boilerplate of a blog app. The starter was built using Gatsby and TypeScript.
  tags:
    - Markdown
    - Language:TypeScript
    - SEO
    - PWA
    - Styling:SCSS
  features:
    - A complete responsive theme built wiss Scss
    - Easy editable posts in Markdown files
    - SEO component
    - Optimized with Google Lighthouse
- url: https://gatsby-starter-material-album.netlify.com
  repo: https://github.com/JoeTrubenstein/gatsby-starter-material-album
  description: A simple portfolio starter based on the Material UI Album Layout
  tags:
    - Gallery
    - Portfolio
    - Styling:Material
  features:
    - Pagination
    - Material UI
    - Exif Data Parsing
- url: https://peaceful-ptolemy-d7beb4.netlify.com
  repo: https://github.com/TRamos5/gatsby-contentful-starter
  description: A starter template for an awesome static blog utilizing Contentful as a CMS and deployed to Netlify.
  tags:
    - CMS:Contentful
    - CMS:Headless
    - Blog
    - Netlify
    - Markdown
    - Styling:CSS-in-JS
  features:
    - Netlify integration with pre built contact form
    - "CMS: Contentful integration with placeholders included"
    - Mobile friendly responsive design made to be customized or leave as is
    - Separate components for everything
    - ...and more
- url: https://gatsby-tailwind-emotion-starter-demo.netlify.com/
  repo: https://github.com/pauloelias/gatsby-tailwind-emotion-starter
  description: Gatsby starter using the latest Tailwind CSS and Emotion.
  tags:
    - Styling:Tailwind
    - Styling:CSS-in-JS
    - Styling:PostCSS
  features:
    - Tailwind CSS for rapid development
    - Emotion with `tailwind.macro` for flexible styled components
    - PostCSS configured out-of-the-box for when you need to write your own CSS
    - postcss-preset-env to write tomorrow's CSS today
    - Bare bones starter to help you hit the ground running
- url: https://gatsby-starter-grayscale-promo.netlify.com/
  repo: https://github.com/gannochenko/gatsby-starter-grayscale-promo
  description: one-page promo site
  tags:
    - Language:TypeScript
    - Styling:CSS-in-JS
    - Linting
    - Markdown
    - Onepage
    - CMS:Netlify
    - Landing Page
  features:
    - Styled-Components
    - NetlifyCMS
    - TypeScript
    - Basic design
- url: https://gatsby-starter-mdx-website-blog.netlify.com/
  repo: https://github.com/doakheggeness/gatsby-starter-mdx-website-blog
  description: Gatsby website and blog starter utilizing MDX for adding components to mdx pages and posts. Incorportates Emotion.
  tags:
    - MDX
    - Blog
    - Styling:CSS-in-JS
  features:
    - Create pages and posts using MDX
    - Incorporates the CSS-in-JS library Emotion
    - Visual effects
- url: https://gatsby-starter-zurgbot.netlify.com/
  repo: https://github.com/zurgbot/gatsby-starter-zurgbot
  description: The ultimate force of starter awesomeness in the galaxy of Gatsby
  tags:
    - Linting
    - PWA
    - SEO
    - Styling:Bulma
    - Styling:SCSS
    - Testing
  features:
    - Sass (SCSS Flavored) CSS
    - Bulma CSS Framework
    - React Helmet <head> Management
    - React Icons SVG Icon Components (Including Font Awesome and others)
    - Eslint for JS linting
    - Prettier for JS formatting
    - StyleLint for Scss linting and formatting
    - Jest for a test framework
    - Enzyme for testing with React
    - Husky for git hooks, particularlly precommit management
    - Lint Staged to run commands only on staged files
- url: https://martin2844.github.io/gatsby-starter-dev-portfolio/
  repo: https://github.com/martin2844/gatsby-starter-dev-portfolio
  description: A GatsbyJS minimalistic portfolio site, with a blog and about section
  tags:
    - Portfolio
    - Blog
    - Markdown
  features:
    - createPages API
    - Responsive
    - Minimalistic
    - Blazing fast (LINK)
    - Graphql queries
    - Sass
    - Markdown
- url: https://wataruoguchi-gatsby-starter-typescript-contentful.netlify.com/
  repo: https://github.com/wataruoguchi/gatsby-starter-typescript-contentful
  description: Simple TypeScript starter with Contentful Integration
  tags:
    - Language:TypeScript
    - CMS:Contentful
    - Netlify
    - Blog
  features:
    - Simple
    - TypeScript
    - Contentful
    - Supports Contentful Rich Text
    - Prettier & ESlint & StyleLint to format & check the code
    - Husky & lint-staged to automate checking
- url: https://gatsby-starter-point.netlify.com/
  repo: https://github.com/teaware/gatsby-starter-point
  description: A humble Gatsby starter for blog
  tags:
    - Blog
    - Markdown
    - Netlify
  features:
    - SASS
    - SEO
    - Dark Mode
    - Google Analytics
- url: https://gatsby-typescript-storybook-starter.netlify.com/
  repo: https://github.com/RobertoMSousa/gatsby-typescript-storybook-starter
  description: A Gatsby starter with storybook, tags and eslint
  tags:
    - Language:TypeScript
    - Styling:CSS-in-JS
    - Storybook
    - Markdown
    - Linting
  features:
    - Storybook
    - Simple
    - TypeScript
    - Contentful
    - Prettier & ESlint & StyleLint to format & check the code
    - Storybook
    - Jest and React Testing library for snapshots and unit tests.
    - Styled-Components for all your styles.
- url: https://semantic-ui-docs-gatsby.netlify.com/
  repo: https://github.com/whoisryosuke/semantic-ui-docs-gatsby
  description: Documentation starter using Semantic UI and MDX
  tags:
    - Documentation
    - Linting
    - Markdown
    - MDX
    - PWA
    - SEO
  features:
    - Easy starter for documentation-style sites
    - Use SUI React components anywhere in MDX
    - SASS/LESS support
    - Live code component
    - Customizable sidebar
    - Offline-ready
    - Responsive design
    - Nodemon for restarting dev server on changes
    - Webpack aliasing for components, assets, etc
- url: https://gatsby-starter-saas-marketing.netlify.com/
  repo: https://github.com/keegn/gatsby-starter-saas-marketing
  description: A simple one page marketing site starter for SaaS companies and products
  tags:
    - Onepage
    - Styling:CSS-in-JS
    - Landing Page
  features:
    - Responsive
    - Netlify ready
    - Styled-Components
    - Minimal design and easy to customize
    - Great for software or product related marketing sites
- url: https://react-landnig-page.netlify.com/
  repo: https://github.com/zilahir/react-landing-page
  description: Landing page with GraphCMS
  tags:
    - Redux
    - Styling:SCSS
    - Styling:CSS-in-JS
    - Netlify
  features:
    - Team section
    - Clients section
    - Map
    - Netlify ready
    - Styled-Components
    - Good for app showcase for startups
    - Prettier & ESlint & StyleLint to format & check the code
    - Husky & lint-staged to automate checking
- url: https://gatsby-strapi-starter.netlify.com/
  repo: https://github.com/jeremylynch/gatsby-strapi-starter
  description: Get started with Strapi, Bootstrap (reactstrap) and Gatsby FAST!
  tags:
    - CMS:Strapi
    - Styling:Bootstrap
  features:
    - Strapi
    - Bootstrap
    - Reactstrap
- url: https://kontent-template-gatsby-landing-page-photon.netlify.com
  repo: https://github.com/Simply007/kontent-template-gatsby-landing-page-photon
  description: Kentico Kontent based starter based on Photon starter by HTML5 UP
  tags:
    - CMS:Headless
    - CMS:Kontent
    - Netlify
    - Landing Page
    - HTML5UP
    - Styling:SCSS
  features:
    - Kentico Kontent Caas plafrorm as the data source
    - Landing page divided by section.
    - Support for code syntax highlighting
    - Includes plugins for easy, beautiful typography
    - Includes React Helmet to allow editing site meta tags
    - Includes plugins for offline support out of the box
    - Font awesome
    - Material Icons
    - CSS Grid
- url: https://gatsby-starter-typescript-blog-forms.netlify.com/
  repo: https://github.com/joerneu/gatsby-starter-typescript-blog-forms
  description: Gatsby starter for a website in TypeScript with a homepage, blog and forms
  tags:
    - Blog
    - Language:TypeScript
    - Linting
    - Markdown
    - MDX
    - CMS:Netlify
    - SEO
    - Styling:CSS-in-JS
  features:
    - TypeScript for type safety, IDE comfort and error checking during development and build time
    - ESLint and Prettier for safety and consistent code style
    - Uses the official Gatsby Blog Core theme for data processing
    - Functional components and React Hooks
    - SEO component with React Helmet
    - Minimal responsive styling with React Emotion that can easily be extended
    - Theming of components and Markdown (MDX) with Emotion Theming
    - Forms with Formite (React Hooks Form library)
    - Accessible UI components implemented with Reakit and styling based on mini.css
    - Netlify CMS to create and edit blog posts
    - Small bundle size
- url: https://gatsby-tailwind-styled-components-storybook-starter.netlify.com/
  repo: https://github.com/denvash/gatsby-tailwind-styled-components-storybook-starter
  description: Tailwind CSS + Styled-Components + Storybook starter for Gatsby
  tags:
    - Storybook
    - Styling:Tailwind
    - Styling:CSS-in-JS
    - Styling:PostCSS
    - Netlify
  features:
    - Tailwind CSS v1
    - Styled-Components v5
    - Storybook v5
    - PostCSS
    - Deploy Storybook
    - Documentation
- url: https://gatsby-tfs-starter.netlify.com/
  repo: https://github.com/tiagofsanchez/gatsby-tfs-starter
  description: a gatsby-advanced-starter with theme-ui styling
  tags:
    - RSS
    - SEO
    - Blog
    - MDX
  features:
    - React Helmet <head> Management
    - SVG Icon
- url: https://gatsby-lam.vaporwavy.io
  repo: https://github.com/vaporwavy/gatsby-london-after-midnight
  description: A custom, image-centric theme for Gatsby. Advanced from the Gatsby starter London.
  tags:
    - Blog
    - Portfolio
    - Gallery
    - SEO
    - Markdown
    - HTML5UP
    - CMS:Netlify
    - Styling:PostCSS
  features:
    - Support tags
    - Easily change the theme color
    - Post thumbnails in the homepage
    - Built with PostCSS
    - Made for image-centric portfolios
    - Based on London for Gatsby
- url: https://alipiry-gatsby-starter-typescript.netlify.com/
  repo: https://github.com/alipiry/gatsby-starter-typescript
  description: The default Gatsby starter with TypeScript
  tags:
    - Language:TypeScript
    - Linting
    - Netlify
  features:
    - Type Checking With TypeScript
    - Powerfull Linting With ESLint
- url: https://gatsby-typescript-tailwind.netlify.com/
  repo: https://github.com/impulse/gatsby-typescript-tailwind
  description: Gatsby starter with TypeScript and Tailwind CSS
  tags:
    - Language:TypeScript
    - Styling:Tailwind
    - Styling:PostCSS
    - Netlify
  features:
    - Simple
    - TSLint
    - Tailwind CSS v1
    - PostCSS + PurgeCSS
- url: https://gatsby-starter-blog-tailwindcss-demo.netlify.com/
  repo: https://github.com/andrezzoid/gatsby-starter-blog-tailwindcss
  description: Gatsby blog starter with TailwindCSS
  tags:
    - Blog
    - SEO
    - Markdown
    - Styling:Tailwind
    - Styling:PostCSS
  features:
    - Based on the official Gatsby starter blog
    - Uses TailwindCSS
    - Uses PostCSS
- url: https://gatsby-starter-hello-world-with-header-and-footer.netlify.com/
  repo: https://github.com/lgnov/gatsby-starter-hello-world-with-header-and-footer
  description: Gatsby starter with a responsive barebones header and footer layout
  tags:
    - Styling:CSS-in-JS
  features:
    - Navbar and footer components with only minimal CSS that make responsiveness works
    - Works in any device screen
    - Easily kicking off your project with writing CSS right away
- url: https://gatsby-minimalist-starter.netlify.com/
  repo: https://github.com/dylanesque/Gatsby-Minimalist-Starter
  description: A minimalist, general-purpose Gatsby starter
  tags:
    - SEO
    - Markdown
    - Styling:CSS-in-JS
  features:
    - Less starting boilerplate than the Gatsby default starter
    - Layout.css includes checklist of initial design system decisions to make
    - Uses Emotion
    - Uses CSS-In-JS
- url: https://gastby-starter-zeevo.netlify.com/
  repo: https://github.com/zeevosec/gatsby-starter-zeevo
  description: Yet another Blog starter with a different style
  tags:
    - Blog
    - Markdown
    - SEO
  features:
    - Extendable
    - Feature filters
    - Performant
- url: https://gatsby-theme-phoenix-demo.netlify.com
  repo: https://github.com/arshad/gatsby-theme-phoenix
  description: A personal blogging and portfolio theme for Gatsby with great typography and dark mode.
  tags:
    - Blog
    - Portfolio
    - SEO
    - MDX
    - Styling:Tailwind
    - Styling:PostCSS
  features:
    - MDX - Posts, Pages and Projects
    - Tags/Categories
    - Dark mode
    - Customizable with Tailwind CSS
    - Code highlighting with Prism
    - RSS feed
- url: https://gatsby-starter-landed.netlify.com/
  repo: https://github.com/vasrush/gatsby-starter-landed
  description: A Gatsby theme based on Landed template by HTML5UP
  tags:
    - HTML5UP
    - Landing Page
    - Portfolio
    - Linting
    - Styling:SCSS
    - Transitions
    - SEO
  features:
    - Includes sections to easily create landing pages
    - React Helmet <head> Management
    - Easily update menus & submenus in gatsby-config file
    - Integrates react-scroll and react-reveal for transitions
    - ESLint and Prettier for safety and consistent code style
    - Offline-ready
    - Responsive design
    - Left, Right and no sidebar templates
    - Font awesome icons
    - HTML5UP Design
- url: http://tina-starter-grande.netlify.com/
  repo: https://github.com/tinacms/tina-starter-grande
  description: Feature rich Gatsby starter with full TinaCMS integration
  tags:
    - Blog
    - Markdown
    - SEO
    - Netlify
    - Pagination
    - CMS:Other
    - Styling:CSS-in-JS
  features:
    - Fully integrated with TinaCMS for easy editing
    - Blocks based page & form builder
    - Styled Components
    - Code syntax highlighting
    - Light/Dark mode
- url: https://amelie-blog.netlify.com/
  repo: https://github.com/tobyau/gatsby-starter-amelie
  description: A minimal and mobile friendly blog template
  tags:
    - Blog
    - SEO
    - Markdown
  features:
    - Responsive design
    - Customizable content through markdown files
    - SEO component with React Helmet
- url: https://chronoblog.now.sh
  repo: https://github.com/Ganevru/gatsby-starter-chronoblog
  description: Chronoblog is a Gatsby js theme specifically designed to create a personal website. The main idea of ​​Chronoblog is to allow you not only to write a personal blog but also to keep a record of everything important that you have done.
  tags:
    - Blog
    - Portfolio
    - MDX
    - Markdown
    - SEO
    - Styling:CSS-in-JS
    - Linting
  features:
    - Starter for Chronoblog Gatsby Theme
- url: https://gatsby-eth-dapp-starter.netlify.com
  repo: https://github.com/robsecord/gatsby-eth-dapp-starter
  description: Gatsby Starter for Ethereum Dapps using Web3 with Multiple Account Management Integrations
  tags:
    - Client-side App
    - Netlify
    - Authentication
  features:
    - Ethereum Web3 Authentication - Multiple Integrations
    - ConsenSys Rimble UI Integration
    - Styled Components
    - Coinbase, Fortmatic, Metamask, WalletConnect, and more
    - dFuse Blockchain Streaming and Notifications
- url: https://gatsby-starter-theme-antv.netlify.com
  repo: https://github.com/antvis/gatsby-starter-theme-antv
  description: Gatsby's starter of antv theme
  tags:
    - Documentation
    - Markdown
    - Styling:Other
  features:
    - ⚛ Prerendered static site
    - 🌎 Internationalization support by i18next
    - 📝 Markdown-based documentation and menus
    - 🎬 Examples with live playground
    - 🏗 Unified Theme and Layout
    - 🆙 Easy customized header nav
    - 🧩 Built-in home page components
- url: https://gatsby-starter-cafe.netlify.com
  repo: https://github.com/crolla97/gatsby-starter-cafe
  description: Gatsby starter for creating a single page cafe website using Contentful and Leaflet
  tags:
    - CMS:Contentful
    - Styling:SCSS
    - Landing Page
    - Onepage
  features:
    - Leaflet interactive map
    - Instagram Feed
    - Contentful for menu item storage
    - Responsive design
- url: https://gatsby-firebase-simple-auth.netlify.com/
  repo: https://github.com/marcomelilli/gatsby-firebase-simple-auth
  description: A simple Firebase Authentication Starter with protected routes
  tags:
    - Firebase
    - Authentication
    - Styling:Tailwind
  features:
    - Authentication with Firebase
    - Protected Routes with Authorization
- url: https://demo.gatsbystorefront.com/
  repo: https://github.com/GatsbyStorefront/gatsby-starter-storefront-shopify
  description: Lightning fast PWA storefront for Shopify
  tags:
    - CMS:Headless
    - Shopify
    - SEO
    - PWA
    - eCommerce
    - Styling:CSS-in-JS
  features:
    - Gatsby Storefront
    - gatsby-theme-storefront-shopify
    - Shopify Integration
    - Shopping Cart
    - PWA
    - Optimized images with gatsby-image.
    - SEO
    - A11y
- url: https://keturah.netlify.com/
  repo: https://github.com/giocare/gatsby-starter-keturah
  description: A portfolio starter for developers
  tags:
    - Portfolio
    - SEO
    - Markdown
  features:
    - Target Audience Developers
    - Designed To Resemble A Terminal And Text Editor
    - Responsive Design
    - FontAwesome Icon Library
    - Easily Customize Content Using Markdown Files
    - SEO Friendly Component
    - Social Media Icons Provided
- url: https://gatsby-lander.surge.sh/
  repo: https://github.com/codebushi/gatsby-starter-lander
  description: Single page starter built with Tailwind CSS
  tags:
    - Onepage
    - Linting
    - Styling:Tailwind
  features:
    - Simple One Page Site
    - Landing Page Design
    - Fully Responsive
    - Styling with Tailwind
- url: https://gatsby-starter-papan01.netlify.com/
  repo: https://github.com/papan01/gatsby-starter-papan01
  description: A Gatsby starter for creating a markdown blog.
  tags:
    - Linting
    - Blog
    - Styling:SCSS
    - Markdown
    - Pagination
    - PWA
    - SEO
  features:
    - SSR React Code Splitting(loadable-components)
    - Theme Toggle(light/dark)
    - Pagination
    - SEO(Sitemap, Schema.org, OpenGraph tags, Twitter tag)
    - Web application manifest and offline support
    - Google Analytics
    - Disqus
    - RSS
    - ESLint(Airbnb) for linting
    - Prettier code formatting
    - gh-pages for deploying to GitHub Pages
- url: https://gatsby-starter-boilerplatev-kontent-demo.netlify.com/
  repo: https://github.com/viperfx07/gatsby-starter-boilerplatev-kontent
  description: A Gatsby starter using BoilerplateV for Kentico Kontent.
  tags:
    - Blog
    - CMS:Headless
    - CMS:Kontent
    - Styling:Bootstrap
    - Styling:CSS-in-JS
    - Linting
  features:
    - Sass (SCSS Flavored) CSS
    - ITCSS Structure of CSS (with glob added for css)
    - Bootstrap CSS Framework
    - React Helmet <head> Management
    - ESLint(Airbnb) for JS linting
    - Prettier for JS formatting
- url: https://www.cryptocatalyst.net/
  repo: https://github.com/n8tb1t/gatsby-starter-cryptocurrency
  description: A full-fledged cryptocurrency Gatsby starter portal with landing page, blog, roadmap, devs team, and docs.
  tags:
    - Linting
    - Blog
    - Styling:SCSS
    - Markdown
    - Pagination
    - PWA
    - SEO
  features:
    - Beautiful Mobile-first design.
    - modular SCSS styles.
    - Configurable color scheme.
    - Advanced config options.
    - Advanced landing page.
    - Blog Component.
    - Live comments.
    - Roadmap component.
    - Developers page component.
    - Algolia advanced search index, with content chunks.
    - Docs component.
    - No outdated codebase, use only react hooks.
    - Easy to modify react components.
    - SEO (Sitemap, OpenGraph tags, Twitter tags)
    - Google Analytics Support
    - Offline Support & WebApp Manifest
    - Easy to modify assets.
- url: https://chronoblog-profile.now.sh
  repo: https://github.com/Ganevru/gatsby-starter-chronoblog-profile
  description: This starter will help you launch a personal website with a simple text feed on the main page. This starter looks simple and neat, but at the same time, it has great potential for organizing your content using tags, dates, and search. The homepage is organized in compact feeds. The display of content in these feeds is based on the tags of this content (for example, only content with a podcast tag gets into the feed with podcasts).
  tags:
    - Blog
    - Portfolio
    - MDX
    - Markdown
    - SEO
    - Styling:CSS-in-JS
    - Linting
  features:
    - Specially designed to create a personal website (in a simple and strict "text" style)
    - Universal text feed divided into categories
    - Search and Tags for organizing content
    - A simple change of primary and secondary colors of the site, fonts, radius of curvature of elements, etc (thanks to Theme UI theming)
    - Clean and Universal UI
    - Mobile friendly, all elements and custom images are adapted to any screen
    - Light/Dark mode
    - Easy customization of icons and links to your social networks
    - MDX for the main menu of the site, footer and other elements of the site
    - MDX for pages and content
    - Code syntax highlighting
    - SEO (OpenGraph and Twitter) out of the box with default settings that make sense (thanks to React Helmet)
- url: https://chronoblog-hacker.now.sh
  repo: https://github.com/Ganevru/gatsby-starter-chronoblog-hacker
  description: A dark (but with ability to switch to light) starter that uses the Source Code Pro font (optional) and minimalistic UI
  tags:
    - Blog
    - Portfolio
    - MDX
    - Markdown
    - SEO
    - Styling:CSS-in-JS
    - Linting
  features:
    - Specially designed to create a personal website
    - Search and Tags for organizing content
    - A simple change of primary and secondary colors of the site, fonts, radius of curvature of elements, etc (thanks to Theme UI theming)
    - Clean and Minimalistic UI
    - Mobile friendly, all elements and custom images are adapted to any screen
    - Light/Dark mode
    - Easy customization of icons and links to your social networks
    - MDX for the main menu of the site, footer and other elements of the site
    - MDX for pages and content
    - Code syntax highlighting
    - SEO (OpenGraph and Twitter) out of the box with default settings that make sense (thanks to React Helmet)
<<<<<<< HEAD
- url: https://gatsby-simplefolio.netlify.com/
  repo: https://github.com/cobidev/gatsby-simplefolio
  description: A clean, beautiful and responsive portfolio template for Developers ⚡️
  tags:
    - Portfolio
    - PWA
    - SEO
    - Onepage
  features:
    - Modern UI Design
    - Reveal Animations
    - Fully Responsive
    - Easy site customization
    - Configurable color scheme
    - OnePage portfolio site
    - Fast image optimization
=======
- url: https://5e0a570d6afb0ef0fb162f0f--wizardly-bassi-e4658f.netlify.com/
  repo: https://github.com/adamistheanswer/gatsby-starter-baysik-blog
  description: A basic and themeable starter for creating blogs in Gatsby.
  tags:
    - Blog
    - Portfolio
    - MDX
    - Markdown
    - SEO
    - Styling:CSS-in-JS
    - Linting
  features:
    - Specially designed to create a personal website
    - Clean and Minimalistic UI
    - Facebook Comments
    - Mobile friendly, all elements and custom images are adapted to any screen
    - Light/Dark mode
    - Prettier code formatting
    - RSS
    - Links to your social networks
    - MDX for pages and content
    - Code syntax highlighting
    - SEO (OpenGraph and Twitter) out of the box with default settings that make sense (thanks to React Helmet)
- url: https://gatsby-starter-robin.netlify.com/
  repo: https://github.com/robinmetral/gatsby-starter-robin
  description: Gatsby Default Starter with state-of-the-art tooling
  tags:
    - MDX
    - Styling:CSS-in-JS
    - Linting
    - Testing
    - Storybook
  features:
    - 📚 Write in MDX
    - 👩‍🎤 Style with Emotion
    - 💅 Linting with ESLint and Prettier
    - 📝 Unit and integration testing with Jest and react-testing-library
    - 💯 E2E browser testing with Cypress
    - 📓 Visual testing with Storybook
    - ✔️ CI with GitHub Actions
    - ⚡ CD with Netlify
>>>>>>> 0b3979ac
<|MERGE_RESOLUTION|>--- conflicted
+++ resolved
@@ -4789,24 +4789,6 @@
     - MDX for pages and content
     - Code syntax highlighting
     - SEO (OpenGraph and Twitter) out of the box with default settings that make sense (thanks to React Helmet)
-<<<<<<< HEAD
-- url: https://gatsby-simplefolio.netlify.com/
-  repo: https://github.com/cobidev/gatsby-simplefolio
-  description: A clean, beautiful and responsive portfolio template for Developers ⚡️
-  tags:
-    - Portfolio
-    - PWA
-    - SEO
-    - Onepage
-  features:
-    - Modern UI Design
-    - Reveal Animations
-    - Fully Responsive
-    - Easy site customization
-    - Configurable color scheme
-    - OnePage portfolio site
-    - Fast image optimization
-=======
 - url: https://5e0a570d6afb0ef0fb162f0f--wizardly-bassi-e4658f.netlify.com/
   repo: https://github.com/adamistheanswer/gatsby-starter-baysik-blog
   description: A basic and themeable starter for creating blogs in Gatsby.
@@ -4848,4 +4830,19 @@
     - 📓 Visual testing with Storybook
     - ✔️ CI with GitHub Actions
     - ⚡ CD with Netlify
->>>>>>> 0b3979ac
+    - url: https://gatsby-simplefolio.netlify.com/
+  repo: https://github.com/cobidev/gatsby-simplefolio
+  description: A clean, beautiful and responsive portfolio template for Developers ⚡️
+  tags:
+    - Portfolio
+    - PWA
+    - SEO
+    - Onepage
+  features:
+    - Modern UI Design
+    - Reveal Animations
+    - Fully Responsive
+    - Easy site customization
+    - Configurable color scheme
+    - OnePage portfolio site
+    - Fast image optimization