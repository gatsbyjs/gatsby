- url: https://authenticaysh.netlify.com/
  repo: https://github.com/ben-siewert/gatsby-starter-auth-aws-amplify
  description: Full-featured Auth with AWS Amplify & AWS Cognito
  tags:
    - AWS
    - Authentication
  features:
    - Full-featured AWS Authentication with Cognito
    - Error feedback in forms
    - Password Reset
    - Multi-Factor Authentication
    - Styling with Bootstrap and Sass
- url: https://gatsby-starter-blog-demo.netlify.com/
  repo: https://github.com/gatsbyjs/gatsby-starter-blog
  description: official blog
  tags:
    - Official
    - Blog
  features:
    - Basic setup for a full-featured blog
    - Support for an RSS feed
    - Google Analytics support
    - Automatic optimization of images in Markdown posts
    - Support for code syntax highlighting
    - Includes plugins for easy, beautiful typography
    - Includes React Helmet to allow editing site meta tags
    - Includes plugins for offline support out of the box
- url: https://gatsby-starter-default-demo.netlify.com/
  repo: https://github.com/gatsbyjs/gatsby-starter-default
  description: official default
  tags:
    - Official
  features:
    - Comes with React Helmet for adding site meta tags
    - Includes plugins for offline support out of the box
- url: https://gatsby-netlify-cms.netlify.com/
  repo: https://github.com/netlify-templates/gatsby-starter-netlify-cms
  description: n/a
  tags:
    - Blog
    - Styling:Bulma
    - CMS:Netlify
  features:
    - A simple blog built with Netlify CMS
    - Basic directory organization
    - Uses Bulma for styling
    - Visit the repo to learn how to set up authentication, and begin modeling your content.
- url: https://vagr9k.github.io/gatsby-advanced-starter/
  repo: https://github.com/Vagr9K/gatsby-advanced-starter
  description: Great for learning about advanced features and their implementations
  tags:
    - Blog
    - Styling:None
  features:
    - Does not contain any UI frameworks
    - Provides only a skeleton
    - Tags
    - Categories
    - Google Analytics
    - Disqus
    - Offline support
    - Web App Manifest
    - SEO
- url: https://vagr9k.github.io/gatsby-material-starter/
  repo: https://github.com/Vagr9K/gatsby-material-starter
  description: n/a
  tags:
    - Styling:Material
  features:
    - React-MD for Material design
    - Sass/SCSS
    - Tags
    - Categories
    - Google Analytics
    - Disqus
    - Offline support
    - Web App Manifest
    - SEO
- url: https://gatsby-advanced-blog-system.danilowoz.now.sh/blog
  repo: https://github.com/danilowoz/gatsby-advanced-blog-system
  description: Create a complete blog from scratch with pagination, categories, featured posts, author, SEO and navigation.
  tags:
    - Pagination
    - Markdown
    - SEO
  features:
    - Pagination;
    - Category and tag pages (with pagination);
    - Category list (with navigation);
    - Featured post;
    - Author page;
    - Next and prev post;
    - SEO component.
- url: https://graphcms.github.io/gatsby-graphcms-tailwindcss-example/
  repo: https://github.com/GraphCMS/gatsby-graphcms-tailwindcss-example
  description: The default Gatsby starter blog with the addition of the gatsby-source-graphql and tailwind dependencies.
  tags:
    - Styling:Tailwind
    - CMS:Headless
  features:
    - Tailwind style library
    - GraphQL source plugin
    - Very simple boilerplate
- url: https://wonism.github.io/
  repo: https://github.com/wonism/gatsby-advanced-blog
  description: n/a
  tags:
    - Portfolio
    - Redux
  features:
    - Blog post listing with previews (image + summary) for each blog post
    - Categories and tags for blog posts with pagination
    - Search post with keyword
    - Put react application / tweet into post
    - Copy some codes in post with clicking button
    - Portfolio
    - Resume
    - Redux for managing statement (with redux-saga / reselect)

- url: https://gatsby-tailwind-emotion-starter.netlify.com/
  repo: https://github.com/muhajirdev/gatsby-tailwind-emotion-starter
  description: A Gatsby Starter with Tailwind CSS + Emotion JS
  tags:
    - Styling:Tailwind
  features:
    - Eslint Airbnb without semicolon and without .jsx extension
    - Offline support
    - Web App Manifest
- url: https://gatsby-starter-redux-firebase.netlify.com/
  repo: https://github.com/muhajirdev/gatsby-starter-redux-firebase
  description: A Gatsby + Redux + Firebase Starter. With Authentication
  tags:
    - Styling:None
    - Firebase
    - Client-side App
  features:
    - Eslint Airbnb without semicolon and without .jsx extension
    - Firebase
    - Web App Manifest
- url: https://dschau.github.io/gatsby-blog-starter-kit/
  repo: https://github.com/dschau/gatsby-blog-starter-kit
  description: n/a
  tags:
    - Blog
  features:
    - Blog post listing with previews for each blog post
    - Navigation between posts with a previous/next post button
    - Tags and tag navigation
- url: https://contentful-userland.github.io/gatsby-contentful-starter/
  repo: https://github.com/contentful-userland/gatsby-contentful-starter
  description: n/a
  tags:
    - Blog
    - CMS:Contentful
    - CMS:Headless
  features:
    - Based on the Gatsby Starter Blog
    - Includes Contentful Delivery API for production build
    - Includes Contentful Preview API for development
- url: https://react-firebase-authentication.wieruch.com/
  repo: https://github.com/the-road-to-react-with-firebase/react-gatsby-firebase-authentication
  description: n/a
  tags:
    - Firebase
  features:
    - Sign In, Sign Up, Sign Out
    - Password Forget
    - Password Change
    - Protected Routes with Authorization
    - Realtime Database with Users
- url: http://dmwl.net/gatsby-hampton-theme
  repo: https://github.com/davad/gatsby-hampton-theme
  description: n/a
  tags:
    - Styling:CSS-in-JS
  features:
    - Eslint in dev mode with the airbnb config and prettier formatting rules
    - Emotion for CSS-in-JS
    - A basic blog, with posts under src/pages/blog
    - A few basic components (Navigation, Layout, Link wrapper around gatsby-link))
    - Based on gatsby-starter-gatsbytheme
- url: https://xiaoxinghu.github.io/gatsby-orga/
  repo: https://github.com/xiaoxinghu/gatsby-orga
  description: n/a
  tags:
    - Blog
  features:
    - Parses org-mode files with Orga.
- url: http://2column-portfolio.surge.sh/
  repo: https://github.com/praagyajoshi/gatsby-starter-2column-portfolio
  description: n/a
  tags:
    - Portfolio
    - Styling:SCSS
  features:
    - Designed as a minimalistic portfolio website
    - Grid system using flexboxgrid
    - Styled using SCSS
    - Font icons using font-awesome
    - Google Analytics integration
    - Open Sans font using Google Fonts
    - Prerendered Open Graph tags for rich sharing
- url: https://prototypeinteractive.github.io/gatsby-react-boilerplate/
  repo: https://github.com/PrototypeInteractive/gatsby-react-boilerplate
  description: n/a
  tags:
    - Styling:Bootstrap
  features:
    - Basic configuration and folder structure
    - Uses PostCSS and Sass (with autoprefixer and pixrem)
    - Uses Bootstrap 4 grid
    - Leaves the styling to you
    - Uses data from local json files
    - Contains Node.js server code for easy, secure, and fast hosting
- url: http://capricious-spring.surge.sh/
  repo: https://github.com/noahg/gatsby-starter-blog-no-styles
  description: n/a
  tags:
    - Blog
    - Styling:None
  features:
    - Same as official gatsby-starter-blog but with all styling removed
- url: https://gatsby-starter-github-api.netlify.com/
  repo: https://github.com/lundgren2/gatsby-starter-github-api
  description: Single page starter based on gatsby-source-github-api
  tags:
    - Portfolio
    - Onepage
  features:
    - Use your GitHub as your own portfolio site
    - List your GitHub repositories
    - GitHub GraphQL API v4

- url: https://gatsby-starter-bloomer.netlify.com/
  repo: https://github.com/Cethy/gatsby-starter-bloomer
  description: n/a
  tags:
    - Styling:Bulma
  features:
    - Based on gatsby-starter-default
    - Bulma CSS Framework with its Bloomer react components
    - Font-Awesome icons
    - Includes a simple fullscreen hero w/ footer example
- url: https://gatsby-starter-bootstrap-netlify.netlify.com/
  repo: https://github.com/konsumer/gatsby-starter-bootstrap-netlify
  description: n/a
  tags:
    - Styling:Bootstrap
    - CMS:Netlify
  features:
    - Very similar to gatsby-starter-netlify-cms, slightly more configurable (eg set site-title in gatsby-config) with Bootstrap/Bootswatch instead of bulma
- url: https://gatstrap.netlify.com/
  repo: https://github.com/jaxx2104/gatsby-starter-bootstrap
  description: n/a
  tags:
    - Styling:Bootstrap
  features:
    - Bootstrap CSS framework
    - Single column layout
    - Basic components like SiteNavi, SitePost, SitePage
- url: http://gatsby-bulma-storybook.surge.sh/
  repo: https://github.com/gvaldambrini/gatsby-starter-bulma-storybook
  description: n/a
  tags:
    - Styling:Bulma
    - Storybook
    - Testing
  features:
    - Storybook for developing components in isolation
    - Bulma and Sass support for styling
    - CSS modules
    - Prettier & eslint to format & check the code
    - Jest
- url: https://gatsby-starter-business.netlify.com/
  repo: https://github.com/v4iv/gatsby-starter-business
  description: n/a
  tags:
    - Styling:Bulma
    - PWA
    - CMS:Netlify
    - Disqus
    - Search
    - Pagination
  features:
    - Complete Business Website Suite - Home Page, About Page, Pricing Page, Contact Page and Blog
    - Netlify CMS for Content Management
    - SEO Friendly (Sitemap, Schemas, Meta Tags, GTM etc)
    - Bulma and Sass Support for styling
    - Progressive Web App & Offline Support
    - Tags and RSS Feed for Blog
    - Disqus and Share Support
    - Elastic-Lunr Search
    - Pagination
    - Easy Configuration using `config.js` file
- url: https://haysclark.github.io/gatsby-starter-casper/
  repo: https://github.com/haysclark/gatsby-starter-casper
  description: n/a
  tags:
    - PWA
  features:
    - Page pagination
    - CSS
    - Tags
    - Google Analytics
    - Offline support
    - Web App Manifest
    - SEO
- url: http://gatsby-starter-ceevee.surge.sh/
  repo: https://github.com/amandeepmittal/gatsby-starter-ceevee
  description: n/a
  tags:
    - Portfolio
  features:
    - Based on the Ceevee site template, design by Styleshout
    - Single Page Resume/Portfolio site
    - Target audience Developers, Designers, etc.
    - Used CSS Modules, easy to manipulate
    - FontAwsome Library for icons
    - Responsive Design, optimized for Mobile devices
- url: https://gatsby-starter-contentful-i18n.netlify.com/
  repo: https://github.com/mccrodp/gatsby-starter-contentful-i18n
  description: i18n support and language switcher for Contentful starter repo
  tags:
    - i18n
    - CMS:Contentful
    - CMS:Headless
  features:
    - Localization (Multilanguage)
    - Dynamic content from Contentful CMS
    - Integrates i18n plugin starter and using-contentful repos
- url: http://cranky-edison-12166d.netlify.com/
  repo: https://github.com/datocms/gatsby-portfolio
  description: n/a
  tags:
    - CMS:DatoCMS
    - CMS:Headless
  features:
    - Simple portfolio to quick start a site with DatoCMS
    - Contents and media from DatoCMS
    - Custom Sass style
    - SEO
- url: https://gatsby-deck.netlify.com/
  repo: https://github.com/fabe/gatsby-starter-deck
  description: n/a
  tags:
    - Presentation
  features:
    - Create presentations/slides using Gatsby.
    - Offline support.
    - Page transitions.
- url: https://gatsby-starter-default-i18n.netlify.com/
  repo: https://github.com/angeloocana/gatsby-starter-default-i18n
  description: n/a
  tags:
    - i18n
  features:
    - localization (Multilanguage)
- url: http://gatsby-dimension.surge.sh/
  repo: https://github.com/codebushi/gatsby-starter-dimension
  description: Single page starter based on the Dimension site template
  tags:
    - Portfolio
    - HTML5UP
    - Styling:SCSS
  features:
    - Designed by HTML5 UP
    - Simple one page site that’s perfect for personal portfolios
    - Fully Responsive
    - Styling with SCSS
- url: https://gatsby-docs-starter.netlify.com/
  repo: https://github.com/ericwindmill/gatsby-starter-docs
  description: n/a
  tags:
    - Documentation
    - Styling:CSS-in-JS
  features:
    - All the features from gatsby-advanced-starter, plus
    - Designed for Documentation / Tutorial Websites
    - ‘Table of Contents’ Component, Auto generates ToC from posts - just follow the file frontmatter conventions from markdown files in ‘lessons’.
    - Styled Components w/ ThemeProvider
    - Basic UI
    - A few extra components
    - Custom prismjs theme
    - React Icons
- url: https://parmsang.github.io/gatsby-starter-ecommerce/
  repo: https://github.com/parmsang/gatsby-starter-ecommerce
  description: Easy to use starter for an e-commerce store
  tags:
    - Styling:Other
    - Stripe
    - eCommerce
    - PWA
    - Authentication
  features:
    - Uses the Moltin eCommerce Api
    - Stripe checkout
    - Semantic-UI
    - Styled components
    - Google Analytics - (you enter the tracking-id)
    - React-headroom
    - Eslint & Prettier. Uses Airbnb JavaScript Style Guide
    - Authentication via Moltin (Login and Register)
- url: http://gatsby-forty.surge.sh/
  repo: https://github.com/codebushi/gatsby-starter-forty
  description: Multi-page starter based on the Forty site template
  tags:
    - Styling:SCSS
    - HTML5UP
  features:
    - Designed by HTML5 UP
    - Colorful homepage, and also includes a Landing Page and Generic Page components.
    - Many elements are available, including buttons, forms, tables, and pagination.
    - Custom grid made with CSS Grid
    - Styling with SCSS
- url: https://themes.gatsbythemes.com/gatsby-starter/
  repo: https://github.com/saschajullmann/gatsby-starter-gatsbythemes
  description: n/a
  tags:
    - Styling:CSS-in-JS
    - Blog
    - Testing
    - Linting
  features:
    - CSS-in-JS via Emotion.
    - Jest and Enzyme for testing.
    - Eslint in dev mode with the airbnb config and prettier formatting rules.
    - React 16.
    - A basic blog, with posts under src/pages/blog. There’s also a script which creates a new Blog entry (post.sh).
    - Data per JSON files.
    - A few basic components (Navigation, Footer, Layout).
    - Layout components make use of Styled-System.
    - Google Analytics (you just have to enter your tracking-id).
    - Gatsby-Plugin-Offline which includes Service Workers.
    - Prettier for a uniform codebase.
    - Normalize css (7.0).
    - Feather icons.
    - Font styles taken from Tachyons.
- url: https://gcn.netlify.com/
  repo: https://github.com/ryanwiemer/gatsby-starter-gcn
  description: A starter template to build amazing static websites with Gatsby, Contentful and Netlify
  tags:
    - CMS:Contentful
    - CMS:Headless
    - Blog
    - Netlify
    - Styling:CSS-in-JS
  features:
    - CMS:Contentful integration with ready to go placeholder content
    - Netlify integration including a pre-built contact form
    - Minimal responsive design - made to customize or tear apart
    - Pagination logic
    - Styled components
    - SEO Friendly Component
    - JSON-LD Schema
    - OpenGraph sharing support
    - Sitemap Generation
    - Google Analytics
    - Progressive Web app
    - Offline Support
    - RSS Feed
    - Gatsby Standard module for linting JavaScript with StandardJS
    - Stylelint support for Styled Components to lint the CSS in JS
- url: https://alampros.github.io/gatsby-starter-grommet/
  repo: https://github.com/alampros/gatsby-starter-grommet
  description: n/a
  tags:
    - Styling:Grommet
  features:
    - Barebones configuration for using the Grommet design system
    - Uses Sass (with CSS modules support)
- url: https://gatsby-starter-hello-world-demo.netlify.com/
  repo: https://github.com/gatsbyjs/gatsby-starter-hello-world
  description: official hello world
  tags:
    - Official
  features:
    - A no-frills Gatsby install
    - No plugins, no boilerplate
    - Great for advanced users
- url: https://gatsby-starter-hero-blog.greglobinski.com/
  repo: https://github.com/greglobinski/gatsby-starter-hero-blog
  description: no description yet
  tags:
    - Styling:PostCSS
    - SEO
    - Markdown
  features:
    - Easy editable content in Markdown files (posts, pages and parts)
    - CSS with `styled-jsx` and `PostCSS`
    - SEO (sitemap generation, robot.txt, meta and OpenGraph Tags)
    - Social sharing (Twitter, Facebook, Google, LinkedIn)
    - Comments (Facebook)
    - Images lazy loading and `webp` support (gatsby-image)
    - Post categories (category based post list)
    - Full text searching (Algolia)
    - Contact form (Netlify form handling)
    - Form elements and validation with `ant-design`
    - RSS feed
    - 100% PWA (manifest.webmanifest, offline support, favicons)
    - Google Analytics
    - App favicons generator (node script)
    - Easy customizable base styles via `theme` object generated from `yaml` file (fonts, colors, sizes)
    - React v.16.3 (gatsby-plugin-react-next)
    - Components lazy loading (social sharing)
    - ESLint (google config)
    - Prettier code styling
    - Webpack `BundleAnalyzerPlugin`
- url: https://gatsby-starter-i18n-lingui.netlify.com/
  repo: https://github.com/dcroitoru/gatsby-starter-i18n-lingui
  description: n/a
  tags:
    - i18n
  features:
    - Localization (Multilanguage) provided by js-lingui
    - Message extraction
    - Avoids code duplication - generates pages for each locale
    - Possibility of translated paths
- url: https://lumen.netlify.com/
  repo: https://github.com/alxshelepenok/gatsby-starter-lumen
  description: A minimal, lightweight and mobile-first starter for creating blogs uses Gatsby.
  tags:
    - Blog
    - CMS:Netlify
    - Pagination
    - Disqus
    - RSS
    - Linting
    - Testing
    - Styling:PostCSS
    - Styling:SCSS
  features:
    - Lost Grid
    - Jest testing
    - Beautiful typography inspired by matejlatin/Gutenberg
    - Mobile-First approach in development
    - Stylesheet built using SASS and BEM-Style naming
    - Syntax highlighting in code blocks
    - Sidebar menu built using a configuration block
    - Archive organized by tags and categories
    - Pagination support
    - Offline support
    - Google Analytics support
    - Disqus Comments support
- url: https://minimal-blog.lekoarts.de
  repo: https://github.com/LekoArts/gatsby-starter-minimal-blog
  description: This starter is part of a german tutorial series on Gatsby. The starter will change over time to use more advanced stuff (feel free to express your ideas in the repository). Its first priority is a minimalistic style coupled with a lot of features for the content.
  tags:
    - Blog
    - MDX
    - Styling:CSS-in-JS
    - Netlify
    - Linting
    - PWA
  features:
    - Minimal and clean white layout
    - Write your blog posts in MDX
    - Offline Support, WebApp Manifest, SEO
    - Code highlighting (with prism-react-renderer) and live preview (with react-live)
- url: https://gatsby-starter-modern-demo.netlify.com/
  repo: https://github.com/kripod/gatsby-starter-modern
  description: no description yet
  tags:
    - Linting
  features:
    - A set of strict linting rules (based on the Airbnb JavaScript Style Guide)
    - Encourage automatic code formatting
    - Prefer using Yarn for package management
    - Use EditorConfig to maintain consistent coding styles between different editors and IDEs
    - Integration with Visual Studio Code
    - Based on gatsby-starter-default
- url: https://gatsby-starter-personal-blog.greglobinski.com/
  repo: https://github.com/greglobinski/gatsby-starter-personal-blog
  description: n/a
  tags:
    - Blog
    - Markdown
    - Netlify
    - Styling:Material
  features:
    - Ready to use, but easily customizable a fully equipped theme starter
    - Easy editable content in Markdown files (posts, pages and parts)
    - ‘Like an app’ layout transitions
    - Easily restyled through theme object
    - Styling with JSS
    - Page transitions
    - Comments (Facebook)
    - Post categories
    - Post list filtering
    - Full text searching (Algolia)
    - Contact form (Netlify form handling)
    - Material UI (@next)
    - RSS feed
    - Full screen mode
    - User adjustable articles’ body copy font size
    - Social sharing (Twitter, Facebook, Google, LinkedIn)
    - PWA (manifes.json, offline support, favicons)
    - Google Analytics
    - Favicons generator (node script)
    - Components leazy loading with AsyncComponent (social sharing, info box)
    - ESLint (google config)
    - Prettier code styling
    - Custom webpack CommonsChunkPlugin settings
    - Webpack BundleAnalyzerPlugin
- url: http://gatsby-photon.surge.sh/
  repo: https://github.com/codebushi/gatsby-starter-photon
  description: Single page starter based on the Photon site template
  tags:
    - HTML5UP
    - Styling:SCSS
  features:
    - Designed by HTML5 UP
    - Single Page, Responsive Site
    - Custom grid made with CSS Grid
    - Styling with SCSS
- url: https://portfolio-bella.netlify.com/
  repo: https://github.com/LekoArts/gatsby-starter-portfolio-bella
  description: A portfolio starter for Gatsby. The target audience are designers and photographers. The light themed website shows your work with large images & big typography. The Onepage is powered by the Headless CMS Prismic.io. and has programmatically created pages for your projects. General settings and colors can be changed in a config & theme file.
  tags:
    - Portfolio
    - CMS:Prismic
    - CMS:Headless
    - Styling:CSS-in-JS
    - Onepage
    - PWA
    - Linting
  features:
    - Big typography & images
    - White theme
    - Prismic.io as CMS
    - Emotion for styling + Emotion-Grid
    - One-page layout with sub-pages for case studies
    - Easily configurable
    - And other good stuff (SEO, Offline Support, WebApp Manifest Support)
- url: https://cara.lekoarts.de
  repo: https://github.com/LekoArts/gatsby-starter-portfolio-cara
  description: Playful and Colorful One-Page portfolio featuring Parallax effects and animations. Especially designers and/or photographers will love this theme! Built with MDX and Theme UI.
  tags:
    - Portfolio
    - Onepage
    - Styling:CSS-in-JS
    - PWA
  features:
    - React Spring Parallax effects
    - Theme UI-based theming
    - CSS Animations and shapes
    - Light/Dark mode
- url: https://emilia.lekoarts.de
  repo: https://github.com/LekoArts/gatsby-starter-portfolio-emilia
  description: A portfolio starter for Gatsby. The target audience are designers and photographers. The dark themed website shows your work with large images in a grid-layout (powered by CSS Grid). The transition effects on the header add a playful touch to the overall minimal design. The website has programmatically created pages for your projects (with automatic image import). General settings and colors can be changed in a config & theme file.
  tags:
    - Portfolio
    - PWA
    - Transitions
    - MDX
    - Styling:CSS-in-JS
    - Linting
    - Testing
  features:
    - Focus on big images (with gatsby-image)
    - Dark Theme with HeroPatterns Header
    - CSS Grid and styled-components
    - Page transitions
    - Cypress for End-to-End testing
    - react-spring animations
    - One-Page layout with sub-pages for projects
    - Create your projects in MDX (automatic import of images)
    - And other good stuff (SEO, Offline Support, WebApp Manifest Support)
- url: https://emma.lekoarts.de
  repo: https://github.com/LekoArts/gatsby-starter-portfolio-emma
  description: Minimalistic portfolio with full-width grid, page transitions, support for additional MDX pages, and a focus on large images. Especially designers and/or photographers will love this theme! Built with MDX and Theme UI. Using the Gatsby Theme "@lekoarts/gatsby-theme-emma".
  tags:
    - Portfolio
    - MDX
    - Transitions
    - Styling:CSS-in-JS
    - PWA
  features:
    - MDX
    - react-spring page animations
    - Optional MDX pages which automatically get added to the navigation
    - Fully customizable through the usage of Gatsby Themes (and Theme UI)
    - Light Mode / Dark Mode
    - Google Analytics Support
    - SEO (Sitemap, OpenGraph tags, Twitter tags)
    - Offline Support & WebApp Manifest
- url: https://gatsby-starter-procyon.netlify.com/
  repo: https://github.com/danielmahon/gatsby-starter-procyon
  description: n/a
  tags:
    - PWA
    - CMS:Headless
    - CMS:Other
    - Styling:Material
    - Netlify
  features:
    - Gatsby + ReactJS (server side rendering)
    - GraphCMS Headless CMS
    - DraftJS (in-place) Medium-like Editing
    - Apollo GraphQL (client-side)
    - Local caching between builds
    - Material-UI (layout, typography, components, etc)
    - Styled-Components™-like API via Material-UI
    - Netlify Deployment Friendly
    - Netlify Identity Authentication (enables editing)
    - Automatic versioning, deployment and CHANGELOG
    - Automatic rebuilds with GraphCMS and Netlify web hooks
    - PWA (Progressive Web App)
    - Google Fonts
- url: http://gatsby-starter-product-guy.surge.sh/
  repo: https://github.com/amandeepmittal/gatsby-starter-product-guy
  description: n/a
  tags:
    - Portfolio
  features:
    - Single Page
    - A portfolio Developers and Product launchers alike
    - Using Typography.js easy to switch fonts
    - All your Project/Portfolio Data in Markdown, server by GraphQL
    - Responsive Design, optimized for Mobile devices
- url: https://caki0915.github.io/gatsby-starter-redux/
  repo: https://github.com/caki0915/gatsby-starter-redux
  description: n/a
  tags:
    - Styling:CSS-in-JS
    - Redux
  features:
    - Redux and Redux-devtools.
    - Emotion with a basic theme and SSR
    - Typography.js
    - Eslint rules based on Prettier and Airbnb
- url: http://gatsby-stellar.surge.sh/
  repo: https://github.com/codebushi/gatsby-starter-stellar
  description: Single page starter based on the Stellar site template
  tags:
    - HTML5UP
    - Styling:SCSS
  features:
    - Designed by HTML5 UP
    - Scroll friendly, responsive site. Can be used as a single or multi-page site.
    - Sticky Navigation when scrolling.
    - Scroll spy and smooth scrolling to different sections of the page.
    - Styling with SCSS
- url: http://gatsby-strata.surge.sh/
  repo: https://github.com/codebushi/gatsby-starter-strata
  description: Single page starter based on the Strata site template
  tags:
    - Portfolio
    - HTML5UP
    - Styling:SCSS
  features:
    - Designed by HTML5 UP
    - Super Simple, single page portfolio site
    - Lightbox style React photo gallery
    - Fully Responsive
    - Styling with SCSS
- url: https://gatsby-starter-strict.netlify.com/
  repo: https://github.com/kripod/gatsby-starter-strict
  description: n/a
  tags:
    - Linting
  features:
    - A set of strict linting rules (based on the Airbnb JavaScript Style Guide)
    - lint script
    - Encourage automatic code formatting
    - format script
    - Prefer using Yarn for package management
    - Use EditorConfig to maintain consistent coding styles between different editors and IDEs
    - Integration with Visual Studio Code
    - Pre-configured auto-formatting on file save
    - Based on gatsby-starter-default
- url: https://gatsby-tachyons.netlify.com/
  repo: https://github.com/pixelsign/gatsby-starter-tachyons
  description: no description yet
  tags:
    - Styling:Other
  features:
    - Based on gatsby-starter-default
    - Using Tachyons for CSS.
- url: https://quizzical-mcclintock-0226ac.netlify.com/
  repo: https://github.com/taylorbryant/gatsby-starter-tailwind
  description: A Gatsby v2 starter styled using Tailwind, a utility-first CSS framework. Uses Purgecss to remove unused CSS.
  tags:
    - Styling:Tailwind
  features:
    - Based on gatsby-starter-default
    - Tailwind CSS Framework
    - Removes unused CSS with Purgecss
    - Includes responsive navigation and form examples
- url: http://portfolio-v3.surge.sh/
  repo: https://github.com/amandeepmittal/gatsby-portfolio-v3
  description: n/a
  tags:
    - Portfolio
  features:
    - Single Page, Timeline View
    - A portfolio Developers and Product launchers
    - Bring in Data, plug-n-play
    - Responsive Design, optimized for Mobile devices
    - Seo Friendly
    - Uses Flexbox
- url: https://gatsby-starter-typescript-plus.netlify.com/
  repo: https://github.com/resir014/gatsby-starter-typescript-plus
  description: This is a starter kit for Gatsby.js websites written in TypeScript. It includes the bare essentials for you to get started (styling, Markdown parsing, minimal toolset).
  tags:
    - Styling:CSS-in-JS
    - Language:TypeScript
    - Markdown
  features:
    - TypeScript
    - TSLint (with custom TSLint rules)
    - Markdown rendering with Remark
    - Basic component structure
    - Styling with emotion
- url: https://haysclark.github.io/gatsby-starter-typescript/
  repo: https://github.com/haysclark/gatsby-starter-typescript
  description: n/a
  tags:
    - Language:TypeScript
  features:
    - TypeScript
- url: https://fabien0102-gatsby-starter.netlify.com/
  repo: https://github.com/fabien0102/gatsby-starter
  description: n/a
  tags:
    - Language:TypeScript
    - Styling:Other
    - Testing
  features:
    - Semantic-ui for styling
    - TypeScript
    - Offline support
    - Web App Manifest
    - Jest/Enzyme testing
    - Storybook
    - Markdown linting
- url: https://gatsby-starter-wordpress.netlify.com/
  repo: https://github.com/GatsbyCentral/gatsby-starter-wordpress
  description: Gatsby starter using WordPress as the content source.
  tags:
    - Styling:CSS-in-JS
    - CMS:Wordpress
  features:
    - All the features from gatsby-advanced-starter, plus
    - Leverages the WordPress plugin for Gatsby for data
    - Configured to work with WordPress Advanced Custom Fields
    - Auto generated Navigation for your Wordpress Pages
    - Minimal UI and Styling — made to customize.
    - Styled Components
- url: https://www.concisejavascript.org/
  repo: https://github.com/rwieruch/open-crowd-fund
  description: n/a
  tags:
    - Stripe
    - Firebase
  features:
    - Open source crowdfunding for your own ideas
    - Alternative for Kickstarter, GoFundMe, etc.
    - Secured Credit Card payments with Stripe
    - Storing of funding information in Firebase
- url: https://www.verious.io/
  repo: https://github.com/cpinnix/verious-boilerplate
  description: n/a
  tags:
    - Styling:Other
  features:
    - Components only. Bring your own data, plugins, etc.
    - Bootstrap inspired grid system with Container, Row, Column components.
    - Simple Navigation and Dropdown components.
    - Baseline grid built in with modular scale across viewports.
    - Abstract measurements utilize REM for spacing.
    - One font to rule them all, Helvetica.
- url: https://gatsby-starter-blog-grommet.netlify.com/
  repo: https://github.com/Ganevru/gatsby-starter-blog-grommet
  description: GatsbyJS v2 starter for creating a blog. Based on Grommet v2 UI.
  tags:
    - Blog
    - Markdown
    - Styling:Grommet
    - Language:TypeScript
    - Linting
    - Redux
  features:
    - Grommet v2 UI
    - Easily configurable - see site-config.js in the root
    - Switch between grommet themes
    - Change between light and dark themes (with Redux)
    - Blog posts previews in card style
    - Responsive Design, optimized for Mobile devices
    - styled-components
    - TypeScript and ESLint (typescript-eslint)
    - lint-staged and husky - for linting before commit
- url: https://happy-pare-dff451.netlify.com/
  repo: https://github.com/fhavrlent/gatsby-contentful-typescript-starter
  description: Contentful and TypeScript starter based on default starter.
  tags:
    - CMS:Contentful
    - CMS:Headless
    - Language:TypeScript
    - Styling:CSS-in-JS
  features:
    - Based on default starter
    - TypeScript
    - CSS in JS (Emotion)
    - CMS:Contentful
- url: https://xylo-gatsby-bulma-starter.netlify.com/
  repo: https://github.com/xydac/xylo-gatsby-bulma-starter
  description: Gatsby v2 Starter with Bulma based on default starter.
  tags:
    - Styling:SCSS
    - Styling:Bulma
  features:
    - Based on default starter
    - Bulma Css
    - Sass based Styling
- url: https://maxpou.github.io/gatsby-starter-morning-dew/
  repo: https://github.com/maxpou/gatsby-starter-morning-dew
  description: Gatsby v2 blog starter
  tags:
    - Blog
    - Markdown
    - PWA
    - Disqus
    - SEO
    - Styling:CSS-in-JS
  features:
    - Blog post listing with previews (image + summary) for each blog post
    - Fully configurable
    - Multilang support (blog post only)
    - Syntax highlighting
    - css-in-js (with styled-components)
    - Fully Responsive
    - Tags
    - Google Analytics
    - Disqus comments support
    - Offline support
    - Web App Manifest
    - ESLint
    - Prettier
    - Travis CI
- url: https://gatsby-starter-blog-jumpalottahigh.netlify.com/
  repo: https://github.com/jumpalottahigh/gatsby-starter-blog-jumpalottahigh
  description: Gatsby v2 blog starter with SEO, search, filter, reading progress, mobile menu fab
  tags:
    - Blog
    - Markdown
  features:
    - Blog post listing with previews (image + summary) for each blog post
    - Google structured data
    - Mobile-friendly menu toggled with a floating action button (FAB)
    - Article read progress
    - User feedback component
- url: https://i18n.smakosh.com/
  repo: https://github.com/smakosh/gatsby-starter-i18n
  description: Gatsby v2 Starter with i18n using react-intl and more cool features.
  tags:
    - Styling:CSS-in-JS
    - i18n
  features:
    - Based on default starter
    - i18n with rtl text
    - Stateless components using Recompose
    - Font changes depending on the chosen language
    - SEO (meta tags, openGraph, structured data, twitter and more...)
- url: https://gatsby-starter-mate.netlify.com
  repo: https://github.com/EmaSuriano/gatsby-starter-mate
  description: A portfolio starter for Gatsby integrated with Contentful CMS.
  tags:
    - Styling:CSS-in-JS
    - CMS:Contentful
    - CMS:Headless
    - Portfolio
  features:
    - Gatsby v2
    - Rebass (Styled-components system)
    - React Reveal
    - Dynamic content from Contentful
    - Offline support
    - PWA ready
    - SEO
    - Responsive design
    - Icons from font-awesome
    - Netlify Deployment Friendly
    - Medium integration
    - Social sharing (Twitter, Facebook, Google, LinkedIn)
- url: https://gatsby-starter-typescript-sass.netlify.com
  repo: https://github.com/thetrevorharmon/gatsby-starter-typescript-sass
  description: A basic starter with TypeScript and Sass built in
  tags:
    - Language:TypeScript
    - Styling:SCSS
    - Linting
  features:
    - TypeScript and Sass support
    - TS linter with basic react rules
- url: https://gatsby-simple-contentful-starter.netlify.com/
  repo: https://github.com/cwlsn/gatsby-simple-contentful-starter
  description: A simple starter to display Contentful data in Gatsby, ready to deploy on Netlify. Comes with a detailed article detailing the process.
  tags:
    - CMS:Contentful
    - CMS:Headless
    - Markdown
    - Styling:CSS-in-JS
  features:
    - Gatsby v2
    - Query Contentful data via Gatsby's GraphQL
    - Styled-Components for CSS-in-JS
    - Simple format, easy to create your own site quickly
    - React Helmet for Header Modification
    - Remark for loading Markdown into React
- url: https://gatsby-blog-cosmicjs.netlify.com/
  repo: https://github.com/cosmicjs/gatsby-blog-cosmicjs
  description: Blog that utilizes the power of the Cosmic JS headless CMS for easy content management
  tags:
    - CMS:Cosmic JS
    - CMS:Headless
    - Blog
  features:
    - Uses the Cosmic JS Gatsby source plugin
- url: https://cosmicjs-gatsby-starter.netlify.com/
  repo: https://github.com/cosmicjs/gatsby-starter
  description: Simple Gatsby starter connected to the Cosmic JS headless CMS for easy content management
  tags:
    - CMS:Cosmic JS
    - CMS:Headless
  features:
    - Uses the Cosmic JS Gatsby source plugin
- url: https://www.gatsby-typescript-template.com/
  repo: https://github.com/ikeryo1182/gatsby-typescript-template
  description: This is a standard starter with TypeScript, TSLint, Prettier, Lint-Staged(Husky) and Sass
  tags:
    - Language:TypeScript
    - Linting
    - Styling:SCSS
  features:
    - Category and Tag for post
    - Type Safe by TypeScript
    - Format Safe by TSLint and Prettier with Lint-Staged(Husky)
- url: https://zandersparrow.github.io/gatsby-simple-redux/
  repo: https://github.com/zandersparrow/gatsby-simple-redux
  description: The default starter plus redux
  tags:
    - Redux
  features:
    - Minimal starter based on the official default
    - Includes redux and a simple counter example
- url: https://gatsby-casper.netlify.com/
  repo: https://github.com/scttcper/gatsby-casper
  description: This is a starter blog that looks like the Ghost.io default theme, casper.
  tags:
    - Blog
    - Language:TypeScript
    - Styling:CSS-in-JS
  features:
    - Emotion CSS-in-JS
    - TypeScript
    - Author and tag pages
    - RSS
- url: https://gatsby-universal.netlify.com
  repo: https://github.com/fabe/gatsby-universal
  description: An opinionated Gatsby v2 starter for state-of-the-art marketing sites
  tags:
    - Transitions
    - PWA
    - Styling:CSS-in-JS
    - Linting
    - Markdown
    - SEO
  features:
    - Page Transitions
    - IntersectionObserver, component-based
    - React Context for global UI state
    - styled-components v4
    - Generated media queries for easy use
    - Optimized with Google Lighthouse (100/100)
    - Offline support
    - Manifest support
    - Sitemap support
    - All favicons generated
    - SEO (with Schema JSONLD) & Social Tags
    - Prettier
    - ESLint
- url: https://prismic.lekoarts.de/
  repo: https://github.com/LekoArts/gatsby-starter-prismic
  description: A typography-heavy & light-themed Gatsby Starter which uses the Headless CMS Prismic.
  tags:
    - CMS:Prismic
    - CMS:Headless
    - Styling:CSS-in-JS
    - Linting
    - Blog
    - PWA
    - Testing
  features:
    - Prismic as Headless CMS
    - Uses multiple features of Prismic - Slices, Labels, Relationship fields, Custom Types
    - Emotion for Styling
    - Cypress for End-to-End testing
    - Prism.js highlighting
    - Responsive images with gatsby-image
    - Extensive SEO
    - ESLint & Prettier
- url: https://gatsby-starter-v2-casper.netlify.com/
  repo: https://github.com/GatsbyCentral/gatsby-v2-starter-casper
  description: A blog starter based on the Casper (v1.4) theme.
  tags:
    - Blog
    - PWA
  features:
    - Page pagination
    - CSS
    - Tags
    - Google Analytics
    - Offline support
    - Web App Manifest
    - SEO
- url: https://lumen-v2.netlify.com/
  repo: https://github.com/GatsbyCentral/gatsby-v2-starter-lumen
  description: A Gatsby v2 fork of the lumen starter.
  tags:
    - Blog
    - RSS
    - Disqus
  features:
    - Lost Grid.
    - Beautiful typography inspired by matejlatin/Gutenberg.
    - Mobile-First approach in development.
    - Stylesheet built using Sass and BEM-Style naming.
    - Syntax highlighting in code blocks.
    - Sidebar menu built using a configuration block.
    - Archive organized by tags and categories.
    - Automatic RSS generation.
    - Automatic Sitemap generation.
    - Offline support.
    - Google Analytics support.
    - Disqus Comments support.
- url: https://gatsby-starter-firebase.netlify.com/
  repo: https://github.com/muhajirdev/gatsby-starter-firebase
  description: A Gatsby + Firebase Starter. With Authentication
  tags:
    - Firebase
    - Client-side App
  features:
    - Eslint Airbnb without semicolon and without .jsx extension
    - Firebase
    - Web App Manifest
- url: http://gatsby-lightbox.416serg.me
  repo: https://github.com/416serg/gatsby-starter-lightbox
  description: Showcasing a custom lightbox implementation using `gatsby-image`
  tags:
    - Portfolio
    - SEO
    - Styling:CSS-in-JS
  features:
    - Features a custom, accessible lightbox with gatsby-image
    - Styled with styled-components using CSS Grid
    - React Helmet for SEO
- url: http://jackbravo.github.io/gatsby-starter-i18n-blog/
  repo: https://github.com/jackbravo/gatsby-starter-i18n-blog
  description: Same as official gatsby-starter-blog but with i18n support
  tags:
    - i18n
    - Blog
  features:
    - Translates site name and bio using .md files
    - No extra libraries needed
- url: https://calpa.me/
  repo: https://github.com/calpa/gatsby-starter-calpa-blog
  description: Blog Template X Contentful, Twitter and Facebook style
  tags:
    - Blog
    - Styling:SCSS
  features:
    - GatsbyJS v2, faster than faster
    - Not just Contentful content source, you can use any database
    - Custom style
    - Google Analytics
    - Gitalk
    - sitemap
    - React FontAwesome
    - SEO
    - Offline support
    - Web App Manifest
    - Styled using SCSS
    - Page pagination
    - Netlify optimization
- url: https://gatsby-starter-typescript-power-blog.majidhajian.com/
  repo: https://github.com/mhadaily/gatsby-starter-typescript-power-blog
  description: Minimal Personal Blog with Gatsby and TypeScript
  tags:
    - PWA
    - Blog
    - Language:TypeScript
    - Markdown
  features:
    - Mobile-First approach in development
    - TSLint & Prettier
    - Offline support
    - Category and Tag for post
    - Type Safe by TypeScript
    - Format Safe by TSLint, StyleLint and Prettier with Lint-Staged(Husky)
    - Blog page
    - Syntax highlighting in code blocks
    - Pagination Ready
    - Ready to deploy to GitHub Pages
    - Automatic RSS generation
    - Automatic Sitemap generation
- url: https://gatsby-starter-kentico-cloud.netlify.com/
  repo: https://github.com/Kentico/gatsby-starter-kentico-cloud
  description: Gatsby starter site with Kentico Cloud
  tags:
    - CMS:Headless
  features:
    - Gatsby v2 support
    - Content item <-> content type relationships
    - Language variants relationships
    - Linked items elements relationships
    - Content items in Rich text elements relationships
    - Reverse link relationships
- url: https://gatsby-starter-storybook.netlify.com/
  repo: https://github.com/markoradak/gatsby-starter-storybook
  description: Gatsby starter site with Storybook
  tags:
    - Storybook
    - Styling:CSS-in-JS
    - Linting
  features:
    - Gatsby v2 support
    - Storybook v4 support
    - Styled Components v4 support
    - Styled Reset, ESLint, Netlify Conf
- url: https://jamstack-hackathon-starter.netlify.com/
  repo: https://github.com/sw-yx/jamstack-hackathon-starter
  description: A JAMstack app with authenticated routes, static marketing pages, etc. with Gatsby, Netlify Identity, and Netlify Functions
  tags:
    - Netlify
    - Client-side App
  features:
    - Netlify Identity
    - Netlify Functions
    - Static Marketing pages and Dynamic Client-side Authenticated App pages
- url: https://collective.github.io/gatsby-starter-plone/
  repo: https://github.com/collective/gatsby-starter-plone
  description: A Gatsby starter template to build static sites using Plone as the content source
  tags:
    - CMS:Other
    - CMS:Headless
    - SEO
    - PWA
  features:
    - Creates 1-1 copy of source Plone site
    - Auto generated navigation and breadcrumbs
    - Progressive Web App features
    - Optimized for performance
    - Minimal UI and Styling
- url: https://gatsby-tutorial-starter.netlify.com/
  repo: https://github.com/justinformentin/gatsby-v2-tutorial-starter
  description: Simple, modern designed blog with post lists, tags, and easily customizable code.
  tags:
    - Blog
    - Linting
    - PWA
    - SEO
    - Styling:CSS-in-JS
    - Markdown
  features:
    - Blog post listing with image, summary, date, and tags.
    - Post Tags
    - Post List Filtering
    - Typography.js
    - Emotion styling
    - Syntax Highlighting in Code Blocks
    - Gatsby Image
    - Fully Responsive
    - Offline Support
    - Web App Manifest
    - SEO
    - PWA
    - Sitemap generation
    - Schema.org JSON-LD
    - CircleCI Integration
    - Codeclimate Integration
    - Google Analytics
    - Twitter and OpenGraph Tags
    - ESLint
    - Prettier Code Styling
- url: https://avivero.github.io/gatsby-redux-starter/
  repo: https://github.com/AVivero/gatsby-redux-starter
  description: Gatsby starter site with Redux, Sass, Bootstrap, Css Modules and Material Icons
  tags:
    - Redux
    - Styling:SCSS
    - Styling:Bootstrap
    - Styling:Material
    - Linting
  features:
    - Gatsby v2 support
    - Redux support
    - Sass support
    - Bootstrap v4 support
    - Css Modules support
    - ESLint, Prettier
- url: https://gatsby-typescript-boilerplate.netlify.com/
  repo: https://github.com/leachjustin18/gatsby-typescript-boilerplate
  description: Opinionated Gatsby v2 starter with TypeScript.
  tags:
    - Language:TypeScript
    - PWA
    - Styling:SCSS
    - Styling:PostCSS
  features:
    - TSLint with airbnb & prettier configurations
    - Prettier
    - Stylelint
    - Offline support
    - Type Safe by TypeScript
    - Format on commit with Lint-Staged(Husky)
    - Favicon generation
    - Sitemap generation
    - Autoprefixer with browser list
    - CSS nano
    - CSS MQ Packer
    - Lazy load image(s) with plugin sharp
    - Gatsby Image
    - Netlify optimizations
- url: https://danshai.github.io/gatsbyv2-scientific-blog-machine-learning/
  repo: https://github.com/DanShai/gatsbyv2-scientific-blog-machine-learning
  description: Machine learning ready and scientific blog starter
  tags:
    - Blog
    - Linting
  features:
    - Write easly your scientific blog with katex and publish your research
    - Machine learning ready with tensorflowjs
    - Manipulate csv data
    - draw with graph mermaid
    - display charts with chartjs
- url: https://gatsby-tailwind-styled-components.netlify.com/
  repo: https://github.com/muhajirdev/gatsby-tailwind-styled-components-starter
  description: A Gatsby Starter with Tailwind CSS + Styled Components
  tags:
    - Styling:Tailwind
  features:
    - Eslint Airbnb without semicolon and without .jsx extension
    - Offline support
    - Web App Manifest
- url: https://gatsby-starter-mobx.netlify.com
  repo: https://github.com/borekb/gatsby-starter-mobx
  description: MobX + TypeScript + TSLint + Prettier
  tags:
    - Language:TypeScript
    - Linting
    - Testing
  features:
    - Gatsby v2 + TypeScript
    - MobX with decorators
    - Two examples from @mweststrate's Egghead course
    - .editorconfig & Prettier
    - TSLint
    - Jest
- url: https://tender-raman-99e09b.netlify.com/
  repo: https://github.com/amandeepmittal/gatsby-bulma-quickstart
  description: A Bulma CSS + GatsbyJS Starter Kit
  tags:
    - Styling:Bulma
    - Styling:SCSS
  features:
    - Uses Bulma CSS
    - Sass based Styling
    - Responsive Design
    - Google Analytics Integration
    - Uses Gatsby v2
    - SEO
- url: https://gatsby-starter-notes.netlify.com/
  repo: https://github.com/patricoferris/gatsby-starter-notes
  description: Gatsby starter for creating notes organised by subject and topic
  tags:
    - Markdown
    - Pagination
  features:
    - Create by topic per subject notes that are organised using pagination
    - Support for code syntax highlighting
    - Support for mathematical expressions
    - Support for images
- url: https://gatsby-starter-ttag.netlify.com/
  repo: https://github.com/ttag-org/gatsby-starter-ttag
  description: Gatsby starter with the minimum required to demonstrate using ttag for precompiled internationalization of strings.
  tags:
    - i18n
  features:
    - Support for precompiled string internationalization using ttag and it's babel plugin
- url: https://gatsby-starter-typescript.netlify.com/
  repo: https://github.com/goblindegook/gatsby-starter-typescript
  description: Gatsby starter using TypeScript.
  tags:
    - Markdown
    - Pagination
    - Language:TypeScript
    - PWA
    - Linting
  features:
    - Markdown and MDX
    - Local search powered by Lunr
    - Syntax highlighting
    - Images
    - Styling with Emotion
    - Testing with Jest and react-testing-library
- url: https://gatsby-netlify-cms-example.netlify.com/
  repo: https://github.com/robertcoopercode/gatsby-netlify-cms
  description: Gatsby starter using Netlify CMS
  tags:
    - CMS:Netlify
    - Styling:SCSS
  features:
    - Example of a website for a local developer meetup group
    - NetlifyCMS used for easy data entry
    - Mobile-friendly design
    - Styling done with Sass
    - Gatsby version 2
- url: https://gatsby-typescript-starter-blog.netlify.com/
  repo: https://github.com/frnki/gatsby-typescript-starter-blog
  description: A starter blog for TypeScript-based Gatsby projects with minimal settings.
  tags:
    - Language:TypeScript
    - Blog
  features:
    - Typescrip & TSLint
    - No Styling (No Typography.js)
    - Minimal settings based on official starter blog
- url: https://gatsby-serif.netlify.com/
  repo: https://github.com/jugglerx/gatsby-serif-theme
  description: Multi page/content-type starter using Markdown and SCSS. Serif is a beautiful small business theme for Gatsby. The theme is fully responsive, blazing fast and artfully illustrated.
  tags:
    - Styling:SCSS
    - Markdown
    - Linting
  features:
    - Multiple "content types" for `services`, `team` and `testimonials` using Markdown as the source
    - Graphql query in `gatsby-node.js` using aliases that creates pages and templates by content type based on the folder `src/pages/services`, `src/pages/team`
    - SCSS
    - Responsive design
    - Bootstrap 4 grid and media queries only
    - Responsive menu
    - Royalty free illustrations included
    - SEO titles & meta using `gatsby-plugin-react-helmet`
    - Eslint & Prettier
- url: https://awesome-gatsby-starter.netlify.com/
  repo: https://github.com/South-Paw/awesome-gatsby-starter
  description: Starter with a preconfigured MDX, Storybook and ESLint environment for component first development of your next Gatsby site.
  tags:
    - MDX
    - Markdown
    - Storybook
    - Styling:CSS-in-JS
    - Linting
  features:
    - Gatsby MDX for JSX in Markdown loading, parsing, and rendering of pages
    - Storybook for isolated component development
    - styled-components for CSS-in-JS
    - ESLint with Airbnb's config
    - Prettier integrated into ESLint
    - A few example components and pages with stories and simple site structure
- url: https://santosfrancisco.github.io/gatsby-starter-cv/
  repo: https://github.com/santosfrancisco/gatsby-starter-cv
  description: A simple starter to get up and developing your digital curriculum with GatsbyJS'
  tags:
    - Styling:CSS-in-JS
    - PWA
    - Onepage
  features:
    - Gatsby v2
    - Based on default starter
    - Google Analytics
    - Web App Manifest
    - SEO
    - Styling with styled-components
    - Responsive Design, optimized for Mobile devices
- url: https://vigilant-leakey-a4f8cd.netlify.com/
  repo: https://github.com/BoyWithSilverWings/gatsby-blog-starter
  description: Minimal Blog Starter Template with Styled Components.
  tags:
    - Markdown
    - Styling:CSS-in-JS
    - Blog
  features:
    - Markdown loading, parsing, and rendering of pages
    - Minimal UI for blog
    - Styled-components for CSS-in-JS
    - Prettier added as pre-commit hook
    - Google Analytics
    - Image Optimisation
    - Code Styling and Formatting in markdown
    - Responsive Design
- url: https://inspiring-me-lwz7512.netlify.com/
  repo: https://github.com/lwz7512/gatsby-netlify-identity-starter
  description: Gatsby Netlify Identity Starter with NIW auth support, and content gating, as well as responsive layout.
  tags:
    - Netlify
    - Pagination
  features:
    - Mobile Screen support
    - Privacy control for post content view & profile page
    - User authentication by Netlify Identity Widget/Service
    - Pagination for posts
    - Navigation menu with active status
- url: https://gatsby-starter-event-calendar.netlify.com/
  repo: https://github.com/EmaSuriano/gatsby-starter-event-calendar
  description: Gatsby Starter to display information about events from Google Spreadsheets with Calendars
  tags:
    - Linting
    - Styling:Grommet
    - PWA
    - SEO
    - Google Sheets
  features:
    - Grommet
    - Theming
    - Google Spreadsheet integration
    - PWA
    - A11y
    - SEO
    - Netlify Deployment Friendly
    - ESLint with Airbnb's config
    - Prettier integrated into ESLint
- url: https://gatsby-starter-tech-blog.netlify.com/
  repo: https://github.com/email2vimalraj/gatsby-starter-tech-blog
  description: A simple tech blog starter kit for gatsbyjs
  tags:
    - Blog
    - Portfolio
  features:
    - Markdown based blog
    - Filter blog posts by Tags
    - Easy customization
    - Using styled components
    - Minimal styles
    - Best scoring by Lighthouse
    - SEO support
    - PWA support
    - Offline support
- url: https://infallible-brown-28846b.netlify.com/
  repo: https://github.com/tylergreulich/gatsby-typescript-mdx-prismjs-starter
  description: Gatsby starter using TypeScript, MDX, Prismjs, and styled-components
  tags:
    - Language:TypeScript
    - Linting
    - Testing
    - Styling:CSS-in-JS
    - MDX
  features:
    - Gatsby v2 + TypeScript
    - Syntax highlighting with Prismjs
    - MDX
    - Jest
    - react-testing-library
    - styled-components
- url: https://hardcore-darwin-d7328f.netlify.com/
  repo: https://github.com/BoyWithSilverWings/gatsby-careers-page
  description: A Careers Page for startups using Gatsby
  tags:
    - Markdown
    - Styling:CSS-in-JS
  features:
    - Careers Listing
    - Application Format
    - Markdown for creating job description
    - styled-components
- url: https://saikrishna.me/
  repo: https://github.com/s-kris/gatsby-minimal-portfolio-blog
  description: A minimal portfolio website with blog using Gatsby. Suitable for developers.
  tags:
    - Portfolio
    - Blog
  features:
    - Portfolio Page
    - Timline (Journey) page
    - Minimal
- url: https://gatsby-starter-blog-mdx-demo.netlify.com
  repo: https://github.com/hagnerd/gatsby-starter-blog-mdx
  description: A fork of the Official Gatsby Starter Blog with support for MDX out of the box.
  tags:
    - MDX
    - Blog
  features:
    - MDX
    - Blog
    - RSS Feed
- url: https://gatsby-tailwindcss-sass-starter-demo.netlify.com/
  repo: https://github.com/durianstack/gatsby-tailwindcss-sass-starter
  description: Just another Gatsby Tailwind with SASS starter
  tags:
    - Styling:Tailwind
    - Styling:SCSS
  features:
    - Tailwind, A Utility-First CSS Framework for Rapid UI Development
    - SASS/SCSS
    - Comes with React Helmet for adding site meta tags
    - Includes plugins for offline support out of the box
    - PurgeCSS to shave off unused styles
- url: https://tyra-starter.netlify.com/
  repo: https://github.com/madelyneriksen/gatsby-starter-tyra
  description: A feminine GatsbyJS Starter Optimized for SEO
  tags:
    - SEO
    - Blog
    - Styling:Other
  features:
    - Integration with Social Media and Mailchimp.
    - Styled with Tachyons.
    - Rich structured data on blog posts for SEO.
    - Pagination and category pages.
- url: https://gatsby-starter-styled.netlify.com/
  repo: https://github.com/gregoralbrecht/gatsby-starter-styled
  description: Yet another simple starter with Styled-System, Typography.js, SEO and Google Analytics.
  tags:
    - Styling:CSS-in-JS
    - PWA
    - SEO
  features:
    - Styled-Components
    - Styled-System
    - Rebass Grid
    - Typography.js to easily set up font styles
    - Google Analytics
    - Prettier, ESLint & Stylelint
    - SEO (meta tags and schema.org via JSON-LD)
    - Offline support
    - Web App Manifest
- url: https://gatsby.ghost.org/
  repo: https://github.com/TryGhost/gatsby-starter-ghost
  description: Build lightning-fast, modern publications with Ghost and Gatsby
  tags:
    - CMS:Headless
    - Blog
  features:
    - Ghost integration with ready to go placeholder content and webhooks support
    - Minimal responsive design
    - Pagination for posts, tags, and authors
    - SEO Friendly Meta
    - JSON-LD Schema
    - OpenGraph structured data
    - Twitter Cards meta
    - Sitemap Generation
    - XML Sitemaps
    - Progressive Web App
    - Offline Support
    - RSS Feed
    - Netlify integration ready to deploy
- url: https://traveler-blog.netlify.com/
  repo: https://github.com/QingpingMeng/gatsby-starter-traveler-blog
  description: A fork of the Official Gatsby Starter Blog to build a travler blog with images support
  tags:
    - Blog
    - PWA
    - SEO
    - Styling:Material
    - Styling:CSS-in-JS
  features:
    - Netlify integration ready to deploy
    - Material UI
    - styled-components
    - GitHub markdown css support
- url: https://create-ueno-app.netlify.com
  repo: https://github.com/ueno-llc/ueno-gatsby-starter
  description: Opinionated Gatsby starter by Ueno.
  tags:
    - Language:TypeScript
    - Styling:SCSS
    - Linting
    - Transitions
  features:
    - GraphQL hybrid
    - SEO friendly
    - GSAP ready
    - Nice Devtools
    - GsapTools
    - Ueno plugins
    - SVG to React component
    - Ueno's TSlint
    - Decorators
- url: https://gatsby-sseon-starter.netlify.com/
  repo: https://github.com/SeonHyungJo/gatsby-sseon-starter
  description: Simple starter template for Gatsby
  tags:
    - Blog
    - Disqus
    - Markdown
    - Styling:SCSS
  features:
    - SASS/SCSS
    - Comes with React Helmet for adding site meta tags
    - Add Disqus
    - Nice Pagination
- url: https://gatsby-contentstack-starter.netlify.com/
  repo: https://github.com/contentstack/gatsby-starter-contentstack
  description: A Gatsby starter powered by Headless CMS Contentstack.
  tags:
    - CMS:Headless
    - Blog
  features:
    - Includes Contentstack Delivery API for any environment
    - Dynamic content from Contentstack CMS
- url: https://gatsby-craftcms-barebones.netlify.com
  repo: https://github.com/frankievalentine/gatsby-craftcms-barebones
  description: Barebones setup for using Craft CMS and Gatsby locally.
  tags:
    - CMS:Headless
  features:
    - Full setup instructions included
    - Documented to get you set up with Craft CMS quickly
    - Code referenced in repo
- url: https://gatsby-starter-buttercms.netlify.com/
  repo: https://github.com/ButterCMS/gatsby-starter-buttercms
  description: A starter template for spinning up a Gatsby+ ButterCMS site
  tags:
    - Blog
    - SEO
    - CMS:Headless
  features:
    - Fully functioning blog
    - Navigation between posts with a previous/next post button
    - FAQ Knowledge Base
    - CMS Powered Homepage
    - Customer Case Study example marketing pages
- url: https://master.d2f5ek3dnwfe9v.amplifyapp.com/
  repo: https://github.com/dabit3/gatsby-auth-starter-aws-amplify
  description: This Gatsby starter uses AWS Amplify to implement authentication flow for signing up/signing in users as well as protected client side routing.
  tags:
    - AWS
    - Authentication
  features:
    - AWS Amplify
    - Full authentication workflow
    - Registration form
    - Signup form
    - User sign in
- url: https://gatsby-starter.mdbootstrap.com/
  repo: https://github.com/anna-morawska/gatsby-material-design-for-bootstrap
  description: A simple starter which lets you quickly start developing with Gatsby and Material Design For Bootstrap
  tags:
    - Styling:Material
  features:
    - React Bootstrap with Material Design css framework.
    - Free for personal and commercial use
    - Fully responsive
- url: https://frosty-ride-4ff3b9.netlify.com/
  repo: https://github.com/damassi/gatsby-starter-typescript-rebass-netlifycms
  description:
    A Gatsby starter built on top of MDX (React + Markdown), NetlifyCMS (with
    MDX and netlify-cms-backend-fs support -- no need to deploy), TypeScript,
    Rebass for UI, Styled Components, and Jest for testing. Very little visual
    styling has been applied so that you can bring your own :)
  tags:
    - MDX
    - CMS:Netlify
    - Language:TypeScript
    - Styling:Other
    - Styling:CSS-in-JS
    - Testing
  features:
    - MDX - Markdown + React
    - Netlify CMS (with MDX support)
    - Read and write to local file system via netlify-cms-backend-fs
    - TypeScript
    - Rebass
    - Styled Components
    - Jest
- url: https://bluepeter.github.io/gatsby-material-ui-business-starter/
  repo: https://github.com/bluepeter/gatsby-material-ui-business-starter
  description: Beautiful Gatsby Material Design Business Starter
  tags:
    - Styling:Material
  features:
    - Uses the popular, well-maintained Material UI React component library
    - Material Design theme and icons
    - Rotating home page carousel
    - Simple setup without opinionated setup
    - Fully instrumented for successful PROD deployments
    - Stylus for simple CSS
- url: https://example-company-website-gatsby-sanity-combo.netlify.com/
  repo: https://github.com/sanity-io/example-company-website-gatsby-sanity-combo
  description: This examples combines Gatsby site generation with Sanity.io content management in a neat company website.
  tags:
    - CMS:sanity.io
    - CMS:Headless
    - Blog
  features:
    - Out-of-the-box headless CMS
    - Real-time content preview in Development
    - Fast & frugal builds
    - No accidental missing fields/types
    - Full Render Control with Portable Text
    - gatsby-image support
    - Content types for company info, pages, projects, people, and blog posts
- url: https://gatsby-starter-under-construction.netlify.com/
  repo: https://github.com/robinmetral/gatsby-starter-under-construction
  description: Blazing fast "Under Construction" page with a blazing quick setup.
  tags:
    - Onepage
    - Styling:CSS-in-JS
    - SEO
    - PWA
  features:
    - Configure everything in gatsby-config.js
    - Creative CSS3 background patterns by Lea Verou
    - Built-in Google Fonts support
    - Social icons with react-social-icons
- url: https://gatsby-starter-docz.netlify.com/
  repo: https://github.com/RobinCsl/gatsby-starter-docz
  description: Simple starter where building your own documentation with Docz is possible
  tags:
    - Documentation
  features:
    - Generate nice documentation with Docz, in addition to generating your normal Gatsby site
    - Document your React components in .mdx files
- url: https://gatsby-starter-santa-fe.netlify.com/
  repo: https://github.com/osogrizz/gatsby-starter-santa-fe
  description: A place for artist or designers to display their creations
  tags:
    - Styling:CSS-in-JS
  features:
    - SEO friendly
    - Built-in Google Fonts support
    - Contact Form
    - Customizable Design Template
- url: https://gatsby-hello-friend.now.sh
  repo: https://github.com/panr/gatsby-starter-hello-friend
  description: A simple starter for Gatsby. That's it.
  tags:
    - Pagination
    - Markdown
    - Blog
    - Portfolio
    - Styling:PostCSS
  features:
    - Dark/light mode, depending on your preferences
    - Great reading experience thanks to Inter font, made by Rasmus Andersson
    - Nice code highlighting thanks to PrismJS
    - Responsive youtube/vimeo etc. videos
    - Elastic menu
    - Fully responsive site
- url: https://lgcolella.github.io/gatsby-starter-developer-blog/
  repo: https://github.com/lgcolella/gatsby-starter-developer-blog
  description: A starter to create SEO-friendly, fast, multilanguage, responsive and highly customizable technical blogs/portfolios with the most common features out of the box.
  tags:
    - Blog
    - Portfolio
    - i18n
  features:
    - Multilanguage posts
    - Pagination and image preview for posts
    - Tags
    - SEO
    - Social share buttons
    - Disqus for comments
    - Highlighting for code syntax in posts
    - Dark and light themes available
    - Various available icon sets
    - RSS Feed
    - Web app manifest
- url: https://gatsby.magicsoup.io/
  repo: https://github.com/magicsoup-io/gatsby-starter-magicsoup
  description: A production ready gatsby starter using magicsoup.io
  tags:
    - SEO
    - Markdown
    - Styling:CSS-in-JS
    - Testing
  features:
    - Optimized images with gatsby-image.
    - SEO friendly with react-helmet, gatsby-plugin-sitemap and Google Webmaster Tools!
    - Responsive UIs with magicsoup.io/stock.
    - Static content with gatsby-transform-remark or gatsby-transform-json.
    - Convert Markdown to StyledComponents!
    - Webfonts with gatsby-plugin-web-font-loader.
    - SSR ready!
    - Testing with Jest!
- url: https://foxandgeese.github.io/tiny-agency/
  repo: https://github.com/foxandgeese/tiny-agency
  description: Simple Gatsby.js starter that uses material design and that's perfect for tiny agencies.
  tags:
    - Styling:Material
  features:
    - Uses the popular, well-maintained Material UI React component library
    - Material Design theme and icons
    - Simple setup without opinionated setup
    - Fully instrumented for successful PROD deployments
- url: https://gatsby-shopify.alexander-productions.de/
  repo: https://github.com/AlexanderProd/gatsby-shopify-starter
  description: Kick off your next, ecommerce experience with this Gatsby starter. It is based on the default Gatsby starter to be easily modifiable.
  tags:
    - CMS:Headless
    - SEO
    - eCommerce
    - Styling:CSS-in-JS
  features:
    - Shopping Cart
    - Shopify Integration
    - Product Grid
    - Shopify Store Credentials included
    - Optimized images with gatsby-image.
    - SEO
- url: https://gatejs.netlify.com
  repo: https://github.com/sarasate/gate
  description: API Doc generator inspired by Stripe's API docs
  tags:
    - Documentation
    - Markdown
    - Onepage
  features:
    - API documentation from markdown sources
    - Code samples separated by language
    - Syntax highlighting
    - Everything in a single page
- url: https://hopeful-keller-943d65.netlify.com
  repo: https://github.com/iwilsonq/gatsby-starter-reasonml
  description: Gatsby starter to create static sites using type-safe ReasonML
  tags:
    - Language:Other
    - Blog
    - Styling:CSS-in-JS
  features:
    - Gatsby v2 support
    - bs-platform v4 support
    - Similar to gatsby-starter-blog
- url: https://gatsby-starter-blog-amp-to-pwa.netlify.com/
  repo: https://github.com/tomoyukikashiro/gatsby-starter-blog-amp-to-pwa
  description: Gatsby starter blog with AMP to PWA Strategy
  tags:
    - Blog
    - AMP
    - PWA
  features:
    - Similar to gatsby-starter-blog
    - Support AMP to PWA strategy
- url: https://cvluca.github.io/gatsby-starter-markdown/
  repo: https://github.com/cvluca/gatsby-starter-markdown
  description: Boilerplate for markdown-based website (Documentation, Blog, etc.)
  tags:
    - Markdown
    - Redux
    - Styling:Ant Design
  features:
    - Responsive Web Design
    - Auto generated Sidebar
    - Auto generated Anchor
- url: https://gatsby-starter-wordpress-community.netlify.com/
  repo: https://github.com/pablovila/gatsby-starter-wordpress-community
  description: Starter using gatsby-source-wordpress to display posts and pages from a WordPress site
  tags:
    - CMS:Wordpress
    - Styling:Bulma
    - Blog
    - Pagination
  features:
    - Gatsby v2 support
    - Responsive Web Design
    - WordPress support
    - Bulma and Sass Support for styling
    - Pagination logic
- url: https://gatsby-blogger.netlify.com/
  repo: https://github.com/aslammultidots/blogger
  description: A Simple, clean and modern designed blog with firebase authentication feature and easily customizable code.
  tags:
    - Blog
    - Redux
    - Disqus
    - CMS:Contentful
    - Firebase
  features:
    - Minimal and clean white layout.
    - Dynamic content from Contentful.
    - Blog post listing with previews (image + summary) for each blog post.
    - Disqus commenting system for each blog post.
    - Search post with keyword.
    - Firebase for Authentication.
    - Protected Routes with Authorization.
    - Contact form integration.
- url: https://gatsby-starter-styled-components.netlify.com/
  repo: https://github.com/blakenoll/gatsby-starter-styled-components
  description: The Gatsby default starter modified to use styled-components
  tags:
    - Styling:CSS-in-JS
  features:
    - styled-components
    - sticky footer
- url: https://magazine-example.livingdocs.io/
  repo: https://github.com/livingdocsIO/gatsby-magazine-example
  description: This magazine-starter helps you start out with Livingdocs as a headless CMS.
  tags:
    - Blog
    - CMS:Headless
  features:
    - Minimal and clean white layout.
    - Dynamic content from Livingdocs.
    - Built-in component library.
    - Robust template and theme.
- url: https://gatsby-starter-intl.tomekskuta.pl
  repo: https://github.com/tomekskuta/gatsby-starter-intl
  description: Gatsby v2 i18n starter which makes static pages for every locale and detect your browsers lang. i18n with react-intl.
  tags:
    - i18n
    - Testing
  features:
    - static pages for every language
    - detects your browser locale
    - uses react-intl
    - based on Gatsby Default Starter
    - unit tests with Jest
- url: https://cape.netlify.com/
  repo: https://github.com/juhi-trivedi/cape
  description: A Gatsby - CMS:Contentful demo with Netlify.
  tags:
    - Blog
    - Netlify
    - CMS:Contentful
    - Styling:Bootstrap
  features:
    - Fecthing Dynamic content from Contentful.
    - Blog post listing with previews (image + summary) for each blog post.
    - Contact form integration with Netlify.
    - Grid system inspired by Bootstrap.
- url: https://gatsby-starter-infinite-scroll.baobab.fi/
  repo: https://github.com/baobabKoodaa/gatsby-starter-infinite-scroll
  description: Infinite Scroll and Pagination with 10k photos
  tags:
    - Infinite Scroll
    - Pagination
    - Styling:CSS-in-JS
  features:
    - Infinite Scroll (default mode)
    - Pagination (fallback for users without JS)
    - Toggle between these modes in demo
    - Efficient implementation (only fetch the data that's needed, ship initial items with the page instead of fetch, etc.)
- url: https://jodie.lekoarts.de/
  repo: https://github.com/LekoArts/gatsby-starter-portfolio-jodie
  description: Image-heavy photography portfolio with colorful accents & great typography
  tags:
    - Portfolio
    - PWA
    - Transitions
    - Styling:CSS-in-JS
    - Linting
    - Testing
    - Language:TypeScript
  features:
    - Configurable with theming, CSS Grid & a yaml file for navigation
    - Create your projects by editing a yaml file and putting images into a folder
    - Shows your Instagram posts
    - TypeScript
    - Cypress for End-to-End testing
    - react-spring for animations & transitions
    - Uses styled-components + styled-system
    - SEO with Sitemap, Schema.org JSONLD, Tags
    - Responsive images with gatsby-image
- url: https://amazing-jones-e61bda.netlify.com/
  repo: https://github.com/WebCu/gatsby-material-kit-react
  description: Adaptation of Material Kit React to Gatsby
  tags:
    - Styling:Material
  features:
    - 60 Handcrafted Components
    - 4 Customized Plugins
    - 3 Example Pages
- url: https://relaxed-bhaskara-5abd0a.netlify.com/
  repo: https://github.com/LekovicMilos/gatsby-starter-portfolio
  description: Gatsby portfolio starter for creating quick portfolio
  tags:
    - Portfolio
  features:
    - Showcase of portfolio items
    - About me page
- url: https://gatsby-typescript-scss-docker-starter.netlify.com/
  repo: https://github.com/OFranke/gatsby-typescript-scss-docker
  description: Gatsby starter TypeScript, SCSS, Docker
  tags:
    - Language:TypeScript
    - Styling:SCSS
    - Linting
  features:
    - Format & Commit Safe by ESLint, StyleLint and Prettier with Lint-Staged (Husky), optimized for VS Code
    - Typings for scss files are automatically generated
    - Responsiveness from the beginning through easy breakpoint configuration
    - Enforce the DRY principle, no hardcoded and repeated `margin`, `font-size`, `color`, `box-shadow`, `border-radius` ... properties anymore
    - Docker ready - you can run gatsby dev mode on your machine environment or with docker-compose
- url: https://prismic-i18n.lekoarts.de/
  repo: https://github.com/LekoArts/gatsby-starter-prismic-i18n
  description: Based on gatsby-starter-prismic with Internationalization (i18n) support.
  tags:
    - CMS:Prismic
    - CMS:Headless
    - Styling:CSS-in-JS
    - Linting
    - Blog
    - PWA
    - Testing
    - i18n
  features:
    - Prismic as Headless CMS
    - Uses multiple features of Prismic - Slices, Labels, Relationship fields, Custom Types, Internationalization
    - Emotion for Styling
    - i18n without any third-party libaries
    - Cypress for End-to-End testing
    - Prism.js highlighting
    - Responsive images with gatsby-image
    - Extensive SEO
    - ESLint & Prettier
- url: https://gatsby-starter-landing-page.netlify.com/
  repo: https://github.com/gillkyle/gatsby-starter-landing-page
  description: Single page starter for minimal landing pages
  tags:
    - Onepage
  features:
    - Gatsby image
    - Google Analytics
    - Minimal design
- url: https://thakkaryash94.github.io/gatsby-github-personal-website/
  repo: https://github.com/thakkaryash94/gatsby-github-personal-website
  description: It is a conversion of original GitHub personal website repo which is written in ruby for JS developers. This repository gives you the code you'll need to kickstart a personal website that showcases your work as a software developer. And when you manage the code in a GitHub repository, it will automatically render a webpage with the owner's profile information, including a photo, bio, and repositories.
  tags:
    - Portfolio
    - Onepage
  features:
    - layout config either stacked or sidebar
    - theme dark/light mode
    - post support
- url: http://gatsby-starter-default-intl.netlify.com
  repo: https://github.com/wiziple/gatsby-starter-default-intl
  description: The default Gatsby starter with features of multi-language url routes and browser language detection.
  tags:
    - i18n
  features:
    - Localization (Multilanguage) provided by react-intl.
    - Support automatic redirection based on user's preferred language in browser provided by browser-lang.
    - Support multi-language url routes within a single page component. That means you don't have to create separate pages such as pages/en/index.js or pages/ko/index.js.
    - Based on gatsby-starter-default with least modification.
- url: https://gatsby-starter-julia.netlify.com/
  repo: https://github.com/niklasmtj/gatsby-starter-julia
  description: A minimal blog starter template built with Gatsby
  tags:
    - Markdown
    - Blog
  features:
    - Landingpage
    - Blogoverview
    - Markdown sourcing
    - Estimated reading time
    - Styled component with @emotion
    - Netlify deployment friendly
    - Nunito font as npm module
    - Site meta tags with React Helmet
- url: https://agalp.imedadel.me
  repo: https://github.com/ImedAdel/automatic-gatsbyjs-app-landing-page
  description: Automatically generate iOS app landing page using GatsbyJS
  tags:
    - Onepage
    - PWA
    - SEO
  features:
    - One Configuration file
    - Automatically generate a landing page for your iOS app
    - List app features
    - App Store and Play Store buttons
    - App screenshot and video preview
    - Easily add social media accounts and contact info in the footer via the site-config.js file.
    - Pick custom Font Awesome icons for the feature list via the site-config.js file.
    - Built using Prettier and Styled-Components
    - Easily integrate Google Analytics by adding your ID to site-config.js file.
- url: https://gatsby-starter-shopify-app.firebaseapp.com/install
  repo: https://github.com/gil--/gatsby-starter-shopify-app
  description: Easily create Serverless Shopify Admin Apps powered by Gatsby and Firebase Functions
  tags:
    - Shopify
    - Firebase
  features:
    - 🗄 Firebase Firestore Realtime DB
    - ⚡️ Serverless Functions API layer (Firebase Functions)
    - 💼 Admin API (Graphql) Serverless Proxy
    - 🎨 Shopify Polaris (AppProvider, etc.)
    - 💰 Application Charge Logic (30 days) with variable trial duration
    - 📡 Webhook Validation & Creation
    - 🔑 GDPR Ready (Including GDPR Webhooks)
    - 🏗 CircleCI Config for easy continuous deployments to Firebase
- url: https://gatsby-starter-paperbase.netlify.com/
  repo: https://github.com/willcode4food/gatsby-starter-paperbase
  description: A Gatsby starter that implements the Paperbase Premium Theme from MaterialUI
  tags:
    - Styling:Material
    - Styling:CSS-in-JS
  features:
    - MaterialUI Paperbase theme in Gatsby!
    - Create professional looking admin tools and dashboards
    - Responsive Design
    - MaterialUI Paper Components
    - MaterialUI Tab Components
- url: https://gatsby-starter-devto.netlify.com/
  repo: https://github.com/geocine/gatsby-starter-devto
  description: A GatsbyJS starter template that leverages the Dev.to API
  tags:
    - Blog
    - Styling:CSS-in-JS
  features:
    - Blog post listing with previews (image + summary) for each blog post
- url: https://gatsby-starter-framer-x.netlify.com/
  repo: https://github.com/simulieren/gatsby-starter-framer-x
  description: A GatsbyJS starter template that is connected to a Framer X project
  tags:
    - Language:TypeScript
  features:
    - TypeScript support
    - Easily work in GatsbyJS and Framer X at the same time
- url: https://gatsby-firebase-hosting.firebaseapp.com/
  repo: https://github.com/bijenkorf-james-wakefield/gatsby-firebase-hosting-starter
  description: A starter with configuration for Firebase Hosting and Cloud Build deployment.
  tags:
    - Firebase
    - Linting
  features:
    - Linting with ESLint
    - Jest Unit testing configuration
    - Lint-staged on precommit hook
    - Commitizen for conventional commit messages
    - Configuration for Firebase hosting
    - Configuration for Cloud Build deployment
    - Clear documentation to have your site deployed on Firebase behind SSL in no time!
- url: https://lewis-gatsby-starter-blog.firebaseapp.com
  repo: https://github.com/lewislbr/lewis-gatsby-starter-blog
  description: A simple custom Gatsby starter template to start a new blog or personal website.
  tags:
    - Blog
    - Styling:CSS-in-JS
    - Markdown
    - PWA
    - Portfolio
    - SEO
  features:
    - Blog post listing with summary preview for each blog post.
    - Automatically creates blog pages from Markdown files.
    - CSS in JS with styled-components.
    - Optimized images.
    - Offline capabilities.
    - Auto-generated sitemap and robots.txt.
- url: https://gatsby-starter-stripe.netlify.com/
  repo: https://github.com/brxck/gatsby-starter-stripe
  description: A minimal starter to create a storefront with Gatsby, Stripe, & Netlify Functions.
  tags:
    - Stripe
    - eCommerce
    - Styling:None
  features:
    - Statically generate based on Stripe inventory
    - Dynamically update with live inventory & availability data
    - Checkout powered by Stripe
    - Serverless functions interact with Stripe API
    - Shopping cart persisted in local storage
    - Responsive images with gatsby-image
- url: https://www.jannikbuschke.de/gatsby-antd-docs/
  repo: https://github.com/jannikbuschke/gatsby-antd-docs
  description: A template for documentation websites
  tags:
    - Documentation
    - Language:TypeScript
    - Styling:Ant Design
    - Markdown
    - MDX
  features:
    - Markdown
    - MDX with mdxjs
    - Syntax highlighting with prismjs
    - Anchors
    - Sidebar
    - Sitecontents
    - Landingpage
- url: https://gatsby-starter.haezl.at
  repo: https://github.com/haezl/gatsby-starter-haezl
  description: A lightweight, mobile first blog starter with infinite scroll and Material-UI design for Gatsby.
  tags:
    - Blog
    - Language:TypeScript
    - Linting
    - Styling:CSS-in-JS
    - Styling:Material
    - Markdown
    - PWA
  features:
    - Landing Page
    - Portfolio section
    - Blog post listing with a preview for each post
    - Infinite scroll instead of next and previous buttons
    - Blog posts generated from Markdown files
    - About Page
    - Responsive Design
    - PWA (Progressive Web App) support
    - MobX
    - Customizable
- url: https://gatsby-starter-fine.netlify.com/
  repo: https://github.com/toboko/gatsby-starter-fine
  description: A mutli-response and light, mobile first blog starter with columns layout and Seo optimization.
  tags:
    - Blog
    - Markdown
    - Portfolio
    - SEO
  features:
    - Blog
    - Portfolio section
    - Customizable
    - Markdown
    - Optimized images
    - Sitemap Page
    - Seo Ready
- url: https://ugglr.github.io/gatsby-clean-portfolio/
  repo: https://github.com/ugglr/gatsby-clean-portfolio
  description: A clean themed Software Engineer Portfolio site, showcasing soft skills on the front page, features project card showcases, about page. Responsive through react-bootstrap components together with custom CSS style sheets. SEO configured, just need to add google analytics tracking code.
  tags:
    - Portfolio
    - SEO
    - Styling:Bootstrap
  features:
    - Resume
    - CV
    - google analytics
    - easy favicon swap
    - Gatsby SEO plugin
    - Clean layout
    - White theme
    - grid using react-bootstrap
    - bootstrap4 classes available
    - font-awesome Library for icons
    - Portfolio site for developers
    - custom project cards
    - easily extendable to include blog page
    - Responsive design
- url: https://gatsby-documentation-starter.netlify.com/
  repo: https://github.com/whoisryosuke/gatsby-documentation-starter
  description: Automatically generate docs for React components using MDX, react-docgen, and GatsbyJS
  tags:
    - Documentation
    - MDX
    - SEO
  features:
    - Parses all React components (functional, stateful, even stateless!) for JS Docblocks and Prop Types.
    - MDX - Write your docs in Markdown and include React components using JSX!
    - Lightweight (only what you need)
    - Modular (easily fits in any React project!)
    - Props table component
    - Customizable sidebar navigation
    - Includes SEO plugins Google Analytics, Offline, Manifest, Helmet.
- url: http://gatsby-absurd.surge.sh/
  repo: https://github.com/ajayns/gatsby-absurd
  description: A Gatsby starter using illustrations from https://absurd.design/
  tags:
    - Onepage
    - Styling:CSS-in-JS
  features:
    - Uses surreal illustrations from absurd.design.
    - Landing page structure split into sections
    - Basic UX/UX elements ready. navbar, smooth scrolling, faqs, theming
    - Convenient image handling and data separation
- url: https://gatsby-starter-quiz.netlify.com/
  repo: https://github.com/raphadeluca/gatsby-starter-quiz
  description: Create rich quizzes with Gatsby & Mdx. No need of database or headless CMS. Manage your data directly in your Mdx file's frontmatter and write your content in the body. Customize your HTML tags, use react components from a library or write your owns. Navigation will be automatically created between each question.
  tags:
    - MDX
  features:
    - Data quiz in the frontmatter
    - Rich customizable content with MDX
    - Green / Red alert footer on user's answer
    - Navigation generated based on the index of each question
- url: https://gatsby-starter-accessibility.netlify.com/
  repo: https://github.com/benjamingrobertson/gatsby-starter-accessibility
  description: The default Gatsby starter with powerful accessibility tools built-in.
  tags:
    - Storybook
    - Linting
  features:
    - 🔍 eslint-plugin-jsx-a11y for catching accessibility issues while authoring code
    - ✅ lint:staged for adding a pre-commit hook to catch accessibility linting errors
    - 📣 react-axe for console reporting of accessibility errors in the DOM during development
    - 📖 storybook setup for accessibility reporting on individual components
- url: https://gatsby-theme-ggt-material-ui-blog.netlify.com/
  repo: https://github.com/greatgatsbyjsthemes/gatsby-starter-ggt-material-ui-blog
  description: Starter material-ui blog utilizing a Gatsby theme!
  tags:
    - Blog
    - MDX
  features:
    - Uses MDX with Gatsby theme for quick and easy set up
    - Material-ui design with optional config passed into the theme options
    - Gradient background with sitemap, rss feed, and offline capabilities
- url: https://gatsby-starter-blog-typescript.netlify.com/
  repo: https://github.com/gperl27/Gatsby-Starter-Blog-Typescript
  description: Gatsby starter blog with TypeScript
  tags:
    - Blog
    - Language:TypeScript
    - Styling:CSS-in-JS
  features:
    - Includes all features that come with Gatsby's official starter blog
    - TypeScript for type-safety out of the box
    - Styled components in favor of inline styles
    - Transition Link for nice page transitions
    - Type definitions from GraphQL schema (with code generation)
    - Type definitions from grapql schema (with code generation)
- url: https://gatsby-starter-sass.netlify.com/
  repo: https://github.com/colbyfayock/gatsby-starter-sass
  description: A Gatsby starter with Sass and no assumptions!
  tags:
    - Styling:SCSS
  features:
    - Sass stylesheets to manage your CSS (SCSS flavored)
    - Simple, minimal base setup to get started
    - No baked in configurations or assumptions
- url: https://billyjacoby.github.io/gatsby-react-bootstrap-starter/
  repo: https://github.com/billyjacoby/gatsby-react-bootstrap-starter
  description: GatsbyJS starter with react-bootstrap and react-icons
  tags:
    - Styling:Bootstrap
    - Styling:SCSS
  features:
    - SASS stylesheets to make styling components easy
    - Sample navbar that sticks to the top of the page on scroll
    - Includes react-icons to make adding icons to your app super simple
- url: https://gatsbystartermdb.netlify.com
  repo: https://github.com/jjcav84/mdbreact-gatsby-starter
  description: GatsbyJS starter built with MDBootstrap React free version
  tags:
    - Styling:Bootstrap
  features:
    - Material Design, Bootstrap, and React
    - Contact form and Google Map components
    - Animation
    - documentation and component library can be found at mdboostrap's website
- url: https://gatsby-starter-primer.netlify.com/
  repo: https://github.com/thomaswangio/gatsby-starter-primer
  description: A Gatsby starter featuring GitHub Primer Design System and React components
  tags:
    - Styling:Other
    - Styling:CSS-in-JS
    - SEO
    - Landing Page
  features:
    - Primer React Components
    - Styled Components
    - Gatsby Image
    - Better SEO component with appropriate OG image and appropriate fallback meta tags
- url: https://pranshuchittora.github.io/gatsby-material-boilerplate
  repo: https://github.com/pranshuchittora/gatsby-material-boilerplate
  description: A simple starter to get up and developing quickly with Gatsby in material design
  tags:
    - Styling:Material
  features:
    - Material design
    - Sass/SCSS
    - Tags
    - Categories
    - Google Analytics
    - Offline support
    - Web App Manifest
    - SEO
- url: https://anubhavsrivastava.github.io/gatsby-starter-hyperspace
  repo: https://github.com/anubhavsrivastava/gatsby-starter-hyperspace
  description: Single page starter based on the Hyperspace site template, with landing, custom and Elements(Component) page
  tags:
    - HTML5UP
    - Styling:SCSS
    - Onepage
    - Landing Page
  features:
    - Designed by HTML5 UP
    - Simple one page site that’s perfect for personal portfolios
    - Fully Responsive
    - Styling with SCSS
    - Offline support
    - Web App Manifest
- url: https://anubhavsrivastava.github.io/gatsby-starter-identity
  repo: https://github.com/anubhavsrivastava/gatsby-starter-identity
  description: Single page starter based on the Identity site template by HTML5 up, suitable for one page portfolio.
  tags:
    - HTML5UP
    - Styling:SCSS
    - Onepage
    - Landing Page
    - PWA
  features:
    - Designed by HTML5 UP
    - Simple one page personal portfolio
    - Fully Responsive
    - Styling with SCSS
    - Offline support
    - Web App Manifest
- url: https://hopeful-ptolemy-cd840b.netlify.com/
  repo: https://github.com/tonydiaz/gatsby-landing-page-starter
  description: A simple landing page starter for idea validation using material-ui. Includes email signup form and pricing section.
  tags:
    - Styling:Material
    - Landing Page
  features:
    - SEO
    - Mailchimp integration
    - Material-UI components
    - Responsive
    - Pricing section
    - Benefits section
    - Email signup form
    - Easily configurable
    - Includes standard gatsby starter features
- url: https://anubhavsrivastava.github.io/gatsby-starter-aerial
  repo: https://github.com/anubhavsrivastava/gatsby-starter-aerial
  description: Single page starter based on the Aerial site template by HTML5 up, suitable for one page personal page.
  tags:
    - HTML5UP
    - Styling:SCSS
    - Onepage
    - Landing Page
    - PWA
  features:
    - Designed by HTML5 UP
    - Simple one page personal portfolio
    - Fully Responsive
    - Styling with SCSS
    - Offline support
    - Web App Manifest
- url: https://anubhavsrivastava.github.io/gatsby-starter-eventually
  repo: https://github.com/anubhavsrivastava/gatsby-starter-eventually
  description: Single page starter based on the Eventually site template by HTML5 up, suitable for upcoming product page.
  tags:
    - HTML5UP
    - Styling:SCSS
    - Landing Page
    - PWA
  features:
    - Designed by HTML5 UP
    - Fully Responsive
    - Styling with SCSS
    - Offline support
    - Web App Manifest
- url: https://jovial-jones-806326.netlify.com/
  repo: https://github.com/GabeAtWork/gatsby-elm-starter
  description: An Elm-in-Gatsby integration, based on gatsby-plugin-elm
  tags:
    - Language:Other
  features:
    - Elm language integration
- url: https://anubhavsrivastava.github.io/gatsby-starter-readonly
  repo: https://github.com/anubhavsrivastava/gatsby-starter-readonly
  description: Single page starter based on the ReadOnly site template by HTML5 up, with landing and Elements(Component) page
  tags:
    - HTML5UP
    - Onepage
    - Styling:SCSS
    - Landing Page
    - PWA
  features:
    - Designed by HTML5 UP
    - Fully Responsive
    - Styling with SCSS
    - Offline support
    - Web App Manifest
- url: https://anubhavsrivastava.github.io/gatsby-starter-prologue
  repo: https://github.com/anubhavsrivastava/gatsby-starter-prologue
  description: Single page starter based on the Prologue site template by HTML5 up, for portfolio pages
  tags:
    - HTML5UP
    - Onepage
    - Styling:SCSS
    - Portfolio
    - PWA
  features:
    - Designed by HTML5 UP
    - Fully Responsive
    - Styling with SCSS
    - Offline support
    - Web App Manifest
- url: https://gatsby-london.netlify.com
  repo: https://github.com/ImedAdel/gatsby-london
  description: A custom, image-centric theme for Gatsby.
  tags:
    - Portfolio
    - Blog
    - Styling:PostCSS
  features:
    - Post thumbnails in the homepage
    - Built with PostCSS
    - Made for image-centeric portfolios
    - Based on London for Ghost
- url: https://anubhavsrivastava.github.io/gatsby-starter-overflow
  repo: https://github.com/anubhavsrivastava/gatsby-starter-overflow
  description: Single page starter based on the Overflow site template by HTML5 up, with landing and Elements(Component) page
  tags:
    - HTML5UP
    - Onepage
    - Styling:SCSS
    - Portfolio
    - PWA
  features:
    - Designed by HTML5 UP
    - Fully Responsive
    - Image Gallery
    - Styling with SCSS
    - Offline support
    - Web App Manifest
- url: https://cosmicjs.com/apps/gatsby-agency-portfolio/demo
  repo: https://github.com/cosmicjs/gatsby-agency-portfolio
  description: Static Webpage for displaying your agencies skills and past work.  Implements 4 sections for displaying information about your company, A home page, information about services, projects, and the people in your organization.
  tags:
    - Blog
    - Portfolio
    - CMS:Cosmic JS
  features:
    - Landing Page
    - Home
    - Services
    - Projects
    - People
- url: https://cosmicjs.com/apps/gatsby-localization-app-starter/demo
  repo: https://github.com/cosmicjs/gatsby-localization-app-starter
  description: A localized Gatsby starter application powered by Cosmic JS.
  tags:
    - CMS:Cosmic JS
    - i18n
  features:
    - Gatsby localization starter app
- url: https://cosmicjs.com/apps/gatsby-docs/demo
  repo: https://github.com/cosmicjs/gatsby-docs-app
  description: Be able to view and create documentation using Gatsby and Cosmic JS. Leveraging the speed and high powered APIs of the Gatsby framework and the simplicity and scalability of Cosmic JS.
  tags:
    - CMS:Cosmic JS
    - Documentation
  features:
    - manage docs in static web file format for zippy delivery
- url: https://cosmicjs.com/apps/gatsby-ecommerce-website/demo
  repo: https://github.com/a9kitkumar/Gatsby-Ecommerce
  description: A localized Gatsby starter application powered by Cosmic JS.
  tags:
    - CMS:Cosmic JS
    - eCommerce
  features:
    - Stores products, orders using Cosmic JS as a database and a server
- url: https://harshil1712.github.io/gatsby-starter-googlesheets/
  repo: https://github.com/harshil1712/gatsby-starter-googlesheets
  description: A starter using Google Sheets as data source
  tags:
    - Google Sheets
    - SEO
    - Blog
  features:
    - Uses Google Sheets for data
    - Easily configurable
- url: https://the-plain-gatsby.netlify.com/
  repo: https://github.com/wangonya/the-plain-gatsby
  description: A simple minimalist starter for your personal blog.
  tags:
    - Blog
    - Markdown
  features:
    - Minimalist design
    - Next and previous blog post navigation
    - About page
    - Markdown support
- url: https://gatsby-starter-blockstack.openintents.org
  repo: https://github.com/friedger/gatsby-starter-blockstack
  description: A starter using Blockstack on client side
  tags:
    - Authentication
  features:
    - Uses Blockstack
    - Client side app
- url: https://anubhavsrivastava.github.io/gatsby-starter-multiverse
  repo: https://github.com/anubhavsrivastava/gatsby-starter-multiverse
  description: Single page starter based on the Multiverse site template by HTML5 up, with landing and Elements(Component) page
  tags:
    - HTML5UP
    - Onepage
    - Styling:SCSS
    - Portfolio
    - PWA
  features:
    - Designed by HTML5 UP
    - Fully Responsive
    - Image Gallery
    - Styling with SCSS
    - Offline support
    - Web App Manifest
- url: https://anubhavsrivastava.github.io/gatsby-starter-highlights
  repo: https://github.com/anubhavsrivastava/gatsby-starter-highlights
  description: Single page starter based on the Highlights site template by HTML5 up, with landing and Elements(Component) page
  tags:
    - HTML5UP
    - Onepage
    - Styling:SCSS
    - Portfolio
    - PWA
  features:
    - Designed by HTML5 UP
    - Fully Responsive
    - Image Gallery
    - Styling with SCSS
    - Offline support
    - Web App Manifest
- url: https://gatsby-starter-material-business-markdown.netlify.com/
  repo: https://github.com/ANOUN/gatsby-starter-material-business-markdown
  description: A clean, modern starter for businesses using Material Design Components
  tags:
    - Blog
    - Markdown
    - PWA
    - Styling:Material
    - Styling:SCSS
  features:
    - Minimal, Modern Business Website Design
    - Material Design Components
    - MDC React Components
    - MDC Theming
    - Blog
    - Home Page
    - Contact Page
    - Contact Form
    - About Page
    - Mobile-First approach in development
    - Fully Responsive
    - Markdown
    - PWA
- url: https://gatsby-starter-default-typescript.netlify.com/
  repo: https://github.com/andykenward/gatsby-starter-default-typescript
  description: Starter Default TypeScript
  tags:
    - Language:TypeScript
  features:
    - TypeScript
    - Typing generation for GraphQL using GraphQL Code Generator
    - Comes with React Helmet for adding site meta tags
    - Based on Gatsby Starter Default
- url: http://gatsbyhoney.davshoward.com/
  repo: https://github.com/davshoward/gatsby-starter-honey
  description: A delicious baseline for Gatsby (v2).
  tags:
    - Styling:PostCSS
    - SEO
  features:
    - Gatsby v2
    - SEO (including robots.txt, sitemap generation, automated yet customisable metadata, and social sharing data)
    - Google Analytics
    - PostCSS support
    - Developer environment variables
    - Accessibility support
    - Based on Gatsby Starter Default
- url: https://material-ui-starter.netlify.com/
  repo: https://github.com/dominicabela/gatsby-starter-material-ui
  description: This starter includes Material UI boilerplate and configuration files along with the standard Gatsby configuration files. It provides a starting point for developing Gatsby apps with the Material UI framework.
  tags:
    - SEO
    - Styling:Material
  features:
    - Material UI Framework
    - Roboto Typeface (self hosted)
    - SEO
    - Offline Support
    - Based on Gatsby Default Starter
- url: https://developer-diary.netlify.com/
  repo: https://github.com/willjw3/gatsby-starter-developer-diary
  description: A blog template created with web developers in mind. Totally usable right out of the box, but minimalist enough to be easily modifiable.
  tags:
    - Blog
    - Markdown
    - Pagination
    - SEO
  features:
    - Ready to go - Blog author name, author image, etc,... can be easily added using a config file
    - Blog posts created as markdown files
    - Gatsby v.2
    - Mobile responsive
    - Pagination
    - Category and tag pages
    - Social media sharing icons in each post
    - Icons from React Icons (Font Awesome, Devicons, etc,...)
    - Beautiful tech-topic tags to attach to your web-development-related blog posts
    - Developer-relevant social media icon links, including GitHub, Stack Overflow, and freeCodeCamp
- url: https://anubhavsrivastava.github.io/gatsby-starter-paradigmshift
  repo: https://github.com/anubhavsrivastava/gatsby-starter-paradigmshift
  description: Single page starter based on the Paradigm Shift site template by HTML5 up, with landing and Elements(Component) page
  tags:
    - HTML5UP
    - Onepage
    - Styling:SCSS
    - Portfolio
    - PWA
  features:
    - Designed by HTML5 UP
    - Fully Responsive
    - Image Gallery
    - Styling with SCSS
    - Offline support
    - Web App Manifest
- url: https://dazzling-heyrovsky-62d4f9.netlify.com/
  repo: https://github.com/s-kris/gatsby-starter-medium
  description: A GatsbyJS starter blog as close as possible to medium.
  tags:
    - Markdown
    - Styling:CSS-in-JS
  features:
    - Careers Listing
    - Mobile Responsive
- url: https://gatsby-personal-starter-blog.netlify.com
  repo: https://github.com/thomaswangio/gatsby-personal-starter-blog
  description: Gatsby starter for personal blogs! Blog configured to run at /blog and with Netlify CMS and gatsby-remark-vscode.
  tags:
    - Blog
    - Markdown
    - Styling:CSS-in-JS
    - CMS:Netlify
  features:
    - Netlify CMS
    - VSCode syntax highlighting
    - Styled Components
- url: https://anubhavsrivastava.github.io/gatsby-starter-phantom
  repo: https://github.com/anubhavsrivastava/gatsby-starter-phantom
  description: Single page starter based on the Phantom site template by HTML5 up, with landing, generic and Elements(Component) page
  tags:
    - HTML5UP
    - Onepage
    - Styling:SCSS
    - PWA
  features:
    - Designed by HTML5 UP
    - Fully Responsive
    - Styling with SCSS
    - Offline support
    - Web App Manifest
- url: https://gatsby-starter-internationalized.ack.ee/
  repo: https://github.com/AckeeCZ/gatsby-starter-internationalized
  description: A simple starter for fully internationalized websites, including route internationalization.
  tags:
    - i18n
  features:
    - internationalized page content - via react-intl
    - internationalized routes - via language configuration
    - lightweight - includes only internationalization code
    - LocalizedLink - built-in link component handling route generation
    - LanguageSwitcher - built-in language switcher component
- url: https://gatsby-starter-bee.netlify.com/
  repo: https://github.com/JaeYeopHan/gatsby-starter-bee
  description: A simple starter for blog with fresh UI.
  tags:
    - Blog
    - Netlify
    - Disqus
    - SEO
  features:
    - Code highlight with Fira Code font
    - Emoji (emojione)
    - Social share feature (Twitter, Facebook)
    - Comment feature (disqus, utterances)
    - Sponsor service (Buy-me-a-coffee)
    - CLI Tool
- url: https://learn.hasura.io/graphql/react/introduction
  repo: https://github.com/hasura/gatsby-gitbook-starter
  description: A starter to generate docs/tutorial websites based on GitBook theme.
  tags:
    - Documentation
    - MDX
    - Markdown
    - SEO
  features:
    - Write in Markdown / MDX and generate responsive documentation/tutorial web apps
    - Fully Configurable
    - Syntax highlighting with Prismjs
    - Code diffing with +/-
    - Google Analytics Integration
    - SEO Tags with MDX frontmatter
    - Edit on GitHub button
    - Fully Customisable with rich embeds using React in MDX.
- url: https://gatsby-starter-blog-with-lunr.netlify.com/
  repo: https://github.com/lukewhitehouse/gatsby-starter-blog-with-lunr
  description: Building upon Gatsby's blog starter with a Lunr.js powered Site Search.
  tags:
    - Blog
    - Search
  features:
    - Same as the official starter blog
    - Integration with Lunr.js
- url: https://oneshopper.netlify.com
  repo: https://github.com/rohitguptab/OneShopper
  description: This Starter is created for Ecommerce site with Gatsby + Contentful and snipcart
  tags:
    - eCommerce
    - CMS:Contentful
    - Blog
    - SEO
    - Disqus
  features:
    - Blog post listing with previews for each blog post.
    - Store page listing all the Products and includes features like Rating, Price, Checkout, More then one Product images with tabbing.
    - Contact form with Email notification.
    - Index pages design with Latest Post, Latest Blog, Deal of week and Banner.
- url: https://anubhavsrivastava.github.io/gatsby-starter-spectral
  repo: https://github.com/anubhavsrivastava/gatsby-starter-spectral
  description: Single page starter based on the Spectral site template by HTML5 up, with landing, Generic and Elements(Component) page
  tags:
    - HTML5UP
    - Onepage
    - Styling:SCSS
    - Portfolio
    - PWA
  features:
    - Designed by HTML5 UP
    - Fully Responsive
    - Styling with SCSS
    - Offline support
    - Web App Manifest
- url: https://anubhavsrivastava.github.io/gatsby-starter-directive
  repo: https://github.com/anubhavsrivastava/gatsby-starter-directive
  description: Single page starter based on the Directive site template by HTML5 up, with landing and Elements(Component) page
  tags:
    - HTML5UP
    - Onepage
    - Styling:SCSS
    - Portfolio
    - PWA
  features:
    - Designed by HTML5 UP
    - Fully Responsive
    - Styling with SCSS
    - Offline support
    - Web App Manifest
- url: https://histaff.io/
  repo: https://github.com/histaff/website-static
  description: It's a beautiful starter static website which useful plugins based on Gatsby
  tags:
    - Styling:SCSS
    - Landing Page
    - Onepage
  features:
    - Fully Responsive
    - Styling with SCSS
    - Very similar to gatsby-starter-netlify-cms, slightly more configurable (eg set site-title in gatsby-config) with Bootstrap/Bootswatch instead of bulma
    - LocalizedLink - built-in link component handling route generation
- url: https://gatsby-kea-starter.netlify.com/
  repo: https://github.com/benjamin-glitsos/gatsby-kea-starter
  description: Gatsby starter with redux and sagas made simpler by the Kea library
  tags:
    - Redux
  features:
    - The Kea library makes redux and sagas extremely simple and concise
- url: https://anubhavsrivastava.github.io/gatsby-starter-solidstate
  repo: https://github.com/anubhavsrivastava/gatsby-starter-solidstate
  description: Single page starter based on the Solid State site template by HTML5 up, with landing, Generic and Elements(Component) page
  tags:
    - HTML5UP
    - Onepage
    - Styling:SCSS
    - Portfolio
    - PWA
  features:
    - Designed by HTML5 UP
    - Fully Responsive
    - Styling with SCSS
    - Offline support
    - Web App Manifest
- url: https://yellowcake.netlify.com/
  repo: https://github.com/thriveweb/yellowcake
  description: A starter project for creating lightning-fast websites with Gatsby v2 and Netlify-CMS v2 + Uploadcare integration.
  tags:
    - CMS:Netlify
    - Netlify
    - Blog
    - SEO
  features:
    - Uploadcare
    - Netlify Form
    - Category list (with navigation)
    - Featured post
    - Next and prev post
    - SEO component
- url: https://anubhavsrivastava.github.io/gatsby-starter-fractal
  repo: https://github.com/anubhavsrivastava/gatsby-starter-fractal
  description: Single page starter based on the Fractal site template by HTML5 up, with landing and Elements(Component) page
  tags:
    - HTML5UP
    - Onepage
    - Styling:SCSS
    - Portfolio
    - PWA
  features:
    - Designed by HTML5 UP
    - Fully Responsive
    - Styling with SCSS
    - Offline support
    - Web App Manifest
- url: https://minimal-gatsby-ts-starter.netlify.com/
  repo: https://github.com/TheoBr/minimal-gatsby-typescript-starter
  description: Minimal TypeScript Starter
  tags:
    - Language:TypeScript
  features:
    - TypeScript
    - ESLint + optional rule enforcement with Husky
    - Prettier
    - Netlify ready
    - Minimal
- url: https://gatsby-typescript-starter-default.netlify.com/
  repo: https://github.com/RobertoMSousa/gatsby-typescript-starter-default
  description: Simple gatsby starter using typescript and eslint instead of outdated tslint.
  tags:
    - Language:TypeScript
    - SEO
    - Linting
  features:
    - Comes with React Helmet for adding site meta tags
    - Includes plugins for offline support out of the box
    - TypeScript
    - Prettier & eslint to format & check the code
- url: https://gatsby-starter-carraway.netlify.com/
  repo: https://github.com/endymion1818/gatsby-starter-carraway
  description: a Gatsby starter theme with Accessibility features, TypeScript, Jest, some basic UI elements, and a CircleCI pipeline
  tags:
    - Language:TypeScript
    - Pagination
    - Search
    - Testing
  features:
    - Paginated post archive
    - Site search with Lunr.js
    - Categories and category archive pages
    - Minimal CSS defaults using styled-components, including system font stack
    - Some fundamental Accessibility features including tabbable navigation & "Skip to content" link
    - UI elements including multi-column layout using CSS Grid (with float fallback), header component with logo, basic navigation & search and a footer with 3-column layout, logo and 2 menu areas
    - TypeScript & Testing including some sensible TypeScript defaults, tests with @testing-library/react, pre-commit and pre-push hooks. Set up includes enums for repeating values such as font & background colours
    - Setup for a CircleCI pipeline so you can run the above tests in branches before merging to master
    - Markdown posts _and_ pages (pages don't appear in the post archive)
- url: https://www.quietboy.net
  repo: https://github.com/zhouyuexie/gatsby-starter-quiet
  description: Gatsby out of the box blog, use TypeScript and highly customized style.
  tags:
    - Language:TypeScript
    - Styling:SCSS
    - SEO
    - Linting
    - RSS
    - Pagination
    - PWA
  features:
    - TypeScript
    - TsLint & Prettier
    - Tag list
    - Custom page layout
    - Switch the dark mode according to the system theme
    - Scss
    - Pagination
- url: https://compassionate-morse-5204bf.netlify.com/
  repo: https://github.com/deamme/gatsby-starter-prismic-resume
  description: Gatsby Resume/CV page with Prismic integration
  tags:
    - CMS:Prismic
    - CMS:Headless
    - Styling:CSS-in-JS
    - Onepage
    - Linting
  features:
    - One-page resume/CV
    - Prismic as Headless CMS
    - Emotion for styling
    - Uses multiple features of Prismic - Slices, Labels, Custom Types
    - ESLint & Prettier
- url: https://anubhavsrivastava.github.io/gatsby-starter-resume
  repo: https://github.com/anubhavsrivastava/gatsby-starter-resume
  description: Single page starter based on the Resume site template by startbootstrap for resume/portfolio page
  tags:
    - Onepage
    - Styling:SCSS
    - PWA
  features:
    - Designed by startbootstrap
    - Fully Responsive
    - Styling with SCSS
    - Offline support
    - Web App Manifest
- url: https://gatsby-starter-typescript-jest.netlify.com/
  repo: https://github.com/denningk/gatsby-starter-typescript-jest
  description: Barebones Gatsby starter with TypeScript, Jest, GitLab-CI, and other useful configurations
  tags:
    - Language:TypeScript
    - Testing
    - AWS
    - Linting
    - SEO
  features:
    - All components from default Gatsby starter converted to TypeScript
    - Jest testing configured for TypeScript with ts-jest
    - Detailed guide on how to deploy using AWS S3 buckets included in README
    - .gitlab-ci.yml file with blanks that can be customized for any Gatsby project
    - Configurations for EditorConfig, Prettier, and ESLint (for TypeScript)
- url: https://gatsby-starter-apollo.smakosh.com/app/
  repo: https://github.com/smakosh/gatsby-apollo-starter
  description: Gatsby Apollo starter - with client side routing
  tags:
    - Client-side App
    - SEO
    - Styling:CSS-in-JS
  features:
    - Apollo provider & Client side routing
    - Eslint/Prettier configured
    - Easy to customize
    - Nice project structure
    - Flex Grid components easy to customize
- url: https://portfolio.smakosh.com/
  repo: https://github.com/smakosh/gatsby-portfolio-dev
  description: A portfolio for developers
  tags:
    - Portfolio
    - SEO
    - Netlify
    - Onepage
    - Styling:CSS-in-JS
  features:
    - Eslint/Prettier configured
    - Scores 100% on a11y / Performance / PWA / SEO
    - PWA (desktop & mobile)
    - Easy to customize
    - Nice project structure
    - Amazing illustrations by Undraw.co
    - Tablet & mobile friendly
    - Continuous deployment with Netlify
    - A contact form protected by Google Recaptcha
    - Can be deployed with one click
    - Functional components with Recompose React Hooks! ready to migrate to React hooks!
    - Fetches your Github pinned projects with most stars (You could customize this if you wish)
- url: https://github.com/smakosh/gatsby-airtable-starter
  repo: https://github.com/smakosh/gatsby-airtable-starter
  description: Gatsby Airtable starter
  tags:
    - SEO
    - Netlify
    - Client-side App
    - Styling:CSS-in-JS
  features:
    - Static content fetched from Airtable
    - Dynamic content with CRUD operations with Airtable REST API
    - Well structured files/folders
    - Custom React Hooks
    - Custom Helpers instead of using third party libraries
    - Dynamic & Static containers
    - Global state management ready with useReducer & useContext
    - Dummy auth but ready to add real requests
- url: https://github.com/smakosh/gatsby-app-starter-rest-api
  repo: https://github.com/smakosh/gatsby-app-starter-rest-api
  description: Gatsby REST API starter
  tags:
    - Authentication
    - Client-side App
    - Styling:CSS-in-JS
  features:
    - Dynamic content with CRUD operations with a REST API
    - Well structured files/folders
    - Custom React Hooks
    - Auth with a JWT approach
    - Custom Helpers instead of using third party libraries
    - Dynamic containers
    - Global state management ready with useReducer & useContext
- url: https://gatsbyjs-starter-tailwindplay.appseed.us/
  repo: https://github.com/app-generator/gatsbyjs-starter-tailwindplay
  description: A Gatsby v2 starter styled using Tailwind, a utility-first CSS framework. Uses Purgecss to remove unused CSS.
  tags:
    - Styling:Tailwind
  features:
    - Based on gatsby-starter-tailwind
    - Tailwind CSS Framework
    - Removes unused CSS with Purgecss
- url: https://act-labs.github.io/
  repo: https://github.com/act-labs/gatsby-starter-act-blog
  description: Gatsby starter for blog/documentation using MDX, Ant Design, gatsby-plugin-combine.
  tags:
    - Blog
    - Documentation
    - Styling:Ant Design
    - Markdown
    - MDX
    - SEO
  features:
    - Posts and snippets;
    - SEO component;
    - Ant Design UI components;
    - Markdown and MDX for pages;
    - A customized webpack and babel configuration, for complex profecianal web apps with node.js, Jest tests, etc;
    - Progressively build more and more complex pages using gatsby-plugin-combine.
- url: https://gatsby-ghub.netlify.com/resume-book/
  repo: https://github.com/dwyfrequency/gatsby-ghub
  description: A resume builder app with authenticated routes, static marketing pages, and dynamic resume creation
  tags:
    - Authentication
    - Netlify
    - Client-side App
  features:
    - Netlify Identity
    - Static Marketing pages and Dynamic Client-side Authenticated App pages
    - SEO component
    - Apollo GraphQL (client-side)
- url: https://lewis-gatsby-starter-i18n.firebaseapp.com
  repo: https://github.com/lewislbr/lewis-gatsby-starter-i18n
  description: A simple custom Gatsby starter template to start a new multilanguage website.
  tags:
    - i18n
    - Styling:CSS-in-JS
    - PWA
    - Portfolio
    - SEO
  features:
    - Automatically detects user browser language.
    - CSS in JS with styled-components.
    - Optimized images.
    - Offline capabilities.
    - Auto-generated sitemap and robots.txt.
    - Google Analytics
- url: https://gatsby-snipcart-starter.netlify.com/
  repo: https://github.com/issydennis/gatsby-snipcart
  description: A simple e-commerce shop built using Gatsby and Snipcart.
  tags:
    - eCommerce
    - Styling:CSS-in-JS
    - Markdown
  features:
    - Minimal design to allow for simple customisation.
    - Snipcart integration provides an easy-to-use shopping cart and checkout.
    - Individual product pages with custom fields.
    - Products defined using markdown.
    - Styled components.
    - Gatsby image for optimised product images.
- url: https://anubhavsrivastava.github.io/gatsby-starter-stylish
  repo: https://github.com/anubhavsrivastava/gatsby-starter-stylish
  description: Single page starter based on the Stylish Portfolio site template by startbootstrap for portfolio page
  tags:
    - Onepage
    - Portfolio
    - Styling:SCSS
    - PWA
  features:
    - Designed by startbootstrap
    - Fully Responsive
    - Styling with SCSS
    - Offline support
    - Web App Manifest
- url: https://lewis-gatsby-starter-basic.firebaseapp.com
  repo: https://github.com/lewislbr/lewis-gatsby-starter-basic
  description: A simple custom basic Gatsby starter template to start a new website.
  tags:
    - Styling:CSS-in-JS
    - PWA
    - SEO
  features:
    - Bare-bones starter.
    - CSS in JS with styled-components.
    - Optimized images.
    - Offline capabilities.
    - Auto-generated sitemap and robots.txt.
- url: https://myclicks.netlify.com/
  repo: https://github.com/himali-patel/MyClicks
  description: A simple Gatsby starter template to create portfolio website with contentful and Netlify.
  tags:
    - Blog
    - Netlify
    - CMS:Contentful
    - Styling:Bootstrap
    - Disqus
    - SEO
  features:
    - Fecthing Dynamic content from Contentful.
    - Blog post listing with previews, disqus implementation and social sharing for each blog post.
    - Contact form integration with Netlify.
    - Portfolio Result Filteration according to Category.
    - Index pages design with Recent Blogs and Intagram Feed.
- url: https://gatsby-starter-typescript-graphql.netlify.com
  repo: https://github.com/spawnia/gatsby-starter-typescript-graphql
  description: A Gatsby starter with typesafe GraphQL using TypeScript
  tags:
    - Language:TypeScript
    - Linting
    - Portfolio
    - Styling:CSS-in-JS
  features:
    - Type safety with TypeScript
    - Typesafe GraphQL with graphql-code-generator
    - ESLint with TypeScript support
    - Styling with styled-components
- url: https://gatsby-tailwind-serif.netlify.com/
  repo: https://github.com/windedge/gatsby-tailwind-serif
  description: A Gatsby theme based on gatsby-serif-theme, rewrite with Tailwind CSS.
  tags:
    - Styling:Tailwind
    - Markdown
  features:
    - Based on gatsby-serif-theme
    - Tailwind CSS Framework
    - Removes unused CSS with Purgecss
    - Responsive design
    - Suitable for small business website
- url: https://mystifying-mclean-5c7fce.netlify.com
  repo: https://github.com/renvrant/gatsby-mdx-netlify-cms-starter
  description: An extension of the default starter with Netlify CMS and MDX support.
  tags:
    - MDX
    - Markdown
    - Netlify
    - CMS:Netlify
    - Styling:None
  features:
    - MDX and Netlify CMS support
    - Use React components in Netlify CMS Editor and other markdown files
    - Allow editors to choose a page template
    - Replace HTML tags with React components upon rendering Markdown, enabling design systems
    - Hide pages from being editable by the CMS
    - Minimal and extensible
- url: https://gatsby-airtable-advanced-starter.marcomelilli.com
  repo: https://github.com/marcomelilli/gatsby-airtable-advanced-starter
  description: A Gatsby Starter Blog using Airtable as backend
  tags:
    - Airtable
    - Blog
    - Styling:None
  features:
    - Dynamic content from Airtable
    - Does not contain any UI frameworks
    - Tags
    - Categories
    - Authors
    - Disqus
    - Offline support
    - Web App Manifest
    - SEO
- url: https://contentful-starter.netlify.com/
  repo: https://github.com/mohanmonu777/gatsby_contentful_starter
  description: An Awesome Starter Kit to help you get going with Contentful and Gatsby
  tags:
    - Blog
    - CMS:Contentful
    - CMS:Headless
  features:
    - Bare-bones starter.
    - Dynamic content from Contentful CMS
    - Ready made Components
    - Responsive Design
    - Includes Contentful Delivery API for production build
- url: https://gatsby-simple-blog.thundermiracle.com
  repo: https://github.com/thundermiracle/gatsby-simple-blog
  description: A gatsby-starter-blog with overreacted looking and tags, breadcrumbs, disqus, i18n, eslint supported
  tags:
    - i18n
    - Blog
    - Netlify
    - Linting
    - Disqus
    - Testing
  features:
    - Easily Configurable
    - Tags
    - Breadcrumbs
    - Tags
    - Disqus
    - i18n
    - ESLint
    - Jest
- url: https://anubhavsrivastava.github.io/gatsby-starter-grayscale
  repo: https://github.com/anubhavsrivastava/gatsby-starter-grayscale
  description: Single page starter based on the Grayscale site template by startbootstrap for portfolio page
  tags:
    - Onepage
    - Portfolio
    - Styling:SCSS
    - PWA
  features:
    - Designed by startbootstrap
    - Fully Responsive
    - Styling with SCSS
    - Offline support
    - Web App Manifest
- url: https://gatsby-all-in.netlify.com
  repo: https://github.com/Gherciu/gatsby-all-in
  description: A starter that includes the most popular js libraries, already pre-configured and ready for use.
  tags:
    - Linting
    - Netlify
    - Styling:Tailwind
  features:
    - Tailwind CSS Framework
    - Antd UI Framework pre-configured
    - Redux for managing state
    - Eslint and Stylelint to enforce code style
- url: http://demo.nagui.me
  repo: https://github.com/kimnagui/gatsby-starter-nagui
  description: A gatsby starter that full responsive blog.
  tags:
    - Blog
    - AWS
    - Pagination
    - SEO
    - Styling:CSS-in-JS
  features:
    - Tags & Categorys.
    - Pagination.
    - Show Recent Posts for category.
    - Styled-Components.
    - Mobile-First CSS.
    - Syntax highlighting in code blocks using PrismJS(Dracula).
    - Google Analytics.
    - Deploy AWS S3.
- url: https://anubhavsrivastava.github.io/gatsby-starter-newage
  repo: https://github.com/anubhavsrivastava/gatsby-starter-newage
  description: Single page starter based on the new age site template by startbootstrap for portfolio page/Mobile app launch
  tags:
    - Onepage
    - Portfolio
    - Styling:SCSS
    - PWA
  features:
    - Designed by startbootstrap
    - Fully Responsive
    - Styling with SCSS
    - Offline support
    - Web App Manifest
- url: https://gatsby-starter-krisp.netlify.com/
  repo: https://github.com/mohanmonu777/gatsby-starter-krisp
  description: A minimal, clean and responsive starter built with gatsby
  tags:
    - Styling:Bootstrap
    - Onepage
    - Portfolio
    - Netlify
    - Markdown
  features:
    - Styled-Components.
    - Mobile-First CSS.
    - Responsive Design, optimized for Mobile devices
- url: https://gatsby-datocms-starter.netlify.com/
  repo: https://github.com/brohlson/gatsby-datocms-starter
  description: An SEO-friendly DatoCMS starter with styled-components, page transitions, and out-of-the-box blog post support.
  tags:
    - CMS:DatoCMS
    - Styling:CSS-in-JS
    - Blog
    - Portfolio
    - SEO
  features:
    - Page Transitions
    - Blog Post Template
    - Sitemap & Robots.txt generation
- url: https://elemental.netlify.com/
  repo: https://github.com/akzhy/gatsby-starter-elemental
  description: A highly customizable portfolio starter with grid support.
  tags:
    - Blog
    - Portfolio
    - SEO
  features:
    - Highly Customizable
    - Portfolio Template
    - Blog Post Template
    - SEO Friendly
- url: https://gatsby-starter-apollo.netlify.com/
  repo: https://github.com/piducancore/gatsby-starter-apollo-netlify
  description: This project is an easy way to start developing fullstack apps with Gatsby and Apollo Server (using Netlify Lambda functions). For developing we use Netlify Dev to bring all of this magic to our local machine.
  tags:
    - Netlify
  features:
    - Apollo Client
    - Apollo Server running on Netlify functions
    - Netlify Dev for local development
- url: https://gatsby-starter-blog-and-portfolio.netlify.com/
  repo: https://github.com/alisalahio/gatsby-starter-blog-and-portfolio
  description: Just gatsby-starter-blog , with portfolio section added
  tags:
    - Blog
    - Portfolio
  features:
    - Basic setup for a full-featured blog
    - Basic setup for a portfolio
    - Support for an RSS feed
    - Google Analytics support
    - Automatic optimization of images in Markdown posts
    - Support for code syntax highlighting
    - Includes plugins for easy, beautiful typography
    - Includes React Helmet to allow editing site meta tags
    - Includes plugins for offline support out of the box
- url: https://advancedblog.netlify.com/
  repo: https://github.com/Bvlktech/AdvancedBlog
  description: Advanced Blog Starter for GatsbyJS
  tags:
    - CMS:Netlify
    - Styling:CSS-in-JS
    - Blog
    - SEO
  features:
    - A simple landing page with blog functionality built with Netlify CMS
    - Create Blog posts from Netlify CMS
    - Basic directory organization
    - Uses Styled-Components for styling
    - Blazing fast loading times thanks to pre-rendered HTML and automatic chunk loading of JS files
    - Uses gatbsy-image with Netlify-CMS preview support
    - Separate components for everything
    - Netlify deploy configuration
    - Perfect score on Lighthouse for SEO, Accessibility and Performance and PWA!
    - ..and more
- url: https://www.attejuvonen.fi
  repo: https://github.com/baobabKoodaa/blog
  description: Blog with all the Bells and Whistles
  tags:
    - Blog
    - Infinite Scroll
    - Pagination
    - SEO
    - Markdown
  features:
    - Write blog posts into Markdown files (easy to format and content will not be married to any platform).
    - Expandable
    - Responsive and streamlined design.
    - Blazing fast UX
    - Autogenerated tracedSVG image placeholders are stylized to create a smooth look and transition as the image loads without the page jumping around.
    - Posts organized by tags.
    - Teasers of posts are generated to front page with infinite scroll which gracefully degrades into pagination.
    - Allow readers to be notified of updates with RSS feed and email newsletter.
    - Contact Form.
- url: https://novela.narative.co
  repo: https://github.com/narative/gatsby-starter-novela
  description: Welcome to Novela, the simplest way to start publishing with Gatsby.
  tags:
    - Blog
    - MDX
    - Portfolio
    - Pagination
    - SEO
  features:
    - Beautifully Designed
    - Multiple Homepage Layouts
    - Toggleable Light and Dark Mode
    - Simple Customization with Theme UI
    - Highlight-to-Share
    - Read Time and Progress
    - MDX support and inline code
    - Accessibility in Mind
- url: https://gatsby-starter-fashion-portfolio.netlify.com/
  repo: https://github.com/shobhitchittora/gatsby-starter-fashion-portfolio
  description: A Gatsby starter for a professional and minimal fashion portfolio.
  tags:
    - Blog
    - Client-side App
    - Landing Page
    - Portfolio
    - Styling:Other
  features:
    - A minimal and simple starter for your fashion portfolio
    - No need for any CMS, work with all your data and images locally.
    - Separate components for different pages and grid
    - Uses gatsby-image to load images
    - Built using the old school CSS.
- url: https://gatsby-theme-profile-builder.netlify.com/
  repo: https://github.com/ashr81/gatsby-theme-profile-builder
  description: Simple theme to build your personal portfolio and publish your articles using Contentful CMS.
  tags:
    - Landing Page
    - Portfolio
    - Styling:CSS-in-JS
    - Blog
    - CMS:Contentful
  features:
    - Mobile Screen support
    - Out of the box support with Contentful CMS for articles.
    - Toggleable Light and Dark Mode
    - Profile image with links to your github and twitter.
- url: https://prist.marguerite.io/
  repo: https://github.com/margueriteroth/gatsby-prismic-starter-prist
  description: A light-themed starter powered by Gatsby v2 and Prismic to showcase portfolios and blogs.
  tags:
    - Blog
    - CMS:Prismic
    - Landing Page
    - Netlify
    - Portfolio
    - SEO
    - Styling:CSS-in-JS
  features:
    - Landing page with customizable Hero, Portfolio preview, and About component
    - Emotion styled components
    - Blog layout and pages
    - Portfolio layout and pages
    - Google Analytics
    - Mobile ready
- url: https://demos.simplecode.io/gatsby/crafty/
  repo: https://github.com/simplecode-io/gatsby-crafty-theme
  description: SEO-friendly, fast, and fully responsive Gatsby starter with minimal plugins, utilizing JSON files as a content source.
  tags:
    - SEO
    - Portfolio
    - CMS:Other
    - Styling:Other
  features:
    - Beautiful and simple design
    - 100/100 Google Lighthouse score
    - SEO Optimized
    - Includes header/footer/sidebar (on Mobile)
    - CSS based sidebar
    - CSS based Modals
    - Content is fetched from JSON Files
    - Only one extra plugin from default gatsby starter
- url: https://gatsby-starter-profile-site.netlify.com/
  repo: https://github.com/Mr404Found/gatsby-starter-profile-site
  description: A minimal and clean starter build with gatsby.
  tags:
    - Landing Page
    - Netlify
    - Portfolio
    - SEO
    - Styling:CSS-in-JS
  features:
    - Simple Design
    - Made by Sumanth
- url: http://the404blog.netlify.com
  repo: https://github.com/mohanmonu777/the404blog
  description: An Awesome Starter Blog to help you get going with Gatsby and Markdown
  tags:
    - Blog
    - Markdown
    - Search
    - Styling:CSS-in-JS
  features:
    - Bare-bones starter.
    - Dynamic content with Markdown
    - Ready made Components
    - Responsive Design
    - Includes Search Feature.
    - Syntax Highlight in Code.
    - Styling in Bootstrap
- url: https://gatsby-starter-unicorn.netlify.com/
  repo: https://github.com/mohanmonu777/gatsby_starter_unicorn
  description: An Awesome Starter Blog to help you get going with Gatsby and Markdown
  tags:
    - Blog
    - Markdown
    - Styling:CSS-in-JS
  features:
    - Bare-bones starter.
    - Dynamic content with Markdown
    - Ready made Components
    - Responsive Design
    - Syntax Highlight in Code.
- url: https://gatsby-starter-organization.netlify.com/
  repo: https://github.com/geocine/gatsby-starter-organization
  description: A Gatsby starter template for organization pages. Using the Gatsby theme "@geocine/gatsby-theme-organization"
  tags:
    - Styling:CSS-in-JS
    - Landing Page
    - Portfolio
    - Onepage
  features:
    - React Bootstrap styles
    - Theme-UI and EmotionJS CSS-in-JS
    - A landing page with all your organization projects, configurable through a YML file.
    - Configurable logo, favicon, organization name and title
- url: https://gatsby-starter-interviews.netlify.com/
  repo: https://github.com/rmagon/gatsby-starter-interviews
  description: A Gatsby starter template for structured Q&A or Interview sessions
  tags:
    - SEO
    - Blog
    - Styling:SCSS
  features:
    - Minimalist design for interviews
    - Beautifully presented questions and answers
    - Option to read all answers to a specific question
    - Share interview on social channels
    - All content in simple json files
- url: https://gatsby-starter-photo-book.netlify.com/
  repo: https://github.com/baobabKoodaa/gatsby-starter-photo-book
  description: A Gatsby starter for sharing photosets.
  tags:
    - Gallery
    - Infinite Scroll
    - Pagination
    - Transitions
  features:
    - Gallery with auto-generated thumbnails are presented on CSS Grid with infinite scroll.
    - Beautiful "postcard" view for photos with fullscreen toggle.
    - Both views are responsive with minimal whitespace and polished UX.
    - Many performance optimizations for image delivery (both by Gatsby & way beyond what Gatsby can do).
- url: https://ghs.ksmorano.com/
  repo: https://github.com/ksmorano/gatsby-hasura-starter
  description: A boilerplate for a Gatsby app paired with a Hasura project as the backend.
  tags:
    - Hasura
    - Styling:Bulma
  features:
    - Demonstrates both query and mutation from the linked Hasura project.
    - Uses apollo react hooks for query and mutation.
- url: https://gatsby-typescript-scss-starter.netlify.com/
  repo: https://github.com/GrantBartlett/gatsby-typescript-starter
  description: A simple starter project using TypeScript and SCSS
  tags:
    - Language:TypeScript
    - Styling:SCSS
    - SEO
  features:
    - Pages and components are classes.
    - A skeleton SCSS project added with prefixing
- url: https://brevifolia-gatsby-forestry.netlify.com/
  repo: https://github.com/kendallstrautman/brevifolia-gatsby-forestry
  description: A minimal starter blog built with Gatsby & Forestry CMS
  tags:
    - CMS:Forestry.io
    - Blog
    - Markdown
    - Styling:SCSS
  features:
    - Blog post listing with previews (image + summary) for each blog post
    - Minimalist, responsive design & typography
    - Create new markdown posts dynamically
    - Configured to work automatically with Forestry CMS
    - Customizable 'info' page
    - Simple layout & scss architecture, easily extensible
- url: https://gatsby-firebase-starter.netlify.com/
  repo: https://github.com/ovidiumihaibelciug/gatsby-firebase-starter
  description: Starter / Project Boilerplate for Authentication and creating Dynamic pages from collections with Firebase and Gatsby.js
  tags:
    - Firebase
    - SEO
    - Styling:SCSS
    - Authentication
    - PWA
  features:
    - Authentication with Firebase
    - Programmatically create pages from a firestore collection
    - Protected Routes with Authorization
    - Email verification
    - Includes React Helmet to allow editing site meta tags
    - Includes plugins for offline support out of the box
- url: https://gatsby-typescript-minimal.netlify.com/
  repo: https://github.com/benbarber/gatsby-typescript-minimal
  description: A minimal, bare-bones Typescript starter for Gatsby
  tags:
    - Language:TypeScript
    - Styling:CSS-in-JS
    - SEO
  features:
    - Bare-bones starter
    - TypeScript
    - TSLint
    - Prettier
    - Styled Components
    - Sitemap Generation
    - Google Analytics
- url: https://agility-gatsby-starter.netlify.com
  repo: https://github.com/agility/agility-gatsby-starter
  description: Get started with Gatsby and Agility CMS using a minimal blog.
  tags:
    - CMS:Other
    - Blog
    - SEO
  features:
    - A bare-bones starter Blog to get you off and running with Agility CMS and Gatsby.
- url: https://gatsby-starter-dot.netlify.com/
  repo: https://github.com/chronisp/gatsby-starter
  description: Gatsby Starter for creating portfolio & blog.
  tags:
    - Blog
    - CMS:Headless
    - CMS:Contentful
    - Netlify
    - Portfolio
    - Redux
    - SEO
    - Styling:Material
  features:
    - Extensible & responsive design using Material UI (palette, typography & breakpoints configuration)
    - Blog integration with Contentful CMS (GraphQL queries)
    - Redux (connect actions & props easily using custom HOF)
    - Support for Netlify deployment
    - SEO
    - Prettier code styling
- url: https://johnjkerr.github.io/gatsby-creative/
  repo: https://github.com/JohnJKerr/gatsby-creative
  description: Gatsby implementation of the Start Bootstrap Creative template
  tags:
    - Gallery
    - Portfolio
    - Styling:Bootstrap
    - Styling:SCSS
  features:
    - Start Bootstrap Creative template converted to React/Gatsby
    - React Scrollspy used to track page position
    - React Bootstrap used to create modal portfolio carousel
    - GitHub Actions deployment to GitHub Pages demonstrated
- url: https://bonneville.netlify.com/
  repo: https://github.com/bagseye/bonneville
  description: A starter blog template for Gatsby
  tags:
    - Blog
    - SEO
  features:
    - Extensible & responsive design
    - Blog integration
    - SEO
<<<<<<< HEAD
- url: https://gatsby-starter-i18next-sanity.netlify.com/en
  repo: https://github.com/johannesspohr/gatsby-starter-i18next-sanity
  description: A basic starter which integrates translations with i18next and localized sanity input.
  tags:
    - I18n
    - Localized
    - CMS:sanity.io
    - I18next
    - Sitemap
  features:
    - Showcases advanced i18n techniques with i18next and sanity.io
    - Correct URLs for the languages (language in the path, translated slugs)
    - Multilanguage content from sanity
    - Snippets translation
    - Optimized bundle size (don't ship all translations at once)
    - Alternate links to other languages
    - Sitemap with language information
    - Localized 404 pages
=======
- url: https://gatsby-skeleton.netlify.com/
  repo: https://github.com/msallent/gatsby-skeleton
  description: Gatsby starter with TypeScript and all sort of linting
  tags:
    - Language:TypeScript
    - Styling:CSS-in-JS
    - SEO
  features:
    - TypeScript
    - Styled-Components
    - ESLint
    - Prettier
    - Stylelint
    - SEO
- url: https://nehalem.netlify.com/
  repo: https://github.com/nehalist/gatsby-starter-nehalem
  description: A starter for the Gatsby Nehalem Theme
  tags:
    - Blog
    - Language:TypeScript
    - Markdown
    - Search
    - SEO
  features:
    - Fully responsive
    - Highly optimized (Lighthouse score ~400)
    - SEO optimized (with open graph, Twitter Card, JSON-LD, RSS and sitemap)
    - Syntax highlighting
    - Search functionality
    - Multi navigations
    - Static pages
    - Fully typed with TypeScript
    - Tagging
    - Theming
    - Customizable
- url: https://gatsby-starter-headless-wp.netlify.com
  repo: https://github.com/crock/gatsby-starter-headless-wordpress
  description: A starter Gatsby site to quickly implement a site for headless WordPress
  tags:
    - Blog
    - CMS:Headless
    - CMS:Wordpress
  features:
    - New Header
    - Responsive
    - Sidebar that displays recent blog posts
>>>>>>> 69dd0dd0
<|MERGE_RESOLUTION|>--- conflicted
+++ resolved
@@ -3794,7 +3794,6 @@
     - Extensible & responsive design
     - Blog integration
     - SEO
-<<<<<<< HEAD
 - url: https://gatsby-starter-i18next-sanity.netlify.com/en
   repo: https://github.com/johannesspohr/gatsby-starter-i18next-sanity
   description: A basic starter which integrates translations with i18next and localized sanity input.
@@ -3813,7 +3812,6 @@
     - Alternate links to other languages
     - Sitemap with language information
     - Localized 404 pages
-=======
 - url: https://gatsby-skeleton.netlify.com/
   repo: https://github.com/msallent/gatsby-skeleton
   description: Gatsby starter with TypeScript and all sort of linting
@@ -3859,5 +3857,4 @@
   features:
     - New Header
     - Responsive
-    - Sidebar that displays recent blog posts
->>>>>>> 69dd0dd0
+    - Sidebar that displays recent blog posts