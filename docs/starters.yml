- url: https://gatsby-pod6.netlify.app/
  repo: https://github.com/zag/gatsby-starter-pod6
  description: A minimal, lightweight, and mobile-first starter for creating blogs with pod6 markup language.
  tags:
    - Blog
    - CMS:Netlify
    - Pagination
    - RSS
    - Linting
    - Styling:PostCSS
    - Styling:SCSS
  features:
    - Lost Grid
    - Jest testing
    - Beautiful typography inspired by matejlatin/Gutenberg
    - Mobile-First approach in development
    - Sidebar menu built using a configuration block
    - Pagination support
    - Sitemap Generation
    - Offline support
    - Google Analytics support
    - Create pages and posts in pod6 markup language
- url: https://ghost-balsa-preview.draftbox.co/
  repo: https://github.com/draftbox-co/gatsby-ghost-balsa-starter
  description: A Gatsby starter for creating blogs from headless Ghost CMS.
  tags:
    - Blog
    - CMS:Headless
    - SEO
    - Styling:SCSS
  features:
    - Balsa theme by Draftbox
    - Data sourcing from headless Ghost
    - Responsive design
    - SEO optimized
    - OpenGraph structured data
    - Twitter Cards meta
    - Sitemap Generation
    - XML Sitemaps
    - Progressive Web App
    - Offline Support
    - RSS Feed
    - Composable and extensible
- url: https://gatsby-starter-wordpress-twenty-twenty.netlify.app/
  repo: https://github.com/henrikwirth/gatsby-starter-wordpress-twenty-twenty
  description: A port of the WordPress Twenty Twenty theme to Gatsby.
  tags:
    - Blog
    - CMS:WordPress
    - Styling:Other
    - Pagination
  features:
    - Data sourcing from WordPress
    - Uses WPGraphQL as an API
    - Using the new gatsby-wordpress-source@v4
    - Responsive design
    - Works well with Gatsby Cloud incremental updates
- url: https://22boxes-gatsby-uno.netlify.app/
  repo: https://github.com/iamtherealgd/gatsby-starter-22boxes-uno
  description: A Gatsby starter for creating blogs and showcasing your work
  tags:
    - Blog
    - Portfolio
    - Markdown
    - SEO
  features:
    - Work and About pages
    - Work page with blog type content management
    - Personal webiste to create content and put your portfolio items
    - Landing pages for your work items, not just links
- url: https://wp-libre-preview.draftbox.co/
  repo: https://github.com/draftbox-co/gatsby-wordpress-libre-starter
  description: A Gatsby starter for creating blogs from headless WordPress CMS.
  tags:
    - Blog
    - SEO
    - CMS:WordPress
    - Styling:Other
    - Pagination
  features:
    - WordPress Libre 2 skin
    - Data sourcing from headless WordPress
    - Responsive design
    - SEO optimized
    - OpenGraph structured data
    - Twitter Cards meta
    - Sitemap Generation
    - XML Sitemaps
    - Progressive Web App
- url: https://delog-w3layouts.netlify.app/
  repo: https://github.com/W3Layouts/gatsby-starter-delog
  description: A Gatsby Starter built with Netlify CMS to launch your dream blog with a click.
  tags:
    - Blog
    - CMS:Netlify
  features:
    - Simple blog designed for designer and developers
    - Manage Posts with Netlify CMS
    - Option to add featured image and meta description while adding posts
- url: https://styxlab.github.io
  repo: https://github.com/styxlab/gatsby-starter-try-ghost
  description: A Gatsby starter for creating blogs from headless Ghost CMS.
  tags:
    - Blog
    - CMS:Headless
    - SEO
    - Styling:PostCSS
  features:
    - Casper standard Ghost theme
    - Data sourcing from headless Ghost
    - Sticky navigation headers
    - Hover on author avatar
    - Responsive design
    - SEO optimized
    - Styled 404 page
    - OpenGraph structured data
    - Twitter Cards meta
    - Sitemap Generation
    - XML Sitemaps
    - Progressive Web App
    - Offline Support
    - RSS Feed
    - Composable and extensible
- url: https://gatsby-theme-sky-lite.netlify.app
  repo: https://github.com/vim-labs/gatsby-theme-sky-lite-starter
  description: A lightweight Gatsby starter with Material-UI and MDX Markdown support.
  tags:
    - Blog
    - Styling:Material
  features:
    - Lightweight
    - Markdown
    - MDX
    - MaterialUI Components
    - React Icons
- url: https://authenticaysh.netlify.app/
  repo: https://github.com/seabeams/gatsby-starter-auth-aws-amplify
  description: Full-featured Auth with AWS Amplify & AWS Cognito
  tags:
    - AWS
    - Authentication
  features:
    - Full-featured AWS Authentication with Cognito
    - Error feedback in forms
    - Password Reset
    - Multi-Factor Authentication
    - Styling with Bootstrap and Sass
- url: https://gatsby-starter-blog-demo.netlify.app/
  repo: https://github.com/gatsbyjs/gatsby-starter-blog
  description: official blog
  tags:
    - Official
    - Blog
  features:
    - Basic setup for a full-featured blog
    - Support for an RSS feed
    - Google Analytics support
    - Automatic optimization of images in Markdown posts
    - Support for code syntax highlighting
    - Includes plugins for easy, beautiful typography
    - Includes React Helmet to allow editing site meta tags
    - Includes plugins for offline support out of the box
- url: https://gatsby-starter-default-demo.netlify.app/
  repo: https://github.com/gatsbyjs/gatsby-starter-default
  description: official default
  tags:
    - Official
  features:
    - Comes with React Helmet for adding site meta tags
    - Includes plugins for offline support out of the box
- url: https://gatsby-netlify-cms.netlify.app/
  repo: https://github.com/netlify-templates/gatsby-starter-netlify-cms
  description: n/a
  tags:
    - Blog
    - Styling:Bulma
    - CMS:Netlify
  features:
    - A simple blog built with Netlify CMS
    - Basic directory organization
    - Uses Bulma for styling
    - Visit the repo to learn how to set up authentication, and begin modeling your content.
- url: https://vagr9k.github.io/gatsby-advanced-starter/
  repo: https://github.com/Vagr9K/gatsby-advanced-starter
  description: Great for learning about advanced features and their implementations
  tags:
    - Blog
    - Styling:None
  features:
    - Does not contain any UI frameworks
    - Provides only a skeleton
    - Tags
    - Categories
    - Google Analytics
    - Disqus
    - Offline support
    - Web App Manifest
    - SEO
- url: https://vagr9k.github.io/gatsby-material-starter/
  repo: https://github.com/Vagr9K/gatsby-material-starter
  description: n/a
  tags:
    - Styling:Material
  features:
    - React-MD for Material design
    - Sass/SCSS
    - Tags
    - Categories
    - Google Analytics
    - Disqus
    - Offline support
    - Web App Manifest
    - SEO
- url: https://gatsby-advanced-blog-system.danilowoz.now.sh/blog
  repo: https://github.com/danilowoz/gatsby-advanced-blog-system
  description: Create a complete blog from scratch with pagination, categories, featured posts, author, SEO, and navigation.
  tags:
    - Pagination
    - Markdown
    - SEO
  features:
    - Pagination;
    - Category and tag pages (with pagination);
    - Category list (with navigation);
    - Featured post;
    - Author page;
    - Next and prev post;
    - SEO component.
- url: https://graphcms.github.io/gatsby-graphcms-tailwindcss-example/
  repo: https://github.com/GraphCMS/gatsby-graphcms-tailwindcss-example
  description: The default Gatsby starter blog with the addition of the gatsby-source-graphql and Tailwind dependencies.
  tags:
    - Styling:Tailwind
    - CMS:Headless
  features:
    - Tailwind style library
    - GraphQL source plugin
    - Very simple boilerplate
- url: https://wonism.github.io/
  repo: https://github.com/wonism/gatsby-advanced-blog
  description: n/a
  tags:
    - Portfolio
    - Redux
  features:
    - Blog post listing with previews (image + summary) for each blog post
    - Categories and tags for blog posts with pagination
    - Search post with keyword
    - Put react application / tweet into post
    - Copy some codes in post with clicking button
    - Portfolio
    - Resume
    - Redux for managing statement (with redux-saga / reselect)

- url: https://gatsby-tailwind-emotion-starter.netlify.app/
  repo: https://github.com/muhajirdev/gatsby-tailwind-emotion-starter
  description: A Gatsby Starter with Tailwind CSS + Emotion JS
  tags:
    - Styling:Tailwind
  features:
    - ESLint Airbnb without semicolon and without .jsx extension
    - Offline support
    - Web App Manifest
- url: https://gatsby-starter-redux-firebase.netlify.app/
  repo: https://github.com/muhajirdev/gatsby-starter-redux-firebase
  description: A Gatsby + Redux + Firebase Starter. With Authentication
  tags:
    - Styling:None
    - Firebase
    - Client-side App
  features:
    - ESLint Airbnb without semicolon and without .jsx extension
    - Firebase
    - Web App Manifest
- url: https://dschau.github.io/gatsby-blog-starter-kit/
  repo: https://github.com/dschau/gatsby-blog-starter-kit
  description: n/a
  tags:
    - Blog
  features:
    - Blog post listing with previews for each blog post
    - Navigation between posts with a previous/next post button
    - Tags and tag navigation
- url: https://contentful.github.io/starter-gatsby-blog/
  repo: https://github.com/contentful/starter-gatsby-blog
  description: n/a
  tags:
    - Blog
    - CMS:Contentful
    - CMS:Headless
  features:
    - Based on the Gatsby Starter Blog
    - Includes Contentful Delivery API for production build
    - Includes Contentful Preview API for development
- url: https://react-firebase-authentication.wieruch.com/
  repo: https://github.com/the-road-to-react-with-firebase/react-gatsby-firebase-authentication
  description: n/a
  tags:
    - Firebase
  features:
    - Sign In, Sign Up, Sign Out
    - Password Forget
    - Password Change
    - Protected Routes with Authorization
    - Realtime Database with Users
- url: http://dmwl.net/gatsby-hampton-theme
  repo: https://github.com/davad/gatsby-hampton-theme
  description: n/a
  tags:
    - Styling:CSS-in-JS
  features:
    - ESLint in dev mode with the Airbnb config and Prettier formatting rules
    - Emotion for CSS-in-JS
    - A basic blog, with posts under src/pages/blog
    - A few basic components (Navigation, Layout, Link wrapper around gatsby-link))
    - Based on gatsby-starter-gatsbytheme
- url: https://orgapp.github.io/gatsby-starter-orga/
  repo: https://github.com/orgapp/gatsby-starter-orga
  description: Want to use org-mode instead of markdown? This is for you.
  tags:
    - Blog
  features:
    - Use org-mode files as source.
    - Generate post pages, can be configured to be file-based or section-based.
    - Generate posts index pages.
- url: http://2column-portfolio.surge.sh/
  repo: https://github.com/praagyajoshi/gatsby-starter-2column-portfolio
  description: n/a
  tags:
    - Portfolio
    - Styling:SCSS
  features:
    - Designed as a minimalistic portfolio website
    - Grid system using flexboxgrid
    - Styled using SCSS
    - Font icons using font-awesome
    - Google Analytics integration
    - Open Sans font using Google Fonts
    - Prerendered Open Graph tags for rich sharing
- url: https://prototypeinteractive.github.io/gatsby-react-boilerplate/
  repo: https://github.com/PrototypeInteractive/gatsby-react-boilerplate
  description: n/a
  tags:
    - Styling:Bootstrap
  features:
    - Basic configuration and folder structure
    - Uses PostCSS and Sass (with autoprefixer and pixrem)
    - Uses Bootstrap 4 grid
    - Leaves the styling to you
    - Uses data from local json files
    - Contains Node.js server code for easy, secure, and fast hosting
- url: http://capricious-spring.surge.sh/
  repo: https://github.com/noahg/gatsby-starter-blog-no-styles
  description: n/a
  tags:
    - Blog
    - Styling:None
  features:
    - Same as official gatsby-starter-blog but with all styling removed
- url: https://gatsby-starter-github-api.netlify.app/
  repo: https://github.com/lundgren2/gatsby-starter-github-api
  description: Single page starter based on gatsby-source-github-api
  tags:
    - Portfolio
    - Onepage
  features:
    - Use your GitHub as your own portfolio site
    - List your GitHub repositories
    - GitHub GraphQL API v4

- url: https://gatsby-starter-bloomer.netlify.app/
  repo: https://github.com/Cethy/gatsby-starter-bloomer
  description: n/a
  tags:
    - Styling:Bulma
  features:
    - Based on gatsby-starter-default
    - Bulma CSS Framework with its Bloomer react components
    - Font-Awesome icons
    - Includes a simple fullscreen hero w/ footer example
- url: https://gatsby-starter-bootstrap-netlify.netlify.app/
  repo: https://github.com/konsumer/gatsby-starter-bootstrap-netlify
  description: n/a
  tags:
    - Styling:Bootstrap
    - CMS:Netlify
  features:
    - Very similar to gatsby-starter-netlify-cms, slightly more configurable (e.g. set site-title in gatsby-config) with Bootstrap/Bootswatch instead of bulma
- url: https://gatstrap.netlify.app/
  repo: https://github.com/jaxx2104/gatsby-starter-bootstrap
  description: n/a
  tags:
    - Styling:Bootstrap
  features:
    - Bootstrap CSS framework
    - Single column layout
    - Basic components like SiteNavi, SitePost, SitePage
- url: http://gatsby-bulma-storybook.surge.sh/
  repo: https://github.com/gvaldambrini/gatsby-starter-bulma-storybook
  description: n/a
  tags:
    - Styling:Bulma
    - Storybook
    - Testing
  features:
    - Storybook for developing components in isolation
    - Bulma and Sass support for styling
    - CSS modules
    - Prettier & ESLint to format & check the code
    - Jest
- url: https://gatsby-starter-business.netlify.app/
  repo: https://github.com/v4iv/gatsby-starter-business
  description: n/a
  tags:
    - Styling:Bulma
    - PWA
    - CMS:Netlify
    - Disqus
    - Search
    - Pagination
  features:
    - Complete Business Website Suite - Home Page, About Page, Pricing Page, Contact Page and Blog
    - Netlify CMS for Content Management
    - SEO Friendly (Sitemap, Schemas, Meta Tags, GTM etc)
    - Bulma and Sass Support for styling
    - Progressive Web App & Offline Support
    - Tags and RSS Feed for Blog
    - Disqus and Share Support
    - Elastic-Lunr Search
    - Pagination
    - Easy Configuration using `config.js` file
- url: https://haysclark.github.io/gatsby-starter-casper/
  repo: https://github.com/haysclark/gatsby-starter-casper
  description: n/a
  tags:
    - PWA
  features:
    - Page pagination
    - CSS
    - Tags
    - Google Analytics
    - Offline support
    - Web App Manifest
    - SEO
- url: http://gatsby-starter-ceevee.surge.sh/
  repo: https://github.com/amandeepmittal/gatsby-starter-ceevee
  description: n/a
  tags:
    - Portfolio
  features:
    - Based on the Ceevee site template, design by Styleshout
    - Single Page Resume/Portfolio site
    - Target audience Developers, Designers, etc.
    - Used CSS Modules, easy to manipulate
    - FontAwsome Library for icons
    - Responsive Design, optimized for Mobile devices
- url: https://gatsby-starter-contentful-i18n.netlify.app/
  repo: https://github.com/mccrodp/gatsby-starter-contentful-i18n
  description: i18n support and language switcher for Contentful starter repo
  tags:
    - i18n
    - CMS:Contentful
    - CMS:Headless
  features:
    - Localization (Multilanguage)
    - Dynamic content from Contentful CMS
    - Integrates i18n plugin starter and using-contentful repos
- url: https://cranky-edison-12166d.netlify.app/
  repo: https://github.com/datocms/gatsby-portfolio
  description: n/a
  tags:
    - CMS:DatoCMS
    - CMS:Headless
  features:
    - Simple portfolio to quick start a site with DatoCMS
    - Contents and media from DatoCMS
    - Custom Sass style
    - SEO
- url: https://gatsby-deck.netlify.app/
  repo: https://github.com/fabe/gatsby-starter-deck
  description: n/a
  tags:
    - Presentation
  features:
    - Create presentations/slides using Gatsby.
    - Offline support.
    - Page transitions.
- url: https://gatsby-starter-default-i18n.netlify.app/
  repo: https://github.com/angeloocana/gatsby-starter-default-i18n
  description: n/a
  tags:
    - i18n
  features:
    - localization (Multilanguage)
- url: http://gatsby-dimension.surge.sh/
  repo: https://github.com/codebushi/gatsby-starter-dimension
  description: Single page starter based on the Dimension site template
  tags:
    - Portfolio
    - HTML5UP
    - Styling:SCSS
  features:
    - Designed by HTML5 UP
    - Simple one page site that’s perfect for personal portfolios
    - Fully Responsive
    - Styling with SCSS
- url: https://gatsby-docs-starter.netlify.app/
  repo: https://github.com/ericwindmill/gatsby-starter-docs
  description: n/a
  tags:
    - Documentation
    - Styling:CSS-in-JS
  features:
    - All the features from gatsby-advanced-starter, plus
    - Designed for Documentation / Tutorial Websites
    - ‘Table of Contents’ Component, Auto generates ToC from posts - just follow the file frontmatter conventions from markdown files in ‘lessons’.
    - Styled Components w/ ThemeProvider
    - Basic UI
    - A few extra components
    - Custom prismjs theme
    - React Icons
- url: https://parmsang.github.io/gatsby-starter-ecommerce/
  repo: https://github.com/parmsang/gatsby-starter-ecommerce
  description: Easy to use starter for an e-commerce store
  tags:
    - Styling:Other
    - Stripe
    - E-commerce
    - PWA
    - Authentication
  features:
    - Uses the Moltin e-commerce Api
    - Stripe checkout
    - Semantic-UI
    - Styled components
    - Google Analytics - (you enter the tracking-id)
    - React-headroom
    - ESLint & Prettier. Uses Airbnb JavaScript Style Guide
    - Authentication via Moltin (Login and Register)
- url: http://gatsby-forty.surge.sh/
  repo: https://github.com/codebushi/gatsby-starter-forty
  description: Multi-page starter based on the Forty site template
  tags:
    - Styling:SCSS
    - HTML5UP
  features:
    - Designed by HTML5 UP
    - Colorful homepage, and also includes a Landing Page and Generic Page components.
    - Many elements are available, including buttons, forms, tables, and pagination.
    - Custom grid made with CSS Grid
    - Styling with SCSS
- url: https://themes.gatsbythemes.com/gatsby-starter/
  repo: https://github.com/saschajullmann/gatsby-starter-gatsbythemes
  description: n/a
  tags:
    - Styling:CSS-in-JS
    - Blog
    - Testing
    - Linting
  features:
    - CSS-in-JS via Emotion.
    - Jest and Enzyme for testing.
    - ESLint in dev mode with the Airbnb config and Prettier formatting rules.
    - React 16.
    - A basic blog, with posts under src/pages/blog. There’s also a script which creates a new Blog entry (post.sh).
    - Data per JSON files.
    - A few basic components (Navigation, Footer, Layout).
    - Layout components make use of Styled-System.
    - Google Analytics (you just have to enter your tracking-id).
    - Gatsby-Plugin-Offline which includes Service Workers.
    - Prettier for a uniform codebase.
    - Normalize css (7.0).
    - Feather icons.
    - Font styles taken from Tachyons.
- url: https://gcn.netlify.app/
  repo: https://github.com/ryanwiemer/gatsby-starter-gcn
  description: A starter template to build amazing static websites with Gatsby, Contentful, and Netlify
  tags:
    - CMS:Contentful
    - CMS:Headless
    - Blog
    - Netlify
    - Styling:CSS-in-JS
  features:
    - CMS:Contentful integration with ready to go placeholder content
    - Netlify integration including a pre-built contact form
    - Minimal responsive design - made to customize or tear apart
    - Pagination logic
    - Styled components
    - SEO Friendly Component
    - JSON-LD Schema
    - OpenGraph sharing support
    - Sitemap Generation
    - Google Analytics
    - Progressive Web app
    - Offline Support
    - RSS Feed
    - Gatsby Standard module for linting JavaScript with StandardJS
    - Stylelint support for Styled Components to lint the CSS in JS
- url: https://alampros.github.io/gatsby-starter-grommet/
  repo: https://github.com/alampros/gatsby-starter-grommet
  description: n/a
  tags:
    - Styling:Grommet
  features:
    - Barebones configuration for using the Grommet design system
    - Uses Sass (with CSS modules support)
- url: https://gatsby-starter-hello-world-demo.netlify.app/
  repo: https://github.com/gatsbyjs/gatsby-starter-hello-world
  description: official hello world
  tags:
    - Official
  features:
    - A no-frills Gatsby install
    - No plugins, no boilerplate
    - Great for advanced users
- url: https://gatsby-starter-hello-world-tailwind-css.netlify.app/
  repo: https://github.com/ohduran/gatsby-starter-hello-world-tailwind-css
  description: hello world + Tailwind CSS
  tags:
    - Styling:Tailwind
  features:
    - One plugin, no boilerplate
    - Great for advanced users
- url: https://gatsby-starter-hero-blog.greglobinski.com/
  repo: https://github.com/greglobinski/gatsby-starter-hero-blog
  description: no description yet
  tags:
    - Styling:PostCSS
    - SEO
    - Markdown
  features:
    - Easy editable content in Markdown files (posts, pages and parts)
    - CSS with `styled-jsx` and `PostCSS`
    - SEO (sitemap generation, robot.txt, meta and OpenGraph Tags)
    - Social sharing (Twitter, Facebook, Google, LinkedIn)
    - Comments (Facebook)
    - Images lazy loading and `webp` support (gatsby-image)
    - Post categories (category based post list)
    - Full text searching (Algolia)
    - Contact form (Netlify form handling)
    - Form elements and validation with `ant-design`
    - RSS feed
    - 100% PWA (manifest.webmanifest, offline support, favicons)
    - Google Analytics
    - App favicons generator (node script)
    - Easy customizable base styles via `theme` object generated from `yaml` file (fonts, colors, sizes)
    - React v.16.3 (gatsby-plugin-react-next)
    - Components lazy loading (social sharing)
    - ESLint (google config)
    - Prettier code styling
    - webpack `BundleAnalyzerPlugin`
- url: https://gatsby-starter-i18n-lingui.netlify.app/
  repo: https://github.com/dcroitoru/gatsby-starter-i18n-lingui
  description: n/a
  tags:
    - i18n
  features:
    - Localization (Multilanguage) provided by js-lingui
    - Message extraction
    - Avoids code duplication - generates pages for each locale
    - Possibility of translated paths
- url: https://lumen.netlify.app/
  repo: https://github.com/alxshelepenok/gatsby-starter-lumen
  description: A minimal, lightweight, and mobile-first starter for creating blogs using Gatsby.
  tags:
    - Blog
    - CMS:Netlify
    - Pagination
    - Disqus
    - RSS
    - Linting
    - Testing
    - Styling:PostCSS
    - Styling:SCSS
  features:
    - Lost Grid
    - Jest testing
    - Beautiful typography inspired by matejlatin/Gutenberg
    - Mobile-First approach in development
    - Stylesheet built using SASS and BEM-Style naming
    - Syntax highlighting in code blocks
    - Sidebar menu built using a configuration block
    - Archive organized by tags and categories
    - Pagination support
    - Offline support
    - Google Analytics support
    - Disqus Comments support
- url: https://minimal-blog.lekoarts.de
  repo: https://github.com/LekoArts/gatsby-starter-minimal-blog
  description: This starter is part of a german tutorial series on Gatsby. The starter will change over time to use more advanced stuff (feel free to express your ideas in the repository). Its first priority is a minimalistic style coupled with a lot of features for the content.
  tags:
    - Blog
    - MDX
    - Styling:CSS-in-JS
    - Netlify
    - Linting
    - PWA
  features:
    - Minimal and clean white layout
    - Write your blog posts in MDX
    - Offline Support, WebApp Manifest, SEO
    - Code highlighting (with prism-react-renderer) and live preview (with react-live)
- url: https://gatsby-starter-modern-demo.netlify.app/
  repo: https://github.com/kripod/gatsby-starter-modern
  description: no description yet
  tags:
    - Linting
  features:
    - A set of strict linting rules (based on the Airbnb JavaScript Style Guide)
    - Encourage automatic code formatting
    - Prefer using Yarn for package management
    - Use EditorConfig to maintain consistent coding styles between different editors and IDEs
    - Integration with Visual Studio Code
    - Based on gatsby-starter-default
- url: https://gatsby-starter-personal-blog.greglobinski.com/
  repo: https://github.com/greglobinski/gatsby-starter-personal-blog
  description: n/a
  tags:
    - Blog
    - Markdown
    - Netlify
    - Styling:Material
  features:
    - Ready to use, but easily customizable a fully equipped theme starter
    - Easy editable content in Markdown files (posts, pages and parts)
    - ‘Like an app’ layout transitions
    - Easily restyled through theme object
    - Styling with JSS
    - Page transitions
    - Comments (Facebook)
    - Post categories
    - Post list filtering
    - Full text searching (Algolia)
    - Contact form (Netlify form handling)
    - Material UI (@next)
    - RSS feed
    - Full screen mode
    - User adjustable articles’ body copy font size
    - Social sharing (Twitter, Facebook, Google, LinkedIn)
    - PWA (manifes.json, offline support, favicons)
    - Google Analytics
    - Favicons generator (node script)
    - Components leazy loading with AsyncComponent (social sharing, info box)
    - ESLint (google config)
    - Prettier code styling
    - Custom webpack CommonsChunkPlugin settings
    - webpack BundleAnalyzerPlugin
- url: http://gatsby-photon.surge.sh/
  repo: https://github.com/codebushi/gatsby-starter-photon
  description: Single page starter based on the Photon site template
  tags:
    - HTML5UP
    - Onepage
    - Styling:SCSS
  features:
    - Designed by HTML5 UP
    - Single Page, Responsive Site
    - Custom grid made with CSS Grid
    - Styling with SCSS
- url: https://portfolio-bella.netlify.app/
  repo: https://github.com/LekoArts/gatsby-starter-portfolio-bella
  description: A portfolio starter for Gatsby. The target audience are designers and photographers. The light themed website shows your work with large images & big typography. The Onepage is powered by the Headless CMS Prismic.io. and has programmatically created pages for your projects. General settings and colors can be changed in a config & theme file.
  tags:
    - Portfolio
    - CMS:Prismic
    - CMS:Headless
    - Styling:CSS-in-JS
    - Onepage
    - PWA
    - Linting
  features:
    - Big typography & images
    - White theme
    - Prismic.io as CMS
    - Emotion for styling + Emotion-Grid
    - One-page layout with sub-pages for case studies
    - Easily configurable
    - And other good stuff (SEO, Offline Support, WebApp Manifest Support)
- url: https://cara.lekoarts.de
  repo: https://github.com/LekoArts/gatsby-starter-portfolio-cara
  description: Playful and Colorful One-Page portfolio featuring Parallax effects and animations. Especially designers and/or photographers will love this theme! Built with MDX and Theme UI.
  tags:
    - Portfolio
    - Onepage
    - Styling:CSS-in-JS
    - PWA
  features:
    - React Spring Parallax effects
    - Theme UI-based theming
    - CSS Animations and shapes
    - Light/Dark mode
- url: https://emilia.lekoarts.de
  repo: https://github.com/LekoArts/gatsby-starter-portfolio-emilia
  description: A portfolio starter for Gatsby. The target audience are designers and photographers. The dark-themed website shows your work with large images in a grid-layout (powered by CSS Grid). The transition effects on the header add a playful touch to the overall minimal design. The website has programmatically created pages for your projects (with automatic image import). General settings and colors can be changed in a config & theme file.
  tags:
    - Portfolio
    - PWA
    - Transitions
    - MDX
    - Styling:CSS-in-JS
    - Linting
    - Testing
  features:
    - Focus on big images (with gatsby-image)
    - Dark Theme with HeroPatterns Header
    - CSS Grid and styled-components
    - Page transitions
    - Cypress for End-to-End testing
    - react-spring animations
    - One-Page layout with sub-pages for projects
    - Create your projects in MDX (automatic import of images)
    - And other good stuff (SEO, Offline Support, WebApp Manifest Support)
- url: https://emma.lekoarts.de
  repo: https://github.com/LekoArts/gatsby-starter-portfolio-emma
  description: Minimalistic portfolio with full-width grid, page transitions, support for additional MDX pages, and a focus on large images. Especially designers and/or photographers will love this theme! Built with MDX and Theme UI. Using the Gatsby Theme "@lekoarts/gatsby-theme-emma".
  tags:
    - Portfolio
    - MDX
    - Transitions
    - Styling:CSS-in-JS
    - PWA
  features:
    - MDX
    - react-spring page animations
    - Optional MDX pages which automatically get added to the navigation
    - Fully customizable through the usage of Gatsby Themes (and Theme UI)
    - Light Mode / Dark Mode
    - Google Analytics Support
    - SEO (Sitemap, OpenGraph tags, Twitter tags)
    - Offline Support & WebApp Manifest
- url: https://gatsby-starter-procyon.netlify.app/
  repo: https://github.com/danielmahon/gatsby-starter-procyon
  description: n/a
  tags:
    - PWA
    - CMS:Headless
    - CMS:Other
    - Styling:Material
    - Netlify
  features:
    - Gatsby + React (server side rendering)
    - GraphCMS Headless CMS
    - DraftJS (in-place) Medium-like Editing
    - Apollo GraphQL (client-side)
    - Local caching between builds
    - Material-UI (layout, typography, components, etc)
    - Styled-Components™-like API via Material-UI
    - Netlify Deployment Friendly
    - Netlify Identity Authentication (enables editing)
    - Automatic versioning, deployment and CHANGELOG
    - Automatic rebuilds with GraphCMS and Netlify web hooks
    - PWA (Progressive Web App)
    - Google Fonts
- url: http://gatsby-starter-product-guy.surge.sh/
  repo: https://github.com/amandeepmittal/gatsby-starter-product-guy
  description: n/a
  tags:
    - Portfolio
  features:
    - Single Page
    - A portfolio Developers and Product launchers alike
    - Using Typography.js easy to switch fonts
    - All your Project/Portfolio Data in Markdown, server by GraphQL
    - Responsive Design, optimized for Mobile devices
- url: https://caki0915.github.io/gatsby-starter-redux/
  repo: https://github.com/caki0915/gatsby-starter-redux
  description: n/a
  tags:
    - Styling:CSS-in-JS
    - Redux
  features:
    - Redux and Redux-devtools.
    - Emotion with a basic theme and SSR
    - Typography.js
    - ESLint rules based on Prettier and Airbnb
- url: http://gatsby-stellar.surge.sh/
  repo: https://github.com/codebushi/gatsby-starter-stellar
  description: Single page starter based on the Stellar site template
  tags:
    - HTML5UP
    - Onepage
    - Styling:SCSS
  features:
    - Designed by HTML5 UP
    - Scroll friendly, responsive site. Can be used as a single or multi-page site.
    - Sticky Navigation when scrolling.
    - Scroll spy and smooth scrolling to different sections of the page.
    - Styling with SCSS
- url: http://gatsby-strata.surge.sh/
  repo: https://github.com/codebushi/gatsby-starter-strata
  description: Single page starter based on the Strata site template
  tags:
    - Portfolio
    - Onepage
    - HTML5UP
    - Styling:SCSS
  features:
    - Designed by HTML5 UP
    - Super Simple, single page portfolio site
    - Lightbox style React photo gallery
    - Fully Responsive
    - Styling with SCSS
- url: https://gatsby-starter-strict.netlify.app/
  repo: https://github.com/kripod/gatsby-starter-strict
  description: n/a
  tags:
    - Linting
  features:
    - A set of strict linting rules (based on the Airbnb JavaScript Style Guide)
    - lint script
    - Encourage automatic code formatting
    - format script
    - Prefer using Yarn for package management
    - Use EditorConfig to maintain consistent coding styles between different editors and IDEs
    - Integration with Visual Studio Code
    - Pre-configured auto-formatting on file save
    - Based on gatsby-starter-default
- url: https://gatsby-tachyons.netlify.app/
  repo: https://github.com/pixelsign/gatsby-starter-tachyons
  description: no description yet
  tags:
    - Styling:Other
  features:
    - Based on gatsby-starter-default
    - Using Tachyons for CSS.
- url: https://gatsby-starter-tailwind.oddstronaut.com/
  repo: https://github.com/taylorbryant/gatsby-starter-tailwind
  description: A Gatsby v2 starter styled using Tailwind, a utility-first CSS framework. Uses Purgecss to remove unused CSS.
  tags:
    - Styling:Tailwind
  features:
    - Based on gatsby-starter-default
    - Tailwind CSS Framework
    - Removes unused CSS with Purgecss
    - Includes responsive navigation and form examples
- url: http://portfolio-v3.surge.sh/
  repo: https://github.com/amandeepmittal/gatsby-portfolio-v3
  description: n/a
  tags:
    - Portfolio
  features:
    - Single Page, Timeline View
    - A portfolio Developers and Product launchers
    - Bring in Data, plug-n-play
    - Responsive Design, optimized for Mobile devices
    - Seo Friendly
    - Uses Flexbox
- url: https://gatsby-starter-typescript-plus.netlify.app/
  repo: https://github.com/resir014/gatsby-starter-typescript-plus
  description: This is a starter kit for Gatsby.js websites written in TypeScript. It includes the bare essentials for you to get started (styling, Markdown parsing, minimal toolset).
  tags:
    - Styling:CSS-in-JS
    - Language:TypeScript
    - Markdown
  features:
    - TypeScript
    - ESLint (with custom ESLint rules)
    - Markdown rendering with Remark
    - Basic component structure
    - Styling with emotion
- url: https://haysclark.github.io/gatsby-starter-typescript/
  repo: https://github.com/haysclark/gatsby-starter-typescript
  description: n/a
  tags:
    - Language:TypeScript
  features:
    - TypeScript
- url: https://fabien0102-gatsby-starter.netlify.app/
  repo: https://github.com/fabien0102/gatsby-starter
  description: n/a
  tags:
    - Language:TypeScript
    - Styling:Other
    - Testing
  features:
    - Semantic-ui for styling
    - TypeScript
    - Offline support
    - Web App Manifest
    - Jest/Enzyme testing
    - Storybook
    - Markdown linting
- url: https://gatsby-starter-wordpress.netlify.app/
  repo: https://github.com/GatsbyCentral/gatsby-starter-wordpress
  description: Gatsby starter using WordPress as the content source.
  tags:
    - Styling:CSS-in-JS
    - CMS:WordPress
  features:
    - All the features from gatsby-advanced-starter, plus
    - Leverages the WordPress plugin for Gatsby for data
    - Configured to work with WordPress Advanced Custom Fields
    - Auto generated Navigation for your WordPress Pages
    - Minimal UI and Styling — made to customize.
    - Styled Components
- url: https://www.concisejavascript.org/
  repo: https://github.com/rwieruch/open-crowd-fund
  description: n/a
  tags:
    - Stripe
    - Firebase
  features:
    - Open source crowdfunding for your own ideas
    - Alternative for Kickstarter, GoFundMe, etc.
    - Secured Credit Card payments with Stripe
    - Storing of funding information in Firebase
- url: https://www.verious.io/
  repo: https://github.com/cpinnix/verious-boilerplate
  description: n/a
  tags:
    - Styling:Other
  features:
    - Components only. Bring your own data, plugins, etc.
    - Bootstrap inspired grid system with Container, Row, Column components.
    - Simple Navigation and Dropdown components.
    - Baseline grid built in with modular scale across viewports.
    - Abstract measurements utilize REM for spacing.
    - One font to rule them all, Helvetica.
- url: https://gatsby-starter-blog-grommet.netlify.app/
  repo: https://github.com/Ganevru/gatsby-starter-blog-grommet
  description: Gatsby v2 starter for creating a blog. Based on Grommet v2 UI.
  tags:
    - Blog
    - Markdown
    - Styling:Grommet
    - Language:TypeScript
    - Linting
    - Redux
  features:
    - Grommet v2 UI
    - Easily configurable - see site-config.js in the root
    - Switch between grommet themes
    - Change between light and dark themes (with Redux)
    - Blog posts previews in card style
    - Responsive Design, optimized for Mobile devices
    - styled-components
    - TypeScript and ESLint (typescript-eslint)
    - lint-staged and husky - for linting before commit
- url: https://happy-pare-dff451.netlify.app/
  repo: https://github.com/fhavrlent/gatsby-contentful-typescript-starter
  description: Contentful and TypeScript starter based on default starter.
  tags:
    - CMS:Contentful
    - CMS:Headless
    - Language:TypeScript
    - Styling:CSS-in-JS
  features:
    - Based on default starter
    - TypeScript
    - CSS in JS (Emotion)
    - CMS:Contentful
- url: https://xylo-gatsby-bulma-starter.netlify.app/
  repo: https://github.com/xydac/xylo-gatsby-bulma-starter
  description: Gatsby v2 Starter with Bulma based on default starter.
  tags:
    - Styling:SCSS
    - Styling:Bulma
  features:
    - Based on default starter
    - Bulma Css
    - Sass based Styling
- url: https://maxpou.github.io/gatsby-starter-morning-dew/
  repo: https://github.com/maxpou/gatsby-starter-morning-dew
  description: Gatsby v2 blog starter
  tags:
    - Blog
    - Markdown
    - PWA
    - Disqus
    - SEO
    - MDX
    - Styling:CSS-in-JS
  features:
    - Blog post listing with previews (image + summary) for each blog post
    - Fully configurable
    - Multilang support (blog post only)
    - Syntax highlighting
    - css-in-js (with styled-components)
    - Fully Responsive
    - Tags
    - Google Analytics
    - Disqus comments support
    - Offline support
    - Web App Manifest
    - ESLint
    - Prettier
    - Travis CI
- url: https://gatsby-starter-blog-jumpalottahigh.netlify.app/
  repo: https://github.com/jumpalottahigh/gatsby-starter-blog-jumpalottahigh
  description: Gatsby v2 blog starter with SEO, search, filter, reading progress, mobile menu fab
  tags:
    - Blog
    - Markdown
  features:
    - Blog post listing with previews (image + summary) for each blog post
    - Google structured data
    - Mobile-friendly menu toggled with a floating action button (FAB)
    - Article read progress
    - User feedback component
- url: https://i18n.smakosh.com/
  repo: https://github.com/smakosh/gatsby-starter-i18n
  description: Gatsby v2 Starter with i18n using react-intl and more cool features.
  tags:
    - Styling:CSS-in-JS
    - i18n
  features:
    - Based on default starter
    - i18n with rtl text
    - Stateless components using Recompose
    - Font changes depending on the chosen language
    - SEO (meta tags, openGraph, structured data, Twitter and more...)
- url: https://gatsby-starter-mate.netlify.app
  repo: https://github.com/EmaSuriano/gatsby-starter-mate
  description: A portfolio starter for Gatsby integrated with Contentful CMS.
  tags:
    - Styling:CSS-in-JS
    - CMS:Contentful
    - CMS:Headless
    - Portfolio
  features:
    - Gatsby v2
    - Rebass (Styled-components system)
    - React Reveal
    - Dynamic content from Contentful
    - Offline support
    - PWA ready
    - SEO
    - Responsive design
    - Icons from font-awesome
    - Netlify Deployment Friendly
    - Medium integration
    - Social sharing (Twitter, Facebook, Google, LinkedIn)
- url: https://gatsby-starter-typescript-sass.netlify.app
  repo: https://github.com/thetrevorharmon/gatsby-starter-typescript-sass
  description: A basic starter with TypeScript and Sass built-in
  tags:
    - Language:TypeScript
    - Styling:SCSS
    - Linting
  features:
    - TypeScript and Sass support
    - TS linter with basic react rules
- url: https://gatsby-simple-contentful-starter.netlify.app/
  repo: https://github.com/cwlsn/gatsby-simple-contentful-starter
  description: A simple starter to display Contentful data in Gatsby, ready to deploy on Netlify. Comes with a detailed article detailing the process.
  tags:
    - CMS:Contentful
    - CMS:Headless
    - Markdown
    - Styling:CSS-in-JS
  features:
    - Gatsby v2
    - Query Contentful data via Gatsby's GraphQL
    - Styled-Components for CSS-in-JS
    - Simple format, easy to create your own site quickly
    - React Helmet for Header Modification
    - Remark for loading Markdown into React
- url: https://gatsby-blog-cosmicjs.netlify.app/
  repo: https://github.com/cosmicjs/gatsby-blog-cosmicjs
  description: Blog that utilizes the power of the Cosmic headless CMS for easy content management
  tags:
    - CMS:Cosmic
    - CMS:Headless
    - Blog
  features:
    - Uses the Cosmic Gatsby source plugin
- url: https://cosmicjs-gatsby-starter.netlify.app/
  repo: https://github.com/cosmicjs/gatsby-starter
  description: Simple Gatsby starter connected to the Cosmic headless CMS for easy content management
  tags:
    - CMS:Cosmic
    - CMS:Headless
  features:
    - Uses the Cosmic Gatsby source plugin
- url: https://www.gatsby-typescript-template.com/
  repo: https://github.com/ikeryo1182/gatsby-typescript-template
  description: This is a standard starter with TypeScript, TSLint, Prettier, Lint-Staged(Husky) and Sass
  tags:
    - Language:TypeScript
    - Linting
    - Styling:SCSS
  features:
    - Category and Tag for post
    - Type Safe by TypeScript
    - Format Safe by TSLint and Prettier with Lint-Staged(Husky)
- url: https://zandersparrow.github.io/gatsby-simple-redux/
  repo: https://github.com/zandersparrow/gatsby-simple-redux
  description: The default starter plus redux
  tags:
    - Redux
  features:
    - Minimal starter based on the official default
    - Includes redux and a simple counter example
- url: https://gatsby-casper.netlify.app/
  repo: https://github.com/scttcper/gatsby-casper
  description: This is a starter blog that looks like the Ghost.io default theme, casper.
  tags:
    - Blog
    - Language:TypeScript
    - Styling:CSS-in-JS
  features:
    - Emotion CSS-in-JS
    - TypeScript
    - Author and tag pages
    - RSS
- url: https://gatsby-universal.netlify.app
  repo: https://github.com/fabe/gatsby-universal
  description: An opinionated Gatsby v2 starter for state-of-the-art marketing sites
  tags:
    - Transitions
    - PWA
    - Styling:CSS-in-JS
    - Linting
    - Markdown
    - SEO
  features:
    - Page Transitions
    - IntersectionObserver, component-based
    - React Context for global UI state
    - styled-components v4
    - Generated media queries for easy use
    - Optimized with Google Lighthouse (100/100)
    - Offline support
    - Manifest support
    - Sitemap support
    - All favicons generated
    - SEO (with Schema JSONLD) & Social Tags
    - Prettier
    - ESLint
- url: https://prismic.lekoarts.de/
  repo: https://github.com/LekoArts/gatsby-starter-prismic
  description: A typography-heavy & light-themed Gatsby Starter which uses the Headless CMS Prismic.
  tags:
    - CMS:Prismic
    - CMS:Headless
    - Styling:CSS-in-JS
    - Linting
    - Blog
    - PWA
    - Testing
  features:
    - Prismic as Headless CMS
    - Uses multiple features of Prismic - Slices, Labels, Relationship fields, Custom Types
    - Emotion for Styling
    - Cypress for End-to-End testing
    - Prism.js highlighting
    - Responsive images with gatsby-image
    - Extensive SEO
    - ESLint & Prettier
- url: https://gatsby-starter-v2-casper.netlify.app/
  repo: https://github.com/GatsbyCentral/gatsby-v2-starter-casper
  description: A blog starter based on the Casper (v1.4) theme.
  tags:
    - Blog
    - PWA
  features:
    - Page pagination
    - CSS
    - Tags
    - Google Analytics
    - Offline support
    - Web App Manifest
    - SEO
- url: https://lumen-v2.netlify.app/
  repo: https://github.com/GatsbyCentral/gatsby-v2-starter-lumen
  description: A Gatsby v2 fork of the lumen starter.
  tags:
    - Blog
    - RSS
    - Disqus
  features:
    - Lost Grid.
    - Beautiful typography inspired by matejlatin/Gutenberg.
    - Mobile-First approach in development.
    - Stylesheet built using Sass and BEM-Style naming.
    - Syntax highlighting in code blocks.
    - Sidebar menu built using a configuration block.
    - Archive organized by tags and categories.
    - Automatic RSS generation.
    - Automatic Sitemap generation.
    - Offline support.
    - Google Analytics support.
    - Disqus Comments support.
- url: https://gatsby-starter-firebase.netlify.app/
  repo: https://github.com/muhajirdev/gatsby-starter-firebase
  description: A Gatsby + Firebase Starter. With Authentication
  tags:
    - Firebase
    - Client-side App
  features:
    - ESLint Airbnb without semicolon and without .jsx extension
    - Firebase
    - Web App Manifest
- url: http://gatsby-lightbox.416serg.me
  repo: https://github.com/416serg/gatsby-starter-lightbox
  description: Showcasing a custom lightbox implementation using `gatsby-image`
  tags:
    - Portfolio
    - SEO
    - Styling:CSS-in-JS
  features:
    - Features a custom, accessible lightbox with gatsby-image
    - Styled with styled-components using CSS Grid
    - React Helmet for SEO
- url: https://jackbravo.github.io/gatsby-starter-i18n-blog/
  repo: https://github.com/jackbravo/gatsby-starter-i18n-blog
  description: Same as official gatsby-starter-blog but with i18n support
  tags:
    - i18n
    - Blog
  features:
    - Translates site name and bio using .md files
    - No extra libraries needed
- url: https://calpa.me/
  repo: https://github.com/calpa/gatsby-starter-calpa-blog
  description: Blog Template X Contentful, Twitter and Facebook style
  tags:
    - Blog
    - Styling:SCSS
  features:
    - Gatsby v2, faster than faster
    - Not just Contentful content source, you can use any database
    - Custom style
    - Google Analytics
    - Gitalk
    - sitemap
    - React FontAwesome
    - SEO
    - Offline support
    - Web App Manifest
    - Styled using SCSS
    - Page pagination
    - Netlify optimization
- url: https://gatsby-starter-typescript-power-blog.majidhajian.com/
  repo: https://github.com/mhadaily/gatsby-starter-typescript-power-blog
  description: Minimal Personal Blog with Gatsby and TypeScript
  tags:
    - PWA
    - Blog
    - Language:TypeScript
    - Markdown
  features:
    - Mobile-First approach in development
    - TSLint & Prettier
    - Offline support
    - Styled Component implementation
    - Category and Tag for post
    - Dark / Light theme
    - Type Safe by TypeScript
    - Purge CSS
    - Format Safe by TSLint, StyleLint and Prettier with Lint-Staged(Husky)
    - Blog page
    - Syntax highlighting in code blocks
    - Pagination Ready
    - Ready to deploy to GitHub Pages or Netlify
    - Automatic RSS generation
    - Automatic Sitemap generation
- url: https://gatsby-starter-kontent.netlify.app
  repo: https://github.com/Kentico/gatsby-starter-kontent
  description: Gatsby starter site with Kentico Kontent based on default Gatsby starter
  tags:
    - CMS:Headless
    - CMS:Kontent
    - Netlify
  features:
    - Comes with React Helmet for adding site meta tags
    - Includes plugins for offline support out of the box
    - Kentico Kontent integration
- url: https://gatsby-starter-storybook.netlify.app/
  repo: https://github.com/markoradak/gatsby-starter-storybook
  description: Gatsby starter site with Storybook
  tags:
    - Storybook
    - Styling:CSS-in-JS
    - Linting
  features:
    - Gatsby v2 support
    - Storybook v4 support
    - Styled Components v4 support
    - Styled Reset, ESLint, Netlify Conf
- url: https://jamstack-hackathon-starter.netlify.app/
  repo: https://github.com/sw-yx/jamstack-hackathon-starter
  description: A JAMstack app with authenticated routes, static marketing pages, etc. with Gatsby, Netlify Identity, and Netlify Functions
  tags:
    - Netlify
    - Client-side App
  features:
    - Netlify Identity
    - Netlify Functions
    - Static Marketing pages and Dynamic Client-side Authenticated App pages
- url: https://collective.github.io/gatsby-starter-plone/
  repo: https://github.com/collective/gatsby-starter-plone
  description: A Gatsby starter template to build static sites using Plone as the content source
  tags:
    - CMS:Other
    - CMS:Headless
    - SEO
    - PWA
  features:
    - Creates 1-1 copy of source Plone site
    - Auto generated navigation and breadcrumbs
    - Progressive Web App features
    - Optimized for performance
    - Minimal UI and Styling
- url: https://gatsby-tutorial-starter.netlify.app/
  repo: https://github.com/justinformentin/gatsby-v2-tutorial-starter
  description: Simple, modern designed blog with post lists, tags, and easily customizable code.
  tags:
    - Blog
    - Linting
    - PWA
    - SEO
    - Styling:CSS-in-JS
    - Markdown
  features:
    - Blog post listing with image, summary, date, and tags.
    - Post Tags
    - Post List Filtering
    - Typography.js
    - Emotion styling
    - Syntax Highlighting in Code Blocks
    - Gatsby Image
    - Fully Responsive
    - Offline Support
    - Web App Manifest
    - SEO
    - PWA
    - Sitemap generation
    - Schema.org JSON-LD
    - CircleCI Integration
    - Codeclimate Integration
    - Google Analytics
    - Twitter and OpenGraph Tags
    - ESLint
    - Prettier Code Styling
- url: https://avivero.github.io/gatsby-redux-starter/
  repo: https://github.com/AVivero/gatsby-redux-starter
  description: Gatsby starter site with Redux, Sass, Bootstrap, CSS Modules, and Material Icons
  tags:
    - Redux
    - Styling:SCSS
    - Styling:Bootstrap
    - Styling:Material
    - Linting
  features:
    - Gatsby v2 support
    - Redux support
    - Sass support
    - Bootstrap v4 support
    - Css Modules support
    - ESLint, Prettier
- url: https://gatsby-typescript-boilerplate.netlify.app/
  repo: https://github.com/leachjustin18/gatsby-typescript-boilerplate
  description: Opinionated Gatsby v2 starter with TypeScript.
  tags:
    - Language:TypeScript
    - PWA
    - Styling:SCSS
    - Styling:PostCSS
  features:
    - TSLint with Airbnb & Prettier configurations
    - Prettier
    - Stylelint
    - Offline support
    - Type Safe by TypeScript
    - Format on commit with Lint-Staged(Husky)
    - Favicon generation
    - Sitemap generation
    - Autoprefixer with browser list
    - CSS nano
    - CSS MQ Packer
    - Lazy load image(s) with plugin sharp
    - Gatsby Image
    - Netlify optimizations
- url: https://danshai.github.io/gatsbyv2-scientific-blog-machine-learning/
  repo: https://github.com/DanShai/gatsbyv2-scientific-blog-machine-learning
  description: Machine learning ready and scientific blog starter
  tags:
    - Blog
    - Linting
  features:
    - Write easly your scientific blog with katex and publish your research
    - Machine learning ready with tensorflowjs
    - Manipulate csv data
    - draw with graph mermaid
    - display charts with chartjs
- url: https://gatsby-tailwind-styled-components.netlify.app/
  repo: https://github.com/muhajirdev/gatsby-tailwind-styled-components-starter
  description: A Gatsby Starter with Tailwind CSS + Styled Components
  tags:
    - Styling:Tailwind
  features:
    - ESLint Airbnb without semicolon and without .jsx extension
    - Offline support
    - Web App Manifest
- url: https://gatsby-starter-mobx.netlify.app
  repo: https://github.com/borekb/gatsby-starter-mobx
  description: MobX + TypeScript + TSLint + Prettier
  tags:
    - Language:TypeScript
    - Linting
    - Testing
  features:
    - Gatsby v2 + TypeScript
    - MobX with decorators
    - Two examples from @mweststrate's Egghead course
    - .editorconfig & Prettier
    - TSLint
    - Jest
- url: https://tender-raman-99e09b.netlify.app/
  repo: https://github.com/amandeepmittal/gatsby-bulma-quickstart
  description: A Bulma CSS + Gatsby Starter Kit
  tags:
    - Styling:Bulma
    - Styling:SCSS
  features:
    - Uses Bulma CSS
    - Sass based Styling
    - Responsive Design
    - Google Analytics Integration
    - Uses Gatsby v2
    - SEO
- url: https://gatsby-starter-notes.netlify.app/
  repo: https://github.com/patricoferris/gatsby-starter-notes
  description: Gatsby starter for creating notes organised by subject and topic
  tags:
    - Markdown
    - Pagination
  features:
    - Create by topic per subject notes that are organised using pagination
    - Support for code syntax highlighting
    - Support for mathematical expressions
    - Support for images
- url: https://gatsby-starter-ttag.netlify.app/
  repo: https://github.com/ttag-org/gatsby-starter-ttag
  description: Gatsby starter with the minimum required to demonstrate using ttag for precompiled internationalization of strings.
  tags:
    - i18n
  features:
    - Support for precompiled string internationalization using ttag and it's babel plugin
- url: https://gatsby-starter-typescript.netlify.app/
  repo: https://github.com/goblindegook/gatsby-starter-typescript
  description: Gatsby starter using TypeScript.
  tags:
    - Markdown
    - Pagination
    - Language:TypeScript
    - PWA
    - Linting
  features:
    - Markdown and MDX
    - Local search powered by Lunr
    - Syntax highlighting
    - Images
    - Styling with Emotion
    - Testing with Jest and react-testing-library
- url: https://gatsby-netlify-cms-example.netlify.app/
  repo: https://github.com/robertcoopercode/gatsby-netlify-cms
  description: Gatsby starter using Netlify CMS
  tags:
    - CMS:Netlify
    - Styling:SCSS
  features:
    - Example of a website for a local developer meetup group
    - NetlifyCMS used for easy data entry
    - Mobile-friendly design
    - Styling done with Sass
    - Gatsby version 2
- url: https://gatsby-typescript-starter-blog.netlify.app/
  repo: https://github.com/frnki/gatsby-typescript-starter-blog
  description: A starter blog for TypeScript-based Gatsby projects with minimal settings.
  tags:
    - Language:TypeScript
    - Blog
  features:
    - TypeScript & TSLint
    - No Styling (No Typography.js)
    - Minimal settings based on official starter blog
- url: https://gatsby-serif.netlify.app/
  repo: https://github.com/jugglerx/gatsby-serif-theme
  description: Multi-page/content-type starter using Markdown and SCSS. Serif is a beautiful small business theme for Gatsby. The theme is fully responsive, blazing fast, and artfully illustrated.
  tags:
    - Styling:SCSS
    - Markdown
    - Linting
  features:
    - Multiple "content types" for `services`, `team` and `testimonials` using Markdown as the source
    - Graphql query in `gatsby-node.js` using aliases that creates pages and templates by content type based on the folder `src/pages/services`, `src/pages/team`
    - SCSS
    - Responsive design
    - Bootstrap 4 grid and media queries only
    - Responsive menu
    - Royalty free illustrations included
    - SEO titles & meta using `gatsby-plugin-react-helmet`
    - ESLint & Prettier
- url: https://awesome-gatsby-starter.netlify.app/
  repo: https://github.com/South-Paw/awesome-gatsby-starter
  description: Starter with a preconfigured MDX, Storybook, and ESLint environment for component first development of your next Gatsby site.
  tags:
    - MDX
    - Markdown
    - Storybook
    - Styling:CSS-in-JS
    - Linting
  features:
    - Gatsby MDX for JSX in Markdown loading, parsing, and rendering of pages
    - Storybook for isolated component development
    - styled-components for CSS-in-JS
    - ESLint with Airbnb's config
    - Prettier integrated into ESLint
    - A few example components and pages with stories and simple site structure
- url: https://santosfrancisco.github.io/gatsby-starter-cv/
  repo: https://github.com/santosfrancisco/gatsby-starter-cv
  description: A simple starter to get up and developing your digital curriculum with Gatsby'
  tags:
    - Styling:CSS-in-JS
    - PWA
    - Onepage
  features:
    - Gatsby v2
    - Based on default starter
    - Google Analytics
    - Web App Manifest
    - SEO
    - Styling with styled-components
    - Responsive Design, optimized for Mobile devices
- url: https://vigilant-leakey-a4f8cd.netlify.app/
  repo: https://github.com/agneym/gatsby-blog-starter
  description: Minimal Blog Starter Template with Styled Components.
  tags:
    - Markdown
    - Styling:CSS-in-JS
    - Blog
  features:
    - Markdown loading, parsing, and rendering of pages
    - Minimal UI for blog
    - Styled-components for CSS-in-JS
    - Prettier added as pre-commit hook
    - Google Analytics
    - Image Optimisation
    - Code Styling and Formatting in markdown
    - Responsive Design
- url: https://inspiring-me-lwz7512.netlify.app/
  repo: https://github.com/lwz7512/gatsby-netlify-identity-starter
  description: Gatsby Netlify Identity Starter with NIW auth support, and content gating, as well as a responsive layout.
  tags:
    - Netlify
    - Pagination
  features:
    - Mobile Screen support
    - Privacy control for post content view & profile page
    - User authentication by Netlify Identity Widget/Service
    - Pagination for posts
    - Navigation menu with active status
- url: https://gatsby-starter-event-calendar.netlify.app/
  repo: https://github.com/EmaSuriano/gatsby-starter-event-calendar
  description: Gatsby Starter to display information about events from Google Spreadsheets with Calendars
  tags:
    - Linting
    - Styling:Grommet
    - PWA
    - SEO
    - Google Sheets
  features:
    - Grommet
    - Theming
    - Google Spreadsheet integration
    - PWA
    - A11y
    - SEO
    - Netlify Deployment Friendly
    - ESLint with Airbnb's config
    - Prettier integrated into ESLint
- url: https://gatsby-starter-tech-blog.netlify.app/
  repo: https://github.com/email2vimalraj/gatsby-starter-tech-blog
  description: A simple tech blog starter kit for Gatsby
  tags:
    - Blog
    - Portfolio
  features:
    - Markdown based blog
    - Filter blog posts by Tags
    - Easy customization
    - Using styled components
    - Minimal styles
    - Best scoring by Lighthouse
    - SEO support
    - PWA support
    - Offline support
- url: https://infallible-brown-28846b.netlify.app/
  repo: https://github.com/tylergreulich/gatsby-typescript-mdx-prismjs-starter
  description: Gatsby starter using TypeScript, MDX, Prismjs, and styled-components
  tags:
    - Language:TypeScript
    - Linting
    - Testing
    - Styling:CSS-in-JS
    - MDX
  features:
    - Gatsby v2 + TypeScript
    - Syntax highlighting with Prismjs
    - MDX
    - Jest
    - react-testing-library
    - styled-components
- url: https://hardcore-darwin-d7328f.netlify.app/
  repo: https://github.com/agneym/gatsby-careers-page
  description: A Careers Page for startups using Gatsby
  tags:
    - Markdown
    - Styling:CSS-in-JS
  features:
    - Careers Listing
    - Application Format
    - Markdown for creating job description
    - styled-components
- url: https://saikrishna.me/
  repo: https://github.com/s-kris/gatsby-minimal-portfolio-blog
  description: A minimal portfolio website with blog using Gatsby. Suitable for developers.
  tags:
    - Portfolio
    - Blog
  features:
    - Portfolio Page
    - Timline (Journey) page
    - Minimal
- url: https://gatsby-starter-blog-mdx-demo.netlify.app
  repo: https://github.com/hagnerd/gatsby-starter-blog-mdx
  description: A fork of the Official Gatsby Starter Blog with support for MDX out of the box.
  tags:
    - MDX
    - Blog
  features:
    - MDX
    - Blog
    - RSS Feed
- url: https://gatsby-tailwindcss-sass-starter-demo.netlify.app/
  repo: https://github.com/durianstack/gatsby-tailwindcss-sass-starter
  description: Just another Gatsby Tailwind with SASS starter
  tags:
    - Styling:Tailwind
    - Styling:SCSS
  features:
    - Tailwind, A Utility-First CSS Framework for Rapid UI Development
    - SASS/SCSS
    - Comes with React Helmet for adding site meta tags
    - Includes plugins for offline support out of the box
    - PurgeCSS to shave off unused styles
- url: https://tyra-starter.netlify.app/
  repo: https://github.com/madelyneriksen/gatsby-starter-tyra
  description: A feminine Gatsby Starter Optimized for SEO
  tags:
    - SEO
    - Blog
    - Styling:Other
  features:
    - Integration with Social Media and Mailchimp.
    - Styled with Tachyons.
    - Rich structured data on blog posts for SEO.
    - Pagination and category pages.
- url: https://gatsby-starter-styled.netlify.app/
  repo: https://github.com/gregoralbrecht/gatsby-starter-styled
  description: Yet another simple starter with Styled-System, Typography.js, SEO, and Google Analytics.
  tags:
    - Styling:CSS-in-JS
    - PWA
    - SEO
  features:
    - Styled-Components
    - Styled-System
    - Rebass Grid
    - Typography.js to easily set up font styles
    - Google Analytics
    - Prettier, ESLint & Stylelint
    - SEO (meta tags and schema.org via JSON-LD)
    - Offline support
    - Web App Manifest
- url: https://gatsby.ghost.org/
  repo: https://github.com/TryGhost/gatsby-starter-ghost
  description: Build lightning-fast, modern publications with Ghost and Gatsby
  tags:
    - CMS:Headless
    - Blog
  features:
    - Ghost integration with ready to go placeholder content and webhooks support
    - Minimal responsive design
    - Pagination for posts, tags, and authors
    - SEO Friendly Meta
    - JSON-LD Schema
    - OpenGraph structured data
    - Twitter Cards meta
    - Sitemap Generation
    - XML Sitemaps
    - Progressive Web App
    - Offline Support
    - RSS Feed
    - Netlify integration ready to deploy
- url: https://traveler-blog.netlify.app/
  repo: https://github.com/QingpingMeng/gatsby-starter-traveler-blog
  description: A fork of the Official Gatsby Starter Blog to build a traveler blog with images support
  tags:
    - Blog
    - PWA
    - SEO
    - Styling:Material
    - Styling:CSS-in-JS
  features:
    - Netlify integration ready to deploy
    - Material UI
    - styled-components
    - GitHub markdown css support
- url: https://create-ueno-app.netlify.app
  repo: https://github.com/ueno-llc/ueno-gatsby-starter
  description: Opinionated Gatsby starter by Ueno.
  tags:
    - Language:TypeScript
    - Styling:SCSS
    - Linting
    - Transitions
  features:
    - GraphQL hybrid
    - SEO friendly
    - GSAP ready
    - Nice Devtools
    - GsapTools
    - Ueno plugins
    - SVG to React component
    - Ueno's TSlint
    - Decorators
- url: https://gatsby-snyung-starter.netlify.app/
  repo: https://github.com/SeonHyungJo/gatsby-snyung-starter
  description: Basic starter template for You
  tags:
    - CMS:Contentful
    - Markdown
    - Linting
    - Pagination
    - Portfolio
    - SEO
    - Styling:SCSS
    - Transitions
  features:
    - SASS/SCSS
    - Add Utterances
    - Nice Pagination
    - Comes with React Helmet for adding site meta tags
    - Create Yout Name Card for writing meta data
- url: https://gatsby-contentstack-starter.netlify.app/
  repo: https://github.com/contentstack/gatsby-starter-contentstack
  description: A Gatsby starter powered by Headless CMS Contentstack.
  tags:
    - CMS:Headless
    - Blog
  features:
    - Includes Contentstack Delivery API for any environment
    - Dynamic content from Contentstack CMS
- url: https://gatsby-craftcms-barebones.netlify.app
  repo: https://github.com/frankievalentine/gatsby-craftcms-barebones
  description: Barebones setup for using Craft CMS and Gatsby locally.
  tags:
    - CMS:Headless
  features:
    - Full setup instructions included
    - Documented to get you set up with Craft CMS quickly
    - Code referenced in repo
- url: https://gatsby-starter-buttercms.netlify.app/
  repo: https://github.com/ButterCMS/gatsby-starter-buttercms
  description: A starter template for spinning up a Gatsby+ ButterCMS site
  tags:
    - Blog
    - SEO
    - CMS:Headless
  features:
    - Fully functioning blog
    - Navigation between posts with a previous/next post button
    - FAQ Knowledge Base
    - CMS Powered Homepage
    - Customer Case Study example marketing pages
- url: https://master.d2f5ek3dnwfe9v.amplifyapp.com/
  repo: https://github.com/dabit3/gatsby-auth-starter-aws-amplify
  description: This Gatsby starter uses AWS Amplify to implement authentication flow for signing up/signing in users as well as protected client side routing.
  tags:
    - AWS
    - Authentication
  features:
    - AWS Amplify
    - Full authentication workflow
    - Registration form
    - Signup form
    - User sign in
- url: https://gatsby-starter.mdbootstrap.com/
  repo: https://github.com/anna-morawska/gatsby-material-design-for-bootstrap
  description: A simple starter which lets you quickly start developing with Gatsby and Material Design For Bootstrap
  tags:
    - Styling:Material
  features:
    - React Bootstrap with Material Design css framework.
    - Free for personal and commercial use
    - Fully responsive
- url: https://frosty-ride-4ff3b9.netlify.app/
  repo: https://github.com/damassi/gatsby-starter-typescript-rebass-netlifycms
  description:
    A Gatsby starter built on top of MDX (React + Markdown), NetlifyCMS (with
    MDX and netlify-cms-backend-fs support -- no need to deploy), TypeScript,
    Rebass for UI, Styled Components, and Jest for testing. Very little visual
    styling has been applied so that you can bring your own :)
  tags:
    - MDX
    - CMS:Netlify
    - Language:TypeScript
    - Styling:Other
    - Styling:CSS-in-JS
    - Testing
  features:
    - MDX - Markdown + React
    - Netlify CMS (with MDX support)
    - Read and write to local file system via netlify-cms-backend-fs
    - TypeScript
    - Rebass
    - Styled Components
    - Jest
- url: https://bluepeter.github.io/gatsby-material-ui-business-starter/
  repo: https://github.com/bluepeter/gatsby-material-ui-business-starter
  description: Beautiful Gatsby Material Design Business Starter
  tags:
    - Styling:Material
  features:
    - Uses the popular, well-maintained Material UI React component library
    - Material Design theme and icons
    - Rotating home page carousel
    - Simple setup without opinionated setup
    - Fully instrumented for successful PROD deployments
    - Stylus for simple CSS
- url: https://example-company-website-gatsby-sanity-combo.netlify.app/
  repo: https://github.com/sanity-io/example-company-website-gatsby-sanity-combo
  description: This example combines Gatsby site generation with Sanity.io content management in a neat company website.
  tags:
    - CMS:sanity.io
    - CMS:Headless
    - Blog
  features:
    - Out-of-the-box headless CMS
    - Real-time content preview in Development
    - Fast & frugal builds
    - No accidental missing fields/types
    - Full Render Control with Portable Text
    - gatsby-image support
    - Content types for company info, pages, projects, people, and blog posts
- url: https://gatsby-starter-oss.netlify.app/
  repo: https://github.com/robinmetral/gatsby-starter-oss
  description: A Gatsby starter to showcase your open-source projects.
  tags:
    - Portfolio
    - Styling:Theme-UI
    - Styling:CSS-in-JS
    - Onepage
    - PWA
    - SEO
    - Testing
    - Linting
  features:
    - 🐙🐈 Pull your pinned repos from GitHub
    - 👩‍🎤 Style with Emotion
    - ✨ Themeable with Theme UI
    - 🚀 Powered by gatsby-theme-oss
    - 💯 100/100 Lighthouse scores
- url: https://gatsby-starter-docz.netlify.app/
  repo: https://github.com/RobinCsl/gatsby-starter-docz
  description: Simple starter where building your own documentation with Docz is possible
  tags:
    - Documentation
  features:
    - Generate nice documentation with Docz, in addition to generating your normal Gatsby site
    - Document your React components in .mdx files
- url: https://gatsby-starter-santa-fe.netlify.app/
  repo: https://github.com/osogrizz/gatsby-starter-santa-fe
  description: A place for artist or designers to display their creations
  tags:
    - Styling:CSS-in-JS
  features:
    - SEO friendly
    - Built-in Google Fonts support
    - Contact Form
    - Customizable Design Template
- url: https://gatsby-hello-friend.now.sh
  repo: https://github.com/panr/gatsby-starter-hello-friend
  description: A simple starter for Gatsby. That's it.
  tags:
    - Pagination
    - Markdown
    - Blog
    - Portfolio
    - Styling:PostCSS
  features:
    - Dark/light mode, depending on your preferences
    - Great reading experience thanks to Inter font, made by Rasmus Andersson
    - Nice code highlighting thanks to PrismJS
    - Responsive youtube/vimeo etc. videos
    - Elastic menu
    - Fully responsive site
- url: https://lgcolella.github.io/gatsby-starter-developer-blog/
  repo: https://github.com/lgcolella/gatsby-starter-developer-blog
  description: A starter to create SEO-friendly, fast, multilanguage, responsive, and highly customizable technical blogs/portfolios with the most common features out of the box.
  tags:
    - Blog
    - Portfolio
    - i18n
  features:
    - Multilanguage posts
    - Pagination and image preview for posts
    - Tags
    - SEO
    - Social share buttons
    - Disqus for comments
    - Highlighting for code syntax in posts
    - Dark and light themes available
    - Various available icon sets
    - RSS Feed
    - Web app manifest
- url: https://gatsby.magicsoup.io/
  repo: https://github.com/magicsoup-io/gatsby-starter-magicsoup
  description: A production-ready Gatsby starter using magicsoup.io
  tags:
    - SEO
    - Markdown
    - Styling:CSS-in-JS
    - Testing
  features:
    - Optimized images with gatsby-image.
    - SEO friendly with react-helmet, gatsby-plugin-sitemap and Google Webmaster Tools!
    - Responsive UIs with magicsoup.io/stock.
    - Static content with gatsby-transform-remark or gatsby-transform-json.
    - Convert Markdown to StyledComponents!
    - Webfonts with gatsby-plugin-web-font-loader.
    - SSR ready!
    - Testing with Jest!
- url: https://foxandgeese.github.io/tiny-agency/
  repo: https://github.com/foxandgeese/tiny-agency
  description: Simple Gatsby.js starter that uses material design and that's perfect for tiny agencies.
  tags:
    - Styling:Material
  features:
    - Uses the popular, well-maintained Material UI React component library
    - Material Design theme and icons
    - Simple setup without opinionated setup
    - Fully instrumented for successful PROD deployments
- url: https://gatsby-shopify-starter.netlify.app/
  repo: https://github.com/AlexanderProd/gatsby-shopify-starter
  description: Kick off your next, e-commerce experience with this Gatsby starter. It is based on the default Gatsby starter to be easily modifiable.
  tags:
    - CMS:Headless
    - SEO
    - E-commerce
    - Styling:CSS-in-JS
  features:
    - Shopping Cart
    - Shopify Integration
    - Product Grid
    - Shopify Store Credentials included
    - Optimized images with gatsby-image.
    - SEO
- url: https://gatsby-starter-hello-world-shopify.netlify.app/
  repo: https://github.com/ohduran/gatsby-starter-hello-world-shopify
  description: Boilerplate with the barebones to set up your Shopify Store using Gatsby
  tags:
    - E-commerce
  features:
    - Shopping Cart
    - Shopify Integration
    - Product Grid
    - Shopify Store Credentials included
- url: https://gatejs.netlify.app
  repo: https://github.com/sarasate/gate
  description: API Doc generator inspired by Stripe's API docs
  tags:
    - Documentation
    - Markdown
    - Onepage
  features:
    - API documentation from markdown sources
    - Code samples separated by language
    - Syntax highlighting
    - Everything in a single page
- url: https://hopeful-keller-943d65.netlify.app
  repo: https://github.com/iwilsonq/gatsby-starter-reasonml
  description: Gatsby starter to create static sites using type-safe ReasonML
  tags:
    - Language:Other
    - Blog
    - Styling:CSS-in-JS
  features:
    - Gatsby v2 support
    - bs-platform v4 support
    - Similar to gatsby-starter-blog
- url: https://gatsby-starter-blog-amp-to-pwa.netlify.app/
  repo: https://github.com/tomoyukikashiro/gatsby-starter-blog-amp-to-pwa
  description: Gatsby starter blog with AMP to PWA Strategy
  tags:
    - Blog
    - AMP
    - PWA
  features:
    - Similar to gatsby-starter-blog
    - Support AMP to PWA strategy
- url: https://cvluca.github.io/gatsby-starter-markdown/
  repo: https://github.com/cvluca/gatsby-starter-markdown
  description: Boilerplate for a markdown-based website (Documentation, Blog, etc.)
  tags:
    - Markdown
    - Redux
    - Styling:Ant Design
  features:
    - Responsive Web Design
    - Auto generated Sidebar
    - Auto generated Anchor
- url: https://gatsby-starter-wordpress-community.netlify.app/
  repo: https://github.com/pablovila/gatsby-starter-wordpress-community
  description: Starter using gatsby-source-wordpress to display posts and pages from a WordPress site
  tags:
    - CMS:WordPress
    - Styling:Bulma
    - Blog
    - Pagination
  features:
    - Gatsby v2 support
    - Responsive Web Design
    - WordPress support
    - Bulma and Sass Support for styling
    - Pagination logic
- url: https://gatsby-blogger.netlify.app/
  repo: https://github.com/aslammultidots/blogger
  description: A simple, clean, and modern designed blog with a firebase authentication feature and easily customizable code.
  tags:
    - Blog
    - Redux
    - Disqus
    - CMS:Contentful
    - Firebase
  features:
    - Minimal and clean white layout.
    - Dynamic content from Contentful.
    - Blog post listing with previews (image + summary) for each blog post.
    - Disqus commenting system for each blog post.
    - Search post with keyword.
    - Firebase for Authentication.
    - Protected Routes with Authorization.
    - Contact form integration.
- url: https://gatsby-starter-styled-components.netlify.app/
  repo: https://github.com/blakenoll/gatsby-starter-styled-components
  description: The Gatsby default starter modified to use styled-components
  tags:
    - Styling:CSS-in-JS
  features:
    - styled-components
    - sticky footer
- url: https://magazine-example.livingdocs.io/
  repo: https://github.com/livingdocsIO/gatsby-magazine-example
  description: This magazine-starter helps you start out with Livingdocs as a headless CMS.
  tags:
    - Blog
    - CMS:Headless
  features:
    - Minimal and clean white layout.
    - Dynamic content from Livingdocs.
    - Built-in component library.
    - Robust template and theme.
- url: https://gatsby-starter-intl.tomekskuta.pl
  repo: https://github.com/tomekskuta/gatsby-starter-intl
  description: Gatsby v2 i18n starter which makes static pages for every locale and detect your browsers lang. i18n with react-intl.
  tags:
    - i18n
    - Testing
  features:
    - static pages for every language
    - detects your browser locale
    - uses react-intl
    - based on Gatsby Default Starter
    - unit tests with Jest
- url: https://cape.netlify.app/
  repo: https://github.com/juhi-trivedi/cape
  description: A Gatsby - CMS:Contentful demo with Netlify.
  tags:
    - Blog
    - Netlify
    - CMS:Contentful
    - Styling:Bootstrap
  features:
    - Fecthing Dynamic content from Contentful.
    - Blog post listing with previews (image + summary) for each blog post.
    - Contact form integration with Netlify.
    - Grid system inspired by Bootstrap.
- url: https://gatsby-starter-infinite-scroll.baobab.fi/
  repo: https://github.com/baobabKoodaa/gatsby-starter-infinite-scroll
  description: Infinite Scroll and Pagination with 10k photos
  tags:
    - Infinite Scroll
    - Pagination
    - Styling:CSS-in-JS
  features:
    - Infinite Scroll (default mode)
    - Pagination (fallback for users without JS)
    - Toggle between these modes in demo
    - Efficient implementation (only fetch the data that's needed, ship initial items with the page instead of fetch, etc.)
- url: https://jodie.lekoarts.de/
  repo: https://github.com/LekoArts/gatsby-starter-portfolio-jodie
  description: Image-heavy photography portfolio with colorful accents & great typography
  tags:
    - Portfolio
    - PWA
    - Transitions
    - Styling:CSS-in-JS
    - Linting
    - Testing
    - Language:TypeScript
  features:
    - Configurable with theming, CSS Grid & a yaml file for navigation
    - Create your projects by editing a yaml file and putting images into a folder
    - Shows your Instagram posts
    - TypeScript
    - Cypress for End-to-End testing
    - react-spring for animations & transitions
    - Uses styled-components + styled-system
    - SEO with Sitemap, Schema.org JSONLD, Tags
    - Responsive images with gatsby-image
- url: https://amazing-jones-e61bda.netlify.app/
  repo: https://github.com/WebCu/gatsby-material-kit-react
  description: Adaptation of Material Kit React to Gatsby
  tags:
    - Styling:Material
  features:
    - 60 Handcrafted Components
    - 4 Customized Plugins
    - 3 Example Pages
- url: https://relaxed-bhaskara-5abd0a.netlify.app/
  repo: https://github.com/LekovicMilos/gatsby-starter-portfolio
  description: Gatsby portfolio starter for creating a quick portfolio
  tags:
    - Portfolio
  features:
    - Showcase of portfolio items
    - About me page
- url: https://gatsby-typescript-scss-docker-starter.netlify.app/
  repo: https://github.com/OFranke/gatsby-typescript-scss-docker
  description: Gatsby starter TypeScript, SCSS, Docker
  tags:
    - Language:TypeScript
    - Styling:SCSS
    - Linting
  features:
    - Format & Commit Safe by ESLint, StyleLint and Prettier with Lint-Staged (Husky), optimized for VS Code
    - Typings for scss files are automatically generated
    - Responsiveness from the beginning through easy breakpoint configuration
    - Enforce the DRY principle, no hardcoded and repeated `margin`, `font-size`, `color`, `box-shadow`, `border-radius` ... properties anymore
    - Docker ready - you can run Gatsby dev mode on your machine environment or with docker-compose
- url: https://prismic-i18n.lekoarts.de/
  repo: https://github.com/LekoArts/gatsby-starter-prismic-i18n
  description: Based on gatsby-starter-prismic with Internationalization (i18n) support.
  tags:
    - CMS:Prismic
    - CMS:Headless
    - Styling:CSS-in-JS
    - Linting
    - Blog
    - PWA
    - Testing
    - i18n
  features:
    - Prismic as Headless CMS
    - Uses multiple features of Prismic - Slices, Labels, Relationship fields, Custom Types, Internationalization
    - Emotion for Styling
    - i18n without any third-party libaries
    - Cypress for End-to-End testing
    - Prism.js highlighting
    - Responsive images with gatsby-image
    - Extensive SEO
    - ESLint & Prettier
- url: https://gatsby-starter-landing-page.netlify.app/
  repo: https://github.com/gillkyle/gatsby-starter-landing-page
  description: Single page starter for minimal landing pages
  tags:
    - Onepage
  features:
    - Gatsby image
    - Google Analytics
    - Minimal design
- url: https://thakkaryash94.github.io/gatsby-github-personal-website/
  repo: https://github.com/thakkaryash94/gatsby-github-personal-website
  description: It is a conversion of original GitHub personal website repo which is written in ruby for JS developers. This repository gives you the code you'll need to kickstart a personal website that showcases your work as a software developer. And when you manage the code in a GitHub repository, it will automatically render a webpage with the owner's profile information, including a photo, bio, and repositories.
  tags:
    - Portfolio
    - Onepage
  features:
    - layout config either stacked or sidebar
    - theme dark/light mode
    - post support
- url: https://gatsby-starter-default-intl.netlify.app
  repo: https://github.com/wiziple/gatsby-starter-default-intl
  description: The default Gatsby starter with features of multi-language URL routes and browser language detection.
  tags:
    - i18n
  features:
    - Localization (Multilanguage) provided by react-intl.
    - Support automatic redirection based on user's preferred language in browser provided by browser-lang.
    - Support multi-language url routes within a single page component. That means you don't have to create separate pages such as pages/en/index.js or pages/ko/index.js.
    - Based on gatsby-starter-default with least modification.
- url: https://gatsby-starter-julia.netlify.app/
  repo: https://github.com/niklasmtj/gatsby-starter-julia
  description: A minimal blog starter template built with Gatsby
  tags:
    - Markdown
    - Blog
  features:
    - Landingpage
    - Blogoverview
    - Markdown sourcing
    - Estimated reading time
    - Styled component with @emotion
    - Netlify deployment friendly
    - Nunito font as npm module
    - Site meta tags with React Helmet
- url: https://agalp.imedadel.me
  repo: https://github.com/ImedAdel/automatic-gatsbyjs-app-landing-page
  description: Automatically generate iOS app landing page using Gatsby
  tags:
    - Onepage
    - PWA
    - SEO
  features:
    - One Configuration file
    - Automatically generate a landing page for your iOS app
    - List app features
    - App Store and Play Store buttons
    - App screenshot and video preview
    - Easily add social media accounts and contact info in the footer via the site-config.js file.
    - Pick custom Font Awesome icons for the feature list via the site-config.js file.
    - Built using Prettier and Styled-Components
    - Easily integrate Google Analytics by adding your ID to site-config.js file.
- url: https://gatsby-starter-shopify-app.firebaseapp.com/install
  repo: https://github.com/gil--/gatsby-starter-shopify-app
  description: Easily create Serverless Shopify Admin Apps powered by Gatsby and Firebase Functions
  tags:
    - Shopify
    - Firebase
  features:
    - 🗄 Firebase Firestore Realtime DB
    - ⚡️ Serverless Functions API layer (Firebase Functions)
    - 💼 Admin API (Graphql) Serverless Proxy
    - 🎨 Shopify Polaris (AppProvider, etc.)
    - 💰 Application Charge Logic (30 days) with variable trial duration
    - 📡 Webhook Validation & Creation
    - 🔑 GDPR Ready (Including GDPR Webhooks)
    - 🏗 CircleCI Config for easy continuous deployments to Firebase
- url: https://gatsby-starter-paperbase.netlify.app/
  repo: https://github.com/willcode4food/gatsby-starter-paperbase
  description: A Gatsby starter that implements the Paperbase Premium Theme from MaterialUI
  tags:
    - Styling:Material
    - Styling:CSS-in-JS
  features:
    - MaterialUI Paperbase theme in Gatsby!
    - Create professional looking admin tools and dashboards
    - Responsive Design
    - MaterialUI Paper Components
    - MaterialUI Tab Components
- url: https://gatsby-starter-devto.netlify.app/
  repo: https://github.com/geocine/gatsby-starter-devto
  description: A Gatsby starter template that leverages the Dev.to API
  tags:
    - Blog
    - Styling:CSS-in-JS
  features:
    - Blog post listing with previews (image + summary) for each blog post
- url: https://gatsby-starter-framer-x.netlify.app/
  repo: https://github.com/simulieren/gatsby-starter-framer-x
  description: A Gatsby starter template that is connected to a Framer X project
  tags:
    - Language:TypeScript
  features:
    - TypeScript support
    - Easily work in Gatsby and Framer X at the same time
- url: https://gatsby-firebase-hosting.firebaseapp.com/
  repo: https://github.com/bijenkorf-james-wakefield/gatsby-firebase-hosting-starter
  description: A starter with configuration for Firebase Hosting and Cloud Build deployment.
  tags:
    - Firebase
    - Linting
  features:
    - Linting with ESLint
    - Jest Unit testing configuration
    - Lint-staged on precommit hook
    - Commitizen for conventional commit messages
    - Configuration for Firebase hosting
    - Configuration for Cloud Build deployment
    - Clear documentation to have your site deployed on Firebase behind SSL in no time!
- url: https://lewis-gatsby-starter-blog.netlify.app/
  repo: https://github.com/lewislbr/lewis-gatsby-starter-blog
  description: A simple custom Gatsby starter template to start a new blog or personal website.
  tags:
    - Blog
    - Styling:CSS-in-JS
    - Markdown
    - Portfolio
    - SEO
  features:
    - Blog post listing with summary preview for each blog post.
    - Automatically creates blog pages from Markdown files.
    - CSS in JS with styled-components.
    - Optimized images.
    - Offline capabilities.
    - Auto-generated sitemap and robots.txt.
- url: https://gatsby-starter-stripe.netlify.app/
  repo: https://github.com/brxck/gatsby-starter-stripe
  description: A minimal starter to create a storefront with Gatsby, Stripe, & Netlify Functions.
  tags:
    - Stripe
    - E-commerce
    - Styling:None
  features:
    - Statically generate based on Stripe inventory
    - Dynamically update with live inventory & availability data
    - Checkout powered by Stripe
    - Serverless functions interact with Stripe API
    - Shopping cart persisted in local storage
    - Responsive images with gatsby-image
- url: https://www.jannikbuschke.de/gatsby-antd-docs/
  repo: https://github.com/jannikbuschke/gatsby-antd-docs
  description: A template for documentation websites
  tags:
    - Documentation
    - Language:TypeScript
    - Styling:Ant Design
    - Markdown
    - MDX
  features:
    - Markdown
    - MDX with mdxjs
    - Syntax highlighting with prismjs
    - Anchors
    - Sidebar
    - Sitecontents
    - Landingpage
- url: https://gatsby-starter.haezl.at
  repo: https://github.com/haezl/gatsby-starter-haezl
  description: A lightweight, mobile-first blog starter with infinite scroll and Material-UI design for Gatsby.
  tags:
    - Blog
    - Language:TypeScript
    - Linting
    - Styling:CSS-in-JS
    - Styling:Material
    - Markdown
    - PWA
  features:
    - Landing Page
    - Portfolio section
    - Blog post listing with a preview for each post
    - Infinite scroll instead of next and previous buttons
    - Blog posts generated from Markdown files
    - About Page
    - Responsive Design
    - PWA (Progressive Web App) support
    - MobX
    - Customizable
- url: https://gatsby-starter-fine.netlify.app/
  repo: https://github.com/toboko/gatsby-starter-fine
  description: A multi-response and light, mobile-first blog starter with columns layout and SEO optimization.
  tags:
    - Blog
    - Markdown
    - Portfolio
    - SEO
  features:
    - Blog
    - Portfolio section
    - Customizable
    - Markdown
    - Optimized images
    - Sitemap Page
    - Seo Ready
- url: https://ugglr.github.io/gatsby-clean-portfolio/
  repo: https://github.com/ugglr/gatsby-clean-portfolio
  description: A clean themed Software Engineer Portfolio site, showcasing soft skills on the front page, features project card showcases, about page. Responsive through react-bootstrap components together with custom CSS style sheets. SEO configured, just need to add google analytics tracking code.
  tags:
    - Portfolio
    - SEO
    - Styling:Bootstrap
  features:
    - Resume
    - CV
    - google analytics
    - easy favicon swap
    - Gatsby SEO plugin
    - Clean layout
    - White theme
    - grid using react-bootstrap
    - bootstrap4 classes available
    - font-awesome Library for icons
    - Portfolio site for developers
    - custom project cards
    - easily extendable to include blog page
    - Responsive design
- url: https://gatsby-documentation-starter.netlify.app/
  repo: https://github.com/whoisryosuke/gatsby-documentation-starter
  description: Automatically generate docs for React components using MDX, react-docgen, and Gatsby
  tags:
    - Documentation
    - MDX
    - SEO
  features:
    - Parses all React components (functional, stateful, even stateless!) for JS Docblocks and Prop Types.
    - MDX - Write your docs in Markdown and include React components using JSX!
    - Lightweight (only what you need)
    - Modular (easily fits in any React project!)
    - Props table component
    - Customizable sidebar navigation
    - Includes SEO plugins Google Analytics, Offline, Manifest, Helmet.
- url: http://gatsby-absurd.surge.sh/
  repo: https://github.com/ajayns/gatsby-absurd
  description: A Gatsby starter using illustrations from https://absurd.design/
  tags:
    - Onepage
    - Styling:CSS-in-JS
  features:
    - Uses surreal illustrations from absurd.design.
    - Landing page structure split into sections
    - Basic UX/UX elements ready. navbar, smooth scrolling, faqs, theming
    - Convenient image handling and data separation
- url: https://gatsby-starter-quiz.netlify.app/
  repo: https://github.com/raphadeluca/gatsby-starter-quiz
  description: Create rich quizzes with Gatsby & MDX. No need for a database or headless CMS. Manage your data directly in your MDX file's frontmatter and write your content in the body. Customize your HTML tags, use React components from a library or write your own. Navigation will be automatically created between each question.
  tags:
    - MDX
  features:
    - Data quiz in the frontmatter
    - Rich customizable content with MDX
    - Green / Red alert footer on user's answer
    - Navigation generated based on the index of each question
- url: https://gatsby-starter-accessibility.netlify.app/
  repo: https://github.com/benrobertsonio/gatsby-starter-accessibility
  description: The default Gatsby starter with powerful accessibility tools built-in.
  tags:
    - Storybook
    - Linting
  features:
    - 🔍 eslint-plugin-jsx-a11y for catching accessibility issues while authoring code
    - ✅ lint:staged for adding a pre-commit hook to catch accessibility linting errors
    - 📣 react-axe for console reporting of accessibility errors in the DOM during development
    - 📖 storybook setup for accessibility reporting on individual components
- url: https://gatsby-theme-ggt-material-ui-blog.netlify.app/
  repo: https://github.com/avatar-kaleb/gatsby-starter-ggt-material-ui-blog
  description: Starter material-ui blog utilizing a Gatsby theme!
  tags:
    - Blog
    - MDX
  features:
    - Uses MDX with Gatsby theme for quick and easy set up
    - Material-ui design with optional config passed into the theme options
    - Gradient background with sitemap, rss feed, and offline capabilities
- url: https://gatsby-starter-blog-typescript.netlify.app/
  repo: https://github.com/gperl27/Gatsby-Starter-Blog-Typescript
  description: Gatsby starter blog with TypeScript
  tags:
    - Blog
    - Language:TypeScript
    - Styling:CSS-in-JS
  features:
    - Includes all features that come with Gatsby's official starter blog
    - TypeScript for type-safety out of the box
    - Styled components in favor of inline styles
    - Transition Link for nice page transitions
    - Type definitions from GraphQL schema (with code generation)
- url: https://gatsby-starter-sass.netlify.app/
  repo: https://github.com/colbyfayock/gatsby-starter-sass
  description: A Gatsby starter with Sass and no assumptions!
  tags:
    - Styling:SCSS
  features:
    - Sass stylesheets to manage your CSS (SCSS flavored)
    - Simple, minimal base setup to get started
    - No baked in configurations or assumptions
- url: https://billyjacoby.github.io/gatsby-react-bootstrap-starter/
  repo: https://github.com/billyjacoby/gatsby-react-bootstrap-starter
  description: Gatsby starter with react-bootstrap and react-icons
  tags:
    - Styling:Bootstrap
    - Styling:SCSS
  features:
    - SASS stylesheets to make styling components easy
    - Sample navbar that sticks to the top of the page on scroll
    - Includes react-icons to make adding icons to your app super simple
- url: https://gatsbystartermdb.netlify.app
  repo: https://github.com/jjcav84/mdbreact-gatsby-starter
  description: Gatsby starter built with MDBootstrap React free version
  tags:
    - Styling:Bootstrap
  features:
    - Material Design, Bootstrap, and React
    - Contact form and Google Map components
    - Animation
    - documentation and component library can be found at mdboostrap's website
- url: https://gatsby-starter-primer.netlify.app/
  repo: https://github.com/thomaswangio/gatsby-starter-primer
  description: A Gatsby starter featuring GitHub Primer Design System and React components
  tags:
    - Styling:Other
    - Styling:CSS-in-JS
    - SEO
    - Landing Page
  features:
    - Primer React Components
    - Styled Components
    - Gatsby Image
    - Better SEO component with appropriate OG image and appropriate fallback meta tags
- url: https://pranshuchittora.github.io/gatsby-material-boilerplate
  repo: https://github.com/pranshuchittora/gatsby-material-boilerplate
  description: A simple starter to get up and developing quickly with Gatsby in material design
  tags:
    - Styling:Material
  features:
    - Material design
    - Sass/SCSS
    - Tags
    - Categories
    - Google Analytics
    - Offline support
    - Web App Manifest
    - SEO
- url: https://anubhavsrivastava.github.io/gatsby-starter-hyperspace
  repo: https://github.com/anubhavsrivastava/gatsby-starter-hyperspace
  description: Single page starter based on the Hyperspace site template, with landing, custom, and Elements(Component) page
  tags:
    - HTML5UP
    - Styling:SCSS
    - Onepage
    - Landing Page
  features:
    - Designed by HTML5 UP
    - Simple one page site that’s perfect for personal portfolios
    - Fully Responsive
    - Styling with SCSS
    - Offline support
    - Web App Manifest
- url: https://anubhavsrivastava.github.io/gatsby-starter-identity
  repo: https://github.com/anubhavsrivastava/gatsby-starter-identity
  description: Single page starter based on the Identity site template by HTML5 up, suitable for a one-page portfolio.
  tags:
    - HTML5UP
    - Styling:SCSS
    - Onepage
    - Landing Page
    - PWA
  features:
    - Designed by HTML5 UP
    - Simple one page personal portfolio
    - Fully Responsive
    - Styling with SCSS
    - Offline support
    - Web App Manifest
- url: https://hopeful-ptolemy-cd840b.netlify.app/
  repo: https://github.com/tonydiaz/gatsby-landing-page-starter
  description: A simple landing page starter for idea validation using material-ui. Includes email signup form and pricing section.
  tags:
    - Styling:Material
    - Landing Page
  features:
    - SEO
    - Mailchimp integration
    - Material-UI components
    - Responsive
    - Pricing section
    - Benefits section
    - Email signup form
    - Easily configurable
    - Includes standard Gatsby starter features
- url: https://anubhavsrivastava.github.io/gatsby-starter-aerial
  repo: https://github.com/anubhavsrivastava/gatsby-starter-aerial
  description: Single page starter based on the Aerial site template by HTML5 up, suitable for a one-page personal page.
  tags:
    - HTML5UP
    - Styling:SCSS
    - Onepage
    - Landing Page
    - PWA
  features:
    - Designed by HTML5 UP
    - Simple one page personal portfolio
    - Fully Responsive
    - Styling with SCSS
    - Offline support
    - Web App Manifest
- url: https://anubhavsrivastava.github.io/gatsby-starter-eventually
  repo: https://github.com/anubhavsrivastava/gatsby-starter-eventually
  description: Single page starter based on the Eventually site template by HTML5 up, suitable for an upcoming product page.
  tags:
    - HTML5UP
    - Styling:SCSS
    - Landing Page
    - PWA
  features:
    - Designed by HTML5 UP
    - Fully Responsive
    - Styling with SCSS
    - Offline support
    - Web App Manifest
- url: https://jovial-jones-806326.netlify.app/
  repo: https://github.com/GabeAtWork/gatsby-elm-starter
  description: An Elm-in-Gatsby integration, based on gatsby-plugin-elm
  tags:
    - Language:Other
  features:
    - Elm language integration
- url: https://anubhavsrivastava.github.io/gatsby-starter-readonly
  repo: https://github.com/anubhavsrivastava/gatsby-starter-readonly
  description: Single page starter based on the ReadOnly site template by HTML5 up, with landing and Elements(Component) page
  tags:
    - HTML5UP
    - Onepage
    - Styling:SCSS
    - Landing Page
    - PWA
  features:
    - Designed by HTML5 UP
    - Fully Responsive
    - Styling with SCSS
    - Offline support
    - Web App Manifest
- url: https://anubhavsrivastava.github.io/gatsby-starter-prologue
  repo: https://github.com/anubhavsrivastava/gatsby-starter-prologue
  description: Single page starter based on the Prologue site template by HTML5 up, for portfolio pages
  tags:
    - HTML5UP
    - Onepage
    - Styling:SCSS
    - Portfolio
    - PWA
  features:
    - Designed by HTML5 UP
    - Fully Responsive
    - Styling with SCSS
    - Offline support
    - Web App Manifest
- url: https://gatsby-london.netlify.app
  repo: https://github.com/ImedAdel/gatsby-london
  description: A custom, image-centric theme for Gatsby.
  tags:
    - Portfolio
    - Blog
    - Styling:PostCSS
  features:
    - Post thumbnails in the homepage
    - Built with PostCSS
    - Made for image-centeric portfolios
    - Based on London for Ghost
- url: https://anubhavsrivastava.github.io/gatsby-starter-overflow
  repo: https://github.com/anubhavsrivastava/gatsby-starter-overflow
  description: Single page starter based on the Overflow site template by HTML5 up, with landing and Elements(Component) page
  tags:
    - HTML5UP
    - Onepage
    - Styling:SCSS
    - Portfolio
    - PWA
  features:
    - Designed by HTML5 UP
    - Fully Responsive
    - Image Gallery
    - Styling with SCSS
    - Offline support
    - Web App Manifest
- url: https://cosmicjs.com/apps/gatsby-agency-portfolio/demo
  repo: https://github.com/cosmicjs/gatsby-agency-portfolio
  description: Static Webpage for displaying your agency's skills and past work.  Implements 4 sections for displaying information about your company, A home page, information about services, projects, and the people in your organization.
  tags:
    - Blog
    - Portfolio
    - CMS:Cosmic
  features:
    - Landing Page
    - Home
    - Services
    - Projects
    - People
- url: https://cosmicjs.com/apps/gatsby-localization-app-starter/demo
  repo: https://github.com/cosmicjs/gatsby-localization-app-starter
  description: A localized Gatsby starter application powered by Cosmic.
  tags:
    - CMS:Cosmic
    - i18n
  features:
    - Gatsby localization starter app
- url: https://cosmicjs.com/apps/gatsby-docs/demo
  repo: https://github.com/cosmicjs/gatsby-docs-app
  description: Be able to view and create documentation using Gatsby and Cosmic. Leveraging the speed and high powered APIs of the Gatsby framework and the simplicity and scalability of Cosmic.
  tags:
    - CMS:Cosmic
    - Documentation
  features:
    - manage docs in static web file format for zippy delivery
- url: https://cosmicjs.com/apps/gatsby-ecommerce-website/demo
  repo: https://github.com/a9kitkumar/Gatsby-Ecommerce
  description: A localized Gatsby starter application powered by Cosmic.
  tags:
    - CMS:Cosmic
    - E-commerce
  features:
    - Stores products, orders using Cosmic as a database and a server
- url: https://harshil1712.github.io/gatsby-starter-googlesheets/
  repo: https://github.com/harshil1712/gatsby-starter-googlesheets
  description: A starter using Google Sheets as a data source
  tags:
    - Google Sheets
    - SEO
    - Blog
  features:
    - Uses Google Sheets for data
    - Easily configurable
- url: https://the-plain-gatsby.netlify.app/
  repo: https://github.com/wangonya/the-plain-gatsby
  description: A simple minimalist starter for your personal blog.
  tags:
    - Blog
    - Markdown
  features:
    - Minimalist design
    - Next and previous blog post navigation
    - About page
    - Markdown support
- url: https://gatsby-starter-blockstack.openintents.org
  repo: https://github.com/friedger/gatsby-starter-blockstack
  description: A starter using Blockstack on client side
  tags:
    - Authentication
  features:
    - Uses Blockstack
    - Client side app
- url: https://anubhavsrivastava.github.io/gatsby-starter-multiverse
  repo: https://github.com/anubhavsrivastava/gatsby-starter-multiverse
  description: Single page starter based on the Multiverse site template by HTML5 up, with landing and Elements(Component) page
  tags:
    - HTML5UP
    - Onepage
    - Styling:SCSS
    - Portfolio
    - PWA
  features:
    - Designed by HTML5 UP
    - Fully Responsive
    - Image Gallery
    - Styling with SCSS
    - Offline support
    - Web App Manifest
- url: https://anubhavsrivastava.github.io/gatsby-starter-highlights
  repo: https://github.com/anubhavsrivastava/gatsby-starter-highlights
  description: Single page starter based on the Highlights site template by HTML5 up, with landing and Elements(Component) page
  tags:
    - HTML5UP
    - Onepage
    - Styling:SCSS
    - Portfolio
    - PWA
  features:
    - Designed by HTML5 UP
    - Fully Responsive
    - Image Gallery
    - Styling with SCSS
    - Offline support
    - Web App Manifest
- url: https://gatsby-starter-material-business-markdown.netlify.app/
  repo: https://github.com/ANOUN/gatsby-starter-material-business-markdown
  description: A clean, modern starter for businesses using Material Design Components
  tags:
    - Blog
    - Markdown
    - PWA
    - Styling:Material
    - Styling:SCSS
  features:
    - Minimal, Modern Business Website Design
    - Material Design Components
    - MDC React Components
    - MDC Theming
    - Blog
    - Home Page
    - Contact Page
    - Contact Form
    - About Page
    - Mobile-First approach in development
    - Fully Responsive
    - Markdown
    - PWA
- url: https://gatsby-starter-default-typescript.netlify.app/
  repo: https://github.com/andykenward/gatsby-starter-default-typescript
  description: Starter Default TypeScript
  tags:
    - Language:TypeScript
  features:
    - TypeScript
    - Typing generation for GraphQL using GraphQL Code Generator
    - Comes with React Helmet for adding site meta tags
    - Based on Gatsby Starter Default
- url: http://gatsbyhoney.davshoward.com/
  repo: https://github.com/davshoward/gatsby-starter-honey
  description: A delicious baseline for Gatsby (v2).
  tags:
    - Styling:PostCSS
    - SEO
  features:
    - Gatsby v2
    - SEO (including robots.txt, sitemap generation, automated yet customisable metadata, and social sharing data)
    - Google Analytics
    - PostCSS support
    - Developer environment variables
    - Accessibility support
    - Based on Gatsby Starter Default
- url: https://material-ui-starter.netlify.app/
  repo: https://github.com/dominicabela/gatsby-starter-material-ui
  description: This starter includes Material UI boilerplate and configuration files along with the standard Gatsby configuration files. It provides a starting point for developing Gatsby apps with the Material UI framework.
  tags:
    - SEO
    - Styling:Material
  features:
    - Material UI Framework
    - Roboto Typeface (self hosted)
    - SEO
    - Offline Support
    - Based on Gatsby Default Starter
- url: https://developer-diary.netlify.app/
  repo: https://github.com/willjw3/gatsby-starter-developer-diary
  description: A blog template created with web developers in mind. Totally usable right out of the box, but minimalist enough to be easily modifiable.
  tags:
    - Blog
    - Markdown
    - Pagination
    - SEO
  features:
    - Ready to go - Blog author name, author image, etc,... can be easily added using a config file
    - Blog posts created as markdown files
    - Gatsby v.2
    - Mobile responsive
    - Pagination
    - Category and tag pages
    - Social media sharing icons in each post
    - Icons from React Icons (Font Awesome, Devicons, etc,...)
    - Beautiful tech-topic tags to attach to your web-development-related blog posts
    - Developer-relevant social media icon links, including GitHub, Stack Overflow, and freeCodeCamp
- url: https://anubhavsrivastava.github.io/gatsby-starter-paradigmshift
  repo: https://github.com/anubhavsrivastava/gatsby-starter-paradigmshift
  description: Single page starter based on the Paradigm Shift site template by HTML5 up, with landing and Elements(Component) page
  tags:
    - HTML5UP
    - Onepage
    - Styling:SCSS
    - Portfolio
    - PWA
  features:
    - Designed by HTML5 UP
    - Fully Responsive
    - Image Gallery
    - Styling with SCSS
    - Offline support
    - Web App Manifest
- url: https://dazzling-heyrovsky-62d4f9.netlify.app/
  repo: https://github.com/s-kris/gatsby-starter-medium
  description: A Gatsby starter blog as close as possible to medium.
  tags:
    - Markdown
    - Styling:CSS-in-JS
  features:
    - Careers Listing
    - Mobile Responsive
- url: https://gatsby-personal-starter-blog.netlify.app
  repo: https://github.com/thomaswangio/gatsby-personal-starter-blog
  description: Gatsby starter for personal blogs! Blog configured to run at /blog and with Netlify CMS and gatsby-remark-vscode.
  tags:
    - Blog
    - Markdown
    - Styling:CSS-in-JS
    - CMS:Netlify
  features:
    - Netlify CMS
    - VSCode syntax highlighting
    - Styled Components
- url: https://anubhavsrivastava.github.io/gatsby-starter-phantom
  repo: https://github.com/anubhavsrivastava/gatsby-starter-phantom
  description: Single page starter based on the Phantom site template by HTML5 up, with landing, generic and Elements(Component) page
  tags:
    - HTML5UP
    - Onepage
    - Styling:SCSS
    - PWA
  features:
    - Designed by HTML5 UP
    - Fully Responsive
    - Styling with SCSS
    - Offline support
    - Web App Manifest
- url: https://gatsby-starter-internationalized.ack.ee/
  repo: https://github.com/AckeeCZ/gatsby-starter-internationalized
  description: A simple starter for fully internationalized websites, including route internationalization.
  tags:
    - i18n
  features:
    - internationalized page content - via react-intl
    - internationalized routes - via language configuration
    - lightweight - includes only internationalization code
    - LocalizedLink - built-in link component handling route generation
    - LanguageSwitcher - built-in language switcher component
- url: https://gatsby-starter-bee.netlify.app/
  repo: https://github.com/JaeYeopHan/gatsby-starter-bee
  description: A simple starter for a blog with fresh UI.
  tags:
    - Blog
    - Netlify
    - Disqus
    - SEO
  features:
    - Code highlight with Fira Code font
    - Emoji (emojione)
    - Social share feature (Twitter, Facebook)
    - Comment feature (Disqus, utterances)
    - Sponsor service (Buy-me-a-coffee)
    - CLI Tool
- url: https://hasura.io/learn/graphql/react/introduction/
  repo: https://github.com/hasura/gatsby-gitbook-starter
  description: A starter to generate docs/tutorial websites based on the GitBook theme.
  tags:
    - Documentation
    - MDX
    - Markdown
    - SEO
  features:
    - Write in Markdown / MDX and generate responsive documentation/tutorial web apps
    - Fully Configurable
    - Syntax highlighting with Prismjs
    - Code diffing with +/-
    - Google Analytics Integration
    - SEO Tags with MDX frontmatter
    - Edit on GitHub button
    - Fully Customisable with rich embeds using React in MDX.
    - Search integration with Algolia
- url: https://gatsby-starter-blog-with-lunr.netlify.app/
  repo: https://github.com/lukewhitehouse/gatsby-starter-blog-with-lunr
  description: Building upon Gatsby's blog starter with a Lunr.js powered Site Search.
  tags:
    - Blog
    - Search
  features:
    - Same as the official starter blog
    - Integration with Lunr.js
- url: https://rg-portfolio.netlify.app/
  repo: https://github.com/rohitguptab/rg-portfolio
  description: Kick-off your Portfolio website with RG-Portfolio gatsby starter. We have used Gatsby + Contentful.
  tags:
    - Portfolio
    - CMS:Contentful
    - PWA
    - Blog
    - SEO
    - Disqus
    - Gallery
    - Landing Page
    - Markdown
    - Netlify
    - Styling:Bootstrap
  features:
    - Blogs listing with each blog post.
    - Contact form with Email notification using formspree.io.
    - Photos and Blogs page listing.
    - Different types of sections like About, Service, Blogs, Work, Testimonials, Photos, and contact.
    - All settings manage from contentful for example Header Menu, Homepage sections, blogs, and photos, etc.
    - Social share in blog details pages with comment ( Disqus ).
    - PWA
- url: https://oneshopper.netlify.app
  repo: https://github.com/rohitguptab/OneShopper
  description: This Starter is created for e-commerce site with Gatsby + Contentful and snipcart
  tags:
    - E-commerce
    - CMS:Contentful
    - Blog
    - SEO
    - Disqus
  features:
    - Blog post listing with previews for each blog post.
    - Store page listing all the Products and includes features like Rating, Price, Checkout, More then one Product images with tabbing.
    - Contact form with Email notification.
    - Index pages design with Latest Post, Latest Blog, Deal of week and Banner.
- url: https://anubhavsrivastava.github.io/gatsby-starter-spectral
  repo: https://github.com/anubhavsrivastava/gatsby-starter-spectral
  description: Single page starter based on the Spectral site template by HTML5 up, with landing, Generic and Elements(Component) page
  tags:
    - HTML5UP
    - Onepage
    - Styling:SCSS
    - Portfolio
    - PWA
  features:
    - Designed by HTML5 UP
    - Fully Responsive
    - Styling with SCSS
    - Offline support
    - Web App Manifest
- url: https://anubhavsrivastava.github.io/gatsby-starter-directive
  repo: https://github.com/anubhavsrivastava/gatsby-starter-directive
  description: Single page starter based on the Directive site template by HTML5 up, with landing and Elements(Component) page
  tags:
    - HTML5UP
    - Onepage
    - Styling:SCSS
    - Portfolio
    - PWA
  features:
    - Designed by HTML5 UP
    - Fully Responsive
    - Styling with SCSS
    - Offline support
    - Web App Manifest
- url: https://histaff.io/
  repo: https://github.com/histaff/website-static
  description: It's a beautiful starter static website which useful plugins based on Gatsby
  tags:
    - Styling:SCSS
    - Landing Page
    - Onepage
  features:
    - Fully Responsive
    - Styling with SCSS
    - Very similar to gatsby-starter-netlify-cms, slightly more configurable (e.g. set site-title in gatsby-config) with Bootstrap/Bootswatch instead of bulma
    - LocalizedLink - built-in link component handling route generation
- url: https://gatsby-kea-starter.netlify.app/
  repo: https://github.com/benjamin-glitsos/gatsby-kea-starter
  description: Gatsby starter with redux and sagas made simpler by the Kea library
  tags:
    - Redux
  features:
    - The Kea library makes redux and sagas extremely simple and concise
- url: https://anubhavsrivastava.github.io/gatsby-starter-solidstate
  repo: https://github.com/anubhavsrivastava/gatsby-starter-solidstate
  description: Single page starter based on the Solid State site template by HTML5 up, with landing, Generic and Elements(Component) page
  tags:
    - HTML5UP
    - Onepage
    - Styling:SCSS
    - Portfolio
    - PWA
  features:
    - Designed by HTML5 UP
    - Fully Responsive
    - Styling with SCSS
    - Offline support
    - Web App Manifest
- url: https://yellowcake.netlify.app/
  repo: https://github.com/thriveweb/yellowcake
  description: A starter project for creating lightning-fast websites with Gatsby v2 and Netlify-CMS v2 + Uploadcare integration.
  tags:
    - CMS:Netlify
    - Netlify
    - Blog
    - SEO
  features:
    - Uploadcare
    - Netlify Form
    - Category list (with navigation)
    - Featured post
    - Next and prev post
    - SEO component
- url: https://anubhavsrivastava.github.io/gatsby-starter-fractal
  repo: https://github.com/anubhavsrivastava/gatsby-starter-fractal
  description: Single page starter based on the Fractal site template by HTML5 up, with landing and Elements(Component) page
  tags:
    - HTML5UP
    - Onepage
    - Styling:SCSS
    - Portfolio
    - PWA
  features:
    - Designed by HTML5 UP
    - Fully Responsive
    - Styling with SCSS
    - Offline support
    - Web App Manifest
- url: https://minimal-gatsby-ts-starter.netlify.app/
  repo: https://github.com/TheoBr/minimal-gatsby-typescript-starter
  description: Minimal TypeScript Starter
  tags:
    - Language:TypeScript
  features:
    - TypeScript
    - ESLint + optional rule enforcement with Husky
    - Prettier
    - Netlify ready
    - Minimal
- url: https://gatsby-typescript-starter-default.netlify.app/
  repo: https://github.com/RobertoMSousa/gatsby-typescript-starter-default
  description: Simple Gatsby starter using TypeScript and ESLint instead of outdated tslint.
  tags:
    - Language:TypeScript
    - SEO
    - Linting
  features:
    - Comes with React Helmet for adding site meta tags
    - Includes plugins for offline support out of the box
    - TypeScript
    - Prettier & ESLint to format & check the code
- url: https://gatsby-starter-carraway.netlify.app/
  repo: https://github.com/endymion1818/gatsby-starter-carraway
  description: a Gatsby starter theme with Accessibility features, TypeScript, Jest, some basic UI elements, and a CircleCI pipeline
  tags:
    - Language:TypeScript
    - Pagination
    - Search
    - Testing
  features:
    - Paginated post archive
    - Site search with Lunr.js
    - Categories and category archive pages
    - Minimal CSS defaults using styled-components, including system font stack
    - Some fundamental Accessibility features including tabbable navigation & "Skip to content" link
    - UI elements including multi-column layout using CSS Grid (with float fallback), header component with logo, basic navigation & search and a footer with 3-column layout, logo and 2 menu areas
    - TypeScript & Testing including some sensible TypeScript defaults, tests with @testing-library/react, pre-commit and pre-push hooks. Set up includes enums for repeating values such as font & background colours
    - Setup for a CircleCI pipeline so you can run the above tests in branches before merging to master
    - Markdown posts _and_ pages (pages don't appear in the post archive)
- url: https://www.quietboy.net
  repo: https://github.com/zhouyuexie/gatsby-starter-quiet
  description: Gatsby out of the box blog, use TypeScript and highly customized style.
  tags:
    - Language:TypeScript
    - Styling:SCSS
    - SEO
    - Linting
    - RSS
    - Pagination
    - PWA
  features:
    - TypeScript
    - TsLint & Prettier
    - Tag list
    - Custom page layout
    - Switch the dark mode according to the system theme
    - Scss
    - Pagination
- url: https://compassionate-morse-5204bf.netlify.app/
  repo: https://github.com/deamme/gatsby-starter-prismic-resume
  description: Gatsby Resume/CV page with Prismic integration
  tags:
    - CMS:Prismic
    - CMS:Headless
    - Styling:CSS-in-JS
    - Onepage
    - Linting
  features:
    - One-page resume/CV
    - Prismic as Headless CMS
    - Emotion for styling
    - Uses multiple features of Prismic - Slices, Labels, Custom Types
    - ESLint & Prettier
- url: https://anubhavsrivastava.github.io/gatsby-starter-resume
  repo: https://github.com/anubhavsrivastava/gatsby-starter-resume
  description: Single page starter based on the Resume site template by startbootstrap for resume/portfolio page
  tags:
    - Onepage
    - Styling:SCSS
    - PWA
  features:
    - Designed by startbootstrap
    - Fully Responsive
    - Styling with SCSS
    - Offline support
    - Web App Manifest
- url: https://gatsby-starter-typescript-jest.netlify.app/
  repo: https://github.com/denningk/gatsby-starter-typescript-jest
  description: Barebones Gatsby starter with TypeScript, Jest, GitLab-CI, and other useful configurations
  tags:
    - Language:TypeScript
    - Testing
    - AWS
    - Linting
    - SEO
  features:
    - All components from default Gatsby starter converted to TypeScript
    - Jest testing configured for TypeScript with ts-jest
    - Detailed guide on how to deploy using AWS S3 buckets included in README
    - .gitlab-ci.yml file with blanks that can be customized for any Gatsby project
    - Configurations for EditorConfig, Prettier, and ESLint (for TypeScript)
- url: https://gatsby-starter-apollo.smakosh.com/app/
  repo: https://github.com/smakosh/gatsby-apollo-starter
  description: Gatsby Apollo starter - with client side routing
  tags:
    - Client-side App
    - SEO
    - Styling:CSS-in-JS
  features:
    - Apollo provider & Client side routing
    - ESLint/Prettier configured
    - Easy to customize
    - Nice project structure
    - Flex Grid components easy to customize
- url: https://portfolio.smakosh.com/
  repo: https://github.com/smakosh/gatsby-portfolio-dev
  description: A portfolio for developers
  tags:
    - Portfolio
    - SEO
    - Netlify
    - Onepage
    - Styling:CSS-in-JS
  features:
    - ESLint/Prettier configured
    - Scores 100% on a11y / Performance / PWA / SEO
    - PWA (desktop & mobile)
    - Easy to customize
    - Nice project structure
    - Amazing illustrations by Undraw.co
    - Tablet & mobile friendly
    - Continuous deployment with Netlify
    - A contact form protected by Google Recaptcha
    - Can be deployed with one click
    - Functional components with Recompose React Hooks! ready to migrate to React hooks!
    - Fetches your GitHub pinned projects with most stars (You could customize this if you wish)
- url: https://github.com/smakosh/gatsby-airtable-starter
  repo: https://github.com/smakosh/gatsby-airtable-starter
  description: Gatsby Airtable starter
  tags:
    - SEO
    - Netlify
    - Client-side App
    - Styling:CSS-in-JS
  features:
    - Static content fetched from Airtable
    - Dynamic content with CRUD operations with Airtable REST API
    - Well structured files/folders
    - Custom React Hooks
    - Custom Helpers instead of using third party libraries
    - Dynamic & Static containers
    - Global state management ready with useReducer & useContext
    - Dummy auth but ready to add real requests
- url: https://github.com/smakosh/gatsby-app-starter-rest-api
  repo: https://github.com/smakosh/gatsby-app-starter-rest-api
  description: Gatsby REST API starter
  tags:
    - Authentication
    - Client-side App
    - Styling:CSS-in-JS
  features:
    - Dynamic content with CRUD operations with a REST API
    - Well structured files/folders
    - Custom React Hooks
    - Auth with a JWT approach
    - Custom Helpers instead of using third party libraries
    - Dynamic containers
    - Global state management ready with useReducer & useContext
- url: https://gatsbyjs-starter-tailwindplay.appseed.us/
  repo: https://github.com/app-generator/gatsbyjs-starter-tailwindplay
  description: A Gatsby v2 starter styled using Tailwind, a utility-first CSS framework. Uses Purgecss to remove unused CSS.
  tags:
    - Styling:Tailwind
  features:
    - Based on gatsby-starter-tailwind
    - Tailwind CSS Framework
    - Removes unused CSS with Purgecss
- url: https://act-labs.github.io/
  repo: https://github.com/act-labs/gatsby-starter-act-blog
  description: Gatsby starter for blog/documentation using MDX, Ant Design, gatsby-plugin-combine.
  tags:
    - Blog
    - Documentation
    - Styling:Ant Design
    - Markdown
    - MDX
    - SEO
  features:
    - Posts and snippets;
    - SEO component;
    - Ant Design UI components;
    - Markdown and MDX for pages;
    - A customized webpack and babel configuration, for complex profecianal web apps with node.js, Jest tests, etc;
    - Progressively build more and more complex pages using gatsby-plugin-combine.
- url: https://gatsby-ghub.netlify.app/resume-book/
  repo: https://github.com/dwyfrequency/gatsby-ghub
  description: A resume builder app with authenticated routes, static marketing pages, and dynamic resume creation
  tags:
    - Authentication
    - Netlify
    - Client-side App
  features:
    - Netlify Identity
    - Static Marketing pages and Dynamic Client-side Authenticated App pages
    - SEO component
    - Apollo GraphQL (client-side)
- url: https://lewis-gatsby-starter-i18n.netlify.app
  repo: https://github.com/lewislbr/lewis-gatsby-starter-i18n
  description: A simple custom Gatsby starter template to start a new multilanguage website.
  tags:
    - i18n
    - Styling:CSS-in-JS
    - Portfolio
    - SEO
  features:
    - Automatically detects user browser language.
    - CSS in JS with styled-components.
    - Optimized images.
    - Offline capabilities.
    - Auto-generated sitemap and robots.txt.
- url: https://gatsby-snipcart-starter.netlify.app/
  repo: https://github.com/issydennis/gatsby-snipcart
  description: A simple e-commerce shop built using Gatsby and Snipcart.
  tags:
    - E-commerce
    - Styling:CSS-in-JS
    - Markdown
  features:
    - Minimal design to allow for simple customisation.
    - Snipcart integration provides an easy-to-use shopping cart and checkout.
    - Individual product pages with custom fields.
    - Products defined using markdown.
    - Styled components.
    - Gatsby image for optimised product images.
- url: https://anubhavsrivastava.github.io/gatsby-starter-stylish
  repo: https://github.com/anubhavsrivastava/gatsby-starter-stylish
  description: Single page starter based on the Stylish Portfolio site template by startbootstrap for portfolio page
  tags:
    - Onepage
    - Portfolio
    - Styling:SCSS
    - PWA
  features:
    - Designed by startbootstrap
    - Fully Responsive
    - Styling with SCSS
    - Offline support
    - Web App Manifest
- url: https://lewis-gatsby-starter-basic.netlify.app
  repo: https://github.com/lewislbr/lewis-gatsby-starter-basic
  description: A simple custom basic Gatsby starter template to start a new website.
  tags:
    - Styling:CSS-in-JS
    - SEO
  features:
    - Bare-bones starter.
    - CSS in JS with styled-components.
    - Optimized images.
    - Offline capabilities.
    - Auto-generated sitemap and robots.txt.
- url: https://myclicks.netlify.app/
  repo: https://github.com/himali-patel/MyClicks
  description: A simple Gatsby starter template to create a portfolio website with Contentful and Netlify.
  tags:
    - Blog
    - Netlify
    - CMS:Contentful
    - Styling:Bootstrap
    - Disqus
    - SEO
  features:
    - Fecthing Dynamic content from Contentful.
    - Blog post listing with previews, Disqus implementation and social sharing for each blog post.
    - Contact form integration with Netlify.
    - Portfolio Result Filteration according to Category.
    - Index pages design with Recent Blogs and Intagram Feed.
- url: https://gatsby-starter-typescript-graphql.netlify.app
  repo: https://github.com/spawnia/gatsby-starter-typescript-graphql
  description: A Gatsby starter with typesafe GraphQL using TypeScript
  tags:
    - Language:TypeScript
    - Linting
    - Portfolio
    - Styling:CSS-in-JS
  features:
    - Type safety with TypeScript
    - Typesafe GraphQL with graphql-code-generator
    - ESLint with TypeScript support
    - Styling with styled-components
- url: https://gatsby-tailwind-serif.netlify.app/
  repo: https://github.com/windedge/gatsby-tailwind-serif
  description: A Gatsby theme based on gatsby-serif-theme, rewrite with Tailwind CSS.
  tags:
    - Styling:Tailwind
    - Markdown
  features:
    - Based on gatsby-serif-theme
    - Tailwind CSS Framework
    - Removes unused CSS with Purgecss
    - Responsive design
    - Suitable for small business website
- url: https://mystifying-mclean-5c7fce.netlify.app
  repo: https://github.com/renvrant/gatsby-mdx-netlify-cms-starter
  description: An extension of the default starter with Netlify CMS and MDX support.
  tags:
    - MDX
    - Markdown
    - Netlify
    - CMS:Netlify
    - Styling:None
  features:
    - MDX and Netlify CMS support
    - Use React components in Netlify CMS Editor and other markdown files
    - Allow editors to choose a page template
    - Replace HTML tags with React components upon rendering Markdown, enabling design systems
    - Hide pages from being editable by the CMS
    - Minimal and extensible
- url: https://gatsby-airtable-advanced-starter.marcomelilli.com
  repo: https://github.com/marcomelilli/gatsby-airtable-advanced-starter
  description: A Gatsby Starter Blog using Airtable as backend
  tags:
    - Airtable
    - Blog
    - Styling:None
  features:
    - Dynamic content from Airtable
    - Does not contain any UI frameworks
    - Tags
    - Categories
    - Authors
    - Disqus
    - Offline support
    - Web App Manifest
    - SEO
- url: https://contentful-starter.netlify.app/
  repo: https://github.com/algokun/gatsby_contentful_starter
  description: An Awesome Starter Kit to help you get going with Contentful and Gatsby
  tags:
    - Blog
    - CMS:Contentful
    - CMS:Headless
  features:
    - Bare-bones starter.
    - Dynamic content from Contentful CMS
    - Ready made Components
    - Responsive Design
    - Includes Contentful Delivery API for production build
- url: https://gatsby-simple-blog.thundermiracle.com
  repo: https://github.com/thundermiracle/gatsby-simple-blog
  description: A gatsby-starter-blog with overreacted looking and tags, breadcrumbs, Disqus, i18n, and ESLint supported
  tags:
    - i18n
    - Blog
    - Netlify
    - Linting
    - Disqus
    - Testing
  features:
    - Easily Configurable
    - Tags
    - Breadcrumbs
    - Tags
    - Disqus
    - i18n
    - ESLint
    - Jest
- url: https://anubhavsrivastava.github.io/gatsby-starter-grayscale
  repo: https://github.com/anubhavsrivastava/gatsby-starter-grayscale
  description: Single page starter based on the Grayscale site template by startbootstrap for portfolio page
  tags:
    - Onepage
    - Portfolio
    - Styling:SCSS
    - PWA
  features:
    - Designed by startbootstrap
    - Fully Responsive
    - Styling with SCSS
    - Offline support
    - Web App Manifest
- url: https://gatsby-all-in.netlify.app
  repo: https://github.com/Gherciu/gatsby-all-in
  description: A starter that includes the most popular js libraries, already pre-configured and ready for use.
  tags:
    - Linting
    - Netlify
    - Styling:Tailwind
  features:
    - Tailwind CSS Framework
    - Antd UI Framework pre-configured
    - Redux for managing state
    - ESLint and Stylelint to enforce code style
- url: http://demo.nagui.me
  repo: https://github.com/kimnagui/gatsby-starter-nagui
  description: A Gatsby starter that full responsive blog.
  tags:
    - Blog
    - AWS
    - Pagination
    - SEO
    - Styling:CSS-in-JS
  features:
    - Tags & Categorys.
    - Pagination.
    - Show Recent Posts for category.
    - Styled-Components.
    - Mobile-First CSS.
    - Syntax highlighting in code blocks using PrismJS(Dracula).
    - Google Analytics.
    - Deploy AWS S3.
- url: https://anubhavsrivastava.github.io/gatsby-starter-newage
  repo: https://github.com/anubhavsrivastava/gatsby-starter-newage
  description: Single page starter based on the new age site template by startbootstrap for portfolio page/Mobile app launch
  tags:
    - Onepage
    - Portfolio
    - Styling:SCSS
    - PWA
  features:
    - Designed by startbootstrap
    - Fully Responsive
    - Styling with SCSS
    - Offline support
    - Web App Manifest
- url: https://gatsby-starter-krisp.netlify.app/
  repo: https://github.com/algokun/gatsby-starter-krisp
  description: A minimal, clean and responsive starter built with gatsby
  tags:
    - Styling:Bootstrap
    - Onepage
    - Portfolio
    - Netlify
    - Markdown
  features:
    - Styled-Components.
    - Mobile-First CSS.
    - Responsive Design, optimized for Mobile devices
- url: https://gatsby-datocms-starter.netlify.app/
  repo: https://github.com/brohlson/gatsby-datocms-starter
  description: An SEO-friendly DatoCMS starter with styled-components, page transitions, and out-of-the-box blog post support.
  tags:
    - CMS:DatoCMS
    - Styling:CSS-in-JS
    - Blog
    - Portfolio
    - SEO
  features:
    - Page Transitions
    - Blog Post Template
    - Sitemap & Robots.txt generation
- url: https://elemental.netlify.app/
  repo: https://github.com/akzhy/gatsby-starter-elemental
  description: A highly customizable portfolio starter with grid support.
  tags:
    - Blog
    - Portfolio
    - SEO
  features:
    - Highly Customizable
    - Portfolio Template
    - Blog Post Template
    - SEO Friendly
- url: https://gatsby-starter-apollo.netlify.app/
  repo: https://github.com/piducancore/gatsby-starter-apollo-netlify
  description: This project is an easy way to start developing fullstack apps with Gatsby and Apollo Server (using Netlify Lambda functions). For developing we use Netlify Dev to bring all of this magic to our local machine.
  tags:
    - Netlify
  features:
    - Apollo Client
    - Apollo Server running on Netlify functions
    - Netlify Dev for local development
- url: https://gatsby-starter-blog-and-portfolio.netlify.app/
  repo: https://github.com/alisalahio/gatsby-starter-blog-and-portfolio
  description: Just gatsby-starter-blog, with portfolio section added
  tags:
    - Blog
    - Portfolio
  features:
    - Basic setup for a full-featured blog
    - Basic setup for a portfolio
    - Support for an RSS feed
    - Google Analytics support
    - Automatic optimization of images in Markdown posts
    - Support for code syntax highlighting
    - Includes plugins for easy, beautiful typography
    - Includes React Helmet to allow editing site meta tags
    - Includes plugins for offline support out of the box
- url: https://www.attejuvonen.fi
  repo: https://github.com/baobabKoodaa/blog
  description: Blog with all the Bells and Whistles
  tags:
    - Blog
    - Infinite Scroll
    - Pagination
    - SEO
    - Markdown
  features:
    - Write blog posts into Markdown files (easy to format and content will not be married to any platform).
    - Expandable
    - Responsive and streamlined design.
    - Blazing fast UX
    - Autogenerated tracedSVG image placeholders are stylized to create a smooth look and transition as the image loads without the page jumping around.
    - Posts organized by tags.
    - Teasers of posts are generated to front page with infinite scroll which gracefully degrades into pagination.
    - Allow readers to be notified of updates with RSS feed and email newsletter.
    - Contact Form.
- url: https://novela.narative.co
  repo: https://github.com/narative/gatsby-starter-novela
  description: Welcome to Novela, the simplest way to start publishing with Gatsby.
  tags:
    - Blog
    - MDX
    - Portfolio
    - Pagination
    - SEO
  features:
    - Beautifully Designed
    - Multiple Homepage Layouts
    - Toggleable Light and Dark Mode
    - Simple Customization with Theme UI
    - Highlight-to-Share
    - Read Time and Progress
    - MDX support and inline code
    - Accessibility in Mind
- url: https://gatsby-starter-fashion-portfolio.netlify.app/
  repo: https://github.com/shobhitchittora/gatsby-starter-fashion-portfolio
  description: A Gatsby starter for a professional and minimal fashion portfolio.
  tags:
    - Blog
    - Client-side App
    - Landing Page
    - Portfolio
    - Styling:Other
  features:
    - A minimal and simple starter for your fashion portfolio
    - No need for any CMS, work with all your data and images locally.
    - Separate components for different pages and grid
    - Uses gatsby-image to load images
    - Built using the old school CSS.
- url: https://gatsby-theme-profile-builder.netlify.app/
  repo: https://github.com/ashr81/gatsby-theme-profile-builder
  description: Simple theme to build your personal portfolio and publish your articles using Contentful CMS.
  tags:
    - Landing Page
    - Portfolio
    - Styling:CSS-in-JS
    - Blog
    - CMS:Contentful
  features:
    - Mobile Screen support
    - Out of the box support with Contentful CMS for articles.
    - Toggleable Light and Dark Mode
    - Profile image with links to your GitHub and Twitter.
- url: https://prist.marguerite.io/
  repo: https://github.com/margueriteroth/gatsby-prismic-starter-prist
  description: A light-themed starter powered by Gatsby v2 and Prismic to showcase portfolios and blogs.
  tags:
    - Blog
    - CMS:Prismic
    - Landing Page
    - Netlify
    - Portfolio
    - SEO
    - Styling:CSS-in-JS
  features:
    - Landing page with customizable Hero, Portfolio preview, and About component
    - Emotion styled components
    - Blog layout and pages
    - Portfolio layout and pages
    - Google Analytics
    - Mobile ready
- url: https://demos.simplecode.io/gatsby/crafty/
  repo: https://github.com/simplecode-io/gatsby-crafty-theme
  description: SEO-friendly, fast, and fully responsive Gatsby starter with minimal plugins, utilizing JSON files as a content source.
  tags:
    - SEO
    - Portfolio
    - CMS:Other
    - Styling:Other
  features:
    - Beautiful and simple design
    - 100/100 Google Lighthouse score
    - SEO Optimized
    - Includes header/footer/sidebar (on Mobile)
    - CSS based sidebar
    - CSS based Modals
    - Content is fetched from JSON Files
    - Only one extra plugin from default Gatsby starter
- url: https://gatsby-starter-profile-site.netlify.app/
  repo: https://github.com/Mr404Found/gatsby-starter-profile-site
  description: A minimal and clean starter build with gatsby.
  tags:
    - Landing Page
    - Netlify
    - Portfolio
    - SEO
    - Styling:CSS-in-JS
  features:
    - Simple Design
    - Made by Sumanth
- url: https://the404blog.netlify.app
  repo: https://github.com/algokun/the404blog
  description: An Awesome Starter Blog to help you get going with Gatsby and Markdown
  tags:
    - Blog
    - Markdown
    - Search
    - Styling:CSS-in-JS
  features:
    - Bare-bones starter.
    - Dynamic content with Markdown
    - Ready made Components
    - Responsive Design
    - Includes Search Feature.
    - Syntax Highlight in Code.
    - Styling in Bootstrap
- url: https://gatsby-starter-unicorn.netlify.app/
  repo: https://github.com/algokun/gatsby_starter_unicorn
  description: An Awesome Starter Blog to help you get going with Gatsby and Markdown
  tags:
    - Blog
    - Markdown
    - Styling:CSS-in-JS
  features:
    - Bare-bones starter.
    - Dynamic content with Markdown
    - Ready made Components
    - Responsive Design
    - Syntax Highlight in Code.
- url: https://gatsby-starter-organization.netlify.app/
  repo: https://github.com/geocine/gatsby-starter-organization
  description: A Gatsby starter template for organization pages. Using the Gatsby theme "@geocine/gatsby-theme-organization"
  tags:
    - Styling:CSS-in-JS
    - Landing Page
    - Portfolio
    - Onepage
  features:
    - React Bootstrap styles
    - Theme UI and EmotionJS CSS-in-JS
    - A landing page with all your organization projects, configurable through a YML file.
    - Configurable logo, favicon, organization name and title
- url: https://gatsby-starter-interviews.netlify.app/
  repo: https://github.com/rmagon/gatsby-starter-interviews
  description: A Gatsby starter template for structured Q&A or Interview sessions
  tags:
    - SEO
    - Blog
    - Styling:SCSS
  features:
    - Minimalist design for interviews
    - Beautifully presented questions and answers
    - Option to read all answers to a specific question
    - Share interview on social channels
    - All content in simple json files
- url: https://gatsby-starter-photo-book.netlify.app/
  repo: https://github.com/baobabKoodaa/gatsby-starter-photo-book
  description: A Gatsby starter for sharing photosets.
  tags:
    - Gallery
    - Infinite Scroll
    - Pagination
    - Transitions
  features:
    - Gallery with auto-generated thumbnails are presented on CSS Grid with infinite scroll.
    - Beautiful "postcard" view for photos with fullscreen toggle.
    - Both views are responsive with minimal whitespace and polished UX.
    - Many performance optimizations for image delivery (both by Gatsby & way beyond what Gatsby can do).
- url: https://gatsby-typescript-scss-starter.netlify.app/
  repo: https://github.com/GrantBartlett/gatsby-typescript-starter
  description: A simple starter project using TypeScript and SCSS
  tags:
    - Language:TypeScript
    - Styling:SCSS
    - SEO
  features:
    - Pages and components are classes.
    - A skeleton SCSS project added with prefixing
- url: https://portfolio-by-mohan.netlify.app/
  repo: https://github.com/algokun/gatsby_starter_portfolio
  description: An Official Starter for Gatsby Tech Blog Theme
  tags:
    - SEO
    - Blog
  features:
    - Styling using Styled-Components
    - Search using ElasticLunr
    - Theme by gatsby-tech-blog-theme
    - Deployed in Netlify
- url: https://brevifolia-gatsby-forestry.netlify.app/
  repo: https://github.com/kendallstrautman/brevifolia-gatsby-forestry
  description: A minimal starter blog built with Gatsby & Forestry CMS
  tags:
    - CMS:Forestry.io
    - Blog
    - Markdown
    - Styling:SCSS
  features:
    - Blog post listing with previews (image + summary) for each blog post
    - Minimalist, responsive design & typography
    - Create new markdown posts dynamically
    - Configured to work automatically with Forestry CMS
    - Customizable 'info' page
    - Simple layout & scss architecture, easily extensible
- url: https://gatsby-firebase-starter.netlify.app/
  repo: https://github.com/ovidiumihaibelciug/gatsby-firebase-starter
  description: Starter / Project Boilerplate for Authentication and creating Dynamic pages from collections with Firebase and Gatsby.js
  tags:
    - Firebase
    - SEO
    - Styling:SCSS
    - Authentication
    - PWA
  features:
    - Authentication with Firebase
    - Programmatically create pages from a firestore collection
    - Protected Routes with Authorization
    - Email verification
    - Includes React Helmet to allow editing site meta tags
    - Includes plugins for offline support out of the box
- url: https://gatsby-typescript-minimal.netlify.app/
  repo: https://github.com/benbarber/gatsby-typescript-minimal
  description: A minimal, bare-bones TypeScript starter for Gatsby
  tags:
    - Language:TypeScript
    - Styling:CSS-in-JS
    - SEO
  features:
    - Bare-bones starter
    - TypeScript
    - TSLint
    - Prettier
    - Styled Components
    - Sitemap Generation
    - Google Analytics
- url: https://agility-gatsby-starter-gatsbycloud.netlify.app
  repo: https://github.com/agility/agility-gatsby-starter
  description: Get started with Gatsby and Agility CMS using a minimal blog.
  tags:
    - CMS:Agility CMS
    - Blog
    - SEO
  features:
    - A bare-bones starter Blog to get you off and running with Agility CMS and Gatsby.
- url: https://gatsby-starter-dot.netlify.app/
  repo: https://github.com/chronisp/gatsby-starter
  description: Gatsby Starter for creating portfolio & blog.
  tags:
    - Blog
    - CMS:Headless
    - CMS:Contentful
    - Netlify
    - Portfolio
    - Redux
    - SEO
    - Styling:Material
  features:
    - Extensible & responsive design using Material UI (palette, typography & breakpoints configuration)
    - Blog integration with Contentful CMS (GraphQL queries)
    - Redux (connect actions & props easily using custom HOF)
    - Support for Netlify deployment
    - SEO
    - Prettier code styling
- url: https://johnjkerr.github.io/gatsby-creative/
  repo: https://github.com/JohnJKerr/gatsby-creative
  description: Gatsby implementation of the Start Bootstrap Creative template
  tags:
    - Gallery
    - Portfolio
    - Styling:Bootstrap
    - Styling:SCSS
  features:
    - Start Bootstrap Creative template converted to React/Gatsby
    - React Scrollspy used to track page position
    - React Bootstrap used to create modal portfolio carousel
    - GitHub Actions deployment to GitHub Pages demonstrated
- url: https://bonneville.netlify.app/
  repo: https://github.com/bagseye/bonneville
  description: A starter blog template for Gatsby
  tags:
    - Blog
    - SEO
  features:
    - Extensible & responsive design
    - Blog integration
    - SEO
- url: https://gatsby-starter-i18next-sanity.netlify.app/en
  repo: https://github.com/johannesspohr/gatsby-starter-i18next-sanity
  description: A basic starter which integrates translations with i18next and localized sanity input.
  tags:
    - i18n
    - CMS:sanity.io
  features:
    - Showcases advanced i18n techniques with i18next and sanity.io
    - Correct URLs for the languages (language in the path, translated slugs)
    - Multilanguage content from sanity
    - Snippets translation
    - Optimized bundle size (don't ship all translations at once)
    - Alternate links to other languages
    - Sitemap with language information
    - Localized 404 pages
- url: https://gatsby-skeleton.netlify.app/
  repo: https://github.com/msallent/gatsby-skeleton
  description: Gatsby starter with TypeScript and all sort of linting
  tags:
    - Language:TypeScript
    - Styling:CSS-in-JS
    - SEO
  features:
    - TypeScript
    - Styled-Components
    - ESLint
    - Prettier
    - Stylelint
    - SEO
- url: https://nehalem.netlify.app/
  repo: https://github.com/nehalist/gatsby-starter-nehalem
  description: A starter for the Gatsby Nehalem Theme
  tags:
    - Blog
    - Language:TypeScript
    - Markdown
    - Search
    - SEO
  features:
    - Fully responsive
    - Highly optimized (Lighthouse score ~400)
    - SEO optimized (with open graph, Twitter Card, JSON-LD, RSS and sitemap)
    - Syntax highlighting
    - Search functionality
    - Multi navigations
    - Static pages
    - Fully typed with TypeScript
    - Tagging
    - Theming
    - Customizable
- url: https://gatsby-starter-headless-wp.netlify.app
  repo: https://github.com/crock/gatsby-starter-headless-wordpress
  description: A starter Gatsby site to quickly implement a site for headless WordPress
  tags:
    - Blog
    - CMS:Headless
    - CMS:WordPress
  features:
    - New Header
    - Responsive
    - Sidebar that displays recent blog posts
- url: https://gatsby-advanced-blog-starter.netlify.app
  repo: https://github.com/aman29271/gatsby-advanced-blog-starter
  description: A pre-built Gatsby Starter Tech-blog
  tags:
    - Blog
    - Markdown
  features:
    - Highly Optimised
    - Image optimised with blur-up effect
    - Responsive
    - Code  highlighting
    - tagging
    - Sass compiled
- url: https://anubhavsrivastava.github.io/gatsby-starter-casual
  repo: https://github.com/anubhavsrivastava/gatsby-starter-casual
  description: Multi-page starter based on the Casual site template by startbootstrap for portfolio
  tags:
    - Onepage
    - Styling:SCSS
    - PWA
  features:
    - Designed by startbootstrap
    - Fully Responsive
    - Styling with SCSS
    - Offline support
    - Web App Manifest
- url: https://gatsby-starter-ts-hello-world.netlify.app
  repo: https://github.com/hdorgeval/gatsby-starter-ts-hello-world
  description: TypeScript version of official hello world
  tags:
    - Language:TypeScript
  features:
    - TypeScript
    - ESLint
    - Type checking
    - no boilerplate
    - Great for advanced users
    - VSCode ready
- url: https://grommet-file.netlify.app/
  repo: https://github.com/metinsenturk/gatsby-starter-grommet-file
  description: Grommet-File is made with Grommet V2 and a blog starter
  tags:
    - Blog
    - Markdown
    - SEO
    - Portfolio
    - Styling:Grommet
  features:
    - Responsive Design
    - Pagination
    - Page creation
    - Content is Markdown files
    - Google Analytics
    - Grommet V2 User Interface
    - Support for RSS feed
    - SEO friendly
    - Mobile and responsive
    - Sitemap & Robots.txt generation
    - Optimized images with gatsby-image
- url: https://gatsby-wordpress-typescript-scss-blog.netlify.app/
  repo: https://github.com/sagar7993/gatsby-wordpress-typescript-scss-blog
  description: A Gatsby starter template for a WordPress blog, built using TypeScript, SCSS, and Ant Design
  tags:
    - Blog
    - CMS:WordPress
    - CMS:Headless
    - Language:TypeScript
    - Pagination
    - PWA
    - SEO
    - Portfolio
    - Styling:SCSS
  features:
    - TypeScript for type-safe code
    - Source content from WordPress CMS
    - Auto generated Pagination for your WordPress Posts
    - Auto generated Navigation for next and previous post at the end Post
    - Auto generated pages for tags and categories sourced from WordPress
    - SCSS stylesheets
    - PWA with offline support
    - Ant Design for UI components and theming
    - Jest and Enzyme Testing framework support for snapshots and unit tests.
    - Responsive Design
    - Google Analytics
    - Comments using Staticman
    - Images within WordPress post/page content downloaded to static folder and transformed to webp format during build
    - Social widgets
    - Instagram feed of any profile (no API token needed)
    - Pinterest pin-it button on hovering on images (no API token needed)
    - Twitter timeline and follow button (no API token needed)
    - Facebook timeline and like button (no API token needed)
    - SEO friendly
    - Web app manifest
    - Mobile optimized and responsive
    - Sitemap.xml & Robots.txt generation
    - Optimized images with gatsby-image
    - Git pre-commit and pre-push hooks using Husky
    - TSLint formatting
    - Highly optimized with excellent lighthouse audit score
- url: https://gatsby-starter-typescript-deluxe.netlify.app/
  repo: https://github.com/gojutin/gatsby-starter-typescript-deluxe
  description: A Gatsby starter with TypeScript, Storybook, Styled Components, Framer Motion, Jest, and more.
  tags:
    - Language:TypeScript
    - Styling:CSS-in-JS
    - Storybook
    - SEO
    - Linting
    - Testing
  features:
    - TypeScript for type-safe code.
    - Styled-Components for all your styles.
    - Framer Motion for awesome animations.
    - gatsby-image and gatsby-transformer-sharp for optimized images.
    - gatsby-plugin-manifest + SEO component for an SEO-friendly PWA.
    - Storybook with add-ons for showing off your awesome components.
    - Jest and React Testing library for snapshots and unit tests.
    - ESLint (with TSLint and Prettier) to make your code look its best.
    - React Axe and React A11y for accessibility so that your site is awesome for everyone.
- url: https://gatsby-markdown-blog-starter.netlify.app/
  repo: https://github.com/ammarjabakji/gatsby-markdown-blog-starter
  description: Gatsby v2 starter for creating a markdown blog. Based on Gatsby Advanced Starter.
  tags:
    - Blog
    - Markdown
    - SEO
    - PWA
  features:
    - Gatsby v2 support
    - Responsive Design
    - Pagination
    - Content is Markdown files
    - Google Analytics
    - Support for RSS feed
    - SEO friendly
    - Sitemap & Robots.txt generation
    - Sass support
    - Css Modules support
    - Web App Manifest
    - Offline support
    - htaccess support
    - Typography.js
    - Integration with Social Media
- url: https://gatsby-starter-bloomer-db0aaf.netlify.app
  repo: https://github.com/zlutfi/gatsby-starter-bloomer
  description: Barebones starter website with Bloomer React components for Bulma.
  tags:
    - PWA
    - Styling:Bulma
    - Styling:SCSS
  features:
    - Bloomer React Commponents
    - Bulma CSS Framework
    - Uses SCSS for styling
    - Font Awesome Support
    - Progressive Web App
- url: https://gatsby-starter-mdbreact.netlify.app
  repo: https://github.com/zlutfi/gatsby-starter-mdbreact
  description: Barebones starter website with Material Design Bootstrap React components.
  tags:
    - PWA
    - Styling:Bootstrap
    - Styling:Material
    - Styling:SCSS
  features:
    - MDBReact React Commponents
    - Bootstrap CSS Framework with Material Design Bootstrap styling
    - Uses SCSS for styling
    - Font Awesome Support
    - Progressive Web App
- url: https://gatsby-starter-ts-pwa.netlify.app/
  repo: https://github.com/markselby9/gatsby-starter-typescript-pwa
  description: The default Gatsby starter fork with TypeScript and PWA support added
  tags:
    - Language:TypeScript
    - PWA
  features:
    - Minimum changes based on default starter template for TypeScript and PWA
    - Added TypeScript support with ESLint and tsc check
    - Support GitHub Actions CI/CD workflow (beta)
- url: https://iceberg-gatsby-multilang.netlify.app/
  repo: https://github.com/diogorodrigues/iceberg-gatsby-multilang
  description: Gatsby multi-language starter. Internationalization / i18n without third party plugins or packages for Posts and Pages. Different URLs depending on the language. Focused on SEO, PWA, Image Optimization, Styled Components, and more. This starter also integrates with Netlify CMS to manage all pages, posts, and images.
  tags:
    - Blog
    - CMS:Headless
    - CMS:Netlify
    - i18n
    - Netlify
    - Markdown
    - Pagination
    - PWA
    - SEO
    - Styling:CSS-in-JS
  features:
    - Translations by using GraphQL, hooks and context API
    - Content in markdown for pages and posts in different languages
    - General translations for any content
    - Creation of menu by using translations and GraphQL
    - Netlify CMS to manage all pages, posts and images
    - Styled Components to styles
    - All important seetings for speedy and optimized images
    - Blog Posts list with pagination
    - Focus on SEO
    - PWA
- url: https://flexible-gatsby.netlify.app/
  repo: https://github.com/wangonya/flexible-gatsby
  description: A simple and clean theme for Gatsby
  tags:
    - Blog
    - Markdown
  features:
    - Google Analytics
    - Simple design
    - Markdown support
- url: https://gatsby-starter-leaflet.netlify.app/
  repo: https://github.com/colbyfayock/gatsby-starter-leaflet
  description: A Gatsby starter with Leaflet!
  tags:
    - Landing Page
    - Linting
    - Styling:SCSS
    - Testing
  features:
    - Simple landing page to get started with Leaflet
    - Includes Leaflet and React Leaflet
    - Starts with some basic Sass stylesheets for styling
    - Linting and testing preconfigured
- url: https://gatsby-starter-luke.netlify.app/
  repo: https://github.com/lukethacoder/luke-gatsby-starter
  description: An opinionated starter using TypeScript, styled-components (emotion flavoured), React Hooks & react-spring. Built as a BYOS (bring your own source) so you can get up and running with whatever data you choose.
  tags:
    - Language:TypeScript
    - Transitions
    - Styling:CSS-in-JS
    - Linting
  features:
    - TypeScript
    - react-spring animations
    - BYOS (bring your own source)
    - Emotion for styling components
    - Minimal Design
    - React Hooks (IntersectionObserver, KeyUp, LocalStorage)
- url: https://friendly-cray-96d631.netlify.app/
  repo: https://github.com/PABlond/Gatsby-TypeScript-Starter-Blog
  description: Project boilerplate of a blog app. The starter was built using Gatsby and TypeScript.
  tags:
    - Markdown
    - Language:TypeScript
    - SEO
    - PWA
    - Styling:SCSS
  features:
    - A complete responsive theme built wiss Scss
    - Easy editable posts in Markdown files
    - SEO component
    - Optimized with Google Lighthouse
- url: https://gatsby-starter-material-album.netlify.app
  repo: https://github.com/JoeTrubenstein/gatsby-starter-material-album
  description: A simple portfolio starter based on the Material UI Album Layout
  tags:
    - Gallery
    - Portfolio
    - Styling:Material
  features:
    - Pagination
    - Material UI
    - Exif Data Parsing
- url: https://peaceful-ptolemy-d7beb4.netlify.app
  repo: https://github.com/TRamos5/gatsby-contentful-starter
  description: A starter template for an awesome static blog utilizing Contentful as a CMS and deployed to Netlify.
  tags:
    - CMS:Contentful
    - CMS:Headless
    - Blog
    - Netlify
    - Markdown
    - Styling:CSS-in-JS
  features:
    - Netlify integration with pre built contact form
    - "CMS: Contentful integration with placeholders included"
    - Mobile friendly responsive design made to be customized or leave as is
    - Separate components for everything
    - ...and more
- url: https://gatsby-tailwind-emotion-starter-demo.netlify.app/
  repo: https://github.com/pauloelias/gatsby-tailwind-emotion-starter
  description: Gatsby starter using the latest Tailwind CSS and Emotion.
  tags:
    - Styling:Tailwind
    - Styling:CSS-in-JS
    - Styling:PostCSS
  features:
    - Tailwind CSS for rapid development
    - Emotion with `twin.macro` for flexible styled components
    - PostCSS configured out-of-the-box to write your own custom CSS
    - postcss-preset-env to write tomorrow's CSS today
    - Bare bones starter to help you hit the ground running
- url: https://gatsby-starter-grayscale-promo.netlify.app/
  repo: https://github.com/gannochenko/gatsby-starter-grayscale-promo
  description: one-page promo site
  tags:
    - Language:TypeScript
    - Styling:CSS-in-JS
    - Linting
    - Markdown
    - Onepage
    - CMS:Netlify
    - Landing Page
  features:
    - Styled-Components
    - NetlifyCMS
    - TypeScript
    - Basic design
- url: https://gatsby-starter-mdx-website-blog.netlify.app/
  repo: https://github.com/doakheggeness/gatsby-starter-mdx-website-blog
  description: Gatsby website and blog starter utilizing MDX for adding components to MDX pages and posts. Incorporates Emotion.
  tags:
    - MDX
    - Blog
    - Styling:CSS-in-JS
  features:
    - Create pages and posts using MDX
    - Incorporates the CSS-in-JS library Emotion
    - Visual effects
- url: https://gatsby-starter-zurgbot.netlify.app/
  repo: https://github.com/zurgbot/gatsby-starter-zurgbot
  description: The ultimate force of starter awesomeness in the galaxy of Gatsby
  tags:
    - Linting
    - PWA
    - SEO
    - Styling:Bulma
    - Styling:SCSS
    - Testing
  features:
    - Sass (SCSS Flavored) CSS
    - Bulma CSS Framework
    - React Helmet <head> Management
    - React Icons SVG Icon Components (Including Font Awesome and others)
    - ESLint for JS linting
    - Prettier for JS formatting
    - StyleLint for Scss linting and formatting
    - Jest for a test framework
    - Enzyme for testing with React
    - Husky for git hooks, particularly precommit management
    - Lint Staged to run commands only on staged files
- url: https://martin2844.github.io/gatsby-starter-dev-portfolio/
  repo: https://github.com/martin2844/gatsby-starter-dev-portfolio
  description: A Gatsby minimalistic portfolio site, with a blog and about section
  tags:
    - Portfolio
    - Blog
    - Markdown
  features:
    - createPages API
    - Responsive
    - Minimalistic
    - Blazing fast (LINK)
    - Graphql queries
    - Sass
    - Markdown
- url: https://wataruoguchi-gatsby-starter-typescript-contentful.netlify.app/
  repo: https://github.com/wataruoguchi/gatsby-starter-typescript-contentful
  description: Simple TypeScript starter with Contentful Integration
  tags:
    - Language:TypeScript
    - CMS:Contentful
    - Netlify
    - Blog
  features:
    - Simple
    - TypeScript
    - Contentful
    - Supports Contentful Rich Text
    - Prettier & ESLint & StyleLint to format & check the code
    - Husky & lint-staged to automate checking
- url: https://gatsby-starter-point.netlify.app/
  repo: https://github.com/teaware/gatsby-starter-point
  description: A humble Gatsby starter for blog
  tags:
    - Blog
    - Markdown
    - Netlify
  features:
    - SASS
    - SEO
    - Dark Mode
    - Google Analytics
- url: https://gatsby-typescript-storybook-starter.netlify.app/
  repo: https://github.com/RobertoMSousa/gatsby-typescript-storybook-starter
  description: A Gatsby starter with Storybook, tags, and ESLint
  tags:
    - Language:TypeScript
    - Styling:CSS-in-JS
    - Storybook
    - Markdown
    - Linting
  features:
    - Storybook
    - Simple
    - TypeScript
    - Contentful
    - Prettier & ESLint & StyleLint to format & check the code
    - Storybook
    - Jest and React Testing library for snapshots and unit tests.
    - Styled-Components for all your styles.
- url: https://semantic-ui-docs-gatsby.netlify.app/
  repo: https://github.com/whoisryosuke/semantic-ui-docs-gatsby
  description: Documentation starter using Semantic UI and MDX
  tags:
    - Documentation
    - Linting
    - Markdown
    - MDX
    - PWA
    - SEO
  features:
    - Easy starter for documentation-style sites
    - Use SUI React components anywhere in MDX
    - SASS/LESS support
    - Live code component
    - Customizable sidebar
    - Offline-ready
    - Responsive design
    - Nodemon for restarting dev server on changes
    - webpack aliasing for components, assets, etc
- url: https://gatsby-starter-saas-marketing.netlify.app/
  repo: https://github.com/keegn/gatsby-starter-saas-marketing
  description: A simple one-page marketing site starter for SaaS companies and products
  tags:
    - Onepage
    - Styling:CSS-in-JS
    - Landing Page
  features:
    - Responsive
    - Netlify ready
    - Styled-Components
    - Minimal design and easy to customize
    - Great for software or product related marketing sites
- url: https://react-landnig-page.netlify.app/
  repo: https://github.com/zilahir/react-landing-page
  description: Landing page with GraphCMS
  tags:
    - Redux
    - Styling:SCSS
    - Styling:CSS-in-JS
    - Netlify
  features:
    - Team section
    - Clients section
    - Map
    - Netlify ready
    - Styled-Components
    - Good for app showcase for startups
    - Prettier & ESLint & StyleLint to format & check the code
    - Husky & lint-staged to automate checking
- url: https://gatsby-strapi-starter.netlify.app/
  repo: https://github.com/jeremylynch/gatsby-strapi-starter
  description: Get started with Strapi, Bootstrap (reactstrap), and Gatsby FAST!
  tags:
    - CMS:Strapi
    - Styling:Bootstrap
  features:
    - Strapi
    - Bootstrap
    - Reactstrap
- url: https://kontent-template-gatsby-landing-page-photon.netlify.app
  repo: https://github.com/Simply007/kontent-template-gatsby-landing-page-photon
  description: Kentico Kontent based starter based on Photon starter by HTML5 UP
  tags:
    - CMS:Headless
    - CMS:Kontent
    - Netlify
    - Landing Page
    - HTML5UP
    - Styling:SCSS
  features:
    - Kentico Kontent CaaS platform as the data source
    - Landing page divided by section.
    - Support for code syntax highlighting
    - Includes plugins for easy, beautiful typography
    - Includes React Helmet to allow editing site meta tags
    - Includes plugins for offline support out of the box
    - Font awesome
    - Material Icons
    - CSS Grid
- url: https://gatsby-starter-typescript-blog-forms.netlify.app/
  repo: https://github.com/joerneu/gatsby-starter-typescript-blog-forms
  description: Gatsby starter for a website in TypeScript with a homepage, blog, and forms
  tags:
    - Blog
    - Language:TypeScript
    - Linting
    - Markdown
    - MDX
    - CMS:Netlify
    - SEO
    - Styling:CSS-in-JS
  features:
    - TypeScript for type safety, IDE comfort and error checking during development and build time
    - ESLint and Prettier for safety and consistent code style
    - Uses the official Gatsby Blog Core theme for data processing
    - Functional components and React Hooks
    - SEO component with React Helmet
    - Minimal responsive styling with React Emotion that can easily be extended
    - Theming of components and Markdown (MDX) with Emotion Theming
    - Forms with Formite (React Hooks Form library)
    - Accessible UI components implemented with Reakit and styling based on mini.css
    - Netlify CMS to create and edit blog posts
    - Small bundle size
- url: https://gatsby-tailwind-styled-components-storybook-starter.netlify.app/
  repo: https://github.com/denvash/gatsby-tailwind-styled-components-storybook-starter
  description: Tailwind CSS + Styled-Components + Storybook starter for Gatsby
  tags:
    - Storybook
    - Styling:Tailwind
    - Styling:CSS-in-JS
    - Styling:PostCSS
    - Netlify
  features:
    - Tailwind CSS v1
    - Styled-Components v5
    - Storybook v5
    - PostCSS
    - Deploy Storybook
    - Documentation
- url: https://gatsby-tfs-starter.netlify.app/
  repo: https://github.com/tiagofsanchez/gatsby-tfs-starter
  description: a gatsby-advanced-starter with Theme UI styling
  tags:
    - RSS
    - SEO
    - Blog
    - MDX
  features:
    - React Helmet <head> Management
    - SVG Icon
- url: https://lam.aesthetic.codes/
  repo: https://github.com/vaporwavy/gatsby-london-after-midnight
  description: A custom, image-centric theme for Gatsby. Advanced from the Gatsby starter London.
  tags:
    - Blog
    - Portfolio
    - Gallery
    - SEO
    - Markdown
    - HTML5UP
    - CMS:Netlify
    - Styling:PostCSS
  features:
    - Support tags
    - Easily change the theme color
    - Post thumbnails in the homepage
    - Built with PostCSS
    - Made for image-centric portfolios
    - Based on London for Gatsby
- url: https://alipiry-gatsby-starter-typescript.netlify.app/
  repo: https://github.com/alipiry/gatsby-starter-typescript
  description: The default Gatsby starter with TypeScript
  tags:
    - Language:TypeScript
    - Linting
    - Netlify
  features:
    - Type Checking With TypeScript
    - Powerful Linting With ESLint
- url: https://gatsby-typescript-tailwind.netlify.app/
  repo: https://github.com/impulse/gatsby-typescript-tailwind
  description: Gatsby starter with TypeScript and Tailwind CSS
  tags:
    - Language:TypeScript
    - Styling:Tailwind
    - Styling:PostCSS
    - Netlify
  features:
    - Simple
    - TSLint
    - Tailwind CSS v1
    - PostCSS + PurgeCSS
- url: https://gatsby-starter-blog-tailwindcss-demo.netlify.app/
  repo: https://github.com/andrezzoid/gatsby-starter-blog-tailwindcss
  description: Gatsby blog starter with Tailwind CSS
  tags:
    - Blog
    - SEO
    - Markdown
    - Styling:Tailwind
    - Styling:PostCSS
  features:
    - Based on the official Gatsby starter blog
    - Uses Tailwind CSS
    - Uses PostCSS
- url: https://gatsby-minimalist-starter.netlify.app/
  repo: https://github.com/dylanesque/Gatsby-Minimalist-Starter
  description: A minimalist, general-purpose Gatsby starter
  tags:
    - SEO
    - Markdown
    - Styling:CSS-in-JS
  features:
    - Less starting boilerplate than the Gatsby default starter
    - Layout.css includes checklist of initial design system decisions to make
    - Uses Emotion
    - Uses CSS-In-JS
- url: https://gastby-starter-zeevo.netlify.app/
  repo: https://github.com/zeevosec/gatsby-starter-zeevo
  description: Yet another Blog starter with a different style
  tags:
    - Blog
    - Markdown
    - SEO
  features:
    - Extendable
    - Feature filters
    - Performant
- url: https://gatsby-theme-phoenix-demo.netlify.app
  repo: https://github.com/arshad/gatsby-theme-phoenix
  description: A personal blogging and portfolio theme for Gatsby with great typography and dark mode.
  tags:
    - Blog
    - Portfolio
    - SEO
    - MDX
    - Styling:Tailwind
    - Styling:PostCSS
  features:
    - MDX - Posts, Pages and Projects
    - Tags/Categories
    - Dark mode
    - Customizable with Tailwind CSS
    - Code highlighting with Prism
    - RSS feed
- url: https://gatsby-starter-landed.netlify.app/
  repo: https://github.com/vasrush/gatsby-starter-landed
  description: A Gatsby theme based on Landed template by HTML5UP
  tags:
    - HTML5UP
    - Landing Page
    - Portfolio
    - Linting
    - Styling:SCSS
    - Transitions
    - SEO
  features:
    - Includes sections to easily create landing pages
    - React Helmet <head> Management
    - Easily update menus & submenus in gatsby-config file
    - Integrates react-scroll and react-reveal for transitions
    - ESLint and Prettier for safety and consistent code style
    - Offline-ready
    - Responsive design
    - Left, Right and no sidebar templates
    - Font awesome icons
    - HTML5UP Design
- url: https://tina-starter-grande.netlify.app/
  repo: https://github.com/tinacms/tina-starter-grande
  description: Feature-rich Gatsby starter with full TinaCMS integration
  tags:
    - Blog
    - Markdown
    - SEO
    - Netlify
    - Pagination
    - CMS:Other
    - Styling:CSS-in-JS
  features:
    - Fully integrated with TinaCMS for easy editing
    - Blocks based page & form builder
    - Styled Components
    - Code syntax highlighting
    - Light/Dark mode
- url: https://amelie-blog.netlify.app/
  repo: https://github.com/tobyau/gatsby-starter-amelie
  description: A minimal and mobile-friendly blog template
  tags:
    - Blog
    - SEO
    - Markdown
  features:
    - Responsive design
    - Customizable content through markdown files
    - SEO component with React Helmet
- url: https://chronoblog.now.sh
  repo: https://github.com/Ganevru/gatsby-starter-chronoblog
  description: Chronoblog is a Gatsby js theme specifically designed to create a personal website. The main idea of ​​Chronoblog is to allow you not only to write a personal blog but also to keep a record of everything important that you have done.
  tags:
    - Blog
    - Portfolio
    - MDX
    - Markdown
    - SEO
    - Styling:CSS-in-JS
    - Linting
  features:
    - Starter for Chronoblog Gatsby Theme
- url: https://gatsby-eth-dapp-starter.netlify.app
  repo: https://github.com/robsecord/gatsby-eth-dapp-starter
  description: Gatsby Starter for Ethereum Dapps using Web3 with Multiple Account Management Integrations
  tags:
    - Client-side App
    - Netlify
    - Authentication
  features:
    - Ethereum Web3 Authentication - Multiple Integrations
    - ConsenSys Rimble UI Integration
    - Styled Components
    - Coinbase, Fortmatic, Metamask, WalletConnect, and more
    - dFuse Blockchain Streaming and Notifications
- url: https://gatsby-starter-theme-antv.antv.vision
  repo: https://github.com/antvis/gatsby-starter-theme-antv
  description: ⚛️ Polished Gatsby theme for documentation site
  tags:
    - Documentation
    - Markdown
    - Language:TypeScript
    - Styling:Ant Design
    - i18n
  features:
    - ⚛ Prerendered static site
    - 🌎 Internationalization support by i18next
    - 📝 Markdown-based documentation and menus
    - 🎬 Examples with live playground
    - 🏗 Unified Theme and Layout
    - 🆙 Easy customized header nav
    - 🧩 Built-in home page components
- url: https://gatsby-starter-cafe.netlify.app
  repo: https://github.com/crolla97/gatsby-starter-cafe
  description: Gatsby starter for creating a single page cafe website using Contentful and Leaflet
  tags:
    - CMS:Contentful
    - Styling:SCSS
    - Landing Page
    - Onepage
  features:
    - Leaflet interactive map
    - Instagram Feed
    - Contentful for menu item storage
    - Responsive design
- url: https://gatsby-firebase-simple-auth.netlify.app/
  repo: https://github.com/marcomelilli/gatsby-firebase-simple-auth
  description: A simple Firebase Authentication Starter with protected routes
  tags:
    - Firebase
    - Authentication
    - Styling:Tailwind
  features:
    - Authentication with Firebase
    - Protected Routes with Authorization
- url: https://demo.gatsbystorefront.com/
  repo: https://github.com/GatsbyStorefront/gatsby-starter-storefront-shopify
  description: Lightning fast PWA storefront for Shopify
  tags:
    - CMS:Headless
    - Shopify
    - SEO
    - PWA
    - E-commerce
    - Styling:CSS-in-JS
  features:
    - Gatsby Storefront
    - gatsby-theme-storefront-shopify
    - Shopify Integration
    - Shopping Cart
    - PWA
    - Optimized images with gatsby-image.
    - SEO
    - A11y
- url: https://keturah.netlify.app/
  repo: https://github.com/giocare/gatsby-starter-keturah
  description: A portfolio starter for developers
  tags:
    - Portfolio
    - SEO
    - Markdown
  features:
    - Target Audience Developers
    - Designed To Resemble A Terminal And Text Editor
    - Responsive Design
    - FontAwesome Icon Library
    - Easily Customize Content Using Markdown Files
    - SEO Friendly Component
    - Social Media Icons Provided
- url: https://gatsby-lander.surge.sh/
  repo: https://github.com/codebushi/gatsby-starter-lander
  description: Single page starter built with Tailwind CSS
  tags:
    - Onepage
    - Linting
    - Styling:Tailwind
  features:
    - Simple One Page Site
    - Landing Page Design
    - Fully Responsive
    - Styling with Tailwind
- url: https://gatsby-starter-papan01.netlify.app/
  repo: https://github.com/papan01/gatsby-starter-papan01
  description: A Gatsby starter for creating a markdown blog.
  tags:
    - Linting
    - Blog
    - Styling:SCSS
    - Markdown
    - Pagination
    - PWA
    - SEO
  features:
    - SSR React Code Splitting(loadable-components)
    - Theme Toggle(light/dark)
    - Pagination
    - SEO(Sitemap, Schema.org, OpenGraph tags, Twitter tag)
    - Web application manifest and offline support
    - Google Analytics
    - Disqus
    - RSS
    - ESLint(Airbnb) for linting
    - Prettier code formatting
    - gh-pages for deploying to GitHub Pages
- url: https://gatsby-starter-boilerplatev-kontent-demo.netlify.app/
  repo: https://github.com/viperfx07/gatsby-starter-boilerplatev-kontent
  description: A Gatsby starter using BoilerplateV for Kentico Kontent.
  tags:
    - Blog
    - CMS:Headless
    - CMS:Kontent
    - Styling:Bootstrap
    - Styling:CSS-in-JS
    - Linting
  features:
    - Sass (SCSS Flavored) CSS
    - ITCSS Structure of CSS (with glob added for css)
    - Bootstrap CSS Framework
    - React Helmet <head> Management
    - ESLint(Airbnb) for JS linting
    - Prettier for JS formatting
- url: https://www.cryptocatalyst.net/
  repo: https://github.com/n8tb1t/gatsby-starter-cryptocurrency
  description: A full-fledged cryptocurrency Gatsby starter portal with landing page, blog, roadmap, devs team, and docs.
  tags:
    - Linting
    - Blog
    - Styling:SCSS
    - Markdown
    - Pagination
    - PWA
    - SEO
  features:
    - Beautiful Mobile-first design.
    - modular SCSS styles.
    - Configurable color scheme.
    - Advanced config options.
    - Advanced landing page.
    - Blog Component.
    - Live comments.
    - Roadmap component.
    - Developers page component.
    - Algolia advanced search index, with content chunks.
    - Docs component.
    - No outdated codebase, use only react hooks.
    - Easy to modify react components.
    - SEO (Sitemap, OpenGraph tags, Twitter tags)
    - Google Analytics Support
    - Offline Support & WebApp Manifest
    - Easy to modify assets.
- url: https://chronoblog-profile.now.sh
  repo: https://github.com/Ganevru/gatsby-starter-chronoblog-profile
  description: This starter will help you launch a personal website with a simple text feed on the main page. This starter looks simple and neat, but at the same time, it has great potential for organizing your content using tags, dates, and search. The homepage is organized in compact feeds. The display of content in these feeds is based on the tags of this content (for example, only content with a podcast tag gets into the feed with podcasts).
  tags:
    - Blog
    - Portfolio
    - MDX
    - Markdown
    - SEO
    - Styling:CSS-in-JS
    - Linting
  features:
    - Specially designed to create a personal website (in a simple and strict "text" style)
    - Universal text feed divided into categories
    - Search and Tags for organizing content
    - A simple change of primary and secondary colors of the site, fonts, radius of curvature of elements, etc (thanks to Theme UI theming)
    - Clean and Universal UI
    - Mobile friendly, all elements and custom images are adapted to any screen
    - Light/Dark mode
    - Easy customization of icons and links to your social networks
    - MDX for the main menu of the site, footer and other elements of the site
    - MDX for pages and content
    - Code syntax highlighting
    - SEO (OpenGraph and Twitter) out of the box with default settings that make sense (thanks to React Helmet)
- url: https://chronoblog-hacker.now.sh
  repo: https://github.com/Ganevru/gatsby-starter-chronoblog-hacker
  description: A dark (but with ability to switch to light) starter that uses the Source Code Pro font (optional) and minimalistic UI
  tags:
    - Blog
    - Portfolio
    - MDX
    - Markdown
    - SEO
    - Styling:CSS-in-JS
    - Linting
  features:
    - Specially designed to create a personal website
    - Search and Tags for organizing content
    - A simple change of primary and secondary colors of the site, fonts, radius of curvature of elements, etc (thanks to Theme UI theming)
    - Clean and Minimalistic UI
    - Mobile friendly, all elements and custom images are adapted to any screen
    - Light/Dark mode
    - Easy customization of icons and links to your social networks
    - MDX for the main menu of the site, footer and other elements of the site
    - MDX for pages and content
    - Code syntax highlighting
    - SEO (OpenGraph and Twitter) out of the box with default settings that make sense (thanks to React Helmet)
- url: https://gatsby-starter-tailwind2-emotion-styled-components.netlify.app/
  repo: https://github.com/chrish-d/gatsby-starter-tailwind2-emotion-styled-components
  description: A (reasonably) unopinionated Gatsby starter, including; Tailwind 2 and Emotion. Use Tailwind utilities with Emotion powered CSS-in-JS to produce component scoped CSS (no need for utilities like Purge CSS, etc).
  tags:
    - Styling:CSS-in-JS
    - Styling:Tailwind
  features:
    - Utility-first CSS using Tailwind 2.
    - CSS scoped within components (no "bleeding").
    - Only compiles the CSS you use (no need to use PurgeCSS/similar).
    - Automatically gives you Critical CSS with inline stlyes.
    - Hybrid of PostCSS and CSS-in-JS to give you Tailwind base styles.
- url: https://5e0a570d6afb0ef0fb162f0f--wizardly-bassi-e4658f.netlify.app/
  repo: https://github.com/adamistheanswer/gatsby-starter-baysik-blog
  description: A basic and themeable starter for creating blogs in Gatsby.
  tags:
    - Blog
    - Portfolio
    - MDX
    - Markdown
    - SEO
    - Styling:CSS-in-JS
    - Linting
  features:
    - Specially designed to create a personal website
    - Clean and Minimalistic UI
    - Facebook Comments
    - Mobile friendly, all elements and custom images are adapted to any screen
    - Light/Dark mode
    - Prettier code formatting
    - RSS
    - Links to your social networks
    - MDX for pages and content
    - Code syntax highlighting
    - SEO (OpenGraph and Twitter) out of the box with default settings that make sense (thanks to React Helmet)
- url: https://gatsby-starter-robin.netlify.app/
  repo: https://github.com/robinmetral/gatsby-starter-robin
  description: Gatsby Default Starter with state-of-the-art tooling
  tags:
    - MDX
    - Styling:CSS-in-JS
    - Linting
    - Testing
    - Storybook
  features:
    - 📚 Write in MDX
    - 👩‍🎤 Style with Emotion
    - 💅 Linting with ESLint and Prettier
    - 📝 Unit and integration testing with Jest and react-testing-library
    - 💯 E2E browser testing with Cypress
    - 📓 Visual testing with Storybook
    - ✔️ CI with GitHub Actions
    - ⚡ CD with Netlify
- url: https://help.dferber.de
  repo: https://github.com/dferber90/gatsby-starter-help-center
  description: A themeable starter for a help center
  tags:
    - Documentation
    - Markdown
    - MDX
    - Search
  features:
    - Manage content in Markdown and YAML files
    - Multiple authors possible
    - Apply your own theme
    - Usable in any language
    - SEO friendly
    - Easy to add Analytics
- url: https://evaluates2.github.io/Gatsby-Starter-TypeScript-Redux-TDD-BDD
  repo: https://github.com/Evaluates2/Gatsby-Starter-TypeScript-Redux-TDD-BDD
  description: An awesome Gatsby starter template that takes care of the tooling setup, allowing you and your team to dive right into building ultra-fast React applications quickly and deploy them with confidence! 📦
  tags:
    - Redux
    - Language:TypeScript
    - Linting
    - Testing
    - Styling:None
  features:
    - 📚 Written in TypeScript.
    - 💡 Redux preconfigured (with local-storage integration.
    - 💅 Linting with TSLint and Prettier.
    - 📝 Unit testing with Jest and react-test-renderer.
    - 💯 Behavior-driven E2E browser testing with Cypress + Cucumber.js plugin.
    - 📓 Steps for deploying to Gh-pages
    - ✔️ CI with TravisCI
    - ⚡ Steps for deploying to GitHub Pages, AWS S3, or Netlify.
- url: https://gatsby-resume-starter.netlify.app/
  repo: https://github.com/barancezayirli/gatsby-starter-resume-cms
  description: Resume starter styled using Tailwind with Netlify CMS as headless CMS.
  tags:
    - CMS:Headless
    - SEO
    - PWA
    - Portfolio
  features:
    - One-page resume/CV
    - PWA
    - Multiple Netlify CMS widgets
    - Netlify CMS as Headless CMS
    - Tailwind for styling with theming
    - Optimized build process (purge css)
    - Basic SEO, site metadata
    - Prettier
    - Social media links
- url: https://gatsby-starter-default-nostyles.netlify.app/
  repo: https://github.com/JuanJavier1979/gatsby-starter-default-nostyles
  description: The default Gatsby starter with no styles.
  tags:
    - Styling:None
  features:
    - Based on gatsby-starter-default
    - No styles
- url: https://greater-gatsby.now.sh
  repo: https://github.com/rbutera/greater-gatsby
  description: Barebones and lightweight starter with TypeScript, PostCSS, Tailwind CSS, and Storybook.
  tags:
    - PWA
    - Language:TypeScript
    - Styling:Tailwind
  features:
    - Lightweight & Barebones
    - includes Storybook
    - Full TypeScript support
    - Uses styled-components Global Styles API for consistency in styling across application and Storybook
- url: https://gatsby-simplefolio.netlify.app/
  repo: https://github.com/cobidev/gatsby-simplefolio
  description: A clean, beautiful and responsive portfolio template for Developers ⚡️
  tags:
    - Portfolio
    - PWA
    - SEO
    - Onepage
  features:
    - Modern UI Design
    - Reveal Animations
    - Fully Responsive
    - Easy site customization
    - Configurable color scheme
    - OnePage portfolio site
    - Fast image optimization
- url: https://gatsby-starter-hpp.netlify.app/
  repo: https://github.com/hppRC/gatsby-starter-hpp
  description: All in one Gatsby skeleton based TypeScript, emotion, and unstated-next.
  tags:
    - MDX
    - SEO
    - PWA
    - Linting
    - Styling:CSS-in-JS
    - Language:TypeScript
  features:
    - PWA
    - TypeScript
    - Absolute import
    - Useful ready made custom hooks
    - Ready made form component for Netlify form
    - Global CSS component and Reset CSS component
    - Advanced SEO components(ex. default twitter ogp image, sitemaps, robot.txt)
    - Prettier, ESLint
    - unstated-next(useful easy state library)
- url: https://gatsby-typescript-emotion-storybook.netlify.app/
  repo: https://github.com/duncanleung/gatsby-typescript-emotion-storybook
  description: Config for TypeScript + Emotion + Storybook + React Intl + SVGR + Jest.
  tags:
    - Language:TypeScript
    - Styling:CSS-in-JS
    - Storybook
    - i18n
    - Linting
    - Testing
  features:
    - 💻 TypeScript
    - 📓 Visual testing with Storybook
    - 👩‍🎤 CSS-in-JS styling with Emotion
    - 💅 Linting with ESLint and Prettier
    - 🌎 React Intl internationalization support
    - 🖼️ SVG support with SVGR
    - 📝 Unit and integration testing with Jest and react-testing-library
    - ⚡ CD with Netlify
- url: https://felco-gsap.netlify.app
  repo: https://github.com/AshfaqKabir/Felco-Gsap-Gatsby-Starter
  description: Minimal Multipurpose Gsap Gatsby Landing Page. Helps Getting Started With Gsap and Netlify Forms.
  tags:
    - Portfolio
    - Styling:CSS-in-JS
  features:
    - Minimal 3 Page Responsive Layout
    - Multipurpose Gatsby Theme
    - Working Netlify Form
    - Gsap For Modern Animtaions
    - Styled Components for responsive component based styling with theming
    - Basic SEO, site metadata
    - Prettier
- url: https://gatsby-starter-fusion-blog.netlify.app/
  repo: https://github.com/robertistok/gatsby-starter-fusion-blog
  description: Easy to configure blog starter with a modern, minimal theme
  tags:
    - Language:TypeScript
    - Styling:CSS-in-JS
    - Netlify
    - Markdown
    - Blog
    - SEO
  features:
    - Featured/Latest posts
    - Sticky header
    - Easy to customize -> edit config.ts with your info
    - Meta tags for improved SEO with React Helmet
    - Transform links to bitly links automatically
    - Codesyntax
    - Code syntax highlighting
- url: https://gatsby-bootstrap-italia-starter.dej611.now.sh/
  repo: https://github.com/italia/design-italia-gatsby-starterkit
  description: Gatsby starter project using the Bootstrap Italia design kit from Italian Digital Team
  tags:
    - Styling:Bootstrap
    - SEO
    - Linting
  features:
    - Bootstrap Italia - design-react-kit
    - Prettier
    - Sticky header
    - Complete header
    - Homepage and service templates pages ready to use
    - Meta tags for improved SEO with React Helmet
- url: https://gatsby-starter-webcomic.netlify.app
  repo: https://github.com/JLDevOps/gatsby-starter-webcomic
  description: Gatsby blog starter that focuses on webcomics and art with a minimalistic UI.
  tags:
    - Markdown
    - MDX
    - Netlify
    - Pagination
    - Search
    - Styling:Bootstrap
    - RSS
    - SEO
  features:
    - Designed to focus on blog posts with images.
    - Search capability on blog posts
    - Displays the latest posts
    - Displays all the tags from the site
    - Pagination between blog posts
    - Has a "archive" page that categorizes and displays all the blog posts by date
    - Mobile friendly
- url: https://gatsby-starter-material-emotion.netlify.app
  repo: https://github.com/liketurbo/gatsby-starter-material-emotion
  description: Gatsby starter of Material-UI with Emotion 👩‍🎤
  tags:
    - Language:TypeScript
    - SEO
    - Styling:Material
    - Styling:CSS-in-JS
  features:
    - Based on Gatsby Default Starter
    - Material-UI
    - Emotion
    - Roboto Typeface
    - SEO
    - TypeScript
- url: https://flex.arshad.io
  repo: https://github.com/arshad/gatsby-starter-flex
  description: A Gatsby starter for the Flex theme.
  tags:
    - SEO
    - MDX
    - Styling:CSS-in-JS
  features:
    - MDX Blocks for your Gatsby site.
    - Customizable, extendable and accessible.
    - Theme UI
    - SEO and Open graphs support
    - Color modes
    - Code Highlighting
- url: https://london-night-day.netlify.app/
  repo: https://github.com/jooplaan/gatsby-london-night-and-day
  description: A custom, image-centric dark and light mode aware theme for Gatsby. Advanced from the Gatsby starter London After Midnight.
  tags:
    - Blog
    - Portfolio
    - Gallery
    - SEO
    - Markdown
    - Styling:SCSS
    - HTML5UP
    - CMS:Netlify
  features:
    - Support tags
    - Easily change the theme color
    - Post thumbnails in the homepage
    - Made for image-centric portfolios
    - Using the London After Midnight is now “Dark mode” (the default), and the original London as “Light mode”.
    - Removed Google Fonts, using system fonts in stead (for speed and privacy :)
    - Use SASS
- url: https://the-gatsby-bootcamp-blog.netlify.app
  repo: https://github.com/SafdarJamal/gatsby-bootcamp-blog
  description: A minimal blogging site built with Gatsby using Contentful and hosted on Netlify.
  tags:
    - Blog
    - CMS:Contentful
    - Netlify
    - Styling:SCSS
    - SEO
    - Portfolio
  features:
    - Basic setup for a full-featured blog
    - Includes React Helmet to allow editing site meta tags
    - Uses SCSS for styling
    - Minimal responsive design
    - Styled components
    - SEO Friendly Meta
- url: https://gatsby-starter-catalyst-hydrogen.netlify.app/
  repo: https://github.com/ehowey/gatsby-starter-catalyst-hydrogen
  description: A full-featured starter for a freelance writer or journalist to display a portfolio of their work. SANITY.io is used as the CMS. Based on Gatsby Theme Catalyst. Uses MDX and Theme UI.
  tags:
    - Styling:Theme-UI
    - CMS:sanity.io
    - SEO
    - PWA
    - Portfolio
  features:
    - Based on Gatsby Theme Catalyst series of themes
    - MDX
    - Theme UI integration for easy to change design tokens
    - SEO optimized to include social media images and Twitter handles
    - Tight integration with SANITY.io including a predefined content studio.
    - A full tutorial is available in the docs.
- url: https://rocketdocs.netlify.app/
  repo: https://github.com/Rocketseat/gatsby-starter-rocket-docs
  description: Out of the box Gatsby Starter for creating documentation websites easily and quickly.
  tags:
    - SEO
    - MDX
    - Documentation
    - Linting
    - Markdown
    - PWA
    - Styling:CSS-in-JS
  features:
    - MDX for docs;
    - Responsive and mobile friendly;
    - Code highlighting with prism-react-renderer and react-live support;
    - SEO (Sitemap, schema.org data, Open Graph and Twitter tags).
    - Google Analytics integration;
    - Custom docs schema;
    - Offline Support & WebApp Manifest;
    - Yaml-based sidebar navigation;
- url: https://gatsby-starter-typescript-default.netlify.app/
  repo: https://github.com/lianghx-319/gatsby-starter-typescript-default
  description: Only TypeScript Gatsby starter base on Default starter
  tags:
    - Language:TypeScript
  features:
    - All features same as gatsby-starter-default
    - Only support TypeScript using gatsby-typescript-plugin
- url: https://gatsby-starter-catalyst.netlify.app/
  repo: https://github.com/ehowey/gatsby-starter-catalyst
  description: A boilerplate starter to accelerate your Gatsby development process. Based on Gatsby Theme Catalyst. Uses MDX for content and Theme UI for styling. Includes a core theme, a header theme, and a footer theme.
  tags:
    - MDX
    - Styling:Theme-UI
    - SEO
    - PWA
  features:
    - Based on Gatsby Theme Catalyst series of themes and starters.
    - Theme options are used to enable some simple layout changes.
    - Latent component shadowing allows for easy shadowing and swapping of layout components such as the header and footer.
    - Theme UI is deeply integrated with design tokens and variants throughout.
    - Uses a Tailwind preset to enable you to focus on design elements.
    - Color mode switching available by default.
    - SEO optimized to include social media images and Twitter handles.
    - React Scroll for one page, anchor based navigation is available.
    - Code highlighting via Prism.
- url: https://gatsby-starter-default-dark-mode.netlify.app/
  repo: https://github.com/alexandreramosdev/gatsby-starter-default-dark-mode
  description: A simple starter to get developing quickly with Gatsby, dark mode, and styled-components.
  tags:
    - Styling:CSS-in-JS
    - Onepage
    - Linting
  features:
    - Dark mode
    - Styled Components
    - Comes with React Helmet for adding site meta tags
    - Includes plugins for offline support out of the box
- url: https://eager-memento.netlify.app/
  repo: https://github.com/Mr404Found/gatsby-memento-blogpost
  description: A responsive gatsby portfolio starter to show off or to flex your skills in a single page
  tags:
    - Netlify
    - Markdown
    - Blog
    - Styling:Bootstrap
  features:
    - React Bootstrap
    - Responsive webpage
    - TypeWriter Effect
- url: https://gatsby-starter-wilde-creations.netlify.app/
  repo: https://github.com/georgewilde/gatsby-starter-wilde-creations
  description: Barebones starter with a minimal number of components to kick off a TypeScript and Styled Components project.
  tags:
    - Styling:CSS-in-JS
    - PWA
    - Testing
    - Linting
    - Language:TypeScript
  features:
    - ✔️ Gatsby
    - ✔️ TypeScript
    - ✔️ Styled Components
    - ✔️ Helmet
    - ✔️ Storybook
    - ✔️ Jest
    - ✔️ ESLint
    - ✔️ Husky
    - ✔️ Prettier
    - ✔️ React Testing Library
    - ✔️ Stylelint
    - ✔️ Offline support
    - ✔️ PWA ready
    - ✔️ SEO
    - ✔️ Responsive design
    - ✔️ Netlify Deployment Friendly
    - ✔️ Highly optimized (Lighthouse score 4 x 100)
- url: https://gatsby-starter-typescript-deploy.netlify.app/
  repo: https://github.com/jongwooo/gatsby-starter-typescript
  description: TypeScript version of the default Gatsby starter🔮
  tags:
    - Language:TypeScript
    - Linting
    - Netlify
    - Testing
  features:
    - TypeScript
    - ESLint for JS linting
    - Prettier code formatting
    - Jest for testing
    - Deploy to Netlify through GitHub Actions
- url: https://answer.netlify.app/
  repo: https://github.com/passwd10/gatsby-starter-answer
  description: A simple Gatsby blog to show your Future Action on top of the page
  tags:
    - Blog
    - Markdown
    - Netlify
    - Disqus
  features:
    - Emoji
    - Social Icon(fontawesome)
    - Google Analytics
    - Disqus
    - Resume
    - Place plan on the top
- url: https://gatsby-portfolio-starter.netlify.app/
  repo: https://github.com/Judionit/gatsby-portfolio-starter
  description: A simple Gatsby portfolio starter
  tags:
    - Netlify
    - Styling:CSS-in-JS
    - Onepage
    - Portfolio
  features:
    - Styled components
    - Responsive webpage
    - Portfolio
- url: https://wp-graphql-gatsby-starter.netlify.app/
  repo: https://github.com/n8finch/wp-graphql-gatsby-starter
  description: A super simple, bare-bone starter based on the Gatsby Starter for the front end and the WP GraphQL plugin on your WordPress install. This is a basic "headless CMS" setup. This starter will pull posts, pages, categories, tags, and a menu from your WordPress site. You should use either the TwentyNineteen or TwentyTwenty WordPress themes on your WordPress install. See the starter repo for more detailed instructions on getting set up. The example here uses the WordPress Theme Unit Test Data for post and page dummy content. Find something wrong? Issues are welcome on the starter repository.
  tags:
    - Blog
    - CMS:Headless
    - CMS:WordPress
    - Netlify
  features:
    - WP GraphQL plugin integration
    - Light/Dark Mode
    - React Helmet for SEO
    - Integrated navigation
    - Verbose (i.e., not D.R.Y.) GraphQL queries to get data from
    - Includes plugins for offline support out of the box
- url: https://gatsby-starter-docz-netlifycms.netlify.app/
  repo: https://github.com/colbyfayock/gatsby-starter-docz-netlifycms
  description: Quickly deploy Docz documentation powered by Netlify CMS!
  tags:
    - CMS:Netlify
    - Documentation
    - Netlify
  features:
    - Docz documentation powered by Gatsby
    - Netlify CMS to manage content
- url: https://keanu-pattern.netlify.app/
  repo: https://github.com/Mr404Found/gatsby-keanu-blog
  description: A responsive and super simple gatsby portfolio starter and extendable for blog also used yaml parsing
  tags:
    - Netlify
    - SEO
    - Blog
    - Landing Page
    - Styling:Other
  features:
    - Attractive Design
    - Responsive webpage
    - Responsive Card Design
    - Gatsby
    - yaml parsing
    - Automatic page Generation by adding content
- url: https://gatsby-contentful-portfolio-blog.netlify.app/
  repo: https://github.com/escapemanuele/gatsby-contentful-blog-portfolio
  description: Simple gatsby starter for integration with Contentful. The result is a clean and nice website for businesses or freelancers with a blog and a portfolio.
  tags:
    - Blog
    - CMS:Headless
    - CMS:Contentful
    - Portfolio
    - PWA
    - Testing
  features:
    - Styled components
    - Responsive webpage
    - Portfolio
    - Blog
    - Testing
    - PWA
- url: https://example-site-for-square-starter.netlify.app/
  repo: https://github.com/jonniebigodes/example-site-for-square-starter
  description: A barebones starter to help you kickstart your next Gatsby project with Square payments
  tags:
    - Square
    - Netlify
    - SEO
    - E-commerce
  features:
    - Serverless
    - Gatsby
    - Square
- url: https://gatsby-animate.netlify.app/
  repo: https://github.com/Mr404Found/gatsby-animate-starter
  description: A responsive and super simple gatsby starter with awesome animations to components and to build your online solutions website. stay tuned more features coming soon
  tags:
    - Netlify
    - SEO
    - Blog
    - Landing Page
    - Styling:Other
  features:
    - Attractive Design
    - Responsive webpage
    - Services
    - Animations
    - yaml parsing
    - Component Animations
    - ReactReveal Library
- url: https://gatsby-starter-instagram-baseweb.netlify.app/
  repo: https://github.com/timrodz/gatsby-starter-instagram-baseweb
  description: 🎢 A portfolio based on your latest Instagram posts, implemented with the Base Web Design System by Uber. It features out-of-the-box responsive layouts, easy-to-implement components, and CSS-in-JS styling.
  tags:
    - Landing Page
    - Portfolio
    - Gallery
    - SEO
    - Netlify
    - Styling:CSS-in-JS
    - Styling:Other
  features:
    - Display your Instagram posts (Up to the last 12 with no API key).
    - Plug & Play configuration. All you need is an Instagram username!
    - Lightweight & Minimalist page structure. Let your work show itself.
    - Responsive design.
    - Simple React functional components (FC).
    - Google Analytics ready.
    - Continuous deployment via Netlify or Vercel.
- url: https://gatsby-starter-mountain.netlify.app/
  repo: https://github.com/artezan/gatsby-starter-mountain
  description: Blog theme that combines the new powerful MDX with the old WordPress. Built with WP/MDX and Theme UI
  tags:
    - Styling:CSS-in-JS
    - PWA
    - MDX
    - CMS:WordPress
    - Landing Page
    - Blog
  features:
    - gatsby-theme-wordpress-mdx
    - Theme UI
    - react-animate-on-scroll
    - Responsive Design
    - SEO friendly
    - Optimized images with gatsby-image
    - Git pre-commit and pre-push hooks using Husky
    - Highly optimized with excellent lighthouse audit score
    - Light/Dark mode
    - CSS Animations
    - Mountain style
- url: https://gatsby-starter-redux-storybook.netlify.app/
  repo: https://github.com/fabianunger/gatsby-starter-redux-storybook
  description: Gatsby Starter that has Redux (persist) and Storybook implemented.
  tags:
    - Redux
    - Storybook
    - PWA
    - Styling:CSS-in-JS
    - SEO
  features:
    - Redux + Redux Persist implemented also for Storybook
    - PWA
    - ESLint
    - SEO ready
- url: https://dospolov.com
  repo: https://github.com/dospolov/gatsby-starter-blog-and-cv
  description: Gatsby starter for Blog and CV.
  tags:
    - Blog
    - CMS:Netlify
    - Pagination
    - Portfolio
    - Disqus
    - RSS
    - Styling:Ant Design
    - Styling:Tailwind
  features:
    - Archive organized by tags and categories
    - Pagination support
    - Offline support
    - Google Analytics support
    - Disqus Comments support
- url: https://gatsby-starter-typescript-themes.netlify.app/
  repo: https://github.com/room-js/gatsby-starter-typescript-themes
  description: Gatsby TypeScript starter with light/dark themes based on CSS variables
  tags:
    - Language:TypeScript
    - Styling:SCSS
  features:
    - Light and Dark themes based on CSS variables (persisted state)
    - Font Awesome
    - Normalize.css
- url: https://gatsby-notion-demo.netlify.app/
  repo: https://github.com/conradlin/gatsby-starter-strata-notion
  description: Gatsby starter utilizing Notion as a CMS based on the strata site template
  tags:
    - Blog
    - PWA
    - SEO
    - Styling:SCSS
  features:
    - Super simple, portfolio + blog + newsletter site
    - Utilizing Notion as a CMS
    - Fully Responsive
    - Styling with SCSS
- url: https://sumanth.netlify.app/
  repo: https://github.com/Mr404Found/gatsby-sidedrawer
  description: A responsive and super simple gatsby site with awesome navbar and stay tuned more features coming soon
  tags:
    - Netlify
    - SEO
    - Blog
    - Landing Page
    - Styling:Other
  features:
    - Attractive Design
    - Responsive webpage
    - Animations
    - Component Animations
    - ReactReveal Library
    - Side Drawer
    - Sidebar
    - Navbar
- url: https://userbase-gatsby-starter.jacobneterer.com
  repo: https://github.com/jneterer/userbase-gatsby-starter
  description: Another TODO app - a Gatsby starter for Userbase, Tailwind CSS, SCSS, and TypeScript.
  tags:
    - Styling:Tailwind
    - Styling:SCSS
    - Language:TypeScript
    - Authentication
    - Netlify
    - SEO
  features:
    - Userbase for authentication and end-to-end encrypted data management
    - All user and data APIs
    - Tailwind CSS and SCSS for styling
    - TypeScript for easier debugging and development, strict types, etc
    - Netlify for hosting
- url: https://gatsby-simple-blog-with-asciidoctor-demo.netlify.app
  repo: https://github.com/hitsuji-no-shippo/gatsby-simple-blog-with-asciidoctor
  description: A Gatsby blog with Asciidoctor. Forked from thundermiracle/gatsby-simple-blog.
  tags:
    - Blog
    - i18n
    - Netlify
    - Disqus
    - RSS
    - SEO
    - Linting
    - Testing
  features:
    - Asciidoc support
    - Easily Configurable
    - Tags
    - Edit on GitHub
    - i18n
    - SEO
    - Light and Dark themes
    - Google Analytics
    - RSS
    - Disqus
    - Breadcrumbs
    - ESLint
- url: https://barcadia.netlify.app/
  repo: https://github.com/bagseye/barcadia
  description: A super-fast site using Gatsby
  tags:
    - Blog
    - CMS:Headless
    - CMS:Contentful
    - Portfolio
  features:
    - Styled components
    - Responsive webpage
    - Portfolio
    - Blog
- url: https://gatsby-starter-clean-resume.netlify.app/
  repo: https://github.com/masoudkarimif/gatsby-starter-clean-resume
  description: A Gatsby Starter Template for Putting Your Resume Online Super Quick!
  tags:
    - Netlify
    - Pagination
    - Styling:Other
    - SEO
  features:
    - Easy setup
    - Completely customizable using only gatsby-config.js file
    - Uses Milligram for styling
    - Fully responsive
    - Clean minimalist design
    - Page transition
    - Five different themes (great-gatsby, master-yoda, wonder-woman, darth-vader, luke-lightsaber)
    - Includes React Helmet for title and description tags
    - Includes Google Analytics plugin
- url: https://gatsby-starter-i18n-bulma.netlify.app
  repo: https://github.com/kalwalt/gatsby-starter-i18n-bulma
  description: A gatsby starter with Bulma and optimized slug for better SEO.
  tags:
    - i18n
    - Netlify
    - CMS:Netlify
    - Styling:Bulma
    - Styling:SCSS
    - Gallery
    - SEO
    - Markdown
    - PWA
    - Blog
  features:
    - Multilanguage support with i18n
    - Slug switcher (multilanguage)
    - Uses Bulma for styling
    - Netlify CMS
    - React Images with Modal
    - FontAwesome icons
    - Animate.css with WOW
    - Robots.txt
    - Sitemap
    - PWA
- url: https://ghost-attila-preview.draftbox.co/
  repo: https://github.com/draftbox-co/gatsby-attila-theme-starter
  description: A Gatsby starter for creating blogs from headless Ghost CMS.
  tags:
    - Blog
    - CMS:Headless
    - SEO
    - Styling:SCSS
    - Pagination
  features:
    - Attila standard Ghost theme
    - Data sourcing from headless Ghost
    - Responsive design
    - SEO optimized
    - OpenGraph structured data
    - Twitter Cards meta
    - Sitemap Generation
    - XML Sitemaps
    - Progressive Web App
    - Offline Support
    - RSS Feed
    - Composable and extensible
- url: https://gatsby-contentful-portfolio.netlify.app/
  repo: https://github.com/wkocjan/gatsby-contentful-portfolio
  description: Gatsby portfolio theme integrated with Contentful
  tags:
    - CMS:Contentful
    - CMS:Headless
    - Gallery
    - Portfolio
    - SEO
    - Styling:Tailwind
  features:
    - Clean minimalist design
    - Contentful integration with ready to go placeholder content
    - Responsive design
    - Uses Tailwind CSS for styling
    - Font Awesome icons
    - Robots.txt
    - SEO optimized
    - OpenGraph structured data
    - Integration with Mailchimp
- url: https://gatsby-graphcms-ecommerce-starter.netlify.app
  repo: https://github.com/GraphCMS/gatsby-graphcms-ecommerce-starter
  description: Swag store built with GraphCMS, Stripe, Gatsby, Postmark, and Printful.
  tags:
    - E-commerce
    - i18n
    - Netlify
    - Styling:Tailwind
    - CMS:Other
    - Stripe
  features:
    - Dropshipping by Printful
    - Printful inventory enhanced by GraphCMS
    - Custom GraphQL API for handling checkout and payment
    - Postmark for order notifications
    - Strong Customer Authentication
- url: https://koop-blog.netlify.app/
  repo: https://github.com/bagseye/koop-blog
  description: A simple blog platform using Gatsby and MDX
  tags:
    - Blog
    - Markdown
    - MDX
  features:
    - Responsive design
    - Styled 404 page
    - Lightweight
    - Styled Components
- url: https://gatsby-blog-mdx.now.sh/
  repo: https://github.com/EllisMin/gatsby-blog-mdx
  description: A ready-to-use, customizable personal blog with minimalist design
  tags:
    - Blog
    - MDX
    - Markdown
    - Netlify
    - SEO
    - Styling:Other
    - Documentation
  features:
    - Simple blog with responsive design
    - Light / Dark Mode Switch
    - MDX & Markdown to create post & About page
    - Code syntax highlighting (Light / Dark)
    - Facebook | Disqus | Utterances comments
    - Social Media Links & Share buttons
    - SEO + Sitemap + RSS
    - Googly Analytics Support
    - Easy & Highly Customizable
- url: https://gatsby-airtable-listing.netlify.app/
  repo: https://github.com/wkocjan/gatsby-airtable-listing
  description: Airtable theme for Gatsby
  tags:
    - Airtable
    - SEO
    - Styling:Tailwind
  features:
    - Airtable integration
    - Modals with previous/next navigation
    - Responsive design
    - Uses Tailwind CSS for styling
    - Font Awesome icons
    - Clean minimalist design
    - SEO optimized
    - Robots.txt
    - OpenGraph structured data
- url: https://gatsby-starter-personality.netlify.app/
  repo: https://github.com/matheusquintaes/gatsby-starter-personality
  description: A free responsive Gatsby Starter
  tags:
    - Portfolio
    - Gallery
  features:
    - SEO
    - Page transition
    - Fully responsive
    - Styling:CSS-in-JS
- url: https://seattleservicerelief.com/
  repo: https://github.com/service-relief/gatsby-starter-service-relief
  description: Localized index of resources for your city.
  tags:
    - Airtable
    - Netlify
    - SEO
    - Styling:Tailwind
  features:
    - generates a static website using Gatsby
    - uses Airtable to manage your listings and categories
    - includes an Airtable form to collect local submissions and add them to Airtable for approval
    - can be personalized to a city or region without touching a line of code
    - one-click deployment via Netlify
- url: https://shards-gatsby-starter.netlify.app/
  repo: https://github.com/wcisco17/gatsby-typescript-shards-starter
  description: Portfolio with TypeScript and Shards UI
  tags:
    - Language:TypeScript
    - Portfolio
    - Netlify
    - PWA
    - Styling:Bootstrap
  features:
    - Portfollio Starter that includes Shards Ui component library and TypeScript generator.
    - TypeScript
    - TypeScript Generator
    - Styled-Components
    - Shards UI
    - Bootstrap
- url: https://gatsby-sanity-developer-portfolio-starter.jacobneterer.com/
  repo: https://github.com/jneterer/gatsby-sanity-developer-portfolio-starter
  description: A Gatsby + Sanity CMS starter project for developer portfolios. Also built using Tailwind CSS, SCSS, and TypeScript.
  tags:
    - CMS:sanity.io
    - Portfolio
    - Styling:Tailwind
    - Styling:SCSS
    - Language:TypeScript
    - Netlify
    - SEO
  features:
    - Developer portfolio using Gatsby + Sanity CMS
    - Edit your profile, projects, and tags all in Sanity CMS without any code commits
    - Tailwind CSS and SCSS for styling
    - TypeScript for easier debugging and development, strict types, etc
    - Netlify for hosting
    - SEO Capabilities
- url: https://serene-ramanujan-285722.netlify.app/
  repo: https://github.com/kunalJa/gatsby-starter-math-blog
  description: Responsive math-focused blog with MDX and Latex built-in
  tags:
    - MDX
    - Blog
    - PWA
    - Storybook
    - Styling:Other
    - SEO
  features:
    - Mobile friendly and fully responsive
    - Easy to configure (just change site.config.js)
    - MDX
    - Latex with Katex
    - Storybook with tested components included
    - Uses Tachyons for styling
    - Easy to create new posts
- url: https://gatsby-starter-canada-pandemic.netlify.app/
  repo: https://github.com/masoudkarimif/gatsby-starter-canada-pandemic
  description: A Gatsby starter template for covering pandemics in Canada
  tags:
    - AWS
    - Onepage
    - Styling:Other
  features:
    - Interactive SVG map using D3
    - Responsive design
    - Styled 404 page
    - Google Analytics support
    - Includes React Helmet
    - Clean minimalist design
    - Completely customizable using only gatsby-config.js file
- url: https://builderio.github.io/gatsby-starter-builder/
  repo: https://github.com/BuilderIO/gatsby-starter-builder
  description: Gatsby starter with drag + drop page building with your React components via Builder.io
  tags:
    - CMS:Other
    - CMS:Headless
  features:
    - Builder.io integration with sample pages/header/footer.
    - Drag and drop page editing and creations.
    - Lots of built-in templates, widgets, or bring in your own custom components.
    - Uses @builder.io/gatsby plugin to dynamically create pages published on the editor.
    - SEO
- url: https://gatsby-starter-reason-blog.netlify.app/
  repo: https://github.com/mukul-rathi/gatsby-starter-reason-blog
  description: The Gatsby Starter Blog using ReasonML!
  tags:
    - Blog
    - Styling:CSS-in-JS
    - Language:Other
  features:
    - Basic setup for a full-featured type-safe blog
    - ReasonML support out-of-the-box
    - ReasonReact v3 JSX syntax
    - CSS-in-Reason support
    - StaticQuery GraphQL support in ReasonML
    - Similar to gatsby-starter-blog

- url: https://gct.mozart409.space/
  repo: https://github.com/Mozart409/gatsby-custom-tailwind
  description: A minimal Tailwind CSS starter, with custom fonts, purgecss, automatic linting when committing to master, awesome lighthouse audit, custom Vercel/serve server for production build, visible to all in your network, so you can test it with your phone.
  tags:
    - Linting
    - PWA
    - SEO
    - Styling:Tailwind
    - Styling:PostCSS
  features:
    - Minimal Tailwind Starter
    - Custom Fonts predefined
    - Automatic Linting on Commit using husky and pretty-quick
    - Custom server to test Production Builds on your local network via Vercel/serve
    - Extensive Readme in the repo
- url: https://gatsby-redux-toolkit-typescript.netlify.app/
  repo: https://github.com/saimirkapaj/gatsby-redux-toolkit-typescript-starter
  description: Gatsby Starter using Redux-Toolkit, TypeScript, Styled Components, and Tailwind CSS.
  tags:
    - Redux
    - Language:TypeScript
    - Styling:Tailwind
  features:
    - Redux-Toolkit
    - TypeScript
    - Styled Components
    - Tailwind CSS
    - Removes unused CSS with Purgecss
    - Font Awesome Icons
    - Responsive Design
    - Change between light and dark themes
    - SEO
    - React Helmet
    - Offline Support
- url: https://gatsby-ts-tw-styled-eslint.netlify.app
  repo: https://github.com/Miloshinjo/gatsby-ts-tw-styled-eslint-starter
  description: Gatsby starter with TypeScript, Tailwind CSS, @emotion/styled, and ESLint.
  tags:
    - Linting
    - Styling:CSS-in-JS
    - Styling:Tailwind
    - Language:TypeScript
  features:
    - TypeScript support
    - CSS-in-JS with @emotion/styled (like styled components)
    - Tailwind CSS (1.2) support
    - ESLint with Airbnb settings
- url: https://mik3y.github.io/gatsby-starter-basic-bootstrap/
  repo: https://github.com/mik3y/gatsby-starter-basic-bootstrap
  description: A barebones starter featuring react-bootstrap and deliberately little else
  tags:
    - Styling:Bootstrap
    - Styling:SCSS
  features:
    - Uses react-bootstrap, sass, and little else
    - Skeleton starter, based on gatsby-starter-default
    - Optional easy integration of themes from Bootswatch.com
- url: https://gatsby-starter-songc.netlify.app/
  repo: https://github.com/FFM-TEAM/gatsby-starter-song
  description: A Gatsby starter for blog style with fresh UI.
  tags:
    - Blog
    - Netlify
    - SEO
    - Language:TypeScript
    - Styling:CSS-in-JS
  features:
    - Emoji (emojione)
    - Code syntax highlighting (atom-one-light Style)
    - Mobile friendly and fully responsive
    - Comment feature ( utterances)
    - Post side PostTOC
    - Simple fresh design like Medium
    - Readability
- url: https://gatsby-starter-kontent-lumen.netlify.app/
  repo: https://github.com/Kentico/gatsby-starter-kontent-lumen
  description: A minimal, lightweight, and mobile-first starter for creating blogs uses Gatsby and Kentico Kontent CMS. Inspired by Lumen.
  tags:
    - SEO
    - CMS:Headless
    - CMS:Kontent
    - Netlify
    - Styling:SCSS
    - Blog
  features:
    - Kentico Kontent CaaS platform as the data source.
    - Mobile-First approach in development.
    - Archive organized by tags and categories.
    - Automatic Sitemap generation.
    - Lost Grid.
    - Beautiful typography inspired by matejlatin/Gutenberg.
    - Stylesheet built using Sass and BEM-Style naming.
    - Syntax highlighting in code blocks.
    - Google Analytics support.
- url: https://dindim-production.netlify.app/
  repo: https://github.com/lorenzogm/gatsby-ecommerce-starter
  description: Gatsby starter to create an ecommerce website with Netlify and Stripe. Setup and release your shop in a few minutes.
  tags:
    - Client-side App
    - E-commerce
    - Firebase
    - Netlify
    - SEO
    - Stripe
    - Styling:CSS-in-JS
  features:
    - 100% Free. No subscriptions, just pay a fee to Stripe when you sell a product.
    - Home Page to list all your products.
    - Category Page to list products by category.
    - Product Detail Page. Define several colors and sizes for the same product
    - Cart Page with the summary of your cart before checkout.
    - Checkout Page powered by Stripe.
    - Scripts to create/update/delete your products in Stripe.
    - Analytics with Firebase
- url: https://gatsby-starter-ts.now.sh/
  repo: https://github.com/jpedroschmitz/gatsby-starter-ts
  description: A TypeScript starter for Gatsby. No plugins and styling. Exactly the necessary to start!
  tags:
    - Language:TypeScript
    - Styling:None
    - Linting
  features:
    - TypeScript
    - ESLint and Prettier
    - Husky and lint-staged
    - Commitizen and Commitlint
    - TypeScript absolute paths
- url: https://rolwinreevan.com
  repo: https://github.com/rolwin100/rolwinreevan_gatsby_blog
  description: This starter consists of Ant Design System you can use it for your personal blog. I have given a lot of time in developing this starter because I found that there were not many starters with a very good design. Please give a star to this project if you have like it to encourage me 😄. Thank you.
  tags:
    - Blog
    - Portfolio
    - Markdown
    - SEO
    - PWA
  features:
    - Blog designed using Markdown.
    - Beautifully designed landing page.
    - First project in the starters list to use Ant Design.
    - Supports SSR and is also a PWA.
- url: https://gatsby-antd-starter.netlify.app/
  repo: https://github.com/alienCY/gatsby-antd-starter
  description: Gatsby starter with Ant Design (antd)
  tags:
    - Styling:Ant Design
    - SEO
  features:
    - Ant Design components
    - A really nice header.
- url: https://gatsby-starter-typescript.surge.sh
  repo: https://github.com/kurttomlinson/gatsby-starter-typescript
  description: A TypeScript starter with auto-generated GraphQL types, TS errors in the develop console, and gatsby-node.ts support!
  tags:
    - Language:TypeScript
  features:
    - TypeScript
    - Auto-generated types from GraphQL queries
    - TypeScript errors in the develop console
    - Support for typed GraphQL queries in gatsby-node.ts
    - Based on gatsby-starter-default
- url: https://www.dyuzz.club/
  repo: https://github.com/Dyuzz/Gatsby-Blog-Starter-Dyuzz
  description: A Gatsby starter for creating blogs.
  tags:
    - Blog
    - PWA
    - SEO
    - CMS:Netlify
    - Pagination
  features:
    - Blog designed using Markdown.
    - Beautifully designed landing page.
    - Gatsby v2
    - Google Analytics
    - Web App Manifest
    - Netlify Support
    - Gitalk Comment
    - SiteMap
    - Netlify CMS Support
    - TOC（TableOfContexts）
    - Pagination
    - SEO
    - Phone browser Support
- url: https://dropinblog-gatsby-starter.netlify.app/
  repo: https://github.com/DropInBlog/gatsby-starter
  description: A quick and simple Gatsby solution for the simplest blogging solution
  tags:
    - Blog
    - Netlify
    - Pagination
    - SEO
    - CMS:Headless
    - Styling:SCSS
    - Styling:CSS-in-JS
    - Styling:Tailwind
  features:
    - Pagination
    - Beautifully designed landing page.
    - Includes Chakra-UI and Tailwind CSS
- url: https://gatsby-material-typescript-starter.netlify.app
  repo: https://github.com/Junscuzzy/gatsby-material-typescript-starter
  description: A simple starter using TypeScript, ESLint, Prettier & @Material-ui
  tags:
    - Language:TypeScript
    - Linting
    - Netlify
    - SEO
    - Styling:Material
  features:
    - TypeScript in front-side & node-side
    - Prettier, ESLint and Type-check well configured together
    - Material-ui SSR compatible with build-in light/dark theme
    - Content sourcing free
    - Functional react (Hooks & functions instead Class)
    - Responsive design
    - SEO optimized
    - Styled 404 page
    - Google Analytics support
- url: https://gatsby-starter-takeshape-startup.netlify.app
  repo: https://github.com/colbyfayock/gatsby-starter-takeshape-startup
  description: Integrate TakeShape CMS using a ready to go TakeShape Startup project!
  tags:
    - Blog
    - CMS:Other
    - CMS:Headless
    - Landing Page
    - Styling:SCSS
  features:
    - Integrate TakeShape CMS
    - Preconfigured to work with the TakeShape Startup project
- url: https://gatsby-startbootstrap-agency.netlify.app/
  repo: https://github.com/thundermiracle/gatsby-startbootstrap-agency
  description: Gatsby version of startbootstrap-agency with i18n supported.
  tags:
    - Portfolio
    - PWA
    - SEO
    - Gallery
    - Landing Page
    - Onepage
    - Markdown
    - Netlify
    - Styling:Bootstrap
    - i18n
    - Netlify
    - Linting
  features:
    - Easily Configurable
    - Different types of sections
    - i18n
    - SEO
    - Google Analytics
    - Prettier, ESLint
- url: https://gatsby-typescript-tailwind-twin-styled-component-starter.netlify.app/
  repo: https://github.com/DevHausStudio/Gatsby-Typescript-Tailwind-Twin-Styled-Component-Starter
  description: Barebones and lightweight starter with TypeScript, Styled-Components, Tailwind CSS, Twin Macro.
  tags:
    - Language:TypeScript
    - Styling:Tailwind
    - Styling:CSS-in-JS
    - Netlify
  features:
    - Gatsby v2
    - TypeScript
    - Tailwind CSS
    - Style-Components
    - CSS-in-JS
    - Code Readability
    - Barebones
- url: https://dlford.github.io/gatsby-typescript-starter-minimalist/
  repo: https://github.com/dlford/gatsby-typescript-starter-minimalist
  description: A minimalist Gatsby TypeScript starter, because less is more
  tags:
    - Language:TypeScript
    - Linting
    - Styling:Other
  features:
    - Don't use `React.FC` (See `https://github.com/facebook/create-react-app/pull/8177`)
    - Minimalist
    - Prettier / ESLint pre-configured
    - CSS Reset / CSS Modules
    - Style Builder page for adjusting global styles
- url: https://flotiq-starter-products.herokuapp.com/
  repo: https://github.com/flotiq/gatsby-starter-products
  description: A Gatsby e-commerce starter with products sourced from Flotiq.
  tags:
    - CMS:Headless
    - E-commerce
    - CMS:Other
  features:
    - Snipcart e-commerce starter
    - Flotiq CMS as a product source
    - Deploy to Heroku
- url: https://goodpraxis.coop
  repo: https://github.com/GoodPraxis/gp-gatsby-starter-ts-sass-jest
  description: A solid, basic Gatsby starter used by Good Praxis suitable for many different types of projects
  tags:
    - Language:TypeScript
    - Styling:SCSS
    - SEO
    - Testing
  features:
    - TypeScript support
    - SCSS for styling
    - JEST tests
    - Simple SEO setup
- url: https://gatsby-markdown-personal-website.netlify.app/
  repo: https://github.com/SaimirKapaj/gatsby-markdown-personal-website
  description: Gatsby Markdown Personal Website Starter, using Styled Components, Tailwind CSS, and Framer Motion.
  tags:
    - Blog
    - Portfolio
    - Markdown
    - Styling:Tailwind
  features:
    - Markdown
    - Framer Motion
    - Page Transition
    - Styled Components
    - Tailwind CSS
    - Removes unused CSS with Purgecss
    - Font Awesome Icons
    - Responsive Design
    - SEO
    - React Helmet
    - Offline Support
    - Gatsby Image
- url: https://flotiq-starter-recipes.herokuapp.com
  repo: https://github.com/flotiq/gatsby-starter-recipes
  description: A Gatsby culinary starter with recipes sourced from Flotiq.
  tags:
    - CMS:Headless
    - Gallery
    - Pagination
    - CMS:Other
  features:
    - Recipes starter
    - Culinary recipes
    - Flotiq CMS as a recipe source
- url: https://gatsby-markdown-typescript-personal-website.netlify.app/
  repo: https://github.com/SaimirKapaj/gatsby-markdown-typescript-personal-website
  description: Gatsby Markdown Personal Website Starter, using TypeScript, Styled Components, Tailwind CSS, and Framer Motion.
  tags:
    - Blog
    - Portfolio
    - Markdown
    - Language:TypeScript
    - Styling:Tailwind
  features:
    - Markdown
    - TypeScript
    - Framer Motion
    - Page Transition
    - Styled Components
    - Tailwind CSS
    - Removes unused CSS with Purgecss
    - Font Awesome Icons
    - Responsive Design
    - SEO
    - React Helmet
    - Offline Support
    - Gatsby Image
- url: https://thestartup.netlify.app/
  repo: https://github.com/bagseye/startup
  description: A startup template perfect for brochure sites and small businesses
  tags:
    - Landing Page
    - Onepage
    - Portfolio
    - Styling:CSS-in-JS
  features:
    - Font Awesome Icons
    - Responsive Design
    - Style-Components
- url: https://gatsby-starter-tailwind-css.netlify.app/
  repo: https://github.com/melanienolan/gatsby-starter-tailwind-css
  description: A Gatsby starter with Tailwind CSS. Uses Tailwind CSS v1.4.1 and includes built-in support for PurgeCSS.
  tags:
    - Landing Page
    - Onepage
    - Styling:Tailwind
  features:
    - Simple boilerplate site using Tailwind CSS
    - PurgeCSS support to remove unused styles
    - PostCSS including Autoprefixer
    - React Helmet for better SEO
- url: https://wp-balsa-preview.draftbox.co/
  repo: https://github.com/draftbox-co/gatsby-wordpress-balsa-starter
  description: A Gatsby starter for creating blogs from headless WordPress CMS.
  tags:
    - Blog
    - SEO
    - CMS:WordPress
    - Styling:Other
    - Pagination
  features:
    - Balsa Skin by Draftbox
    - Data sourcing from headless WordPress
    - Responsive design
    - SEO optimized
    - OpenGraph structured data
    - Twitter Cards meta
    - Sitemap Generation
    - XML Sitemaps
    - Progressive Web Ap
- url: https://gatsby-typescript-eslint-prettier-starter.netlify.app/
  repo: https://github.com/Tielem/gatsby-typescript-eslint-prettier-starter
  description: This Gatsby starter is an adaptation of the default Gatsby starter with TypeScript, ESlint and Prettier added and pre-configured, bringing you everything you need to get up and running with Gatsby in a type-safe and style-safe way.
  tags:
    - Language:TypeScript
    - Linting
    - Styling:None
  features:
    - TypeScript compile (gatsby-plugin-ts), not Babel transpile (gatsby-plugin-typescript)
    - Type errors cause gatsby develop and gatsby build to stop
    - Makes use of ESlint with Airbnb's TypeScript config, to ensure code styling both in JavaScript and TypeScript
    - Linting errors cause gatsby develop and gatsby build to stop
    - Good starter template to add additional features (such as Markdown or Headless CMS) in a type safe and style safe way
    - Dependencies are automatically kept up to date with [Renovate](https://renovate.whitesourcesoftware.com/)
- url: https://gatsby-basic-typescript-starter.netlify.app/
  repo: https://github.com/noahub/gatsby-typescript-starter
  description: This starter ships with the main Gatsby configuration files you need to build a basic site using React and TypeScript.
  tags:
    - Language:TypeScript
    - Styling:CSS-in-JS
  features:
    - TypeScript installed and configured
    - Styled Components via Emotion
    - Google Fonts enabled
    - React Helmet for SEO
    - Configured image filesystem, transformer-sharp, plugin-sharp
- url: https://gatsby-landing-page-starter.netlify.app/
  repo: https://github.com/btahir/gatsby-landing-page-starter
  description: Simple Landing Page Starter Built With Gatsby.
  tags:
    - Landing Page
    - SEO
    - PWA
    - Styling:SCSS
  features:
    - Responsive design
    - SEO optimized
    - Conversion optimized
    - Sitemap Generation
    - XML Sitemaps
    - Progressive Web App
    - Offline Support
    - Composable and extensible
- url: https://gatsby-lotus-starter.netlify.app/
  repo: https://github.com/DecliningLotus/gatsby-lotus-starter
  description: A fully featured Gatsby Bootstrap starter.
  tags:
    - Linting
    - Netlify
    - PWA
    - SEO
    - Styling:Bootstrap
    - Styling:PostCSS
    - Styling:SCSS
  features:
    - Bootstrap + React Bootstrap
    - React Icons
    - Typefaces + Font Preloader
    - SVGO Optimizations
    - Optimized SEO
    - SASS Support
    - Sitemap Generation
    - Progressive Web App
    - Offline Support
    - Semantic Release
    - Netlify + CircleCI Support
- url: https://creationspirit.github.io/gatsby-babylonjs-starter/
  repo: https://github.com/creationspirit/gatsby-babylonjs-starter
  description: A Gatsby starter with example Babylonjs scene boilerplate.
  tags:
    - Portfolio
  features:
    - Babylon.js 3D graphics
    - Built on top of Gatsby's default starter
- url: https://gatsby-starter-voyager.netlify.app/
  repo: https://github.com/gregdferrell/gatsby-starter-voyager
  description: A feature-rich starter blog.
  tags:
    - Blog
    - Markdown
    - Pagination
    - RSS
    - SEO
    - Styling:SCSS
    - Styling:Other
  features:
    - Beautiful starter blog with content in markdown
    - Responsive, mobile-first design using tachyons.scss, flexbox, SCSS & CSS modules
    - Fast, with top-notch lighthouse audit scores
    - View posts by tag & author
    - Pagination & next/prev navigation
    - Social sharing links on blog posts (twitter, facebook, pinterest)
    - SEO component with social sharing cards for twitter & facebook
    - Structured data, schema.org
    - Sitemap & RSS feed
    - Support for email subscription to Mailchimp campaign
    - Support for Google analytics
- url: https://expo-gatsby-starter.netlify.app/
  repo: https://github.com/Sidibedev/expo-gatsby-starter
  description: A simple Expo and Gatsby starter.
  tags:
    - PWA
    - SEO
  features:
    - SEO
    - PWA
    - Offline Support
    - Upload Image
    - Expo SDK
    - Image manipulation
    - 404 page
    - Navigation
- url: https://gatsby-starter-banshorian.netlify.app
  repo: https://github.com/webmaeistro/gatsby-starter-banshorian
  description: Starter for the gatsby-theme-banshorian. A creative cool-looking personal or work projects showcase/portfolio/CV. Based on byfolio.
  tags:
    - Styling:Other
    - Portfolio
    - Transitions
    - Linting
    - Testing
    - PWA
  features:
    - Gatsby v2
    - Style-Components Using @emotion
    - Edit Everything From gatsby.config
    - Developer Friendly
    - Isomorphic Skills Tiles
    - Transitions Between Pages and Menu
- url: https://a2zarslaan.github.io/gatsby-starter-sasslan/
  repo: https://github.com/a2zarslaan/gatsby-starter-sasslan
  description: A minimalistic Gatsby starter template featuring SASS and CSS 7-1 architecture.
  tags:
    - Blog
    - Portfolio
    - Markdown
  features:
    - Markdown
    - CSS 7-1 Architecture
    - GraphQL IDE
    - Page Transitions
    - Easy to edit CSS variables
    - Styled Components
    - SVG icons
    - Google fonts
    - Desktop-First Design
    - Responsive Design
    - React Helmet
    - Gatsby Remark Images
    - Code Readability
    - Progressive Web App
- url: https://pedantic-brown-bbf927.netlify.app/
  repo: https://github.com/pkino/gatsby-starter-typescript-sass
  description: A minimum starter with TypeScript, Sass, ESLint and Prettier built-in
  tags:
    - Language:TypeScript
    - Styling:SCSS
    - Linting
  features:
    - TypeScript and Sass support
    - ESLint with basic react rules
- url: https://gatsby-starter-portfolio-minimal.netlify.app/
  repo: https://github.com/konstantinmuenster/gatsby-starter-portfolio-minimal
  description: A modern one-page portfolio with a clean yet expressive design.
  tags:
    - Portfolio
    - Markdown
    - MDX
    - PWA
    - Onepage
    - Styling:CSS-in-JS
  features:
    - Quick and Easy Setup - Add content and deploy
    - Content via Markdown/MDX - No external CMS needed
    - Extendable Layout - Add more sections as you like
    - Responsive Design - With freshening Animations
    - Medium Integration - Feature your latest articles
    - Progressive Web App/PWA - Offline Support
    - Fast and Accessible
    - SEO
- url: https://gatsby-theme-clarisse.netlify.app
  repo: https://github.com/tacogator/gatsby-starter-blog-material-clarisse
  description: A minimalist blog starter with Material-UI
  tags:
    - Blog
    - SEO
    - Portfolio
    - Landing Page
    - Styling:Material
    - Markdown
    - MDX
  features:
    - SEO-ready
    - Clean design with emphasis on Call-to-action
    - Built-in Tag/Category support
    - Write post in markdown or MDX
    - Desktop and mobile responsive layout
    - Customizable branding & navigation
    - Material-UI
- url: https://ph0en1x.ru/
  repo: https://github.com/eduard-kirilov/gatsby-ts-apollo-starter
  description: This starter is a ready-made configuration that includes Gatsby, React, Redux, Apollo, GraphQL, TypeScript, Styled-Components, Material-UI, Jest, Enzyme.
  tags:
    - E-commerce
    - SEO
    - Redux
    - Language:TypeScript
    - Pagination
    - Styling:Material
  features:
    - This starter is configured to interact with GraphQL of your backend through Apollo.
    - Strong typing with TypeScript.
    - Typescript, Apollo, Mongo - backend.
    - Unit tests based on jest and enzyme.
    - In this starter, Styled-components and Material-UI can be used simultaneously.
    - This starter has tuned redux with reselect on board
    - Desktop and mobile responsive layout
- url: https://gatsby-starter-tailwind-opinionated.netlify.app/
  repo: https://github.com/mjsarfatti/gatsby-starter-tailwind-opinionated
  description: Based on the official Gatsby starter, with an opinionated Tailwind setup. Uses Purgecss to remove unused CSS.
  tags:
    - Styling:Tailwind
  features:
    - Based on gatsby-starter-default
    - Tailwind CSS Framework
    - Removes unused CSS with Purgecss
    - Works great with VS Code
    - Create React App ESLint default
    - Run Prettier through ESLint
    - Sensible Tailwind CSS configuration, great for most sites
    - Absolute imports (no more ../../../../some/components.js)
    - Typescript-ready
    - Box shadows by box-shadows.co
    - Spring transition easing
    - Tailwind forms plugin

- url: https://gatsby-starter-jest-enzyme-eslint.netlify.app
  repo: https://github.com/markbello/gatsby-starter-jest-enzyme-eslint
  description: gatsby-starter-default with Jest, Enzyme, and ESLint
  tags:
    - Testing
    - Linting
  features:
    - Jest testing set up
    - Enzyme for shallow rendering and snapshot testing
    - ESLint for linting
    - No frills, minimally opinionated
- url: https://foundation.stackrole.com/
  repo: https://github.com/stackrole/gatsby-starter-foundation
  description: A starter to launch your blazing fast personal website and a blog, Built with Gatsby and Netlify CMS. Made with ❤ by Stackrole
  tags:
    - CMS:Netlify
    - Markdown
    - Netlify
    - Pagination
    - SEO
    - Styling:SCSS
    - Blog
    - Landing Page
  features:
    - A Blog and Personal website with Netlify CMS.
    - Responsive Web Design
    - Customize content of Homepage, About and Contact page.
    - Add / Modify / Delete blog posts.
    - Edit website settings, Add Google Analytics and make it your own all with in the CMS.
    - SEO Optimized
    - OpenGraph structured data
    - Twitter Cards meta
    - Beautiful XML Sitemaps
    - Netlify Contact Form, Works right out of the box after deployment.
    - Invite collaborators into Netlify CMS, without giving access to your GitHub account via Git Gateway
    - Gatsby Incremental Builds with Netlify.
    - For more info, Take a look at readme.md on the Github repo.
- url: https://gatsby-starter-payments.netlify.app
  repo: https://github.com/moonclerk/gatsby-starter-payments
  description: A Gatsby starter for creating SaaS landing pages using MoonClerk to accept payments.
  tags:
    - Landing Page
    - Netlify
    - Onepage
    - SEO
    - Stripe
    - Styling:CSS-in-JS
  features:
    - SEO optimized
    - Landing Page
    - Fully responsive
    - Gatsby images
    - MoonClerk Payment Forms
    - Open source illustrations from Icons8
    - Google Analytics
    - Includes React Helmet to allow editing site meta tags
    - Includes plugins for easy, beautiful typography
    - Styling with styled-components
    - Organized using ABEM
- url: https://schoolfront.netlify.app
  repo: https://github.com/orzechdev/schoolfront
  description: School website starter
  tags:
    - Language:TypeScript
    - Styling:CSS-in-JS
    - CMS:WordPress
    - Blog
    - Presentation
  features:
    - Main page
    - WordPress blog
    - Contact page
    - About page
    - Open hours information
    - Offered curriculum page
    - Teachers list
    - WCAG AA support
    - SEO optimized
    - Sitemap Generation
    - Gatsby v2
    - Styled Components
    - TypeScript
- url: https://gatsby-starter-donations.netlify.app
  repo: https://github.com/moonclerk/gatsby-starter-donations
  description: A simple starter to help get up and running accepting donations using Gatsby + MoonClerk
  tags:
    - Donations
    - Landing Page
    - Netlify
    - Onepage
    - SEO
    - Stripe
    - Styling:CSS-in-JS
  features:
    - SEO optimized
    - Fully responsive
    - Gatsby images
    - MoonClerk Payment Forms
    - Open source illustrations from Icons8
    - Open source image from Unsplash
    - Google Analytics
    - Includes React Helmet to allow editing site meta tags
    - Includes plugins for easy, beautiful typography
    - Styling with styled-components
    - Organized using ABEM
- url: https://jolly-tree-003047c03.azurestaticapps.net/
  repo: https://github.com/floAr/gatsby-starter-azure_swa
  description: A simple Gatsby starter making use of the new Azure Static Web App service.
  tags:
    - Redux
    - Styling:None
    - Azure
  features:
    - CI/CD using github actions
- url: https://minimal-blog-starter.netlify.app/
  repo: https://github.com/imjamesku/gatsby-minimal-blog-starter
  description: A minimal NetlifyCMS starter based on the default starter with no additional styling
  tags:
    - CMS:Netlify
    - Styling:None
    - Blog
  features:
    - NetlifyCMS
    - Blog post list
    - SEO
- url: https://gatsbyfire.netlify.app/
  repo: https://github.com/GeorgeSteel/gatsby-fire-starter
  description: A Gatsby Starter to build a complete web app with Gatsby & Firebase by using the library reactfire
  tags:
    - Firebase
    - Authentication
    - Client-side App
  features:
    - You can build a realtime app without any `window object` issue.
    - Private/Dynamic routing made easy with reach/router.
    - Fully integrated with reactfire.
    - Easy to setup.
    - Insane Lighthouse performance.
    - FirebaseUI fully integrated & customizable for any language location.
- url: https://gatsby-starter-catalyst-helium.netlify.app/
  repo: https://github.com/ehowey/gatsby-starter-catalyst-helium
  description: A personal blog starter with large featured images, SEO optimization, dark mode, and support for many different frontmatter fields. Based on Gatsby Theme Catalyst. Uses MDX for content and Theme UI for styling. Includes a core theme, a header theme, a footer theme, and a blog theme.
  tags:
    - MDX
    - Styling:Theme-UI
    - SEO
    - PWA
    - Blog
  features:
    - Based on Gatsby Theme Catalyst series of themes and starters.
    - Theme options are used to enable some simple layout changes.
    - Designed with component shadowing in mind to allow easier customization.
    - Theme UI is deeply integrated with design tokens and variants throughout.
    - Color mode switching available by default.
    - RSS Feed
    - SEO optimized to include social media images and Twitter handles.
    - React Scroll for one page, anchor based navigation is available.
    - Code highlighting via Prism.
- url: https://headless.us
  repo: https://github.com/ecomloop/headless-starter
  description: The Shopify + Gatsby starter theme for digital commerce
  tags:
    - E-commerce
    - Shopify
    - CMS:Netlify
    - Blog
  features:
    - Integrated with Shopify for pulling products
    - Checkout handled via Shopify
    - Includes variants for products
    - XML sitemap
    - Blog with Netlify CMS
    - RSS feed
    - Designed to bring headless commerce to Shopify merchants and shops
- url: http://gatsby-tailwind-starter.kosvrouvas.com/
  repo: https://github.com/kosvrouvas/gatsby-tailwindcss-starter
  description: The default Gatsby starter bundled with the latest TailwindCSS for DRY situations
  tags:
    - MDX
    - Styling:Tailwind
  features:
    - Based on Gatsby Starter Theme
    - Google Analytics
    - Sentry
- url: https://simple.rickkln.com
  repo: https://github.com/rickkln/gatsby-starter-simple
  description: Simple Gatsby starter for a small static site. Replaces Prettier with ESLint (AirBnB style), and adds TypeScript and Firebase hosting.
  tags:
    - Linting
    - Language:TypeScript
    - Firebase
    - SEO
    - Markdown
    - Portfolio
  features:
    - TypeScript is used for a better developer experience.
    - ESLint and the AirBnB TypeScript style guide help you avoid, and fix, simple issues in your code.
    - The default Gatsby formatting tool Prettier, has been removed in order to avoid conflicts with the ESLint + AirBnB TypeScript tools described above.
    - Firebase Hosting is supported and configured for Gatsby from the start.
    - Dynamic pages for blog posts in markdown is implemented.
- url: https://gatsby-starter-capacitor.netlify.app/
  repo: https://github.com/flogy/gatsby-starter-capacitor
  description: Build blazing fast mobile apps with Gatsby and Capacitor.
  tags:
    - Styling:None
  features:
    - Basic setup for hybrid mobile apps for Android and iOS
    - Demonstration on how to access Native APIs of mobile devices
- url: https://gatsby-starter-woo.surge.sh/
  repo: https://github.com/desmukh/gatsby-starter-woo
  description: Simple, clean, and responsive landing page for your product or service. This is a GatsbyJS port of StyleShout's Woo template.
  tags:
    - Landing Page
    - Onepage
    - Portfolio
  features:
    - Ported from StyleShout Woo theme
    - Fully responsive
    - Includes React Helmet to allow editing site meta tags
    - All landing page content can be customised through YAML files stored in content folder and in gatsby-config.js
- url: https://vapor.aesthetic.codes/
  repo: https://github.com/vaporwavy/gatsby-vapor
  description: A custom, simple theme for Gatsby. Made for minimalists. Completely free and fully responsive.
  tags:
    - Blog
    - SEO
    - Markdown
    - HTML5UP
    - Pagination
    - CMS:Netlify
  features:
    - Support tags
    - Post Search
    - Toggle Dark themes
- url: https://www.stefanseegerer.de/gatsby-starter-paper-css-landing-page/
  repo: https://github.com/manzanillo/gatsby-starter-paper-css-landing-page
  description: Single page starter with PaperCSS for a workshop, educational material, or other minimal landing pages
  tags:
    - Onepage
    - Landing Page
  features:
    - Landing Page
    - Google Analytics
    - PaperCSS style
- url: https://gatsby-three-ts-plus.netlify.app/
  repo: https://github.com/shunp/gatsby-three-ts-plus
  description: 3D web starter kit with Three.js and TypeScript
  tags:
    - Linting
    - Language:TypeScript
    - Styling:Tailwind
    - CMS:Netlify
    - Portfolio
  features:
    - TypeScript is used for a better developer experience.
    - Tailwind CSS Framework
    - Includes React Helmet to allow editing site meta tags
    - Desktop and mobile responsive layout
- url: https://mui-treasury.com/layout/clones/reactjs?bgColor=b6c0d4
  repo: https://github.com/mui-treasury/gatsby-mui-layout-starter
  description: Supercharge your next project with Mui Treasury Layout, built on top of Material-UI
  tags:
    - Styling:CSS-in-JS
    - Styling:Material
  features:
    - Gatsby v2
    - Material-UI
    - MuiTreasury Layout
    - Dynamic configurable
    - Offline support
    - PWA ready
    - SEO
    - Responsive design
- url: https://7sferry-gatsby-contentful-starters.netlify.app/
  repo: https://github.com/7sferry/Gatsbyan1.0
  description: Blog template for Contentful CMS with some features like comment, tags, archives, pagination, prism, tags, share and many others.
  tags:
    - Blog
    - SEO
    - CMS:Contentful
    - Pagination
  features:
    - Blog template
    - Contentful CMS
    - Facebook Comment
    - Tags
    - Archives by date
    - Pagination
    - Share Button
    - Prism for code preview
<<<<<<< HEAD
- url: https://gatsby-starter-catalyst-lithium.netlify.app/
  repo: https://github.com/ehowey/gatsby-starter-catalyst-lithium
  description: A personal blog starter with large featured images, SEO optimization, dark mode, and support for many different frontmatter fields. Based on Gatsby Theme Catalyst. Uses MDX for content and Theme UI for styling. Includes a core theme, a header theme, a footer theme, and a blog theme.
  tags:
    - MDX
    - Styling:Theme-UI
    - SEO
    - PWA
    - Blog
  features:
    - Based on Gatsby Theme Catalyst series of themes and starters.
    - Theme options are used to enable some simple layout changes.
    - Designed with component shadowing in mind to allow easier customization.
    - Theme UI is deeply integrated with design tokens and variants throughout.
    - Color mode switching available by default.
    - RSS Feed
    - SEO optimized to include social media images and Twitter handles.
    - React Scroll for one page, anchor based navigation is available.
    - Code highlighting via Prism.
=======
- url: https://gatsby-starter-portfolio.herokuapp.com/
  repo: https://github.com/surudhb/gatsby-personal-site-template
  description: A minimalist dev portfolio featuring a blog, SEO, app-theming with React.Context, Bootstrap and Sass
  tags:
    - Portfolio
    - Blog
    - SEO
    - Markdown
    - MDX
    - Styling:Bootstrap
    - Styling:SCSS
    - Client-side App
  features:
    - Gatsby v2
    - Main page, Blog page, About page, Projects page, Resume page with dedicated pages for each blog-post and project
    - Uses Sass with Bootstrap to make styling super simple
    - Light/Dark mode for entire app using React's Context API
    - SEO enabled on each page with react-helmet
    - Features optimized image rendering using gatsby-image
    - Uses open source icons from Fontawesome and icons8
    - Uses icons as links to github, resume, hackerrank on main page
    - Programmatically generates styled pages for each blog post and project written in Markdown
    - Blog posts page features a live filter tool
    - Uses site metadata to populate About page
    - Resume page generated using template Markdown files
>>>>>>> 30a9370c
<|MERGE_RESOLUTION|>--- conflicted
+++ resolved
@@ -6860,7 +6860,6 @@
     - Pagination
     - Share Button
     - Prism for code preview
-<<<<<<< HEAD
 - url: https://gatsby-starter-catalyst-lithium.netlify.app/
   repo: https://github.com/ehowey/gatsby-starter-catalyst-lithium
   description: A personal blog starter with large featured images, SEO optimization, dark mode, and support for many different frontmatter fields. Based on Gatsby Theme Catalyst. Uses MDX for content and Theme UI for styling. Includes a core theme, a header theme, a footer theme, and a blog theme.
@@ -6880,7 +6879,6 @@
     - SEO optimized to include social media images and Twitter handles.
     - React Scroll for one page, anchor based navigation is available.
     - Code highlighting via Prism.
-=======
 - url: https://gatsby-starter-portfolio.herokuapp.com/
   repo: https://github.com/surudhb/gatsby-personal-site-template
   description: A minimalist dev portfolio featuring a blog, SEO, app-theming with React.Context, Bootstrap and Sass
@@ -6905,5 +6903,4 @@
     - Programmatically generates styled pages for each blog post and project written in Markdown
     - Blog posts page features a live filter tool
     - Uses site metadata to populate About page
-    - Resume page generated using template Markdown files
->>>>>>> 30a9370c
+    - Resume page generated using template Markdown files