- url: https://ghost-balsa.draftbox.co/
  repo: https://github.com/draftbox-co/gatsby-ghost-balsa-starter
  description: A Gatsby starter for creating blogs from headless Ghost CMS.
  tags:
    - Blog
    - CMS:Headless
    - SEO
    - Styling:SCSS
  features:
    - Balsa theme by Draftbox
    - Data sourcing from headless Ghost
    - Responsive design
    - SEO optimized
    - OpenGraph structured data
    - Twitter Cards meta
    - Sitemap Generation
    - XML Sitemaps
    - Progressive Web App
    - Offline Support
    - RSS Feed
    - Composable and extensible
- url: https://gatsby-starter-wordpress-twenty-twenty.netlify.app/
  repo: https://github.com/henrikwirth/gatsby-starter-wordpress-twenty-twenty
  description: A port of the WordPress Twenty Twenty theme to Gatsby.
  tags:
    - Blog
    - CMS:WordPress
    - Styling:Other
    - Pagination
  features:
    - Data sourcing from WordPress
    - Uses WPGraphQL as an API
    - Using the new gatsby-wordpress-source@v4
    - Responsive design
    - Works well with Gatsby Cloud incremental updates
- url: https://22boxes-gatsby-uno.netlify.com/
  repo: https://github.com/iamtherealgd/gatsby-starter-22boxes-uno
  description: A Gatsby starter for creating blogs and showcasing your work
  tags:
    - Blog
    - Portfolio
    - Markdown
    - SEO
  features:
    - Work and About pages
    - Work page with blog type content management
    - Personal webiste to create content and put your portfolio items
    - Landing pages for your work items, not just links
- url: https://gatsby-wordpress-libre.netlify.com/
  repo: https://github.com/armada-inc/gatsby-wordpress-libre-starter
  description: A Gatsby starter for creating blogs from headless WordPress CMS.
  tags:
    - Blog
    - SEO
    - CMS:WordPress
    - Styling:Other
    - Pagination
  features:
    - WordPress Libre 2 skin
    - Data sourcing from headless WordPress
    - Responsive design
    - SEO optimized
    - OpenGraph structured data
    - Twitter Cards meta
    - Sitemap Generation
    - XML Sitemaps
    - Progressive Web App
- url: https://delog-w3layouts.netlify.com/
  repo: https://github.com/W3Layouts/gatsby-starter-delog
  description: A Gatsby Starter built with Netlify CMS to launch your dream blog with a click.
  tags:
    - Blog
    - CMS:Netlify
  features:
    - Simple blog designed for designer and developers
    - Manage Posts with Netlify CMS
    - Option to add featured image and meta description while adding posts
- url: https://styxlab.github.io
  repo: https://github.com/styxlab/gatsby-starter-try-ghost
  description: A Gatsby starter for creating blogs from headless Ghost CMS.
  tags:
    - Blog
    - CMS:Headless
    - SEO
    - Styling:PostCSS
  features:
    - Casper standard Ghost theme
    - Data sourcing from headless Ghost
    - Sticky navigation headers
    - Hover on author avatar
    - Responsive design
    - SEO optimized
    - Styled 404 page
    - OpenGraph structured data
    - Twitter Cards meta
    - Sitemap Generation
    - XML Sitemaps
    - Progressive Web App
    - Offline Support
    - RSS Feed
    - Composable and extensible
- url: https://gatsby-theme-sky-lite.netlify.com
  repo: https://github.com/vim-labs/gatsby-theme-sky-lite-starter
  description: A lightweight GatsbyJS starter with Material-UI and MDX Markdown support.
  tags:
    - Blog
    - Styling:Material
  features:
    - Lightweight
    - Markdown
    - MDX
    - MaterialUI Components
    - React Icons
- url: https://authenticaysh.netlify.com/
  repo: https://github.com/seabeams/gatsby-starter-auth-aws-amplify
  description: Full-featured Auth with AWS Amplify & AWS Cognito
  tags:
    - AWS
    - Authentication
  features:
    - Full-featured AWS Authentication with Cognito
    - Error feedback in forms
    - Password Reset
    - Multi-Factor Authentication
    - Styling with Bootstrap and Sass
- url: https://gatsby-starter-blog-demo.netlify.com/
  repo: https://github.com/gatsbyjs/gatsby-starter-blog
  description: official blog
  tags:
    - Official
    - Blog
  features:
    - Basic setup for a full-featured blog
    - Support for an RSS feed
    - Google Analytics support
    - Automatic optimization of images in Markdown posts
    - Support for code syntax highlighting
    - Includes plugins for easy, beautiful typography
    - Includes React Helmet to allow editing site meta tags
    - Includes plugins for offline support out of the box
- url: https://gatsby-starter-default-demo.netlify.com/
  repo: https://github.com/gatsbyjs/gatsby-starter-default
  description: official default
  tags:
    - Official
  features:
    - Comes with React Helmet for adding site meta tags
    - Includes plugins for offline support out of the box
- url: https://gatsby-netlify-cms.netlify.com/
  repo: https://github.com/netlify-templates/gatsby-starter-netlify-cms
  description: n/a
  tags:
    - Blog
    - Styling:Bulma
    - CMS:Netlify
  features:
    - A simple blog built with Netlify CMS
    - Basic directory organization
    - Uses Bulma for styling
    - Visit the repo to learn how to set up authentication, and begin modeling your content.
- url: https://vagr9k.github.io/gatsby-advanced-starter/
  repo: https://github.com/Vagr9K/gatsby-advanced-starter
  description: Great for learning about advanced features and their implementations
  tags:
    - Blog
    - Styling:None
  features:
    - Does not contain any UI frameworks
    - Provides only a skeleton
    - Tags
    - Categories
    - Google Analytics
    - Disqus
    - Offline support
    - Web App Manifest
    - SEO
- url: https://vagr9k.github.io/gatsby-material-starter/
  repo: https://github.com/Vagr9K/gatsby-material-starter
  description: n/a
  tags:
    - Styling:Material
  features:
    - React-MD for Material design
    - Sass/SCSS
    - Tags
    - Categories
    - Google Analytics
    - Disqus
    - Offline support
    - Web App Manifest
    - SEO
- url: https://gatsby-advanced-blog-system.danilowoz.now.sh/blog
  repo: https://github.com/danilowoz/gatsby-advanced-blog-system
  description: Create a complete blog from scratch with pagination, categories, featured posts, author, SEO and navigation.
  tags:
    - Pagination
    - Markdown
    - SEO
  features:
    - Pagination;
    - Category and tag pages (with pagination);
    - Category list (with navigation);
    - Featured post;
    - Author page;
    - Next and prev post;
    - SEO component.
- url: https://graphcms.github.io/gatsby-graphcms-tailwindcss-example/
  repo: https://github.com/GraphCMS/gatsby-graphcms-tailwindcss-example
  description: The default Gatsby starter blog with the addition of the gatsby-source-graphql and tailwind dependencies.
  tags:
    - Styling:Tailwind
    - CMS:Headless
  features:
    - Tailwind style library
    - GraphQL source plugin
    - Very simple boilerplate
- url: https://wonism.github.io/
  repo: https://github.com/wonism/gatsby-advanced-blog
  description: n/a
  tags:
    - Portfolio
    - Redux
  features:
    - Blog post listing with previews (image + summary) for each blog post
    - Categories and tags for blog posts with pagination
    - Search post with keyword
    - Put react application / tweet into post
    - Copy some codes in post with clicking button
    - Portfolio
    - Resume
    - Redux for managing statement (with redux-saga / reselect)

- url: https://gatsby-tailwind-emotion-starter.netlify.com/
  repo: https://github.com/muhajirdev/gatsby-tailwind-emotion-starter
  description: A Gatsby Starter with Tailwind CSS + Emotion JS
  tags:
    - Styling:Tailwind
  features:
    - Eslint Airbnb without semicolon and without .jsx extension
    - Offline support
    - Web App Manifest
- url: https://gatsby-starter-redux-firebase.netlify.com/
  repo: https://github.com/muhajirdev/gatsby-starter-redux-firebase
  description: A Gatsby + Redux + Firebase Starter. With Authentication
  tags:
    - Styling:None
    - Firebase
    - Client-side App
  features:
    - Eslint Airbnb without semicolon and without .jsx extension
    - Firebase
    - Web App Manifest
- url: https://dschau.github.io/gatsby-blog-starter-kit/
  repo: https://github.com/dschau/gatsby-blog-starter-kit
  description: n/a
  tags:
    - Blog
  features:
    - Blog post listing with previews for each blog post
    - Navigation between posts with a previous/next post button
    - Tags and tag navigation
- url: https://contentful-userland.github.io/gatsby-contentful-starter/
  repo: https://github.com/contentful-userland/gatsby-contentful-starter
  description: n/a
  tags:
    - Blog
    - CMS:Contentful
    - CMS:Headless
  features:
    - Based on the Gatsby Starter Blog
    - Includes Contentful Delivery API for production build
    - Includes Contentful Preview API for development
- url: https://react-firebase-authentication.wieruch.com/
  repo: https://github.com/the-road-to-react-with-firebase/react-gatsby-firebase-authentication
  description: n/a
  tags:
    - Firebase
  features:
    - Sign In, Sign Up, Sign Out
    - Password Forget
    - Password Change
    - Protected Routes with Authorization
    - Realtime Database with Users
- url: http://dmwl.net/gatsby-hampton-theme
  repo: https://github.com/davad/gatsby-hampton-theme
  description: n/a
  tags:
    - Styling:CSS-in-JS
  features:
    - Eslint in dev mode with the airbnb config and prettier formatting rules
    - Emotion for CSS-in-JS
    - A basic blog, with posts under src/pages/blog
    - A few basic components (Navigation, Layout, Link wrapper around gatsby-link))
    - Based on gatsby-starter-gatsbytheme
- url: https://orgapp.github.io/gatsby-starter-orga/
  repo: https://github.com/orgapp/gatsby-starter-orga
  description: Want to use org-mode instead of markdown? This is for you.
  tags:
    - Blog
  features:
    - Use org-mode files as source.
    - Generate post pages, can be configured to be file-based or section-based.
    - Generate posts index pages.
- url: http://2column-portfolio.surge.sh/
  repo: https://github.com/praagyajoshi/gatsby-starter-2column-portfolio
  description: n/a
  tags:
    - Portfolio
    - Styling:SCSS
  features:
    - Designed as a minimalistic portfolio website
    - Grid system using flexboxgrid
    - Styled using SCSS
    - Font icons using font-awesome
    - Google Analytics integration
    - Open Sans font using Google Fonts
    - Prerendered Open Graph tags for rich sharing
- url: https://prototypeinteractive.github.io/gatsby-react-boilerplate/
  repo: https://github.com/PrototypeInteractive/gatsby-react-boilerplate
  description: n/a
  tags:
    - Styling:Bootstrap
  features:
    - Basic configuration and folder structure
    - Uses PostCSS and Sass (with autoprefixer and pixrem)
    - Uses Bootstrap 4 grid
    - Leaves the styling to you
    - Uses data from local json files
    - Contains Node.js server code for easy, secure, and fast hosting
- url: http://capricious-spring.surge.sh/
  repo: https://github.com/noahg/gatsby-starter-blog-no-styles
  description: n/a
  tags:
    - Blog
    - Styling:None
  features:
    - Same as official gatsby-starter-blog but with all styling removed
- url: https://gatsby-starter-github-api.netlify.com/
  repo: https://github.com/lundgren2/gatsby-starter-github-api
  description: Single page starter based on gatsby-source-github-api
  tags:
    - Portfolio
    - Onepage
  features:
    - Use your GitHub as your own portfolio site
    - List your GitHub repositories
    - GitHub GraphQL API v4

- url: https://gatsby-starter-bloomer.netlify.com/
  repo: https://github.com/Cethy/gatsby-starter-bloomer
  description: n/a
  tags:
    - Styling:Bulma
  features:
    - Based on gatsby-starter-default
    - Bulma CSS Framework with its Bloomer react components
    - Font-Awesome icons
    - Includes a simple fullscreen hero w/ footer example
- url: https://gatsby-starter-bootstrap-netlify.netlify.com/
  repo: https://github.com/konsumer/gatsby-starter-bootstrap-netlify
  description: n/a
  tags:
    - Styling:Bootstrap
    - CMS:Netlify
  features:
    - Very similar to gatsby-starter-netlify-cms, slightly more configurable (e.g. set site-title in gatsby-config) with Bootstrap/Bootswatch instead of bulma
- url: https://gatstrap.netlify.com/
  repo: https://github.com/jaxx2104/gatsby-starter-bootstrap
  description: n/a
  tags:
    - Styling:Bootstrap
  features:
    - Bootstrap CSS framework
    - Single column layout
    - Basic components like SiteNavi, SitePost, SitePage
- url: http://gatsby-bulma-storybook.surge.sh/
  repo: https://github.com/gvaldambrini/gatsby-starter-bulma-storybook
  description: n/a
  tags:
    - Styling:Bulma
    - Storybook
    - Testing
  features:
    - Storybook for developing components in isolation
    - Bulma and Sass support for styling
    - CSS modules
    - Prettier & eslint to format & check the code
    - Jest
- url: https://gatsby-starter-business.netlify.com/
  repo: https://github.com/v4iv/gatsby-starter-business
  description: n/a
  tags:
    - Styling:Bulma
    - PWA
    - CMS:Netlify
    - Disqus
    - Search
    - Pagination
  features:
    - Complete Business Website Suite - Home Page, About Page, Pricing Page, Contact Page and Blog
    - Netlify CMS for Content Management
    - SEO Friendly (Sitemap, Schemas, Meta Tags, GTM etc)
    - Bulma and Sass Support for styling
    - Progressive Web App & Offline Support
    - Tags and RSS Feed for Blog
    - Disqus and Share Support
    - Elastic-Lunr Search
    - Pagination
    - Easy Configuration using `config.js` file
- url: https://haysclark.github.io/gatsby-starter-casper/
  repo: https://github.com/haysclark/gatsby-starter-casper
  description: n/a
  tags:
    - PWA
  features:
    - Page pagination
    - CSS
    - Tags
    - Google Analytics
    - Offline support
    - Web App Manifest
    - SEO
- url: http://gatsby-starter-ceevee.surge.sh/
  repo: https://github.com/amandeepmittal/gatsby-starter-ceevee
  description: n/a
  tags:
    - Portfolio
  features:
    - Based on the Ceevee site template, design by Styleshout
    - Single Page Resume/Portfolio site
    - Target audience Developers, Designers, etc.
    - Used CSS Modules, easy to manipulate
    - FontAwsome Library for icons
    - Responsive Design, optimized for Mobile devices
- url: https://gatsby-starter-contentful-i18n.netlify.com/
  repo: https://github.com/mccrodp/gatsby-starter-contentful-i18n
  description: i18n support and language switcher for Contentful starter repo
  tags:
    - i18n
    - CMS:Contentful
    - CMS:Headless
  features:
    - Localization (Multilanguage)
    - Dynamic content from Contentful CMS
    - Integrates i18n plugin starter and using-contentful repos
- url: https://cranky-edison-12166d.netlify.com/
  repo: https://github.com/datocms/gatsby-portfolio
  description: n/a
  tags:
    - CMS:DatoCMS
    - CMS:Headless
  features:
    - Simple portfolio to quick start a site with DatoCMS
    - Contents and media from DatoCMS
    - Custom Sass style
    - SEO
- url: https://gatsby-deck.netlify.com/
  repo: https://github.com/fabe/gatsby-starter-deck
  description: n/a
  tags:
    - Presentation
  features:
    - Create presentations/slides using Gatsby.
    - Offline support.
    - Page transitions.
- url: https://gatsby-starter-default-i18n.netlify.com/
  repo: https://github.com/angeloocana/gatsby-starter-default-i18n
  description: n/a
  tags:
    - i18n
  features:
    - localization (Multilanguage)
- url: http://gatsby-dimension.surge.sh/
  repo: https://github.com/codebushi/gatsby-starter-dimension
  description: Single page starter based on the Dimension site template
  tags:
    - Portfolio
    - HTML5UP
    - Styling:SCSS
  features:
    - Designed by HTML5 UP
    - Simple one page site that’s perfect for personal portfolios
    - Fully Responsive
    - Styling with SCSS
- url: https://gatsby-docs-starter.netlify.com/
  repo: https://github.com/ericwindmill/gatsby-starter-docs
  description: n/a
  tags:
    - Documentation
    - Styling:CSS-in-JS
  features:
    - All the features from gatsby-advanced-starter, plus
    - Designed for Documentation / Tutorial Websites
    - ‘Table of Contents’ Component, Auto generates ToC from posts - just follow the file frontmatter conventions from markdown files in ‘lessons’.
    - Styled Components w/ ThemeProvider
    - Basic UI
    - A few extra components
    - Custom prismjs theme
    - React Icons
- url: https://parmsang.github.io/gatsby-starter-ecommerce/
  repo: https://github.com/parmsang/gatsby-starter-ecommerce
  description: Easy to use starter for an e-commerce store
  tags:
    - Styling:Other
    - Stripe
    - E-commerce
    - PWA
    - Authentication
  features:
    - Uses the Moltin e-commerce Api
    - Stripe checkout
    - Semantic-UI
    - Styled components
    - Google Analytics - (you enter the tracking-id)
    - React-headroom
    - Eslint & Prettier. Uses Airbnb JavaScript Style Guide
    - Authentication via Moltin (Login and Register)
- url: http://gatsby-forty.surge.sh/
  repo: https://github.com/codebushi/gatsby-starter-forty
  description: Multi-page starter based on the Forty site template
  tags:
    - Styling:SCSS
    - HTML5UP
  features:
    - Designed by HTML5 UP
    - Colorful homepage, and also includes a Landing Page and Generic Page components.
    - Many elements are available, including buttons, forms, tables, and pagination.
    - Custom grid made with CSS Grid
    - Styling with SCSS
- url: https://themes.gatsbythemes.com/gatsby-starter/
  repo: https://github.com/saschajullmann/gatsby-starter-gatsbythemes
  description: n/a
  tags:
    - Styling:CSS-in-JS
    - Blog
    - Testing
    - Linting
  features:
    - CSS-in-JS via Emotion.
    - Jest and Enzyme for testing.
    - Eslint in dev mode with the airbnb config and prettier formatting rules.
    - React 16.
    - A basic blog, with posts under src/pages/blog. There’s also a script which creates a new Blog entry (post.sh).
    - Data per JSON files.
    - A few basic components (Navigation, Footer, Layout).
    - Layout components make use of Styled-System.
    - Google Analytics (you just have to enter your tracking-id).
    - Gatsby-Plugin-Offline which includes Service Workers.
    - Prettier for a uniform codebase.
    - Normalize css (7.0).
    - Feather icons.
    - Font styles taken from Tachyons.
- url: https://gcn.netlify.com/
  repo: https://github.com/ryanwiemer/gatsby-starter-gcn
  description: A starter template to build amazing static websites with Gatsby, Contentful and Netlify
  tags:
    - CMS:Contentful
    - CMS:Headless
    - Blog
    - Netlify
    - Styling:CSS-in-JS
  features:
    - CMS:Contentful integration with ready to go placeholder content
    - Netlify integration including a pre-built contact form
    - Minimal responsive design - made to customize or tear apart
    - Pagination logic
    - Styled components
    - SEO Friendly Component
    - JSON-LD Schema
    - OpenGraph sharing support
    - Sitemap Generation
    - Google Analytics
    - Progressive Web app
    - Offline Support
    - RSS Feed
    - Gatsby Standard module for linting JavaScript with StandardJS
    - Stylelint support for Styled Components to lint the CSS in JS
- url: https://alampros.github.io/gatsby-starter-grommet/
  repo: https://github.com/alampros/gatsby-starter-grommet
  description: n/a
  tags:
    - Styling:Grommet
  features:
    - Barebones configuration for using the Grommet design system
    - Uses Sass (with CSS modules support)
- url: https://gatsby-starter-hello-world-demo.netlify.com/
  repo: https://github.com/gatsbyjs/gatsby-starter-hello-world
  description: official hello world
  tags:
    - Official
  features:
    - A no-frills Gatsby install
    - No plugins, no boilerplate
    - Great for advanced users
- url: https://gatsby-starter-hero-blog.greglobinski.com/
  repo: https://github.com/greglobinski/gatsby-starter-hero-blog
  description: no description yet
  tags:
    - Styling:PostCSS
    - SEO
    - Markdown
  features:
    - Easy editable content in Markdown files (posts, pages and parts)
    - CSS with `styled-jsx` and `PostCSS`
    - SEO (sitemap generation, robot.txt, meta and OpenGraph Tags)
    - Social sharing (Twitter, Facebook, Google, LinkedIn)
    - Comments (Facebook)
    - Images lazy loading and `webp` support (gatsby-image)
    - Post categories (category based post list)
    - Full text searching (Algolia)
    - Contact form (Netlify form handling)
    - Form elements and validation with `ant-design`
    - RSS feed
    - 100% PWA (manifest.webmanifest, offline support, favicons)
    - Google Analytics
    - App favicons generator (node script)
    - Easy customizable base styles via `theme` object generated from `yaml` file (fonts, colors, sizes)
    - React v.16.3 (gatsby-plugin-react-next)
    - Components lazy loading (social sharing)
    - ESLint (google config)
    - Prettier code styling
    - Webpack `BundleAnalyzerPlugin`
- url: https://gatsby-starter-i18n-lingui.netlify.com/
  repo: https://github.com/dcroitoru/gatsby-starter-i18n-lingui
  description: n/a
  tags:
    - i18n
  features:
    - Localization (Multilanguage) provided by js-lingui
    - Message extraction
    - Avoids code duplication - generates pages for each locale
    - Possibility of translated paths
- url: https://lumen.netlify.com/
  repo: https://github.com/alxshelepenok/gatsby-starter-lumen
  description: A minimal, lightweight and mobile-first starter for creating blogs uses Gatsby.
  tags:
    - Blog
    - CMS:Netlify
    - Pagination
    - Disqus
    - RSS
    - Linting
    - Testing
    - Styling:PostCSS
    - Styling:SCSS
  features:
    - Lost Grid
    - Jest testing
    - Beautiful typography inspired by matejlatin/Gutenberg
    - Mobile-First approach in development
    - Stylesheet built using SASS and BEM-Style naming
    - Syntax highlighting in code blocks
    - Sidebar menu built using a configuration block
    - Archive organized by tags and categories
    - Pagination support
    - Offline support
    - Google Analytics support
    - Disqus Comments support
- url: https://minimal-blog.lekoarts.de
  repo: https://github.com/LekoArts/gatsby-starter-minimal-blog
  description: This starter is part of a german tutorial series on Gatsby. The starter will change over time to use more advanced stuff (feel free to express your ideas in the repository). Its first priority is a minimalistic style coupled with a lot of features for the content.
  tags:
    - Blog
    - MDX
    - Styling:CSS-in-JS
    - Netlify
    - Linting
    - PWA
  features:
    - Minimal and clean white layout
    - Write your blog posts in MDX
    - Offline Support, WebApp Manifest, SEO
    - Code highlighting (with prism-react-renderer) and live preview (with react-live)
- url: https://gatsby-starter-modern-demo.netlify.com/
  repo: https://github.com/kripod/gatsby-starter-modern
  description: no description yet
  tags:
    - Linting
  features:
    - A set of strict linting rules (based on the Airbnb JavaScript Style Guide)
    - Encourage automatic code formatting
    - Prefer using Yarn for package management
    - Use EditorConfig to maintain consistent coding styles between different editors and IDEs
    - Integration with Visual Studio Code
    - Based on gatsby-starter-default
- url: https://gatsby-starter-personal-blog.greglobinski.com/
  repo: https://github.com/greglobinski/gatsby-starter-personal-blog
  description: n/a
  tags:
    - Blog
    - Markdown
    - Netlify
    - Styling:Material
  features:
    - Ready to use, but easily customizable a fully equipped theme starter
    - Easy editable content in Markdown files (posts, pages and parts)
    - ‘Like an app’ layout transitions
    - Easily restyled through theme object
    - Styling with JSS
    - Page transitions
    - Comments (Facebook)
    - Post categories
    - Post list filtering
    - Full text searching (Algolia)
    - Contact form (Netlify form handling)
    - Material UI (@next)
    - RSS feed
    - Full screen mode
    - User adjustable articles’ body copy font size
    - Social sharing (Twitter, Facebook, Google, LinkedIn)
    - PWA (manifes.json, offline support, favicons)
    - Google Analytics
    - Favicons generator (node script)
    - Components leazy loading with AsyncComponent (social sharing, info box)
    - ESLint (google config)
    - Prettier code styling
    - Custom webpack CommonsChunkPlugin settings
    - Webpack BundleAnalyzerPlugin
- url: http://gatsby-photon.surge.sh/
  repo: https://github.com/codebushi/gatsby-starter-photon
  description: Single page starter based on the Photon site template
  tags:
    - HTML5UP
    - Onepage
    - Styling:SCSS
  features:
    - Designed by HTML5 UP
    - Single Page, Responsive Site
    - Custom grid made with CSS Grid
    - Styling with SCSS
- url: https://portfolio-bella.netlify.com/
  repo: https://github.com/LekoArts/gatsby-starter-portfolio-bella
  description: A portfolio starter for Gatsby. The target audience are designers and photographers. The light themed website shows your work with large images & big typography. The Onepage is powered by the Headless CMS Prismic.io. and has programmatically created pages for your projects. General settings and colors can be changed in a config & theme file.
  tags:
    - Portfolio
    - CMS:Prismic
    - CMS:Headless
    - Styling:CSS-in-JS
    - Onepage
    - PWA
    - Linting
  features:
    - Big typography & images
    - White theme
    - Prismic.io as CMS
    - Emotion for styling + Emotion-Grid
    - One-page layout with sub-pages for case studies
    - Easily configurable
    - And other good stuff (SEO, Offline Support, WebApp Manifest Support)
- url: https://cara.lekoarts.de
  repo: https://github.com/LekoArts/gatsby-starter-portfolio-cara
  description: Playful and Colorful One-Page portfolio featuring Parallax effects and animations. Especially designers and/or photographers will love this theme! Built with MDX and Theme UI.
  tags:
    - Portfolio
    - Onepage
    - Styling:CSS-in-JS
    - PWA
  features:
    - React Spring Parallax effects
    - Theme UI-based theming
    - CSS Animations and shapes
    - Light/Dark mode
- url: https://emilia.lekoarts.de
  repo: https://github.com/LekoArts/gatsby-starter-portfolio-emilia
  description: A portfolio starter for Gatsby. The target audience are designers and photographers. The dark themed website shows your work with large images in a grid-layout (powered by CSS Grid). The transition effects on the header add a playful touch to the overall minimal design. The website has programmatically created pages for your projects (with automatic image import). General settings and colors can be changed in a config & theme file.
  tags:
    - Portfolio
    - PWA
    - Transitions
    - MDX
    - Styling:CSS-in-JS
    - Linting
    - Testing
  features:
    - Focus on big images (with gatsby-image)
    - Dark Theme with HeroPatterns Header
    - CSS Grid and styled-components
    - Page transitions
    - Cypress for End-to-End testing
    - react-spring animations
    - One-Page layout with sub-pages for projects
    - Create your projects in MDX (automatic import of images)
    - And other good stuff (SEO, Offline Support, WebApp Manifest Support)
- url: https://emma.lekoarts.de
  repo: https://github.com/LekoArts/gatsby-starter-portfolio-emma
  description: Minimalistic portfolio with full-width grid, page transitions, support for additional MDX pages, and a focus on large images. Especially designers and/or photographers will love this theme! Built with MDX and Theme UI. Using the Gatsby Theme "@lekoarts/gatsby-theme-emma".
  tags:
    - Portfolio
    - MDX
    - Transitions
    - Styling:CSS-in-JS
    - PWA
  features:
    - MDX
    - react-spring page animations
    - Optional MDX pages which automatically get added to the navigation
    - Fully customizable through the usage of Gatsby Themes (and Theme UI)
    - Light Mode / Dark Mode
    - Google Analytics Support
    - SEO (Sitemap, OpenGraph tags, Twitter tags)
    - Offline Support & WebApp Manifest
- url: https://gatsby-starter-procyon.netlify.com/
  repo: https://github.com/danielmahon/gatsby-starter-procyon
  description: n/a
  tags:
    - PWA
    - CMS:Headless
    - CMS:Other
    - Styling:Material
    - Netlify
  features:
    - Gatsby + ReactJS (server side rendering)
    - GraphCMS Headless CMS
    - DraftJS (in-place) Medium-like Editing
    - Apollo GraphQL (client-side)
    - Local caching between builds
    - Material-UI (layout, typography, components, etc)
    - Styled-Components™-like API via Material-UI
    - Netlify Deployment Friendly
    - Netlify Identity Authentication (enables editing)
    - Automatic versioning, deployment and CHANGELOG
    - Automatic rebuilds with GraphCMS and Netlify web hooks
    - PWA (Progressive Web App)
    - Google Fonts
- url: http://gatsby-starter-product-guy.surge.sh/
  repo: https://github.com/amandeepmittal/gatsby-starter-product-guy
  description: n/a
  tags:
    - Portfolio
  features:
    - Single Page
    - A portfolio Developers and Product launchers alike
    - Using Typography.js easy to switch fonts
    - All your Project/Portfolio Data in Markdown, server by GraphQL
    - Responsive Design, optimized for Mobile devices
- url: https://caki0915.github.io/gatsby-starter-redux/
  repo: https://github.com/caki0915/gatsby-starter-redux
  description: n/a
  tags:
    - Styling:CSS-in-JS
    - Redux
  features:
    - Redux and Redux-devtools.
    - Emotion with a basic theme and SSR
    - Typography.js
    - Eslint rules based on Prettier and Airbnb
- url: http://gatsby-stellar.surge.sh/
  repo: https://github.com/codebushi/gatsby-starter-stellar
  description: Single page starter based on the Stellar site template
  tags:
    - HTML5UP
    - Onepage
    - Styling:SCSS
  features:
    - Designed by HTML5 UP
    - Scroll friendly, responsive site. Can be used as a single or multi-page site.
    - Sticky Navigation when scrolling.
    - Scroll spy and smooth scrolling to different sections of the page.
    - Styling with SCSS
- url: http://gatsby-strata.surge.sh/
  repo: https://github.com/codebushi/gatsby-starter-strata
  description: Single page starter based on the Strata site template
  tags:
    - Portfolio
    - Onepage
    - HTML5UP
    - Styling:SCSS
  features:
    - Designed by HTML5 UP
    - Super Simple, single page portfolio site
    - Lightbox style React photo gallery
    - Fully Responsive
    - Styling with SCSS
- url: https://gatsby-starter-strict.netlify.com/
  repo: https://github.com/kripod/gatsby-starter-strict
  description: n/a
  tags:
    - Linting
  features:
    - A set of strict linting rules (based on the Airbnb JavaScript Style Guide)
    - lint script
    - Encourage automatic code formatting
    - format script
    - Prefer using Yarn for package management
    - Use EditorConfig to maintain consistent coding styles between different editors and IDEs
    - Integration with Visual Studio Code
    - Pre-configured auto-formatting on file save
    - Based on gatsby-starter-default
- url: https://gatsby-tachyons.netlify.com/
  repo: https://github.com/pixelsign/gatsby-starter-tachyons
  description: no description yet
  tags:
    - Styling:Other
  features:
    - Based on gatsby-starter-default
    - Using Tachyons for CSS.
- url: https://gatsby-starter-tailwind.oddstronaut.com/
  repo: https://github.com/taylorbryant/gatsby-starter-tailwind
  description: A Gatsby v2 starter styled using Tailwind, a utility-first CSS framework. Uses Purgecss to remove unused CSS.
  tags:
    - Styling:Tailwind
  features:
    - Based on gatsby-starter-default
    - Tailwind CSS Framework
    - Removes unused CSS with Purgecss
    - Includes responsive navigation and form examples
- url: http://portfolio-v3.surge.sh/
  repo: https://github.com/amandeepmittal/gatsby-portfolio-v3
  description: n/a
  tags:
    - Portfolio
  features:
    - Single Page, Timeline View
    - A portfolio Developers and Product launchers
    - Bring in Data, plug-n-play
    - Responsive Design, optimized for Mobile devices
    - Seo Friendly
    - Uses Flexbox
- url: https://gatsby-starter-typescript-plus.netlify.com/
  repo: https://github.com/resir014/gatsby-starter-typescript-plus
  description: This is a starter kit for Gatsby.js websites written in TypeScript. It includes the bare essentials for you to get started (styling, Markdown parsing, minimal toolset).
  tags:
    - Styling:CSS-in-JS
    - Language:TypeScript
    - Markdown
  features:
    - TypeScript
    - ESLint (with custom ESLint rules)
    - Markdown rendering with Remark
    - Basic component structure
    - Styling with emotion
- url: https://haysclark.github.io/gatsby-starter-typescript/
  repo: https://github.com/haysclark/gatsby-starter-typescript
  description: n/a
  tags:
    - Language:TypeScript
  features:
    - TypeScript
- url: https://fabien0102-gatsby-starter.netlify.com/
  repo: https://github.com/fabien0102/gatsby-starter
  description: n/a
  tags:
    - Language:TypeScript
    - Styling:Other
    - Testing
  features:
    - Semantic-ui for styling
    - TypeScript
    - Offline support
    - Web App Manifest
    - Jest/Enzyme testing
    - Storybook
    - Markdown linting
- url: https://gatsby-starter-wordpress.netlify.com/
  repo: https://github.com/GatsbyCentral/gatsby-starter-wordpress
  description: Gatsby starter using WordPress as the content source.
  tags:
    - Styling:CSS-in-JS
    - CMS:WordPress
  features:
    - All the features from gatsby-advanced-starter, plus
    - Leverages the WordPress plugin for Gatsby for data
    - Configured to work with WordPress Advanced Custom Fields
    - Auto generated Navigation for your WordPress Pages
    - Minimal UI and Styling — made to customize.
    - Styled Components
- url: https://www.concisejavascript.org/
  repo: https://github.com/rwieruch/open-crowd-fund
  description: n/a
  tags:
    - Stripe
    - Firebase
  features:
    - Open source crowdfunding for your own ideas
    - Alternative for Kickstarter, GoFundMe, etc.
    - Secured Credit Card payments with Stripe
    - Storing of funding information in Firebase
- url: https://www.verious.io/
  repo: https://github.com/cpinnix/verious-boilerplate
  description: n/a
  tags:
    - Styling:Other
  features:
    - Components only. Bring your own data, plugins, etc.
    - Bootstrap inspired grid system with Container, Row, Column components.
    - Simple Navigation and Dropdown components.
    - Baseline grid built in with modular scale across viewports.
    - Abstract measurements utilize REM for spacing.
    - One font to rule them all, Helvetica.
- url: https://gatsby-starter-blog-grommet.netlify.com/
  repo: https://github.com/Ganevru/gatsby-starter-blog-grommet
  description: GatsbyJS v2 starter for creating a blog. Based on Grommet v2 UI.
  tags:
    - Blog
    - Markdown
    - Styling:Grommet
    - Language:TypeScript
    - Linting
    - Redux
  features:
    - Grommet v2 UI
    - Easily configurable - see site-config.js in the root
    - Switch between grommet themes
    - Change between light and dark themes (with Redux)
    - Blog posts previews in card style
    - Responsive Design, optimized for Mobile devices
    - styled-components
    - TypeScript and ESLint (typescript-eslint)
    - lint-staged and husky - for linting before commit
- url: https://happy-pare-dff451.netlify.com/
  repo: https://github.com/fhavrlent/gatsby-contentful-typescript-starter
  description: Contentful and TypeScript starter based on default starter.
  tags:
    - CMS:Contentful
    - CMS:Headless
    - Language:TypeScript
    - Styling:CSS-in-JS
  features:
    - Based on default starter
    - TypeScript
    - CSS in JS (Emotion)
    - CMS:Contentful
- url: https://xylo-gatsby-bulma-starter.netlify.com/
  repo: https://github.com/xydac/xylo-gatsby-bulma-starter
  description: Gatsby v2 Starter with Bulma based on default starter.
  tags:
    - Styling:SCSS
    - Styling:Bulma
  features:
    - Based on default starter
    - Bulma Css
    - Sass based Styling
- url: https://maxpou.github.io/gatsby-starter-morning-dew/
  repo: https://github.com/maxpou/gatsby-starter-morning-dew
  description: Gatsby v2 blog starter
  tags:
    - Blog
    - Markdown
    - PWA
    - Disqus
    - SEO
    - MDX
    - Styling:CSS-in-JS
  features:
    - Blog post listing with previews (image + summary) for each blog post
    - Fully configurable
    - Multilang support (blog post only)
    - Syntax highlighting
    - css-in-js (with styled-components)
    - Fully Responsive
    - Tags
    - Google Analytics
    - Disqus comments support
    - Offline support
    - Web App Manifest
    - ESLint
    - Prettier
    - Travis CI
- url: https://gatsby-starter-blog-jumpalottahigh.netlify.com/
  repo: https://github.com/jumpalottahigh/gatsby-starter-blog-jumpalottahigh
  description: Gatsby v2 blog starter with SEO, search, filter, reading progress, mobile menu fab
  tags:
    - Blog
    - Markdown
  features:
    - Blog post listing with previews (image + summary) for each blog post
    - Google structured data
    - Mobile-friendly menu toggled with a floating action button (FAB)
    - Article read progress
    - User feedback component
- url: https://i18n.smakosh.com/
  repo: https://github.com/smakosh/gatsby-starter-i18n
  description: Gatsby v2 Starter with i18n using react-intl and more cool features.
  tags:
    - Styling:CSS-in-JS
    - i18n
  features:
    - Based on default starter
    - i18n with rtl text
    - Stateless components using Recompose
    - Font changes depending on the chosen language
    - SEO (meta tags, openGraph, structured data, Twitter and more...)
- url: https://gatsby-starter-mate.netlify.com
  repo: https://github.com/EmaSuriano/gatsby-starter-mate
  description: A portfolio starter for Gatsby integrated with Contentful CMS.
  tags:
    - Styling:CSS-in-JS
    - CMS:Contentful
    - CMS:Headless
    - Portfolio
  features:
    - Gatsby v2
    - Rebass (Styled-components system)
    - React Reveal
    - Dynamic content from Contentful
    - Offline support
    - PWA ready
    - SEO
    - Responsive design
    - Icons from font-awesome
    - Netlify Deployment Friendly
    - Medium integration
    - Social sharing (Twitter, Facebook, Google, LinkedIn)
- url: https://gatsby-starter-typescript-sass.netlify.com
  repo: https://github.com/thetrevorharmon/gatsby-starter-typescript-sass
  description: A basic starter with TypeScript and Sass built in
  tags:
    - Language:TypeScript
    - Styling:SCSS
    - Linting
  features:
    - TypeScript and Sass support
    - TS linter with basic react rules
- url: https://gatsby-simple-contentful-starter.netlify.com/
  repo: https://github.com/cwlsn/gatsby-simple-contentful-starter
  description: A simple starter to display Contentful data in Gatsby, ready to deploy on Netlify. Comes with a detailed article detailing the process.
  tags:
    - CMS:Contentful
    - CMS:Headless
    - Markdown
    - Styling:CSS-in-JS
  features:
    - Gatsby v2
    - Query Contentful data via Gatsby's GraphQL
    - Styled-Components for CSS-in-JS
    - Simple format, easy to create your own site quickly
    - React Helmet for Header Modification
    - Remark for loading Markdown into React
- url: https://gatsby-blog-cosmicjs.netlify.com/
  repo: https://github.com/cosmicjs/gatsby-blog-cosmicjs
  description: Blog that utilizes the power of the Cosmic headless CMS for easy content management
  tags:
    - CMS:Cosmic
    - CMS:Headless
    - Blog
  features:
    - Uses the Cosmic Gatsby source plugin
- url: https://cosmicjs-gatsby-starter.netlify.com/
  repo: https://github.com/cosmicjs/gatsby-starter
  description: Simple Gatsby starter connected to the Cosmic headless CMS for easy content management
  tags:
    - CMS:Cosmic
    - CMS:Headless
  features:
    - Uses the Cosmic Gatsby source plugin
- url: https://www.gatsby-typescript-template.com/
  repo: https://github.com/ikeryo1182/gatsby-typescript-template
  description: This is a standard starter with TypeScript, TSLint, Prettier, Lint-Staged(Husky) and Sass
  tags:
    - Language:TypeScript
    - Linting
    - Styling:SCSS
  features:
    - Category and Tag for post
    - Type Safe by TypeScript
    - Format Safe by TSLint and Prettier with Lint-Staged(Husky)
- url: https://zandersparrow.github.io/gatsby-simple-redux/
  repo: https://github.com/zandersparrow/gatsby-simple-redux
  description: The default starter plus redux
  tags:
    - Redux
  features:
    - Minimal starter based on the official default
    - Includes redux and a simple counter example
- url: https://gatsby-casper.netlify.com/
  repo: https://github.com/scttcper/gatsby-casper
  description: This is a starter blog that looks like the Ghost.io default theme, casper.
  tags:
    - Blog
    - Language:TypeScript
    - Styling:CSS-in-JS
  features:
    - Emotion CSS-in-JS
    - TypeScript
    - Author and tag pages
    - RSS
- url: https://gatsby-universal.netlify.com
  repo: https://github.com/fabe/gatsby-universal
  description: An opinionated Gatsby v2 starter for state-of-the-art marketing sites
  tags:
    - Transitions
    - PWA
    - Styling:CSS-in-JS
    - Linting
    - Markdown
    - SEO
  features:
    - Page Transitions
    - IntersectionObserver, component-based
    - React Context for global UI state
    - styled-components v4
    - Generated media queries for easy use
    - Optimized with Google Lighthouse (100/100)
    - Offline support
    - Manifest support
    - Sitemap support
    - All favicons generated
    - SEO (with Schema JSONLD) & Social Tags
    - Prettier
    - ESLint
- url: https://prismic.lekoarts.de/
  repo: https://github.com/LekoArts/gatsby-starter-prismic
  description: A typography-heavy & light-themed Gatsby Starter which uses the Headless CMS Prismic.
  tags:
    - CMS:Prismic
    - CMS:Headless
    - Styling:CSS-in-JS
    - Linting
    - Blog
    - PWA
    - Testing
  features:
    - Prismic as Headless CMS
    - Uses multiple features of Prismic - Slices, Labels, Relationship fields, Custom Types
    - Emotion for Styling
    - Cypress for End-to-End testing
    - Prism.js highlighting
    - Responsive images with gatsby-image
    - Extensive SEO
    - ESLint & Prettier
- url: https://gatsby-starter-v2-casper.netlify.com/
  repo: https://github.com/GatsbyCentral/gatsby-v2-starter-casper
  description: A blog starter based on the Casper (v1.4) theme.
  tags:
    - Blog
    - PWA
  features:
    - Page pagination
    - CSS
    - Tags
    - Google Analytics
    - Offline support
    - Web App Manifest
    - SEO
- url: https://lumen-v2.netlify.com/
  repo: https://github.com/GatsbyCentral/gatsby-v2-starter-lumen
  description: A Gatsby v2 fork of the lumen starter.
  tags:
    - Blog
    - RSS
    - Disqus
  features:
    - Lost Grid.
    - Beautiful typography inspired by matejlatin/Gutenberg.
    - Mobile-First approach in development.
    - Stylesheet built using Sass and BEM-Style naming.
    - Syntax highlighting in code blocks.
    - Sidebar menu built using a configuration block.
    - Archive organized by tags and categories.
    - Automatic RSS generation.
    - Automatic Sitemap generation.
    - Offline support.
    - Google Analytics support.
    - Disqus Comments support.
- url: https://gatsby-starter-firebase.netlify.com/
  repo: https://github.com/muhajirdev/gatsby-starter-firebase
  description: A Gatsby + Firebase Starter. With Authentication
  tags:
    - Firebase
    - Client-side App
  features:
    - Eslint Airbnb without semicolon and without .jsx extension
    - Firebase
    - Web App Manifest
- url: http://gatsby-lightbox.416serg.me
  repo: https://github.com/416serg/gatsby-starter-lightbox
  description: Showcasing a custom lightbox implementation using `gatsby-image`
  tags:
    - Portfolio
    - SEO
    - Styling:CSS-in-JS
  features:
    - Features a custom, accessible lightbox with gatsby-image
    - Styled with styled-components using CSS Grid
    - React Helmet for SEO
- url: http://jackbravo.github.io/gatsby-starter-i18n-blog/
  repo: https://github.com/jackbravo/gatsby-starter-i18n-blog
  description: Same as official gatsby-starter-blog but with i18n support
  tags:
    - i18n
    - Blog
  features:
    - Translates site name and bio using .md files
    - No extra libraries needed
- url: https://calpa.me/
  repo: https://github.com/calpa/gatsby-starter-calpa-blog
  description: Blog Template X Contentful, Twitter and Facebook style
  tags:
    - Blog
    - Styling:SCSS
  features:
    - GatsbyJS v2, faster than faster
    - Not just Contentful content source, you can use any database
    - Custom style
    - Google Analytics
    - Gitalk
    - sitemap
    - React FontAwesome
    - SEO
    - Offline support
    - Web App Manifest
    - Styled using SCSS
    - Page pagination
    - Netlify optimization
- url: https://gatsby-starter-typescript-power-blog.majidhajian.com/
  repo: https://github.com/mhadaily/gatsby-starter-typescript-power-blog
  description: Minimal Personal Blog with Gatsby and TypeScript
  tags:
    - PWA
    - Blog
    - Language:TypeScript
    - Markdown
  features:
    - Mobile-First approach in development
    - TSLint & Prettier
    - Offline support
    - Styled Component implementation
    - Category and Tag for post
    - Dark / Light theme
    - Type Safe by TypeScript
    - Purge CSS
    - Format Safe by TSLint, StyleLint and Prettier with Lint-Staged(Husky)
    - Blog page
    - Syntax highlighting in code blocks
    - Pagination Ready
    - Ready to deploy to GitHub Pages or Netlify
    - Automatic RSS generation
    - Automatic Sitemap generation
- url: https://gatsby-starter-kontent.netlify.com
  repo: https://github.com/Kentico/gatsby-starter-kontent
  description: Gatsby starter site with Kentico Kontent
  tags:
    - CMS:Headless
    - CMS:Kontent
    - Netlify
  features:
    - Gatsby v2 support
    - Content item <-> content type relationships
    - Language variants relationships
    - Linked items elements relationships
    - Content items in Rich text elements relationships
    - Reverse link relationships
- url: https://gatsby-starter-storybook.netlify.com/
  repo: https://github.com/markoradak/gatsby-starter-storybook
  description: Gatsby starter site with Storybook
  tags:
    - Storybook
    - Styling:CSS-in-JS
    - Linting
  features:
    - Gatsby v2 support
    - Storybook v4 support
    - Styled Components v4 support
    - Styled Reset, ESLint, Netlify Conf
- url: https://jamstack-hackathon-starter.netlify.com/
  repo: https://github.com/sw-yx/jamstack-hackathon-starter
  description: A JAMstack app with authenticated routes, static marketing pages, etc. with Gatsby, Netlify Identity, and Netlify Functions
  tags:
    - Netlify
    - Client-side App
  features:
    - Netlify Identity
    - Netlify Functions
    - Static Marketing pages and Dynamic Client-side Authenticated App pages
- url: https://collective.github.io/gatsby-starter-plone/
  repo: https://github.com/collective/gatsby-starter-plone
  description: A Gatsby starter template to build static sites using Plone as the content source
  tags:
    - CMS:Other
    - CMS:Headless
    - SEO
    - PWA
  features:
    - Creates 1-1 copy of source Plone site
    - Auto generated navigation and breadcrumbs
    - Progressive Web App features
    - Optimized for performance
    - Minimal UI and Styling
- url: https://gatsby-tutorial-starter.netlify.com/
  repo: https://github.com/justinformentin/gatsby-v2-tutorial-starter
  description: Simple, modern designed blog with post lists, tags, and easily customizable code.
  tags:
    - Blog
    - Linting
    - PWA
    - SEO
    - Styling:CSS-in-JS
    - Markdown
  features:
    - Blog post listing with image, summary, date, and tags.
    - Post Tags
    - Post List Filtering
    - Typography.js
    - Emotion styling
    - Syntax Highlighting in Code Blocks
    - Gatsby Image
    - Fully Responsive
    - Offline Support
    - Web App Manifest
    - SEO
    - PWA
    - Sitemap generation
    - Schema.org JSON-LD
    - CircleCI Integration
    - Codeclimate Integration
    - Google Analytics
    - Twitter and OpenGraph Tags
    - ESLint
    - Prettier Code Styling
- url: https://avivero.github.io/gatsby-redux-starter/
  repo: https://github.com/AVivero/gatsby-redux-starter
  description: Gatsby starter site with Redux, Sass, Bootstrap, Css Modules and Material Icons
  tags:
    - Redux
    - Styling:SCSS
    - Styling:Bootstrap
    - Styling:Material
    - Linting
  features:
    - Gatsby v2 support
    - Redux support
    - Sass support
    - Bootstrap v4 support
    - Css Modules support
    - ESLint, Prettier
- url: https://gatsby-typescript-boilerplate.netlify.com/
  repo: https://github.com/leachjustin18/gatsby-typescript-boilerplate
  description: Opinionated Gatsby v2 starter with TypeScript.
  tags:
    - Language:TypeScript
    - PWA
    - Styling:SCSS
    - Styling:PostCSS
  features:
    - TSLint with airbnb & prettier configurations
    - Prettier
    - Stylelint
    - Offline support
    - Type Safe by TypeScript
    - Format on commit with Lint-Staged(Husky)
    - Favicon generation
    - Sitemap generation
    - Autoprefixer with browser list
    - CSS nano
    - CSS MQ Packer
    - Lazy load image(s) with plugin sharp
    - Gatsby Image
    - Netlify optimizations
- url: https://danshai.github.io/gatsbyv2-scientific-blog-machine-learning/
  repo: https://github.com/DanShai/gatsbyv2-scientific-blog-machine-learning
  description: Machine learning ready and scientific blog starter
  tags:
    - Blog
    - Linting
  features:
    - Write easly your scientific blog with katex and publish your research
    - Machine learning ready with tensorflowjs
    - Manipulate csv data
    - draw with graph mermaid
    - display charts with chartjs
- url: https://gatsby-tailwind-styled-components.netlify.com/
  repo: https://github.com/muhajirdev/gatsby-tailwind-styled-components-starter
  description: A Gatsby Starter with Tailwind CSS + Styled Components
  tags:
    - Styling:Tailwind
  features:
    - Eslint Airbnb without semicolon and without .jsx extension
    - Offline support
    - Web App Manifest
- url: https://gatsby-starter-mobx.netlify.com
  repo: https://github.com/borekb/gatsby-starter-mobx
  description: MobX + TypeScript + TSLint + Prettier
  tags:
    - Language:TypeScript
    - Linting
    - Testing
  features:
    - Gatsby v2 + TypeScript
    - MobX with decorators
    - Two examples from @mweststrate's Egghead course
    - .editorconfig & Prettier
    - TSLint
    - Jest
- url: https://tender-raman-99e09b.netlify.com/
  repo: https://github.com/amandeepmittal/gatsby-bulma-quickstart
  description: A Bulma CSS + GatsbyJS Starter Kit
  tags:
    - Styling:Bulma
    - Styling:SCSS
  features:
    - Uses Bulma CSS
    - Sass based Styling
    - Responsive Design
    - Google Analytics Integration
    - Uses Gatsby v2
    - SEO
- url: https://gatsby-starter-notes.netlify.com/
  repo: https://github.com/patricoferris/gatsby-starter-notes
  description: Gatsby starter for creating notes organised by subject and topic
  tags:
    - Markdown
    - Pagination
  features:
    - Create by topic per subject notes that are organised using pagination
    - Support for code syntax highlighting
    - Support for mathematical expressions
    - Support for images
- url: https://gatsby-starter-ttag.netlify.com/
  repo: https://github.com/ttag-org/gatsby-starter-ttag
  description: Gatsby starter with the minimum required to demonstrate using ttag for precompiled internationalization of strings.
  tags:
    - i18n
  features:
    - Support for precompiled string internationalization using ttag and it's babel plugin
- url: https://gatsby-starter-typescript.netlify.com/
  repo: https://github.com/goblindegook/gatsby-starter-typescript
  description: Gatsby starter using TypeScript.
  tags:
    - Markdown
    - Pagination
    - Language:TypeScript
    - PWA
    - Linting
  features:
    - Markdown and MDX
    - Local search powered by Lunr
    - Syntax highlighting
    - Images
    - Styling with Emotion
    - Testing with Jest and react-testing-library
- url: https://gatsby-netlify-cms-example.netlify.com/
  repo: https://github.com/robertcoopercode/gatsby-netlify-cms
  description: Gatsby starter using Netlify CMS
  tags:
    - CMS:Netlify
    - Styling:SCSS
  features:
    - Example of a website for a local developer meetup group
    - NetlifyCMS used for easy data entry
    - Mobile-friendly design
    - Styling done with Sass
    - Gatsby version 2
- url: https://gatsby-typescript-starter-blog.netlify.com/
  repo: https://github.com/frnki/gatsby-typescript-starter-blog
  description: A starter blog for TypeScript-based Gatsby projects with minimal settings.
  tags:
    - Language:TypeScript
    - Blog
  features:
    - TypeScript & TSLint
    - No Styling (No Typography.js)
    - Minimal settings based on official starter blog
- url: https://gatsby-serif.netlify.com/
  repo: https://github.com/jugglerx/gatsby-serif-theme
  description: Multi page/content-type starter using Markdown and SCSS. Serif is a beautiful small business theme for Gatsby. The theme is fully responsive, blazing fast and artfully illustrated.
  tags:
    - Styling:SCSS
    - Markdown
    - Linting
  features:
    - Multiple "content types" for `services`, `team` and `testimonials` using Markdown as the source
    - Graphql query in `gatsby-node.js` using aliases that creates pages and templates by content type based on the folder `src/pages/services`, `src/pages/team`
    - SCSS
    - Responsive design
    - Bootstrap 4 grid and media queries only
    - Responsive menu
    - Royalty free illustrations included
    - SEO titles & meta using `gatsby-plugin-react-helmet`
    - Eslint & Prettier
- url: https://awesome-gatsby-starter.netlify.com/
  repo: https://github.com/South-Paw/awesome-gatsby-starter
  description: Starter with a preconfigured MDX, Storybook and ESLint environment for component first development of your next Gatsby site.
  tags:
    - MDX
    - Markdown
    - Storybook
    - Styling:CSS-in-JS
    - Linting
  features:
    - Gatsby MDX for JSX in Markdown loading, parsing, and rendering of pages
    - Storybook for isolated component development
    - styled-components for CSS-in-JS
    - ESLint with Airbnb's config
    - Prettier integrated into ESLint
    - A few example components and pages with stories and simple site structure
- url: https://santosfrancisco.github.io/gatsby-starter-cv/
  repo: https://github.com/santosfrancisco/gatsby-starter-cv
  description: A simple starter to get up and developing your digital curriculum with GatsbyJS'
  tags:
    - Styling:CSS-in-JS
    - PWA
    - Onepage
  features:
    - Gatsby v2
    - Based on default starter
    - Google Analytics
    - Web App Manifest
    - SEO
    - Styling with styled-components
    - Responsive Design, optimized for Mobile devices
- url: https://vigilant-leakey-a4f8cd.netlify.com/
  repo: https://github.com/agneym/gatsby-blog-starter
  description: Minimal Blog Starter Template with Styled Components.
  tags:
    - Markdown
    - Styling:CSS-in-JS
    - Blog
  features:
    - Markdown loading, parsing, and rendering of pages
    - Minimal UI for blog
    - Styled-components for CSS-in-JS
    - Prettier added as pre-commit hook
    - Google Analytics
    - Image Optimisation
    - Code Styling and Formatting in markdown
    - Responsive Design
- url: https://inspiring-me-lwz7512.netlify.com/
  repo: https://github.com/lwz7512/gatsby-netlify-identity-starter
  description: Gatsby Netlify Identity Starter with NIW auth support, and content gating, as well as responsive layout.
  tags:
    - Netlify
    - Pagination
  features:
    - Mobile Screen support
    - Privacy control for post content view & profile page
    - User authentication by Netlify Identity Widget/Service
    - Pagination for posts
    - Navigation menu with active status
- url: https://gatsby-starter-event-calendar.netlify.com/
  repo: https://github.com/EmaSuriano/gatsby-starter-event-calendar
  description: Gatsby Starter to display information about events from Google Spreadsheets with Calendars
  tags:
    - Linting
    - Styling:Grommet
    - PWA
    - SEO
    - Google Sheets
  features:
    - Grommet
    - Theming
    - Google Spreadsheet integration
    - PWA
    - A11y
    - SEO
    - Netlify Deployment Friendly
    - ESLint with Airbnb's config
    - Prettier integrated into ESLint
- url: https://gatsby-starter-tech-blog.netlify.com/
  repo: https://github.com/email2vimalraj/gatsby-starter-tech-blog
  description: A simple tech blog starter kit for gatsbyjs
  tags:
    - Blog
    - Portfolio
  features:
    - Markdown based blog
    - Filter blog posts by Tags
    - Easy customization
    - Using styled components
    - Minimal styles
    - Best scoring by Lighthouse
    - SEO support
    - PWA support
    - Offline support
- url: https://infallible-brown-28846b.netlify.com/
  repo: https://github.com/tylergreulich/gatsby-typescript-mdx-prismjs-starter
  description: Gatsby starter using TypeScript, MDX, Prismjs, and styled-components
  tags:
    - Language:TypeScript
    - Linting
    - Testing
    - Styling:CSS-in-JS
    - MDX
  features:
    - Gatsby v2 + TypeScript
    - Syntax highlighting with Prismjs
    - MDX
    - Jest
    - react-testing-library
    - styled-components
- url: https://hardcore-darwin-d7328f.netlify.com/
  repo: https://github.com/agneym/gatsby-careers-page
  description: A Careers Page for startups using Gatsby
  tags:
    - Markdown
    - Styling:CSS-in-JS
  features:
    - Careers Listing
    - Application Format
    - Markdown for creating job description
    - styled-components
- url: https://saikrishna.me/
  repo: https://github.com/s-kris/gatsby-minimal-portfolio-blog
  description: A minimal portfolio website with blog using Gatsby. Suitable for developers.
  tags:
    - Portfolio
    - Blog
  features:
    - Portfolio Page
    - Timline (Journey) page
    - Minimal
- url: https://gatsby-starter-blog-mdx-demo.netlify.com
  repo: https://github.com/hagnerd/gatsby-starter-blog-mdx
  description: A fork of the Official Gatsby Starter Blog with support for MDX out of the box.
  tags:
    - MDX
    - Blog
  features:
    - MDX
    - Blog
    - RSS Feed
- url: https://gatsby-tailwindcss-sass-starter-demo.netlify.com/
  repo: https://github.com/durianstack/gatsby-tailwindcss-sass-starter
  description: Just another Gatsby Tailwind with SASS starter
  tags:
    - Styling:Tailwind
    - Styling:SCSS
  features:
    - Tailwind, A Utility-First CSS Framework for Rapid UI Development
    - SASS/SCSS
    - Comes with React Helmet for adding site meta tags
    - Includes plugins for offline support out of the box
    - PurgeCSS to shave off unused styles
- url: https://tyra-starter.netlify.com/
  repo: https://github.com/madelyneriksen/gatsby-starter-tyra
  description: A feminine GatsbyJS Starter Optimized for SEO
  tags:
    - SEO
    - Blog
    - Styling:Other
  features:
    - Integration with Social Media and Mailchimp.
    - Styled with Tachyons.
    - Rich structured data on blog posts for SEO.
    - Pagination and category pages.
- url: https://gatsby-starter-styled.netlify.com/
  repo: https://github.com/gregoralbrecht/gatsby-starter-styled
  description: Yet another simple starter with Styled-System, Typography.js, SEO and Google Analytics.
  tags:
    - Styling:CSS-in-JS
    - PWA
    - SEO
  features:
    - Styled-Components
    - Styled-System
    - Rebass Grid
    - Typography.js to easily set up font styles
    - Google Analytics
    - Prettier, ESLint & Stylelint
    - SEO (meta tags and schema.org via JSON-LD)
    - Offline support
    - Web App Manifest
- url: https://gatsby.ghost.org/
  repo: https://github.com/TryGhost/gatsby-starter-ghost
  description: Build lightning-fast, modern publications with Ghost and Gatsby
  tags:
    - CMS:Headless
    - Blog
  features:
    - Ghost integration with ready to go placeholder content and webhooks support
    - Minimal responsive design
    - Pagination for posts, tags, and authors
    - SEO Friendly Meta
    - JSON-LD Schema
    - OpenGraph structured data
    - Twitter Cards meta
    - Sitemap Generation
    - XML Sitemaps
    - Progressive Web App
    - Offline Support
    - RSS Feed
    - Netlify integration ready to deploy
- url: https://traveler-blog.netlify.com/
  repo: https://github.com/QingpingMeng/gatsby-starter-traveler-blog
  description: A fork of the Official Gatsby Starter Blog to build a travler blog with images support
  tags:
    - Blog
    - PWA
    - SEO
    - Styling:Material
    - Styling:CSS-in-JS
  features:
    - Netlify integration ready to deploy
    - Material UI
    - styled-components
    - GitHub markdown css support
- url: https://create-ueno-app.netlify.com
  repo: https://github.com/ueno-llc/ueno-gatsby-starter
  description: Opinionated Gatsby starter by Ueno.
  tags:
    - Language:TypeScript
    - Styling:SCSS
    - Linting
    - Transitions
  features:
    - GraphQL hybrid
    - SEO friendly
    - GSAP ready
    - Nice Devtools
    - GsapTools
    - Ueno plugins
    - SVG to React component
    - Ueno's TSlint
    - Decorators
- url: https://gatsby-snyung-starter.netlify.com/
  repo: https://github.com/SeonHyungJo/gatsby-snyung-starter
  description: Basic starter template for You
  tags:
    - CMS:Contentful
    - Markdown
    - Linting
    - Pagination
    - Portfolio
    - SEO
    - Styling:SCSS
    - Transitions
  features:
    - SASS/SCSS
    - Add Utterances
    - Nice Pagination
    - Comes with React Helmet for adding site meta tags
    - Create Yout Name Card for writing meta data
- url: https://gatsby-contentstack-starter.netlify.com/
  repo: https://github.com/contentstack/gatsby-starter-contentstack
  description: A Gatsby starter powered by Headless CMS Contentstack.
  tags:
    - CMS:Headless
    - Blog
  features:
    - Includes Contentstack Delivery API for any environment
    - Dynamic content from Contentstack CMS
- url: https://gatsby-craftcms-barebones.netlify.com
  repo: https://github.com/frankievalentine/gatsby-craftcms-barebones
  description: Barebones setup for using Craft CMS and Gatsby locally.
  tags:
    - CMS:Headless
  features:
    - Full setup instructions included
    - Documented to get you set up with Craft CMS quickly
    - Code referenced in repo
- url: https://gatsby-starter-buttercms.netlify.com/
  repo: https://github.com/ButterCMS/gatsby-starter-buttercms
  description: A starter template for spinning up a Gatsby+ ButterCMS site
  tags:
    - Blog
    - SEO
    - CMS:Headless
  features:
    - Fully functioning blog
    - Navigation between posts with a previous/next post button
    - FAQ Knowledge Base
    - CMS Powered Homepage
    - Customer Case Study example marketing pages
- url: https://master.d2f5ek3dnwfe9v.amplifyapp.com/
  repo: https://github.com/dabit3/gatsby-auth-starter-aws-amplify
  description: This Gatsby starter uses AWS Amplify to implement authentication flow for signing up/signing in users as well as protected client side routing.
  tags:
    - AWS
    - Authentication
  features:
    - AWS Amplify
    - Full authentication workflow
    - Registration form
    - Signup form
    - User sign in
- url: https://gatsby-starter.mdbootstrap.com/
  repo: https://github.com/anna-morawska/gatsby-material-design-for-bootstrap
  description: A simple starter which lets you quickly start developing with Gatsby and Material Design For Bootstrap
  tags:
    - Styling:Material
  features:
    - React Bootstrap with Material Design css framework.
    - Free for personal and commercial use
    - Fully responsive
- url: https://frosty-ride-4ff3b9.netlify.com/
  repo: https://github.com/damassi/gatsby-starter-typescript-rebass-netlifycms
  description:
    A Gatsby starter built on top of MDX (React + Markdown), NetlifyCMS (with
    MDX and netlify-cms-backend-fs support -- no need to deploy), TypeScript,
    Rebass for UI, Styled Components, and Jest for testing. Very little visual
    styling has been applied so that you can bring your own :)
  tags:
    - MDX
    - CMS:Netlify
    - Language:TypeScript
    - Styling:Other
    - Styling:CSS-in-JS
    - Testing
  features:
    - MDX - Markdown + React
    - Netlify CMS (with MDX support)
    - Read and write to local file system via netlify-cms-backend-fs
    - TypeScript
    - Rebass
    - Styled Components
    - Jest
- url: https://bluepeter.github.io/gatsby-material-ui-business-starter/
  repo: https://github.com/bluepeter/gatsby-material-ui-business-starter
  description: Beautiful Gatsby Material Design Business Starter
  tags:
    - Styling:Material
  features:
    - Uses the popular, well-maintained Material UI React component library
    - Material Design theme and icons
    - Rotating home page carousel
    - Simple setup without opinionated setup
    - Fully instrumented for successful PROD deployments
    - Stylus for simple CSS
- url: https://example-company-website-gatsby-sanity-combo.netlify.com/
  repo: https://github.com/sanity-io/example-company-website-gatsby-sanity-combo
  description: This examples combines Gatsby site generation with Sanity.io content management in a neat company website.
  tags:
    - CMS:sanity.io
    - CMS:Headless
    - Blog
  features:
    - Out-of-the-box headless CMS
    - Real-time content preview in Development
    - Fast & frugal builds
    - No accidental missing fields/types
    - Full Render Control with Portable Text
    - gatsby-image support
    - Content types for company info, pages, projects, people, and blog posts
- url: https://gatsby-starter-oss.netlify.com/
  repo: https://github.com/robinmetral/gatsby-starter-oss
  description: A Gatsby starter to showcase your open-source projects.
  tags:
    - Portfolio
    - Styling:Theme-UI
    - Styling:CSS-in-JS
    - Onepage
    - PWA
    - SEO
    - Testing
    - Linting
  features:
    - 🐙🐈 Pull your pinned repos from GitHub
    - 👩‍🎤 Style with Emotion
    - ✨ Themeable with Theme UI
    - 🚀 Powered by gatsby-theme-oss
    - 💯 100/100 Lighthouse scores
- url: https://gatsby-starter-docz.netlify.com/
  repo: https://github.com/RobinCsl/gatsby-starter-docz
  description: Simple starter where building your own documentation with Docz is possible
  tags:
    - Documentation
  features:
    - Generate nice documentation with Docz, in addition to generating your normal Gatsby site
    - Document your React components in .mdx files
- url: https://gatsby-starter-santa-fe.netlify.com/
  repo: https://github.com/osogrizz/gatsby-starter-santa-fe
  description: A place for artist or designers to display their creations
  tags:
    - Styling:CSS-in-JS
  features:
    - SEO friendly
    - Built-in Google Fonts support
    - Contact Form
    - Customizable Design Template
- url: https://gatsby-hello-friend.now.sh
  repo: https://github.com/panr/gatsby-starter-hello-friend
  description: A simple starter for Gatsby. That's it.
  tags:
    - Pagination
    - Markdown
    - Blog
    - Portfolio
    - Styling:PostCSS
  features:
    - Dark/light mode, depending on your preferences
    - Great reading experience thanks to Inter font, made by Rasmus Andersson
    - Nice code highlighting thanks to PrismJS
    - Responsive youtube/vimeo etc. videos
    - Elastic menu
    - Fully responsive site
- url: https://lgcolella.github.io/gatsby-starter-developer-blog/
  repo: https://github.com/lgcolella/gatsby-starter-developer-blog
  description: A starter to create SEO-friendly, fast, multilanguage, responsive and highly customizable technical blogs/portfolios with the most common features out of the box.
  tags:
    - Blog
    - Portfolio
    - i18n
  features:
    - Multilanguage posts
    - Pagination and image preview for posts
    - Tags
    - SEO
    - Social share buttons
    - Disqus for comments
    - Highlighting for code syntax in posts
    - Dark and light themes available
    - Various available icon sets
    - RSS Feed
    - Web app manifest
- url: https://gatsby.magicsoup.io/
  repo: https://github.com/magicsoup-io/gatsby-starter-magicsoup
  description: A production ready Gatsby starter using magicsoup.io
  tags:
    - SEO
    - Markdown
    - Styling:CSS-in-JS
    - Testing
  features:
    - Optimized images with gatsby-image.
    - SEO friendly with react-helmet, gatsby-plugin-sitemap and Google Webmaster Tools!
    - Responsive UIs with magicsoup.io/stock.
    - Static content with gatsby-transform-remark or gatsby-transform-json.
    - Convert Markdown to StyledComponents!
    - Webfonts with gatsby-plugin-web-font-loader.
    - SSR ready!
    - Testing with Jest!
- url: https://foxandgeese.github.io/tiny-agency/
  repo: https://github.com/foxandgeese/tiny-agency
  description: Simple Gatsby.js starter that uses material design and that's perfect for tiny agencies.
  tags:
    - Styling:Material
  features:
    - Uses the popular, well-maintained Material UI React component library
    - Material Design theme and icons
    - Simple setup without opinionated setup
    - Fully instrumented for successful PROD deployments
- url: https://gatsby-shopify-starter.netlify.com/
  repo: https://github.com/AlexanderProd/gatsby-shopify-starter
  description: Kick off your next, e-commerce experience with this Gatsby starter. It is based on the default Gatsby starter to be easily modifiable.
  tags:
    - CMS:Headless
    - SEO
    - E-commerce
    - Styling:CSS-in-JS
  features:
    - Shopping Cart
    - Shopify Integration
    - Product Grid
    - Shopify Store Credentials included
    - Optimized images with gatsby-image.
    - SEO
- url: https://gatejs.netlify.com
  repo: https://github.com/sarasate/gate
  description: API Doc generator inspired by Stripe's API docs
  tags:
    - Documentation
    - Markdown
    - Onepage
  features:
    - API documentation from markdown sources
    - Code samples separated by language
    - Syntax highlighting
    - Everything in a single page
- url: https://hopeful-keller-943d65.netlify.com
  repo: https://github.com/iwilsonq/gatsby-starter-reasonml
  description: Gatsby starter to create static sites using type-safe ReasonML
  tags:
    - Language:Other
    - Blog
    - Styling:CSS-in-JS
  features:
    - Gatsby v2 support
    - bs-platform v4 support
    - Similar to gatsby-starter-blog
- url: https://gatsby-starter-blog-amp-to-pwa.netlify.com/
  repo: https://github.com/tomoyukikashiro/gatsby-starter-blog-amp-to-pwa
  description: Gatsby starter blog with AMP to PWA Strategy
  tags:
    - Blog
    - AMP
    - PWA
  features:
    - Similar to gatsby-starter-blog
    - Support AMP to PWA strategy
- url: https://cvluca.github.io/gatsby-starter-markdown/
  repo: https://github.com/cvluca/gatsby-starter-markdown
  description: Boilerplate for markdown-based website (Documentation, Blog, etc.)
  tags:
    - Markdown
    - Redux
    - Styling:Ant Design
  features:
    - Responsive Web Design
    - Auto generated Sidebar
    - Auto generated Anchor
- url: https://gatsby-starter-wordpress-community.netlify.com/
  repo: https://github.com/pablovila/gatsby-starter-wordpress-community
  description: Starter using gatsby-source-wordpress to display posts and pages from a WordPress site
  tags:
    - CMS:WordPress
    - Styling:Bulma
    - Blog
    - Pagination
  features:
    - Gatsby v2 support
    - Responsive Web Design
    - WordPress support
    - Bulma and Sass Support for styling
    - Pagination logic
- url: https://gatsby-blogger.netlify.com/
  repo: https://github.com/aslammultidots/blogger
  description: A Simple, clean and modern designed blog with firebase authentication feature and easily customizable code.
  tags:
    - Blog
    - Redux
    - Disqus
    - CMS:Contentful
    - Firebase
  features:
    - Minimal and clean white layout.
    - Dynamic content from Contentful.
    - Blog post listing with previews (image + summary) for each blog post.
    - Disqus commenting system for each blog post.
    - Search post with keyword.
    - Firebase for Authentication.
    - Protected Routes with Authorization.
    - Contact form integration.
- url: https://gatsby-starter-styled-components.netlify.com/
  repo: https://github.com/blakenoll/gatsby-starter-styled-components
  description: The Gatsby default starter modified to use styled-components
  tags:
    - Styling:CSS-in-JS
  features:
    - styled-components
    - sticky footer
- url: https://magazine-example.livingdocs.io/
  repo: https://github.com/livingdocsIO/gatsby-magazine-example
  description: This magazine-starter helps you start out with Livingdocs as a headless CMS.
  tags:
    - Blog
    - CMS:Headless
  features:
    - Minimal and clean white layout.
    - Dynamic content from Livingdocs.
    - Built-in component library.
    - Robust template and theme.
- url: https://gatsby-starter-intl.tomekskuta.pl
  repo: https://github.com/tomekskuta/gatsby-starter-intl
  description: Gatsby v2 i18n starter which makes static pages for every locale and detect your browsers lang. i18n with react-intl.
  tags:
    - i18n
    - Testing
  features:
    - static pages for every language
    - detects your browser locale
    - uses react-intl
    - based on Gatsby Default Starter
    - unit tests with Jest
- url: https://cape.netlify.com/
  repo: https://github.com/juhi-trivedi/cape
  description: A Gatsby - CMS:Contentful demo with Netlify.
  tags:
    - Blog
    - Netlify
    - CMS:Contentful
    - Styling:Bootstrap
  features:
    - Fecthing Dynamic content from Contentful.
    - Blog post listing with previews (image + summary) for each blog post.
    - Contact form integration with Netlify.
    - Grid system inspired by Bootstrap.
- url: https://gatsby-starter-infinite-scroll.baobab.fi/
  repo: https://github.com/baobabKoodaa/gatsby-starter-infinite-scroll
  description: Infinite Scroll and Pagination with 10k photos
  tags:
    - Infinite Scroll
    - Pagination
    - Styling:CSS-in-JS
  features:
    - Infinite Scroll (default mode)
    - Pagination (fallback for users without JS)
    - Toggle between these modes in demo
    - Efficient implementation (only fetch the data that's needed, ship initial items with the page instead of fetch, etc.)
- url: https://jodie.lekoarts.de/
  repo: https://github.com/LekoArts/gatsby-starter-portfolio-jodie
  description: Image-heavy photography portfolio with colorful accents & great typography
  tags:
    - Portfolio
    - PWA
    - Transitions
    - Styling:CSS-in-JS
    - Linting
    - Testing
    - Language:TypeScript
  features:
    - Configurable with theming, CSS Grid & a yaml file for navigation
    - Create your projects by editing a yaml file and putting images into a folder
    - Shows your Instagram posts
    - TypeScript
    - Cypress for End-to-End testing
    - react-spring for animations & transitions
    - Uses styled-components + styled-system
    - SEO with Sitemap, Schema.org JSONLD, Tags
    - Responsive images with gatsby-image
- url: https://amazing-jones-e61bda.netlify.com/
  repo: https://github.com/WebCu/gatsby-material-kit-react
  description: Adaptation of Material Kit React to Gatsby
  tags:
    - Styling:Material
  features:
    - 60 Handcrafted Components
    - 4 Customized Plugins
    - 3 Example Pages
- url: https://relaxed-bhaskara-5abd0a.netlify.com/
  repo: https://github.com/LekovicMilos/gatsby-starter-portfolio
  description: Gatsby portfolio starter for creating quick portfolio
  tags:
    - Portfolio
  features:
    - Showcase of portfolio items
    - About me page
- url: https://gatsby-typescript-scss-docker-starter.netlify.com/
  repo: https://github.com/OFranke/gatsby-typescript-scss-docker
  description: Gatsby starter TypeScript, SCSS, Docker
  tags:
    - Language:TypeScript
    - Styling:SCSS
    - Linting
  features:
    - Format & Commit Safe by ESLint, StyleLint and Prettier with Lint-Staged (Husky), optimized for VS Code
    - Typings for scss files are automatically generated
    - Responsiveness from the beginning through easy breakpoint configuration
    - Enforce the DRY principle, no hardcoded and repeated `margin`, `font-size`, `color`, `box-shadow`, `border-radius` ... properties anymore
    - Docker ready - you can run Gatsby dev mode on your machine environment or with docker-compose
- url: https://prismic-i18n.lekoarts.de/
  repo: https://github.com/LekoArts/gatsby-starter-prismic-i18n
  description: Based on gatsby-starter-prismic with Internationalization (i18n) support.
  tags:
    - CMS:Prismic
    - CMS:Headless
    - Styling:CSS-in-JS
    - Linting
    - Blog
    - PWA
    - Testing
    - i18n
  features:
    - Prismic as Headless CMS
    - Uses multiple features of Prismic - Slices, Labels, Relationship fields, Custom Types, Internationalization
    - Emotion for Styling
    - i18n without any third-party libaries
    - Cypress for End-to-End testing
    - Prism.js highlighting
    - Responsive images with gatsby-image
    - Extensive SEO
    - ESLint & Prettier
- url: https://gatsby-starter-landing-page.netlify.com/
  repo: https://github.com/gillkyle/gatsby-starter-landing-page
  description: Single page starter for minimal landing pages
  tags:
    - Onepage
  features:
    - Gatsby image
    - Google Analytics
    - Minimal design
- url: https://thakkaryash94.github.io/gatsby-github-personal-website/
  repo: https://github.com/thakkaryash94/gatsby-github-personal-website
  description: It is a conversion of original GitHub personal website repo which is written in ruby for JS developers. This repository gives you the code you'll need to kickstart a personal website that showcases your work as a software developer. And when you manage the code in a GitHub repository, it will automatically render a webpage with the owner's profile information, including a photo, bio, and repositories.
  tags:
    - Portfolio
    - Onepage
  features:
    - layout config either stacked or sidebar
    - theme dark/light mode
    - post support
- url: https://gatsby-starter-default-intl.netlify.com
  repo: https://github.com/wiziple/gatsby-starter-default-intl
  description: The default Gatsby starter with features of multi-language url routes and browser language detection.
  tags:
    - i18n
  features:
    - Localization (Multilanguage) provided by react-intl.
    - Support automatic redirection based on user's preferred language in browser provided by browser-lang.
    - Support multi-language url routes within a single page component. That means you don't have to create separate pages such as pages/en/index.js or pages/ko/index.js.
    - Based on gatsby-starter-default with least modification.
- url: https://gatsby-starter-julia.netlify.com/
  repo: https://github.com/niklasmtj/gatsby-starter-julia
  description: A minimal blog starter template built with Gatsby
  tags:
    - Markdown
    - Blog
  features:
    - Landingpage
    - Blogoverview
    - Markdown sourcing
    - Estimated reading time
    - Styled component with @emotion
    - Netlify deployment friendly
    - Nunito font as npm module
    - Site meta tags with React Helmet
- url: https://agalp.imedadel.me
  repo: https://github.com/ImedAdel/automatic-gatsbyjs-app-landing-page
  description: Automatically generate iOS app landing page using GatsbyJS
  tags:
    - Onepage
    - PWA
    - SEO
  features:
    - One Configuration file
    - Automatically generate a landing page for your iOS app
    - List app features
    - App Store and Play Store buttons
    - App screenshot and video preview
    - Easily add social media accounts and contact info in the footer via the site-config.js file.
    - Pick custom Font Awesome icons for the feature list via the site-config.js file.
    - Built using Prettier and Styled-Components
    - Easily integrate Google Analytics by adding your ID to site-config.js file.
- url: https://gatsby-starter-shopify-app.firebaseapp.com/install
  repo: https://github.com/gil--/gatsby-starter-shopify-app
  description: Easily create Serverless Shopify Admin Apps powered by Gatsby and Firebase Functions
  tags:
    - Shopify
    - Firebase
  features:
    - 🗄 Firebase Firestore Realtime DB
    - ⚡️ Serverless Functions API layer (Firebase Functions)
    - 💼 Admin API (Graphql) Serverless Proxy
    - 🎨 Shopify Polaris (AppProvider, etc.)
    - 💰 Application Charge Logic (30 days) with variable trial duration
    - 📡 Webhook Validation & Creation
    - 🔑 GDPR Ready (Including GDPR Webhooks)
    - 🏗 CircleCI Config for easy continuous deployments to Firebase
- url: https://gatsby-starter-paperbase.netlify.com/
  repo: https://github.com/willcode4food/gatsby-starter-paperbase
  description: A Gatsby starter that implements the Paperbase Premium Theme from MaterialUI
  tags:
    - Styling:Material
    - Styling:CSS-in-JS
  features:
    - MaterialUI Paperbase theme in Gatsby!
    - Create professional looking admin tools and dashboards
    - Responsive Design
    - MaterialUI Paper Components
    - MaterialUI Tab Components
- url: https://gatsby-starter-devto.netlify.com/
  repo: https://github.com/geocine/gatsby-starter-devto
  description: A GatsbyJS starter template that leverages the Dev.to API
  tags:
    - Blog
    - Styling:CSS-in-JS
  features:
    - Blog post listing with previews (image + summary) for each blog post
- url: https://gatsby-starter-framer-x.netlify.com/
  repo: https://github.com/simulieren/gatsby-starter-framer-x
  description: A GatsbyJS starter template that is connected to a Framer X project
  tags:
    - Language:TypeScript
  features:
    - TypeScript support
    - Easily work in GatsbyJS and Framer X at the same time
- url: https://gatsby-firebase-hosting.firebaseapp.com/
  repo: https://github.com/bijenkorf-james-wakefield/gatsby-firebase-hosting-starter
  description: A starter with configuration for Firebase Hosting and Cloud Build deployment.
  tags:
    - Firebase
    - Linting
  features:
    - Linting with ESLint
    - Jest Unit testing configuration
    - Lint-staged on precommit hook
    - Commitizen for conventional commit messages
    - Configuration for Firebase hosting
    - Configuration for Cloud Build deployment
    - Clear documentation to have your site deployed on Firebase behind SSL in no time!
- url: https://lewis-gatsby-starter-blog.netlify.com/
  repo: https://github.com/lewislbr/lewis-gatsby-starter-blog
  description: A simple custom Gatsby starter template to start a new blog or personal website.
  tags:
    - Blog
    - Styling:CSS-in-JS
    - Markdown
    - Portfolio
    - SEO
  features:
    - Blog post listing with summary preview for each blog post.
    - Automatically creates blog pages from Markdown files.
    - CSS in JS with styled-components.
    - Optimized images.
    - Offline capabilities.
    - Auto-generated sitemap and robots.txt.
- url: https://gatsby-starter-stripe.netlify.com/
  repo: https://github.com/brxck/gatsby-starter-stripe
  description: A minimal starter to create a storefront with Gatsby, Stripe, & Netlify Functions.
  tags:
    - Stripe
    - E-commerce
    - Styling:None
  features:
    - Statically generate based on Stripe inventory
    - Dynamically update with live inventory & availability data
    - Checkout powered by Stripe
    - Serverless functions interact with Stripe API
    - Shopping cart persisted in local storage
    - Responsive images with gatsby-image
- url: https://www.jannikbuschke.de/gatsby-antd-docs/
  repo: https://github.com/jannikbuschke/gatsby-antd-docs
  description: A template for documentation websites
  tags:
    - Documentation
    - Language:TypeScript
    - Styling:Ant Design
    - Markdown
    - MDX
  features:
    - Markdown
    - MDX with mdxjs
    - Syntax highlighting with prismjs
    - Anchors
    - Sidebar
    - Sitecontents
    - Landingpage
- url: https://gatsby-starter.haezl.at
  repo: https://github.com/haezl/gatsby-starter-haezl
  description: A lightweight, mobile first blog starter with infinite scroll and Material-UI design for Gatsby.
  tags:
    - Blog
    - Language:TypeScript
    - Linting
    - Styling:CSS-in-JS
    - Styling:Material
    - Markdown
    - PWA
  features:
    - Landing Page
    - Portfolio section
    - Blog post listing with a preview for each post
    - Infinite scroll instead of next and previous buttons
    - Blog posts generated from Markdown files
    - About Page
    - Responsive Design
    - PWA (Progressive Web App) support
    - MobX
    - Customizable
- url: https://gatsby-starter-fine.netlify.com/
  repo: https://github.com/toboko/gatsby-starter-fine
  description: A mutli-response and light, mobile first blog starter with columns layout and Seo optimization.
  tags:
    - Blog
    - Markdown
    - Portfolio
    - SEO
  features:
    - Blog
    - Portfolio section
    - Customizable
    - Markdown
    - Optimized images
    - Sitemap Page
    - Seo Ready
- url: https://ugglr.github.io/gatsby-clean-portfolio/
  repo: https://github.com/ugglr/gatsby-clean-portfolio
  description: A clean themed Software Engineer Portfolio site, showcasing soft skills on the front page, features project card showcases, about page. Responsive through react-bootstrap components together with custom CSS style sheets. SEO configured, just need to add google analytics tracking code.
  tags:
    - Portfolio
    - SEO
    - Styling:Bootstrap
  features:
    - Resume
    - CV
    - google analytics
    - easy favicon swap
    - Gatsby SEO plugin
    - Clean layout
    - White theme
    - grid using react-bootstrap
    - bootstrap4 classes available
    - font-awesome Library for icons
    - Portfolio site for developers
    - custom project cards
    - easily extendable to include blog page
    - Responsive design
- url: https://gatsby-documentation-starter.netlify.com/
  repo: https://github.com/whoisryosuke/gatsby-documentation-starter
  description: Automatically generate docs for React components using MDX, react-docgen, and GatsbyJS
  tags:
    - Documentation
    - MDX
    - SEO
  features:
    - Parses all React components (functional, stateful, even stateless!) for JS Docblocks and Prop Types.
    - MDX - Write your docs in Markdown and include React components using JSX!
    - Lightweight (only what you need)
    - Modular (easily fits in any React project!)
    - Props table component
    - Customizable sidebar navigation
    - Includes SEO plugins Google Analytics, Offline, Manifest, Helmet.
- url: http://gatsby-absurd.surge.sh/
  repo: https://github.com/ajayns/gatsby-absurd
  description: A Gatsby starter using illustrations from https://absurd.design/
  tags:
    - Onepage
    - Styling:CSS-in-JS
  features:
    - Uses surreal illustrations from absurd.design.
    - Landing page structure split into sections
    - Basic UX/UX elements ready. navbar, smooth scrolling, faqs, theming
    - Convenient image handling and data separation
- url: https://gatsby-starter-quiz.netlify.com/
  repo: https://github.com/raphadeluca/gatsby-starter-quiz
  description: Create rich quizzes with Gatsby & Mdx. No need of database or headless CMS. Manage your data directly in your Mdx file's frontmatter and write your content in the body. Customize your HTML tags, use react components from a library or write your owns. Navigation will be automatically created between each question.
  tags:
    - MDX
  features:
    - Data quiz in the frontmatter
    - Rich customizable content with MDX
    - Green / Red alert footer on user's answer
    - Navigation generated based on the index of each question
- url: https://gatsby-starter-accessibility.netlify.com/
  repo: https://github.com/benrobertsonio/gatsby-starter-accessibility
  description: The default Gatsby starter with powerful accessibility tools built-in.
  tags:
    - Storybook
    - Linting
  features:
    - 🔍 eslint-plugin-jsx-a11y for catching accessibility issues while authoring code
    - ✅ lint:staged for adding a pre-commit hook to catch accessibility linting errors
    - 📣 react-axe for console reporting of accessibility errors in the DOM during development
    - 📖 storybook setup for accessibility reporting on individual components
- url: https://gatsby-theme-ggt-material-ui-blog.netlify.com/
  repo: https://github.com/avatar-kaleb/gatsby-starter-ggt-material-ui-blog
  description: Starter material-ui blog utilizing a Gatsby theme!
  tags:
    - Blog
    - MDX
  features:
    - Uses MDX with Gatsby theme for quick and easy set up
    - Material-ui design with optional config passed into the theme options
    - Gradient background with sitemap, rss feed, and offline capabilities
- url: https://gatsby-starter-blog-typescript.netlify.com/
  repo: https://github.com/gperl27/Gatsby-Starter-Blog-Typescript
  description: Gatsby starter blog with TypeScript
  tags:
    - Blog
    - Language:TypeScript
    - Styling:CSS-in-JS
  features:
    - Includes all features that come with Gatsby's official starter blog
    - TypeScript for type-safety out of the box
    - Styled components in favor of inline styles
    - Transition Link for nice page transitions
    - Type definitions from GraphQL schema (with code generation)
- url: https://gatsby-starter-sass.netlify.com/
  repo: https://github.com/colbyfayock/gatsby-starter-sass
  description: A Gatsby starter with Sass and no assumptions!
  tags:
    - Styling:SCSS
  features:
    - Sass stylesheets to manage your CSS (SCSS flavored)
    - Simple, minimal base setup to get started
    - No baked in configurations or assumptions
- url: https://billyjacoby.github.io/gatsby-react-bootstrap-starter/
  repo: https://github.com/billyjacoby/gatsby-react-bootstrap-starter
  description: GatsbyJS starter with react-bootstrap and react-icons
  tags:
    - Styling:Bootstrap
    - Styling:SCSS
  features:
    - SASS stylesheets to make styling components easy
    - Sample navbar that sticks to the top of the page on scroll
    - Includes react-icons to make adding icons to your app super simple
- url: https://gatsbystartermdb.netlify.com
  repo: https://github.com/jjcav84/mdbreact-gatsby-starter
  description: GatsbyJS starter built with MDBootstrap React free version
  tags:
    - Styling:Bootstrap
  features:
    - Material Design, Bootstrap, and React
    - Contact form and Google Map components
    - Animation
    - documentation and component library can be found at mdboostrap's website
- url: https://gatsby-starter-primer.netlify.com/
  repo: https://github.com/thomaswangio/gatsby-starter-primer
  description: A Gatsby starter featuring GitHub Primer Design System and React components
  tags:
    - Styling:Other
    - Styling:CSS-in-JS
    - SEO
    - Landing Page
  features:
    - Primer React Components
    - Styled Components
    - Gatsby Image
    - Better SEO component with appropriate OG image and appropriate fallback meta tags
- url: https://pranshuchittora.github.io/gatsby-material-boilerplate
  repo: https://github.com/pranshuchittora/gatsby-material-boilerplate
  description: A simple starter to get up and developing quickly with Gatsby in material design
  tags:
    - Styling:Material
  features:
    - Material design
    - Sass/SCSS
    - Tags
    - Categories
    - Google Analytics
    - Offline support
    - Web App Manifest
    - SEO
- url: https://anubhavsrivastava.github.io/gatsby-starter-hyperspace
  repo: https://github.com/anubhavsrivastava/gatsby-starter-hyperspace
  description: Single page starter based on the Hyperspace site template, with landing, custom and Elements(Component) page
  tags:
    - HTML5UP
    - Styling:SCSS
    - Onepage
    - Landing Page
  features:
    - Designed by HTML5 UP
    - Simple one page site that’s perfect for personal portfolios
    - Fully Responsive
    - Styling with SCSS
    - Offline support
    - Web App Manifest
- url: https://anubhavsrivastava.github.io/gatsby-starter-identity
  repo: https://github.com/anubhavsrivastava/gatsby-starter-identity
  description: Single page starter based on the Identity site template by HTML5 up, suitable for one page portfolio.
  tags:
    - HTML5UP
    - Styling:SCSS
    - Onepage
    - Landing Page
    - PWA
  features:
    - Designed by HTML5 UP
    - Simple one page personal portfolio
    - Fully Responsive
    - Styling with SCSS
    - Offline support
    - Web App Manifest
- url: https://hopeful-ptolemy-cd840b.netlify.com/
  repo: https://github.com/tonydiaz/gatsby-landing-page-starter
  description: A simple landing page starter for idea validation using material-ui. Includes email signup form and pricing section.
  tags:
    - Styling:Material
    - Landing Page
  features:
    - SEO
    - Mailchimp integration
    - Material-UI components
    - Responsive
    - Pricing section
    - Benefits section
    - Email signup form
    - Easily configurable
    - Includes standard Gatsby starter features
- url: https://anubhavsrivastava.github.io/gatsby-starter-aerial
  repo: https://github.com/anubhavsrivastava/gatsby-starter-aerial
  description: Single page starter based on the Aerial site template by HTML5 up, suitable for one page personal page.
  tags:
    - HTML5UP
    - Styling:SCSS
    - Onepage
    - Landing Page
    - PWA
  features:
    - Designed by HTML5 UP
    - Simple one page personal portfolio
    - Fully Responsive
    - Styling with SCSS
    - Offline support
    - Web App Manifest
- url: https://anubhavsrivastava.github.io/gatsby-starter-eventually
  repo: https://github.com/anubhavsrivastava/gatsby-starter-eventually
  description: Single page starter based on the Eventually site template by HTML5 up, suitable for upcoming product page.
  tags:
    - HTML5UP
    - Styling:SCSS
    - Landing Page
    - PWA
  features:
    - Designed by HTML5 UP
    - Fully Responsive
    - Styling with SCSS
    - Offline support
    - Web App Manifest
- url: https://jovial-jones-806326.netlify.com/
  repo: https://github.com/GabeAtWork/gatsby-elm-starter
  description: An Elm-in-Gatsby integration, based on gatsby-plugin-elm
  tags:
    - Language:Other
  features:
    - Elm language integration
- url: https://anubhavsrivastava.github.io/gatsby-starter-readonly
  repo: https://github.com/anubhavsrivastava/gatsby-starter-readonly
  description: Single page starter based on the ReadOnly site template by HTML5 up, with landing and Elements(Component) page
  tags:
    - HTML5UP
    - Onepage
    - Styling:SCSS
    - Landing Page
    - PWA
  features:
    - Designed by HTML5 UP
    - Fully Responsive
    - Styling with SCSS
    - Offline support
    - Web App Manifest
- url: https://anubhavsrivastava.github.io/gatsby-starter-prologue
  repo: https://github.com/anubhavsrivastava/gatsby-starter-prologue
  description: Single page starter based on the Prologue site template by HTML5 up, for portfolio pages
  tags:
    - HTML5UP
    - Onepage
    - Styling:SCSS
    - Portfolio
    - PWA
  features:
    - Designed by HTML5 UP
    - Fully Responsive
    - Styling with SCSS
    - Offline support
    - Web App Manifest
- url: https://gatsby-london.netlify.com
  repo: https://github.com/ImedAdel/gatsby-london
  description: A custom, image-centric theme for Gatsby.
  tags:
    - Portfolio
    - Blog
    - Styling:PostCSS
  features:
    - Post thumbnails in the homepage
    - Built with PostCSS
    - Made for image-centeric portfolios
    - Based on London for Ghost
- url: https://anubhavsrivastava.github.io/gatsby-starter-overflow
  repo: https://github.com/anubhavsrivastava/gatsby-starter-overflow
  description: Single page starter based on the Overflow site template by HTML5 up, with landing and Elements(Component) page
  tags:
    - HTML5UP
    - Onepage
    - Styling:SCSS
    - Portfolio
    - PWA
  features:
    - Designed by HTML5 UP
    - Fully Responsive
    - Image Gallery
    - Styling with SCSS
    - Offline support
    - Web App Manifest
- url: https://cosmicjs.com/apps/gatsby-agency-portfolio/demo
  repo: https://github.com/cosmicjs/gatsby-agency-portfolio
  description: Static Webpage for displaying your agencies skills and past work.  Implements 4 sections for displaying information about your company, A home page, information about services, projects, and the people in your organization.
  tags:
    - Blog
    - Portfolio
    - CMS:Cosmic
  features:
    - Landing Page
    - Home
    - Services
    - Projects
    - People
- url: https://cosmicjs.com/apps/gatsby-localization-app-starter/demo
  repo: https://github.com/cosmicjs/gatsby-localization-app-starter
  description: A localized Gatsby starter application powered by Cosmic.
  tags:
    - CMS:Cosmic
    - i18n
  features:
    - Gatsby localization starter app
- url: https://cosmicjs.com/apps/gatsby-docs/demo
  repo: https://github.com/cosmicjs/gatsby-docs-app
  description: Be able to view and create documentation using Gatsby and Cosmic. Leveraging the speed and high powered APIs of the Gatsby framework and the simplicity and scalability of Cosmic.
  tags:
    - CMS:Cosmic
    - Documentation
  features:
    - manage docs in static web file format for zippy delivery
- url: https://cosmicjs.com/apps/gatsby-ecommerce-website/demo
  repo: https://github.com/a9kitkumar/Gatsby-Ecommerce
  description: A localized Gatsby starter application powered by Cosmic.
  tags:
    - CMS:Cosmic
    - E-commerce
  features:
    - Stores products, orders using Cosmic as a database and a server
- url: https://harshil1712.github.io/gatsby-starter-googlesheets/
  repo: https://github.com/harshil1712/gatsby-starter-googlesheets
  description: A starter using Google Sheets as data source
  tags:
    - Google Sheets
    - SEO
    - Blog
  features:
    - Uses Google Sheets for data
    - Easily configurable
- url: https://the-plain-gatsby.netlify.com/
  repo: https://github.com/wangonya/the-plain-gatsby
  description: A simple minimalist starter for your personal blog.
  tags:
    - Blog
    - Markdown
  features:
    - Minimalist design
    - Next and previous blog post navigation
    - About page
    - Markdown support
- url: https://gatsby-starter-blockstack.openintents.org
  repo: https://github.com/friedger/gatsby-starter-blockstack
  description: A starter using Blockstack on client side
  tags:
    - Authentication
  features:
    - Uses Blockstack
    - Client side app
- url: https://anubhavsrivastava.github.io/gatsby-starter-multiverse
  repo: https://github.com/anubhavsrivastava/gatsby-starter-multiverse
  description: Single page starter based on the Multiverse site template by HTML5 up, with landing and Elements(Component) page
  tags:
    - HTML5UP
    - Onepage
    - Styling:SCSS
    - Portfolio
    - PWA
  features:
    - Designed by HTML5 UP
    - Fully Responsive
    - Image Gallery
    - Styling with SCSS
    - Offline support
    - Web App Manifest
- url: https://anubhavsrivastava.github.io/gatsby-starter-highlights
  repo: https://github.com/anubhavsrivastava/gatsby-starter-highlights
  description: Single page starter based on the Highlights site template by HTML5 up, with landing and Elements(Component) page
  tags:
    - HTML5UP
    - Onepage
    - Styling:SCSS
    - Portfolio
    - PWA
  features:
    - Designed by HTML5 UP
    - Fully Responsive
    - Image Gallery
    - Styling with SCSS
    - Offline support
    - Web App Manifest
- url: https://gatsby-starter-material-business-markdown.netlify.com/
  repo: https://github.com/ANOUN/gatsby-starter-material-business-markdown
  description: A clean, modern starter for businesses using Material Design Components
  tags:
    - Blog
    - Markdown
    - PWA
    - Styling:Material
    - Styling:SCSS
  features:
    - Minimal, Modern Business Website Design
    - Material Design Components
    - MDC React Components
    - MDC Theming
    - Blog
    - Home Page
    - Contact Page
    - Contact Form
    - About Page
    - Mobile-First approach in development
    - Fully Responsive
    - Markdown
    - PWA
- url: https://gatsby-starter-default-typescript.netlify.com/
  repo: https://github.com/andykenward/gatsby-starter-default-typescript
  description: Starter Default TypeScript
  tags:
    - Language:TypeScript
  features:
    - TypeScript
    - Typing generation for GraphQL using GraphQL Code Generator
    - Comes with React Helmet for adding site meta tags
    - Based on Gatsby Starter Default
- url: http://gatsbyhoney.davshoward.com/
  repo: https://github.com/davshoward/gatsby-starter-honey
  description: A delicious baseline for Gatsby (v2).
  tags:
    - Styling:PostCSS
    - SEO
  features:
    - Gatsby v2
    - SEO (including robots.txt, sitemap generation, automated yet customisable metadata, and social sharing data)
    - Google Analytics
    - PostCSS support
    - Developer environment variables
    - Accessibility support
    - Based on Gatsby Starter Default
- url: https://material-ui-starter.netlify.com/
  repo: https://github.com/dominicabela/gatsby-starter-material-ui
  description: This starter includes Material UI boilerplate and configuration files along with the standard Gatsby configuration files. It provides a starting point for developing Gatsby apps with the Material UI framework.
  tags:
    - SEO
    - Styling:Material
  features:
    - Material UI Framework
    - Roboto Typeface (self hosted)
    - SEO
    - Offline Support
    - Based on Gatsby Default Starter
- url: https://developer-diary.netlify.com/
  repo: https://github.com/willjw3/gatsby-starter-developer-diary
  description: A blog template created with web developers in mind. Totally usable right out of the box, but minimalist enough to be easily modifiable.
  tags:
    - Blog
    - Markdown
    - Pagination
    - SEO
  features:
    - Ready to go - Blog author name, author image, etc,... can be easily added using a config file
    - Blog posts created as markdown files
    - Gatsby v.2
    - Mobile responsive
    - Pagination
    - Category and tag pages
    - Social media sharing icons in each post
    - Icons from React Icons (Font Awesome, Devicons, etc,...)
    - Beautiful tech-topic tags to attach to your web-development-related blog posts
    - Developer-relevant social media icon links, including GitHub, Stack Overflow, and freeCodeCamp
- url: https://anubhavsrivastava.github.io/gatsby-starter-paradigmshift
  repo: https://github.com/anubhavsrivastava/gatsby-starter-paradigmshift
  description: Single page starter based on the Paradigm Shift site template by HTML5 up, with landing and Elements(Component) page
  tags:
    - HTML5UP
    - Onepage
    - Styling:SCSS
    - Portfolio
    - PWA
  features:
    - Designed by HTML5 UP
    - Fully Responsive
    - Image Gallery
    - Styling with SCSS
    - Offline support
    - Web App Manifest
- url: https://dazzling-heyrovsky-62d4f9.netlify.com/
  repo: https://github.com/s-kris/gatsby-starter-medium
  description: A GatsbyJS starter blog as close as possible to medium.
  tags:
    - Markdown
    - Styling:CSS-in-JS
  features:
    - Careers Listing
    - Mobile Responsive
- url: https://gatsby-personal-starter-blog.netlify.com
  repo: https://github.com/thomaswangio/gatsby-personal-starter-blog
  description: Gatsby starter for personal blogs! Blog configured to run at /blog and with Netlify CMS and gatsby-remark-vscode.
  tags:
    - Blog
    - Markdown
    - Styling:CSS-in-JS
    - CMS:Netlify
  features:
    - Netlify CMS
    - VSCode syntax highlighting
    - Styled Components
- url: https://anubhavsrivastava.github.io/gatsby-starter-phantom
  repo: https://github.com/anubhavsrivastava/gatsby-starter-phantom
  description: Single page starter based on the Phantom site template by HTML5 up, with landing, generic and Elements(Component) page
  tags:
    - HTML5UP
    - Onepage
    - Styling:SCSS
    - PWA
  features:
    - Designed by HTML5 UP
    - Fully Responsive
    - Styling with SCSS
    - Offline support
    - Web App Manifest
- url: https://gatsby-starter-internationalized.ack.ee/
  repo: https://github.com/AckeeCZ/gatsby-starter-internationalized
  description: A simple starter for fully internationalized websites, including route internationalization.
  tags:
    - i18n
  features:
    - internationalized page content - via react-intl
    - internationalized routes - via language configuration
    - lightweight - includes only internationalization code
    - LocalizedLink - built-in link component handling route generation
    - LanguageSwitcher - built-in language switcher component
- url: https://gatsby-starter-bee.netlify.com/
  repo: https://github.com/JaeYeopHan/gatsby-starter-bee
  description: A simple starter for blog with fresh UI.
  tags:
    - Blog
    - Netlify
    - Disqus
    - SEO
  features:
    - Code highlight with Fira Code font
    - Emoji (emojione)
    - Social share feature (Twitter, Facebook)
    - Comment feature (disqus, utterances)
    - Sponsor service (Buy-me-a-coffee)
    - CLI Tool
- url: https://hasura.io/learn/graphql/react/introduction/
  repo: https://github.com/hasura/gatsby-gitbook-starter
  description: A starter to generate docs/tutorial websites based on GitBook theme.
  tags:
    - Documentation
    - MDX
    - Markdown
    - SEO
  features:
    - Write in Markdown / MDX and generate responsive documentation/tutorial web apps
    - Fully Configurable
    - Syntax highlighting with Prismjs
    - Code diffing with +/-
    - Google Analytics Integration
    - SEO Tags with MDX frontmatter
    - Edit on GitHub button
    - Fully Customisable with rich embeds using React in MDX.
    - Search integration with Algolia
- url: https://gatsby-starter-blog-with-lunr.netlify.com/
  repo: https://github.com/lukewhitehouse/gatsby-starter-blog-with-lunr
  description: Building upon Gatsby's blog starter with a Lunr.js powered Site Search.
  tags:
    - Blog
    - Search
  features:
    - Same as the official starter blog
    - Integration with Lunr.js
- url: https://rg-portfolio.netlify.com/
  repo: https://github.com/rohitguptab/rg-portfolio
  description: Kick-off your Portfolio website with RG-Portfolio gatsby starter. We have used Gatsby + Contentful.
  tags:
    - Portfolio
    - CMS:Contentful
    - PWA
    - Blog
    - SEO
    - Disqus
    - Gallery
    - Landing Page
    - Markdown
    - Netlify
    - Styling:Bootstrap
  features:
    - Blogs listing with each blog post.
    - Contact form with Email notification using formspree.io.
    - Photos and Blogs page listing.
    - Different types of sections like About, Service, Blogs, Work, Testimonials, Photos, and contact.
    - All settings manage from contentful for example Header Menu, Homepage sections, blogs, and photos, etc.
    - Social share in blog details pages with comment ( Disqus ).
    - PWA
- url: https://oneshopper.netlify.com
  repo: https://github.com/rohitguptab/OneShopper
  description: This Starter is created for e-commerce site with Gatsby + Contentful and snipcart
  tags:
    - E-commerce
    - CMS:Contentful
    - Blog
    - SEO
    - Disqus
  features:
    - Blog post listing with previews for each blog post.
    - Store page listing all the Products and includes features like Rating, Price, Checkout, More then one Product images with tabbing.
    - Contact form with Email notification.
    - Index pages design with Latest Post, Latest Blog, Deal of week and Banner.
- url: https://anubhavsrivastava.github.io/gatsby-starter-spectral
  repo: https://github.com/anubhavsrivastava/gatsby-starter-spectral
  description: Single page starter based on the Spectral site template by HTML5 up, with landing, Generic and Elements(Component) page
  tags:
    - HTML5UP
    - Onepage
    - Styling:SCSS
    - Portfolio
    - PWA
  features:
    - Designed by HTML5 UP
    - Fully Responsive
    - Styling with SCSS
    - Offline support
    - Web App Manifest
- url: https://anubhavsrivastava.github.io/gatsby-starter-directive
  repo: https://github.com/anubhavsrivastava/gatsby-starter-directive
  description: Single page starter based on the Directive site template by HTML5 up, with landing and Elements(Component) page
  tags:
    - HTML5UP
    - Onepage
    - Styling:SCSS
    - Portfolio
    - PWA
  features:
    - Designed by HTML5 UP
    - Fully Responsive
    - Styling with SCSS
    - Offline support
    - Web App Manifest
- url: https://histaff.io/
  repo: https://github.com/histaff/website-static
  description: It's a beautiful starter static website which useful plugins based on Gatsby
  tags:
    - Styling:SCSS
    - Landing Page
    - Onepage
  features:
    - Fully Responsive
    - Styling with SCSS
    - Very similar to gatsby-starter-netlify-cms, slightly more configurable (e.g. set site-title in gatsby-config) with Bootstrap/Bootswatch instead of bulma
    - LocalizedLink - built-in link component handling route generation
- url: https://gatsby-kea-starter.netlify.com/
  repo: https://github.com/benjamin-glitsos/gatsby-kea-starter
  description: Gatsby starter with redux and sagas made simpler by the Kea library
  tags:
    - Redux
  features:
    - The Kea library makes redux and sagas extremely simple and concise
- url: https://anubhavsrivastava.github.io/gatsby-starter-solidstate
  repo: https://github.com/anubhavsrivastava/gatsby-starter-solidstate
  description: Single page starter based on the Solid State site template by HTML5 up, with landing, Generic and Elements(Component) page
  tags:
    - HTML5UP
    - Onepage
    - Styling:SCSS
    - Portfolio
    - PWA
  features:
    - Designed by HTML5 UP
    - Fully Responsive
    - Styling with SCSS
    - Offline support
    - Web App Manifest
- url: https://yellowcake.netlify.com/
  repo: https://github.com/thriveweb/yellowcake
  description: A starter project for creating lightning-fast websites with Gatsby v2 and Netlify-CMS v2 + Uploadcare integration.
  tags:
    - CMS:Netlify
    - Netlify
    - Blog
    - SEO
  features:
    - Uploadcare
    - Netlify Form
    - Category list (with navigation)
    - Featured post
    - Next and prev post
    - SEO component
- url: https://anubhavsrivastava.github.io/gatsby-starter-fractal
  repo: https://github.com/anubhavsrivastava/gatsby-starter-fractal
  description: Single page starter based on the Fractal site template by HTML5 up, with landing and Elements(Component) page
  tags:
    - HTML5UP
    - Onepage
    - Styling:SCSS
    - Portfolio
    - PWA
  features:
    - Designed by HTML5 UP
    - Fully Responsive
    - Styling with SCSS
    - Offline support
    - Web App Manifest
- url: https://minimal-gatsby-ts-starter.netlify.com/
  repo: https://github.com/TheoBr/minimal-gatsby-typescript-starter
  description: Minimal TypeScript Starter
  tags:
    - Language:TypeScript
  features:
    - TypeScript
    - ESLint + optional rule enforcement with Husky
    - Prettier
    - Netlify ready
    - Minimal
- url: https://gatsby-typescript-starter-default.netlify.com/
  repo: https://github.com/RobertoMSousa/gatsby-typescript-starter-default
  description: Simple Gatsby starter using TypeScript and eslint instead of outdated tslint.
  tags:
    - Language:TypeScript
    - SEO
    - Linting
  features:
    - Comes with React Helmet for adding site meta tags
    - Includes plugins for offline support out of the box
    - TypeScript
    - Prettier & eslint to format & check the code
- url: https://gatsby-starter-carraway.netlify.com/
  repo: https://github.com/endymion1818/gatsby-starter-carraway
  description: a Gatsby starter theme with Accessibility features, TypeScript, Jest, some basic UI elements, and a CircleCI pipeline
  tags:
    - Language:TypeScript
    - Pagination
    - Search
    - Testing
  features:
    - Paginated post archive
    - Site search with Lunr.js
    - Categories and category archive pages
    - Minimal CSS defaults using styled-components, including system font stack
    - Some fundamental Accessibility features including tabbable navigation & "Skip to content" link
    - UI elements including multi-column layout using CSS Grid (with float fallback), header component with logo, basic navigation & search and a footer with 3-column layout, logo and 2 menu areas
    - TypeScript & Testing including some sensible TypeScript defaults, tests with @testing-library/react, pre-commit and pre-push hooks. Set up includes enums for repeating values such as font & background colours
    - Setup for a CircleCI pipeline so you can run the above tests in branches before merging to master
    - Markdown posts _and_ pages (pages don't appear in the post archive)
- url: https://www.quietboy.net
  repo: https://github.com/zhouyuexie/gatsby-starter-quiet
  description: Gatsby out of the box blog, use TypeScript and highly customized style.
  tags:
    - Language:TypeScript
    - Styling:SCSS
    - SEO
    - Linting
    - RSS
    - Pagination
    - PWA
  features:
    - TypeScript
    - TsLint & Prettier
    - Tag list
    - Custom page layout
    - Switch the dark mode according to the system theme
    - Scss
    - Pagination
- url: https://compassionate-morse-5204bf.netlify.com/
  repo: https://github.com/deamme/gatsby-starter-prismic-resume
  description: Gatsby Resume/CV page with Prismic integration
  tags:
    - CMS:Prismic
    - CMS:Headless
    - Styling:CSS-in-JS
    - Onepage
    - Linting
  features:
    - One-page resume/CV
    - Prismic as Headless CMS
    - Emotion for styling
    - Uses multiple features of Prismic - Slices, Labels, Custom Types
    - ESLint & Prettier
- url: https://anubhavsrivastava.github.io/gatsby-starter-resume
  repo: https://github.com/anubhavsrivastava/gatsby-starter-resume
  description: Single page starter based on the Resume site template by startbootstrap for resume/portfolio page
  tags:
    - Onepage
    - Styling:SCSS
    - PWA
  features:
    - Designed by startbootstrap
    - Fully Responsive
    - Styling with SCSS
    - Offline support
    - Web App Manifest
- url: https://gatsby-starter-typescript-jest.netlify.com/
  repo: https://github.com/denningk/gatsby-starter-typescript-jest
  description: Barebones Gatsby starter with TypeScript, Jest, GitLab-CI, and other useful configurations
  tags:
    - Language:TypeScript
    - Testing
    - AWS
    - Linting
    - SEO
  features:
    - All components from default Gatsby starter converted to TypeScript
    - Jest testing configured for TypeScript with ts-jest
    - Detailed guide on how to deploy using AWS S3 buckets included in README
    - .gitlab-ci.yml file with blanks that can be customized for any Gatsby project
    - Configurations for EditorConfig, Prettier, and ESLint (for TypeScript)
- url: https://gatsby-starter-apollo.smakosh.com/app/
  repo: https://github.com/smakosh/gatsby-apollo-starter
  description: Gatsby Apollo starter - with client side routing
  tags:
    - Client-side App
    - SEO
    - Styling:CSS-in-JS
  features:
    - Apollo provider & Client side routing
    - Eslint/Prettier configured
    - Easy to customize
    - Nice project structure
    - Flex Grid components easy to customize
- url: https://portfolio.smakosh.com/
  repo: https://github.com/smakosh/gatsby-portfolio-dev
  description: A portfolio for developers
  tags:
    - Portfolio
    - SEO
    - Netlify
    - Onepage
    - Styling:CSS-in-JS
  features:
    - Eslint/Prettier configured
    - Scores 100% on a11y / Performance / PWA / SEO
    - PWA (desktop & mobile)
    - Easy to customize
    - Nice project structure
    - Amazing illustrations by Undraw.co
    - Tablet & mobile friendly
    - Continuous deployment with Netlify
    - A contact form protected by Google Recaptcha
    - Can be deployed with one click
    - Functional components with Recompose React Hooks! ready to migrate to React hooks!
    - Fetches your GitHub pinned projects with most stars (You could customize this if you wish)
- url: https://github.com/smakosh/gatsby-airtable-starter
  repo: https://github.com/smakosh/gatsby-airtable-starter
  description: Gatsby Airtable starter
  tags:
    - SEO
    - Netlify
    - Client-side App
    - Styling:CSS-in-JS
  features:
    - Static content fetched from Airtable
    - Dynamic content with CRUD operations with Airtable REST API
    - Well structured files/folders
    - Custom React Hooks
    - Custom Helpers instead of using third party libraries
    - Dynamic & Static containers
    - Global state management ready with useReducer & useContext
    - Dummy auth but ready to add real requests
- url: https://github.com/smakosh/gatsby-app-starter-rest-api
  repo: https://github.com/smakosh/gatsby-app-starter-rest-api
  description: Gatsby REST API starter
  tags:
    - Authentication
    - Client-side App
    - Styling:CSS-in-JS
  features:
    - Dynamic content with CRUD operations with a REST API
    - Well structured files/folders
    - Custom React Hooks
    - Auth with a JWT approach
    - Custom Helpers instead of using third party libraries
    - Dynamic containers
    - Global state management ready with useReducer & useContext
- url: https://gatsbyjs-starter-tailwindplay.appseed.us/
  repo: https://github.com/app-generator/gatsbyjs-starter-tailwindplay
  description: A Gatsby v2 starter styled using Tailwind, a utility-first CSS framework. Uses Purgecss to remove unused CSS.
  tags:
    - Styling:Tailwind
  features:
    - Based on gatsby-starter-tailwind
    - Tailwind CSS Framework
    - Removes unused CSS with Purgecss
- url: https://act-labs.github.io/
  repo: https://github.com/act-labs/gatsby-starter-act-blog
  description: Gatsby starter for blog/documentation using MDX, Ant Design, gatsby-plugin-combine.
  tags:
    - Blog
    - Documentation
    - Styling:Ant Design
    - Markdown
    - MDX
    - SEO
  features:
    - Posts and snippets;
    - SEO component;
    - Ant Design UI components;
    - Markdown and MDX for pages;
    - A customized webpack and babel configuration, for complex profecianal web apps with node.js, Jest tests, etc;
    - Progressively build more and more complex pages using gatsby-plugin-combine.
- url: https://gatsby-ghub.netlify.com/resume-book/
  repo: https://github.com/dwyfrequency/gatsby-ghub
  description: A resume builder app with authenticated routes, static marketing pages, and dynamic resume creation
  tags:
    - Authentication
    - Netlify
    - Client-side App
  features:
    - Netlify Identity
    - Static Marketing pages and Dynamic Client-side Authenticated App pages
    - SEO component
    - Apollo GraphQL (client-side)
- url: https://lewis-gatsby-starter-i18n.netlify.com
  repo: https://github.com/lewislbr/lewis-gatsby-starter-i18n
  description: A simple custom Gatsby starter template to start a new multilanguage website.
  tags:
    - i18n
    - Styling:CSS-in-JS
    - Portfolio
    - SEO
  features:
    - Automatically detects user browser language.
    - CSS in JS with styled-components.
    - Optimized images.
    - Offline capabilities.
    - Auto-generated sitemap and robots.txt.
- url: https://gatsby-snipcart-starter.netlify.com/
  repo: https://github.com/issydennis/gatsby-snipcart
  description: A simple e-commerce shop built using Gatsby and Snipcart.
  tags:
    - E-commerce
    - Styling:CSS-in-JS
    - Markdown
  features:
    - Minimal design to allow for simple customisation.
    - Snipcart integration provides an easy-to-use shopping cart and checkout.
    - Individual product pages with custom fields.
    - Products defined using markdown.
    - Styled components.
    - Gatsby image for optimised product images.
- url: https://anubhavsrivastava.github.io/gatsby-starter-stylish
  repo: https://github.com/anubhavsrivastava/gatsby-starter-stylish
  description: Single page starter based on the Stylish Portfolio site template by startbootstrap for portfolio page
  tags:
    - Onepage
    - Portfolio
    - Styling:SCSS
    - PWA
  features:
    - Designed by startbootstrap
    - Fully Responsive
    - Styling with SCSS
    - Offline support
    - Web App Manifest
- url: https://lewis-gatsby-starter-basic.netlify.com
  repo: https://github.com/lewislbr/lewis-gatsby-starter-basic
  description: A simple custom basic Gatsby starter template to start a new website.
  tags:
    - Styling:CSS-in-JS
    - SEO
  features:
    - Bare-bones starter.
    - CSS in JS with styled-components.
    - Optimized images.
    - Offline capabilities.
    - Auto-generated sitemap and robots.txt.
- url: https://myclicks.netlify.com/
  repo: https://github.com/himali-patel/MyClicks
  description: A simple Gatsby starter template to create portfolio website with contentful and Netlify.
  tags:
    - Blog
    - Netlify
    - CMS:Contentful
    - Styling:Bootstrap
    - Disqus
    - SEO
  features:
    - Fecthing Dynamic content from Contentful.
    - Blog post listing with previews, disqus implementation and social sharing for each blog post.
    - Contact form integration with Netlify.
    - Portfolio Result Filteration according to Category.
    - Index pages design with Recent Blogs and Intagram Feed.
- url: https://gatsby-starter-typescript-graphql.netlify.com
  repo: https://github.com/spawnia/gatsby-starter-typescript-graphql
  description: A Gatsby starter with typesafe GraphQL using TypeScript
  tags:
    - Language:TypeScript
    - Linting
    - Portfolio
    - Styling:CSS-in-JS
  features:
    - Type safety with TypeScript
    - Typesafe GraphQL with graphql-code-generator
    - ESLint with TypeScript support
    - Styling with styled-components
- url: https://gatsby-tailwind-serif.netlify.com/
  repo: https://github.com/windedge/gatsby-tailwind-serif
  description: A Gatsby theme based on gatsby-serif-theme, rewrite with Tailwind CSS.
  tags:
    - Styling:Tailwind
    - Markdown
  features:
    - Based on gatsby-serif-theme
    - Tailwind CSS Framework
    - Removes unused CSS with Purgecss
    - Responsive design
    - Suitable for small business website
- url: https://mystifying-mclean-5c7fce.netlify.com
  repo: https://github.com/renvrant/gatsby-mdx-netlify-cms-starter
  description: An extension of the default starter with Netlify CMS and MDX support.
  tags:
    - MDX
    - Markdown
    - Netlify
    - CMS:Netlify
    - Styling:None
  features:
    - MDX and Netlify CMS support
    - Use React components in Netlify CMS Editor and other markdown files
    - Allow editors to choose a page template
    - Replace HTML tags with React components upon rendering Markdown, enabling design systems
    - Hide pages from being editable by the CMS
    - Minimal and extensible
- url: https://gatsby-airtable-advanced-starter.marcomelilli.com
  repo: https://github.com/marcomelilli/gatsby-airtable-advanced-starter
  description: A Gatsby Starter Blog using Airtable as backend
  tags:
    - Airtable
    - Blog
    - Styling:None
  features:
    - Dynamic content from Airtable
    - Does not contain any UI frameworks
    - Tags
    - Categories
    - Authors
    - Disqus
    - Offline support
    - Web App Manifest
    - SEO
- url: https://contentful-starter.netlify.com/
  repo: https://github.com/algokun/gatsby_contentful_starter
  description: An Awesome Starter Kit to help you get going with Contentful and Gatsby
  tags:
    - Blog
    - CMS:Contentful
    - CMS:Headless
  features:
    - Bare-bones starter.
    - Dynamic content from Contentful CMS
    - Ready made Components
    - Responsive Design
    - Includes Contentful Delivery API for production build
- url: https://gatsby-simple-blog.thundermiracle.com
  repo: https://github.com/thundermiracle/gatsby-simple-blog
  description: A gatsby-starter-blog with overreacted looking and tags, breadcrumbs, disqus, i18n, eslint supported
  tags:
    - i18n
    - Blog
    - Netlify
    - Linting
    - Disqus
    - Testing
  features:
    - Easily Configurable
    - Tags
    - Breadcrumbs
    - Tags
    - Disqus
    - i18n
    - ESLint
    - Jest
- url: https://anubhavsrivastava.github.io/gatsby-starter-grayscale
  repo: https://github.com/anubhavsrivastava/gatsby-starter-grayscale
  description: Single page starter based on the Grayscale site template by startbootstrap for portfolio page
  tags:
    - Onepage
    - Portfolio
    - Styling:SCSS
    - PWA
  features:
    - Designed by startbootstrap
    - Fully Responsive
    - Styling with SCSS
    - Offline support
    - Web App Manifest
- url: https://gatsby-all-in.netlify.com
  repo: https://github.com/Gherciu/gatsby-all-in
  description: A starter that includes the most popular js libraries, already pre-configured and ready for use.
  tags:
    - Linting
    - Netlify
    - Styling:Tailwind
  features:
    - Tailwind CSS Framework
    - Antd UI Framework pre-configured
    - Redux for managing state
    - Eslint and Stylelint to enforce code style
- url: http://demo.nagui.me
  repo: https://github.com/kimnagui/gatsby-starter-nagui
  description: A Gatsby starter that full responsive blog.
  tags:
    - Blog
    - AWS
    - Pagination
    - SEO
    - Styling:CSS-in-JS
  features:
    - Tags & Categorys.
    - Pagination.
    - Show Recent Posts for category.
    - Styled-Components.
    - Mobile-First CSS.
    - Syntax highlighting in code blocks using PrismJS(Dracula).
    - Google Analytics.
    - Deploy AWS S3.
- url: https://anubhavsrivastava.github.io/gatsby-starter-newage
  repo: https://github.com/anubhavsrivastava/gatsby-starter-newage
  description: Single page starter based on the new age site template by startbootstrap for portfolio page/Mobile app launch
  tags:
    - Onepage
    - Portfolio
    - Styling:SCSS
    - PWA
  features:
    - Designed by startbootstrap
    - Fully Responsive
    - Styling with SCSS
    - Offline support
    - Web App Manifest
- url: https://gatsby-starter-krisp.netlify.com/
  repo: https://github.com/algokun/gatsby-starter-krisp
  description: A minimal, clean and responsive starter built with gatsby
  tags:
    - Styling:Bootstrap
    - Onepage
    - Portfolio
    - Netlify
    - Markdown
  features:
    - Styled-Components.
    - Mobile-First CSS.
    - Responsive Design, optimized for Mobile devices
- url: https://gatsby-datocms-starter.netlify.com/
  repo: https://github.com/brohlson/gatsby-datocms-starter
  description: An SEO-friendly DatoCMS starter with styled-components, page transitions, and out-of-the-box blog post support.
  tags:
    - CMS:DatoCMS
    - Styling:CSS-in-JS
    - Blog
    - Portfolio
    - SEO
  features:
    - Page Transitions
    - Blog Post Template
    - Sitemap & Robots.txt generation
- url: https://elemental.netlify.com/
  repo: https://github.com/akzhy/gatsby-starter-elemental
  description: A highly customizable portfolio starter with grid support.
  tags:
    - Blog
    - Portfolio
    - SEO
  features:
    - Highly Customizable
    - Portfolio Template
    - Blog Post Template
    - SEO Friendly
- url: https://gatsby-starter-apollo.netlify.com/
  repo: https://github.com/piducancore/gatsby-starter-apollo-netlify
  description: This project is an easy way to start developing fullstack apps with Gatsby and Apollo Server (using Netlify Lambda functions). For developing we use Netlify Dev to bring all of this magic to our local machine.
  tags:
    - Netlify
  features:
    - Apollo Client
    - Apollo Server running on Netlify functions
    - Netlify Dev for local development
- url: https://gatsby-starter-blog-and-portfolio.netlify.com/
  repo: https://github.com/alisalahio/gatsby-starter-blog-and-portfolio
  description: Just gatsby-starter-blog, with portfolio section added
  tags:
    - Blog
    - Portfolio
  features:
    - Basic setup for a full-featured blog
    - Basic setup for a portfolio
    - Support for an RSS feed
    - Google Analytics support
    - Automatic optimization of images in Markdown posts
    - Support for code syntax highlighting
    - Includes plugins for easy, beautiful typography
    - Includes React Helmet to allow editing site meta tags
    - Includes plugins for offline support out of the box
- url: https://www.attejuvonen.fi
  repo: https://github.com/baobabKoodaa/blog
  description: Blog with all the Bells and Whistles
  tags:
    - Blog
    - Infinite Scroll
    - Pagination
    - SEO
    - Markdown
  features:
    - Write blog posts into Markdown files (easy to format and content will not be married to any platform).
    - Expandable
    - Responsive and streamlined design.
    - Blazing fast UX
    - Autogenerated tracedSVG image placeholders are stylized to create a smooth look and transition as the image loads without the page jumping around.
    - Posts organized by tags.
    - Teasers of posts are generated to front page with infinite scroll which gracefully degrades into pagination.
    - Allow readers to be notified of updates with RSS feed and email newsletter.
    - Contact Form.
- url: https://novela.narative.co
  repo: https://github.com/narative/gatsby-starter-novela
  description: Welcome to Novela, the simplest way to start publishing with Gatsby.
  tags:
    - Blog
    - MDX
    - Portfolio
    - Pagination
    - SEO
  features:
    - Beautifully Designed
    - Multiple Homepage Layouts
    - Toggleable Light and Dark Mode
    - Simple Customization with Theme UI
    - Highlight-to-Share
    - Read Time and Progress
    - MDX support and inline code
    - Accessibility in Mind
- url: https://gatsby-starter-fashion-portfolio.netlify.com/
  repo: https://github.com/shobhitchittora/gatsby-starter-fashion-portfolio
  description: A Gatsby starter for a professional and minimal fashion portfolio.
  tags:
    - Blog
    - Client-side App
    - Landing Page
    - Portfolio
    - Styling:Other
  features:
    - A minimal and simple starter for your fashion portfolio
    - No need for any CMS, work with all your data and images locally.
    - Separate components for different pages and grid
    - Uses gatsby-image to load images
    - Built using the old school CSS.
- url: https://gatsby-theme-profile-builder.netlify.com/
  repo: https://github.com/ashr81/gatsby-theme-profile-builder
  description: Simple theme to build your personal portfolio and publish your articles using Contentful CMS.
  tags:
    - Landing Page
    - Portfolio
    - Styling:CSS-in-JS
    - Blog
    - CMS:Contentful
  features:
    - Mobile Screen support
    - Out of the box support with Contentful CMS for articles.
    - Toggleable Light and Dark Mode
    - Profile image with links to your GitHub and Twitter.
- url: https://prist.marguerite.io/
  repo: https://github.com/margueriteroth/gatsby-prismic-starter-prist
  description: A light-themed starter powered by Gatsby v2 and Prismic to showcase portfolios and blogs.
  tags:
    - Blog
    - CMS:Prismic
    - Landing Page
    - Netlify
    - Portfolio
    - SEO
    - Styling:CSS-in-JS
  features:
    - Landing page with customizable Hero, Portfolio preview, and About component
    - Emotion styled components
    - Blog layout and pages
    - Portfolio layout and pages
    - Google Analytics
    - Mobile ready
- url: https://demos.simplecode.io/gatsby/crafty/
  repo: https://github.com/simplecode-io/gatsby-crafty-theme
  description: SEO-friendly, fast, and fully responsive Gatsby starter with minimal plugins, utilizing JSON files as a content source.
  tags:
    - SEO
    - Portfolio
    - CMS:Other
    - Styling:Other
  features:
    - Beautiful and simple design
    - 100/100 Google Lighthouse score
    - SEO Optimized
    - Includes header/footer/sidebar (on Mobile)
    - CSS based sidebar
    - CSS based Modals
    - Content is fetched from JSON Files
    - Only one extra plugin from default Gatsby starter
- url: https://gatsby-starter-profile-site.netlify.com/
  repo: https://github.com/Mr404Found/gatsby-starter-profile-site
  description: A minimal and clean starter build with gatsby.
  tags:
    - Landing Page
    - Netlify
    - Portfolio
    - SEO
    - Styling:CSS-in-JS
  features:
    - Simple Design
    - Made by Sumanth
- url: https://the404blog.netlify.com
  repo: https://github.com/algokun/the404blog
  description: An Awesome Starter Blog to help you get going with Gatsby and Markdown
  tags:
    - Blog
    - Markdown
    - Search
    - Styling:CSS-in-JS
  features:
    - Bare-bones starter.
    - Dynamic content with Markdown
    - Ready made Components
    - Responsive Design
    - Includes Search Feature.
    - Syntax Highlight in Code.
    - Styling in Bootstrap
- url: https://gatsby-starter-unicorn.netlify.com/
  repo: https://github.com/algokun/gatsby_starter_unicorn
  description: An Awesome Starter Blog to help you get going with Gatsby and Markdown
  tags:
    - Blog
    - Markdown
    - Styling:CSS-in-JS
  features:
    - Bare-bones starter.
    - Dynamic content with Markdown
    - Ready made Components
    - Responsive Design
    - Syntax Highlight in Code.
- url: https://gatsby-starter-organization.netlify.com/
  repo: https://github.com/geocine/gatsby-starter-organization
  description: A Gatsby starter template for organization pages. Using the Gatsby theme "@geocine/gatsby-theme-organization"
  tags:
    - Styling:CSS-in-JS
    - Landing Page
    - Portfolio
    - Onepage
  features:
    - React Bootstrap styles
    - Theme-UI and EmotionJS CSS-in-JS
    - A landing page with all your organization projects, configurable through a YML file.
    - Configurable logo, favicon, organization name and title
- url: https://gatsby-starter-interviews.netlify.com/
  repo: https://github.com/rmagon/gatsby-starter-interviews
  description: A Gatsby starter template for structured Q&A or Interview sessions
  tags:
    - SEO
    - Blog
    - Styling:SCSS
  features:
    - Minimalist design for interviews
    - Beautifully presented questions and answers
    - Option to read all answers to a specific question
    - Share interview on social channels
    - All content in simple json files
- url: https://gatsby-starter-photo-book.netlify.com/
  repo: https://github.com/baobabKoodaa/gatsby-starter-photo-book
  description: A Gatsby starter for sharing photosets.
  tags:
    - Gallery
    - Infinite Scroll
    - Pagination
    - Transitions
  features:
    - Gallery with auto-generated thumbnails are presented on CSS Grid with infinite scroll.
    - Beautiful "postcard" view for photos with fullscreen toggle.
    - Both views are responsive with minimal whitespace and polished UX.
    - Many performance optimizations for image delivery (both by Gatsby & way beyond what Gatsby can do).
- url: https://gatsby-typescript-scss-starter.netlify.com/
  repo: https://github.com/GrantBartlett/gatsby-typescript-starter
  description: A simple starter project using TypeScript and SCSS
  tags:
    - Language:TypeScript
    - Styling:SCSS
    - SEO
  features:
    - Pages and components are classes.
    - A skeleton SCSS project added with prefixing
- url: https://portfolio-by-mohan.netlify.com/
  repo: https://github.com/algokun/gatsby_starter_portfolio
  description: An Official Starter for Gatsby Tech Blog Theme
  tags:
    - SEO
    - Blog
  features:
    - Styling using Styled-Components
    - Search using ElasticLunr
    - Theme by gatsby-tech-blog-theme
    - Deployed in Netlify
- url: https://brevifolia-gatsby-forestry.netlify.com/
  repo: https://github.com/kendallstrautman/brevifolia-gatsby-forestry
  description: A minimal starter blog built with Gatsby & Forestry CMS
  tags:
    - CMS:Forestry.io
    - Blog
    - Markdown
    - Styling:SCSS
  features:
    - Blog post listing with previews (image + summary) for each blog post
    - Minimalist, responsive design & typography
    - Create new markdown posts dynamically
    - Configured to work automatically with Forestry CMS
    - Customizable 'info' page
    - Simple layout & scss architecture, easily extensible
- url: https://gatsby-firebase-starter.netlify.com/
  repo: https://github.com/ovidiumihaibelciug/gatsby-firebase-starter
  description: Starter / Project Boilerplate for Authentication and creating Dynamic pages from collections with Firebase and Gatsby.js
  tags:
    - Firebase
    - SEO
    - Styling:SCSS
    - Authentication
    - PWA
  features:
    - Authentication with Firebase
    - Programmatically create pages from a firestore collection
    - Protected Routes with Authorization
    - Email verification
    - Includes React Helmet to allow editing site meta tags
    - Includes plugins for offline support out of the box
- url: https://gatsby-typescript-minimal.netlify.com/
  repo: https://github.com/benbarber/gatsby-typescript-minimal
  description: A minimal, bare-bones TypeScript starter for Gatsby
  tags:
    - Language:TypeScript
    - Styling:CSS-in-JS
    - SEO
  features:
    - Bare-bones starter
    - TypeScript
    - TSLint
    - Prettier
    - Styled Components
    - Sitemap Generation
    - Google Analytics
- url: https://agility-gatsby-starter-gatsbycloud.netlify.com
  repo: https://github.com/agility/agility-gatsby-starter
  description: Get started with Gatsby and Agility CMS using a minimal blog.
  tags:
    - CMS:Agility CMS
    - Blog
    - SEO
  features:
    - A bare-bones starter Blog to get you off and running with Agility CMS and Gatsby.
- url: https://gatsby-starter-dot.netlify.com/
  repo: https://github.com/chronisp/gatsby-starter
  description: Gatsby Starter for creating portfolio & blog.
  tags:
    - Blog
    - CMS:Headless
    - CMS:Contentful
    - Netlify
    - Portfolio
    - Redux
    - SEO
    - Styling:Material
  features:
    - Extensible & responsive design using Material UI (palette, typography & breakpoints configuration)
    - Blog integration with Contentful CMS (GraphQL queries)
    - Redux (connect actions & props easily using custom HOF)
    - Support for Netlify deployment
    - SEO
    - Prettier code styling
- url: https://johnjkerr.github.io/gatsby-creative/
  repo: https://github.com/JohnJKerr/gatsby-creative
  description: Gatsby implementation of the Start Bootstrap Creative template
  tags:
    - Gallery
    - Portfolio
    - Styling:Bootstrap
    - Styling:SCSS
  features:
    - Start Bootstrap Creative template converted to React/Gatsby
    - React Scrollspy used to track page position
    - React Bootstrap used to create modal portfolio carousel
    - GitHub Actions deployment to GitHub Pages demonstrated
- url: https://bonneville.netlify.com/
  repo: https://github.com/bagseye/bonneville
  description: A starter blog template for Gatsby
  tags:
    - Blog
    - SEO
  features:
    - Extensible & responsive design
    - Blog integration
    - SEO
- url: https://gatsby-starter-i18next-sanity.netlify.com/en
  repo: https://github.com/johannesspohr/gatsby-starter-i18next-sanity
  description: A basic starter which integrates translations with i18next and localized sanity input.
  tags:
    - i18n
    - CMS:sanity.io
  features:
    - Showcases advanced i18n techniques with i18next and sanity.io
    - Correct URLs for the languages (language in the path, translated slugs)
    - Multilanguage content from sanity
    - Snippets translation
    - Optimized bundle size (don't ship all translations at once)
    - Alternate links to other languages
    - Sitemap with language information
    - Localized 404 pages
- url: https://gatsby-skeleton.netlify.com/
  repo: https://github.com/msallent/gatsby-skeleton
  description: Gatsby starter with TypeScript and all sort of linting
  tags:
    - Language:TypeScript
    - Styling:CSS-in-JS
    - SEO
  features:
    - TypeScript
    - Styled-Components
    - ESLint
    - Prettier
    - Stylelint
    - SEO
- url: https://nehalem.netlify.com/
  repo: https://github.com/nehalist/gatsby-starter-nehalem
  description: A starter for the Gatsby Nehalem Theme
  tags:
    - Blog
    - Language:TypeScript
    - Markdown
    - Search
    - SEO
  features:
    - Fully responsive
    - Highly optimized (Lighthouse score ~400)
    - SEO optimized (with open graph, Twitter Card, JSON-LD, RSS and sitemap)
    - Syntax highlighting
    - Search functionality
    - Multi navigations
    - Static pages
    - Fully typed with TypeScript
    - Tagging
    - Theming
    - Customizable
- url: https://gatsby-starter-headless-wp.netlify.com
  repo: https://github.com/crock/gatsby-starter-headless-wordpress
  description: A starter Gatsby site to quickly implement a site for headless WordPress
  tags:
    - Blog
    - CMS:Headless
    - CMS:WordPress
  features:
    - New Header
    - Responsive
    - Sidebar that displays recent blog posts
- url: https://gatsby-advanced-blog-starter.netlify.com
  repo: https://github.com/aman29271/gatsby-advanced-blog-starter
  description: A pre-built Gatsby Starter Tech-blog
  tags:
    - Blog
    - Markdown
  features:
    - Highly Optimised
    - Image optimised with blur-up effect
    - Responsive
    - Code  highlighting
    - tagging
    - Sass compiled
- url: https://anubhavsrivastava.github.io/gatsby-starter-casual
  repo: https://github.com/anubhavsrivastava/gatsby-starter-casual
  description: Multi page starter based on the Casual site template by startbootstrap for portfolio
  tags:
    - Onepage
    - Styling:SCSS
    - PWA
  features:
    - Designed by startbootstrap
    - Fully Responsive
    - Styling with SCSS
    - Offline support
    - Web App Manifest
- url: https://gatsby-starter-ts-hello-world.netlify.com
  repo: https://github.com/hdorgeval/gatsby-starter-ts-hello-world
  description: TypeScript version of official hello world
  tags:
    - Language:TypeScript
  features:
    - TypeScript
    - ESLint
    - Type checking
    - no boilerplate
    - Great for advanced users
    - VSCode ready
- url: https://grommet-file.netlify.com/
  repo: https://github.com/metinsenturk/gatsby-starter-grommet-file
  description: Grommet-File is made with Grommet V2 and a blog starter
  tags:
    - Blog
    - Markdown
    - SEO
    - Portfolio
    - Styling:Grommet
  features:
    - Responsive Design
    - Pagination
    - Page creation
    - Content is Markdown files
    - Google Analytics
    - Grommet V2 User Interface
    - Support for RSS feed
    - SEO friendly
    - Mobile and responsive
    - Sitemap & Robots.txt generation
    - Optimized images with gatsby-image
- url: https://gatsby-wordpress-typescript-scss-blog.netlify.com/
  repo: https://github.com/sagar7993/gatsby-wordpress-typescript-scss-blog
  description: A Gatsby starter template for a WordPress blog, built using TypeScript, SCSS and Ant Design
  tags:
    - Blog
    - CMS:WordPress
    - CMS:Headless
    - Language:TypeScript
    - Pagination
    - PWA
    - SEO
    - Portfolio
    - Styling:SCSS
  features:
    - TypeScript for type-safe code
    - Source content from WordPress CMS
    - Auto generated Pagination for your WordPress Posts
    - Auto generated Navigation for next and previous post at the end Post
    - Auto generated pages for tags and categories sourced from WordPress
    - SCSS stylesheets
    - PWA with offline support
    - Ant Design for UI components and theming
    - Jest and Enzyme Testing framework support for snapshots and unit tests.
    - Responsive Design
    - Google Analytics
    - Comments using Staticman
    - Images within WordPress post/page content downloaded to static folder and transformed to webp format during build
    - Social widgets
    - Instagram feed of any profile (no API token needed)
    - Pinterest pin-it button on hovering on images (no API token needed)
    - Twitter timeline and follow button (no API token needed)
    - Facebook timeline and like button (no API token needed)
    - SEO friendly
    - Web app manifest
    - Mobile optimized and responsive
    - Sitemap.xml & Robots.txt generation
    - Optimized images with gatsby-image
    - Git pre-commit and pre-push hooks using Husky
    - TSLint formatting
    - Highly optimized with excellent lighthouse audit score
- url: https://gatsby-starter-typescript-deluxe.netlify.com/
  repo: https://github.com/gojutin/gatsby-starter-typescript-deluxe
  description: A Gatsby starter with TypeScript, Storybook, Styled Components, Framer Motion, Jest, and more.
  tags:
    - Language:TypeScript
    - Styling:CSS-in-JS
    - Storybook
    - SEO
    - Linting
    - Testing
  features:
    - TypeScript for type-safe code.
    - Styled-Components for all your styles.
    - Framer Motion for awesome animations.
    - gatsby-image and gatsby-transformer-sharp for optimized images.
    - gatsby-plugin-manifest + SEO component for an SEO-friendly PWA.
    - Storybook with add-ons for showing off your awesome components.
    - Jest and React Testing library for snapshots and unit tests.
    - ESLint (with TSLint and Prettier) to make your code look its best.
    - React Axe and React A11y for accessibility so that your site is awesome for everyone.
- url: https://gatsby-markdown-blog-starter.netlify.com/
  repo: https://github.com/ammarjabakji/gatsby-markdown-blog-starter
  description: GatsbyJS v2 starter for creating a markdown blog. Based on Gatsby Advanced Starter.
  tags:
    - Blog
    - Markdown
    - SEO
    - PWA
  features:
    - Gatsby v2 support
    - Responsive Design
    - Pagination
    - Content is Markdown files
    - Google Analytics
    - Support for RSS feed
    - SEO friendly
    - Sitemap & Robots.txt generation
    - Sass support
    - Css Modules support
    - Web App Manifest
    - Offline support
    - htaccess support
    - Typography.js
    - Integration with Social Media
- url: https://gatsby-starter-bloomer-db0aaf.netlify.com
  repo: https://github.com/zlutfi/gatsby-starter-bloomer
  description: Barebones starter website with Bloomer React components for Bulma.
  tags:
    - PWA
    - Styling:Bulma
    - Styling:SCSS
  features:
    - Bloomer React Commponents
    - Bulma CSS Framework
    - Uses SCSS for styling
    - Font Awesome Support
    - Progressive Web App
- url: https://gatsby-starter-mdbreact.netlify.com
  repo: https://github.com/zlutfi/gatsby-starter-mdbreact
  description: Barebones starter website with Material Design Bootstrap React components.
  tags:
    - PWA
    - Styling:Bootstrap
    - Styling:Material
    - Styling:SCSS
  features:
    - MDBReact React Commponents
    - Bootstrap CSS Framework with Material Design Bootstrap styling
    - Uses SCSS for styling
    - Font Awesome Support
    - Progressive Web App
- url: https://gatsby-starter-ts-pwa.netlify.com/
  repo: https://github.com/markselby9/gatsby-starter-typescript-pwa
  description: The default Gatsby starter fork with TypeScript and PWA support added
  tags:
    - Language:TypeScript
    - PWA
  features:
    - Minimum changes based on default starter template for TypeScript and PWA
    - Added TypeScript support with eslint and tsc check
    - Support GitHub Actions CI/CD workflow (beta)
- url: https://iceberg-gatsby-multilang.netlify.com/
  repo: https://github.com/diogorodrigues/iceberg-gatsby-multilang
  description: Gatsby multi-language starter. Internationalization / i18n without third party plugins or packages for Posts and Pages. Different URLs dependending on the language. Focused on SEO, PWA, Image Optimization, Styled Components and more. This starter is also integrate with Netlify CMS to manage all pages, posts and images.
  tags:
    - Blog
    - CMS:Headless
    - CMS:Netlify
    - i18n
    - Netlify
    - Markdown
    - Pagination
    - PWA
    - SEO
    - Styling:CSS-in-JS
  features:
    - Translations by using GraphQL, hooks and context API
    - Content in markdown for pages and posts in different languages
    - General translations for any content
    - Creation of menu by using translations and GraphQL
    - Netlify CMS to manage all pages, posts and images
    - Styled Components to styles
    - All important seetings for speedy and optimized images
    - Blog Posts list with pagination
    - Focus on SEO
    - PWA
- url: https://flexible-gatsby.netlify.com/
  repo: https://github.com/wangonya/flexible-gatsby
  description: A simple and clean theme for Gatsby
  tags:
    - Blog
    - Markdown
  features:
    - Google Analytics
    - Simple design
    - Markdown support
- url: https://gatsby-starter-leaflet.netlify.com/
  repo: https://github.com/colbyfayock/gatsby-starter-leaflet
  description: A Gatsby starter with Leafet!
  tags:
    - Landing Page
    - Linting
    - Styling:SCSS
    - Testing
  features:
    - Simply landing page to get started with Leaflet
    - Includes Leaflet and React Leaflet
    - Starts with some basic Sass stylesheets for styling
    - Linting and testing preconfigured
- url: https://gatsby-starter-luke.netlify.com/
  repo: https://github.com/lukethacoder/luke-gatsby-starter
  description: An opinionated starter using TypeScript, styled-components (emotion flavoured), React Hooks & react-spring. Built as a BYOS (bring your own source) so you can get up and running with whatever data you choose.
  tags:
    - Language:TypeScript
    - Transitions
    - Styling:CSS-in-JS
    - Linting
  features:
    - TypeScript
    - react-spring animations
    - BYOS (bring your own source)
    - Emotion for styling components
    - Minimal Design
    - React Hooks (IntersectionObserver, KeyUp, LocalStorage)
- url: https://friendly-cray-96d631.netlify.com/
  repo: https://github.com/PABlond/Gatsby-TypeScript-Starter-Blog
  description: Project boilerplate of a blog app. The starter was built using Gatsby and TypeScript.
  tags:
    - Markdown
    - Language:TypeScript
    - SEO
    - PWA
    - Styling:SCSS
  features:
    - A complete responsive theme built wiss Scss
    - Easy editable posts in Markdown files
    - SEO component
    - Optimized with Google Lighthouse
- url: https://gatsby-starter-material-album.netlify.com
  repo: https://github.com/JoeTrubenstein/gatsby-starter-material-album
  description: A simple portfolio starter based on the Material UI Album Layout
  tags:
    - Gallery
    - Portfolio
    - Styling:Material
  features:
    - Pagination
    - Material UI
    - Exif Data Parsing
- url: https://peaceful-ptolemy-d7beb4.netlify.com
  repo: https://github.com/TRamos5/gatsby-contentful-starter
  description: A starter template for an awesome static blog utilizing Contentful as a CMS and deployed to Netlify.
  tags:
    - CMS:Contentful
    - CMS:Headless
    - Blog
    - Netlify
    - Markdown
    - Styling:CSS-in-JS
  features:
    - Netlify integration with pre built contact form
    - "CMS: Contentful integration with placeholders included"
    - Mobile friendly responsive design made to be customized or leave as is
    - Separate components for everything
    - ...and more
- url: https://gatsby-tailwind-emotion-starter-demo.netlify.com/
  repo: https://github.com/pauloelias/gatsby-tailwind-emotion-starter
  description: Gatsby starter using the latest Tailwind CSS and Emotion.
  tags:
    - Styling:Tailwind
    - Styling:CSS-in-JS
    - Styling:PostCSS
  features:
    - Tailwind CSS for rapid development
    - Emotion with `tailwind.macro` for flexible styled components
    - PostCSS configured out-of-the-box for when you need to write your own CSS
    - postcss-preset-env to write tomorrow's CSS today
    - Bare bones starter to help you hit the ground running
- url: https://gatsby-starter-grayscale-promo.netlify.com/
  repo: https://github.com/gannochenko/gatsby-starter-grayscale-promo
  description: one-page promo site
  tags:
    - Language:TypeScript
    - Styling:CSS-in-JS
    - Linting
    - Markdown
    - Onepage
    - CMS:Netlify
    - Landing Page
  features:
    - Styled-Components
    - NetlifyCMS
    - TypeScript
    - Basic design
- url: https://gatsby-starter-mdx-website-blog.netlify.com/
  repo: https://github.com/doakheggeness/gatsby-starter-mdx-website-blog
  description: Gatsby website and blog starter utilizing MDX for adding components to mdx pages and posts. Incorportates Emotion.
  tags:
    - MDX
    - Blog
    - Styling:CSS-in-JS
  features:
    - Create pages and posts using MDX
    - Incorporates the CSS-in-JS library Emotion
    - Visual effects
- url: https://gatsby-starter-zurgbot.netlify.com/
  repo: https://github.com/zurgbot/gatsby-starter-zurgbot
  description: The ultimate force of starter awesomeness in the galaxy of Gatsby
  tags:
    - Linting
    - PWA
    - SEO
    - Styling:Bulma
    - Styling:SCSS
    - Testing
  features:
    - Sass (SCSS Flavored) CSS
    - Bulma CSS Framework
    - React Helmet <head> Management
    - React Icons SVG Icon Components (Including Font Awesome and others)
    - Eslint for JS linting
    - Prettier for JS formatting
    - StyleLint for Scss linting and formatting
    - Jest for a test framework
    - Enzyme for testing with React
    - Husky for git hooks, particularly precommit management
    - Lint Staged to run commands only on staged files
- url: https://martin2844.github.io/gatsby-starter-dev-portfolio/
  repo: https://github.com/martin2844/gatsby-starter-dev-portfolio
  description: A GatsbyJS minimalistic portfolio site, with a blog and about section
  tags:
    - Portfolio
    - Blog
    - Markdown
  features:
    - createPages API
    - Responsive
    - Minimalistic
    - Blazing fast (LINK)
    - Graphql queries
    - Sass
    - Markdown
- url: https://wataruoguchi-gatsby-starter-typescript-contentful.netlify.com/
  repo: https://github.com/wataruoguchi/gatsby-starter-typescript-contentful
  description: Simple TypeScript starter with Contentful Integration
  tags:
    - Language:TypeScript
    - CMS:Contentful
    - Netlify
    - Blog
  features:
    - Simple
    - TypeScript
    - Contentful
    - Supports Contentful Rich Text
    - Prettier & ESlint & StyleLint to format & check the code
    - Husky & lint-staged to automate checking
- url: https://gatsby-starter-point.netlify.com/
  repo: https://github.com/teaware/gatsby-starter-point
  description: A humble Gatsby starter for blog
  tags:
    - Blog
    - Markdown
    - Netlify
  features:
    - SASS
    - SEO
    - Dark Mode
    - Google Analytics
- url: https://gatsby-typescript-storybook-starter.netlify.com/
  repo: https://github.com/RobertoMSousa/gatsby-typescript-storybook-starter
  description: A Gatsby starter with storybook, tags and eslint
  tags:
    - Language:TypeScript
    - Styling:CSS-in-JS
    - Storybook
    - Markdown
    - Linting
  features:
    - Storybook
    - Simple
    - TypeScript
    - Contentful
    - Prettier & ESlint & StyleLint to format & check the code
    - Storybook
    - Jest and React Testing library for snapshots and unit tests.
    - Styled-Components for all your styles.
- url: https://semantic-ui-docs-gatsby.netlify.com/
  repo: https://github.com/whoisryosuke/semantic-ui-docs-gatsby
  description: Documentation starter using Semantic UI and MDX
  tags:
    - Documentation
    - Linting
    - Markdown
    - MDX
    - PWA
    - SEO
  features:
    - Easy starter for documentation-style sites
    - Use SUI React components anywhere in MDX
    - SASS/LESS support
    - Live code component
    - Customizable sidebar
    - Offline-ready
    - Responsive design
    - Nodemon for restarting dev server on changes
    - Webpack aliasing for components, assets, etc
- url: https://gatsby-starter-saas-marketing.netlify.com/
  repo: https://github.com/keegn/gatsby-starter-saas-marketing
  description: A simple one page marketing site starter for SaaS companies and products
  tags:
    - Onepage
    - Styling:CSS-in-JS
    - Landing Page
  features:
    - Responsive
    - Netlify ready
    - Styled-Components
    - Minimal design and easy to customize
    - Great for software or product related marketing sites
- url: https://react-landnig-page.netlify.com/
  repo: https://github.com/zilahir/react-landing-page
  description: Landing page with GraphCMS
  tags:
    - Redux
    - Styling:SCSS
    - Styling:CSS-in-JS
    - Netlify
  features:
    - Team section
    - Clients section
    - Map
    - Netlify ready
    - Styled-Components
    - Good for app showcase for startups
    - Prettier & ESlint & StyleLint to format & check the code
    - Husky & lint-staged to automate checking
- url: https://gatsby-strapi-starter.netlify.com/
  repo: https://github.com/jeremylynch/gatsby-strapi-starter
  description: Get started with Strapi, Bootstrap (reactstrap) and Gatsby FAST!
  tags:
    - CMS:Strapi
    - Styling:Bootstrap
  features:
    - Strapi
    - Bootstrap
    - Reactstrap
- url: https://kontent-template-gatsby-landing-page-photon.netlify.com
  repo: https://github.com/Simply007/kontent-template-gatsby-landing-page-photon
  description: Kentico Kontent based starter based on Photon starter by HTML5 UP
  tags:
    - CMS:Headless
    - CMS:Kontent
    - Netlify
    - Landing Page
    - HTML5UP
    - Styling:SCSS
  features:
    - Kentico Kontent CaaS platform as the data source
    - Landing page divided by section.
    - Support for code syntax highlighting
    - Includes plugins for easy, beautiful typography
    - Includes React Helmet to allow editing site meta tags
    - Includes plugins for offline support out of the box
    - Font awesome
    - Material Icons
    - CSS Grid
- url: https://gatsby-starter-typescript-blog-forms.netlify.com/
  repo: https://github.com/joerneu/gatsby-starter-typescript-blog-forms
  description: Gatsby starter for a website in TypeScript with a homepage, blog and forms
  tags:
    - Blog
    - Language:TypeScript
    - Linting
    - Markdown
    - MDX
    - CMS:Netlify
    - SEO
    - Styling:CSS-in-JS
  features:
    - TypeScript for type safety, IDE comfort and error checking during development and build time
    - ESLint and Prettier for safety and consistent code style
    - Uses the official Gatsby Blog Core theme for data processing
    - Functional components and React Hooks
    - SEO component with React Helmet
    - Minimal responsive styling with React Emotion that can easily be extended
    - Theming of components and Markdown (MDX) with Emotion Theming
    - Forms with Formite (React Hooks Form library)
    - Accessible UI components implemented with Reakit and styling based on mini.css
    - Netlify CMS to create and edit blog posts
    - Small bundle size
- url: https://gatsby-tailwind-styled-components-storybook-starter.netlify.com/
  repo: https://github.com/denvash/gatsby-tailwind-styled-components-storybook-starter
  description: Tailwind CSS + Styled-Components + Storybook starter for Gatsby
  tags:
    - Storybook
    - Styling:Tailwind
    - Styling:CSS-in-JS
    - Styling:PostCSS
    - Netlify
  features:
    - Tailwind CSS v1
    - Styled-Components v5
    - Storybook v5
    - PostCSS
    - Deploy Storybook
    - Documentation
- url: https://gatsby-tfs-starter.netlify.com/
  repo: https://github.com/tiagofsanchez/gatsby-tfs-starter
  description: a gatsby-advanced-starter with theme-ui styling
  tags:
    - RSS
    - SEO
    - Blog
    - MDX
  features:
    - React Helmet <head> Management
    - SVG Icon
- url: https://gatsby-lam.vaporwavy.io
  repo: https://github.com/vaporwavy/gatsby-london-after-midnight
  description: A custom, image-centric theme for Gatsby. Advanced from the Gatsby starter London.
  tags:
    - Blog
    - Portfolio
    - Gallery
    - SEO
    - Markdown
    - HTML5UP
    - CMS:Netlify
    - Styling:PostCSS
  features:
    - Support tags
    - Easily change the theme color
    - Post thumbnails in the homepage
    - Built with PostCSS
    - Made for image-centric portfolios
    - Based on London for Gatsby
- url: https://alipiry-gatsby-starter-typescript.netlify.com/
  repo: https://github.com/alipiry/gatsby-starter-typescript
  description: The default Gatsby starter with TypeScript
  tags:
    - Language:TypeScript
    - Linting
    - Netlify
  features:
    - Type Checking With TypeScript
    - Powerful Linting With ESLint
- url: https://gatsby-typescript-tailwind.netlify.com/
  repo: https://github.com/impulse/gatsby-typescript-tailwind
  description: Gatsby starter with TypeScript and Tailwind CSS
  tags:
    - Language:TypeScript
    - Styling:Tailwind
    - Styling:PostCSS
    - Netlify
  features:
    - Simple
    - TSLint
    - Tailwind CSS v1
    - PostCSS + PurgeCSS
- url: https://gatsby-starter-blog-tailwindcss-demo.netlify.com/
  repo: https://github.com/andrezzoid/gatsby-starter-blog-tailwindcss
  description: Gatsby blog starter with TailwindCSS
  tags:
    - Blog
    - SEO
    - Markdown
    - Styling:Tailwind
    - Styling:PostCSS
  features:
    - Based on the official Gatsby starter blog
    - Uses TailwindCSS
    - Uses PostCSS
- url: https://gatsby-minimalist-starter.netlify.com/
  repo: https://github.com/dylanesque/Gatsby-Minimalist-Starter
  description: A minimalist, general-purpose Gatsby starter
  tags:
    - SEO
    - Markdown
    - Styling:CSS-in-JS
  features:
    - Less starting boilerplate than the Gatsby default starter
    - Layout.css includes checklist of initial design system decisions to make
    - Uses Emotion
    - Uses CSS-In-JS
- url: https://gastby-starter-zeevo.netlify.com/
  repo: https://github.com/zeevosec/gatsby-starter-zeevo
  description: Yet another Blog starter with a different style
  tags:
    - Blog
    - Markdown
    - SEO
  features:
    - Extendable
    - Feature filters
    - Performant
- url: https://gatsby-theme-phoenix-demo.netlify.com
  repo: https://github.com/arshad/gatsby-theme-phoenix
  description: A personal blogging and portfolio theme for Gatsby with great typography and dark mode.
  tags:
    - Blog
    - Portfolio
    - SEO
    - MDX
    - Styling:Tailwind
    - Styling:PostCSS
  features:
    - MDX - Posts, Pages and Projects
    - Tags/Categories
    - Dark mode
    - Customizable with Tailwind CSS
    - Code highlighting with Prism
    - RSS feed
- url: https://gatsby-starter-landed.netlify.com/
  repo: https://github.com/vasrush/gatsby-starter-landed
  description: A Gatsby theme based on Landed template by HTML5UP
  tags:
    - HTML5UP
    - Landing Page
    - Portfolio
    - Linting
    - Styling:SCSS
    - Transitions
    - SEO
  features:
    - Includes sections to easily create landing pages
    - React Helmet <head> Management
    - Easily update menus & submenus in gatsby-config file
    - Integrates react-scroll and react-reveal for transitions
    - ESLint and Prettier for safety and consistent code style
    - Offline-ready
    - Responsive design
    - Left, Right and no sidebar templates
    - Font awesome icons
    - HTML5UP Design
- url: https://tina-starter-grande.netlify.com/
  repo: https://github.com/tinacms/tina-starter-grande
  description: Feature rich Gatsby starter with full TinaCMS integration
  tags:
    - Blog
    - Markdown
    - SEO
    - Netlify
    - Pagination
    - CMS:Other
    - Styling:CSS-in-JS
  features:
    - Fully integrated with TinaCMS for easy editing
    - Blocks based page & form builder
    - Styled Components
    - Code syntax highlighting
    - Light/Dark mode
- url: https://amelie-blog.netlify.com/
  repo: https://github.com/tobyau/gatsby-starter-amelie
  description: A minimal and mobile friendly blog template
  tags:
    - Blog
    - SEO
    - Markdown
  features:
    - Responsive design
    - Customizable content through markdown files
    - SEO component with React Helmet
- url: https://chronoblog.now.sh
  repo: https://github.com/Ganevru/gatsby-starter-chronoblog
  description: Chronoblog is a Gatsby js theme specifically designed to create a personal website. The main idea of ​​Chronoblog is to allow you not only to write a personal blog but also to keep a record of everything important that you have done.
  tags:
    - Blog
    - Portfolio
    - MDX
    - Markdown
    - SEO
    - Styling:CSS-in-JS
    - Linting
  features:
    - Starter for Chronoblog Gatsby Theme
- url: https://gatsby-eth-dapp-starter.netlify.com
  repo: https://github.com/robsecord/gatsby-eth-dapp-starter
  description: Gatsby Starter for Ethereum Dapps using Web3 with Multiple Account Management Integrations
  tags:
    - Client-side App
    - Netlify
    - Authentication
  features:
    - Ethereum Web3 Authentication - Multiple Integrations
    - ConsenSys Rimble UI Integration
    - Styled Components
    - Coinbase, Fortmatic, Metamask, WalletConnect, and more
    - dFuse Blockchain Streaming and Notifications
- url: https://gatsby-starter-theme-antv.antv.vision
  repo: https://github.com/antvis/gatsby-starter-theme-antv
  description: ⚛️ Polished Gatsby theme for documentation site
  tags:
    - Documentation
    - Markdown
    - Language:TypeScript
    - Styling:Ant Design
    - i18n
  features:
    - ⚛ Prerendered static site
    - 🌎 Internationalization support by i18next
    - 📝 Markdown-based documentation and menus
    - 🎬 Examples with live playground
    - 🏗 Unified Theme and Layout
    - 🆙 Easy customized header nav
    - 🧩 Built-in home page components
- url: https://gatsby-starter-cafe.netlify.com
  repo: https://github.com/crolla97/gatsby-starter-cafe
  description: Gatsby starter for creating a single page cafe website using Contentful and Leaflet
  tags:
    - CMS:Contentful
    - Styling:SCSS
    - Landing Page
    - Onepage
  features:
    - Leaflet interactive map
    - Instagram Feed
    - Contentful for menu item storage
    - Responsive design
- url: https://gatsby-firebase-simple-auth.netlify.com/
  repo: https://github.com/marcomelilli/gatsby-firebase-simple-auth
  description: A simple Firebase Authentication Starter with protected routes
  tags:
    - Firebase
    - Authentication
    - Styling:Tailwind
  features:
    - Authentication with Firebase
    - Protected Routes with Authorization
- url: https://demo.gatsbystorefront.com/
  repo: https://github.com/GatsbyStorefront/gatsby-starter-storefront-shopify
  description: Lightning fast PWA storefront for Shopify
  tags:
    - CMS:Headless
    - Shopify
    - SEO
    - PWA
    - E-commerce
    - Styling:CSS-in-JS
  features:
    - Gatsby Storefront
    - gatsby-theme-storefront-shopify
    - Shopify Integration
    - Shopping Cart
    - PWA
    - Optimized images with gatsby-image.
    - SEO
    - A11y
- url: https://keturah.netlify.com/
  repo: https://github.com/giocare/gatsby-starter-keturah
  description: A portfolio starter for developers
  tags:
    - Portfolio
    - SEO
    - Markdown
  features:
    - Target Audience Developers
    - Designed To Resemble A Terminal And Text Editor
    - Responsive Design
    - FontAwesome Icon Library
    - Easily Customize Content Using Markdown Files
    - SEO Friendly Component
    - Social Media Icons Provided
- url: https://gatsby-lander.surge.sh/
  repo: https://github.com/codebushi/gatsby-starter-lander
  description: Single page starter built with Tailwind CSS
  tags:
    - Onepage
    - Linting
    - Styling:Tailwind
  features:
    - Simple One Page Site
    - Landing Page Design
    - Fully Responsive
    - Styling with Tailwind
- url: https://gatsby-starter-papan01.netlify.com/
  repo: https://github.com/papan01/gatsby-starter-papan01
  description: A Gatsby starter for creating a markdown blog.
  tags:
    - Linting
    - Blog
    - Styling:SCSS
    - Markdown
    - Pagination
    - PWA
    - SEO
  features:
    - SSR React Code Splitting(loadable-components)
    - Theme Toggle(light/dark)
    - Pagination
    - SEO(Sitemap, Schema.org, OpenGraph tags, Twitter tag)
    - Web application manifest and offline support
    - Google Analytics
    - Disqus
    - RSS
    - ESLint(Airbnb) for linting
    - Prettier code formatting
    - gh-pages for deploying to GitHub Pages
- url: https://gatsby-starter-boilerplatev-kontent-demo.netlify.com/
  repo: https://github.com/viperfx07/gatsby-starter-boilerplatev-kontent
  description: A Gatsby starter using BoilerplateV for Kentico Kontent.
  tags:
    - Blog
    - CMS:Headless
    - CMS:Kontent
    - Styling:Bootstrap
    - Styling:CSS-in-JS
    - Linting
  features:
    - Sass (SCSS Flavored) CSS
    - ITCSS Structure of CSS (with glob added for css)
    - Bootstrap CSS Framework
    - React Helmet <head> Management
    - ESLint(Airbnb) for JS linting
    - Prettier for JS formatting
- url: https://www.cryptocatalyst.net/
  repo: https://github.com/n8tb1t/gatsby-starter-cryptocurrency
  description: A full-fledged cryptocurrency Gatsby starter portal with landing page, blog, roadmap, devs team, and docs.
  tags:
    - Linting
    - Blog
    - Styling:SCSS
    - Markdown
    - Pagination
    - PWA
    - SEO
  features:
    - Beautiful Mobile-first design.
    - modular SCSS styles.
    - Configurable color scheme.
    - Advanced config options.
    - Advanced landing page.
    - Blog Component.
    - Live comments.
    - Roadmap component.
    - Developers page component.
    - Algolia advanced search index, with content chunks.
    - Docs component.
    - No outdated codebase, use only react hooks.
    - Easy to modify react components.
    - SEO (Sitemap, OpenGraph tags, Twitter tags)
    - Google Analytics Support
    - Offline Support & WebApp Manifest
    - Easy to modify assets.
- url: https://chronoblog-profile.now.sh
  repo: https://github.com/Ganevru/gatsby-starter-chronoblog-profile
  description: This starter will help you launch a personal website with a simple text feed on the main page. This starter looks simple and neat, but at the same time, it has great potential for organizing your content using tags, dates, and search. The homepage is organized in compact feeds. The display of content in these feeds is based on the tags of this content (for example, only content with a podcast tag gets into the feed with podcasts).
  tags:
    - Blog
    - Portfolio
    - MDX
    - Markdown
    - SEO
    - Styling:CSS-in-JS
    - Linting
  features:
    - Specially designed to create a personal website (in a simple and strict "text" style)
    - Universal text feed divided into categories
    - Search and Tags for organizing content
    - A simple change of primary and secondary colors of the site, fonts, radius of curvature of elements, etc (thanks to Theme UI theming)
    - Clean and Universal UI
    - Mobile friendly, all elements and custom images are adapted to any screen
    - Light/Dark mode
    - Easy customization of icons and links to your social networks
    - MDX for the main menu of the site, footer and other elements of the site
    - MDX for pages and content
    - Code syntax highlighting
    - SEO (OpenGraph and Twitter) out of the box with default settings that make sense (thanks to React Helmet)
- url: https://chronoblog-hacker.now.sh
  repo: https://github.com/Ganevru/gatsby-starter-chronoblog-hacker
  description: A dark (but with ability to switch to light) starter that uses the Source Code Pro font (optional) and minimalistic UI
  tags:
    - Blog
    - Portfolio
    - MDX
    - Markdown
    - SEO
    - Styling:CSS-in-JS
    - Linting
  features:
    - Specially designed to create a personal website
    - Search and Tags for organizing content
    - A simple change of primary and secondary colors of the site, fonts, radius of curvature of elements, etc (thanks to Theme UI theming)
    - Clean and Minimalistic UI
    - Mobile friendly, all elements and custom images are adapted to any screen
    - Light/Dark mode
    - Easy customization of icons and links to your social networks
    - MDX for the main menu of the site, footer and other elements of the site
    - MDX for pages and content
    - Code syntax highlighting
    - SEO (OpenGraph and Twitter) out of the box with default settings that make sense (thanks to React Helmet)
- url: https://gatsby-starter-tailwind2-emotion-styled-components.netlify.com/
  repo: https://github.com/chrish-d/gatsby-starter-tailwind2-emotion-styled-components
  description: A (reasonably) unopinionated Gatsby starter, including; Tailwind 2 and Emotion. Use Tailwind utilities with Emotion powered CSS-in-JS to produce component scoped CSS (no need for utilities like Purge CSS, etc).
  tags:
    - Styling:CSS-in-JS
    - Styling:Tailwind
  features:
    - Utility-first CSS using Tailwind 2.
    - CSS scoped within components (no "bleeding").
    - Only compiles the CSS you use (no need to use PurgeCSS/similar).
    - Automatically gives you Critical CSS with inline stlyes.
    - Hybrid of PostCSS and CSS-in-JS to give you Tailwind base styles.
- url: https://5e0a570d6afb0ef0fb162f0f--wizardly-bassi-e4658f.netlify.com/
  repo: https://github.com/adamistheanswer/gatsby-starter-baysik-blog
  description: A basic and themeable starter for creating blogs in Gatsby.
  tags:
    - Blog
    - Portfolio
    - MDX
    - Markdown
    - SEO
    - Styling:CSS-in-JS
    - Linting
  features:
    - Specially designed to create a personal website
    - Clean and Minimalistic UI
    - Facebook Comments
    - Mobile friendly, all elements and custom images are adapted to any screen
    - Light/Dark mode
    - Prettier code formatting
    - RSS
    - Links to your social networks
    - MDX for pages and content
    - Code syntax highlighting
    - SEO (OpenGraph and Twitter) out of the box with default settings that make sense (thanks to React Helmet)
- url: https://gatsby-starter-robin.netlify.com/
  repo: https://github.com/robinmetral/gatsby-starter-robin
  description: Gatsby Default Starter with state-of-the-art tooling
  tags:
    - MDX
    - Styling:CSS-in-JS
    - Linting
    - Testing
    - Storybook
  features:
    - 📚 Write in MDX
    - 👩‍🎤 Style with Emotion
    - 💅 Linting with ESLint and Prettier
    - 📝 Unit and integration testing with Jest and react-testing-library
    - 💯 E2E browser testing with Cypress
    - 📓 Visual testing with Storybook
    - ✔️ CI with GitHub Actions
    - ⚡ CD with Netlify
- url: https://help.dferber.de
  repo: https://github.com/dferber90/gatsby-starter-help-center
  description: A themeable starter for a help center
  tags:
    - Documentation
    - Markdown
    - MDX
    - Search
  features:
    - Manage content in Markdown and YAML files
    - Multiple authors possible
    - Apply your own theme
    - Usable in any language
    - SEO friendly
    - Easy to add Analytics
- url: https://evaluates2.github.io/Gatsby-Starter-TypeScript-Redux-TDD-BDD
  repo: https://github.com/Evaluates2/Gatsby-Starter-TypeScript-Redux-TDD-BDD
  description: An awesome Gatsby starter template that takes care of the tooling setup, allowing you and your team to dive right into building ultra-fast React applications quickly and deploy them with confidence! 📦
  tags:
    - Redux
    - Language:TypeScript
    - Linting
    - Testing
    - Styling:None
  features:
    - 📚 Written in TypeScript.
    - 💡 Redux preconfigured (with local-storage integration.
    - 💅 Linting with TSLint and Prettier.
    - 📝 Unit testing with Jest and react-test-renderer.
    - 💯 Behavior-driven E2E browser testing with Cypress + Cucumber.js plugin.
    - 📓 Steps for deploying to Gh-pages
    - ✔️ CI with TravisCI
    - ⚡ Steps for deploying to GitHub Pages, AWS S3, or Netlify.
- url: https://gatsby-resume-starter.netlify.com/
  repo: https://github.com/barancezayirli/gatsby-starter-resume-cms
  description: Resume starter styled using Tailwind with Netlify CMS as headless CMS.
  tags:
    - CMS:Headless
    - SEO
    - PWA
    - Portfolio
  features:
    - One-page resume/CV
    - PWA
    - Multiple Netlify CMS widgets
    - Netlify CMS as Headless CMS
    - Tailwind for styling with theming
    - Optimized build process (purge css)
    - Basic SEO, site metadata
    - Prettier
    - Social media links
- url: https://gatsby-starter-default-nostyles.netlify.com/
  repo: https://github.com/JuanJavier1979/gatsby-starter-default-nostyles
  description: The default Gatsby starter with no styles.
  tags:
    - Styling:None
  features:
    - Based on gatsby-starter-default
    - No styles
- url: https://greater-gatsby.now.sh
  repo: https://github.com/rbutera/greater-gatsby
  description: Barebones and lightweight starter with TypeScript, PostCSS, TailwindCSS and Storybook.
  tags:
    - PWA
    - Language:TypeScript
    - Styling:Tailwind
  features:
    - Lightweight & Barebones
    - includes Storybook
    - Full TypeScript support
    - Uses styled-components Global Styles API for consistency in styling across application and Storybook
- url: https://gatsby-simplefolio.netlify.com/
  repo: https://github.com/cobidev/gatsby-simplefolio
  description: A clean, beautiful and responsive portfolio template for Developers ⚡️
  tags:
    - Portfolio
    - PWA
    - SEO
    - Onepage
  features:
    - Modern UI Design
    - Reveal Animations
    - Fully Responsive
    - Easy site customization
    - Configurable color scheme
    - OnePage portfolio site
    - Fast image optimization
- url: https://gatsby-starter-hpp.netlify.com/
  repo: https://github.com/hppRC/gatsby-starter-hpp
  description: All in one Gatsby skeleton based TypeScript, emotion, and unstated-next.
  tags:
    - MDX
    - SEO
    - PWA
    - Linting
    - Styling:CSS-in-JS
    - Language:TypeScript
  features:
    - PWA
    - TypeScript
    - Absolute import
    - Useful ready made custom hooks
    - Ready made form component for Netlify form
    - Global CSS component and Reset CSS component
    - Advanced SEO components(ex. default twitter ogp image, sitemaps, robot.txt)
    - Prettier, ESLint
    - unstated-next(useful easy state library)
- url: https://gatsby-typescript-emotion-storybook.netlify.com/
  repo: https://github.com/duncanleung/gatsby-typescript-emotion-storybook
  description: Config for TypeScript + Emotion + Storybook + React Intl + SVGR + Jest.
  tags:
    - Language:TypeScript
    - Styling:CSS-in-JS
    - Storybook
    - i18n
    - Linting
    - Testing
  features:
    - 💻 TypeScript
    - 📓 Visual testing with Storybook
    - 👩‍🎤 CSS-in-JS styling with Emotion
    - 💅 Linting with ESLint and Prettier
    - 🌎 React Intl internationalization support
    - 🖼️ SVG support with SVGR
    - 📝 Unit and integration testing with Jest and react-testing-library
    - ⚡ CD with Netlify
- url: https://felco-gsap.netlify.com
  repo: https://github.com/AshfaqKabir/Felco-Gsap-Gatsby-Starter
  description: Minimal Multipurpose Gsap Gatsby Landing Page. Helps Getting Started With Gsap and Netlify Forms.
  tags:
    - Portfolio
    - Styling:CSS-in-JS
  features:
    - Minimal 3 Page Responsive Layout
    - Multipurpose Gatsby Theme
    - Working Netlify Form
    - Gsap For Modern Animtaions
    - Styled Components for responsive component based styling with theming
    - Basic SEO, site metadata
    - Prettier
- url: https://gatsby-starter-fusion-blog.netlify.com/
  repo: https://github.com/robertistok/gatsby-starter-fusion-blog
  description: Easy to configure blog starter with modern, minimal theme
  tags:
    - Language:TypeScript
    - Styling:CSS-in-JS
    - Netlify
    - Markdown
    - Blog
    - SEO
  features:
    - Featured/Latest posts
    - Sticky header
    - Easy to customize -> edit config.ts with your info
    - Meta tags for improved SEO with React Helmet
    - Transform links to bitly links automatically
    - Codesyntax
    - Code syntax highlighting
- url: https://gatsby-bootstrap-italia-starter.dej611.now.sh/
  repo: https://github.com/italia/design-italia-gatsby-starterkit
  description: Gastby starter project using the Bootstrap Italia design kit from Italian Digital Team
  tags:
    - Styling:Bootstrap
    - SEO
    - Linting
  features:
    - Bootstrap Italia - design-react-kit
    - Prettier
    - Sticky header
    - Complete header
    - Homepage and service templates pages ready to use
    - Meta tags for improved SEO with React Helmet
- url: https://gatsby-starter-webcomic.netlify.com
  repo: https://github.com/JLDevOps/gatsby-starter-webcomic
  description: Gatsby blog starter that focuses on webcomics and art with a minimalistic UI.
  tags:
    - Markdown
    - MDX
    - Netlify
    - Pagination
    - Search
    - Styling:Bootstrap
    - RSS
    - SEO
  features:
    - Designed to focus on blog posts with images.
    - Search capability on blog posts
    - Displays the latest posts
    - Displays all the tags from the site
    - Pagination between blog posts
    - Has a "archive" page that categorizes and displays all the blog posts by date
    - Mobile friendly
- url: https://gatsby-starter-material-emotion.netlify.com
  repo: https://github.com/liketurbo/gatsby-starter-material-emotion
  description: Gatsby starter of Material-UI with Emotion 👩‍🎤
  tags:
    - Language:TypeScript
    - SEO
    - Styling:Material
    - Styling:CSS-in-JS
  features:
    - Based on Gatsby Default Starter
    - Material-UI
    - Emotion
    - Roboto Typeface
    - SEO
    - TypeScript
- url: https://flex.arshad.io
  repo: https://github.com/arshad/gatsby-starter-flex
  description: A Gatsby starter for the Flex theme.
  tags:
    - SEO
    - MDX
    - Styling:CSS-in-JS
  features:
    - MDX Blocks for your Gatsby site.
    - Customizable, extendable and accessible.
    - Theme UI
    - SEO and Open graphs support
    - Color modes
    - Code Highlighting
- url: https://london-night-day.netlify.com/
  repo: https://github.com/jooplaan/gatsby-london-night-and-day
  description: A custom, image-centric dark and light mode aware theme for Gatsby. Advanced from the Gatsby starter London After Midnight.
  tags:
    - Blog
    - Portfolio
    - Gallery
    - SEO
    - Markdown
    - Styling:SCSS
    - HTML5UP
    - CMS:Netlify
  features:
    - Support tags
    - Easily change the theme color
    - Post thumbnails in the homepage
    - Made for image-centric portfolios
    - Using the London After Midnight is now “Dark mode” (the default), and the original London as “Light mode”.
    - Removed Google Fonts, using system fonts in stead (for speed and privacy :)
    - Use SASS
- url: https://the-gatsby-bootcamp-blog.netlify.com
  repo: https://github.com/SafdarJamal/gatsby-bootcamp-blog
  description: A minimal blogging site built with Gatsby using Contentful and hosted on Netlify.
  tags:
    - Blog
    - CMS:Contentful
    - Netlify
    - Styling:SCSS
    - SEO
    - Portfolio
  features:
    - Basic setup for a full-featured blog
    - Includes React Helmet to allow editing site meta tags
    - Uses SCSS for styling
    - Minimal responsive design
    - Styled components
    - SEO Friendly Meta
- url: https://gatsby-starter-catalyst-writer.netlify.com/
  repo: https://github.com/ehowey/gatsby-starter-catalyst-writer
  description: A full featured starter for a freelance writer or journalist to display a portfolio of their work. SANITY.io is used as the CMS. Based on Gatsby Theme Catalyst. Uses MDX and Theme-UI.
  tags:
    - Styling:CSS-in-JS
    - CMS:sanity.io
    - SEO
    - PWA
    - Portfolio
  features:
    - Based on Gatsby Theme Catalyst series of themes
    - MDX
    - Theme-UI integration for easy to change design tokens
    - SEO optimized to include social media images and Twitter handles
    - Tight integration with SANITY.io including a predefined content studio.
    - A full tutorial is available in the docs.
- url: https://rocketdocs.netlify.com/
  repo: https://github.com/Rocketseat/gatsby-starter-rocket-docs
  description: Out of the box Gatsby Starter for creating documentation websites easily and quickly.
  tags:
    - SEO
    - MDX
    - Documentation
    - Linting
    - Markdown
    - PWA
    - Styling:CSS-in-JS
  features:
    - MDX for docs;
    - Responsive and mobile friendly;
    - Code highlighting with prism-react-renderer and react-live support;
    - SEO (Sitemap, schema.org data, Open Graph and Twitter tags).
    - Google Analytics integration;
    - Custom docs schema;
    - Offline Support & WebApp Manifest;
    - Yaml-based sidebar navigation;
- url: https://gatsby-starter-typescript-default.netlify.com/
  repo: https://github.com/lianghx-319/gatsby-starter-typescript-default
  description: Only TypeScript Gatsby starter base on Default starter
  tags:
    - Language:TypeScript
  features:
    - All features same as gatsby-starter-default
    - Only support TypeScript using gatsby-typescript-plugin
- url: https://gatsby-starter-catalyst.netlify.com/
  repo: https://github.com/ehowey/gatsby-starter-catalyst
  description: A boilerplate starter to accelerate your Gatsby development process. Based on Gatsby Theme Catalyst. Uses MDX for content and Theme-UI for styling. Includes a core theme, a header theme, and a footer theme.
  tags:
    - MDX
    - Styling:Theme-UI
    - SEO
    - PWA
  features:
    - Based on Gatsby Theme Catalyst series of themes and starters.
    - Theme options are used to enable some simple layout changes.
    - Latent component shadowing allows for easy shadowing and swapping of layout components such as the header and footer.
    - Theme-UI is deeply integrated with design tokens and variants throughout.
    - Uses a Tailwind preset to enable you to focus on design elements.
    - Color mode switching available by default.
    - SEO optimized to include social media images and Twitter handles.
    - React Scroll for one page, anchor based navigation is available.
    - Code highlighting via Prism.
- url: https://gatsby-starter-default-dark-mode.netlify.com/
  repo: https://github.com/alexandreramosdev/gatsby-starter-default-dark-mode
  description: A simple starter to get developing quickly with Gatsby, dark mode, and styled-components.
  tags:
    - Styling:CSS-in-JS
    - Onepage
    - Linting
  features:
    - Dark mode
    - Styled Components
    - Comes with React Helmet for adding site meta tags
    - Includes plugins for offline support out of the box
- url: https://eager-memento.netlify.com/
  repo: https://github.com/Mr404Found/gatsby-memento-blogpost
  description: A responsive gatsby portfolio starter to show off or to flex your skills in a single page
  tags:
    - Netlify
    - Markdown
    - Blog
    - Styling:Bootstrap
  features:
    - React Bootstrap
    - Responsive webpage
    - TypeWriter Effect
- url: https://gatsby-starter-wilde-creations.netlify.com/
  repo: https://github.com/georgewilde/gatsby-starter-wilde-creations
  description: Barebones starter with a minimal number of components to kick off a TypeScript and Styled Components project.
  tags:
    - Styling:CSS-in-JS
    - PWA
    - Testing
    - Linting
    - Language:TypeScript
  features:
    - ✔️ Gatsby
    - ✔️ TypeScript
    - ✔️ Styled Components
    - ✔️ Helmet
    - ✔️ Storybook
    - ✔️ Jest
    - ✔️ ESLint
    - ✔️ Husky
    - ✔️ Prettier
    - ✔️ React Testing Library
    - ✔️ Stylelint
    - ✔️ Offline support
    - ✔️ PWA ready
    - ✔️ SEO
    - ✔️ Responsive design
    - ✔️ Netlify Deployment Friendly
    - ✔️ Highly optimized (Lighthouse score 4 x 100)
- url: https://gatsby-starter-typescript-deploy.netlify.com/
  repo: https://github.com/jongwooo/gatsby-starter-typescript
  description: TypeScript version of the default Gatsby starter🔮
  tags:
    - Language:TypeScript
    - Linting
    - Netlify
    - Testing
  features:
    - TypeScript
    - ESLint for JS linting
    - Prettier code formatting
    - Jest for testing
    - Deploy to Netlify through GitHub Actions
- url: https://answer.netlify.com/
  repo: https://github.com/passwd10/gatsby-starter-answer
  description: A simple Gatsby blog to show your Future Action on top of the page
  tags:
    - Blog
    - Markdown
    - Netlify
    - Disqus
  features:
    - Emoji
    - Social Icon(fontawesome)
    - Google Analytics
    - Disqus
    - Resume
    - Place plan on the top
- url: https://gatsby-portfolio-starter.netlify.com/
  repo: https://github.com/Judionit/gatsby-portfolio-starter
  description: A simple Gatsby portfolio starter
  tags:
    - Netlify
    - Styling:CSS-in-JS
    - Onepage
    - Portfolio
  features:
    - Styled components
    - Responsive webpage
    - Portfolio
- url: https://wp-graphql-gatsby-starter.netlify.com/
  repo: https://github.com/n8finch/wp-graphql-gatsby-starter
  description: A super simple, bare-bone starter based on the Gatsby Starter for the front end and the WP GraphQL plugin on your WordPress install. This is a basic "headless CMS" setup. This starter will pull posts, pages, categories, tags, and a menu from your WordPress site. You should use either the TwentyNineteen or TwentyTwenty WordPress themes on your WordPress install. See the starter repo for more detailed instructions on getting set up. The example here uses the WordPress Theme Unit Test Data for post and page dummy content. Find something wrong? Issues are welcome on the starter reository.
  tags:
    - Blog
    - CMS:Headless
    - CMS:WordPress
    - Netlify
  features:
    - WP GraphQL plugin integration
    - Light/Dark Mode
    - React Helmet for SEO
    - Integrated navigation
    - Verbose (i.e., not D.R.Y.) GraphQL queries to get data from
    - Includes plugins for offline support out of the box
- url: https://gatsby-starter-docz-netlifycms.netlify.com/
  repo: https://github.com/colbyfayock/gatsby-starter-docz-netlifycms
  description: Quickly deploy Docz documentation powered by Netlify CMS!
  tags:
    - CMS:Netlify
    - Documentation
    - Netlify
  features:
    - Docz documentation powered by Gatsby
    - Netlify CMS to manage content
- url: https://keanu-pattern.netlify.com/
  repo: https://github.com/Mr404Found/gatsby-keanu-blog
  description: A responsive and super simple gatsby portfolio starter and extendable for blog also used yaml parsing
  tags:
    - Netlify
    - SEO
    - Blog
    - Landing Page
    - Styling:Other
  features:
    - Attractive Design
    - Responsive webpage
    - Responsive Card Design
    - Gatsby
    - yaml parsing
    - Automatic page Generation by adding content
- url: https://gatsby-contentful-portfolio-blog.netlify.com/
  repo: https://github.com/escapemanuele/gatsby-contentful-blog-portfolio
  description: Simple gatsby starter for integration with Contentful. The result is a clean and nice website for businesses or freelancers with a blog and a portfolio.
  tags:
    - Blog
    - CMS:Headless
    - CMS:Contentful
    - Portfolio
    - PWA
    - Testing
  features:
    - Styled components
    - Responsive webpage
    - Portfolio
    - Blog
    - Testing
    - PWA
- url: https://example-site-for-square-starter.netlify.com/
  repo: https://github.com/jonniebigodes/example-site-for-square-starter
  description: A barebones starter to help you kickstart your next Gatsby project with Square payments
  tags:
    - Square
    - Netlify
    - SEO
    - E-commerce
  features:
    - Serverless
    - Gatsby
    - Square
- url: https://gatsby-animate.netlify.com/
  repo: https://github.com/Mr404Found/gatsby-animate-starter
  description: A responsive and super simple gatsby starter with awesome animations to components and to build your online solutions website. stay tuned more features coming soon
  tags:
    - Netlify
    - SEO
    - Blog
    - Landing Page
    - Styling:Other
  features:
    - Attractive Design
    - Responsive webpage
    - Services
    - Animations
    - yaml parsing
    - Component Animations
    - ReactReveal Library
- url: https://gatsby-starter-instagram-baseweb.netlify.com/
  repo: https://github.com/timrodz/gatsby-starter-instagram-baseweb
  description: 🎢 A portfolio based on your latest Instagram posts, implemented with the Base Web Design System by Uber. It features out-of-the-box responsive layouts, easy-to-implement components and CSS-in-JS styling.
  tags:
    - Landing Page
    - Portfolio
    - Gallery
    - SEO
    - Netlify
    - Styling:CSS-in-JS
    - Styling:Other
  features:
    - Display your Instagram posts (Up to the last 12 with no API key).
    - Plug & Play configuration. All you need is an Instagram username!
    - Lightweight & Minimalist page structure. Let your work show itself.
    - Responsive design.
    - Simple React functional components (FC).
    - Google Analytics ready.
    - Continuous deployment via Netlify or Vercel.
- url: https://gatsby-starter-mountain.netlify.com/
  repo: https://github.com/artezan/gatsby-starter-mountain
  description: Blog theme that combine the new powerful MDX with the old WordPress. Built with WP/MDX and Theme UI
  tags:
    - Styling:CSS-in-JS
    - PWA
    - MDX
    - CMS:WordPress
    - Landing Page
    - Blog
  features:
    - gatsby-theme-wordpress-mdx
    - Theme UI
    - react-animate-on-scroll
    - Responsive Design
    - SEO friendly
    - Optimized images with gatsby-image
    - Git pre-commit and pre-push hooks using Husky
    - Highly optimized with excellent lighthouse audit score
    - Light/Dark mode
    - CSS Animations
    - Mountain style
- url: https://gatsby-starter-redux-storybook.netlify.com/
  repo: https://github.com/fabianunger/gatsby-starter-redux-storybook
  description: Gatsby Starter that has Redux (persist) and Storybook implemented.
  tags:
    - Redux
    - Storybook
    - PWA
    - Styling:CSS-in-JS
    - SEO
  features:
    - Redux + Redux Persist implemented also for Storybook
    - PWA
    - ESLint
    - SEO ready
- url: https://dospolov.com
  repo: https://github.com/dospolov/gatsby-starter-blog-and-cv
  description: Gatsby starter for Blog and CV.
  tags:
    - Blog
    - CMS:Netlify
    - Pagination
    - Portfolio
    - Disqus
    - RSS
    - Styling:Ant Design
    - Styling:Tailwind
  features:
    - Archive organized by tags and categories
    - Pagination support
    - Offline support
    - Google Analytics support
    - Disqus Comments support
- url: https://gatsby-starter-typescript-themes.netlify.com/
  repo: https://github.com/room-js/gatsby-starter-typescript-themes
  description: Gatsby TypeScript starter with light/dark themes based on CSS variables
  tags:
    - Language:TypeScript
    - Styling:SCSS
  features:
    - Light and Dark themes based on CSS variables (persisted state)
    - Font Awesome
    - Normalize.css
- url: https://gatsby-notion-demo.netlify.com/
  repo: https://github.com/conradlin/gatsby-starter-strata-notion
  description: Gatsby starter utilizing Notion as a CMS based on strata site template
  tags:
    - Blog
    - PWA
    - SEO
    - Styling:SCSS
  features:
    - Super simple, portfolio + blog + newsletter site
    - Utilizing Notion as a CMS
    - Fully Responsive
    - Styling with SCSS
- url: https://sumanth.netlify.com/
  repo: https://github.com/Mr404Found/gatsby-sidedrawer
  description: A responsive and super simple gatsby site with awesome navbar and stay tuned more features coming soon
  tags:
    - Netlify
    - SEO
    - Blog
    - Landing Page
    - Styling:Other
  features:
    - Attractive Design
    - Responsive webpage
    - Animations
    - Component Animations
    - ReactReveal Library
    - Side Drawer
    - Sidebar
    - Navbar
- url: https://userbase-gatsby-starter.jacobneterer.com
  repo: https://github.com/jneterer/userbase-gatsby-starter
  description: Another TODO app - a Gatsby starter for Userbase, TailwindCSS, SCSS, and Typescript.
  tags:
    - Styling:Tailwind
    - Styling:SCSS
    - Language:TypeScript
    - Authentication
    - Netlify
    - SEO
  features:
    - Userbase for authentication and end-to-end encrypted data management
    - All user and data APIs
    - Tailwind CSS and SCSS for styling
    - Typescript for easier debugging and development, strict types, etc
    - Netlify for hosting
- url: https://gatsby-simple-blog-with-asciidoctor-demo.netlify.com
  repo: https://github.com/hitsuji-no-shippo/gatsby-simple-blog-with-asciidoctor
  description: A Gatsby blog with Asciidoctor. Forked from thundermiracle/gatsby-simple-blog.
  tags:
    - Blog
    - i18n
    - Netlify
    - Disqus
    - RSS
    - SEO
    - Linting
    - Testing
  features:
    - Asciidoc support
    - Easily Configurable
    - Tags
    - Edit on GitHub
    - i18n
    - SEO
    - Light and Dark themes
    - Google Analytics
    - RSS
    - Disqus
    - Breadcrumbs
    - ESLint
- url: https://barcadia.netlify.com/
  repo: https://github.com/bagseye/barcadia
  description: A super-fast site using GatsbyJS
  tags:
    - Blog
    - CMS:Headless
    - CMS:Contentful
    - Portfolio
  features:
    - Styled components
    - Responsive webpage
    - Portfolio
    - Blog
- url: https://gatsby-starter-clean-resume.netlify.com/
  repo: https://github.com/masoudkarimif/gatsby-starter-clean-resume
  description: A Gatsby Starter Template for Putting Your Resume Online Super Quick!
  tags:
    - Netlify
    - Pagination
    - Styling:Other
    - SEO
  features:
    - Easy setup
    - Completely customizable using only gatsby-config.js file
    - Uses Milligram for styling
    - Fully responsive
    - Clean minimalist design
    - Page transition
    - Five different themes (great-gatsby, master-yoda, wonder-woman, darth-vader, luke-lightsaber)
    - Includes React Helmet for title and description tags
    - Includes Google Analytics plugin
- url: https://gatsby-starter-i18n-bulma.netlify.com
  repo: https://github.com/kalwalt/gatsby-starter-i18n-bulma
  description: A gatsby starter with Bulma and optimized slug for better SEO.
  tags:
    - i18n
    - Netlify
    - CMS:Netlify
    - Styling:Bulma
    - Styling:SCSS
    - Gallery
    - SEO
    - Markdown
    - PWA
    - Blog
  features:
    - Multilanguage support with i18n
    - Slug switcher (multilanguage)
    - Uses Bulma for styling
    - Netlify CMS
    - React Images with Modal
    - FontAwesome icons
    - Animate.css with WOW
    - Robots.txt
    - Sitemap
    - PWA
- url: https://gatsby-attila.netlify.com/
  repo: https://github.com/armada-inc/gatsby-attila-theme-starter
  description: A Gatsby starter for creating blogs from headless Ghost CMS.
  tags:
    - Blog
    - CMS:Headless
    - SEO
    - Styling:SCSS
    - Pagination
  features:
    - Attila standard Ghost theme
    - Data sourcing from headless Ghost
    - Responsive design
    - SEO optimized
    - OpenGraph structured data
    - Twitter Cards meta
    - Sitemap Generation
    - XML Sitemaps
    - Progressive Web App
    - Offline Support
    - RSS Feed
    - Composable and extensible
- url: https://gatsby-contentful-portfolio.netlify.com/
  repo: https://github.com/wkocjan/gatsby-contentful-portfolio
  description: Gatsby portfolio theme integrated with Contentful
  tags:
    - CMS:Contentful
    - CMS:Headless
    - Gallery
    - Portfolio
    - SEO
    - Styling:Tailwind
  features:
    - Clean minimalist design
    - Contentful integration with ready to go placeholder content
    - Responsive design
    - Uses TailwindCSS for styling
    - Font Awesome icons
    - Robots.txt
    - SEO optimized
    - OpenGraph structured data
    - Integration with Mailchimp
- url: https://gatsby-graphcms-ecommerce-starter.netlify.com
  repo: https://github.com/GraphCMS/gatsby-graphcms-ecommerce-starter
  description: Swag store built with GraphCMS, Stripe, Gatsby, Postmark and Printful.
  tags:
    - E-commerce
    - i18n
    - Netlify
    - Styling:Tailwind
    - CMS:Other
    - Stripe
  features:
    - Dropshipping by Printful
    - Printful inventory enhanced by GraphCMS
    - Custom GraphQL API for handling checkout and payment
    - Postmark for order notifications
    - Strong Customer Authentication
- url: https://koop-blog.netlify.com/
  repo: https://github.com/bagseye/koop-blog
  description: A simple blog platform using GatsbyJS and MDX
  tags:
    - Blog
    - Markdown
    - MDX
  features:
    - Responsive design
    - Styled 404 page
    - Lightweight
    - Styled Components
- url: https://gatsby-minimalistic-dmin.netlify.com/
  repo: https://github.com/EllisMin/gatsby-minimalistic-dmin
  description: A ready-to-use, customizable personal blog with minimalistic design
  tags:
    - Blog
    - Markdown
    - Netlify
    - SEO
    - Styling:Other
    - Documentation
  features:
    - Simple blog with responsive design
    - Light / Dark Mode Switch
    - Markdown / HTML to create post & About page
    - Code syntax highlighting (Light / Dark)
    - Facebook Comments plugin
    - Social Media Links & Share buttons
    - Googly Analytics Support
    - Easy & Highly Customizable
    - Styled Components
- url: https://gatsby-airtable-listing.netlify.com/
  repo: https://github.com/wkocjan/gatsby-airtable-listing
  description: Airtable theme for Gatsby
  tags:
    - Airtable
    - SEO
    - Styling:Tailwind
  features:
    - Airtable integration
    - Modals with previous/next navigation
    - Responsive design
    - Uses TailwindCSS for styling
    - Font Awesome icons
    - Clean minimalist design
    - SEO optimized
    - Robots.txt
    - OpenGraph structured data
- url: https://gatsby-starter-personality.netlify.com/
  repo: https://github.com/matheusquintaes/gatsby-starter-personality
  description: A free responsive Gatsby Starter
  tags:
    - Portfolio
    - Gallery
  features:
    - SEO
    - Page transition
    - Fully responsive
    - Styling:CSS-in-JS
- url: https://seattleservicerelief.com/
  repo: https://github.com/service-relief/gatsby-starter-service-relief
  description: Localized index of resources for your city.
  tags:
    - Airtable
    - Netlify
    - SEO
    - Styling:Tailwind
  features:
    - generates a static website using GatsbyJS
    - uses Airtable to manage your listings and categories
    - includes an Airtable form to collect local submissions and add them to Airtable for approval
    - can be personalized to a city or region without touching a line of code
    - one-click deployment via Netlify
- url: https://shards-gatsby-starter.netlify.com/
  repo: https://github.com/wcisco17/gatsby-typescript-shards-starter
  description: Portfolio with Typescript and Shards UI
  tags:
    - Language:TypeScript
    - Portfolio
    - Netlify
    - PWA
    - Styling:Bootstrap
  features:
    - Portfollio Starter that includes Shards Ui component library and Typescript generator.
    - Typescript
    - Typescript Generator
    - Styled-Components
    - Shards UI
    - Bootstrap
- url: https://gatsby-sanity-developer-portfolio-starter.jacobneterer.com/
  repo: https://github.com/jneterer/gatsby-sanity-developer-portfolio-starter
  description: A Gatsby + Sanity CMS starter project for developer portfolios. Also built using TailwindCSS, SCSS, and Typescript.
  tags:
    - CMS:sanity.io
    - Portfolio
    - Styling:Tailwind
    - Styling:SCSS
    - Language:TypeScript
    - Netlify
    - SEO
  features:
    - Developer portfolio using Gatsby + Sanity CMS
    - Edit your profile, projects, and tags all in Sanity CMS without any code commits
    - TailwindCSS and SCSS for styling
    - Typescript for easier debugging and development, strict types, etc
    - Netlify for hosting
    - SEO Capabilities
- url: https://serene-ramanujan-285722.netlify.com/
  repo: https://github.com/kunalJa/gatsby-starter-math-blog
  description: A responsive math focused blog with MDX and Latex built in
  tags:
    - MDX
    - Blog
    - PWA
    - Storybook
    - Styling:Other
    - SEO
  features:
    - Mobile friendly and fully responsive
    - Easy to configure (just change site.config.js)
    - MDX
    - Latex with Katex
    - Storybook with tested components included
    - Uses Tachyons for styling
    - Easy to create new posts
- url: https://gatsby-starter-canada-pandemic.netlify.com/
  repo: https://github.com/masoudkarimif/gatsby-starter-canada-pandemic
  description: A Gatsby starter template for covering pandemics in Canada
  tags:
    - AWS
    - Onepage
    - Styling:Other
  features:
    - Interactive SVG map using D3
    - Responsive design
    - Styled 404 page
    - Google Analytics support
    - Includes React Helmet
    - Clean minimalist design
    - Completely customizable using only gatsby-config.js file
- url: https://builderio.github.io/gatsby-starter-builder/
  repo: https://github.com/BuilderIO/gatsby-starter-builder
  description: Gatsby starter with drag + drop page building with your React components via Builder.io
  tags:
    - CMS:Other
    - CMS:Headless
  features:
    - Builder.io integration with sample pages/header/footer.
    - Drag and drop page editing and creations.
    - Lots of built-in templates, widgets, or bring in your own custom components.
    - Uses @builder.io/gatsby plugin to dynamically create pages published on the editor.
    - SEO
- url: https://gatsby-starter-reason-blog.netlify.com/
  repo: https://github.com/mukul-rathi/gatsby-starter-reason-blog
  description: The Gatsby Starter Blog using ReasonML!
  tags:
    - Blog
    - Styling:CSS-in-JS
    - Language:Other
  features:
    - Basic setup for a full-featured type-safe blog
    - ReasonML support out-of-the-box
    - ReasonReact v3 JSX syntax
    - CSS-in-Reason support
    - StaticQuery GraphQL support in ReasonML
    - Similar to gatsby-starter-blog

- url: https://gct.mozart409.space/
  repo: https://github.com/Mozart409/gatsby-custom-tailwind
  description: A minimal tailwind css starter, with custom fonts, purgecss, automatic linting when committing to master, awesome lighthouse audit, custom Vercel/serve server for production build, visible to all in your network, so you can test it with your phone.
  tags:
    - Linting
    - PWA
    - SEO
    - Styling:Tailwind
    - Styling:PostCSS
  features:
    - Minimal Tailwind Starter
    - Custom Fonts predefined
    - Automatic Linting on Commit using husky and pretty-quick
    - Custom server to test Production Builds on your local network via Vercel/serve
    - Extensive Readme in the repo
- url: https://gatsby-redux-toolkit-typescript.netlify.com/
  repo: https://github.com/saimirkapaj/gatsby-redux-toolkit-typescript-starter
  description: Gatsby Starter using Redux-Toolkit, Typescript, Styled Components and Tailwind CSS.
  tags:
    - Redux
    - Language:TypeScript
    - Styling:Tailwind
  features:
    - Redux-Toolkit
    - Typescript
    - Styled Components
    - Tailwind CSS
    - Removes unused CSS with Purgecss
    - Font Awesome Icons
    - Responsive Design
    - Change between light and dark themes
    - SEO
    - React Helmet
    - Offline Support
- url: https://gatsby-ts-tw-styled-eslint.netlify.com
  repo: https://github.com/Miloshinjo/gatsby-ts-tw-styled-eslint-starter
  description: Gatsby starter with Typescript, TailwindCSS, @emotion/styled and eslint.
  tags:
    - Linting
    - Styling:CSS-in-JS
    - Styling:Tailwind
    - Language:TypeScript
  features:
    - Typescript support
    - CSS-in-JS with @emotion/styled (like styled components)
    - TailwindCSS (1.2) support
    - eslint with airbnb settings
- url: https://mik3y.github.io/gatsby-starter-basic-bootstrap/
  repo: https://github.com/mik3y/gatsby-starter-basic-bootstrap
  description: A barebones starter featuring react-bootstrap and deliberately little else
  tags:
    - Styling:Bootstrap
    - Styling:SCSS
  features:
    - Uses react-bootstrap, sass, and little else
    - Skeleton starter, based on gatsby-starter-default
    - Optional easy integration of themes from Bootswatch.com
- url: https://gatsby-starter-songc.netlify.com/
  repo: https://github.com/FFM-TEAM/gatsby-starter-song
  description: A Gatsby starter for blog style with fresh UI.
  tags:
    - Blog
    - Netlify
    - SEO
    - Language:TypeScript
    - Styling:CSS-in-JS
  features:
    - Emoji (emojione)
    - Code syntax highlighting (atom-one-light Style)
    - Mobile friendly and fully responsive
    - Comment feature ( utterances)
    - Post side PostTOC
    - Simple fresh design like Medium
    - Readability
- url: https://gatsby-starter-kontent-lumen.netlify.com/
  repo: https://github.com/Kentico/gatsby-starter-kontent-lumen
  description: A minimal, lightweight, and mobile-first starter for creating blogs uses Gatsby and Kentico Kontent CMS. Inspired by Lumen.
  tags:
    - SEO
    - CMS:Headless
    - CMS:Kontent
    - Netlify
    - Styling:SCSS
    - Blog
  features:
    - Kentico Kontent CaaS platform as the data source.
    - Mobile-First approach in development.
    - Archive organized by tags and categories.
    - Automatic Sitemap generation.
    - Lost Grid.
    - Beautiful typography inspired by matejlatin/Gutenberg.
    - Stylesheet built using Sass and BEM-Style naming.
    - Syntax highlighting in code blocks.
    - Google Analytics support.
- url: https://dindim-production.netlify.com/
  repo: https://github.com/lorenzogm/gatsby-ecommerce-starter
  description: Gatsby starter to create an ecommerce website with netlify and stripe. Setup and release your shop in a few minutes.
  tags:
    - Client-side App
    - E-commerce
    - Firebase
    - Netlify
    - SEO
    - Stripe
    - Styling:CSS-in-JS
  features:
    - 100% Free. No subscriptions, just pay a fee to Stripe when you sell a product.
    - Home Page to list all your products.
    - Category Page to list products by category.
    - Product Detail Page. Define several colors and sizes for the same product
    - Cart Page with the summary of your cart before checkout.
    - Checkout Page powered by Stripe.
    - Scripts to create/update/delete your products in Stripe.
    - Analytics with Firebase
- url: https://gatsby-starter-ts.now.sh/
  repo: https://github.com/jpedroschmitz/gatsby-starter-ts
  description: A TypeScript starter for Gatsby. No plugins and styling. Exactly the necessary to start!
  tags:
    - Language:TypeScript
    - Styling:None
    - Linting
  features:
    - TypeScript
    - ESLint and Prettier
    - Husky and lint-staged
    - Commitizen and Commitlint
    - TypeScript absolute paths
- url: https://rolwinreevan.com
  repo: https://github.com/rolwin100/rolwinreevan_gatsby_blog
  description: This starter consists of ant design system you can use it for your personal blog. I have give a lot of time in developing this starter because I found that there were not much starters with a very good design. Please give a star to this project if you have like it to encourage me 😄. Thank you.
  tags:
    - Blog
    - Portfolio
    - Markdown
    - SEO
    - PWA
  features:
    - Blog designed using Markdown.
    - Beautifully designed landing page.
    - First project in the starters list to use ant design.
    - Supports SSR and is also a PWA.
- url: https://gatsby-antd-starter.netlify.app/
  repo: https://github.com/alienCY/gatsby-antd-starter
  description: Gatsby starter with ant design (antd)
  tags:
    - Styling:Ant Design
    - SEO
  features:
    - Ant Design components
    - A really nice header.
- url: https://gatsby-starter-typescript.surge.sh
  repo: https://github.com/kurttomlinson/gatsby-starter-typescript
  description: A TypeScript starter with auto-generated GraphQL types, TS errors in the develop console, and gatsby-node.ts support!
  tags:
    - Language:TypeScript
  features:
    - TypeScript
    - Auto-generated types from GraphQL queries
    - TypeScript errors in the develop console
    - Support for typed GraphQL queries in gatsby-node.ts
    - Based on gatsby-starter-default
- url: https://www.dyuzz.club/
  repo: https://github.com/Dyuzz/Gatsby-Blog-Starter-Dyuzz
  description: A Gatsby starter for creating blogs.
  tags:
    - Blog
    - PWA
    - SEO
    - CMS:Netlify
    - Pagination
  features:
    - Blog designed using Markdown.
    - Beautifully designed landing page.
    - GatsbyJS v2
    - Google Analytics
    - Web App Manifest
    - Netlify Support
    - Gitalk Comment
    - SiteMap
    - Netlify CMS Support
    - TOC（TableOfContexts）
    - Pagination
    - SEO
    - Phone browser Support
- url: https://dropinblog-gatsby-starter.netlify.app/
  repo: https://github.com/DynamisDevelopment/dib-gatsby-starter
  description: A quick and simple Gatsby solution for the simplest blogging solution.
  tags:
    - Blog
    - Netlify
    - Pagination
    - SEO
    - CMS:Headless
    - Styling:SCSS
    - Styling:CSS-in-JS
    - Styling:Tailwind
  features:
    - Pagination
    - Beautifully designed landing page.
    - Includes Chakra-UI and Tailwind CSS
- url: https://gatsby-material-typescript-starter.netlify.app
  repo: https://github.com/Junscuzzy/gatsby-material-typescript-starter
  description: A simple starter using Typescript, eslint, prettier & @Material-ui
  tags:
    - Language:TypeScript
    - Linting
    - Netlify
    - SEO
    - Styling:Material
  features:
    - Typescript in front-side & node-side
    - Prettier, eslint and Type-check well configured together
    - Material-ui SSR compatible with build-in light/dark theme
    - Content sourcing free
    - Functional react (Hooks & functions instead Class)
    - Responsive design
    - SEO optimized
    - Styled 404 page
    - Google Analytics support
- url: https://gatsby-starter-takeshape-startup.netlify.app
  repo: https://github.com/colbyfayock/gatsby-starter-takeshape-startup
  description: Integrate TakeShape CMS using a ready to go TakeShape Startup project!
  tags:
    - Blog
    - CMS:Other
    - CMS:Headless
    - Landing Page
    - Styling:SCSS
  features:
    - Integrate TakeShape CMS
    - Preconfigured to work with the TakeShape Startup project
- url: https://gatsby-startbootstrap-agency.netlify.app/
  repo: https://github.com/thundermiracle/gatsby-startbootstrap-agency
  description: Gatsby version of startbootstrap-agency with i18n supported.
  tags:
    - Portfolio
    - PWA
    - SEO
    - Gallery
    - Landing Page
    - Onepage
    - Markdown
    - Netlify
    - Styling:Bootstrap
    - i18n
    - Netlify
    - Linting
  features:
    - Easily Configurable
    - Different types of sections
    - i18n
    - SEO
    - Google Analytics
    - Prettier, ESLint
- url: https://gatsby-typescript-tailwind-twin-styled-component-starter.netlify.app/
  repo: https://github.com/DevHausStudio/Gatsby-Typescript-Tailwind-Twin-Styled-Component-Starter
  description: Barebones and lightweight starter with TypeScript, Styled-Components, TailwindCSS, Twin Macro.
  tags:
    - Language:TypeScript
    - Styling:Tailwind
    - Styling:CSS-in-JS
    - Netlify
  features:
    - GatsbyJS v2
    - Typescript
    - Tailwindcss
    - Style-Components
    - CSS-in-JS
    - Code Readability
    - Barebones
- url: https://dlford.github.io/gatsby-typescript-starter-minimalist/
  repo: https://github.com/dlford/gatsby-typescript-starter-minimalist
  description: A minimalist Gatsby Typescript starter, because less is more
  tags:
    - Language:TypeScript
    - Linting
    - Styling:Other
  features:
    - Don't use `React.FC` (See `https://github.com/facebook/create-react-app/pull/8177`)
    - Minimalist
    - Prettier / ESLint pre-configured
    - CSS Reset / CSS Modules
    - Style Builder page for adjusting global styles
- url: https://flotiq-starter-products.herokuapp.com/
  repo: https://github.com/flotiq/gatsby-starter-products
  description: A Gatsby e-commerce starter with products sourced from Flotiq.
  tags:
    - CMS:Headless
    - E-commerce
    - CMS:Other
  features:
    - Snipcart e-commerce starter
    - Flotiq CMS as a product source
    - Deploy to Heroku
- url: https://goodpraxis.coop
  repo: https://github.com/GoodPraxis/gp-gatsby-starter-ts-sass-jest
  description: A solid, basic Gatsby starter used by Good Praxis suitable for many different types of projects
  tags:
    - Language:TypeScript
    - Styling:SCSS
    - SEO
    - Testing
  features:
    - TypeScript support
    - SCSS for styling
    - JEST tests
    - Simple SEO setup
- url: https://gatsby-markdown-personal-website.netlify.app/
  repo: https://github.com/SaimirKapaj/gatsby-markdown-personal-website
  description: Gatsby Markdown Personal Website Starter, using Styled Components, Tailwindcss and Framer Motion.
  tags:
    - Blog
    - Portfolio
    - Markdown
    - Styling:Tailwind
  features:
    - Markdown
    - Framer Motion
    - Page Transition
    - Styled Components
    - Tailwind CSS
    - Removes unused CSS with Purgecss
    - Font Awesome Icons
    - Responsive Design
    - SEO
    - React Helmet
    - Offline Support
    - Gatsby Image
<<<<<<< HEAD
- url: https://flotiq-starter-recipes.herokuapp.com
  repo: https://github.com/flotiq/gatsby-starter-recipes
  description: A Gatsby culinary starter with recipes sourced from Flotiq.
  tags:
    - CMS:Headless
    - Gallery
    - Pagination
    - CMS:Other
  features:
    - Recipes starter
    - Culinary recipes
    - Flotiq CMS as a recipe source
=======
- url: https://gatsby-markdown-typescript-personal-website.netlify.app/
  repo: https://github.com/SaimirKapaj/gatsby-markdown-typescript-personal-website
  description: Gatsby Markdown Personal Website Starter, using Typescript, Styled Components, Tailwindcss and Framer Motion.
  tags:
    - Blog
    - Portfolio
    - Markdown
    - Language:TypeScript
    - Styling:Tailwind
  features:
    - Markdown
    - Typescript
    - Framer Motion
    - Page Transition
    - Styled Components
    - Tailwind CSS
    - Removes unused CSS with Purgecss
    - Font Awesome Icons
    - Responsive Design
    - SEO
    - React Helmet
    - Offline Support
    - Gatsby Image
>>>>>>> 96903865
- url: https://thestartup.netlify.app/
  repo: https://github.com/bagseye/startup
  description: A startup template perfect for brochure sites and small businesses
  tags:
    - Landing Page
    - Onepage
    - Portfolio
    - Styling:CSS-in-JS
  features:
    - Font Awesome Icons
    - Responsive Design
    - Style-Components
- url: https://gatsby-starter-tailwind-css.netlify.app/
  repo: https://github.com/melanienolan/gatsby-starter-tailwind-css
  description: A Gatsby starter with Tailwind CSS. Uses Tailwind CSS v1.4.1 and includes built-in support for PurgeCSS.
  tags:
    - Landing Page
    - Onepage
    - Styling:Tailwind
  features:
    - Simple boilerplate site using Tailwind CSS
    - PurgeCSS support to remove unused styles
    - PostCSS including Autoprefixer
    - React Helmet for better SEO
- url: https://wordpress-balsa.draftbox.co/
  repo: https://github.com/draftbox-co/gatsby-wordpress-balsa-starter
  description: A Gatsby starter for creating blogs from headless WordPress CMS.
  tags:
    - Blog
    - SEO
    - CMS:WordPress
    - Styling:Other
    - Pagination
  features:
    - Balsa Skin by Draftbox
    - Data sourcing from headless WordPress
    - Responsive design
    - SEO optimized
    - OpenGraph structured data
    - Twitter Cards meta
    - Sitemap Generation
    - XML Sitemaps
    - Progressive Web Ap<|MERGE_RESOLUTION|>--- conflicted
+++ resolved
@@ -6218,7 +6218,6 @@
     - React Helmet
     - Offline Support
     - Gatsby Image
-<<<<<<< HEAD
 - url: https://flotiq-starter-recipes.herokuapp.com
   repo: https://github.com/flotiq/gatsby-starter-recipes
   description: A Gatsby culinary starter with recipes sourced from Flotiq.
@@ -6231,7 +6230,6 @@
     - Recipes starter
     - Culinary recipes
     - Flotiq CMS as a recipe source
-=======
 - url: https://gatsby-markdown-typescript-personal-website.netlify.app/
   repo: https://github.com/SaimirKapaj/gatsby-markdown-typescript-personal-website
   description: Gatsby Markdown Personal Website Starter, using Typescript, Styled Components, Tailwindcss and Framer Motion.
@@ -6255,7 +6253,6 @@
     - React Helmet
     - Offline Support
     - Gatsby Image
->>>>>>> 96903865
 - url: https://thestartup.netlify.app/
   repo: https://github.com/bagseye/startup
   description: A startup template perfect for brochure sites and small businesses
