--- conflicted
+++ resolved
@@ -4479,7 +4479,6 @@
     - Based on the official Gatsby starter blog
     - Uses TailwindCSS
     - Uses PostCSS
-<<<<<<< HEAD
 - url: https://gatsby-minimalist-starter.netlify.com/
   repo: https://github.com/dylanesque/Gatsby-Minimalist-Starter
   description: A minimalist, general-purpose Gatsby starter
@@ -4492,7 +4491,6 @@
     - Layout.css includes checklist of initial design system decisions to make
     - Uses Emotion
     - Uses CSS-In-JS
-=======
 - url: https://gastby-starter-zeevo.netlify.com/
   repo: https://github.com/zeevosec/gatsby-starter-zeevo
   description: Yet another Blog starter with a different style
@@ -4572,5 +4570,4 @@
     - Styling:CSS-in-JS
     - Linting
   features:
-    - Starter for Chronoblog Gatsby Theme
->>>>>>> 1b72cd94
+    - Starter for Chronoblog Gatsby Theme