--- conflicted
+++ resolved
@@ -4048,7 +4048,6 @@
     - Language:TypeScript
     - PWA
   features:
-<<<<<<< HEAD
     - Demonstrates both query and mutation from the linked Hasura project.
     - Uses apollo react hooks for query and mutation.
 - url: https://billyjacoby.github.io/gatsby-bootstrap-wordpress-starter/
@@ -4062,8 +4061,6 @@
     - SASS stylesheets to make styling components easy
     - Sample navbar that sticks to the top of the page on scroll
     - Includes an example of sourcing from wordpress
-=======
     - Minumum changes based on default starter template for TypeScript and PWA
     - Added TypeScript support with eslint and tsc check
-    - Support GitHub Actions CI/CD workflow (beta)
->>>>>>> ecc71161
+    - Support GitHub Actions CI/CD workflow (beta)