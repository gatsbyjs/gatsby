--- conflicted
+++ resolved
@@ -6804,26 +6804,21 @@
     - Fully responsive
     - Includes React Helmet to allow editing site meta tags
     - All landing page content can be customised through YAML files stored in content folder and in gatsby-config.js
-<<<<<<< HEAD
 - url: https://gatsby-curriculum-vitae.netlify.app/
   repo: https://github.com/karkranikhil/gatsby-curriculum-vitae
   description: Build your own digital CV by changing the configuration. After updating your data deploy it to netlify on a single click.
-=======
 - url: https://adityaketkar.netlify.app/
   repo: https://github.com/adityaketkar/circle-packing-personal-homepage
   description: A Customizable Personal-Website Template, Ready to Deploy in 10 mins!
->>>>>>> f11b9a82
   tags:
     - Landing Page
     - Onepage
     - Portfolio
   features:
-<<<<<<< HEAD
     - Responsive
     - Fully responsive
     - Includes React Helmet to allow editing site meta tags
     - All landing page content can be customised through JSON files stored in DATA folder
-=======
     - Based on Starter "Dimension"
     - Easy to implement, data stored in JSON file
     - Includes a instructional video, can be deployed by people with no coding experience
@@ -6933,5 +6928,4 @@
     - Programmatically generates styled pages for each blog post and project written in Markdown
     - Blog posts page features a live filter tool
     - Uses site metadata to populate About page
-    - Resume page generated using template Markdown files
->>>>>>> f11b9a82
+    - Resume page generated using template Markdown files