- url: https://gatsby-advanced-blog-system.danilowoz.now.sh/blog
  repo: https://github.com/danilowoz/gatsby-advanced-blog-system
  description: Create a complete blog from scratch with pagination, categories, featured posts, author, SEO and navigation.
  tags:
    - Pagination
    - Markdown
    - SEO
  features:
    - Pagination;
    - Category and tag pages (with pagination);
    - Category list (with navigation);
    - Featured post;
    - Author page;
    - Next and prev post;
    - SEO component.
- url: https://graphcms.github.io/gatsby-graphcms-tailwindcss-example/
  repo: https://github.com/GraphCMS/gatsby-graphcms-tailwindcss-example
  description: The default Gatsby starter blog with the addition of the gatsby-source-graphql and tailwind dependencies.
  tags:
    - Styling:Tailwind
    - CMS:Headless
  features:
    - Tailwind style library
    - GraphQL source plugin
    - Very simple boilerplate
- url: https://wonism.github.io/
  repo: https://github.com/wonism/gatsby-advanced-blog
  description: n/a
  tags:
    - Portfolio
    - Redux
  features:
    - Blog post listing with previews (image + summary) for each blog post
    - Categories and tags for blog posts with pagination
    - Search post with keyword
    - Put react application / tweet into post
    - Copy some codes in post with clicking button
    - Portfolio
    - Resume
    - Redux for managing statement (with redux-saga / reselect)
- url: https://vagr9k.github.io/gatsby-advanced-starter/
  repo: https://github.com/Vagr9K/gatsby-advanced-starter
  description: Great for learning about advanced features and their implementations
  tags:
    - Blog
    - Styling:None
  features:
    - Does not contain any UI frameworks
    - Provides only a skeleton
    - Tags
    - Categories
    - Google Analytics
    - Disqus
    - Offline support
    - Web App Manifest
    - SEO
- url: https://gatsby-tailwind-emotion-starter.netlify.com/
  repo: https://github.com/muhajirdev/gatsby-tailwind-emotion-starter
  description: A Gatsby Starter with Tailwind CSS + Emotion JS
  tags:
    - Styling:Tailwind
  features:
    - Eslint Airbnb without semicolon and without .jsx extension
    - Offline support
    - Web App Manifest
- url: https://gatsby-starter-redux-firebase.netlify.com/
  repo: https://github.com/muhajirdev/gatsby-starter-redux-firebase
  description: A Gatsby + Redux + Firebase Starter. With Authentication
  tags:
    - Styling:None
    - Firebase
    - Client-side App
  features:
    - Eslint Airbnb without semicolon and without .jsx extension
    - Firebase
    - Web App Manifest
- url: https://dschau.github.io/gatsby-blog-starter-kit/
  repo: https://github.com/dschau/gatsby-blog-starter-kit
  description: n/a
  tags:
    - Blog
  features:
    - Blog post listing with previews for each blog post
    - Navigation between posts with a previous/next post button
    - Tags and tag navigation
- url: https://contentful-userland.github.io/gatsby-contentful-starter/
  repo: https://github.com/contentful-userland/gatsby-contentful-starter
  description: n/a
  tags:
    - Blog
    - CMS:Contentful
    - CMS:Headless
  features:
    - Based on the Gatsby Starter Blog
    - Includes Contentful Delivery API for production build
    - Includes Contentful Preview API for development
- url: https://react-firebase-authentication.wieruch.com/
  repo: https://github.com/the-road-to-react-with-firebase/react-gatsby-firebase-authentication
  description: n/a
  tags:
    - Firebase
  features:
    - Sign In, Sign Up, Sign Out
    - Password Forget
    - Password Change
    - Protected Routes with Authorization
    - Realtime Database with Users
- url: http://dmwl.net/gatsby-hampton-theme
  repo: https://github.com/davad/gatsby-hampton-theme
  description: n/a
  tags:
    - Styling:CSS-in-JS
  features:
    - Eslint in dev mode with the airbnb config and prettier formatting rules
    - Emotion for CSS-in-JS
    - A basic blog, with posts under src/pages/blog
    - A few basic components (Navigation, Layout, Link wrapper around gatsby-link))
    - Based on gatsby-starter-gatsbytheme
- url: https://vagr9k.github.io/gatsby-material-starter/
  repo: https://github.com/Vagr9K/gatsby-material-starter
  description: n/a
  tags:
    - Styling:Material
  features:
    - React-MD for Material design
    - Sass/SCSS
    - Tags
    - Categories
    - Google Analytics
    - Disqus
    - Offline support
    - Web App Manifest
    - SEO
- url: https://xiaoxinghu.github.io/gatsby-orga/
  repo: https://github.com/xiaoxinghu/gatsby-orga
  description: n/a
  tags:
    - Blog
  features:
    - Parses org-mode files with Orga.
- url: http://2column-portfolio.surge.sh/
  repo: https://github.com/praagyajoshi/gatsby-starter-2column-portfolio
  description: n/a
  tags:
    - Portfolio
    - Styling:SCSS
  features:
    - Designed as a minimalistic portfolio website
    - Grid system using flexboxgrid
    - Styled using SCSS
    - Font icons using font-awesome
    - Google Analytics integration
    - Open Sans font using Google Fonts
    - Prerendered Open Graph tags for rich sharing
- url: https://prototypeinteractive.github.io/gatsby-react-boilerplate/
  repo: https://github.com/PrototypeInteractive/gatsby-react-boilerplate
  description: n/a
  tags:
    - Styling:Bootstrap
  features:
    - Basic configuration and folder structure
    - Uses PostCSS and Sass (with autoprefixer and pixrem)
    - Uses Bootstrap 4 grid
    - Leaves the styling to you
    - Uses data from local json files
    - Contains Node.js server code for easy, secure, and fast hosting
- url: http://capricious-spring.surge.sh/
  repo: https://github.com/noahg/gatsby-starter-blog-no-styles
  description: n/a
  tags:
    - Blog
    - Styling:None
  features:
    - Same as official gatsby-starter-blog but with all styling removed
- url: https://gatsby-starter-github-api.netlify.com/
  repo: https://github.com/lundgren2/gatsby-starter-github-api
  description: Single page starter based on gatsby-source-github-api
  tags:
    - Portfolio
    - Onepage
  features:
    - Use your GitHub as your own portfolio site
    - List your GitHub repositories
    - GitHub GraphQL API v4
- url: https://gatsby-starter-blog-demo.netlify.com/
  repo: https://github.com/gatsbyjs/gatsby-starter-blog
  description: official blog
  tags:
    - Official
    - Blog
  features:
    - Basic setup for a full-featured blog
    - Support for an RSS feed
    - Google Analytics support
    - Automatic optimization of images in Markdown posts
    - Support for code syntax highlighting
    - Includes plugins for easy, beautiful typography
    - Includes React Helmet to allow editing site meta tags
    - Includes plugins for offline support out of the box
- url: https://gatsby-starter-bloomer.netlify.com/
  repo: https://github.com/Cethy/gatsby-starter-bloomer
  description: n/a
  tags:
    - Styling:Bulma
  features:
    - Based on gatsby-starter-default
    - Bulma CSS Framework with its Bloomer react components
    - Font-Awesome icons
    - Includes a simple fullscreen hero w/ footer example
- url: https://gatsby-starter-bootstrap-netlify.netlify.com/
  repo: https://github.com/konsumer/gatsby-starter-bootstrap-netlify
  description: n/a
  tags:
    - Styling:Bootstrap
    - CMS:Netlify
  features:
    - Very similar to gatsby-starter-netlify-cms, slightly more configurable (eg set site-title in gatsby-config) with Bootstrap/Bootswatch instead of bulma
- url: https://gatstrap.netlify.com/
  repo: https://github.com/jaxx2104/gatsby-starter-bootstrap
  description: n/a
  tags:
    - Styling:Bootstrap
  features:
    - Bootstrap CSS framework
    - Single column layout
    - Basic components like SiteNavi, SitePost, SitePage
- url: http://gatsby-bulma-storybook.surge.sh/
  repo: https://github.com/gvaldambrini/gatsby-starter-bulma-storybook
  description: n/a
  tags:
    - Styling:Bulma
    - Storybook
    - Testing
  features:
    - Storybook for developing components in isolation
    - Bulma and Sass support for styling
    - CSS modules
    - Prettier & eslint to format & check the code
    - Jest
- url: https://gatsby-starter-business.netlify.com/
  repo: https://github.com/v4iv/gatsby-starter-business
  description: n/a
  tags:
    - Styling:Bulma
    - PWA
    - CMS:Netlify
    - Disqus
    - Search
    - Pagination
  features:
    - Complete Business Website Suite - Home Page, About Page, Pricing Page, Contact Page and Blog
    - Netlify CMS for Content Management
    - SEO Friendly (Sitemap, Schemas, Meta Tags, GTM etc)
    - Bulma and Sass Support for styling
    - Progressive Web App & Offline Support
    - Tags and RSS Feed for Blog
    - Disqus and Share Support
    - Elastic-Lunr Search
    - Pagination
    - Easy Configuration using `config.js` file
- url: https://haysclark.github.io/gatsby-starter-casper/
  repo: https://github.com/haysclark/gatsby-starter-casper
  description: n/a
  tags:
    - PWA
  features:
    - Page pagination
    - CSS
    - Tags
    - Google Analytics
    - Offline support
    - Web App Manifest
    - SEO
- url: http://gatsby-starter-ceevee.surge.sh/
  repo: https://github.com/amandeepmittal/gatsby-starter-ceevee
  description: n/a
  tags:
    - Portfolio
  features:
    - Based on the Ceevee site template, design by Styleshout
    - Single Page Resume/Portfolio site
    - Target audience Developers, Designers, etc.
    - Used CSS Modules, easy to manipulate
    - FontAwsome Library for icons
    - Responsive Design, optimized for Mobile devices
- url: https://gatsby-starter-contentful-i18n.netlify.com/
  repo: https://github.com/mccrodp/gatsby-starter-contentful-i18n
  description: i18n support and language switcher for Contentful starter repo
  tags:
    - i18n
    - CMS:Contentful
    - CMS:Headless
  features:
    - Localization (Multilanguage)
    - Dynamic content from Contentful CMS
    - Integrates i18n plugin starter and using-contentful repos
- url: http://cranky-edison-12166d.netlify.com/
  repo: https://github.com/datocms/gatsby-portfolio
  description: n/a
  tags:
    - CMS:DatoCMS
    - CMS:Headless
  features:
    - Simple portfolio to quick start a site with DatoCMS
    - Contents and media from DatoCMS
    - Custom Sass style
    - SEO
- url: https://gatsby-deck.netlify.com/
  repo: https://github.com/fabe/gatsby-starter-deck
  description: n/a
  tags:
    - Presentation
  features:
    - Create presentations/slides using Gatsby.
    - Offline support.
    - Page transitions.
- url: https://gatsby-starter-default-i18n.netlify.com/
  repo: https://github.com/angeloocana/gatsby-starter-default-i18n
  description: n/a
  tags:
    - i18n
  features:
    - localization (Multilanguage)
- url: https://gatsby-starter-default-demo.netlify.com/
  repo: https://github.com/gatsbyjs/gatsby-starter-default
  description: official default
  tags:
    - Official
  features:
    - Comes with React Helmet for adding site meta tags
    - Includes plugins for offline support out of the box
- url: http://gatsby-dimension.surge.sh/
  repo: https://github.com/codebushi/gatsby-starter-dimension
  description: Single page starter based on the Dimension site template
  tags:
    - Portfolio
    - HTML5UP
    - Styling:SCSS
  features:
    - Designed by HTML5 UP
    - Simple one page site that’s perfect for personal portfolios
    - Fully Responsive
    - Styling with SCSS
- url: https://gatsby-docs-starter.netlify.com/
  repo: https://github.com/ericwindmill/gatsby-starter-docs
  description: n/a
  tags:
    - Documentation
    - Styling:CSS-in-JS
  features:
    - All the features from gatsby-advanced-starter, plus
    - Designed for Documentation / Tutorial Websites
    - ‘Table of Contents’ Component, Auto generates ToC from posts - just follow the file frontmatter conventions from markdown files in ‘lessons’.
    - Styled Components w/ ThemeProvider
    - Basic UI
    - A few extra components
    - Custom prismjs theme
    - React Icons
- url: https://parmsang.github.io/gatsby-starter-ecommerce/
  repo: https://github.com/parmsang/gatsby-starter-ecommerce
  description: Easy to use starter for an e-commerce store
  tags:
    - Styling:Other
    - Stripe
    - eCommerce
    - PWA
    - Authentication
  features:
    - Uses the Moltin eCommerce Api
    - Stripe checkout
    - Semantic-UI
    - Styled components
    - Google Analytics - (you enter the tracking-id)
    - React-headroom
    - Eslint & Prettier. Uses Airbnb JavaScript Style Guide
    - Authentication via Moltin (Login and Register)
- url: http://gatsby-forty.surge.sh/
  repo: https://github.com/codebushi/gatsby-starter-forty
  description: Multi-page starter based on the Forty site template
  tags:
    - Styling:SCSS
    - HTML5UP
  features:
    - Designed by HTML5 UP
    - Colorful homepage, and also includes a Landing Page and Generic Page components.
    - Many elements are available, including buttons, forms, tables, and pagination.
    - Custom grid made with CSS Grid
    - Styling with SCSS
- url: https://themes.gatsbythemes.com/gatsby-starter/
  repo: https://github.com/saschajullmann/gatsby-starter-gatsbythemes
  description: n/a
  tags:
    - Styling:CSS-in-JS
    - Blog
    - Testing
    - Linting
  features:
    - CSS-in-JS via Emotion.
    - Jest and Enzyme for testing.
    - Eslint in dev mode with the airbnb config and prettier formatting rules.
    - React 16.
    - A basic blog, with posts under src/pages/blog. There’s also a script which creates a new Blog entry (post.sh).
    - Data per JSON files.
    - A few basic components (Navigation, Footer, Layout).
    - Layout components make use of Styled-System.
    - Google Analytics (you just have to enter your tracking-id).
    - Gatsby-Plugin-Offline which includes Service Workers.
    - Prettier for a uniform codebase.
    - Normalize css (7.0).
    - Feather icons.
    - Font styles taken from Tachyons.
- url: https://gcn.netlify.com/
  repo: https://github.com/ryanwiemer/gatsby-starter-gcn
  description: A starter template to build amazing static websites with Gatsby, Contentful and Netlify
  tags:
    - CMS:Contentful
    - CMS:Headless
    - Blog
    - Netlify
    - Styling:CSS-in-JS
  features:
    - CMS:Contentful integration with ready to go placeholder content
    - Netlify integration including a pre-built contact form
    - Minimal responsive design - made to customize or tear apart
    - Pagination logic
    - Styled components
    - SEO Friendly Component
    - JSON-LD Schema
    - OpenGraph sharing support
    - Sitemap Generation
    - Google Analytics
    - Progressive Web app
    - Offline Support
    - RSS Feed
    - Gatsby Standard module for linting JavaScript with StandardJS
    - Stylelint support for Styled Components to lint the CSS in JS
- url: https://alampros.github.io/gatsby-starter-grommet/
  repo: https://github.com/alampros/gatsby-starter-grommet
  description: n/a
  tags:
    - Styling:Grommet
  features:
    - Barebones configuration for using the Grommet design system
    - Uses Sass (with CSS modules support)
- url: https://gatsby-starter-hello-world-demo.netlify.com/
  repo: https://github.com/gatsbyjs/gatsby-starter-hello-world
  description: official hello world
  tags:
    - Official
  features:
    - A no-frills Gatsby install
    - No plugins, no boilerplate
    - Great for advanced users
- url: https://gatsby-starter-hero-blog.greglobinski.com/
  repo: https://github.com/greglobinski/gatsby-starter-hero-blog
  description: no description yet
  tags:
    - Styling:PostCSS
    - SEO
    - Markdown
  features:
    - Easy editable content in Markdown files (posts, pages and parts)
    - CSS with `styled-jsx` and `PostCSS`
    - SEO (sitemap generation, robot.txt, meta and OpenGraph Tags)
    - Social sharing (Twitter, Facebook, Google, LinkedIn)
    - Comments (Facebook)
    - Images lazy loading and `webp` support (gatsby-image)
    - Post categories (category based post list)
    - Full text searching (Algolia)
    - Contact form (Netlify form handling)
    - Form elements and validation with `ant-design`
    - RSS feed
    - 100% PWA (manifest.webmanifest, offline support, favicons)
    - Google Analytics
    - App favicons generator (node script)
    - Easy customizable base styles via `theme` object generated from `yaml` file (fonts, colors, sizes)
    - React v.16.3 (gatsby-plugin-react-next)
    - Components lazy loading (social sharing)
    - ESLint (google config)
    - Prettier code styling
    - Webpack `BundleAnalyzerPlugin`
- url: https://gatsby-starter-i18n-lingui.netlify.com/
  repo: https://github.com/dcroitoru/gatsby-starter-i18n-lingui
  description: n/a
  tags:
    - i18n
  features:
    - Localization (Multilanguage) provided by js-lingui
    - Message extraction
    - Avoids code duplication - generates pages for each locale
    - Possibility of translated paths
- url: https://lumen.netlify.com/
  repo: https://github.com/alxshelepenok/gatsby-starter-lumen
  description: A minimal, lightweight and mobile-first starter for creating blogs uses Gatsby.
  tags:
    - Blog
    - CMS:Netlify
    - Pagination
    - Disqus
    - RSS
    - Linting
    - Testing
    - Styling:PostCSS
    - Styling:SCSS
  features:
    - Lost Grid
    - Jest testing
    - Beautiful typography inspired by matejlatin/Gutenberg
    - Mobile-First approach in development
    - Stylesheet built using SASS and BEM-Style naming
    - Syntax highlighting in code blocks
    - Sidebar menu built using a configuration block
    - Archive organized by tags and categories
    - Pagination support
    - Offline support
    - Google Analytics support
    - Disqus Comments support
- url: https://minimal-blog.lekoarts.de
  repo: https://github.com/LekoArts/gatsby-starter-minimal-blog
  description: This starter is part of a german tutorial series on Gatsby. The starter will change over time to use more advanced stuff (feel free to express your ideas in the repository). Its first priority is a minimalistic style coupled with a lot of features for the content.
  tags:
    - Blog
    - MDX
    - Styling:CSS-in-JS
    - Netlify
    - Linting
    - PWA
  features:
    - Minimal and clean white layout
    - Write your blog posts in MDX
    - Offline Support, WebApp Manifest, SEO
    - Code highlighting (with prism-react-renderer) and live preview (with react-live)
- url: https://gatsby-starter-modern-demo.netlify.com/
  repo: https://github.com/kripod/gatsby-starter-modern
  description: no description yet
  tags:
    - Linting
  features:
    - A set of strict linting rules (based on the Airbnb JavaScript Style Guide)
    - Encourage automatic code formatting
    - Prefer using Yarn for package management
    - Use EditorConfig to maintain consistent coding styles between different editors and IDEs
    - Integration with Visual Studio Code
    - Based on gatsby-starter-default
- url: https://gatsby-netlify-cms.netlify.com/
  repo: https://github.com/netlify-templates/gatsby-starter-netlify-cms
  description: n/a
  tags:
    - Blog
    - Styling:Bulma
    - CMS:Netlify
  features:
    - A simple blog built with Netlify CMS
    - Basic directory organization
    - Uses Bulma for styling
    - Visit the repo to learn how to set up authentication, and begin modeling your content.
- url: https://gatsby-starter-personal-blog.greglobinski.com/
  repo: https://github.com/greglobinski/gatsby-starter-personal-blog
  description: n/a
  tags:
    - Blog
    - Markdown
    - Netlify
    - Styling:Material
  features:
    - Ready to use, but easily customizable a fully equipped theme starter
    - Easy editable content in Markdown files (posts, pages and parts)
    - ‘Like an app’ layout transitions
    - Easily restyled through theme object
    - Styling with JSS
    - Page transitions
    - Comments (Facebook)
    - Post categories
    - Post list filtering
    - Full text searching (Algolia)
    - Contact form (Netlify form handling)
    - Material UI (@next)
    - RSS feed
    - Full screen mode
    - User adjustable articles’ body copy font size
    - Social sharing (Twitter, Facebook, Google, LinkedIn)
    - PWA (manifes.json, offline support, favicons)
    - Google Analytics
    - Favicons generator (node script)
    - Components leazy loading with AsyncComponent (social sharing, info box)
    - ESLint (google config)
    - Prettier code styling
    - Custom webpack CommonsChunkPlugin settings
    - Webpack BundleAnalyzerPlugin
- url: http://gatsby-photon.surge.sh/
  repo: https://github.com/codebushi/gatsby-starter-photon
  description: Single page starter based on the Photon site template
  tags:
    - HTML5UP
    - Styling:SCSS
  features:
    - Designed by HTML5 UP
    - Single Page, Responsive Site
    - Custom grid made with CSS Grid
    - Styling with SCSS
- url: https://portfolio-bella.netlify.com/
  repo: https://github.com/LekoArts/gatsby-starter-portfolio-bella
  description: A portfolio starter for Gatsby. The target audience are designers and photographers. The light themed website shows your work with large images & big typography. The Onepage is powered by the Headless CMS Prismic.io. and has programmatically created pages for your projects. General settings and colors can be changed in a config & theme file.
  tags:
    - Portfolio
    - CMS:Prismic
    - CMS:Headless
    - Styling:CSS-in-JS
    - Onepage
    - PWA
    - Linting
  features:
    - Big typography & images
    - White theme
    - Prismic.io as CMS
    - Emotion for styling + Emotion-Grid
    - One-page layout with sub-pages for case studies
    - Easily configurable
    - And other good stuff (SEO, Offline Support, WebApp Manifest Support)
- url: https://cara.lekoarts.de
  repo: https://github.com/LekoArts/gatsby-starter-portfolio-cara
  description: A portfolio starter for Gatsby. The target audience are designers and photographers. The playful & colorful Onepage has beautiful parallax effects (made possible by React Spring) and has a Hero, Projects, About and Contact section. The styling is defined by TailwindCSS which enables easy edits and a consistent look. General settings and colors can be changed in a config & theme file.
  tags:
    - Portfolio
    - Onepage
    - Styling:CSS-in-JS
    - Styling:Tailwind
    - PWA
    - Linting
  features:
    - React Spring
    - TailwindCSS & Styled Components
    - Uses tailwind.macro (Babel macro) for easy TailwindCSS styling
    - Playful & Colorful One-Page website with Parallax effect
    - Easily configurable
    - And other good stuff (SEO, Responsive images, Offline Support, WebApp Manifest Support)
- url: https://emilia.lekoarts.de
  repo: https://github.com/LekoArts/gatsby-starter-portfolio-emilia
  description: A portfolio starter for Gatsby. The target audience are designers and photographers. The dark themed website shows your work with large images in a grid-layout (powered by CSS Grid). The transition effects on the header add a playful touch to the overall minimal design. The website has programmatically created pages for your projects (with automatic image import). General settings and colors can be changed in a config & theme file.
  tags:
    - Portfolio
    - PWA
    - Transitions
    - MDX
    - Styling:CSS-in-JS
    - Linting
    - Testing
  features:
    - Focus on big images (with gatsby-image)
    - Dark Theme with HeroPatterns Header
    - CSS Grid and styled-components
    - Page transitions
    - Cypress for End-to-End testing
    - react-spring animations
    - One-Page layout with sub-pages for projects
    - Create your projects in MDX (automatic import of images)
    - And other good stuff (SEO, Offline Support, WebApp Manifest Support)
- url: https://emma.lekoarts.de
  repo: https://github.com/LekoArts/gatsby-starter-portfolio-emma
  description: A portfolio starter for Gatsby. The target audience are designers and photographers. The light themed website shows your work with large images in a full-width grid-layout. Choose color overlays for card items and your projects. The website has three pages (Index, About, Contact) and programmatically created pages for your projects. General settings and colors can be changed in a config & theme file.
  tags:
    - Portfolio
    - MDX
    - Transitions
    - Styling:CSS-in-JS
    - PWA
    - Linting
    - Testing
  features:
    - Full-width photo grid-layout (with gatsby-image)
    - Minimalistic light theme with large images
    - Create your projects in MDX
    - Styling with styled-components
    - react-spring animations
    - Easily configurable
    - And other good stuff (SEO, Offline Support, WebApp Manifest Support)
- url: https://gatsby-starter-procyon.netlify.com/
  repo: https://github.com/danielmahon/gatsby-starter-procyon
  description: n/a
  tags:
    - PWA
    - CMS:Headless
    - CMS:Other
    - Styling:Material
    - Netlify
  features:
    - Gatsby + ReactJS (server side rendering)
    - GraphCMS Headless CMS
    - DraftJS (in-place) Medium-like Editing
    - Apollo GraphQL (client-side)
    - Local caching between builds
    - Material-UI (layout, typography, components, etc)
    - Styled-Components™-like API via Material-UI
    - Netlify Deployment Friendly
    - Netlify Identity Authentication (enables editing)
    - Automatic versioning, deployment and CHANGELOG
    - Automatic rebuilds with GraphCMS and Netlify web hooks
    - PWA (Progressive Web App)
    - Google Fonts
- url: http://gatsby-starter-product-guy.surge.sh/
  repo: https://github.com/amandeepmittal/gatsby-starter-product-guy
  description: n/a
  tags:
    - Portfolio
  features:
    - Single Page
    - A portfolio Developers and Product launchers alike
    - Using Typography.js easy to switch fonts
    - All your Project/Portfolio Data in Markdown, server by GraphQL
    - Responsive Design, optimized for Mobile devices
- url: https://caki0915.github.io/gatsby-starter-redux/
  repo: https://github.com/caki0915/gatsby-starter-redux
  description: n/a
  tags:
    - Styling:CSS-in-JS
    - Redux
  features:
    - Redux and Redux-devtools.
    - Emotion with a basic theme and SSR
    - Typography.js
    - Eslint rules based on Prettier and Airbnb
- url: http://gatsby-stellar.surge.sh/
  repo: https://github.com/codebushi/gatsby-starter-stellar
  description: Single page starter based on the Stellar site template
  tags:
    - HTML5UP
    - Styling:SCSS
  features:
    - Designed by HTML5 UP
    - Scroll friendly, responsive site. Can be used as a single or multi-page site.
    - Sticky Navigation when scrolling.
    - Scroll spy and smooth scrolling to different sections of the page.
    - Styling with SCSS
- url: http://gatsby-strata.surge.sh/
  repo: https://github.com/codebushi/gatsby-starter-strata
  description: Single page starter based on the Strata site template
  tags:
    - Portfolio
    - HTML5UP
    - Styling:SCSS
  features:
    - Designed by HTML5 UP
    - Super Simple, single page portfolio site
    - Lightbox style React photo gallery
    - Fully Responsive
    - Styling with SCSS
- url: https://gatsby-starter-strict.netlify.com/
  repo: https://github.com/kripod/gatsby-starter-strict
  description: n/a
  tags:
    - Linting
  features:
    - A set of strict linting rules (based on the Airbnb JavaScript Style Guide)
    - lint script
    - Encourage automatic code formatting
    - format script
    - Prefer using Yarn for package management
    - Use EditorConfig to maintain consistent coding styles between different editors and IDEs
    - Integration with Visual Studio Code
    - Pre-configured auto-formatting on file save
    - Based on gatsby-starter-default
- url: https://gatsby-tachyons.netlify.com/
  repo: https://github.com/pixelsign/gatsby-starter-tachyons
  description: no description yet
  tags:
    - Styling:Other
  features:
    - Based on gatsby-starter-default
    - Using Tachyons for CSS.
- url: https://quizzical-mcclintock-0226ac.netlify.com/
  repo: https://github.com/taylorbryant/gatsby-starter-tailwind
  description: A Gatsby v2 starter styled using Tailwind, a utility-first CSS framework. Uses Purgecss to remove unused CSS.
  tags:
    - Styling:Tailwind
  features:
    - Based on gatsby-starter-default
    - Tailwind CSS Framework
    - Removes unused CSS with Purgecss
    - Includes responsive navigation and form examples
- url: http://portfolio-v3.surge.sh/
  repo: https://github.com/amandeepmittal/gatsby-portfolio-v3
  description: n/a
  tags:
    - Portfolio
  features:
    - Single Page, Timeline View
    - A portfolio Developers and Product launchers
    - Bring in Data, plug-n-play
    - Responsive Design, optimized for Mobile devices
    - Seo Friendly
    - Uses Flexbox
- url: https://gatsby-starter-typescript-plus.netlify.com/
  repo: https://github.com/resir014/gatsby-starter-typescript-plus
  description: This is a starter kit for Gatsby.js websites written in TypeScript. It includes the bare essentials for you to get started (styling, Markdown parsing, minimal toolset).
  tags:
    - Styling:CSS-in-JS
    - Language:TypeScript
    - Markdown
  features:
    - TypeScript
    - TSLint (with custom TSLint rules)
    - Markdown rendering with Remark
    - Basic component structure
    - Styling with emotion
- url: https://haysclark.github.io/gatsby-starter-typescript/
  repo: https://github.com/haysclark/gatsby-starter-typescript
  description: n/a
  tags:
    - Language:TypeScript
  features:
    - TypeScript
- url: https://fabien0102-gatsby-starter.netlify.com/
  repo: https://github.com/fabien0102/gatsby-starter
  description: n/a
  tags:
    - Language:TypeScript
    - Styling:Other
    - Testing
  features:
    - Semantic-ui for styling
    - TypeScript
    - Offline support
    - Web App Manifest
    - Jest/Enzyme testing
    - Storybook
    - Markdown linting
- url: https://gatsby-starter-wordpress.netlify.com/
  repo: https://github.com/GatsbyCentral/gatsby-starter-wordpress
  description: Gatsby starter using WordPress as the content source.
  tags:
    - Styling:CSS-in-JS
    - CMS:Wordpress
  features:
    - All the features from gatsby-advanced-starter, plus
    - Leverages the WordPress plugin for Gatsby for data
    - Configured to work with WordPress Advanced Custom Fields
    - Auto generated Navigation for your Wordpress Pages
    - Minimal UI and Styling — made to customize.
    - Styled Components
- url: https://www.concisejavascript.org/
  repo: https://github.com/rwieruch/open-crowd-fund
  description: n/a
  tags:
    - Stripe
    - Firebase
  features:
    - Open source crowdfunding for your own ideas
    - Alternative for Kickstarter, GoFundMe, etc.
    - Secured Credit Card payments with Stripe
    - Storing of funding information in Firebase
- url: https://www.verious.io/
  repo: https://github.com/cpinnix/verious-boilerplate
  description: n/a
  tags:
    - Styling:Other
  features:
    - Components only. Bring your own data, plugins, etc.
    - Bootstrap inspired grid system with Container, Row, Column components.
    - Simple Navigation and Dropdown components.
    - Baseline grid built in with modular scale across viewports.
    - Abstract measurements utilize REM for spacing.
    - One font to rule them all, Helvetica.
- url: https://gatsby-starter-blog-grommet.netlify.com/
  repo: https://github.com/Ganevru/gatsby-starter-blog-grommet
  description: GatsbyJS v2 starter for creating a blog. Based on Grommet v2 UI.
  tags:
    - Blog
    - Markdown
    - Styling:Grommet
    - Language:TypeScript
    - Linting
    - Redux
  features:
    - Grommet v2 UI
    - Easily configurable - see site-config.js in the root
    - Switch between grommet themes
    - Change between light and dark themes (with Redux)
    - Blog posts previews in card style
    - Responsive Design, optimized for Mobile devices
    - styled-components
    - TypeScript and ESLint (typescript-eslint)
    - lint-staged and husky - for linting before commit
- url: https://happy-pare-dff451.netlify.com/
  repo: https://github.com/fhavrlent/gatsby-contentful-typescript-starter
  description: Contentful and TypeScript starter based on default starter.
  tags:
    - CMS:Contentful
    - CMS:Headless
    - Language:TypeScript
    - Styling:CSS-in-JS
  features:
    - Based on default starter
    - TypeScript
    - CSS in JS (Emotion)
    - CMS:Contentful
- url: https://xylo-gatsby-bulma-starter.netlify.com/
  repo: https://github.com/xydac/xylo-gatsby-bulma-starter
  description: Gatsby v2 Starter with Bulma based on default starter.
  tags:
    - Styling:SCSS
    - Styling:Bulma
  features:
    - Based on default starter
    - Bulma Css
    - Sass based Styling
- url: https://maxpou.github.io/gatsby-starter-morning-dew/
  repo: https://github.com/maxpou/gatsby-starter-morning-dew
  description: Gatsby v2 blog starter
  tags:
    - Blog
    - Markdown
    - PWA
    - Disqus
    - SEO
    - Styling:CSS-in-JS
  features:
    - Blog post listing with previews (image + summary) for each blog post
    - Fully configurable
    - Multilang support (blog post only)
    - Syntax highlighting
    - css-in-js (with styled-components)
    - Fully Responsive
    - Tags
    - Google Analytics
    - Disqus comments support
    - Offline support
    - Web App Manifest
    - ESLint
    - Prettier
    - Travis CI
- url: https://gatsby-starter-blog-jumpalottahigh.netlify.com/
  repo: https://github.com/jumpalottahigh/gatsby-starter-blog-jumpalottahigh
  description: Gatsby v2 blog starter with SEO, search, filter, reading progress, mobile menu fab
  tags:
    - Blog
    - Markdown
  features:
    - Blog post listing with previews (image + summary) for each blog post
    - Google structured data
    - Mobile-friendly menu toggled with a floating action button (FAB)
    - Article read progress
    - User feedback component
- url: https://i18n.smakosh.com/
  repo: https://github.com/smakosh/gatsby-starter-i18n
  description: Gatsby v2 Starter with i18n using react-intl and more cool features.
  tags:
    - Styling:CSS-in-JS
    - i18n
  features:
    - Based on default starter
    - i18n with rtl text
    - Stateless components using Recompose
    - Font changes depending on the chosen language
    - SEO (meta tags, openGraph, structured data, twitter and more...)
- url: https://gatsby-starter-mate.netlify.com
  repo: https://github.com/EmaSuriano/gatsby-starter-mate
  description: A portfolio starter for Gatsby integrated with Contentful CMS.
  tags:
    - Styling:CSS-in-JS
    - CMS:Contentful
    - CMS:Headless
    - Portfolio
  features:
    - Gatsby v2
    - Rebass (Styled-components system)
    - React Reveal
    - Dynamic content from Contentful
    - Offline support
    - PWA ready
    - SEO
    - Responsive design
    - Icons from font-awesome
    - Netlify Deployment Friendly
    - Medium integration
    - Social sharing (Twitter, Facebook, Google, LinkedIn)
- url: https://gatsby-starter-typescript-sass.netlify.com
  repo: https://github.com/tdharmon/gatsby-starter-typescript-sass
  description: A basic starter with TypeScript and Sass built in
  tags:
    - Language:TypeScript
    - Styling:SCSS
    - Linting
  features:
    - TypeScript and Sass support
    - TS linter with basic react rules
- url: https://gatsby-simple-contentful-starter.netlify.com/
  repo: https://github.com/cwlsn/gatsby-simple-contentful-starter
  description: A simple starter to display Contentful data in Gatsby, ready to deploy on Netlify. Comes with a detailed article detailing the process.
  tags:
    - CMS:Contentful
    - CMS:Headless
    - Markdown
    - Styling:CSS-in-JS
  features:
    - Gatsby v2
    - Query Contentful data via Gatsby's GraphQL
    - Styled-Components for CSS-in-JS
    - Simple format, easy to create your own site quickly
    - React Helmet for Header Modification
    - Remark for loading Markdown into React
- url: https://gatsby-blog-cosmicjs.netlify.com/
  repo: https://github.com/cosmicjs/gatsby-blog-cosmicjs
  description: Blog that utilizes the power of the Cosmic JS headless CMS for easy content management
  tags:
    - CMS:Cosmic JS
    - CMS:Headless
    - Blog
  features:
    - Uses the Cosmic JS Gatsby source plugin
- url: https://cosmicjs-gatsby-starter.netlify.com/
  repo: https://github.com/cosmicjs/gatsby-starter
  description: Simple Gatsby starter connected to the Cosmic JS headless CMS for easy content management
  tags:
    - CMS:Cosmic JS
    - CMS:Headless
  features:
    - Uses the Cosmic JS Gatsby source plugin
- url: https://www.gatsby-typescript-template.com/
  repo: https://github.com/ikeryo1182/gatsby-typescript-template
  description: This is a standard starter with TypeScript, TSLint, Prettier, Lint-Staged(Husky) and Sass
  tags:
    - Language:TypeScript
    - Linting
    - Styling:SCSS
  features:
    - Category and Tag for post
    - Type Safe by TypeScript
    - Format Safe by TSLint and Prettier with Lint-Staged(Husky)
- url: https://zandersparrow.github.io/gatsby-simple-redux/
  repo: https://github.com/zandersparrow/gatsby-simple-redux
  description: The default starter plus redux
  tags:
    - Redux
  features:
    - Minimal starter based on the official default
    - Includes redux and a simple counter example
- url: https://gatsby-casper.netlify.com/
  repo: https://github.com/scttcper/gatsby-casper
  description: This is a starter blog that looks like the Ghost.io default theme, casper.
  tags:
    - Blog
    - Language:TypeScript
    - Styling:CSS-in-JS
  features:
    - Emotion CSS-in-JS
    - TypeScript
    - Author and tag pages
    - RSS
- url: https://gatsby-universal.netlify.com
  repo: https://github.com/fabe/gatsby-universal
  description: An opinionated Gatsby v2 starter for state-of-the-art marketing sites
  tags:
    - Transitions
    - PWA
    - Styling:CSS-in-JS
    - Linting
    - Markdown
    - SEO
  features:
    - Page Transitions
    - IntersectionObserver, component-based
    - React Context for global UI state
    - styled-components v4
    - Generated media queries for easy use
    - Optimized with Google Lighthouse (100/100)
    - Offline support
    - Manifest support
    - Sitemap support
    - All favicons generated
    - SEO (with Schema JSONLD) & Social Tags
    - Prettier
    - ESLint
- url: https://prismic.lekoarts.de/
  repo: https://github.com/LekoArts/gatsby-starter-prismic
  description: A typography-heavy & light-themed Gatsby Starter which uses the Headless CMS Prismic.
  tags:
    - CMS:Prismic
    - CMS:Headless
    - Styling:CSS-in-JS
    - Linting
    - Blog
    - PWA
    - Testing
  features:
    - Prismic as Headless CMS
    - Uses multiple features of Prismic - Slices, Labels, Relationship fields, Custom Types
    - Emotion for Styling
    - Cypress for End-to-End testing
    - Prism.js highlighting
    - Responsive images with gatsby-image
    - Extensive SEO
    - ESLint & Prettier
- url: https://gatsby-starter-v2-casper.netlify.com/
  repo: https://github.com/GatsbyCentral/gatsby-v2-starter-casper
  description: A blog starter based on the Casper (v1.4) theme.
  tags:
    - Blog
    - PWA
  features:
    - Page pagination
    - CSS
    - Tags
    - Google Analytics
    - Offline support
    - Web App Manifest
    - SEO
- url: https://lumen-v2.netlify.com/
  repo: https://github.com/GatsbyCentral/gatsby-v2-starter-lumen
  description: A Gatsby v2 fork of the lumen starter.
  tags:
    - Blog
    - RSS
    - Disqus
  features:
    - Lost Grid.
    - Beautiful typography inspired by matejlatin/Gutenberg.
    - Mobile-First approach in development.
    - Stylesheet built using Sass and BEM-Style naming.
    - Syntax highlighting in code blocks.
    - Sidebar menu built using a configuration block.
    - Archive organized by tags and categories.
    - Automatic RSS generation.
    - Automatic Sitemap generation.
    - Offline support.
    - Google Analytics support.
    - Disqus Comments support.
- url: https://gatsby-starter-firebase.netlify.com/
  repo: https://github.com/muhajirdev/gatsby-starter-firebase
  description: A Gatsby + Firebase Starter. With Authentication
  tags:
    - Firebase
    - Client-side App
  features:
    - Eslint Airbnb without semicolon and without .jsx extension
    - Firebase
    - Web App Manifest
- url: http://gatsby-lightbox.416serg.me
  repo: https://github.com/416serg/gatsby-starter-lightbox
  description: Showcasing a custom lightbox implementation using `gatsby-image`
  tags:
    - Portfolio
    - SEO
    - Styling:CSS-in-JS
  features:
    - Features a custom, accessible lightbox with gatsby-image
    - Styled with styled-components using CSS Grid
    - React Helmet for SEO
- url: https://stoic-swirles-4bd808.netlify.com/
  repo: https://github.com/crstnio/gatsby-starter-antd
  description: Gatsby's default starter configured for use with the Antd component library, modular imports and less.
  tags:
    - Styling:Ant Design
    - Styling:Other
  features:
    - Fork of Gatsby's default starter
    - React Helmet, Manifest and offline support retained
    - Antd component library pre-installed
    - Uses gatsby-plugin-antd for modular imports
    - Customize the theme of Antd with `modifyVars`
- url: http://jackbravo.github.io/gatsby-starter-i18n-blog/
  repo: https://github.com/jackbravo/gatsby-starter-i18n-blog
  description: Same as official gatsby-starter-blog but with i18n support
  tags:
    - i18n
    - Blog
  features:
    - Translates site name and bio using .md files
    - No extra libraries needed
- url: https://calpa.me/
  repo: https://github.com/calpa/gatsby-starter-calpa-blog
  description: Blog Template X Contentful, Twitter and Facebook style
  tags:
    - Blog
    - Styling:SCSS
  features:
    - GatsbyJS v2, faster than faster
    - Not just Contentful content source, you can use any database
    - Custom style
    - Google Analytics
    - Gitalk
    - sitemap
    - React FontAwesome
    - SEO
    - Offline support
    - Web App Manifest
    - Styled using SCSS
    - Page pagination
    - Netlify optimization
- url: https://gatsby-starter-typescript-power-blog.majidhajian.com/
  repo: https://github.com/mhadaily/gatsby-starter-typescript-power-blog
  description: Minimal Personal Blog with Gatsby and TypeScript
  tags:
    - PWA
    - Blog
    - Language:TypeScript
    - Markdown
  features:
    - Mobile-First approach in development
    - TSLint & Prettier
    - Offline support
    - Category and Tag for post
    - Type Safe by TypeScript
    - Format Safe by TSLint, StyleLint and Prettier with Lint-Staged(Husky)
    - Blog page
    - Syntax highlighting in code blocks
    - Pagination Ready
    - Ready to deploy to GitHub Pages
    - Automatic RSS generation
    - Automatic Sitemap generation
- url: https://gatsby-starter-kentico-cloud.netlify.com/
  repo: https://github.com/Kentico/gatsby-starter-kentico-cloud
  description: Gatsby starter site with Kentico Cloud
  tags:
    - CMS:Headless
  features:
    - Gatsby v2 support
    - Content item <-> content type relationships
    - Language variants relationships
    - Linked items elements relationships
    - Content items in Rich text elements relationships
    - Reverse link relationships
- url: https://gatsby-starter-storybook.netlify.com/
  repo: https://github.com/markoradak/gatsby-starter-storybook
  description: Gatsby starter site with Storybook
  tags:
    - Storybook
    - Styling:CSS-in-JS
    - Linting
  features:
    - Gatsby v2 support
    - Storybook v4 support
    - Styled Components v4 support
    - Styled Reset, ESLint, Netlify Conf
- url: https://jamstack-hackathon-starter.netlify.com/
  repo: https://github.com/sw-yx/jamstack-hackathon-starter
  description: A JAMstack app with authenticated routes, static marketing pages, etc. with Gatsby, Netlify Identity, and Netlify Functions
  tags:
    - Netlify
    - Client-side App
  features:
    - Netlify Identity
    - Netlify Functions
    - Static Marketing pages and Dynamic Client-side Authenticated App pages
- url: https://collective.github.io/gatsby-starter-plone/
  repo: https://github.com/collective/gatsby-starter-plone
  description: A Gatsby starter template to build static sites using Plone as the content source
  tags:
    - CMS:Other
    - CMS:Headless
    - SEO
    - PWA
  features:
    - Creates 1-1 copy of source Plone site
    - Auto generated navigation and breadcrumbs
    - Progressive Web App features
    - Optimized for performance
    - Minimal UI and Styling
- url: https://gatsby-tutorial-starter.netlify.com/
  repo: https://github.com/justinformentin/gatsby-v2-tutorial-starter
  description: Simple, modern desgined blog with post lists, tags, and easily customizable code.
  tags:
    - Blog
    - Linting
    - PWA
    - SEO
    - Styling:CSS-in-JS
    - Markdown
  features:
    - Blog post listing with image, summary, date, and tags.
    - Post Tags
    - Post List Filtering
    - Typography.js
    - Emotion styling
    - Syntax Highlighting in Code Blocks
    - Gatsby Image
    - Fully Responsive
    - Offline Support
    - Web App Manifest
    - SEO
    - PWA
    - Sitemap generation
    - Schema.org JSON-LD
    - CircleCI Integration
    - Codeclimate Integration
    - Google Analytics
    - Twitter and OpenGraph Tags
    - ESLint
    - Prettier Code Styling
- url: https://avivero.github.io/gatsby-redux-starter/
  repo: https://github.com/AVivero/gatsby-redux-starter
  description: Gatsby starter site with Redux, Sass, Bootstrap, Css Modules and Material Icons
  tags:
    - Redux
    - Styling:SCSS
    - Styling:Bootstrap
    - Styling:Material
    - Linting
  features:
    - Gatsby v2 support
    - Redux support
    - Sass support
    - Bootstrap v4 support
    - Css Modules support
    - ESLint, Prettier
- url: https://gatsby-typescript-boilerplate.netlify.com/
  repo: https://github.com/leachjustin18/gatsby-typescript-boilerplate
  description: Opinionated Gatsby v2 starter with TypeScript.
  tags:
    - Language:TypeScript
    - PWA
    - Styling:SCSS
    - Styling:PostCSS
  features:
    - TSLint with airbnb & prettier configurations
    - Prettier
    - Stylelint
    - Offline support
    - Type Safe by TypeScript
    - Format on commit with Lint-Staged(Husky)
    - Favicon generation
    - Sitemap generation
    - Autoprefixer with browser list
    - CSS nano
    - CSS MQ Packer
    - Lazy load image(s) with plugin sharp
    - Gatsby Image
    - Netlify optimizations
- url: https://danshai.github.io/gatsbyv2-scientific-blog-machine-learning/
  repo: https://github.com/DanShai/gatsbyv2-scientific-blog-machine-learning
  description: Machine learning ready and scientific blog starter
  tags:
    - Blog
    - Linting
  features:
    - Write easly your scientific blog with katex and publish your research
    - Machine learning ready with tensorflowjs
    - Manipulate csv data
    - draw with graph mermaid
    - display charts with chartjs
- url: https://gatsby-tailwind-styled-components.netlify.com/
  repo: https://github.com/muhajirdev/gatsby-tailwind-styled-components-starter
  description: A Gatsby Starter with Tailwind CSS + Styled Components
  tags:
    - Styling:Tailwind
  features:
    - Eslint Airbnb without semicolon and without .jsx extension
    - Offline support
    - Web App Manifest
- url: https://gatsby-starter-mobx.netlify.com
  repo: https://github.com/borekb/gatsby-starter-mobx
  description: MobX + TypeScript + TSLint + Prettier
  tags:
    - Language:TypeScript
    - Linting
    - Testing
  features:
    - Gatsby v2 + TypeScript
    - MobX with decorators
    - Two examples from @mweststrate's Egghead course
    - .editorconfig & Prettier
    - TSLint
    - Jest
- url: https://tender-raman-99e09b.netlify.com/
  repo: https://github.com/amandeepmittal/gatsby-bulma-quickstart
  description: A Bulma CSS + GatsbyJS Starter Kit
  tags:
    - Styling:Bulma
    - Styling:SCSS
  features:
    - Uses Bulma CSS
    - Sass based Styling
    - Responsive Design
    - Google Analytics Integration
    - Uses Gatsby v2
    - SEO
- url: https://gatsby-starter-notes.netlify.com/
  repo: https://github.com/patricoferris/gatsby-starter-notes
  description: Gatsby starter for creating notes organised by subject and topic
  tags:
    - Markdown
    - Pagination
  features:
    - Create by topic per subject notes that are organised using pagination
    - Support for code syntax highlighting
    - Support for mathematical expressions
    - Support for images
- url: https://gatsby-starter-ttag.netlify.com/
  repo: https://github.com/ttag-org/gatsby-starter-ttag
  description: Gatsby starter with the minimum required to demonstrate using ttag for precompiled internationalization of strings.
  tags:
    - i18n
  features:
    - Support for precompiled string internationalization using ttag and it's babel plugin
- url: https://gatsby-starter-typescript.netlify.com/
  repo: https://github.com/goblindegook/gatsby-starter-typescript
  description: Gatsby starter using TypeScript.
  tags:
    - Markdown
    - Pagination
    - Language:TypeScript
    - PWA
    - Linting
  features:
    - Markdown and MDX
    - Local search powered by Lunr
    - Syntax highlighting
    - Images
    - Styling with Emotion
    - Testing with Jest and react-testing-library
- url: https://gatsby-netlify-cms-example.netlify.com/
  repo: https://github.com/robertcoopercode/gatsby-netlify-cms
  description: Gatsby starter using Netlify CMS
  tags:
    - CMS:Netlify
    - Styling:SCSS
  features:
    - Example of a website for a local developer meetup group
    - NetlifyCMS used for easy data entry
    - Mobile-friendly design
    - Styling done with Sass
    - Gatsby version 2
- url: https://gatsby-typescript-starter-blog.netlify.com/
  repo: https://github.com/frnki/gatsby-typescript-starter-blog
  description: A starter blog for TypeScript-based Gatsby projects with minimal settings.
  tags:
    - Language:TypeScript
    - Blog
  features:
    - Typescrip & TSLint
    - No Styling (No Typography.js)
    - Minimal settings based on official starter blog
- url: https://gatsby-serif.netlify.com/
  repo: https://github.com/jugglerx/gatsby-serif-theme
  description: Multi page/content-type starter using Markdown and SCSS. Serif is a beautiful small business theme for Gatsby. The theme is fully responsive, blazing fast and artfully illustrated.
  tags:
    - Styling:SCSS
    - Markdown
    - Linting
  features:
    - Multiple "content types" for `services`, `team` and `testimonials` using Markdown as the source
    - Graphql query in `gatsby-node.js` using aliases that creates pages and templates by content type based on the folder `src/pages/services`, `src/pages/team`
    - SCSS
    - Responsive design
    - Bootstrap 4 grid and media queries only
    - Responsive menu
    - Royalty free illustrations included
    - SEO titles & meta using `gatsby-plugin-react-helmet`
    - Eslint & Prettier
- url: https://awesome-gatsby-starter.netlify.com/
  repo: https://github.com/South-Paw/awesome-gatsby-starter
  description: Starter with a preconfigured MDX, Storybook and ESLint environment for component first development of your next Gatsby site.
  tags:
    - MDX
    - Markdown
    - Storybook
    - Styling:CSS-in-JS
    - Linting
  features:
    - Gatsby MDX for JSX in Markdown loading, parsing, and rendering of pages
    - Storybook for isolated component development
    - styled-components for CSS-in-JS
    - ESLint with Airbnb's config
    - Prettier integrated into ESLint
    - A few example components and pages with stories and simple site structure
- url: https://santosfrancisco.github.io/gatsby-starter-cv/
  repo: https://github.com/santosfrancisco/gatsby-starter-cv
  description: A simple starter to get up and developing your digital curriculum with GatsbyJS'
  tags:
    - Styling:CSS-in-JS
    - PWA
    - Onepage
  features:
    - Gatsby v2
    - Based on default starter
    - Google Analytics
    - Web App Manifest
    - SEO
    - Styling with styled-components
    - Responsive Design, optimized for Mobile devices
- url: https://vigilant-leakey-a4f8cd.netlify.com/
  repo: https://github.com/BoyWithSilverWings/gatsby-blog-starter
  description: Minimal Blog Starter Template with Styled Components.
  tags:
    - Markdown
    - Styling:CSS-in-JS
    - Blog
  features:
    - Markdown loading, parsing, and rendering of pages
    - Minimal UI for blog
    - Styled-components for CSS-in-JS
    - Prettier added as pre-commit hook
    - Google Analytics
    - Image Optimisation
    - Code Styling and Formatting in markdown
    - Responsive Design
- url: https://inspiring-me-lwz7512.netlify.com/
  repo: https://github.com/lwz7512/gatsby-netlify-identity-starter
  description: Gatsby Netlify Identity Starter with NIW auth support, and content gating, as well as responsive layout.
  tags:
    - Netlify
    - Pagination
  features:
    - Mobile Screen support
    - Privacy control for post content view & profile page
    - User authentication by Netlify Identity Widget/Service
    - Pagination for posts
    - Navigation menu with active status
- url: https://gatsby-starter-event-calendar.netlify.com/
  repo: https://github.com/EmaSuriano/gatsby-starter-event-calendar
  description: Gatsby Starter to display information about events from Google Spreadsheets with Calendars
  tags:
    - Linting
    - Styling:Grommet
    - PWA
    - SEO
    - Google Sheets
  features:
    - Grommet
    - Theming
    - Google Spreadsheet integration
    - PWA
    - A11y
    - SEO
    - Netlify Deployment Friendly
    - ESLint with Airbnb's config
    - Prettier integrated into ESLint
- url: https://gatsby-starter-tech-blog.netlify.com/
  repo: https://github.com/email2vimalraj/gatsby-starter-tech-blog
  description: A simple tech blog starter kit for gatsbyjs
  tags:
    - Blog
    - Portfolio
  features:
    - Markdown based blog
    - Filter blog posts by Tags
    - Easy customization
    - Using styled components
    - Minimal styles
    - Best scoring by Lighthouse
    - SEO support
    - PWA support
    - Offline support
- url: https://infallible-brown-28846b.netlify.com/
  repo: https://github.com/tylergreulich/gatsby-typescript-mdx-prismjs-starter
  description: Gatsby starter using TypeScript, MDX, Prismjs, and styled-components
  tags:
    - Language:TypeScript
    - Linting
    - Testing
    - Styling:CSS-in-JS
    - MDX
  features:
    - Gatsby v2 + TypeScript
    - Syntax highlighting with Prismjs
    - MDX
    - Jest
    - react-testing-library
    - styled-components
- url: https://hardcore-darwin-d7328f.netlify.com/
  repo: https://github.com/BoyWithSilverWings/gatsby-careers-page
  description: A Careers Page for startups using Gatsby
  tags:
    - Markdown
    - Styling:CSS-in-JS
  features:
    - Careers Listing
    - Application Format
    - Markdown for creating job description
    - styled-components
- url: https://saikrishna.me/
  repo: https://github.com/s-kris/gatsby-minimal-portfolio-blog
  description: A minimal portfolio website with blog using Gatsby. Suitable for developers.
  tags:
    - Portfolio
    - Blog
  features:
    - Portfolio Page
    - Timline (Journey) page
    - Minimal
- url: https://gatsby-starter-blog-mdx-demo.netlify.com
  repo: https://github.com/hagnerd/gatsby-starter-blog-mdx
  description: A fork of the Official Gatsby Starter Blog with support for MDX out of the box.
  tags:
    - MDX
    - Blog
  features:
    - MDX
    - Blog
    - RSS Feed
- url: https://gatsby-tailwindcss-sass-starter-demo.netlify.com/
  repo: https://github.com/durianstack/gatsby-tailwindcss-sass-starter
  description: Just another Gatsby Tailwind with SASS starter
  tags:
    - Styling:Tailwind
    - Styling:SCSS
  features:
    - Tailwind, A Utility-First CSS Framework for Rapid UI Development
    - SASS/SCSS
    - Comes with React Helmet for adding site meta tags
    - Includes plugins for offline support out of the box
    - PurgeCSS to shave off unused styles
- url: https://tyra-starter.netlify.com/
  repo: https://github.com/madelyneriksen/gatsby-starter-tyra
  description: A feminine GatsbyJS Starter Optimized for SEO
  tags:
    - SEO
    - Blog
    - Styling:Other
  features:
    - Integration with Social Media and Mailchimp.
    - Styled with Tachyons.
    - Rich structured data on blog posts for SEO.
    - Pagination and category pages.
- url: https://gatsby-starter-styled.netlify.com/
  repo: https://github.com/gregoralbrecht/gatsby-starter-styled
  description: Yet another simple starter with Styled-System, Typography.js, SEO and Google Analytics.
  tags:
    - Styling:CSS-in-JS
    - PWA
    - SEO
  features:
    - Styled-Components
    - Styled-System
    - Rebass Grid
    - Typography.js to easily set up font styles
    - Google Analytics
    - Prettier, ESLint & Stylelint
    - SEO (meta tags and schema.org via JSON-LD)
    - Offline support
    - Web App Manifest
- url: https://gatsby.ghost.org/
  repo: https://github.com/TryGhost/gatsby-starter-ghost
  description: Build lightning-fast, modern publications with Ghost and Gatbsy
  tags:
    - CMS:Headless
    - Blog
  features:
    - Ghost integration with ready to go placeholder content and webhooks support
    - Minimal responsive design
    - Pagination for posts, tags, and authors
    - SEO Friendly Meta
    - JSON-LD Schema
    - OpenGraph structured data
    - Twitter Cards meta
    - Sitemap Generation
    - XML Sitemaps
    - Progressive Web App
    - Offline Support
    - RSS Feed
    - Netlify integration ready to deploy
- url: https://traveler-blog.netlify.com/
  repo: https://github.com/QingpingMeng/gatsby-starter-traveler-blog
  description: A fork of the Official Gatsby Starter Blog to build a travler blog with images support
  tags:
    - Blog
    - PWA
    - SEO
    - Styling:Material
    - Styling:CSS-in-JS
  features:
    - Netlify integration ready to deploy
    - Material UI
    - styled-components
    - GitHub markdown css support
- url: https://create-ueno-app.netlify.com
  repo: https://github.com/ueno-llc/ueno-gatsby-starter
  description: Opinionated Gatsby starter by Ueno.
  tags:
    - Language:TypeScript
    - Styling:SCSS
    - Linting
    - Transitions
  features:
    - GraphQL hybrid
    - SEO friendly
    - GSAP ready
    - Nice Devtools
    - GsapTools
    - Ueno plugins
    - SVG to React component
    - Ueno's TSlint
    - Decorators
- url: https://gatsby-sseon-starter.netlify.com/
  repo: https://github.com/SeonHyungJo/gatsby-sseon-starter
  description: Simple starter template for Gatsby
  tags:
    - Blog
    - Disqus
    - Markdown
    - Styling:SCSS
  features:
    - SASS/SCSS
    - Comes with React Helmet for adding site meta tags
    - Add Disqus
    - Nice Pagination
- url: https://gatsby-contentstack-starter.netlify.com/
  repo: https://github.com/contentstack/gatsby-starter-contentstack
  description: A Gatsby starter powered by Headless CMS Contentstack.
  tags:
    - CMS:Headless
    - Blog
  features:
    - Includes Contentstack Delivery API for any environment
    - Dynamic content from Contentstack CMS
- url: https://gatsby-craftcms-barebones.netlify.com
  repo: https://github.com/frankievalentine/gatsby-craftcms-barebones
  description: Barebones setup for using Craft CMS and Gatsby locally.
  tags:
    - CMS:Headless
  features:
    - Full setup instructions included
    - Documented to get you set up with Craft CMS quickly
    - Code referenced in repo
- url: https://gatsby-starter-buttercms.netlify.com/
  repo: https://github.com/ButterCMS/gatsby-starter-buttercms
  description: A starter template for spinning up a Gatsby+ ButterCMS site
  tags:
    - Blog
    - SEO
    - CMS:Headless
  features:
    - Fully functioning blog
    - Navigation between posts with a previous/next post button
    - FAQ Knowledge Base
    - CMS Powered Homepage
    - Customer Case Study example marketing pages
- url: https://master.d2f5ek3dnwfe9v.amplifyapp.com/
  repo: https://github.com/dabit3/gatsby-auth-starter-aws-amplify
  description: This Gatsby starter uses AWS Amplify to implement authentication flow for signing up/signing in users as well as protected client side routing.
  tags:
    - AWS
    - Authentication
  features:
    - AWS Amplify
    - Full authentication workflow
    - Registration form
    - Signup form
    - User sign in
- url: https://gatsby-starter.mdbootstrap.com/
  repo: https://github.com/anna-morawska/gatsby-material-design-for-bootstrap
  description: A simple starter which lets you quickly start developing with Gatsby and Material Design For Bootstrap
  tags:
    - Styling:Material
  features:
    - React Bootstrap with Material Design css framework.
    - Free for personal and commercial use
    - Fully responsive
- url: https://frosty-ride-4ff3b9.netlify.com/
  repo: https://github.com/damassi/gatsby-starter-typescript-rebass-netlifycms
  description:
    A Gatsby starter built on top of MDX (React + Markdown), NetlifyCMS (with
    MDX and netlify-cms-backend-fs support -- no need to deploy), TypeScript,
    Rebass for UI, Styled Components, and Jest for testing. Very little visual
    styling has been applied so that you can bring your own :)
  tags:
    - MDX
    - CMS:Netlify
    - Language:TypeScript
    - Styling:Other
    - Styling:CSS-in-JS
    - Testing
  features:
    - MDX - Markdown + React
    - Netlify CMS (with MDX support)
    - Read and write to local file system via netlify-cms-backend-fs
    - TypeScript
    - Rebass
    - Styled Components
    - Jest
- url: https://bluepeter.github.io/gatsby-material-ui-business-starter/
  repo: https://github.com/bluepeter/gatsby-material-ui-business-starter
  description: Beautiful Gatsby Material Design Business Starter
  tags:
    - Styling:Material
  features:
    - Uses the popular, well-maintained Material UI React component library
    - Material Design theme and icons
    - Rotating home page carousel
    - Simple setup without opinionated setup
    - Fully instrumented for successful PROD deployments
    - Stylus for simple CSS
- url: https://example-company-website-gatsby-sanity-combo.netlify.com/
  repo: https://github.com/sanity-io/example-company-website-gatsby-sanity-combo
  description: This examples combines Gatsby site generation with Sanity.io content management in a neat company website.
  tags:
    - CMS:sanity.io
    - CMS:Headless
    - Blog
  features:
    - Out-of-the-box headless CMS
    - Real-time content preview in Development
    - Fast & frugal builds
    - No accidental missing fields/types
    - Full Render Control with Portable Text
    - gatsby-image support
    - Content types for company info, pages, projects, people, and blog posts
- url: https://gatsby-starter-under-construction.netlify.com/
  repo: https://github.com/robinmetral/gatsby-starter-under-construction
  description: Blazing fast "Under Construction" page with a blazing quick setup.
  tags:
    - Onepage
    - Styling:CSS-in-JS
    - SEO
    - PWA
  features:
    - Configure everything in gatsby-config.js
    - Creative CSS3 background patterns by Lea Verou
    - Built-in Google Fonts support
    - Social icons with react-social-icons
- url: https://gatsby-starter-docz.netlify.com/
  repo: https://github.com/RobinCsl/gatsby-starter-docz
  description: Simple starter where building your own documentation with Docz is possible
  tags:
    - Documentation
  features:
    - Generate nice documentation with Docz, in addition to generating your normal Gatsby site
    - Document your React components in .mdx files
- url: https://gatsby-starter-santa-fe.netlify.com/
  repo: https://github.com/osogrizz/gatsby-starter-santa-fe
  description: A place for artist or designers to display their creations
  tags:
    - Styling:CSS-in-JS
  features:
    - SEO friendly
    - Built-in Google Fonts support
    - Contact Form
    - Customizable Design Template
- url: https://gatsby-hello-friend.now.sh
  repo: https://github.com/panr/gatsby-starter-hello-friend
  description: A simple starter for Gatsby. That's it.
  tags:
    - Pagination
    - Markdown
    - Blog
    - Portfolio
    - Styling:PostCSS
  features:
    - Dark/light mode, depending on your preferences
    - Great reading experience thanks to Inter font, made by Rasmus Andersson
    - Nice code highlighting thanks to PrismJS
    - Responsive youtube/vimeo etc. videos
    - Elastic menu
    - Fully responsive site
- url: https://lgcolella.github.io/gatsby-starter-developer-blog/
  repo: https://github.com/lgcolella/gatsby-starter-developer-blog
  description: A starter to create SEO-friendly, fast, multilanguage, responsive and highly customizable technical blogs/portfolios with the most common features out of the box.
  tags:
    - Blog
    - Portfolio
    - i18n
  features:
    - Multilanguage posts
    - Pagination and image preview for posts
    - Tags
    - SEO
    - Social share buttons
    - Disqus for comments
    - Highlighting for code syntax in posts
    - Dark and light themes available
    - Various available icon sets
    - RSS Feed
    - Web app manifest
- url: https://gatsby.magicsoup.io/
  repo: https://github.com/magicsoup-io/gatsby-starter-magicsoup
  description: A production ready gatsby starter using magicsoup.io
  tags:
    - SEO
    - Markdown
    - Styling:CSS-in-JS
    - Testing
  features:
    - Optimized images with gatsby-image.
    - SEO friendly with react-helmet, gatsby-plugin-sitemap and Google Webmaster Tools!
    - Responsive UIs with magicsoup.io/stock.
    - Static content with gatsby-transform-remark or gatsby-transform-json.
    - Convert Markdown to StyledComponents!
    - Webfonts with gatsby-plugin-web-font-loader.
    - SSR ready!
    - Testing with Jest!
- url: https://foxandgeese.github.io/tiny-agency/
  repo: https://github.com/foxandgeese/tiny-agency
  description: Simple Gatsby.js starter that uses material design and that's perfect for tiny agencies.
  tags:
    - Styling:Material
  features:
    - Uses the popular, well-maintained Material UI React component library
    - Material Design theme and icons
    - Simple setup without opinionated setup
    - Fully instrumented for successful PROD deployments
- url: https://gatsby-shopify.alexander-productions.de/
  repo: https://github.com/AlexanderProd/gatsby-shopify-starter
  description: Kick off your next, ecommerce experience with this Gatsby starter. It is based on the default Gatsby starter to be easily modifiable.
  tags:
    - CMS:Headless
    - SEO
    - eCommerce
    - Styling:CSS-in-JS
  features:
    - Shopping Cart
    - Shopify Integration
    - Product Grid
    - Shopify Store Credentials included
    - Optimized images with gatsby-image.
    - SEO
- url: https://gatejs.netlify.com
  repo: https://github.com/sarasate/gate
  description: API Doc generator inspired by Stripe's API docs
  tags:
    - Documentation
    - Markdown
    - Onepage
  features:
    - API documentation from markdown sources
    - Code samples separated by language
    - Syntax highlighting
    - Everything in a single page
- url: https://hopeful-keller-943d65.netlify.com
  repo: https://github.com/iwilsonq/gatsby-starter-reasonml
  description: Gatsby starter to create static sites using type-safe ReasonML
  tags:
    - Language:Other
    - Blog
    - Styling:CSS-in-JS
  features:
    - Gatsby v2 support
    - bs-platform v4 support
    - Similar to gatsby-starter-blog
- url: https://gatsby-starter-blog-amp-to-pwa.netlify.com/
  repo: https://github.com/tomoyukikashiro/gatsby-starter-blog-amp-to-pwa
  description: Gatsby starter blog with AMP to PWA Strategy
  tags:
    - Blog
    - AMP
    - PWA
  features:
    - Similar to gatsby-starter-blog
    - Support AMP to PWA strategy
- url: https://cvluca.github.io/gatsby-starter-markdown/
  repo: https://github.com/cvluca/gatsby-starter-markdown
  description: Boilerplate for markdown-based website (Documentation, Blog, etc.)
  tags:
    - Markdown
    - Redux
    - Styling:Ant Design
  features:
    - Responsive Web Design
    - Auto generated Sidebar
    - Auto generated Anchor
- url: https://gatsby-starter-wordpress-community.netlify.com/
  repo: https://github.com/pablovila/gatsby-starter-wordpress-community
  description: Starter using gatsby-source-wordpress to display posts and pages from a WordPress site
  tags:
    - CMS:Wordpress
    - Styling:Bulma
    - Blog
    - Pagination
  features:
    - Gatsby v2 support
    - Responsive Web Design
    - WordPress support
    - Bulma and Sass Support for styling
    - Pagination logic
- url: https://gatsby-blogger.netlify.com/
  repo: https://github.com/aslammultidots/blogger
  description: A Simple, clean and modern desgined blog with firebase authentication feature and easily customizable code.
  tags:
    - Blog
    - Redux
    - Disqus
    - CMS:Contentful
    - Firebase
  features:
    - Minimal and clean white layout.
    - Dynamic content from Contentful.
    - Blog post listing with previews (image + summary) for each blog post.
    - Disqus commenting system for each blog post.
    - Search post with keyword.
    - Firebase for Authentication.
    - Protected Routes with Authorization.
    - Contact form integration.
- url: https://gatsby-starter-styled-components.netlify.com/
  repo: https://github.com/blakenoll/gatsby-starter-styled-components
  description: The Gatsby default starter modified to use styled-components
  tags:
    - Styling:CSS-in-JS
  features:
    - styled-components
    - sticky footer
- url: https://magazine-example.livingdocs.io/
  repo: https://github.com/livingdocsIO/gatsby-magazine-example
  description: This magazine-starter helps you start out with Livingdocs as a headless CMS.
  tags:
    - Blog
    - CMS:Headless
  features:
    - Minimal and clean white layout.
    - Dynamic content from Livingdocs.
    - Built-in component library.
    - Robust template and theme.
- url: https://gatsby-starter-intl.tomekskuta.pl
  repo: https://github.com/tomekskuta/gatsby-starter-intl
  description: Gatsby v2 i18n starter which makes static pages for every locale and detect your browsers lang. i18n with react-intl.
  tags:
    - i18n
    - Testing
  features:
    - static pages for every language
    - detects your browser locale
    - uses react-intl
    - based on Gatsby Default Starter
    - unit tests with Jest
- url: https://cape.netlify.com/
  repo: https://github.com/juhi-trivedi/cape
  description: A Gatsby - CMS:Contentful demo with Netlify.
  tags:
    - Blog
    - Netlify
    - CMS:Contentful
    - Styling:Bootstrap
  features:
    - Fecthing Dynamic content from Contentful.
    - Blog post listing with previews (image + summary) for each blog post.
    - Contact form integration with Netlify.
    - Grid system inspired by Bootstrap.
- url: https://gatsby-starter-infinite-scroll.baobab.fi/
  repo: https://github.com/baobabKoodaa/gatsby-starter-infinite-scroll
  description: Infinite Scroll and Pagination with 10k photos
  tags:
    - Pagination
    - Styling:CSS-in-JS
  features:
    - Infinite Scroll (default mode)
    - Pagination (fallback for users without JS)
    - Toggle between these modes in demo
    - Efficient implementation (only fetch the data that's needed, ship initial items with the page instead of fetch, etc.)
- url: https://jodie.lekoarts.de/
  repo: https://github.com/LekoArts/gatsby-starter-portfolio-jodie
  description: Image-heavy photography portfolio with colorful accents & great typography
  tags:
    - Portfolio
    - PWA
    - Transitions
    - Styling:CSS-in-JS
    - Linting
    - Testing
    - Language:TypeScript
  features:
    - Configurable with theming, CSS Grid & a yaml file for navigation
    - Create your projects by editing a yaml file and putting images into a folder
    - Shows your Instagram posts
    - TypeScript
    - Cypress for End-to-End testing
    - react-spring for animations & transitions
    - Uses styled-components + styled-system
    - SEO with Sitemap, Schema.org JSONLD, Tags
    - Responsive images with gatsby-image
- url: https://amazing-jones-e61bda.netlify.com/
  repo: https://github.com/WebCu/gatsby-material-kit-react
  description: Adaptation of Material Kit React to Gatsby
  tags:
    - Styling:Material
  features:
    - 60 Handcrafted Components
    - 4 Customized Plugins
    - 3 Example Pages
- url: https://relaxed-bhaskara-5abd0a.netlify.com/
  repo: https://github.com/LekovicMilos/gatsby-starter-portfolio
  description: Gatsby portfolio starter for creating quick portfolio
  tags:
    - Portfolio
  features:
    - Showcase of portfolio items
    - About me page
- url: https://gatsby-typescript-scss-docker-starter.netlify.com/
  repo: https://github.com/OFranke/gatsby-typescript-scss-docker
  description: Gatsby starter TypeScript, SCSS, Docker
  tags:
    - Language:TypeScript
    - Styling:SCSS
    - Linting
  features:
    - Format & Commit Safe by ESLint, StyleLint and Prettier with Lint-Staged (Husky), optimized for VS Code
    - Typings for scss files are automatically generated
    - Responsiveness from the beginning through easy breakpoint configuration
    - Enforce the DRY principle, no hardcoded and repeated `margin`, `font-size`, `color`, `box-shadow`, `border-radius` ... properties anymore
    - Docker ready - you can run gatsby dev mode on your machine environment or with docker-compose
- url: https://prismic-i18n.lekoarts.de/
  repo: https://github.com/LekoArts/gatsby-starter-prismic-i18n
  description: Based on gatsby-starter-prismic with Internationalization (i18n) support.
  tags:
    - CMS:Prismic
    - CMS:Headless
    - Styling:CSS-in-JS
    - Linting
    - Blog
    - PWA
    - Testing
    - i18n
  features:
    - Prismic as Headless CMS
    - Uses multiple features of Prismic - Slices, Labels, Relationship fields, Custom Types, Internationalization
    - Emotion for Styling
    - i18n without any third-party libaries
    - Cypress for End-to-End testing
    - Prism.js highlighting
    - Responsive images with gatsby-image
    - Extensive SEO
    - ESLint & Prettier
- url: https://gatsby-starter-landing-page.netlify.com/
  repo: https://github.com/gillkyle/gatsby-starter-landing-page
  description: Single page starter for minimal landing pages
  tags:
    - Onepage
  features:
    - Gatsby image
    - Google Analytics
    - Minimal design
- url: https://thakkaryash94.github.io/gatsby-github-personal-website/
  repo: https://github.com/thakkaryash94/gatsby-github-personal-website
  description: It is a conversion of original GitHub personal website repo which is written in ruby for JS developers. This repository gives you the code you'll need to kickstart a personal website that showcases your work as a software developer. And when you manage the code in a GitHub repository, it will automatically render a webpage with the owner's profile information, including a photo, bio, and repositories.
  tags:
    - Portfolio
    - Onepage
  features:
    - layout config either stacked or sidebar
    - theme dark/light mode
    - post support
- url: http://gatsby-starter-default-intl.netlify.com
  repo: https://github.com/wiziple/gatsby-starter-default-intl
  description: The default Gatsby starter with features of multi-language url routes and browser language detection.
  tags:
    - i18n
  features:
    - Localization (Multilanguage) provided by react-intl.
    - Support automatic redirection based on user's preferred language in browser provided by browser-lang.
    - Support multi-language url routes within a single page component. That means you don't have to create separate pages such as pages/en/index.js or pages/ko/index.js.
    - Based on gatsby-starter-default with least modification.
- url: https://gatsby-starter-julia.netlify.com/
  repo: https://github.com/niklasmtj/gatsby-starter-julia
  description: A minimal blog starter template built with Gatsby
  tags:
    - Markdown
    - Blog
  features:
    - Landingpage
    - Blogoverview
    - Markdown sourcing
    - Estimated reading time
    - Styled component with @emotion
    - Netlify deployment friendly
    - Nunito font as npm module
    - Site meta tags with React Helmet
- url: https://agalp.imedadel.me
  repo: https://github.com/ImedAdel/automatic-gatsbyjs-app-landing-page
  description: Automatically generate iOS app landing page using GatsbyJS
  tags:
    - Onepage
    - PWA
    - SEO
  features:
    - One Configuration file
    - Automatically generate a landing page for your iOS app
    - List app features
    - App Store and Play Store buttons
    - App screenshot and video preview
    - Easily add social media accounts and contact info in the footer via the site-config.js file.
    - Pick custom Font Awesome icons for the feature list via the site-config.js file.
    - Built using Prettier and Styled-Components
    - Easily integrate Google Analytics by adding your ID to site-config.js file.
- url: https://gatsby-starter-shopify-app.firebaseapp.com/install
  repo: https://github.com/gil--/gatsby-starter-shopify-app
  description: Easily create Serverless Shopify Admin Apps powered by Gatsby and Firebase Functions
  tags:
    - Shopify
    - Firebase
  features:
    - 🗄 Firebase Firestore Realtime DB
    - ⚡️ Serverless Functions API layer (Firebase Functions)
    - 💼 Admin API (Graphql) Serverless Proxy
    - 🎨 Shopify Polaris (AppProvider, etc.)
    - 💰 Application Charge Logic (30 days) with variable trial duration
    - 📡 Webhook Validation & Creation
    - 🔑 GDPR Ready (Including GDPR Webhooks)
    - 🏗 CircleCI Config for easy continuous deployments to Firebase
- url: https://gatsby-starter-paperbase.netlify.com/
  repo: https://github.com/willcode4food/gatsby-starter-paperbase
  description: A Gatsby starter that implements the Paperbase Premium Theme from MaterialUI
  tags:
    - Styling:Material
    - Styling:CSS-in-JS
  features:
    - MaterialUI Paperbase theme in Gatsby!
    - Create professional looking admin tools and dashboards
    - Responsive Design
    - MaterialUI Paper Components
    - MaterialUI Tab Components
- url: https://gatsby-starter-devto.netlify.com/
  repo: https://github.com/geocine/gatsby-starter-devto
  description: A GatsbyJS starter template that leverages the Dev.to API
  tags:
    - Blog
    - Styling:CSS-in-JS
  features:
    - Blog post listing with previews (image + summary) for each blog post
- url: https://gatsby-starter-framer-x.netlify.com/
  repo: https://github.com/simulieren/gatsby-starter-framer-x
  description: A GatsbyJS starter template that is connected to a Framer X project
  tags:
    - Language:TypeScript
  features:
    - TypeScript support
    - Easily work in GatsbyJS and Framer X at the same time
- url: https://gatsby-firebase-hosting.firebaseapp.com/
  repo: https://github.com/bijenkorf-james-wakefield/gatsby-firebase-hosting-starter
  description: A starter with configuration for Firebase Hosting and Cloud Build deployment.
  tags:
    - Firebase
    - Linting
  features:
    - Linting with ESLint
    - Jest Unit testing configuration
    - Lint-staged on precommit hook
    - Commitizen for conventional commit messages
    - Configuration for Firebase hosting
    - Configuration for Cloud Build deployment
    - Clear documentation to have your site deployed on Firebase behind SSL in no time!
- url: https://lewis-gatsby-starter-blog.firebaseapp.com
  repo: https://github.com/lewislbr/lewis-gatsby-starter-blog
  description: A simple custom Gatsby starter template to start a new blog or personal website.
  tags:
    - Blog
    - Styling:CSS-in-JS
    - Markdown
    - PWA
    - Portfolio
    - SEO
  features:
    - Blog post listing with summary preview for each blog post.
    - Automatically creates blog pages from Markdown files.
    - CSS in JS with styled-components.
    - Optimized images.
    - Offline capabilities.
    - Auto-generated sitemap and robots.txt.
- url: https://gatsby-starter-stripe.netlify.com/
  repo: https://github.com/brxck/gatsby-starter-stripe
  description: A minimal starter to create a storefront with Gatsby, Stripe, & Netlify Functions.
  tags:
    - Stripe
    - eCommerce
    - Styling:None
  features:
    - Statically generate based on Stripe inventory
    - Dynamically update with live inventory & availability data
    - Checkout powered by Stripe
    - Serverless functions interact with Stripe API
    - Shopping cart persisted in local storage
    - Responsive images with gatsby-image
- url: https://www.jannikbuschke.de/gatsby-antd-docs/
  repo: https://github.com/jannikbuschke/gatsby-antd-docs
  description: A template for documentation websites
  tags:
    - Documentation
    - Language:TypeScript
    - Styling:Ant Design
    - Markdown
    - MDX
  features:
    - Markdown
    - MDX with mdxjs
    - Syntax highlighting with prismjs
    - Anchors
    - Sidebar
    - Sitecontents
    - Landingpage
- url: https://gatsby-starter.haezl.at
  repo: https://github.com/haezl/gatsby-starter-haezl
  description: A lightweight, mobile first blog starter with infinite scroll and Material-UI design for Gatsby.
  tags:
    - Blog
    - Language:TypeScript
    - Linting
    - Styling:CSS-in-JS
    - Styling:Material
    - Markdown
    - PWA
  features:
    - Landing Page
    - Portfolio section
    - Blog post listing with a preview for each post
    - Infinite scroll instead of next and previous buttons
    - Blog posts generated from Markdown files
    - About Page
    - Responsive Design
    - PWA (Progressive Web App) support
    - MobX
    - Customizable
- url: https://gatsby-starter-fine.netlify.com/
  repo: https://github.com/toboko/gatsby-starter-fine
  description: A mutli-response and light, mobile first blog starter with columns layout and Seo optimization.
  tags:
    - Blog
    - Markdown
    - Portfolio
    - SEO
  features:
    - Blog
    - Portfolio section
    - Customizable
    - Markdown
    - Optimized images
    - Sitemap Page
    - Seo Ready
- url: https://ugglr.github.io/gatsby-clean-portfolio/
  repo: https://github.com/ugglr/gatsby-clean-portfolio
  description: A clean themed Software Engineer Portfolio site, showcasing soft skills on the front page, features project card showcases, about page. Responsive through react-bootstrap components together with custom CSS style sheets. SEO configured, just need to add google analytics tracking code.
  tags:
    - Portfolio
    - SEO
    - Styling:Bootstrap
  features:
    - Resume
    - CV
    - google analytics
    - easy favicon swap
    - Gatsby SEO plugin
    - Clean layout
    - White theme
    - grid using react-bootstrap
    - bootstrap4 classes available
    - font-awesome Library for icons
    - Portfolio site for developers
    - custom project cards
    - easily extendable to include blog page
    - Responsive design
- url: https://gatsby-documentation-starter.netlify.com/
  repo: https://github.com/whoisryosuke/gatsby-documentation-starter
  description: Automatically generate docs for React components using MDX, react-docgen, and GatsbyJS
  tags:
    - Documentation
    - MDX
    - SEO
  features:
    - Parses all React components (functional, stateful, even stateless!) for JS Docblocks and Prop Types.
    - MDX - Write your docs in Markdown and include React components using JSX!
    - Lightweight (only what you need)
    - Modular (easily fits in any React project!)
    - Props table component
    - Customizable sidebar navigation
    - Includes SEO plugins Google Analytics, Offline, Manifest, Helmet.
- url: http://gatsby-absurd.surge.sh/
  repo: https://github.com/ajayns/gatsby-absurd
  description: A Gatsby starter using illustrations from https://absurd.design/
  tags:
    - Onepage
    - Styling:CSS-in-JS
  features:
    - Uses surreal illustrations from absurd.design.
    - Landing page structure split into sections
    - Basic UX/UX elements ready. navbar, smooth scrolling, faqs, theming
    - Convenient image handling and data separation
- url: https://gatsby-starter-quiz.netlify.com/
  repo: https://github.com/raphadeluca/gatsby-starter-quiz
  description: Create rich quizzes with Gatsby & Mdx. No need of database or headless CMS. Manage your data directly in your Mdx file's frontmatter and write your content in the body. Customize your HTML tags, use react components from a library or write your owns. Navigation will be automatically created between each question.
  tags:
    - MDX
  features:
    - Data quiz in the frontmatter
    - Rich customizable content with MDX
    - Green / Red alert footer on user's answer
    - Navigation generated based on the index of each question
- url: https://gatsby-starter-accessibility.netlify.com/
  repo: https://github.com/benjamingrobertson/gatsby-starter-accessibility
  description: The default Gatsby starter with powerful accessibility tools built-in.
  tags:
    - Storybook
    - Linting
  features:
    - 🔍 eslint-plugin-jsx-a11y for catching accessibility issues while authoring code
    - ✅ lint:staged for adding a pre-commit hook to catch accessibility linting errors
    - 📣 react-axe for console reporting of accessibility errors in the DOM during development
    - 📖 storybook setup for accessibility reporting on individual components
- url: https://gatsby-theme-ggt-material-ui-blog.netlify.com/
  repo: https://github.com/greatgatsbyjsthemes/gatsby-starter-ggt-material-ui-blog
  description: Starter material-ui blog utilizing a Gatsby theme!
  tags:
    - Blog
    - MDX
  features:
    - Uses MDX with Gatsby theme for quick and easy set up
    - Material-ui design with optional config passed into the theme options
    - Gradient background with sitemap, rss feed, and offline capabilities
- url: https://gatsby-starter-blog-typescript.netlify.com/
  repo: https://github.com/gperl27/Gatsby-Starter-Blog-Typescript
  description: Gatsby starter blog with TypeScript
  tags:
    - Blog
    - Language:TypeScript
    - Styling:CSS-in-JS
  features:
    - Includes all features that come with Gatsby's official starter blog
    - TypeScript for type-safety out of the box
    - Styled components in favor of inline styles
    - Transition Link for nice page transitions
    - Type definitions from GraphQL schema (with code generation)
    - Type definitions from grapql schema (with code generation)
- url: https://gatsby-starter-sass.netlify.com/
  repo: https://github.com/colbyfayock/gatsby-starter-sass
  description: A Gatsby starter with Sass and no assumptions!
  tags:
    - Styling:SCSS
  features:
    - Sass stylesheets to manage your CSS (SCSS flavored)
    - Simple, minimal base setup to get started
    - No baked in configurations or assumptions
- url: https://billyjacoby.github.io/gatsby-react-bootstrap-starter/
  repo: https://github.com/billyjacoby/gatsby-react-bootstrap-starter
  description: GatsbyJS starter with react-bootstrap and react-icons
  tags:
    - Styling:Bootstrap
    - Styling:SCSS
  features:
    - SASS stylesheets to make styling components easy
    - Sample navbar that sticks to the top of the page on scroll
    - Includes react-icons to make adding icons to your app super simple
- url: https://gatsbystartermdb.netlify.com
  repo: https://github.com/jjcav84/mdbreact-gatsby-starter
  description: GatsbyJS starter built with MDBootstrap React free version
  tags:
    - Styling:Bootstrap
  features:
    - Material Design, Bootstrap, and React
    - Contact form and Google Map components
    - Animation
    - documentation and component library can be found at mdboostrap's website
- url: https://gatsby-starter-primer.netlify.com/
  repo: https://github.com/thomaswangio/gatsby-starter-primer
  description: A Gatsby starter featuring GitHub Primer Design System and React components
  tags:
    - Styling:Other
    - Styling:CSS-in-JS
    - SEO
    - Landing Page
  features:
    - Primer React Components
    - Styled Components
    - Gatsby Image
    - Better SEO component with appropriate OG image and appropriate fallback meta tags
- url: https://pranshuchittora.github.io/gatsby-material-boilerplate
  repo: https://github.com/pranshuchittora/gatsby-material-boilerplate
  description: A simple starter to get up and developing quickly with Gatsby in material design
  tags:
    - Styling:Material
  features:
    - Material design
    - Sass/SCSS
    - Tags
    - Categories
    - Google Analytics
    - Offline support
    - Web App Manifest
    - SEO
- url: https://anubhavsrivastava.github.io/gatsby-starter-hyperspace
  repo: https://github.com/anubhavsrivastava/gatsby-starter-hyperspace
  description: Single page starter based on the Hyperspace site template, with landing, custom and Elements(Component) page
  tags:
    - HTML5UP
    - Styling:SCSS
    - Onepage
    - Landing Page
  features:
    - Designed by HTML5 UP
    - Simple one page site that’s perfect for personal portfolios
    - Fully Responsive
    - Styling with SCSS
    - Offline support
    - Web App Manifest
- url: https://anubhavsrivastava.github.io/gatsby-starter-identity
  repo: https://github.com/anubhavsrivastava/gatsby-starter-identity
  description: Single page starter based on the Identity site template by HTML5 up, suitable for one page portfolio.
  tags:
    - HTML5UP
    - Styling:SCSS
    - Onepage
    - Landing Page
    - PWA
  features:
    - Designed by HTML5 UP
    - Simple one page personal portfolio
    - Fully Responsive
    - Styling with SCSS
    - Offline support
    - Web App Manifest
- url: https://hopeful-ptolemy-cd840b.netlify.com/
  repo: https://github.com/tonydiaz/gatsby-landing-page-starter
  description: A simple landing page starter for idea validation using material-ui. Includes email signup form and pricing section.
  tags:
    - Styling:Material
    - Landing Page
  features:
    - SEO
    - Mailchimp integration
    - Material-UI compoentns
    - Responsive
    - Pricing section
    - Benefits section
    - Email signup form
    - Easily configurable
    - Includes standard gatsby starter features
- url: https://anubhavsrivastava.github.io/gatsby-starter-aerial
  repo: https://github.com/anubhavsrivastava/gatsby-starter-aerial
  description: Single page starter based on the Aerial site template by HTML5 up, suitable for one page personal page.
  tags:
    - HTML5UP
    - Styling:SCSS
    - Onepage
    - Landing Page
    - PWA
  features:
    - Designed by HTML5 UP
    - Simple one page personal portfolio
    - Fully Responsive
    - Styling with SCSS
    - Offline support
    - Web App Manifest
- url: https://anubhavsrivastava.github.io/gatsby-starter-eventually
  repo: https://github.com/anubhavsrivastava/gatsby-starter-eventually
  description: Single page starter based on the Eventually site template by HTML5 up, suitable for upcoming product page.
  tags:
    - HTML5UP
    - Styling:SCSS
    - Landing Page
    - PWA
  features:
    - Designed by HTML5 UP
    - Fully Responsive
    - Styling with SCSS
    - Offline support
    - Web App Manifest
- url: https://jovial-jones-806326.netlify.com/
  repo: https://github.com/GabeAtWork/gatsby-elm-starter
  description: An Elm-in-Gatsby integration, based on gatsby-plugin-elm
  tags:
    - Language:Other
  features:
    - Elm language integration
- url: https://anubhavsrivastava.github.io/gatsby-starter-readonly
  repo: https://github.com/anubhavsrivastava/gatsby-starter-readonly
  description: Single page starter based on the ReadOnly site template by HTML5 up, with landing and Elements(Component) page
  tags:
    - HTML5UP
    - Onepage
    - Styling:SCSS
    - Landing Page
    - PWA
  features:
    - Designed by HTML5 UP
    - Fully Responsive
    - Styling with SCSS
    - Offline support
    - Web App Manifest
- url: https://anubhavsrivastava.github.io/gatsby-starter-prologue
  repo: https://github.com/anubhavsrivastava/gatsby-starter-prologue
  description: Single page starter based on the Prologue site template by HTML5 up, for portfolio pages
  tags:
    - HTML5UP
    - Onepage
    - Styling:SCSS
    - Portfolio
    - PWA
  features:
    - Designed by HTML5 UP
    - Fully Responsive
    - Styling with SCSS
    - Offline support
    - Web App Manifest
- url: https://gatsby-london.netlify.com
  repo: https://github.com/ImedAdel/gatsby-london
  description: A custom, image-centric theme for Gatsby.
  tags:
    - Portfolio
    - Blog
    - Styling:PostCSS
  features:
    - Post thumbnails in the homepage
    - Built with PostCSS
    - Made for image-centeric portfolios
    - Based on London for Ghost
- url: https://anubhavsrivastava.github.io/gatsby-starter-overflow
  repo: https://github.com/anubhavsrivastava/gatsby-starter-overflow
  description: Single page starter based on the Overflow site template by HTML5 up, with landing and Elements(Component) page
  tags:
    - HTML5UP
    - Onepage
    - Styling:SCSS
    - Portfolio
    - PWA
  features:
    - Designed by HTML5 UP
    - Fully Responsive
    - Image Gallery
    - Styling with SCSS
    - Offline support
    - Web App Manifest
- url: https://cosmicjs.com/apps/gatsby-agency-portfolio/demo
  repo: https://github.com/cosmicjs/gatsby-agency-portfolio
  description: Static Webpage for displaying your agencies skills and past work.  Implements 4 sections for displaying information about your company, A home page, information about services, projects, and the people in your organization.
  tags:
    - Blog
    - Portfolio
    - CMS:Cosmic JS
  features:
    - Landing Page
    - Home
    - Services
    - Projects
    - People
- url: https://cosmicjs.com/apps/gatsby-localization-app-starter/demo
  repo: https://github.com/cosmicjs/gatsby-localization-app-starter
  description: A localized Gatsby starter application powered by Cosmic JS.
  tags:
    - CMS:Cosmic JS
    - i18n
  features:
    - Gatsby localization starter app
- url: https://cosmicjs.com/apps/gatsby-docs/demo
  repo: https://github.com/cosmicjs/gatsby-docs-app
  description: Be able to view and create documentation using Gatsby and Cosmic JS. Leveraging the speed and high powered APIs of the Gatsby framework and the simplicity and scalability of Cosmic JS.
  tags:
    - CMS:Cosmic JS
    - Documentation
  features:
    - manage docs in static web file format for zippy delivery
- url: https://cosmicjs.com/apps/gatsby-ecommerce-website/demo
  repo: https://github.com/a9kitkumar/Gatsby-Ecommerce
  description: A localized Gatsby starter application powered by Cosmic JS.
  tags:
    - CMS:Cosmic JS
    - eCommerce
  features:
    - Stores products, orders using Cosmic JS as a database and a server
- url: https://harshil1712.github.io/gatsby-starter-googlesheets/
  repo: https://github.com/harshil1712/gatsby-starter-googlesheets
  description: A starter using Google Sheets as data source
  tags:
    - Google Sheets
    - SEO
    - Blog
  features:
    - Uses Google Sheets for data
    - Easily configurable
- url: https://the-plain-gatsby.netlify.com/
  repo: https://github.com/wangonya/the-plain-gatsby
  description: A simple minimalist starter for your personal blog.
  tags:
    - Blog
    - Markdown
  features:
    - Minimalist design
    - Next and previous blog post navigation
    - About page
    - Markdown support
- url: https://gatsby-starter-blockstack.openintents.org
  repo: https://github.com/friedger/gatsby-starter-blockstack
  description: A starter using Blockstack on client side
  tags:
    - Authentication
  features:
    - Uses Blockstack
    - Client side app
- url: https://anubhavsrivastava.github.io/gatsby-starter-multiverse
  repo: https://github.com/anubhavsrivastava/gatsby-starter-multiverse
  description: Single page starter based on the Multiverse site template by HTML5 up, with landing and Elements(Component) page
  tags:
    - HTML5UP
    - Onepage
    - Styling:SCSS
    - Portfolio
    - PWA
  features:
    - Designed by HTML5 UP
    - Fully Responsive
    - Image Gallery
    - Styling with SCSS
    - Offline support
    - Web App Manifest
- url: https://anubhavsrivastava.github.io/gatsby-starter-highlights
  repo: https://github.com/anubhavsrivastava/gatsby-starter-highlights
  description: Single page starter based on the Highlights site template by HTML5 up, with landing and Elements(Component) page
  tags:
    - HTML5UP
    - Onepage
    - Styling:SCSS
    - Portfolio
    - PWA
  features:
    - Designed by HTML5 UP
    - Fully Responsive
    - Image Gallery
    - Styling with SCSS
    - Offline support
    - Web App Manifest
- url: https://gatsby-starter-material-business-markdown.netlify.com/
  repo: https://github.com/ANOUN/gatsby-starter-material-business-markdown
  description: A clean, modern starter for businesses using Material Design Components
  tags:
    - Blog
    - Markdown
    - PWA
    - Styling:Material
    - Styling:SCSS
  features:
    - Minimal, Modern Business Website Design
    - Material Design Components
    - MDC React Components
    - MDC Theming
    - Blog
    - Home Page
    - Contact Page
    - Contact Form
    - About Page
    - Mobile-First approach in development
    - Fully Responsive
    - Markdown
    - PWA
- url: https://gatsby-starter-default-typescript.netlify.com/
  repo: https://github.com/andykenward/gatsby-starter-default-typescript
  description: Starter Default TypeScript
  tags:
    - Language:TypeScript
  features:
    - TypeScript
    - Typing generation for GraphQL using GraphQL Code Generator
    - Comes with React Helmet for adding site meta tags
    - Based on Gatsby Starter Default
- url: http://gatsbyhoney.davshoward.com/
  repo: https://github.com/davshoward/gatsby-starter-honey
  description: A delicious baseline for Gatsby (v2).
  tags:
    - Styling:PostCSS
    - SEO
  features:
    - Gatsby v2
    - SEO (including robots.txt, sitemap generation, automated yet customisable metadata, and social sharing data)
    - Google Analytics
    - PostCSS support
    - Developer enviornment variables
    - Accessibility support
    - Based on Gatsby Starter Default
- url: https://material-ui-starter.netlify.com/
  repo: https://github.com/dominicabela/gatsby-starter-material-ui
  description: This starter includes Material UI boilerplate and configuration files along with the standard Gatsby configuration files. It provides a starting point for developing Gatsby apps with the Material UI framework.
  tags:
    - SEO
    - Styling:Material
  features:
    - Material UI Framework
    - Roboto Typeface (self hosted)
    - SEO
    - Offline Support
    - Based on Gatsby Default Starter
- url: https://developer-diary.netlify.com/
  repo: https://github.com/willjw3/gatsby-starter-developer-diary
  description: A blog template created with web developers in mind. Totally usable right out of the box, but minimalist enough to be easily modifiable.
  tags:
    - Blog
    - Markdown
    - Pagination
    - SEO
  features:
    - Ready to go - Blog author name, author image, etc,... can be easily added using a config file
    - Blog posts created as markdown files
    - Gatsby v.2
    - Mobile responsive
    - Pagination
    - Category and tag pages
    - Social media sharing icons in each post
    - Icons from React Icons (Font Awesome, Devicons, etc,...)
    - Beautiful tech-topic tags to attach to your web-development-related blog posts
    - Developer-relevant social media icon links, including GitHub, Stack Overflow, and freeCodeCamp
- url: https://anubhavsrivastava.github.io/gatsby-starter-paradigmshift
  repo: https://github.com/anubhavsrivastava/gatsby-starter-paradigmshift
  description: Single page starter based on the Paradigm Shift site template by HTML5 up, with landing and Elements(Component) page
  tags:
    - HTML5UP
    - Onepage
    - Styling:SCSS
    - Portfolio
    - PWA
  features:
    - Designed by HTML5 UP
    - Fully Responsive
    - Image Gallery
    - Styling with SCSS
    - Offline support
    - Web App Manifest
- url: https://dazzling-heyrovsky-62d4f9.netlify.com/
  repo: https://github.com/s-kris/gatsby-starter-medium
  description: A GatsbyJS starter blog as close as possible to medium.
  tags:
    - Markdown
    - Styling:CSS-in-JS
  features:
    - Careers Listing
    - Mobile Responsive
- url: https://gatsby-personal-starter-blog.netlify.com
  repo: https://github.com/thomaswangio/gatsby-personal-starter-blog
  description: Gatsby starter for personal blogs! Blog configured to run at /blog and with Netlify CMS and gatsby-remark-vscode.
  tags:
    - Blog
    - Markdown
    - Styling:CSS-in-JS
    - CMS:Netlify
  features:
    - Netlify CMS
    - VSCode syntax highlighting
    - Styled Components
- url: https://anubhavsrivastava.github.io/gatsby-starter-phantom
  repo: https://github.com/anubhavsrivastava/gatsby-starter-phantom
  description: Single page starter based on the Phantom site template by HTML5 up, with landing, generic and Elements(Component) page
  tags:
    - HTML5UP
    - Onepage
    - Styling:SCSS
    - PWA
  features:
    - Designed by HTML5 UP
    - Fully Responsive
    - Styling with SCSS
    - Offline support
    - Web App Manifest
- url: https://gatsby-starter-internationalized.ack.ee/
  repo: https://github.com/AckeeCZ/gatsby-starter-internationalized
  description: A simple starter for fully internationalized websites, including route internationalization.
  tags:
    - i18n
  features:
    - internationalized page content - via react-intl
    - internationalized routes - via language configuration
    - lightweight - includes only internationalization code
    - LocalizedLink - built-in link component handling route generation
    - LanguageSwitcher - built-in language switcher component
- url: https://gatsby-starter-bee.netlify.com/
  repo: https://github.com/JaeYeopHan/gatsby-starter-bee
  description: A simple starter for blog with fresh UI.
  tags:
    - Blog
    - Netlify
    - Disqus
    - SEO
  features:
    - Code highlight with Fira Code font
    - Emoji (emojione)
    - Social share feature (Twitter, Facebook)
    - Comment feature (disqus, utterances)
    - Sponsor service (Buy-me-a-coffee)
    - CLI Tool
- url: https://learn.hasura.io/graphql/react/introduction
  repo: https://github.com/hasura/gatsby-gitbook-starter
  description: A starter to generate docs/tutorial websites based on GitBook theme.
  tags:
    - Documentation
    - MDX
    - Markdown
    - SEO
  features:
    - Write in Markdown / MDX and generate responsive documentation/tutorial web apps
    - Fully Configurable
    - Syntax highlighting with Prismjs
    - Code diffing with +/-
    - Google Analytics Integration
    - SEO Tags with MDX frontmatter
    - Edit on GitHub button
    - Fully Customisable with rich embeds using React in MDX.
- url: https://gatsby-starter-blog-with-lunr.netlify.com/
  repo: https://github.com/lukewhitehouse/gatsby-starter-blog-with-lunr
  description: Building upon Gatsby's blog starter with a Lunr.js powered Site Search.
  tags:
    - Blog
    - Search
  features:
    - Same as the official starter blog
    - Integration with Lunr.js
- url: https://oneshopper.netlify.com
  repo: https://github.com/rohitguptab/OneShopper
  description: This Starter is created for Ecommerce site with Gatsby + Contentful and snipcart
  tags:
    - eCommerce
    - CMS:Contentful
    - Blog
    - SEO
    - Disqus
  features:
    - Blog post listing with previews for each blog post.
    - Store page listing all the Products and includes features like Rating, Price, Checkout, More then one Product images with tabbing.
    - Contact form with Email notification.
    - Index pages design with Latest Post, Latest Blog, Deal of week and Banner.
- url: https://anubhavsrivastava.github.io/gatsby-starter-spectral
  repo: https://github.com/anubhavsrivastava/gatsby-starter-spectral
  description: Single page starter based on the Spectral site template by HTML5 up, with landing, Generic and Elements(Component) page
  tags:
    - HTML5UP
    - Onepage
    - Styling:SCSS
    - Portfolio
    - PWA
  features:
    - Designed by HTML5 UP
    - Fully Responsive
    - Styling with SCSS
    - Offline support
    - Web App Manifest
- url: https://anubhavsrivastava.github.io/gatsby-starter-directive
  repo: https://github.com/anubhavsrivastava/gatsby-starter-directive
  description: Single page starter based on the Directive site template by HTML5 up, with landing and Elements(Component) page
  tags:
    - HTML5UP
    - Onepage
    - Styling:SCSS
    - Portfolio
    - PWA
  features:
    - Designed by HTML5 UP
    - Fully Responsive
    - Styling with SCSS
    - Offline support
    - Web App Manifest
- url: https://histaff.io/
  repo: https://github.com/histaff/website-static
  description: It's a beautiful starter static website which useful plugins based on Gatsby
  tags:
    - Styling:SCSS
    - Landing Page
    - Onepage
  features:
    - Fully Responsive
    - Styling with SCSS
    - Very similar to gatsby-starter-netlify-cms, slightly more configurable (eg set site-title in gatsby-config) with Bootstrap/Bootswatch instead of bulma
    - LocalizedLink - built-in link component handling route generation
- url: https://gatsby-kea-starter.netlify.com/
  repo: https://github.com/benjamin-glitsos/gatsby-kea-starter
  description: Gatsby starter with redux and sagas made simpler by the Kea library
  tags:
    - Redux
  features:
    - The Kea library makes redux and sagas extremely simple and concise
- url: https://anubhavsrivastava.github.io/gatsby-starter-solidstate
  repo: https://github.com/anubhavsrivastava/gatsby-starter-solidstate
  description: Single page starter based on the Solid State site template by HTML5 up, with landing, Generic and Elements(Component) page
  tags:
    - HTML5UP
    - Onepage
    - Styling:SCSS
    - Portfolio
    - PWA
  features:
    - Designed by HTML5 UP
    - Fully Responsive
    - Styling with SCSS
    - Offline support
    - Web App Manifest
- url: https://yellowcake.netlify.com/
  repo: https://github.com/thriveweb/yellowcake
  description: A starter project for creating lightning-fast websites with Gatsby v2 and Netlify-CMS v2 + Uploadcare intergration.
  tags:
    - CMS:Netlify
    - Netlify
    - Blog
    - SEO
  features:
    - Uploadcare
    - Netlify Form
    - Category list (with navigation)
    - Featured post
    - Next and prev post
    - SEO component
- url: https://anubhavsrivastava.github.io/gatsby-starter-fractal
  repo: https://github.com/anubhavsrivastava/gatsby-starter-fractal
  description: Single page starter based on the Fractal site template by HTML5 up, with landing and Elements(Component) page
  tags:
    - HTML5UP
    - Onepage
    - Styling:SCSS
    - Portfolio
    - PWA
  features:
    - Designed by HTML5 UP
    - Fully Responsive
    - Styling with SCSS
    - Offline support
    - Web App Manifest
- url: https://minimal-gatsby-ts-starter.netlify.com/
  repo: https://github.com/TheoBr/minimal-gatsby-typescript-starter
  description: Minimal TypeScript Starter
  tags:
    - Language:TypeScript
  features:
    - TypeScript
    - ESLint + optional rule enforcement with Husky
    - Prettier
    - Netlify ready
    - Minimal
- url: https://gatsby-typescript-starter-default.netlify.com/
  repo: https://github.com/RobertoMSousa/gatsby-typescript-starter-default
  description: Simple gatsby starter using typescript and eslint instead of outdated tslint.
  tags:
    - Language:TypeScript
    - SEO
    - Linting
  features:
    - Comes with React Helmet for adding site meta tags
    - Includes plugins for offline support out of the box
    - TypeScript
    - Prettier & eslint to format & check the code
- url: https://gatsby-starter-carraway.netlify.com/
  repo: https://github.com/endymion1818/gatsby-starter-carraway
  description: a Gatsby starter theme with Accessibility features, TypeScript, Jest, some basic UI elements, and a CircleCI pipeline
  tags:
    - Language:TypeScript
    - Pagination
    - Search
    - Testing
  features:
    - Paginated post archive
    - Site search with Lunr.js
    - Categories and category archive pages
    - Minimal CSS defaults using styled-components, including system font stack
    - Some fundamental Accessibility features including tabbable navigation & "Skip to content" link
    - UI elements including multi-column layout using CSS Grid (with float fallback), header component with logo, basic navigation & search and a footer with 3-column layout, logo and 2 menu areas
    - TypeScript & Testing including some sensible TypeScript defaults, tests with @testing-library/react, pre-commit and pre-push hooks. Set up includes enums for repeating values such as font & background colours
    - Setup for a CircleCI pipeline so you can run the above tests in branches before merging to master
    - Markdown posts _and_ pages (pages don't appear in the post archive)
- url: https://www.quietboy.net
  repo: https://github.com/zhouyuexie/gatsby-starter-quiet
  description: Gatsby out of the box blog, use TypeScript and highly customized style.
  tags:
    - Language:TypeScript
    - Styling:SCSS
    - SEO
    - Linting
    - RSS
    - Pagination
    - PWA
  features:
    - TypeScript
    - TsLint & Prettier
    - Tag list
    - Custom page layout
    - Switch the dark mode according to the system theme
    - Scss
    - Pagination
- url: https://compassionate-morse-5204bf.netlify.com/
  repo: https://github.com/deamme/gatsby-starter-prismic-resume
  description: Gatsby Resume/CV page with Prismic integration
  tags:
    - CMS:Prismic
    - CMS:Headless
    - Styling:CSS-in-JS
    - Onepage
    - Linting
  features:
    - One-page resume/CV
    - Prismic as Headless CMS
    - Emotion for styling
    - Uses multiple features of Prismic - Slices, Labels, Custom Types
    - ESLint & Prettier
- url: https://anubhavsrivastava.github.io/gatsby-starter-resume
  repo: https://github.com/anubhavsrivastava/gatsby-starter-resume
  description: Single page starter based on the Resume site template by startbootstrap for resume/portfolio page
  tags:
    - Onepage
    - Styling:SCSS
    - PWA
  features:
    - Designed by startbootstrap
    - Fully Responsive
    - Styling with SCSS
    - Offline support
    - Web App Manifest
- url: https://gatsby-starter-typescript-jest.netlify.com/
  repo: https://github.com/denningk/gatsby-starter-typescript-jest
  description: Barebones Gatsby starter with TypeScript, Jest, GitLab-CI, and other useful configurations
  tags:
    - Language:TypeScript
    - Testing
    - AWS
    - Linting
    - SEO
  features:
    - All components from default Gatsby starter converted to TypeScript
    - Jest testing configured for TypeScript with ts-jest
    - Detailed guide on how to deploy using AWS S3 buckets included in README
    - .gitlab-ci.yml file with blanks that can be customized for any Gatsby project
    - Configurations for EditorConfig, Prettier, and ESLint (for TypeScript)
- url: https://gatsby-starter-apollo.smakosh.com/app/
  repo: https://github.com/smakosh/gatsby-apollo-starter
  description: Gatsby Apollo starter - with client side routing
  tags:
    - Client-side App
    - SEO
    - Styling:CSS-in-JS
  features:
    - Apollo provider & Client side routing
    - Eslint/Prettier configured
    - Easy to customize
    - Nice project structure
    - Flex Grid components easy to customize
- url: https://portfolio.smakosh.com/
  repo: https://github.com/smakosh/gatsby-portfolio-dev
  description: A portfolio for developers
  tags:
    - Portfolio
    - SEO
    - Netlify
    - Onepage
    - Styling:CSS-in-JS
  features:
    - Eslint/Prettier configured
    - Scores 100% on a11y / Performance / PWA / SEO
    - PWA (desktop & mobile)
    - Easy to customize
    - Nice project structure
    - Amazing illustrations by Undraw.co
    - Tablet & mobile friendly
    - Continuous deployment with Netlify
    - A contact form protected by Google Recaptcha
    - Can be deployed with one click
    - Functional components with Recompose React Hooks! ready to migrate to React hooks!
    - Fetches your Github pinned projects with most stars (You could customize this if you wish)
- url: https://github.com/smakosh/gatsby-airtable-starter
  repo: https://github.com/smakosh/gatsby-airtable-starter
  description: Gatsby Airtable starter
  tags:
    - SEO
    - Netlify
    - Client-side App
    - Styling:CSS-in-JS
  features:
    - Static content fetched from Airtable
    - Dynamic content with CRUD operations with Airtable REST API
    - Well structured files/folders
    - Custom React Hooks
    - Custom Helpers instead of using third party libraries
    - Dynamic & Static containers
    - Global state management ready with useReducer & useContext
    - Dummy auth but ready to add real requests
- url: https://github.com/smakosh/gatsby-app-starter-rest-api
  repo: https://github.com/smakosh/gatsby-app-starter-rest-api
  description: Gatsby REST API starter
  tags:
    - Authentication
    - Client-side App
    - Styling:CSS-in-JS
  features:
    - Dynamic content with CRUD operations with a REST API
    - Well structured files/folders
    - Custom React Hooks
    - Auth with a JWT approach
    - Custom Helpers instead of using third party libraries
    - Dynamic containers
    - Global state management ready with useReducer & useContext
- url: https://gatsbyjs-starter-tailwindplay.appseed.us/
  repo: https://github.com/app-generator/gatsbyjs-starter-tailwindplay
  description: A Gatsby v2 starter styled using Tailwind, a utility-first CSS framework. Uses Purgecss to remove unused CSS.
  tags:
    - Styling:Tailwind
  features:
    - Based on gatsby-starter-tailwind
    - Tailwind CSS Framework
    - Removes unused CSS with Purgecss
- url: https://act-labs.github.io/
  repo: https://github.com/act-labs/gatsby-starter-act-blog
  description: Gatsby starter for blog/documentation using MDX, Ant Design, gatsby-plugin-combine.
  tags:
    - Blog
    - Documentation
    - Styling:Ant Design
    - Markdown
    - MDX
    - SEO
  features:
    - Posts and snippets;
    - SEO component;
    - Ant Design UI components;
    - Markdown and MDX for pages;
    - A customized webpack and babel configuration, for complex profecianal web apps with node.js, Jest tests, etc;
    - Progressively build more and more complex pages using gatsby-plugin-combine.
- url: https://gatsby-ghub.netlify.com/resume-book/
  repo: https://github.com/dwyfrequency/gatsby-ghub
  description: A resume builder app with authenticated routes, static marketing pages, and dynamic resume creation
  tags:
    - Authentication
    - Netlify
    - Client-side App
  features:
    - Netlify Identity
    - Static Marketing pages and Dynamic Client-side Authenticated App pages
    - SEO component
    - Apollo GraphQL (client-side)
<<<<<<< HEAD
- url: https://gatsby-starter-typescript-graphql.netlify.com
  repo: https://github.com/spawnia/gatsby-starter-typescript-graphql
  description: A Gatsby starter with typesafe GraphQL using TypeScript
  tags:
    - Language:TypeScript
    - Linting
    - Portfolio
    - Styling:CSS-in-JS
  features:
    - Type safety with [TypeScript](https://www.typescriptlang.org/)
    - Typesafe GraphQL with [graphql-codegen](https://graphql-code-generator.com/)
    - [ESLint](https://eslint.org/) with [TypeScript support](https://typescript-eslint.io/)
    - Styling with [styled-components](https://www.styled-components.com/)
=======
- url: https://lewis-gatsby-starter-i18n.firebaseapp.com
  repo: https://github.com/lewislbr/lewis-gatsby-starter-i18n
  description: A simple custom Gatsby starter template to start a new multilanguage website.
  tags:
    - i18n
    - Styling:CSS-in-JS
    - PWA
    - Portfolio
    - SEO
  features:
    - Automatically detects user browser language.
    - CSS in JS with styled-components.
    - Optimized images.
    - Offline capabilities.
    - Auto-generated sitemap and robots.txt.
    - Google Analytics
- url: https://gatsby-snipcart-starter.netlify.com/
  repo: https://github.com/issydennis/gatsby-snipcart
  description: A simple e-commerce shop built using Gatsby and Snipcart.
  tags:
    - eCommerce
    - Styling:CSS-in-JS
    - Markdown
  features:
    - Minimal design to allow for simple customisation.
    - Snipcart integration provides an easy-to-use shopping cart and checkout.
    - Individual product pages with custom fields.
    - Products defined using markdown.
    - Styled components.
    - Gatsby image for optimised product images.
- url: https://anubhavsrivastava.github.io/gatsby-starter-stylish
  repo: https://github.com/anubhavsrivastava/gatsby-starter-stylish
  description: Single page starter based on the Stylish Portfolio site template by startbootstrap for portfolio page
  tags:
    - Onepage
    - Portfolio
    - Styling:SCSS
    - PWA
  features:
    - Designed by startbootstrap
    - Fully Responsive
    - Styling with SCSS
    - Offline support
    - Web App Manifest
- url: https://lewis-gatsby-starter-basic.firebaseapp.com
  repo: https://github.com/lewislbr/lewis-gatsby-starter-basic
  description: A simple custom basic Gatsby starter template to start a new website.
  tags:
    - Styling:CSS-in-JS
    - PWA
    - SEO
  features:
    - Bare-bones starter.
    - CSS in JS with styled-components.
    - Optimized images.
    - Offline capabilities.
    - Auto-generated sitemap and robots.txt.
>>>>>>> bb6dc9d1
<|MERGE_RESOLUTION|>--- conflicted
+++ resolved
@@ -3196,7 +3196,6 @@
     - Static Marketing pages and Dynamic Client-side Authenticated App pages
     - SEO component
     - Apollo GraphQL (client-side)
-<<<<<<< HEAD
 - url: https://gatsby-starter-typescript-graphql.netlify.com
   repo: https://github.com/spawnia/gatsby-starter-typescript-graphql
   description: A Gatsby starter with typesafe GraphQL using TypeScript
@@ -3210,7 +3209,6 @@
     - Typesafe GraphQL with [graphql-codegen](https://graphql-code-generator.com/)
     - [ESLint](https://eslint.org/) with [TypeScript support](https://typescript-eslint.io/)
     - Styling with [styled-components](https://www.styled-components.com/)
-=======
 - url: https://lewis-gatsby-starter-i18n.firebaseapp.com
   repo: https://github.com/lewislbr/lewis-gatsby-starter-i18n
   description: A simple custom Gatsby starter template to start a new multilanguage website.
@@ -3267,5 +3265,4 @@
     - CSS in JS with styled-components.
     - Optimized images.
     - Offline capabilities.
-    - Auto-generated sitemap and robots.txt.
->>>>>>> bb6dc9d1
+    - Auto-generated sitemap and robots.txt.