--- conflicted
+++ resolved
@@ -5184,7 +5184,6 @@
     - React Bootstrap
     - Responsive webpage
     - TypeWriter Effect
-<<<<<<< HEAD
 - url: https://gatsby-starter-wilde-creations.netlify.com/
   repo: https://github.com/georgewilde/gatsby-starter-wilde-creations
   description: Barebones starter with a minimal number of components to kick off a TypeScript and Styled Components project.
@@ -5212,7 +5211,6 @@
     - ✔️ Responsive design
     - ✔️ Netlify Deployment Friendly
     - ✔️ Highly optimized (Lighthouse score 4 x 100)
-=======
 - url: https://answer.netlify.com/
   repo: https://github.com/passwd10/gatsby-starter-answer
   description: A simple Gatsby blog to show your Future Action on top of the page
@@ -5227,5 +5225,4 @@
     - Google Analytics
     - Disqus
     - Resume
-    - Place plan on the top
->>>>>>> 95d05b4d
+    - Place plan on the top