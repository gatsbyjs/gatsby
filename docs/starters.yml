- url: https://gatsby-theme-sky-lite.netlify.com
  repo: https://github.com/vim-labs/gatsby-theme-sky-lite-starter
  description: A lightweight GatsbyJS starter with Material-UI and MDX Markdown support.
  tags:
    - Blog
    - Styling:Material
  features:
    - Lightweight
    - Markdown
    - MDX
    - MaterialUI Components
    - React Icons
- url: https://authenticaysh.netlify.com/
  repo: https://github.com/ben-siewert/gatsby-starter-auth-aws-amplify
  description: Full-featured Auth with AWS Amplify & AWS Cognito
  tags:
    - AWS
    - Authentication
  features:
    - Full-featured AWS Authentication with Cognito
    - Error feedback in forms
    - Password Reset
    - Multi-Factor Authentication
    - Styling with Bootstrap and Sass
- url: https://gatsby-starter-blog-demo.netlify.com/
  repo: https://github.com/gatsbyjs/gatsby-starter-blog
  description: official blog
  tags:
    - Official
    - Blog
  features:
    - Basic setup for a full-featured blog
    - Support for an RSS feed
    - Google Analytics support
    - Automatic optimization of images in Markdown posts
    - Support for code syntax highlighting
    - Includes plugins for easy, beautiful typography
    - Includes React Helmet to allow editing site meta tags
    - Includes plugins for offline support out of the box
- url: https://gatsby-starter-default-demo.netlify.com/
  repo: https://github.com/gatsbyjs/gatsby-starter-default
  description: official default
  tags:
    - Official
  features:
    - Comes with React Helmet for adding site meta tags
    - Includes plugins for offline support out of the box
- url: https://gatsby-netlify-cms.netlify.com/
  repo: https://github.com/netlify-templates/gatsby-starter-netlify-cms
  description: n/a
  tags:
    - Blog
    - Styling:Bulma
    - CMS:Netlify
  features:
    - A simple blog built with Netlify CMS
    - Basic directory organization
    - Uses Bulma for styling
    - Visit the repo to learn how to set up authentication, and begin modeling your content.
- url: https://vagr9k.github.io/gatsby-advanced-starter/
  repo: https://github.com/Vagr9K/gatsby-advanced-starter
  description: Great for learning about advanced features and their implementations
  tags:
    - Blog
    - Styling:None
  features:
    - Does not contain any UI frameworks
    - Provides only a skeleton
    - Tags
    - Categories
    - Google Analytics
    - Disqus
    - Offline support
    - Web App Manifest
    - SEO
- url: https://vagr9k.github.io/gatsby-material-starter/
  repo: https://github.com/Vagr9K/gatsby-material-starter
  description: n/a
  tags:
    - Styling:Material
  features:
    - React-MD for Material design
    - Sass/SCSS
    - Tags
    - Categories
    - Google Analytics
    - Disqus
    - Offline support
    - Web App Manifest
    - SEO
- url: https://gatsby-advanced-blog-system.danilowoz.now.sh/blog
  repo: https://github.com/danilowoz/gatsby-advanced-blog-system
  description: Create a complete blog from scratch with pagination, categories, featured posts, author, SEO and navigation.
  tags:
    - Pagination
    - Markdown
    - SEO
  features:
    - Pagination;
    - Category and tag pages (with pagination);
    - Category list (with navigation);
    - Featured post;
    - Author page;
    - Next and prev post;
    - SEO component.
- url: https://graphcms.github.io/gatsby-graphcms-tailwindcss-example/
  repo: https://github.com/GraphCMS/gatsby-graphcms-tailwindcss-example
  description: The default Gatsby starter blog with the addition of the gatsby-source-graphql and tailwind dependencies.
  tags:
    - Styling:Tailwind
    - CMS:Headless
  features:
    - Tailwind style library
    - GraphQL source plugin
    - Very simple boilerplate
- url: https://wonism.github.io/
  repo: https://github.com/wonism/gatsby-advanced-blog
  description: n/a
  tags:
    - Portfolio
    - Redux
  features:
    - Blog post listing with previews (image + summary) for each blog post
    - Categories and tags for blog posts with pagination
    - Search post with keyword
    - Put react application / tweet into post
    - Copy some codes in post with clicking button
    - Portfolio
    - Resume
    - Redux for managing statement (with redux-saga / reselect)

- url: https://gatsby-tailwind-emotion-starter.netlify.com/
  repo: https://github.com/muhajirdev/gatsby-tailwind-emotion-starter
  description: A Gatsby Starter with Tailwind CSS + Emotion JS
  tags:
    - Styling:Tailwind
  features:
    - Eslint Airbnb without semicolon and without .jsx extension
    - Offline support
    - Web App Manifest
- url: https://gatsby-starter-redux-firebase.netlify.com/
  repo: https://github.com/muhajirdev/gatsby-starter-redux-firebase
  description: A Gatsby + Redux + Firebase Starter. With Authentication
  tags:
    - Styling:None
    - Firebase
    - Client-side App
  features:
    - Eslint Airbnb without semicolon and without .jsx extension
    - Firebase
    - Web App Manifest
- url: https://dschau.github.io/gatsby-blog-starter-kit/
  repo: https://github.com/dschau/gatsby-blog-starter-kit
  description: n/a
  tags:
    - Blog
  features:
    - Blog post listing with previews for each blog post
    - Navigation between posts with a previous/next post button
    - Tags and tag navigation
- url: https://contentful-userland.github.io/gatsby-contentful-starter/
  repo: https://github.com/contentful-userland/gatsby-contentful-starter
  description: n/a
  tags:
    - Blog
    - CMS:Contentful
    - CMS:Headless
  features:
    - Based on the Gatsby Starter Blog
    - Includes Contentful Delivery API for production build
    - Includes Contentful Preview API for development
- url: https://react-firebase-authentication.wieruch.com/
  repo: https://github.com/the-road-to-react-with-firebase/react-gatsby-firebase-authentication
  description: n/a
  tags:
    - Firebase
  features:
    - Sign In, Sign Up, Sign Out
    - Password Forget
    - Password Change
    - Protected Routes with Authorization
    - Realtime Database with Users
- url: http://dmwl.net/gatsby-hampton-theme
  repo: https://github.com/davad/gatsby-hampton-theme
  description: n/a
  tags:
    - Styling:CSS-in-JS
  features:
    - Eslint in dev mode with the airbnb config and prettier formatting rules
    - Emotion for CSS-in-JS
    - A basic blog, with posts under src/pages/blog
    - A few basic components (Navigation, Layout, Link wrapper around gatsby-link))
    - Based on gatsby-starter-gatsbytheme
- url: https://orgapp.github.io/gatsby-starter-orga/
  repo: https://github.com/orgapp/gatsby-starter-orga
  description: Want to use org-mode instead of markdown? This is for you.
  tags:
    - Blog
  features:
    - Use org-mode files as source.
    - Generate post pages, can be configured to be file-based or section-based.
    - Generate posts index pages.
- url: http://2column-portfolio.surge.sh/
  repo: https://github.com/praagyajoshi/gatsby-starter-2column-portfolio
  description: n/a
  tags:
    - Portfolio
    - Styling:SCSS
  features:
    - Designed as a minimalistic portfolio website
    - Grid system using flexboxgrid
    - Styled using SCSS
    - Font icons using font-awesome
    - Google Analytics integration
    - Open Sans font using Google Fonts
    - Prerendered Open Graph tags for rich sharing
- url: https://prototypeinteractive.github.io/gatsby-react-boilerplate/
  repo: https://github.com/PrototypeInteractive/gatsby-react-boilerplate
  description: n/a
  tags:
    - Styling:Bootstrap
  features:
    - Basic configuration and folder structure
    - Uses PostCSS and Sass (with autoprefixer and pixrem)
    - Uses Bootstrap 4 grid
    - Leaves the styling to you
    - Uses data from local json files
    - Contains Node.js server code for easy, secure, and fast hosting
- url: http://capricious-spring.surge.sh/
  repo: https://github.com/noahg/gatsby-starter-blog-no-styles
  description: n/a
  tags:
    - Blog
    - Styling:None
  features:
    - Same as official gatsby-starter-blog but with all styling removed
- url: https://gatsby-starter-github-api.netlify.com/
  repo: https://github.com/lundgren2/gatsby-starter-github-api
  description: Single page starter based on gatsby-source-github-api
  tags:
    - Portfolio
    - Onepage
  features:
    - Use your GitHub as your own portfolio site
    - List your GitHub repositories
    - GitHub GraphQL API v4

- url: https://gatsby-starter-bloomer.netlify.com/
  repo: https://github.com/Cethy/gatsby-starter-bloomer
  description: n/a
  tags:
    - Styling:Bulma
  features:
    - Based on gatsby-starter-default
    - Bulma CSS Framework with its Bloomer react components
    - Font-Awesome icons
    - Includes a simple fullscreen hero w/ footer example
- url: https://gatsby-starter-bootstrap-netlify.netlify.com/
  repo: https://github.com/konsumer/gatsby-starter-bootstrap-netlify
  description: n/a
  tags:
    - Styling:Bootstrap
    - CMS:Netlify
  features:
    - Very similar to gatsby-starter-netlify-cms, slightly more configurable (e.g. set site-title in gatsby-config) with Bootstrap/Bootswatch instead of bulma
- url: https://gatstrap.netlify.com/
  repo: https://github.com/jaxx2104/gatsby-starter-bootstrap
  description: n/a
  tags:
    - Styling:Bootstrap
  features:
    - Bootstrap CSS framework
    - Single column layout
    - Basic components like SiteNavi, SitePost, SitePage
- url: http://gatsby-bulma-storybook.surge.sh/
  repo: https://github.com/gvaldambrini/gatsby-starter-bulma-storybook
  description: n/a
  tags:
    - Styling:Bulma
    - Storybook
    - Testing
  features:
    - Storybook for developing components in isolation
    - Bulma and Sass support for styling
    - CSS modules
    - Prettier & eslint to format & check the code
    - Jest
- url: https://gatsby-starter-business.netlify.com/
  repo: https://github.com/v4iv/gatsby-starter-business
  description: n/a
  tags:
    - Styling:Bulma
    - PWA
    - CMS:Netlify
    - Disqus
    - Search
    - Pagination
  features:
    - Complete Business Website Suite - Home Page, About Page, Pricing Page, Contact Page and Blog
    - Netlify CMS for Content Management
    - SEO Friendly (Sitemap, Schemas, Meta Tags, GTM etc)
    - Bulma and Sass Support for styling
    - Progressive Web App & Offline Support
    - Tags and RSS Feed for Blog
    - Disqus and Share Support
    - Elastic-Lunr Search
    - Pagination
    - Easy Configuration using `config.js` file
- url: https://haysclark.github.io/gatsby-starter-casper/
  repo: https://github.com/haysclark/gatsby-starter-casper
  description: n/a
  tags:
    - PWA
  features:
    - Page pagination
    - CSS
    - Tags
    - Google Analytics
    - Offline support
    - Web App Manifest
    - SEO
- url: http://gatsby-starter-ceevee.surge.sh/
  repo: https://github.com/amandeepmittal/gatsby-starter-ceevee
  description: n/a
  tags:
    - Portfolio
  features:
    - Based on the Ceevee site template, design by Styleshout
    - Single Page Resume/Portfolio site
    - Target audience Developers, Designers, etc.
    - Used CSS Modules, easy to manipulate
    - FontAwsome Library for icons
    - Responsive Design, optimized for Mobile devices
- url: https://gatsby-starter-contentful-i18n.netlify.com/
  repo: https://github.com/mccrodp/gatsby-starter-contentful-i18n
  description: i18n support and language switcher for Contentful starter repo
  tags:
    - i18n
    - CMS:Contentful
    - CMS:Headless
  features:
    - Localization (Multilanguage)
    - Dynamic content from Contentful CMS
    - Integrates i18n plugin starter and using-contentful repos
- url: http://cranky-edison-12166d.netlify.com/
  repo: https://github.com/datocms/gatsby-portfolio
  description: n/a
  tags:
    - CMS:DatoCMS
    - CMS:Headless
  features:
    - Simple portfolio to quick start a site with DatoCMS
    - Contents and media from DatoCMS
    - Custom Sass style
    - SEO
- url: https://gatsby-deck.netlify.com/
  repo: https://github.com/fabe/gatsby-starter-deck
  description: n/a
  tags:
    - Presentation
  features:
    - Create presentations/slides using Gatsby.
    - Offline support.
    - Page transitions.
- url: https://gatsby-starter-default-i18n.netlify.com/
  repo: https://github.com/angeloocana/gatsby-starter-default-i18n
  description: n/a
  tags:
    - i18n
  features:
    - localization (Multilanguage)
- url: http://gatsby-dimension.surge.sh/
  repo: https://github.com/codebushi/gatsby-starter-dimension
  description: Single page starter based on the Dimension site template
  tags:
    - Portfolio
    - HTML5UP
    - Styling:SCSS
  features:
    - Designed by HTML5 UP
    - Simple one page site that’s perfect for personal portfolios
    - Fully Responsive
    - Styling with SCSS
- url: https://gatsby-docs-starter.netlify.com/
  repo: https://github.com/ericwindmill/gatsby-starter-docs
  description: n/a
  tags:
    - Documentation
    - Styling:CSS-in-JS
  features:
    - All the features from gatsby-advanced-starter, plus
    - Designed for Documentation / Tutorial Websites
    - ‘Table of Contents’ Component, Auto generates ToC from posts - just follow the file frontmatter conventions from markdown files in ‘lessons’.
    - Styled Components w/ ThemeProvider
    - Basic UI
    - A few extra components
    - Custom prismjs theme
    - React Icons
- url: https://parmsang.github.io/gatsby-starter-ecommerce/
  repo: https://github.com/parmsang/gatsby-starter-ecommerce
  description: Easy to use starter for an e-commerce store
  tags:
    - Styling:Other
    - Stripe
    - eCommerce
    - PWA
    - Authentication
  features:
    - Uses the Moltin eCommerce Api
    - Stripe checkout
    - Semantic-UI
    - Styled components
    - Google Analytics - (you enter the tracking-id)
    - React-headroom
    - Eslint & Prettier. Uses Airbnb JavaScript Style Guide
    - Authentication via Moltin (Login and Register)
- url: http://gatsby-forty.surge.sh/
  repo: https://github.com/codebushi/gatsby-starter-forty
  description: Multi-page starter based on the Forty site template
  tags:
    - Styling:SCSS
    - HTML5UP
  features:
    - Designed by HTML5 UP
    - Colorful homepage, and also includes a Landing Page and Generic Page components.
    - Many elements are available, including buttons, forms, tables, and pagination.
    - Custom grid made with CSS Grid
    - Styling with SCSS
- url: https://themes.gatsbythemes.com/gatsby-starter/
  repo: https://github.com/saschajullmann/gatsby-starter-gatsbythemes
  description: n/a
  tags:
    - Styling:CSS-in-JS
    - Blog
    - Testing
    - Linting
  features:
    - CSS-in-JS via Emotion.
    - Jest and Enzyme for testing.
    - Eslint in dev mode with the airbnb config and prettier formatting rules.
    - React 16.
    - A basic blog, with posts under src/pages/blog. There’s also a script which creates a new Blog entry (post.sh).
    - Data per JSON files.
    - A few basic components (Navigation, Footer, Layout).
    - Layout components make use of Styled-System.
    - Google Analytics (you just have to enter your tracking-id).
    - Gatsby-Plugin-Offline which includes Service Workers.
    - Prettier for a uniform codebase.
    - Normalize css (7.0).
    - Feather icons.
    - Font styles taken from Tachyons.
- url: https://gcn.netlify.com/
  repo: https://github.com/ryanwiemer/gatsby-starter-gcn
  description: A starter template to build amazing static websites with Gatsby, Contentful and Netlify
  tags:
    - CMS:Contentful
    - CMS:Headless
    - Blog
    - Netlify
    - Styling:CSS-in-JS
  features:
    - CMS:Contentful integration with ready to go placeholder content
    - Netlify integration including a pre-built contact form
    - Minimal responsive design - made to customize or tear apart
    - Pagination logic
    - Styled components
    - SEO Friendly Component
    - JSON-LD Schema
    - OpenGraph sharing support
    - Sitemap Generation
    - Google Analytics
    - Progressive Web app
    - Offline Support
    - RSS Feed
    - Gatsby Standard module for linting JavaScript with StandardJS
    - Stylelint support for Styled Components to lint the CSS in JS
- url: https://alampros.github.io/gatsby-starter-grommet/
  repo: https://github.com/alampros/gatsby-starter-grommet
  description: n/a
  tags:
    - Styling:Grommet
  features:
    - Barebones configuration for using the Grommet design system
    - Uses Sass (with CSS modules support)
- url: https://gatsby-starter-hello-world-demo.netlify.com/
  repo: https://github.com/gatsbyjs/gatsby-starter-hello-world
  description: official hello world
  tags:
    - Official
  features:
    - A no-frills Gatsby install
    - No plugins, no boilerplate
    - Great for advanced users
- url: https://gatsby-starter-hero-blog.greglobinski.com/
  repo: https://github.com/greglobinski/gatsby-starter-hero-blog
  description: no description yet
  tags:
    - Styling:PostCSS
    - SEO
    - Markdown
  features:
    - Easy editable content in Markdown files (posts, pages and parts)
    - CSS with `styled-jsx` and `PostCSS`
    - SEO (sitemap generation, robot.txt, meta and OpenGraph Tags)
    - Social sharing (Twitter, Facebook, Google, LinkedIn)
    - Comments (Facebook)
    - Images lazy loading and `webp` support (gatsby-image)
    - Post categories (category based post list)
    - Full text searching (Algolia)
    - Contact form (Netlify form handling)
    - Form elements and validation with `ant-design`
    - RSS feed
    - 100% PWA (manifest.webmanifest, offline support, favicons)
    - Google Analytics
    - App favicons generator (node script)
    - Easy customizable base styles via `theme` object generated from `yaml` file (fonts, colors, sizes)
    - React v.16.3 (gatsby-plugin-react-next)
    - Components lazy loading (social sharing)
    - ESLint (google config)
    - Prettier code styling
    - Webpack `BundleAnalyzerPlugin`
- url: https://gatsby-starter-i18n-lingui.netlify.com/
  repo: https://github.com/dcroitoru/gatsby-starter-i18n-lingui
  description: n/a
  tags:
    - i18n
  features:
    - Localization (Multilanguage) provided by js-lingui
    - Message extraction
    - Avoids code duplication - generates pages for each locale
    - Possibility of translated paths
- url: https://lumen.netlify.com/
  repo: https://github.com/alxshelepenok/gatsby-starter-lumen
  description: A minimal, lightweight and mobile-first starter for creating blogs uses Gatsby.
  tags:
    - Blog
    - CMS:Netlify
    - Pagination
    - Disqus
    - RSS
    - Linting
    - Testing
    - Styling:PostCSS
    - Styling:SCSS
  features:
    - Lost Grid
    - Jest testing
    - Beautiful typography inspired by matejlatin/Gutenberg
    - Mobile-First approach in development
    - Stylesheet built using SASS and BEM-Style naming
    - Syntax highlighting in code blocks
    - Sidebar menu built using a configuration block
    - Archive organized by tags and categories
    - Pagination support
    - Offline support
    - Google Analytics support
    - Disqus Comments support
- url: https://minimal-blog.lekoarts.de
  repo: https://github.com/LekoArts/gatsby-starter-minimal-blog
  description: This starter is part of a german tutorial series on Gatsby. The starter will change over time to use more advanced stuff (feel free to express your ideas in the repository). Its first priority is a minimalistic style coupled with a lot of features for the content.
  tags:
    - Blog
    - MDX
    - Styling:CSS-in-JS
    - Netlify
    - Linting
    - PWA
  features:
    - Minimal and clean white layout
    - Write your blog posts in MDX
    - Offline Support, WebApp Manifest, SEO
    - Code highlighting (with prism-react-renderer) and live preview (with react-live)
- url: https://gatsby-starter-modern-demo.netlify.com/
  repo: https://github.com/kripod/gatsby-starter-modern
  description: no description yet
  tags:
    - Linting
  features:
    - A set of strict linting rules (based on the Airbnb JavaScript Style Guide)
    - Encourage automatic code formatting
    - Prefer using Yarn for package management
    - Use EditorConfig to maintain consistent coding styles between different editors and IDEs
    - Integration with Visual Studio Code
    - Based on gatsby-starter-default
- url: https://gatsby-starter-personal-blog.greglobinski.com/
  repo: https://github.com/greglobinski/gatsby-starter-personal-blog
  description: n/a
  tags:
    - Blog
    - Markdown
    - Netlify
    - Styling:Material
  features:
    - Ready to use, but easily customizable a fully equipped theme starter
    - Easy editable content in Markdown files (posts, pages and parts)
    - ‘Like an app’ layout transitions
    - Easily restyled through theme object
    - Styling with JSS
    - Page transitions
    - Comments (Facebook)
    - Post categories
    - Post list filtering
    - Full text searching (Algolia)
    - Contact form (Netlify form handling)
    - Material UI (@next)
    - RSS feed
    - Full screen mode
    - User adjustable articles’ body copy font size
    - Social sharing (Twitter, Facebook, Google, LinkedIn)
    - PWA (manifes.json, offline support, favicons)
    - Google Analytics
    - Favicons generator (node script)
    - Components leazy loading with AsyncComponent (social sharing, info box)
    - ESLint (google config)
    - Prettier code styling
    - Custom webpack CommonsChunkPlugin settings
    - Webpack BundleAnalyzerPlugin
- url: http://gatsby-photon.surge.sh/
  repo: https://github.com/codebushi/gatsby-starter-photon
  description: Single page starter based on the Photon site template
  tags:
    - HTML5UP
    - Onepage
    - Styling:SCSS
  features:
    - Designed by HTML5 UP
    - Single Page, Responsive Site
    - Custom grid made with CSS Grid
    - Styling with SCSS
- url: https://portfolio-bella.netlify.com/
  repo: https://github.com/LekoArts/gatsby-starter-portfolio-bella
  description: A portfolio starter for Gatsby. The target audience are designers and photographers. The light themed website shows your work with large images & big typography. The Onepage is powered by the Headless CMS Prismic.io. and has programmatically created pages for your projects. General settings and colors can be changed in a config & theme file.
  tags:
    - Portfolio
    - CMS:Prismic
    - CMS:Headless
    - Styling:CSS-in-JS
    - Onepage
    - PWA
    - Linting
  features:
    - Big typography & images
    - White theme
    - Prismic.io as CMS
    - Emotion for styling + Emotion-Grid
    - One-page layout with sub-pages for case studies
    - Easily configurable
    - And other good stuff (SEO, Offline Support, WebApp Manifest Support)
- url: https://cara.lekoarts.de
  repo: https://github.com/LekoArts/gatsby-starter-portfolio-cara
  description: Playful and Colorful One-Page portfolio featuring Parallax effects and animations. Especially designers and/or photographers will love this theme! Built with MDX and Theme UI.
  tags:
    - Portfolio
    - Onepage
    - Styling:CSS-in-JS
    - PWA
  features:
    - React Spring Parallax effects
    - Theme UI-based theming
    - CSS Animations and shapes
    - Light/Dark mode
- url: https://emilia.lekoarts.de
  repo: https://github.com/LekoArts/gatsby-starter-portfolio-emilia
  description: A portfolio starter for Gatsby. The target audience are designers and photographers. The dark themed website shows your work with large images in a grid-layout (powered by CSS Grid). The transition effects on the header add a playful touch to the overall minimal design. The website has programmatically created pages for your projects (with automatic image import). General settings and colors can be changed in a config & theme file.
  tags:
    - Portfolio
    - PWA
    - Transitions
    - MDX
    - Styling:CSS-in-JS
    - Linting
    - Testing
  features:
    - Focus on big images (with gatsby-image)
    - Dark Theme with HeroPatterns Header
    - CSS Grid and styled-components
    - Page transitions
    - Cypress for End-to-End testing
    - react-spring animations
    - One-Page layout with sub-pages for projects
    - Create your projects in MDX (automatic import of images)
    - And other good stuff (SEO, Offline Support, WebApp Manifest Support)
- url: https://emma.lekoarts.de
  repo: https://github.com/LekoArts/gatsby-starter-portfolio-emma
  description: Minimalistic portfolio with full-width grid, page transitions, support for additional MDX pages, and a focus on large images. Especially designers and/or photographers will love this theme! Built with MDX and Theme UI. Using the Gatsby Theme "@lekoarts/gatsby-theme-emma".
  tags:
    - Portfolio
    - MDX
    - Transitions
    - Styling:CSS-in-JS
    - PWA
  features:
    - MDX
    - react-spring page animations
    - Optional MDX pages which automatically get added to the navigation
    - Fully customizable through the usage of Gatsby Themes (and Theme UI)
    - Light Mode / Dark Mode
    - Google Analytics Support
    - SEO (Sitemap, OpenGraph tags, Twitter tags)
    - Offline Support & WebApp Manifest
- url: https://gatsby-starter-procyon.netlify.com/
  repo: https://github.com/danielmahon/gatsby-starter-procyon
  description: n/a
  tags:
    - PWA
    - CMS:Headless
    - CMS:Other
    - Styling:Material
    - Netlify
  features:
    - Gatsby + ReactJS (server side rendering)
    - GraphCMS Headless CMS
    - DraftJS (in-place) Medium-like Editing
    - Apollo GraphQL (client-side)
    - Local caching between builds
    - Material-UI (layout, typography, components, etc)
    - Styled-Components™-like API via Material-UI
    - Netlify Deployment Friendly
    - Netlify Identity Authentication (enables editing)
    - Automatic versioning, deployment and CHANGELOG
    - Automatic rebuilds with GraphCMS and Netlify web hooks
    - PWA (Progressive Web App)
    - Google Fonts
- url: http://gatsby-starter-product-guy.surge.sh/
  repo: https://github.com/amandeepmittal/gatsby-starter-product-guy
  description: n/a
  tags:
    - Portfolio
  features:
    - Single Page
    - A portfolio Developers and Product launchers alike
    - Using Typography.js easy to switch fonts
    - All your Project/Portfolio Data in Markdown, server by GraphQL
    - Responsive Design, optimized for Mobile devices
- url: https://caki0915.github.io/gatsby-starter-redux/
  repo: https://github.com/caki0915/gatsby-starter-redux
  description: n/a
  tags:
    - Styling:CSS-in-JS
    - Redux
  features:
    - Redux and Redux-devtools.
    - Emotion with a basic theme and SSR
    - Typography.js
    - Eslint rules based on Prettier and Airbnb
- url: http://gatsby-stellar.surge.sh/
  repo: https://github.com/codebushi/gatsby-starter-stellar
  description: Single page starter based on the Stellar site template
  tags:
    - HTML5UP
    - Onepage
    - Styling:SCSS
  features:
    - Designed by HTML5 UP
    - Scroll friendly, responsive site. Can be used as a single or multi-page site.
    - Sticky Navigation when scrolling.
    - Scroll spy and smooth scrolling to different sections of the page.
    - Styling with SCSS
- url: http://gatsby-strata.surge.sh/
  repo: https://github.com/codebushi/gatsby-starter-strata
  description: Single page starter based on the Strata site template
  tags:
    - Portfolio
    - Onepage
    - HTML5UP
    - Styling:SCSS
  features:
    - Designed by HTML5 UP
    - Super Simple, single page portfolio site
    - Lightbox style React photo gallery
    - Fully Responsive
    - Styling with SCSS
- url: https://gatsby-starter-strict.netlify.com/
  repo: https://github.com/kripod/gatsby-starter-strict
  description: n/a
  tags:
    - Linting
  features:
    - A set of strict linting rules (based on the Airbnb JavaScript Style Guide)
    - lint script
    - Encourage automatic code formatting
    - format script
    - Prefer using Yarn for package management
    - Use EditorConfig to maintain consistent coding styles between different editors and IDEs
    - Integration with Visual Studio Code
    - Pre-configured auto-formatting on file save
    - Based on gatsby-starter-default
- url: https://gatsby-tachyons.netlify.com/
  repo: https://github.com/pixelsign/gatsby-starter-tachyons
  description: no description yet
  tags:
    - Styling:Other
  features:
    - Based on gatsby-starter-default
    - Using Tachyons for CSS.
- url: https://quizzical-mcclintock-0226ac.netlify.com/
  repo: https://github.com/taylorbryant/gatsby-starter-tailwind
  description: A Gatsby v2 starter styled using Tailwind, a utility-first CSS framework. Uses Purgecss to remove unused CSS.
  tags:
    - Styling:Tailwind
  features:
    - Based on gatsby-starter-default
    - Tailwind CSS Framework
    - Removes unused CSS with Purgecss
    - Includes responsive navigation and form examples
- url: http://portfolio-v3.surge.sh/
  repo: https://github.com/amandeepmittal/gatsby-portfolio-v3
  description: n/a
  tags:
    - Portfolio
  features:
    - Single Page, Timeline View
    - A portfolio Developers and Product launchers
    - Bring in Data, plug-n-play
    - Responsive Design, optimized for Mobile devices
    - Seo Friendly
    - Uses Flexbox
- url: https://gatsby-starter-typescript-plus.netlify.com/
  repo: https://github.com/resir014/gatsby-starter-typescript-plus
  description: This is a starter kit for Gatsby.js websites written in TypeScript. It includes the bare essentials for you to get started (styling, Markdown parsing, minimal toolset).
  tags:
    - Styling:CSS-in-JS
    - Language:TypeScript
    - Markdown
  features:
    - TypeScript
    - TSLint (with custom TSLint rules)
    - Markdown rendering with Remark
    - Basic component structure
    - Styling with emotion
- url: https://haysclark.github.io/gatsby-starter-typescript/
  repo: https://github.com/haysclark/gatsby-starter-typescript
  description: n/a
  tags:
    - Language:TypeScript
  features:
    - TypeScript
- url: https://fabien0102-gatsby-starter.netlify.com/
  repo: https://github.com/fabien0102/gatsby-starter
  description: n/a
  tags:
    - Language:TypeScript
    - Styling:Other
    - Testing
  features:
    - Semantic-ui for styling
    - TypeScript
    - Offline support
    - Web App Manifest
    - Jest/Enzyme testing
    - Storybook
    - Markdown linting
- url: https://gatsby-starter-wordpress.netlify.com/
  repo: https://github.com/GatsbyCentral/gatsby-starter-wordpress
  description: Gatsby starter using WordPress as the content source.
  tags:
    - Styling:CSS-in-JS
    - CMS:WordPress
  features:
    - All the features from gatsby-advanced-starter, plus
    - Leverages the WordPress plugin for Gatsby for data
    - Configured to work with WordPress Advanced Custom Fields
    - Auto generated Navigation for your WordPress Pages
    - Minimal UI and Styling — made to customize.
    - Styled Components
- url: https://www.concisejavascript.org/
  repo: https://github.com/rwieruch/open-crowd-fund
  description: n/a
  tags:
    - Stripe
    - Firebase
  features:
    - Open source crowdfunding for your own ideas
    - Alternative for Kickstarter, GoFundMe, etc.
    - Secured Credit Card payments with Stripe
    - Storing of funding information in Firebase
- url: https://www.verious.io/
  repo: https://github.com/cpinnix/verious-boilerplate
  description: n/a
  tags:
    - Styling:Other
  features:
    - Components only. Bring your own data, plugins, etc.
    - Bootstrap inspired grid system with Container, Row, Column components.
    - Simple Navigation and Dropdown components.
    - Baseline grid built in with modular scale across viewports.
    - Abstract measurements utilize REM for spacing.
    - One font to rule them all, Helvetica.
- url: https://gatsby-starter-blog-grommet.netlify.com/
  repo: https://github.com/Ganevru/gatsby-starter-blog-grommet
  description: GatsbyJS v2 starter for creating a blog. Based on Grommet v2 UI.
  tags:
    - Blog
    - Markdown
    - Styling:Grommet
    - Language:TypeScript
    - Linting
    - Redux
  features:
    - Grommet v2 UI
    - Easily configurable - see site-config.js in the root
    - Switch between grommet themes
    - Change between light and dark themes (with Redux)
    - Blog posts previews in card style
    - Responsive Design, optimized for Mobile devices
    - styled-components
    - TypeScript and ESLint (typescript-eslint)
    - lint-staged and husky - for linting before commit
- url: https://happy-pare-dff451.netlify.com/
  repo: https://github.com/fhavrlent/gatsby-contentful-typescript-starter
  description: Contentful and TypeScript starter based on default starter.
  tags:
    - CMS:Contentful
    - CMS:Headless
    - Language:TypeScript
    - Styling:CSS-in-JS
  features:
    - Based on default starter
    - TypeScript
    - CSS in JS (Emotion)
    - CMS:Contentful
- url: https://xylo-gatsby-bulma-starter.netlify.com/
  repo: https://github.com/xydac/xylo-gatsby-bulma-starter
  description: Gatsby v2 Starter with Bulma based on default starter.
  tags:
    - Styling:SCSS
    - Styling:Bulma
  features:
    - Based on default starter
    - Bulma Css
    - Sass based Styling
- url: https://maxpou.github.io/gatsby-starter-morning-dew/
  repo: https://github.com/maxpou/gatsby-starter-morning-dew
  description: Gatsby v2 blog starter
  tags:
    - Blog
    - Markdown
    - PWA
    - Disqus
    - SEO
    - MDX
    - Styling:CSS-in-JS
  features:
    - Blog post listing with previews (image + summary) for each blog post
    - Fully configurable
    - Multilang support (blog post only)
    - Syntax highlighting
    - css-in-js (with styled-components)
    - Fully Responsive
    - Tags
    - Google Analytics
    - Disqus comments support
    - Offline support
    - Web App Manifest
    - ESLint
    - Prettier
    - Travis CI
- url: https://gatsby-starter-blog-jumpalottahigh.netlify.com/
  repo: https://github.com/jumpalottahigh/gatsby-starter-blog-jumpalottahigh
  description: Gatsby v2 blog starter with SEO, search, filter, reading progress, mobile menu fab
  tags:
    - Blog
    - Markdown
  features:
    - Blog post listing with previews (image + summary) for each blog post
    - Google structured data
    - Mobile-friendly menu toggled with a floating action button (FAB)
    - Article read progress
    - User feedback component
- url: https://i18n.smakosh.com/
  repo: https://github.com/smakosh/gatsby-starter-i18n
  description: Gatsby v2 Starter with i18n using react-intl and more cool features.
  tags:
    - Styling:CSS-in-JS
    - i18n
  features:
    - Based on default starter
    - i18n with rtl text
    - Stateless components using Recompose
    - Font changes depending on the chosen language
    - SEO (meta tags, openGraph, structured data, Twitter and more...)
- url: https://gatsby-starter-mate.netlify.com
  repo: https://github.com/EmaSuriano/gatsby-starter-mate
  description: A portfolio starter for Gatsby integrated with Contentful CMS.
  tags:
    - Styling:CSS-in-JS
    - CMS:Contentful
    - CMS:Headless
    - Portfolio
  features:
    - Gatsby v2
    - Rebass (Styled-components system)
    - React Reveal
    - Dynamic content from Contentful
    - Offline support
    - PWA ready
    - SEO
    - Responsive design
    - Icons from font-awesome
    - Netlify Deployment Friendly
    - Medium integration
    - Social sharing (Twitter, Facebook, Google, LinkedIn)
- url: https://gatsby-starter-typescript-sass.netlify.com
  repo: https://github.com/thetrevorharmon/gatsby-starter-typescript-sass
  description: A basic starter with TypeScript and Sass built in
  tags:
    - Language:TypeScript
    - Styling:SCSS
    - Linting
  features:
    - TypeScript and Sass support
    - TS linter with basic react rules
- url: https://gatsby-simple-contentful-starter.netlify.com/
  repo: https://github.com/cwlsn/gatsby-simple-contentful-starter
  description: A simple starter to display Contentful data in Gatsby, ready to deploy on Netlify. Comes with a detailed article detailing the process.
  tags:
    - CMS:Contentful
    - CMS:Headless
    - Markdown
    - Styling:CSS-in-JS
  features:
    - Gatsby v2
    - Query Contentful data via Gatsby's GraphQL
    - Styled-Components for CSS-in-JS
    - Simple format, easy to create your own site quickly
    - React Helmet for Header Modification
    - Remark for loading Markdown into React
- url: https://gatsby-blog-cosmicjs.netlify.com/
  repo: https://github.com/cosmicjs/gatsby-blog-cosmicjs
  description: Blog that utilizes the power of the Cosmic JS headless CMS for easy content management
  tags:
    - CMS:Cosmic JS
    - CMS:Headless
    - Blog
  features:
    - Uses the Cosmic JS Gatsby source plugin
- url: https://cosmicjs-gatsby-starter.netlify.com/
  repo: https://github.com/cosmicjs/gatsby-starter
  description: Simple Gatsby starter connected to the Cosmic JS headless CMS for easy content management
  tags:
    - CMS:Cosmic JS
    - CMS:Headless
  features:
    - Uses the Cosmic JS Gatsby source plugin
- url: https://www.gatsby-typescript-template.com/
  repo: https://github.com/ikeryo1182/gatsby-typescript-template
  description: This is a standard starter with TypeScript, TSLint, Prettier, Lint-Staged(Husky) and Sass
  tags:
    - Language:TypeScript
    - Linting
    - Styling:SCSS
  features:
    - Category and Tag for post
    - Type Safe by TypeScript
    - Format Safe by TSLint and Prettier with Lint-Staged(Husky)
- url: https://zandersparrow.github.io/gatsby-simple-redux/
  repo: https://github.com/zandersparrow/gatsby-simple-redux
  description: The default starter plus redux
  tags:
    - Redux
  features:
    - Minimal starter based on the official default
    - Includes redux and a simple counter example
- url: https://gatsby-casper.netlify.com/
  repo: https://github.com/scttcper/gatsby-casper
  description: This is a starter blog that looks like the Ghost.io default theme, casper.
  tags:
    - Blog
    - Language:TypeScript
    - Styling:CSS-in-JS
  features:
    - Emotion CSS-in-JS
    - TypeScript
    - Author and tag pages
    - RSS
- url: https://gatsby-universal.netlify.com
  repo: https://github.com/fabe/gatsby-universal
  description: An opinionated Gatsby v2 starter for state-of-the-art marketing sites
  tags:
    - Transitions
    - PWA
    - Styling:CSS-in-JS
    - Linting
    - Markdown
    - SEO
  features:
    - Page Transitions
    - IntersectionObserver, component-based
    - React Context for global UI state
    - styled-components v4
    - Generated media queries for easy use
    - Optimized with Google Lighthouse (100/100)
    - Offline support
    - Manifest support
    - Sitemap support
    - All favicons generated
    - SEO (with Schema JSONLD) & Social Tags
    - Prettier
    - ESLint
- url: https://prismic.lekoarts.de/
  repo: https://github.com/LekoArts/gatsby-starter-prismic
  description: A typography-heavy & light-themed Gatsby Starter which uses the Headless CMS Prismic.
  tags:
    - CMS:Prismic
    - CMS:Headless
    - Styling:CSS-in-JS
    - Linting
    - Blog
    - PWA
    - Testing
  features:
    - Prismic as Headless CMS
    - Uses multiple features of Prismic - Slices, Labels, Relationship fields, Custom Types
    - Emotion for Styling
    - Cypress for End-to-End testing
    - Prism.js highlighting
    - Responsive images with gatsby-image
    - Extensive SEO
    - ESLint & Prettier
- url: https://gatsby-starter-v2-casper.netlify.com/
  repo: https://github.com/GatsbyCentral/gatsby-v2-starter-casper
  description: A blog starter based on the Casper (v1.4) theme.
  tags:
    - Blog
    - PWA
  features:
    - Page pagination
    - CSS
    - Tags
    - Google Analytics
    - Offline support
    - Web App Manifest
    - SEO
- url: https://lumen-v2.netlify.com/
  repo: https://github.com/GatsbyCentral/gatsby-v2-starter-lumen
  description: A Gatsby v2 fork of the lumen starter.
  tags:
    - Blog
    - RSS
    - Disqus
  features:
    - Lost Grid.
    - Beautiful typography inspired by matejlatin/Gutenberg.
    - Mobile-First approach in development.
    - Stylesheet built using Sass and BEM-Style naming.
    - Syntax highlighting in code blocks.
    - Sidebar menu built using a configuration block.
    - Archive organized by tags and categories.
    - Automatic RSS generation.
    - Automatic Sitemap generation.
    - Offline support.
    - Google Analytics support.
    - Disqus Comments support.
- url: https://gatsby-starter-firebase.netlify.com/
  repo: https://github.com/muhajirdev/gatsby-starter-firebase
  description: A Gatsby + Firebase Starter. With Authentication
  tags:
    - Firebase
    - Client-side App
  features:
    - Eslint Airbnb without semicolon and without .jsx extension
    - Firebase
    - Web App Manifest
- url: http://gatsby-lightbox.416serg.me
  repo: https://github.com/416serg/gatsby-starter-lightbox
  description: Showcasing a custom lightbox implementation using `gatsby-image`
  tags:
    - Portfolio
    - SEO
    - Styling:CSS-in-JS
  features:
    - Features a custom, accessible lightbox with gatsby-image
    - Styled with styled-components using CSS Grid
    - React Helmet for SEO
- url: http://jackbravo.github.io/gatsby-starter-i18n-blog/
  repo: https://github.com/jackbravo/gatsby-starter-i18n-blog
  description: Same as official gatsby-starter-blog but with i18n support
  tags:
    - i18n
    - Blog
  features:
    - Translates site name and bio using .md files
    - No extra libraries needed
- url: https://calpa.me/
  repo: https://github.com/calpa/gatsby-starter-calpa-blog
  description: Blog Template X Contentful, Twitter and Facebook style
  tags:
    - Blog
    - Styling:SCSS
  features:
    - GatsbyJS v2, faster than faster
    - Not just Contentful content source, you can use any database
    - Custom style
    - Google Analytics
    - Gitalk
    - sitemap
    - React FontAwesome
    - SEO
    - Offline support
    - Web App Manifest
    - Styled using SCSS
    - Page pagination
    - Netlify optimization
- url: https://gatsby-starter-typescript-power-blog.majidhajian.com/
  repo: https://github.com/mhadaily/gatsby-starter-typescript-power-blog
  description: Minimal Personal Blog with Gatsby and TypeScript
  tags:
    - PWA
    - Blog
    - Language:TypeScript
    - Markdown
  features:
    - Mobile-First approach in development
    - TSLint & Prettier
    - Offline support
    - Category and Tag for post
    - Type Safe by TypeScript
    - Format Safe by TSLint, StyleLint and Prettier with Lint-Staged(Husky)
    - Blog page
    - Syntax highlighting in code blocks
    - Pagination Ready
    - Ready to deploy to GitHub Pages
    - Automatic RSS generation
    - Automatic Sitemap generation
- url: https://gatsby-starter-kontent.netlify.com
  repo: https://github.com/Kentico/gatsby-starter-kontent
  description: Gatsby starter site with Kentico Kontent
  tags:
    - CMS:Headless
    - CMS:Kontent
    - Netlify
  features:
    - Gatsby v2 support
    - Content item <-> content type relationships
    - Language variants relationships
    - Linked items elements relationships
    - Content items in Rich text elements relationships
    - Reverse link relationships
- url: https://gatsby-starter-storybook.netlify.com/
  repo: https://github.com/markoradak/gatsby-starter-storybook
  description: Gatsby starter site with Storybook
  tags:
    - Storybook
    - Styling:CSS-in-JS
    - Linting
  features:
    - Gatsby v2 support
    - Storybook v4 support
    - Styled Components v4 support
    - Styled Reset, ESLint, Netlify Conf
- url: https://jamstack-hackathon-starter.netlify.com/
  repo: https://github.com/sw-yx/jamstack-hackathon-starter
  description: A JAMstack app with authenticated routes, static marketing pages, etc. with Gatsby, Netlify Identity, and Netlify Functions
  tags:
    - Netlify
    - Client-side App
  features:
    - Netlify Identity
    - Netlify Functions
    - Static Marketing pages and Dynamic Client-side Authenticated App pages
- url: https://collective.github.io/gatsby-starter-plone/
  repo: https://github.com/collective/gatsby-starter-plone
  description: A Gatsby starter template to build static sites using Plone as the content source
  tags:
    - CMS:Other
    - CMS:Headless
    - SEO
    - PWA
  features:
    - Creates 1-1 copy of source Plone site
    - Auto generated navigation and breadcrumbs
    - Progressive Web App features
    - Optimized for performance
    - Minimal UI and Styling
- url: https://gatsby-tutorial-starter.netlify.com/
  repo: https://github.com/justinformentin/gatsby-v2-tutorial-starter
  description: Simple, modern designed blog with post lists, tags, and easily customizable code.
  tags:
    - Blog
    - Linting
    - PWA
    - SEO
    - Styling:CSS-in-JS
    - Markdown
  features:
    - Blog post listing with image, summary, date, and tags.
    - Post Tags
    - Post List Filtering
    - Typography.js
    - Emotion styling
    - Syntax Highlighting in Code Blocks
    - Gatsby Image
    - Fully Responsive
    - Offline Support
    - Web App Manifest
    - SEO
    - PWA
    - Sitemap generation
    - Schema.org JSON-LD
    - CircleCI Integration
    - Codeclimate Integration
    - Google Analytics
    - Twitter and OpenGraph Tags
    - ESLint
    - Prettier Code Styling
- url: https://avivero.github.io/gatsby-redux-starter/
  repo: https://github.com/AVivero/gatsby-redux-starter
  description: Gatsby starter site with Redux, Sass, Bootstrap, Css Modules and Material Icons
  tags:
    - Redux
    - Styling:SCSS
    - Styling:Bootstrap
    - Styling:Material
    - Linting
  features:
    - Gatsby v2 support
    - Redux support
    - Sass support
    - Bootstrap v4 support
    - Css Modules support
    - ESLint, Prettier
- url: https://gatsby-typescript-boilerplate.netlify.com/
  repo: https://github.com/leachjustin18/gatsby-typescript-boilerplate
  description: Opinionated Gatsby v2 starter with TypeScript.
  tags:
    - Language:TypeScript
    - PWA
    - Styling:SCSS
    - Styling:PostCSS
  features:
    - TSLint with airbnb & prettier configurations
    - Prettier
    - Stylelint
    - Offline support
    - Type Safe by TypeScript
    - Format on commit with Lint-Staged(Husky)
    - Favicon generation
    - Sitemap generation
    - Autoprefixer with browser list
    - CSS nano
    - CSS MQ Packer
    - Lazy load image(s) with plugin sharp
    - Gatsby Image
    - Netlify optimizations
- url: https://danshai.github.io/gatsbyv2-scientific-blog-machine-learning/
  repo: https://github.com/DanShai/gatsbyv2-scientific-blog-machine-learning
  description: Machine learning ready and scientific blog starter
  tags:
    - Blog
    - Linting
  features:
    - Write easly your scientific blog with katex and publish your research
    - Machine learning ready with tensorflowjs
    - Manipulate csv data
    - draw with graph mermaid
    - display charts with chartjs
- url: https://gatsby-tailwind-styled-components.netlify.com/
  repo: https://github.com/muhajirdev/gatsby-tailwind-styled-components-starter
  description: A Gatsby Starter with Tailwind CSS + Styled Components
  tags:
    - Styling:Tailwind
  features:
    - Eslint Airbnb without semicolon and without .jsx extension
    - Offline support
    - Web App Manifest
- url: https://gatsby-starter-mobx.netlify.com
  repo: https://github.com/borekb/gatsby-starter-mobx
  description: MobX + TypeScript + TSLint + Prettier
  tags:
    - Language:TypeScript
    - Linting
    - Testing
  features:
    - Gatsby v2 + TypeScript
    - MobX with decorators
    - Two examples from @mweststrate's Egghead course
    - .editorconfig & Prettier
    - TSLint
    - Jest
- url: https://tender-raman-99e09b.netlify.com/
  repo: https://github.com/amandeepmittal/gatsby-bulma-quickstart
  description: A Bulma CSS + GatsbyJS Starter Kit
  tags:
    - Styling:Bulma
    - Styling:SCSS
  features:
    - Uses Bulma CSS
    - Sass based Styling
    - Responsive Design
    - Google Analytics Integration
    - Uses Gatsby v2
    - SEO
- url: https://gatsby-starter-notes.netlify.com/
  repo: https://github.com/patricoferris/gatsby-starter-notes
  description: Gatsby starter for creating notes organised by subject and topic
  tags:
    - Markdown
    - Pagination
  features:
    - Create by topic per subject notes that are organised using pagination
    - Support for code syntax highlighting
    - Support for mathematical expressions
    - Support for images
- url: https://gatsby-starter-ttag.netlify.com/
  repo: https://github.com/ttag-org/gatsby-starter-ttag
  description: Gatsby starter with the minimum required to demonstrate using ttag for precompiled internationalization of strings.
  tags:
    - i18n
  features:
    - Support for precompiled string internationalization using ttag and it's babel plugin
- url: https://gatsby-starter-typescript.netlify.com/
  repo: https://github.com/goblindegook/gatsby-starter-typescript
  description: Gatsby starter using TypeScript.
  tags:
    - Markdown
    - Pagination
    - Language:TypeScript
    - PWA
    - Linting
  features:
    - Markdown and MDX
    - Local search powered by Lunr
    - Syntax highlighting
    - Images
    - Styling with Emotion
    - Testing with Jest and react-testing-library
- url: https://gatsby-netlify-cms-example.netlify.com/
  repo: https://github.com/robertcoopercode/gatsby-netlify-cms
  description: Gatsby starter using Netlify CMS
  tags:
    - CMS:Netlify
    - Styling:SCSS
  features:
    - Example of a website for a local developer meetup group
    - NetlifyCMS used for easy data entry
    - Mobile-friendly design
    - Styling done with Sass
    - Gatsby version 2
- url: https://gatsby-typescript-starter-blog.netlify.com/
  repo: https://github.com/frnki/gatsby-typescript-starter-blog
  description: A starter blog for TypeScript-based Gatsby projects with minimal settings.
  tags:
    - Language:TypeScript
    - Blog
  features:
    - TypeScript & TSLint
    - No Styling (No Typography.js)
    - Minimal settings based on official starter blog
- url: https://gatsby-serif.netlify.com/
  repo: https://github.com/jugglerx/gatsby-serif-theme
  description: Multi page/content-type starter using Markdown and SCSS. Serif is a beautiful small business theme for Gatsby. The theme is fully responsive, blazing fast and artfully illustrated.
  tags:
    - Styling:SCSS
    - Markdown
    - Linting
  features:
    - Multiple "content types" for `services`, `team` and `testimonials` using Markdown as the source
    - Graphql query in `gatsby-node.js` using aliases that creates pages and templates by content type based on the folder `src/pages/services`, `src/pages/team`
    - SCSS
    - Responsive design
    - Bootstrap 4 grid and media queries only
    - Responsive menu
    - Royalty free illustrations included
    - SEO titles & meta using `gatsby-plugin-react-helmet`
    - Eslint & Prettier
- url: https://awesome-gatsby-starter.netlify.com/
  repo: https://github.com/South-Paw/awesome-gatsby-starter
  description: Starter with a preconfigured MDX, Storybook and ESLint environment for component first development of your next Gatsby site.
  tags:
    - MDX
    - Markdown
    - Storybook
    - Styling:CSS-in-JS
    - Linting
  features:
    - Gatsby MDX for JSX in Markdown loading, parsing, and rendering of pages
    - Storybook for isolated component development
    - styled-components for CSS-in-JS
    - ESLint with Airbnb's config
    - Prettier integrated into ESLint
    - A few example components and pages with stories and simple site structure
- url: https://santosfrancisco.github.io/gatsby-starter-cv/
  repo: https://github.com/santosfrancisco/gatsby-starter-cv
  description: A simple starter to get up and developing your digital curriculum with GatsbyJS'
  tags:
    - Styling:CSS-in-JS
    - PWA
    - Onepage
  features:
    - Gatsby v2
    - Based on default starter
    - Google Analytics
    - Web App Manifest
    - SEO
    - Styling with styled-components
    - Responsive Design, optimized for Mobile devices
- url: https://vigilant-leakey-a4f8cd.netlify.com/
  repo: https://github.com/agneym/gatsby-blog-starter
  description: Minimal Blog Starter Template with Styled Components.
  tags:
    - Markdown
    - Styling:CSS-in-JS
    - Blog
  features:
    - Markdown loading, parsing, and rendering of pages
    - Minimal UI for blog
    - Styled-components for CSS-in-JS
    - Prettier added as pre-commit hook
    - Google Analytics
    - Image Optimisation
    - Code Styling and Formatting in markdown
    - Responsive Design
- url: https://inspiring-me-lwz7512.netlify.com/
  repo: https://github.com/lwz7512/gatsby-netlify-identity-starter
  description: Gatsby Netlify Identity Starter with NIW auth support, and content gating, as well as responsive layout.
  tags:
    - Netlify
    - Pagination
  features:
    - Mobile Screen support
    - Privacy control for post content view & profile page
    - User authentication by Netlify Identity Widget/Service
    - Pagination for posts
    - Navigation menu with active status
- url: https://gatsby-starter-event-calendar.netlify.com/
  repo: https://github.com/EmaSuriano/gatsby-starter-event-calendar
  description: Gatsby Starter to display information about events from Google Spreadsheets with Calendars
  tags:
    - Linting
    - Styling:Grommet
    - PWA
    - SEO
    - Google Sheets
  features:
    - Grommet
    - Theming
    - Google Spreadsheet integration
    - PWA
    - A11y
    - SEO
    - Netlify Deployment Friendly
    - ESLint with Airbnb's config
    - Prettier integrated into ESLint
- url: https://gatsby-starter-tech-blog.netlify.com/
  repo: https://github.com/email2vimalraj/gatsby-starter-tech-blog
  description: A simple tech blog starter kit for gatsbyjs
  tags:
    - Blog
    - Portfolio
  features:
    - Markdown based blog
    - Filter blog posts by Tags
    - Easy customization
    - Using styled components
    - Minimal styles
    - Best scoring by Lighthouse
    - SEO support
    - PWA support
    - Offline support
- url: https://infallible-brown-28846b.netlify.com/
  repo: https://github.com/tylergreulich/gatsby-typescript-mdx-prismjs-starter
  description: Gatsby starter using TypeScript, MDX, Prismjs, and styled-components
  tags:
    - Language:TypeScript
    - Linting
    - Testing
    - Styling:CSS-in-JS
    - MDX
  features:
    - Gatsby v2 + TypeScript
    - Syntax highlighting with Prismjs
    - MDX
    - Jest
    - react-testing-library
    - styled-components
- url: https://hardcore-darwin-d7328f.netlify.com/
  repo: https://github.com/agneym/gatsby-careers-page
  description: A Careers Page for startups using Gatsby
  tags:
    - Markdown
    - Styling:CSS-in-JS
  features:
    - Careers Listing
    - Application Format
    - Markdown for creating job description
    - styled-components
- url: https://saikrishna.me/
  repo: https://github.com/s-kris/gatsby-minimal-portfolio-blog
  description: A minimal portfolio website with blog using Gatsby. Suitable for developers.
  tags:
    - Portfolio
    - Blog
  features:
    - Portfolio Page
    - Timline (Journey) page
    - Minimal
- url: https://gatsby-starter-blog-mdx-demo.netlify.com
  repo: https://github.com/hagnerd/gatsby-starter-blog-mdx
  description: A fork of the Official Gatsby Starter Blog with support for MDX out of the box.
  tags:
    - MDX
    - Blog
  features:
    - MDX
    - Blog
    - RSS Feed
- url: https://gatsby-tailwindcss-sass-starter-demo.netlify.com/
  repo: https://github.com/durianstack/gatsby-tailwindcss-sass-starter
  description: Just another Gatsby Tailwind with SASS starter
  tags:
    - Styling:Tailwind
    - Styling:SCSS
  features:
    - Tailwind, A Utility-First CSS Framework for Rapid UI Development
    - SASS/SCSS
    - Comes with React Helmet for adding site meta tags
    - Includes plugins for offline support out of the box
    - PurgeCSS to shave off unused styles
- url: https://tyra-starter.netlify.com/
  repo: https://github.com/madelyneriksen/gatsby-starter-tyra
  description: A feminine GatsbyJS Starter Optimized for SEO
  tags:
    - SEO
    - Blog
    - Styling:Other
  features:
    - Integration with Social Media and Mailchimp.
    - Styled with Tachyons.
    - Rich structured data on blog posts for SEO.
    - Pagination and category pages.
- url: https://gatsby-starter-styled.netlify.com/
  repo: https://github.com/gregoralbrecht/gatsby-starter-styled
  description: Yet another simple starter with Styled-System, Typography.js, SEO and Google Analytics.
  tags:
    - Styling:CSS-in-JS
    - PWA
    - SEO
  features:
    - Styled-Components
    - Styled-System
    - Rebass Grid
    - Typography.js to easily set up font styles
    - Google Analytics
    - Prettier, ESLint & Stylelint
    - SEO (meta tags and schema.org via JSON-LD)
    - Offline support
    - Web App Manifest
- url: https://gatsby.ghost.org/
  repo: https://github.com/TryGhost/gatsby-starter-ghost
  description: Build lightning-fast, modern publications with Ghost and Gatsby
  tags:
    - CMS:Headless
    - Blog
  features:
    - Ghost integration with ready to go placeholder content and webhooks support
    - Minimal responsive design
    - Pagination for posts, tags, and authors
    - SEO Friendly Meta
    - JSON-LD Schema
    - OpenGraph structured data
    - Twitter Cards meta
    - Sitemap Generation
    - XML Sitemaps
    - Progressive Web App
    - Offline Support
    - RSS Feed
    - Netlify integration ready to deploy
- url: https://traveler-blog.netlify.com/
  repo: https://github.com/QingpingMeng/gatsby-starter-traveler-blog
  description: A fork of the Official Gatsby Starter Blog to build a travler blog with images support
  tags:
    - Blog
    - PWA
    - SEO
    - Styling:Material
    - Styling:CSS-in-JS
  features:
    - Netlify integration ready to deploy
    - Material UI
    - styled-components
    - GitHub markdown css support
- url: https://create-ueno-app.netlify.com
  repo: https://github.com/ueno-llc/ueno-gatsby-starter
  description: Opinionated Gatsby starter by Ueno.
  tags:
    - Language:TypeScript
    - Styling:SCSS
    - Linting
    - Transitions
  features:
    - GraphQL hybrid
    - SEO friendly
    - GSAP ready
    - Nice Devtools
    - GsapTools
    - Ueno plugins
    - SVG to React component
    - Ueno's TSlint
    - Decorators
- url: https://gatsby-snyung-starter.netlify.com/
  repo: https://github.com/SeonHyungJo/gatsby-snyung-starter
  description: Basic starter template for You
  tags:
    - CMS:Contentful
    - Markdown
    - Linting
    - Pagination
    - Portfolio
    - SEO
    - Styling:SCSS
    - Transitions
  features:
    - SASS/SCSS
    - Add Utterances
    - Nice Pagination
    - Comes with React Helmet for adding site meta tags
    - Create Yout Name Card for writing meta data
- url: https://gatsby-contentstack-starter.netlify.com/
  repo: https://github.com/contentstack/gatsby-starter-contentstack
  description: A Gatsby starter powered by Headless CMS Contentstack.
  tags:
    - CMS:Headless
    - Blog
  features:
    - Includes Contentstack Delivery API for any environment
    - Dynamic content from Contentstack CMS
- url: https://gatsby-craftcms-barebones.netlify.com
  repo: https://github.com/frankievalentine/gatsby-craftcms-barebones
  description: Barebones setup for using Craft CMS and Gatsby locally.
  tags:
    - CMS:Headless
  features:
    - Full setup instructions included
    - Documented to get you set up with Craft CMS quickly
    - Code referenced in repo
- url: https://gatsby-starter-buttercms.netlify.com/
  repo: https://github.com/ButterCMS/gatsby-starter-buttercms
  description: A starter template for spinning up a Gatsby+ ButterCMS site
  tags:
    - Blog
    - SEO
    - CMS:Headless
  features:
    - Fully functioning blog
    - Navigation between posts with a previous/next post button
    - FAQ Knowledge Base
    - CMS Powered Homepage
    - Customer Case Study example marketing pages
- url: https://master.d2f5ek3dnwfe9v.amplifyapp.com/
  repo: https://github.com/dabit3/gatsby-auth-starter-aws-amplify
  description: This Gatsby starter uses AWS Amplify to implement authentication flow for signing up/signing in users as well as protected client side routing.
  tags:
    - AWS
    - Authentication
  features:
    - AWS Amplify
    - Full authentication workflow
    - Registration form
    - Signup form
    - User sign in
- url: https://gatsby-starter.mdbootstrap.com/
  repo: https://github.com/anna-morawska/gatsby-material-design-for-bootstrap
  description: A simple starter which lets you quickly start developing with Gatsby and Material Design For Bootstrap
  tags:
    - Styling:Material
  features:
    - React Bootstrap with Material Design css framework.
    - Free for personal and commercial use
    - Fully responsive
- url: https://frosty-ride-4ff3b9.netlify.com/
  repo: https://github.com/damassi/gatsby-starter-typescript-rebass-netlifycms
  description:
    A Gatsby starter built on top of MDX (React + Markdown), NetlifyCMS (with
    MDX and netlify-cms-backend-fs support -- no need to deploy), TypeScript,
    Rebass for UI, Styled Components, and Jest for testing. Very little visual
    styling has been applied so that you can bring your own :)
  tags:
    - MDX
    - CMS:Netlify
    - Language:TypeScript
    - Styling:Other
    - Styling:CSS-in-JS
    - Testing
  features:
    - MDX - Markdown + React
    - Netlify CMS (with MDX support)
    - Read and write to local file system via netlify-cms-backend-fs
    - TypeScript
    - Rebass
    - Styled Components
    - Jest
- url: https://bluepeter.github.io/gatsby-material-ui-business-starter/
  repo: https://github.com/bluepeter/gatsby-material-ui-business-starter
  description: Beautiful Gatsby Material Design Business Starter
  tags:
    - Styling:Material
  features:
    - Uses the popular, well-maintained Material UI React component library
    - Material Design theme and icons
    - Rotating home page carousel
    - Simple setup without opinionated setup
    - Fully instrumented for successful PROD deployments
    - Stylus for simple CSS
- url: https://example-company-website-gatsby-sanity-combo.netlify.com/
  repo: https://github.com/sanity-io/example-company-website-gatsby-sanity-combo
  description: This examples combines Gatsby site generation with Sanity.io content management in a neat company website.
  tags:
    - CMS:sanity.io
    - CMS:Headless
    - Blog
  features:
    - Out-of-the-box headless CMS
    - Real-time content preview in Development
    - Fast & frugal builds
    - No accidental missing fields/types
    - Full Render Control with Portable Text
    - gatsby-image support
    - Content types for company info, pages, projects, people, and blog posts
- url: https://gatsby-starter-under-construction.netlify.com/
  repo: https://github.com/robinmetral/gatsby-starter-under-construction
  description: Blazing fast "Under Construction" page with a blazing quick setup.
  tags:
    - Onepage
    - Styling:CSS-in-JS
    - SEO
    - PWA
  features:
    - Configure everything in gatsby-config.js
    - Creative CSS3 background patterns by Lea Verou
    - Built-in Google Fonts support
    - Social icons with react-social-icons
- url: https://gatsby-starter-docz.netlify.com/
  repo: https://github.com/RobinCsl/gatsby-starter-docz
  description: Simple starter where building your own documentation with Docz is possible
  tags:
    - Documentation
  features:
    - Generate nice documentation with Docz, in addition to generating your normal Gatsby site
    - Document your React components in .mdx files
- url: https://gatsby-starter-santa-fe.netlify.com/
  repo: https://github.com/osogrizz/gatsby-starter-santa-fe
  description: A place for artist or designers to display their creations
  tags:
    - Styling:CSS-in-JS
  features:
    - SEO friendly
    - Built-in Google Fonts support
    - Contact Form
    - Customizable Design Template
- url: https://gatsby-hello-friend.now.sh
  repo: https://github.com/panr/gatsby-starter-hello-friend
  description: A simple starter for Gatsby. That's it.
  tags:
    - Pagination
    - Markdown
    - Blog
    - Portfolio
    - Styling:PostCSS
  features:
    - Dark/light mode, depending on your preferences
    - Great reading experience thanks to Inter font, made by Rasmus Andersson
    - Nice code highlighting thanks to PrismJS
    - Responsive youtube/vimeo etc. videos
    - Elastic menu
    - Fully responsive site
- url: https://lgcolella.github.io/gatsby-starter-developer-blog/
  repo: https://github.com/lgcolella/gatsby-starter-developer-blog
  description: A starter to create SEO-friendly, fast, multilanguage, responsive and highly customizable technical blogs/portfolios with the most common features out of the box.
  tags:
    - Blog
    - Portfolio
    - i18n
  features:
    - Multilanguage posts
    - Pagination and image preview for posts
    - Tags
    - SEO
    - Social share buttons
    - Disqus for comments
    - Highlighting for code syntax in posts
    - Dark and light themes available
    - Various available icon sets
    - RSS Feed
    - Web app manifest
- url: https://gatsby.magicsoup.io/
  repo: https://github.com/magicsoup-io/gatsby-starter-magicsoup
  description: A production ready Gatsby starter using magicsoup.io
  tags:
    - SEO
    - Markdown
    - Styling:CSS-in-JS
    - Testing
  features:
    - Optimized images with gatsby-image.
    - SEO friendly with react-helmet, gatsby-plugin-sitemap and Google Webmaster Tools!
    - Responsive UIs with magicsoup.io/stock.
    - Static content with gatsby-transform-remark or gatsby-transform-json.
    - Convert Markdown to StyledComponents!
    - Webfonts with gatsby-plugin-web-font-loader.
    - SSR ready!
    - Testing with Jest!
- url: https://foxandgeese.github.io/tiny-agency/
  repo: https://github.com/foxandgeese/tiny-agency
  description: Simple Gatsby.js starter that uses material design and that's perfect for tiny agencies.
  tags:
    - Styling:Material
  features:
    - Uses the popular, well-maintained Material UI React component library
    - Material Design theme and icons
    - Simple setup without opinionated setup
    - Fully instrumented for successful PROD deployments
- url: https://gatsby-shopify-starter.netlify.com/
  repo: https://github.com/AlexanderProd/gatsby-shopify-starter
  description: Kick off your next, ecommerce experience with this Gatsby starter. It is based on the default Gatsby starter to be easily modifiable.
  tags:
    - CMS:Headless
    - SEO
    - eCommerce
    - Styling:CSS-in-JS
  features:
    - Shopping Cart
    - Shopify Integration
    - Product Grid
    - Shopify Store Credentials included
    - Optimized images with gatsby-image.
    - SEO
- url: https://gatejs.netlify.com
  repo: https://github.com/sarasate/gate
  description: API Doc generator inspired by Stripe's API docs
  tags:
    - Documentation
    - Markdown
    - Onepage
  features:
    - API documentation from markdown sources
    - Code samples separated by language
    - Syntax highlighting
    - Everything in a single page
- url: https://hopeful-keller-943d65.netlify.com
  repo: https://github.com/iwilsonq/gatsby-starter-reasonml
  description: Gatsby starter to create static sites using type-safe ReasonML
  tags:
    - Language:Other
    - Blog
    - Styling:CSS-in-JS
  features:
    - Gatsby v2 support
    - bs-platform v4 support
    - Similar to gatsby-starter-blog
- url: https://gatsby-starter-blog-amp-to-pwa.netlify.com/
  repo: https://github.com/tomoyukikashiro/gatsby-starter-blog-amp-to-pwa
  description: Gatsby starter blog with AMP to PWA Strategy
  tags:
    - Blog
    - AMP
    - PWA
  features:
    - Similar to gatsby-starter-blog
    - Support AMP to PWA strategy
- url: https://cvluca.github.io/gatsby-starter-markdown/
  repo: https://github.com/cvluca/gatsby-starter-markdown
  description: Boilerplate for markdown-based website (Documentation, Blog, etc.)
  tags:
    - Markdown
    - Redux
    - Styling:Ant Design
  features:
    - Responsive Web Design
    - Auto generated Sidebar
    - Auto generated Anchor
- url: https://gatsby-starter-wordpress-community.netlify.com/
  repo: https://github.com/pablovila/gatsby-starter-wordpress-community
  description: Starter using gatsby-source-wordpress to display posts and pages from a WordPress site
  tags:
    - CMS:WordPress
    - Styling:Bulma
    - Blog
    - Pagination
  features:
    - Gatsby v2 support
    - Responsive Web Design
    - WordPress support
    - Bulma and Sass Support for styling
    - Pagination logic
- url: https://gatsby-blogger.netlify.com/
  repo: https://github.com/aslammultidots/blogger
  description: A Simple, clean and modern designed blog with firebase authentication feature and easily customizable code.
  tags:
    - Blog
    - Redux
    - Disqus
    - CMS:Contentful
    - Firebase
  features:
    - Minimal and clean white layout.
    - Dynamic content from Contentful.
    - Blog post listing with previews (image + summary) for each blog post.
    - Disqus commenting system for each blog post.
    - Search post with keyword.
    - Firebase for Authentication.
    - Protected Routes with Authorization.
    - Contact form integration.
- url: https://gatsby-starter-styled-components.netlify.com/
  repo: https://github.com/blakenoll/gatsby-starter-styled-components
  description: The Gatsby default starter modified to use styled-components
  tags:
    - Styling:CSS-in-JS
  features:
    - styled-components
    - sticky footer
- url: https://magazine-example.livingdocs.io/
  repo: https://github.com/livingdocsIO/gatsby-magazine-example
  description: This magazine-starter helps you start out with Livingdocs as a headless CMS.
  tags:
    - Blog
    - CMS:Headless
  features:
    - Minimal and clean white layout.
    - Dynamic content from Livingdocs.
    - Built-in component library.
    - Robust template and theme.
- url: https://gatsby-starter-intl.tomekskuta.pl
  repo: https://github.com/tomekskuta/gatsby-starter-intl
  description: Gatsby v2 i18n starter which makes static pages for every locale and detect your browsers lang. i18n with react-intl.
  tags:
    - i18n
    - Testing
  features:
    - static pages for every language
    - detects your browser locale
    - uses react-intl
    - based on Gatsby Default Starter
    - unit tests with Jest
- url: https://cape.netlify.com/
  repo: https://github.com/juhi-trivedi/cape
  description: A Gatsby - CMS:Contentful demo with Netlify.
  tags:
    - Blog
    - Netlify
    - CMS:Contentful
    - Styling:Bootstrap
  features:
    - Fecthing Dynamic content from Contentful.
    - Blog post listing with previews (image + summary) for each blog post.
    - Contact form integration with Netlify.
    - Grid system inspired by Bootstrap.
- url: https://gatsby-starter-infinite-scroll.baobab.fi/
  repo: https://github.com/baobabKoodaa/gatsby-starter-infinite-scroll
  description: Infinite Scroll and Pagination with 10k photos
  tags:
    - Infinite Scroll
    - Pagination
    - Styling:CSS-in-JS
  features:
    - Infinite Scroll (default mode)
    - Pagination (fallback for users without JS)
    - Toggle between these modes in demo
    - Efficient implementation (only fetch the data that's needed, ship initial items with the page instead of fetch, etc.)
- url: https://jodie.lekoarts.de/
  repo: https://github.com/LekoArts/gatsby-starter-portfolio-jodie
  description: Image-heavy photography portfolio with colorful accents & great typography
  tags:
    - Portfolio
    - PWA
    - Transitions
    - Styling:CSS-in-JS
    - Linting
    - Testing
    - Language:TypeScript
  features:
    - Configurable with theming, CSS Grid & a yaml file for navigation
    - Create your projects by editing a yaml file and putting images into a folder
    - Shows your Instagram posts
    - TypeScript
    - Cypress for End-to-End testing
    - react-spring for animations & transitions
    - Uses styled-components + styled-system
    - SEO with Sitemap, Schema.org JSONLD, Tags
    - Responsive images with gatsby-image
- url: https://amazing-jones-e61bda.netlify.com/
  repo: https://github.com/WebCu/gatsby-material-kit-react
  description: Adaptation of Material Kit React to Gatsby
  tags:
    - Styling:Material
  features:
    - 60 Handcrafted Components
    - 4 Customized Plugins
    - 3 Example Pages
- url: https://relaxed-bhaskara-5abd0a.netlify.com/
  repo: https://github.com/LekovicMilos/gatsby-starter-portfolio
  description: Gatsby portfolio starter for creating quick portfolio
  tags:
    - Portfolio
  features:
    - Showcase of portfolio items
    - About me page
- url: https://gatsby-typescript-scss-docker-starter.netlify.com/
  repo: https://github.com/OFranke/gatsby-typescript-scss-docker
  description: Gatsby starter TypeScript, SCSS, Docker
  tags:
    - Language:TypeScript
    - Styling:SCSS
    - Linting
  features:
    - Format & Commit Safe by ESLint, StyleLint and Prettier with Lint-Staged (Husky), optimized for VS Code
    - Typings for scss files are automatically generated
    - Responsiveness from the beginning through easy breakpoint configuration
    - Enforce the DRY principle, no hardcoded and repeated `margin`, `font-size`, `color`, `box-shadow`, `border-radius` ... properties anymore
    - Docker ready - you can run Gatsby dev mode on your machine environment or with docker-compose
- url: https://prismic-i18n.lekoarts.de/
  repo: https://github.com/LekoArts/gatsby-starter-prismic-i18n
  description: Based on gatsby-starter-prismic with Internationalization (i18n) support.
  tags:
    - CMS:Prismic
    - CMS:Headless
    - Styling:CSS-in-JS
    - Linting
    - Blog
    - PWA
    - Testing
    - i18n
  features:
    - Prismic as Headless CMS
    - Uses multiple features of Prismic - Slices, Labels, Relationship fields, Custom Types, Internationalization
    - Emotion for Styling
    - i18n without any third-party libaries
    - Cypress for End-to-End testing
    - Prism.js highlighting
    - Responsive images with gatsby-image
    - Extensive SEO
    - ESLint & Prettier
- url: https://gatsby-starter-landing-page.netlify.com/
  repo: https://github.com/gillkyle/gatsby-starter-landing-page
  description: Single page starter for minimal landing pages
  tags:
    - Onepage
  features:
    - Gatsby image
    - Google Analytics
    - Minimal design
- url: https://thakkaryash94.github.io/gatsby-github-personal-website/
  repo: https://github.com/thakkaryash94/gatsby-github-personal-website
  description: It is a conversion of original GitHub personal website repo which is written in ruby for JS developers. This repository gives you the code you'll need to kickstart a personal website that showcases your work as a software developer. And when you manage the code in a GitHub repository, it will automatically render a webpage with the owner's profile information, including a photo, bio, and repositories.
  tags:
    - Portfolio
    - Onepage
  features:
    - layout config either stacked or sidebar
    - theme dark/light mode
    - post support
- url: http://gatsby-starter-default-intl.netlify.com
  repo: https://github.com/wiziple/gatsby-starter-default-intl
  description: The default Gatsby starter with features of multi-language url routes and browser language detection.
  tags:
    - i18n
  features:
    - Localization (Multilanguage) provided by react-intl.
    - Support automatic redirection based on user's preferred language in browser provided by browser-lang.
    - Support multi-language url routes within a single page component. That means you don't have to create separate pages such as pages/en/index.js or pages/ko/index.js.
    - Based on gatsby-starter-default with least modification.
- url: https://gatsby-starter-julia.netlify.com/
  repo: https://github.com/niklasmtj/gatsby-starter-julia
  description: A minimal blog starter template built with Gatsby
  tags:
    - Markdown
    - Blog
  features:
    - Landingpage
    - Blogoverview
    - Markdown sourcing
    - Estimated reading time
    - Styled component with @emotion
    - Netlify deployment friendly
    - Nunito font as npm module
    - Site meta tags with React Helmet
- url: https://agalp.imedadel.me
  repo: https://github.com/ImedAdel/automatic-gatsbyjs-app-landing-page
  description: Automatically generate iOS app landing page using GatsbyJS
  tags:
    - Onepage
    - PWA
    - SEO
  features:
    - One Configuration file
    - Automatically generate a landing page for your iOS app
    - List app features
    - App Store and Play Store buttons
    - App screenshot and video preview
    - Easily add social media accounts and contact info in the footer via the site-config.js file.
    - Pick custom Font Awesome icons for the feature list via the site-config.js file.
    - Built using Prettier and Styled-Components
    - Easily integrate Google Analytics by adding your ID to site-config.js file.
- url: https://gatsby-starter-shopify-app.firebaseapp.com/install
  repo: https://github.com/gil--/gatsby-starter-shopify-app
  description: Easily create Serverless Shopify Admin Apps powered by Gatsby and Firebase Functions
  tags:
    - Shopify
    - Firebase
  features:
    - 🗄 Firebase Firestore Realtime DB
    - ⚡️ Serverless Functions API layer (Firebase Functions)
    - 💼 Admin API (Graphql) Serverless Proxy
    - 🎨 Shopify Polaris (AppProvider, etc.)
    - 💰 Application Charge Logic (30 days) with variable trial duration
    - 📡 Webhook Validation & Creation
    - 🔑 GDPR Ready (Including GDPR Webhooks)
    - 🏗 CircleCI Config for easy continuous deployments to Firebase
- url: https://gatsby-starter-paperbase.netlify.com/
  repo: https://github.com/willcode4food/gatsby-starter-paperbase
  description: A Gatsby starter that implements the Paperbase Premium Theme from MaterialUI
  tags:
    - Styling:Material
    - Styling:CSS-in-JS
  features:
    - MaterialUI Paperbase theme in Gatsby!
    - Create professional looking admin tools and dashboards
    - Responsive Design
    - MaterialUI Paper Components
    - MaterialUI Tab Components
- url: https://gatsby-starter-devto.netlify.com/
  repo: https://github.com/geocine/gatsby-starter-devto
  description: A GatsbyJS starter template that leverages the Dev.to API
  tags:
    - Blog
    - Styling:CSS-in-JS
  features:
    - Blog post listing with previews (image + summary) for each blog post
- url: https://gatsby-starter-framer-x.netlify.com/
  repo: https://github.com/simulieren/gatsby-starter-framer-x
  description: A GatsbyJS starter template that is connected to a Framer X project
  tags:
    - Language:TypeScript
  features:
    - TypeScript support
    - Easily work in GatsbyJS and Framer X at the same time
- url: https://gatsby-firebase-hosting.firebaseapp.com/
  repo: https://github.com/bijenkorf-james-wakefield/gatsby-firebase-hosting-starter
  description: A starter with configuration for Firebase Hosting and Cloud Build deployment.
  tags:
    - Firebase
    - Linting
  features:
    - Linting with ESLint
    - Jest Unit testing configuration
    - Lint-staged on precommit hook
    - Commitizen for conventional commit messages
    - Configuration for Firebase hosting
    - Configuration for Cloud Build deployment
    - Clear documentation to have your site deployed on Firebase behind SSL in no time!
- url: https://lewis-gatsby-starter-blog.netlify.com/
  repo: https://github.com/lewislbr/lewis-gatsby-starter-blog
  description: A simple custom Gatsby starter template to start a new blog or personal website.
  tags:
    - Blog
    - Styling:CSS-in-JS
    - Markdown
    - Portfolio
    - SEO
  features:
    - Blog post listing with summary preview for each blog post.
    - Automatically creates blog pages from Markdown files.
    - CSS in JS with styled-components.
    - Optimized images.
    - Offline capabilities.
    - Auto-generated sitemap and robots.txt.
- url: https://gatsby-starter-stripe.netlify.com/
  repo: https://github.com/brxck/gatsby-starter-stripe
  description: A minimal starter to create a storefront with Gatsby, Stripe, & Netlify Functions.
  tags:
    - Stripe
    - eCommerce
    - Styling:None
  features:
    - Statically generate based on Stripe inventory
    - Dynamically update with live inventory & availability data
    - Checkout powered by Stripe
    - Serverless functions interact with Stripe API
    - Shopping cart persisted in local storage
    - Responsive images with gatsby-image
- url: https://www.jannikbuschke.de/gatsby-antd-docs/
  repo: https://github.com/jannikbuschke/gatsby-antd-docs
  description: A template for documentation websites
  tags:
    - Documentation
    - Language:TypeScript
    - Styling:Ant Design
    - Markdown
    - MDX
  features:
    - Markdown
    - MDX with mdxjs
    - Syntax highlighting with prismjs
    - Anchors
    - Sidebar
    - Sitecontents
    - Landingpage
- url: https://gatsby-starter.haezl.at
  repo: https://github.com/haezl/gatsby-starter-haezl
  description: A lightweight, mobile first blog starter with infinite scroll and Material-UI design for Gatsby.
  tags:
    - Blog
    - Language:TypeScript
    - Linting
    - Styling:CSS-in-JS
    - Styling:Material
    - Markdown
    - PWA
  features:
    - Landing Page
    - Portfolio section
    - Blog post listing with a preview for each post
    - Infinite scroll instead of next and previous buttons
    - Blog posts generated from Markdown files
    - About Page
    - Responsive Design
    - PWA (Progressive Web App) support
    - MobX
    - Customizable
- url: https://gatsby-starter-fine.netlify.com/
  repo: https://github.com/toboko/gatsby-starter-fine
  description: A mutli-response and light, mobile first blog starter with columns layout and Seo optimization.
  tags:
    - Blog
    - Markdown
    - Portfolio
    - SEO
  features:
    - Blog
    - Portfolio section
    - Customizable
    - Markdown
    - Optimized images
    - Sitemap Page
    - Seo Ready
- url: https://ugglr.github.io/gatsby-clean-portfolio/
  repo: https://github.com/ugglr/gatsby-clean-portfolio
  description: A clean themed Software Engineer Portfolio site, showcasing soft skills on the front page, features project card showcases, about page. Responsive through react-bootstrap components together with custom CSS style sheets. SEO configured, just need to add google analytics tracking code.
  tags:
    - Portfolio
    - SEO
    - Styling:Bootstrap
  features:
    - Resume
    - CV
    - google analytics
    - easy favicon swap
    - Gatsby SEO plugin
    - Clean layout
    - White theme
    - grid using react-bootstrap
    - bootstrap4 classes available
    - font-awesome Library for icons
    - Portfolio site for developers
    - custom project cards
    - easily extendable to include blog page
    - Responsive design
- url: https://gatsby-documentation-starter.netlify.com/
  repo: https://github.com/whoisryosuke/gatsby-documentation-starter
  description: Automatically generate docs for React components using MDX, react-docgen, and GatsbyJS
  tags:
    - Documentation
    - MDX
    - SEO
  features:
    - Parses all React components (functional, stateful, even stateless!) for JS Docblocks and Prop Types.
    - MDX - Write your docs in Markdown and include React components using JSX!
    - Lightweight (only what you need)
    - Modular (easily fits in any React project!)
    - Props table component
    - Customizable sidebar navigation
    - Includes SEO plugins Google Analytics, Offline, Manifest, Helmet.
- url: http://gatsby-absurd.surge.sh/
  repo: https://github.com/ajayns/gatsby-absurd
  description: A Gatsby starter using illustrations from https://absurd.design/
  tags:
    - Onepage
    - Styling:CSS-in-JS
  features:
    - Uses surreal illustrations from absurd.design.
    - Landing page structure split into sections
    - Basic UX/UX elements ready. navbar, smooth scrolling, faqs, theming
    - Convenient image handling and data separation
- url: https://gatsby-starter-quiz.netlify.com/
  repo: https://github.com/raphadeluca/gatsby-starter-quiz
  description: Create rich quizzes with Gatsby & Mdx. No need of database or headless CMS. Manage your data directly in your Mdx file's frontmatter and write your content in the body. Customize your HTML tags, use react components from a library or write your owns. Navigation will be automatically created between each question.
  tags:
    - MDX
  features:
    - Data quiz in the frontmatter
    - Rich customizable content with MDX
    - Green / Red alert footer on user's answer
    - Navigation generated based on the index of each question
- url: https://gatsby-starter-accessibility.netlify.com/
  repo: https://github.com/benrobertsonio/gatsby-starter-accessibility
  description: The default Gatsby starter with powerful accessibility tools built-in.
  tags:
    - Storybook
    - Linting
  features:
    - 🔍 eslint-plugin-jsx-a11y for catching accessibility issues while authoring code
    - ✅ lint:staged for adding a pre-commit hook to catch accessibility linting errors
    - 📣 react-axe for console reporting of accessibility errors in the DOM during development
    - 📖 storybook setup for accessibility reporting on individual components
- url: https://gatsby-theme-ggt-material-ui-blog.netlify.com/
  repo: https://github.com/greatgatsbyjsthemes/gatsby-starter-ggt-material-ui-blog
  description: Starter material-ui blog utilizing a Gatsby theme!
  tags:
    - Blog
    - MDX
  features:
    - Uses MDX with Gatsby theme for quick and easy set up
    - Material-ui design with optional config passed into the theme options
    - Gradient background with sitemap, rss feed, and offline capabilities
- url: https://gatsby-starter-blog-typescript.netlify.com/
  repo: https://github.com/gperl27/Gatsby-Starter-Blog-Typescript
  description: Gatsby starter blog with TypeScript
  tags:
    - Blog
    - Language:TypeScript
    - Styling:CSS-in-JS
  features:
    - Includes all features that come with Gatsby's official starter blog
    - TypeScript for type-safety out of the box
    - Styled components in favor of inline styles
    - Transition Link for nice page transitions
    - Type definitions from GraphQL schema (with code generation)
- url: https://gatsby-starter-sass.netlify.com/
  repo: https://github.com/colbyfayock/gatsby-starter-sass
  description: A Gatsby starter with Sass and no assumptions!
  tags:
    - Styling:SCSS
  features:
    - Sass stylesheets to manage your CSS (SCSS flavored)
    - Simple, minimal base setup to get started
    - No baked in configurations or assumptions
- url: https://billyjacoby.github.io/gatsby-react-bootstrap-starter/
  repo: https://github.com/billyjacoby/gatsby-react-bootstrap-starter
  description: GatsbyJS starter with react-bootstrap and react-icons
  tags:
    - Styling:Bootstrap
    - Styling:SCSS
  features:
    - SASS stylesheets to make styling components easy
    - Sample navbar that sticks to the top of the page on scroll
    - Includes react-icons to make adding icons to your app super simple
- url: https://gatsbystartermdb.netlify.com
  repo: https://github.com/jjcav84/mdbreact-gatsby-starter
  description: GatsbyJS starter built with MDBootstrap React free version
  tags:
    - Styling:Bootstrap
  features:
    - Material Design, Bootstrap, and React
    - Contact form and Google Map components
    - Animation
    - documentation and component library can be found at mdboostrap's website
- url: https://gatsby-starter-primer.netlify.com/
  repo: https://github.com/thomaswangio/gatsby-starter-primer
  description: A Gatsby starter featuring GitHub Primer Design System and React components
  tags:
    - Styling:Other
    - Styling:CSS-in-JS
    - SEO
    - Landing Page
  features:
    - Primer React Components
    - Styled Components
    - Gatsby Image
    - Better SEO component with appropriate OG image and appropriate fallback meta tags
- url: https://pranshuchittora.github.io/gatsby-material-boilerplate
  repo: https://github.com/pranshuchittora/gatsby-material-boilerplate
  description: A simple starter to get up and developing quickly with Gatsby in material design
  tags:
    - Styling:Material
  features:
    - Material design
    - Sass/SCSS
    - Tags
    - Categories
    - Google Analytics
    - Offline support
    - Web App Manifest
    - SEO
- url: https://anubhavsrivastava.github.io/gatsby-starter-hyperspace
  repo: https://github.com/anubhavsrivastava/gatsby-starter-hyperspace
  description: Single page starter based on the Hyperspace site template, with landing, custom and Elements(Component) page
  tags:
    - HTML5UP
    - Styling:SCSS
    - Onepage
    - Landing Page
  features:
    - Designed by HTML5 UP
    - Simple one page site that’s perfect for personal portfolios
    - Fully Responsive
    - Styling with SCSS
    - Offline support
    - Web App Manifest
- url: https://anubhavsrivastava.github.io/gatsby-starter-identity
  repo: https://github.com/anubhavsrivastava/gatsby-starter-identity
  description: Single page starter based on the Identity site template by HTML5 up, suitable for one page portfolio.
  tags:
    - HTML5UP
    - Styling:SCSS
    - Onepage
    - Landing Page
    - PWA
  features:
    - Designed by HTML5 UP
    - Simple one page personal portfolio
    - Fully Responsive
    - Styling with SCSS
    - Offline support
    - Web App Manifest
- url: https://hopeful-ptolemy-cd840b.netlify.com/
  repo: https://github.com/tonydiaz/gatsby-landing-page-starter
  description: A simple landing page starter for idea validation using material-ui. Includes email signup form and pricing section.
  tags:
    - Styling:Material
    - Landing Page
  features:
    - SEO
    - Mailchimp integration
    - Material-UI components
    - Responsive
    - Pricing section
    - Benefits section
    - Email signup form
    - Easily configurable
    - Includes standard Gatsby starter features
- url: https://anubhavsrivastava.github.io/gatsby-starter-aerial
  repo: https://github.com/anubhavsrivastava/gatsby-starter-aerial
  description: Single page starter based on the Aerial site template by HTML5 up, suitable for one page personal page.
  tags:
    - HTML5UP
    - Styling:SCSS
    - Onepage
    - Landing Page
    - PWA
  features:
    - Designed by HTML5 UP
    - Simple one page personal portfolio
    - Fully Responsive
    - Styling with SCSS
    - Offline support
    - Web App Manifest
- url: https://anubhavsrivastava.github.io/gatsby-starter-eventually
  repo: https://github.com/anubhavsrivastava/gatsby-starter-eventually
  description: Single page starter based on the Eventually site template by HTML5 up, suitable for upcoming product page.
  tags:
    - HTML5UP
    - Styling:SCSS
    - Landing Page
    - PWA
  features:
    - Designed by HTML5 UP
    - Fully Responsive
    - Styling with SCSS
    - Offline support
    - Web App Manifest
- url: https://jovial-jones-806326.netlify.com/
  repo: https://github.com/GabeAtWork/gatsby-elm-starter
  description: An Elm-in-Gatsby integration, based on gatsby-plugin-elm
  tags:
    - Language:Other
  features:
    - Elm language integration
- url: https://anubhavsrivastava.github.io/gatsby-starter-readonly
  repo: https://github.com/anubhavsrivastava/gatsby-starter-readonly
  description: Single page starter based on the ReadOnly site template by HTML5 up, with landing and Elements(Component) page
  tags:
    - HTML5UP
    - Onepage
    - Styling:SCSS
    - Landing Page
    - PWA
  features:
    - Designed by HTML5 UP
    - Fully Responsive
    - Styling with SCSS
    - Offline support
    - Web App Manifest
- url: https://anubhavsrivastava.github.io/gatsby-starter-prologue
  repo: https://github.com/anubhavsrivastava/gatsby-starter-prologue
  description: Single page starter based on the Prologue site template by HTML5 up, for portfolio pages
  tags:
    - HTML5UP
    - Onepage
    - Styling:SCSS
    - Portfolio
    - PWA
  features:
    - Designed by HTML5 UP
    - Fully Responsive
    - Styling with SCSS
    - Offline support
    - Web App Manifest
- url: https://gatsby-london.netlify.com
  repo: https://github.com/ImedAdel/gatsby-london
  description: A custom, image-centric theme for Gatsby.
  tags:
    - Portfolio
    - Blog
    - Styling:PostCSS
  features:
    - Post thumbnails in the homepage
    - Built with PostCSS
    - Made for image-centeric portfolios
    - Based on London for Ghost
- url: https://anubhavsrivastava.github.io/gatsby-starter-overflow
  repo: https://github.com/anubhavsrivastava/gatsby-starter-overflow
  description: Single page starter based on the Overflow site template by HTML5 up, with landing and Elements(Component) page
  tags:
    - HTML5UP
    - Onepage
    - Styling:SCSS
    - Portfolio
    - PWA
  features:
    - Designed by HTML5 UP
    - Fully Responsive
    - Image Gallery
    - Styling with SCSS
    - Offline support
    - Web App Manifest
- url: https://cosmicjs.com/apps/gatsby-agency-portfolio/demo
  repo: https://github.com/cosmicjs/gatsby-agency-portfolio
  description: Static Webpage for displaying your agencies skills and past work.  Implements 4 sections for displaying information about your company, A home page, information about services, projects, and the people in your organization.
  tags:
    - Blog
    - Portfolio
    - CMS:Cosmic JS
  features:
    - Landing Page
    - Home
    - Services
    - Projects
    - People
- url: https://cosmicjs.com/apps/gatsby-localization-app-starter/demo
  repo: https://github.com/cosmicjs/gatsby-localization-app-starter
  description: A localized Gatsby starter application powered by Cosmic JS.
  tags:
    - CMS:Cosmic JS
    - i18n
  features:
    - Gatsby localization starter app
- url: https://cosmicjs.com/apps/gatsby-docs/demo
  repo: https://github.com/cosmicjs/gatsby-docs-app
  description: Be able to view and create documentation using Gatsby and Cosmic JS. Leveraging the speed and high powered APIs of the Gatsby framework and the simplicity and scalability of Cosmic JS.
  tags:
    - CMS:Cosmic JS
    - Documentation
  features:
    - manage docs in static web file format for zippy delivery
- url: https://cosmicjs.com/apps/gatsby-ecommerce-website/demo
  repo: https://github.com/a9kitkumar/Gatsby-Ecommerce
  description: A localized Gatsby starter application powered by Cosmic JS.
  tags:
    - CMS:Cosmic JS
    - eCommerce
  features:
    - Stores products, orders using Cosmic JS as a database and a server
- url: https://harshil1712.github.io/gatsby-starter-googlesheets/
  repo: https://github.com/harshil1712/gatsby-starter-googlesheets
  description: A starter using Google Sheets as data source
  tags:
    - Google Sheets
    - SEO
    - Blog
  features:
    - Uses Google Sheets for data
    - Easily configurable
- url: https://the-plain-gatsby.netlify.com/
  repo: https://github.com/wangonya/the-plain-gatsby
  description: A simple minimalist starter for your personal blog.
  tags:
    - Blog
    - Markdown
  features:
    - Minimalist design
    - Next and previous blog post navigation
    - About page
    - Markdown support
- url: https://gatsby-starter-blockstack.openintents.org
  repo: https://github.com/friedger/gatsby-starter-blockstack
  description: A starter using Blockstack on client side
  tags:
    - Authentication
  features:
    - Uses Blockstack
    - Client side app
- url: https://anubhavsrivastava.github.io/gatsby-starter-multiverse
  repo: https://github.com/anubhavsrivastava/gatsby-starter-multiverse
  description: Single page starter based on the Multiverse site template by HTML5 up, with landing and Elements(Component) page
  tags:
    - HTML5UP
    - Onepage
    - Styling:SCSS
    - Portfolio
    - PWA
  features:
    - Designed by HTML5 UP
    - Fully Responsive
    - Image Gallery
    - Styling with SCSS
    - Offline support
    - Web App Manifest
- url: https://anubhavsrivastava.github.io/gatsby-starter-highlights
  repo: https://github.com/anubhavsrivastava/gatsby-starter-highlights
  description: Single page starter based on the Highlights site template by HTML5 up, with landing and Elements(Component) page
  tags:
    - HTML5UP
    - Onepage
    - Styling:SCSS
    - Portfolio
    - PWA
  features:
    - Designed by HTML5 UP
    - Fully Responsive
    - Image Gallery
    - Styling with SCSS
    - Offline support
    - Web App Manifest
- url: https://gatsby-starter-material-business-markdown.netlify.com/
  repo: https://github.com/ANOUN/gatsby-starter-material-business-markdown
  description: A clean, modern starter for businesses using Material Design Components
  tags:
    - Blog
    - Markdown
    - PWA
    - Styling:Material
    - Styling:SCSS
  features:
    - Minimal, Modern Business Website Design
    - Material Design Components
    - MDC React Components
    - MDC Theming
    - Blog
    - Home Page
    - Contact Page
    - Contact Form
    - About Page
    - Mobile-First approach in development
    - Fully Responsive
    - Markdown
    - PWA
- url: https://gatsby-starter-default-typescript.netlify.com/
  repo: https://github.com/andykenward/gatsby-starter-default-typescript
  description: Starter Default TypeScript
  tags:
    - Language:TypeScript
  features:
    - TypeScript
    - Typing generation for GraphQL using GraphQL Code Generator
    - Comes with React Helmet for adding site meta tags
    - Based on Gatsby Starter Default
- url: http://gatsbyhoney.davshoward.com/
  repo: https://github.com/davshoward/gatsby-starter-honey
  description: A delicious baseline for Gatsby (v2).
  tags:
    - Styling:PostCSS
    - SEO
  features:
    - Gatsby v2
    - SEO (including robots.txt, sitemap generation, automated yet customisable metadata, and social sharing data)
    - Google Analytics
    - PostCSS support
    - Developer environment variables
    - Accessibility support
    - Based on Gatsby Starter Default
- url: https://material-ui-starter.netlify.com/
  repo: https://github.com/dominicabela/gatsby-starter-material-ui
  description: This starter includes Material UI boilerplate and configuration files along with the standard Gatsby configuration files. It provides a starting point for developing Gatsby apps with the Material UI framework.
  tags:
    - SEO
    - Styling:Material
  features:
    - Material UI Framework
    - Roboto Typeface (self hosted)
    - SEO
    - Offline Support
    - Based on Gatsby Default Starter
- url: https://developer-diary.netlify.com/
  repo: https://github.com/willjw3/gatsby-starter-developer-diary
  description: A blog template created with web developers in mind. Totally usable right out of the box, but minimalist enough to be easily modifiable.
  tags:
    - Blog
    - Markdown
    - Pagination
    - SEO
  features:
    - Ready to go - Blog author name, author image, etc,... can be easily added using a config file
    - Blog posts created as markdown files
    - Gatsby v.2
    - Mobile responsive
    - Pagination
    - Category and tag pages
    - Social media sharing icons in each post
    - Icons from React Icons (Font Awesome, Devicons, etc,...)
    - Beautiful tech-topic tags to attach to your web-development-related blog posts
    - Developer-relevant social media icon links, including GitHub, Stack Overflow, and freeCodeCamp
- url: https://anubhavsrivastava.github.io/gatsby-starter-paradigmshift
  repo: https://github.com/anubhavsrivastava/gatsby-starter-paradigmshift
  description: Single page starter based on the Paradigm Shift site template by HTML5 up, with landing and Elements(Component) page
  tags:
    - HTML5UP
    - Onepage
    - Styling:SCSS
    - Portfolio
    - PWA
  features:
    - Designed by HTML5 UP
    - Fully Responsive
    - Image Gallery
    - Styling with SCSS
    - Offline support
    - Web App Manifest
- url: https://dazzling-heyrovsky-62d4f9.netlify.com/
  repo: https://github.com/s-kris/gatsby-starter-medium
  description: A GatsbyJS starter blog as close as possible to medium.
  tags:
    - Markdown
    - Styling:CSS-in-JS
  features:
    - Careers Listing
    - Mobile Responsive
- url: https://gatsby-personal-starter-blog.netlify.com
  repo: https://github.com/thomaswangio/gatsby-personal-starter-blog
  description: Gatsby starter for personal blogs! Blog configured to run at /blog and with Netlify CMS and gatsby-remark-vscode.
  tags:
    - Blog
    - Markdown
    - Styling:CSS-in-JS
    - CMS:Netlify
  features:
    - Netlify CMS
    - VSCode syntax highlighting
    - Styled Components
- url: https://anubhavsrivastava.github.io/gatsby-starter-phantom
  repo: https://github.com/anubhavsrivastava/gatsby-starter-phantom
  description: Single page starter based on the Phantom site template by HTML5 up, with landing, generic and Elements(Component) page
  tags:
    - HTML5UP
    - Onepage
    - Styling:SCSS
    - PWA
  features:
    - Designed by HTML5 UP
    - Fully Responsive
    - Styling with SCSS
    - Offline support
    - Web App Manifest
- url: https://gatsby-starter-internationalized.ack.ee/
  repo: https://github.com/AckeeCZ/gatsby-starter-internationalized
  description: A simple starter for fully internationalized websites, including route internationalization.
  tags:
    - i18n
  features:
    - internationalized page content - via react-intl
    - internationalized routes - via language configuration
    - lightweight - includes only internationalization code
    - LocalizedLink - built-in link component handling route generation
    - LanguageSwitcher - built-in language switcher component
- url: https://gatsby-starter-bee.netlify.com/
  repo: https://github.com/JaeYeopHan/gatsby-starter-bee
  description: A simple starter for blog with fresh UI.
  tags:
    - Blog
    - Netlify
    - Disqus
    - SEO
  features:
    - Code highlight with Fira Code font
    - Emoji (emojione)
    - Social share feature (Twitter, Facebook)
    - Comment feature (disqus, utterances)
    - Sponsor service (Buy-me-a-coffee)
    - CLI Tool
- url: https://learn.hasura.io/graphql/react/introduction
  repo: https://github.com/hasura/gatsby-gitbook-starter
  description: A starter to generate docs/tutorial websites based on GitBook theme.
  tags:
    - Documentation
    - MDX
    - Markdown
    - SEO
  features:
    - Write in Markdown / MDX and generate responsive documentation/tutorial web apps
    - Fully Configurable
    - Syntax highlighting with Prismjs
    - Code diffing with +/-
    - Google Analytics Integration
    - SEO Tags with MDX frontmatter
    - Edit on GitHub button
    - Fully Customisable with rich embeds using React in MDX.
- url: https://gatsby-starter-blog-with-lunr.netlify.com/
  repo: https://github.com/lukewhitehouse/gatsby-starter-blog-with-lunr
  description: Building upon Gatsby's blog starter with a Lunr.js powered Site Search.
  tags:
    - Blog
    - Search
  features:
    - Same as the official starter blog
    - Integration with Lunr.js
- url: https://oneshopper.netlify.com
  repo: https://github.com/rohitguptab/OneShopper
  description: This Starter is created for Ecommerce site with Gatsby + Contentful and snipcart
  tags:
    - eCommerce
    - CMS:Contentful
    - Blog
    - SEO
    - Disqus
  features:
    - Blog post listing with previews for each blog post.
    - Store page listing all the Products and includes features like Rating, Price, Checkout, More then one Product images with tabbing.
    - Contact form with Email notification.
    - Index pages design with Latest Post, Latest Blog, Deal of week and Banner.
- url: https://anubhavsrivastava.github.io/gatsby-starter-spectral
  repo: https://github.com/anubhavsrivastava/gatsby-starter-spectral
  description: Single page starter based on the Spectral site template by HTML5 up, with landing, Generic and Elements(Component) page
  tags:
    - HTML5UP
    - Onepage
    - Styling:SCSS
    - Portfolio
    - PWA
  features:
    - Designed by HTML5 UP
    - Fully Responsive
    - Styling with SCSS
    - Offline support
    - Web App Manifest
- url: https://anubhavsrivastava.github.io/gatsby-starter-directive
  repo: https://github.com/anubhavsrivastava/gatsby-starter-directive
  description: Single page starter based on the Directive site template by HTML5 up, with landing and Elements(Component) page
  tags:
    - HTML5UP
    - Onepage
    - Styling:SCSS
    - Portfolio
    - PWA
  features:
    - Designed by HTML5 UP
    - Fully Responsive
    - Styling with SCSS
    - Offline support
    - Web App Manifest
- url: https://histaff.io/
  repo: https://github.com/histaff/website-static
  description: It's a beautiful starter static website which useful plugins based on Gatsby
  tags:
    - Styling:SCSS
    - Landing Page
    - Onepage
  features:
    - Fully Responsive
    - Styling with SCSS
    - Very similar to gatsby-starter-netlify-cms, slightly more configurable (e.g. set site-title in gatsby-config) with Bootstrap/Bootswatch instead of bulma
    - LocalizedLink - built-in link component handling route generation
- url: https://gatsby-kea-starter.netlify.com/
  repo: https://github.com/benjamin-glitsos/gatsby-kea-starter
  description: Gatsby starter with redux and sagas made simpler by the Kea library
  tags:
    - Redux
  features:
    - The Kea library makes redux and sagas extremely simple and concise
- url: https://anubhavsrivastava.github.io/gatsby-starter-solidstate
  repo: https://github.com/anubhavsrivastava/gatsby-starter-solidstate
  description: Single page starter based on the Solid State site template by HTML5 up, with landing, Generic and Elements(Component) page
  tags:
    - HTML5UP
    - Onepage
    - Styling:SCSS
    - Portfolio
    - PWA
  features:
    - Designed by HTML5 UP
    - Fully Responsive
    - Styling with SCSS
    - Offline support
    - Web App Manifest
- url: https://yellowcake.netlify.com/
  repo: https://github.com/thriveweb/yellowcake
  description: A starter project for creating lightning-fast websites with Gatsby v2 and Netlify-CMS v2 + Uploadcare integration.
  tags:
    - CMS:Netlify
    - Netlify
    - Blog
    - SEO
  features:
    - Uploadcare
    - Netlify Form
    - Category list (with navigation)
    - Featured post
    - Next and prev post
    - SEO component
- url: https://anubhavsrivastava.github.io/gatsby-starter-fractal
  repo: https://github.com/anubhavsrivastava/gatsby-starter-fractal
  description: Single page starter based on the Fractal site template by HTML5 up, with landing and Elements(Component) page
  tags:
    - HTML5UP
    - Onepage
    - Styling:SCSS
    - Portfolio
    - PWA
  features:
    - Designed by HTML5 UP
    - Fully Responsive
    - Styling with SCSS
    - Offline support
    - Web App Manifest
- url: https://minimal-gatsby-ts-starter.netlify.com/
  repo: https://github.com/TheoBr/minimal-gatsby-typescript-starter
  description: Minimal TypeScript Starter
  tags:
    - Language:TypeScript
  features:
    - TypeScript
    - ESLint + optional rule enforcement with Husky
    - Prettier
    - Netlify ready
    - Minimal
- url: https://gatsby-typescript-starter-default.netlify.com/
  repo: https://github.com/RobertoMSousa/gatsby-typescript-starter-default
  description: Simple Gatsby starter using TypeScript and eslint instead of outdated tslint.
  tags:
    - Language:TypeScript
    - SEO
    - Linting
  features:
    - Comes with React Helmet for adding site meta tags
    - Includes plugins for offline support out of the box
    - TypeScript
    - Prettier & eslint to format & check the code
- url: https://gatsby-starter-carraway.netlify.com/
  repo: https://github.com/endymion1818/gatsby-starter-carraway
  description: a Gatsby starter theme with Accessibility features, TypeScript, Jest, some basic UI elements, and a CircleCI pipeline
  tags:
    - Language:TypeScript
    - Pagination
    - Search
    - Testing
  features:
    - Paginated post archive
    - Site search with Lunr.js
    - Categories and category archive pages
    - Minimal CSS defaults using styled-components, including system font stack
    - Some fundamental Accessibility features including tabbable navigation & "Skip to content" link
    - UI elements including multi-column layout using CSS Grid (with float fallback), header component with logo, basic navigation & search and a footer with 3-column layout, logo and 2 menu areas
    - TypeScript & Testing including some sensible TypeScript defaults, tests with @testing-library/react, pre-commit and pre-push hooks. Set up includes enums for repeating values such as font & background colours
    - Setup for a CircleCI pipeline so you can run the above tests in branches before merging to master
    - Markdown posts _and_ pages (pages don't appear in the post archive)
- url: https://www.quietboy.net
  repo: https://github.com/zhouyuexie/gatsby-starter-quiet
  description: Gatsby out of the box blog, use TypeScript and highly customized style.
  tags:
    - Language:TypeScript
    - Styling:SCSS
    - SEO
    - Linting
    - RSS
    - Pagination
    - PWA
  features:
    - TypeScript
    - TsLint & Prettier
    - Tag list
    - Custom page layout
    - Switch the dark mode according to the system theme
    - Scss
    - Pagination
- url: https://compassionate-morse-5204bf.netlify.com/
  repo: https://github.com/deamme/gatsby-starter-prismic-resume
  description: Gatsby Resume/CV page with Prismic integration
  tags:
    - CMS:Prismic
    - CMS:Headless
    - Styling:CSS-in-JS
    - Onepage
    - Linting
  features:
    - One-page resume/CV
    - Prismic as Headless CMS
    - Emotion for styling
    - Uses multiple features of Prismic - Slices, Labels, Custom Types
    - ESLint & Prettier
- url: https://anubhavsrivastava.github.io/gatsby-starter-resume
  repo: https://github.com/anubhavsrivastava/gatsby-starter-resume
  description: Single page starter based on the Resume site template by startbootstrap for resume/portfolio page
  tags:
    - Onepage
    - Styling:SCSS
    - PWA
  features:
    - Designed by startbootstrap
    - Fully Responsive
    - Styling with SCSS
    - Offline support
    - Web App Manifest
- url: https://gatsby-starter-typescript-jest.netlify.com/
  repo: https://github.com/denningk/gatsby-starter-typescript-jest
  description: Barebones Gatsby starter with TypeScript, Jest, GitLab-CI, and other useful configurations
  tags:
    - Language:TypeScript
    - Testing
    - AWS
    - Linting
    - SEO
  features:
    - All components from default Gatsby starter converted to TypeScript
    - Jest testing configured for TypeScript with ts-jest
    - Detailed guide on how to deploy using AWS S3 buckets included in README
    - .gitlab-ci.yml file with blanks that can be customized for any Gatsby project
    - Configurations for EditorConfig, Prettier, and ESLint (for TypeScript)
- url: https://gatsby-starter-apollo.smakosh.com/app/
  repo: https://github.com/smakosh/gatsby-apollo-starter
  description: Gatsby Apollo starter - with client side routing
  tags:
    - Client-side App
    - SEO
    - Styling:CSS-in-JS
  features:
    - Apollo provider & Client side routing
    - Eslint/Prettier configured
    - Easy to customize
    - Nice project structure
    - Flex Grid components easy to customize
- url: https://portfolio.smakosh.com/
  repo: https://github.com/smakosh/gatsby-portfolio-dev
  description: A portfolio for developers
  tags:
    - Portfolio
    - SEO
    - Netlify
    - Onepage
    - Styling:CSS-in-JS
  features:
    - Eslint/Prettier configured
    - Scores 100% on a11y / Performance / PWA / SEO
    - PWA (desktop & mobile)
    - Easy to customize
    - Nice project structure
    - Amazing illustrations by Undraw.co
    - Tablet & mobile friendly
    - Continuous deployment with Netlify
    - A contact form protected by Google Recaptcha
    - Can be deployed with one click
    - Functional components with Recompose React Hooks! ready to migrate to React hooks!
    - Fetches your GitHub pinned projects with most stars (You could customize this if you wish)
- url: https://github.com/smakosh/gatsby-airtable-starter
  repo: https://github.com/smakosh/gatsby-airtable-starter
  description: Gatsby Airtable starter
  tags:
    - SEO
    - Netlify
    - Client-side App
    - Styling:CSS-in-JS
  features:
    - Static content fetched from Airtable
    - Dynamic content with CRUD operations with Airtable REST API
    - Well structured files/folders
    - Custom React Hooks
    - Custom Helpers instead of using third party libraries
    - Dynamic & Static containers
    - Global state management ready with useReducer & useContext
    - Dummy auth but ready to add real requests
- url: https://github.com/smakosh/gatsby-app-starter-rest-api
  repo: https://github.com/smakosh/gatsby-app-starter-rest-api
  description: Gatsby REST API starter
  tags:
    - Authentication
    - Client-side App
    - Styling:CSS-in-JS
  features:
    - Dynamic content with CRUD operations with a REST API
    - Well structured files/folders
    - Custom React Hooks
    - Auth with a JWT approach
    - Custom Helpers instead of using third party libraries
    - Dynamic containers
    - Global state management ready with useReducer & useContext
- url: https://gatsbyjs-starter-tailwindplay.appseed.us/
  repo: https://github.com/app-generator/gatsbyjs-starter-tailwindplay
  description: A Gatsby v2 starter styled using Tailwind, a utility-first CSS framework. Uses Purgecss to remove unused CSS.
  tags:
    - Styling:Tailwind
  features:
    - Based on gatsby-starter-tailwind
    - Tailwind CSS Framework
    - Removes unused CSS with Purgecss
- url: https://act-labs.github.io/
  repo: https://github.com/act-labs/gatsby-starter-act-blog
  description: Gatsby starter for blog/documentation using MDX, Ant Design, gatsby-plugin-combine.
  tags:
    - Blog
    - Documentation
    - Styling:Ant Design
    - Markdown
    - MDX
    - SEO
  features:
    - Posts and snippets;
    - SEO component;
    - Ant Design UI components;
    - Markdown and MDX for pages;
    - A customized webpack and babel configuration, for complex profecianal web apps with node.js, Jest tests, etc;
    - Progressively build more and more complex pages using gatsby-plugin-combine.
- url: https://gatsby-ghub.netlify.com/resume-book/
  repo: https://github.com/dwyfrequency/gatsby-ghub
  description: A resume builder app with authenticated routes, static marketing pages, and dynamic resume creation
  tags:
    - Authentication
    - Netlify
    - Client-side App
  features:
    - Netlify Identity
    - Static Marketing pages and Dynamic Client-side Authenticated App pages
    - SEO component
    - Apollo GraphQL (client-side)
- url: https://lewis-gatsby-starter-i18n.netlify.com
  repo: https://github.com/lewislbr/lewis-gatsby-starter-i18n
  description: A simple custom Gatsby starter template to start a new multilanguage website.
  tags:
    - i18n
    - Styling:CSS-in-JS
    - Portfolio
    - SEO
  features:
    - Automatically detects user browser language.
    - CSS in JS with styled-components.
    - Optimized images.
    - Offline capabilities.
    - Auto-generated sitemap and robots.txt.
- url: https://gatsby-snipcart-starter.netlify.com/
  repo: https://github.com/issydennis/gatsby-snipcart
  description: A simple e-commerce shop built using Gatsby and Snipcart.
  tags:
    - eCommerce
    - Styling:CSS-in-JS
    - Markdown
  features:
    - Minimal design to allow for simple customisation.
    - Snipcart integration provides an easy-to-use shopping cart and checkout.
    - Individual product pages with custom fields.
    - Products defined using markdown.
    - Styled components.
    - Gatsby image for optimised product images.
- url: https://anubhavsrivastava.github.io/gatsby-starter-stylish
  repo: https://github.com/anubhavsrivastava/gatsby-starter-stylish
  description: Single page starter based on the Stylish Portfolio site template by startbootstrap for portfolio page
  tags:
    - Onepage
    - Portfolio
    - Styling:SCSS
    - PWA
  features:
    - Designed by startbootstrap
    - Fully Responsive
    - Styling with SCSS
    - Offline support
    - Web App Manifest
- url: https://lewis-gatsby-starter-basic.netlify.com
  repo: https://github.com/lewislbr/lewis-gatsby-starter-basic
  description: A simple custom basic Gatsby starter template to start a new website.
  tags:
    - Styling:CSS-in-JS
    - SEO
  features:
    - Bare-bones starter.
    - CSS in JS with styled-components.
    - Optimized images.
    - Offline capabilities.
    - Auto-generated sitemap and robots.txt.
- url: https://myclicks.netlify.com/
  repo: https://github.com/himali-patel/MyClicks
  description: A simple Gatsby starter template to create portfolio website with contentful and Netlify.
  tags:
    - Blog
    - Netlify
    - CMS:Contentful
    - Styling:Bootstrap
    - Disqus
    - SEO
  features:
    - Fecthing Dynamic content from Contentful.
    - Blog post listing with previews, disqus implementation and social sharing for each blog post.
    - Contact form integration with Netlify.
    - Portfolio Result Filteration according to Category.
    - Index pages design with Recent Blogs and Intagram Feed.
- url: https://gatsby-starter-typescript-graphql.netlify.com
  repo: https://github.com/spawnia/gatsby-starter-typescript-graphql
  description: A Gatsby starter with typesafe GraphQL using TypeScript
  tags:
    - Language:TypeScript
    - Linting
    - Portfolio
    - Styling:CSS-in-JS
  features:
    - Type safety with TypeScript
    - Typesafe GraphQL with graphql-code-generator
    - ESLint with TypeScript support
    - Styling with styled-components
- url: https://gatsby-tailwind-serif.netlify.com/
  repo: https://github.com/windedge/gatsby-tailwind-serif
  description: A Gatsby theme based on gatsby-serif-theme, rewrite with Tailwind CSS.
  tags:
    - Styling:Tailwind
    - Markdown
  features:
    - Based on gatsby-serif-theme
    - Tailwind CSS Framework
    - Removes unused CSS with Purgecss
    - Responsive design
    - Suitable for small business website
- url: https://mystifying-mclean-5c7fce.netlify.com
  repo: https://github.com/renvrant/gatsby-mdx-netlify-cms-starter
  description: An extension of the default starter with Netlify CMS and MDX support.
  tags:
    - MDX
    - Markdown
    - Netlify
    - CMS:Netlify
    - Styling:None
  features:
    - MDX and Netlify CMS support
    - Use React components in Netlify CMS Editor and other markdown files
    - Allow editors to choose a page template
    - Replace HTML tags with React components upon rendering Markdown, enabling design systems
    - Hide pages from being editable by the CMS
    - Minimal and extensible
- url: https://gatsby-airtable-advanced-starter.marcomelilli.com
  repo: https://github.com/marcomelilli/gatsby-airtable-advanced-starter
  description: A Gatsby Starter Blog using Airtable as backend
  tags:
    - Airtable
    - Blog
    - Styling:None
  features:
    - Dynamic content from Airtable
    - Does not contain any UI frameworks
    - Tags
    - Categories
    - Authors
    - Disqus
    - Offline support
    - Web App Manifest
    - SEO
- url: https://contentful-starter.netlify.com/
  repo: https://github.com/mohanmonu777/gatsby_contentful_starter
  description: An Awesome Starter Kit to help you get going with Contentful and Gatsby
  tags:
    - Blog
    - CMS:Contentful
    - CMS:Headless
  features:
    - Bare-bones starter.
    - Dynamic content from Contentful CMS
    - Ready made Components
    - Responsive Design
    - Includes Contentful Delivery API for production build
- url: https://gatsby-simple-blog.thundermiracle.com
  repo: https://github.com/thundermiracle/gatsby-simple-blog
  description: A gatsby-starter-blog with overreacted looking and tags, breadcrumbs, disqus, i18n, eslint supported
  tags:
    - i18n
    - Blog
    - Netlify
    - Linting
    - Disqus
    - Testing
  features:
    - Easily Configurable
    - Tags
    - Breadcrumbs
    - Tags
    - Disqus
    - i18n
    - ESLint
    - Jest
- url: https://anubhavsrivastava.github.io/gatsby-starter-grayscale
  repo: https://github.com/anubhavsrivastava/gatsby-starter-grayscale
  description: Single page starter based on the Grayscale site template by startbootstrap for portfolio page
  tags:
    - Onepage
    - Portfolio
    - Styling:SCSS
    - PWA
  features:
    - Designed by startbootstrap
    - Fully Responsive
    - Styling with SCSS
    - Offline support
    - Web App Manifest
- url: https://gatsby-all-in.netlify.com
  repo: https://github.com/Gherciu/gatsby-all-in
  description: A starter that includes the most popular js libraries, already pre-configured and ready for use.
  tags:
    - Linting
    - Netlify
    - Styling:Tailwind
  features:
    - Tailwind CSS Framework
    - Antd UI Framework pre-configured
    - Redux for managing state
    - Eslint and Stylelint to enforce code style
- url: http://demo.nagui.me
  repo: https://github.com/kimnagui/gatsby-starter-nagui
  description: A Gatsby starter that full responsive blog.
  tags:
    - Blog
    - AWS
    - Pagination
    - SEO
    - Styling:CSS-in-JS
  features:
    - Tags & Categorys.
    - Pagination.
    - Show Recent Posts for category.
    - Styled-Components.
    - Mobile-First CSS.
    - Syntax highlighting in code blocks using PrismJS(Dracula).
    - Google Analytics.
    - Deploy AWS S3.
- url: https://anubhavsrivastava.github.io/gatsby-starter-newage
  repo: https://github.com/anubhavsrivastava/gatsby-starter-newage
  description: Single page starter based on the new age site template by startbootstrap for portfolio page/Mobile app launch
  tags:
    - Onepage
    - Portfolio
    - Styling:SCSS
    - PWA
  features:
    - Designed by startbootstrap
    - Fully Responsive
    - Styling with SCSS
    - Offline support
    - Web App Manifest
- url: https://gatsby-starter-krisp.netlify.com/
  repo: https://github.com/mohanmonu777/gatsby-starter-krisp
  description: A minimal, clean and responsive starter built with gatsby
  tags:
    - Styling:Bootstrap
    - Onepage
    - Portfolio
    - Netlify
    - Markdown
  features:
    - Styled-Components.
    - Mobile-First CSS.
    - Responsive Design, optimized for Mobile devices
- url: https://gatsby-datocms-starter.netlify.com/
  repo: https://github.com/brohlson/gatsby-datocms-starter
  description: An SEO-friendly DatoCMS starter with styled-components, page transitions, and out-of-the-box blog post support.
  tags:
    - CMS:DatoCMS
    - Styling:CSS-in-JS
    - Blog
    - Portfolio
    - SEO
  features:
    - Page Transitions
    - Blog Post Template
    - Sitemap & Robots.txt generation
- url: https://elemental.netlify.com/
  repo: https://github.com/akzhy/gatsby-starter-elemental
  description: A highly customizable portfolio starter with grid support.
  tags:
    - Blog
    - Portfolio
    - SEO
  features:
    - Highly Customizable
    - Portfolio Template
    - Blog Post Template
    - SEO Friendly
- url: https://gatsby-starter-apollo.netlify.com/
  repo: https://github.com/piducancore/gatsby-starter-apollo-netlify
  description: This project is an easy way to start developing fullstack apps with Gatsby and Apollo Server (using Netlify Lambda functions). For developing we use Netlify Dev to bring all of this magic to our local machine.
  tags:
    - Netlify
  features:
    - Apollo Client
    - Apollo Server running on Netlify functions
    - Netlify Dev for local development
- url: https://gatsby-starter-blog-and-portfolio.netlify.com/
  repo: https://github.com/alisalahio/gatsby-starter-blog-and-portfolio
  description: Just gatsby-starter-blog , with portfolio section added
  tags:
    - Blog
    - Portfolio
  features:
    - Basic setup for a full-featured blog
    - Basic setup for a portfolio
    - Support for an RSS feed
    - Google Analytics support
    - Automatic optimization of images in Markdown posts
    - Support for code syntax highlighting
    - Includes plugins for easy, beautiful typography
    - Includes React Helmet to allow editing site meta tags
    - Includes plugins for offline support out of the box
- url: https://www.attejuvonen.fi
  repo: https://github.com/baobabKoodaa/blog
  description: Blog with all the Bells and Whistles
  tags:
    - Blog
    - Infinite Scroll
    - Pagination
    - SEO
    - Markdown
  features:
    - Write blog posts into Markdown files (easy to format and content will not be married to any platform).
    - Expandable
    - Responsive and streamlined design.
    - Blazing fast UX
    - Autogenerated tracedSVG image placeholders are stylized to create a smooth look and transition as the image loads without the page jumping around.
    - Posts organized by tags.
    - Teasers of posts are generated to front page with infinite scroll which gracefully degrades into pagination.
    - Allow readers to be notified of updates with RSS feed and email newsletter.
    - Contact Form.
- url: https://novela.narative.co
  repo: https://github.com/narative/gatsby-starter-novela
  description: Welcome to Novela, the simplest way to start publishing with Gatsby.
  tags:
    - Blog
    - MDX
    - Portfolio
    - Pagination
    - SEO
  features:
    - Beautifully Designed
    - Multiple Homepage Layouts
    - Toggleable Light and Dark Mode
    - Simple Customization with Theme UI
    - Highlight-to-Share
    - Read Time and Progress
    - MDX support and inline code
    - Accessibility in Mind
- url: https://gatsby-starter-fashion-portfolio.netlify.com/
  repo: https://github.com/shobhitchittora/gatsby-starter-fashion-portfolio
  description: A Gatsby starter for a professional and minimal fashion portfolio.
  tags:
    - Blog
    - Client-side App
    - Landing Page
    - Portfolio
    - Styling:Other
  features:
    - A minimal and simple starter for your fashion portfolio
    - No need for any CMS, work with all your data and images locally.
    - Separate components for different pages and grid
    - Uses gatsby-image to load images
    - Built using the old school CSS.
- url: https://gatsby-theme-profile-builder.netlify.com/
  repo: https://github.com/ashr81/gatsby-theme-profile-builder
  description: Simple theme to build your personal portfolio and publish your articles using Contentful CMS.
  tags:
    - Landing Page
    - Portfolio
    - Styling:CSS-in-JS
    - Blog
    - CMS:Contentful
  features:
    - Mobile Screen support
    - Out of the box support with Contentful CMS for articles.
    - Toggleable Light and Dark Mode
    - Profile image with links to your GitHub and Twitter.
- url: https://prist.marguerite.io/
  repo: https://github.com/margueriteroth/gatsby-prismic-starter-prist
  description: A light-themed starter powered by Gatsby v2 and Prismic to showcase portfolios and blogs.
  tags:
    - Blog
    - CMS:Prismic
    - Landing Page
    - Netlify
    - Portfolio
    - SEO
    - Styling:CSS-in-JS
  features:
    - Landing page with customizable Hero, Portfolio preview, and About component
    - Emotion styled components
    - Blog layout and pages
    - Portfolio layout and pages
    - Google Analytics
    - Mobile ready
- url: https://demos.simplecode.io/gatsby/crafty/
  repo: https://github.com/simplecode-io/gatsby-crafty-theme
  description: SEO-friendly, fast, and fully responsive Gatsby starter with minimal plugins, utilizing JSON files as a content source.
  tags:
    - SEO
    - Portfolio
    - CMS:Other
    - Styling:Other
  features:
    - Beautiful and simple design
    - 100/100 Google Lighthouse score
    - SEO Optimized
    - Includes header/footer/sidebar (on Mobile)
    - CSS based sidebar
    - CSS based Modals
    - Content is fetched from JSON Files
    - Only one extra plugin from default Gatsby starter
- url: https://gatsby-starter-profile-site.netlify.com/
  repo: https://github.com/Mr404Found/gatsby-starter-profile-site
  description: A minimal and clean starter build with gatsby.
  tags:
    - Landing Page
    - Netlify
    - Portfolio
    - SEO
    - Styling:CSS-in-JS
  features:
    - Simple Design
    - Made by Sumanth
- url: http://the404blog.netlify.com
  repo: https://github.com/mohanmonu777/the404blog
  description: An Awesome Starter Blog to help you get going with Gatsby and Markdown
  tags:
    - Blog
    - Markdown
    - Search
    - Styling:CSS-in-JS
  features:
    - Bare-bones starter.
    - Dynamic content with Markdown
    - Ready made Components
    - Responsive Design
    - Includes Search Feature.
    - Syntax Highlight in Code.
    - Styling in Bootstrap
- url: https://gatsby-starter-unicorn.netlify.com/
  repo: https://github.com/mohanmonu777/gatsby_starter_unicorn
  description: An Awesome Starter Blog to help you get going with Gatsby and Markdown
  tags:
    - Blog
    - Markdown
    - Styling:CSS-in-JS
  features:
    - Bare-bones starter.
    - Dynamic content with Markdown
    - Ready made Components
    - Responsive Design
    - Syntax Highlight in Code.
- url: https://gatsby-starter-organization.netlify.com/
  repo: https://github.com/geocine/gatsby-starter-organization
  description: A Gatsby starter template for organization pages. Using the Gatsby theme "@geocine/gatsby-theme-organization"
  tags:
    - Styling:CSS-in-JS
    - Landing Page
    - Portfolio
    - Onepage
  features:
    - React Bootstrap styles
    - Theme-UI and EmotionJS CSS-in-JS
    - A landing page with all your organization projects, configurable through a YML file.
    - Configurable logo, favicon, organization name and title
- url: https://gatsby-starter-interviews.netlify.com/
  repo: https://github.com/rmagon/gatsby-starter-interviews
  description: A Gatsby starter template for structured Q&A or Interview sessions
  tags:
    - SEO
    - Blog
    - Styling:SCSS
  features:
    - Minimalist design for interviews
    - Beautifully presented questions and answers
    - Option to read all answers to a specific question
    - Share interview on social channels
    - All content in simple json files
- url: https://gatsby-starter-photo-book.netlify.com/
  repo: https://github.com/baobabKoodaa/gatsby-starter-photo-book
  description: A Gatsby starter for sharing photosets.
  tags:
    - Gallery
    - Infinite Scroll
    - Pagination
    - Transitions
  features:
    - Gallery with auto-generated thumbnails are presented on CSS Grid with infinite scroll.
    - Beautiful "postcard" view for photos with fullscreen toggle.
    - Both views are responsive with minimal whitespace and polished UX.
    - Many performance optimizations for image delivery (both by Gatsby & way beyond what Gatsby can do).
- url: https://gatsby-typescript-scss-starter.netlify.com/
  repo: https://github.com/GrantBartlett/gatsby-typescript-starter
  description: A simple starter project using TypeScript and SCSS
  tags:
    - Language:TypeScript
    - Styling:SCSS
    - SEO
  features:
    - Pages and components are classes.
    - A skeleton SCSS project added with prefixing
- url: https://portfolio-by-mohan.netlify.com/
  repo: https://github.com/mohanmonu777/gatsby_starter_portfolio
  description: An Official Starter for Gatsby Tech Blog Theme
  tags:
    - SEO
    - Blog
  features:
    - Styling using Styled-Components
    - Search using ElasticLunr
    - Theme by gatsby-tech-blog-theme
    - Deployed in Netlify
- url: https://brevifolia-gatsby-forestry.netlify.com/
  repo: https://github.com/kendallstrautman/brevifolia-gatsby-forestry
  description: A minimal starter blog built with Gatsby & Forestry CMS
  tags:
    - CMS:Forestry.io
    - Blog
    - Markdown
    - Styling:SCSS
  features:
    - Blog post listing with previews (image + summary) for each blog post
    - Minimalist, responsive design & typography
    - Create new markdown posts dynamically
    - Configured to work automatically with Forestry CMS
    - Customizable 'info' page
    - Simple layout & scss architecture, easily extensible
- url: https://gatsby-firebase-starter.netlify.com/
  repo: https://github.com/ovidiumihaibelciug/gatsby-firebase-starter
  description: Starter / Project Boilerplate for Authentication and creating Dynamic pages from collections with Firebase and Gatsby.js
  tags:
    - Firebase
    - SEO
    - Styling:SCSS
    - Authentication
    - PWA
  features:
    - Authentication with Firebase
    - Programmatically create pages from a firestore collection
    - Protected Routes with Authorization
    - Email verification
    - Includes React Helmet to allow editing site meta tags
    - Includes plugins for offline support out of the box
- url: https://gatsby-typescript-minimal.netlify.com/
  repo: https://github.com/benbarber/gatsby-typescript-minimal
  description: A minimal, bare-bones TypeScript starter for Gatsby
  tags:
    - Language:TypeScript
    - Styling:CSS-in-JS
    - SEO
  features:
    - Bare-bones starter
    - TypeScript
    - TSLint
    - Prettier
    - Styled Components
    - Sitemap Generation
    - Google Analytics
- url: https://agility-gatsby-starter.netlify.com
  repo: https://github.com/agility/agility-gatsby-starter
  description: Get started with Gatsby and Agility CMS using a minimal blog.
  tags:
    - CMS:Other
    - Blog
    - SEO
  features:
    - A bare-bones starter Blog to get you off and running with Agility CMS and Gatsby.
- url: https://gatsby-starter-dot.netlify.com/
  repo: https://github.com/chronisp/gatsby-starter
  description: Gatsby Starter for creating portfolio & blog.
  tags:
    - Blog
    - CMS:Headless
    - CMS:Contentful
    - Netlify
    - Portfolio
    - Redux
    - SEO
    - Styling:Material
  features:
    - Extensible & responsive design using Material UI (palette, typography & breakpoints configuration)
    - Blog integration with Contentful CMS (GraphQL queries)
    - Redux (connect actions & props easily using custom HOF)
    - Support for Netlify deployment
    - SEO
    - Prettier code styling
- url: https://johnjkerr.github.io/gatsby-creative/
  repo: https://github.com/JohnJKerr/gatsby-creative
  description: Gatsby implementation of the Start Bootstrap Creative template
  tags:
    - Gallery
    - Portfolio
    - Styling:Bootstrap
    - Styling:SCSS
  features:
    - Start Bootstrap Creative template converted to React/Gatsby
    - React Scrollspy used to track page position
    - React Bootstrap used to create modal portfolio carousel
    - GitHub Actions deployment to GitHub Pages demonstrated
- url: https://bonneville.netlify.com/
  repo: https://github.com/bagseye/bonneville
  description: A starter blog template for Gatsby
  tags:
    - Blog
    - SEO
  features:
    - Extensible & responsive design
    - Blog integration
    - SEO
- url: https://gatsby-starter-i18next-sanity.netlify.com/en
  repo: https://github.com/johannesspohr/gatsby-starter-i18next-sanity
  description: A basic starter which integrates translations with i18next and localized sanity input.
  tags:
    - i18n
    - CMS:sanity.io
  features:
    - Showcases advanced i18n techniques with i18next and sanity.io
    - Correct URLs for the languages (language in the path, translated slugs)
    - Multilanguage content from sanity
    - Snippets translation
    - Optimized bundle size (don't ship all translations at once)
    - Alternate links to other languages
    - Sitemap with language information
    - Localized 404 pages
- url: https://gatsby-skeleton.netlify.com/
  repo: https://github.com/msallent/gatsby-skeleton
  description: Gatsby starter with TypeScript and all sort of linting
  tags:
    - Language:TypeScript
    - Styling:CSS-in-JS
    - SEO
  features:
    - TypeScript
    - Styled-Components
    - ESLint
    - Prettier
    - Stylelint
    - SEO
- url: https://nehalem.netlify.com/
  repo: https://github.com/nehalist/gatsby-starter-nehalem
  description: A starter for the Gatsby Nehalem Theme
  tags:
    - Blog
    - Language:TypeScript
    - Markdown
    - Search
    - SEO
  features:
    - Fully responsive
    - Highly optimized (Lighthouse score ~400)
    - SEO optimized (with open graph, Twitter Card, JSON-LD, RSS and sitemap)
    - Syntax highlighting
    - Search functionality
    - Multi navigations
    - Static pages
    - Fully typed with TypeScript
    - Tagging
    - Theming
    - Customizable
- url: https://gatsby-starter-headless-wp.netlify.com
  repo: https://github.com/crock/gatsby-starter-headless-wordpress
  description: A starter Gatsby site to quickly implement a site for headless WordPress
  tags:
    - Blog
    - CMS:Headless
    - CMS:WordPress
  features:
    - New Header
    - Responsive
    - Sidebar that displays recent blog posts
- url: https://gatsby-advanced-blog-starter.netlify.com
  repo: https://github.com/aman29271/gatsby-advanced-blog-starter
  description: A pre-built Gatsby Starter Tech-blog
  tags:
    - Blog
    - Markdown
  features:
    - Highly Optimised
    - Image optimised with blur-up effect
    - Responsive
    - Code  highlighting
    - tagging
    - Sass compiled
- url: https://anubhavsrivastava.github.io/gatsby-starter-casual
  repo: https://github.com/anubhavsrivastava/gatsby-starter-casual
  description: Multi page starter based on the Casual site template by startbootstrap for portfolio
  tags:
    - Onepage
    - Styling:SCSS
    - PWA
  features:
    - Designed by startbootstrap
    - Fully Responsive
    - Styling with SCSS
    - Offline support
    - Web App Manifest
- url: https://gatsby-starter-ts-hello-world.netlify.com
  repo: https://github.com/hdorgeval/gatsby-starter-ts-hello-world
  description: TypeScript version of official hello world
  tags:
    - Language:TypeScript
  features:
    - TypeScript
    - ESLint
    - Type checking
    - no boilerplate
    - Great for advanced users
    - VSCode ready
- url: https://grommet-file.netlify.com/
  repo: https://github.com/metinsenturk/gatsby-starter-grommet-file
  description: Grommet-File is made with Grommet V2 and a blog starter
  tags:
    - Blog
    - Markdown
    - SEO
    - Portfolio
    - Styling:Grommet
  features:
    - Responsive Design
    - Pagination
    - Page creation
    - Content is Markdown files
    - Google Analytics
    - Grommet V2 User Interface
    - Support for RSS feed
    - SEO friendly
    - Mobile and responsive
    - Sitemap & Robots.txt generation
    - Optimized images with gatsby-image
- url: https://gatsby-wordpress-typescript-scss-blog.netlify.com/
  repo: https://github.com/sagar7993/gatsby-wordpress-typescript-scss-blog
  description: A Gatsby starter template for a WordPress blog, built using TypeScript, SCSS and Ant Design
  tags:
    - Blog
    - CMS:WordPress
    - CMS:Headless
    - Language:TypeScript
    - Pagination
    - PWA
    - SEO
    - Portfolio
    - Styling:SCSS
  features:
    - TypeScript for type-safe code
    - Source content from WordPress CMS
    - Auto generated Pagination for your WordPress Posts
    - Auto generated Navigation for next and previous post at the end Post
    - Auto generated pages for tags and categories sourced from WordPress
    - SCSS stylesheets
    - PWA with offline support
    - Ant Design for UI components and theming
    - Jest and Enzyme Testing framework support for snapshots and unit tests.
    - Responsive Design
    - Google Analytics
    - Comments using Staticman
    - Images within WordPress post/page content downloaded to static folder and transformed to webp format during build
    - Social widgets
    - Instagram feed of any profile (no API token needed)
    - Pinterest pin-it button on hovering on images (no API token needed)
    - Twitter timeline and follow button (no API token needed)
    - Facebook timeline and like button (no API token needed)
    - SEO friendly
    - Web app manifest
    - Mobile optimized and responsive
    - Sitemap.xml & Robots.txt generation
    - Optimized images with gatsby-image
    - Git pre-commit and pre-push hooks using Husky
    - TSLint formatting
    - Highly optimized with excellent lighthouse audit score
- url: https://gatsby-starter-typescript-deluxe.netlify.com/
  repo: https://github.com/gojutin/gatsby-starter-typescript-deluxe
  description: A Gatsby starter with TypeScript, Storybook, Styled Components, Framer Motion, Jest, and more.
  tags:
    - Language:TypeScript
    - Styling:CSS-in-JS
    - Storybook
    - SEO
    - Linting
    - Testing
  features:
    - TypeScript for type-safe code.
    - Styled-Components for all your styles.
    - Framer Motion for awesome animations.
    - gatsby-image and gatsby-transformer-sharp for optimized images.
    - gatsby-plugin-manifest + SEO component for an SEO-friendly PWA.
    - Storybook with add-ons for showing off your awesome components.
    - Jest and React Testing library for snapshots and unit tests.
    - ESLint (with TSLint and Prettier) to make your code look its best.
    - React Axe and React A11y for accessibility so that your site is awesome for everyone.
- url: https://gatsby-markdown-blog-starter.netlify.com/
  repo: https://github.com/ammarjabakji/gatsby-markdown-blog-starter
  description: GatsbyJS v2 starter for creating a markdown blog. Based on Gatsby Advanced Starter.
  tags:
    - Blog
    - Markdown
    - SEO
    - PWA
  features:
    - Gatsby v2 support
    - Responsive Design
    - Pagination
    - Content is Markdown files
    - Google Analytics
    - Support for RSS feed
    - SEO friendly
    - Sitemap & Robots.txt generation
    - Sass support
    - Css Modules support
    - Web App Manifest
    - Offline support
    - htaccess support
    - Typography.js
    - Integration with Social Media
- url: https://gatsby-starter-bloomer-db0aaf.netlify.com
  repo: https://github.com/zlutfi/gatsby-starter-bloomer
  description: Barebones starter website with Bloomer React components for Bulma.
  tags:
    - PWA
    - Styling:Bulma
    - Styling:SCSS
  features:
    - Bloomer React Commponents
    - Bulma CSS Framework
    - Uses SCSS for styling
    - Font Awesome Support
    - Progressive Web App
- url: https://gatsby-starter-mdbreact.netlify.com
  repo: https://github.com/zlutfi/gatsby-starter-mdbreact
  description: Barebones starter website with Material Design Bootstrap React components.
  tags:
    - PWA
    - Styling:Bootstrap
    - Styling:Material
    - Styling:SCSS
  features:
    - MDBReact React Commponents
    - Bootstrap CSS Framework with Material Design Bootstrap styling
    - Uses SCSS for styling
    - Font Awesome Support
    - Progressive Web App
- url: https://gatsby-starter-monolith.netlify.com
  repo: https://github.com/danspratling/gatsby-starter-monolith
  description: A Gatsby Starter designed to work with monolith. Monolith is a workspace starter which provides a good base to begin a medium-large (multisite) project
  tags:
    - Language:TypeScript
    - Storybook
    - Styling:CSS-in-JS
  features:
    - A minimal site with the option to add loads of functionality
    - Based on the Monolith repo to provide an easy starting point for large projects https://github.com/danspratling/monolith
    - Uses Theme-UI to handle theming and styling
    - Uses TypeScript to encourage good coding
    - Uses Storybook to encourage visual testing
    - This site is set up with all 3 of the above working together. This makes it really easy to jump in and start a project while still having very few restrictions
- url: https://gatsby-starter-ts-pwa.netlify.com/
  repo: https://github.com/markselby9/gatsby-starter-typescript-pwa
  description: The default Gatsby starter fork with TypeScript and PWA support added
  tags:
    - Language:TypeScript
    - PWA
  features:
    - Minumum changes based on default starter template for TypeScript and PWA
    - Added TypeScript support with eslint and tsc check
    - Support GitHub Actions CI/CD workflow (beta)
- url: https://iceberg-gatsby-multilang.netlify.com/
  repo: https://github.com/diogorodrigues/iceberg-gatsby-multilang
  description: Gatsby multi-language starter. Internationalization / i18n without third party plugins or packages for Posts and Pages. Different URLs dependending on the language. Focused on SEO, PWA, Image Optimization, Styled Components and more. This starter is also integrate with Netlify CMS to manage all pages, posts and images.
  tags:
    - Blog
    - CMS:Headless
    - CMS:Netlify
    - i18n
    - Netlify
    - Markdown
    - Pagination
    - PWA
    - SEO
    - Styling:CSS-in-JS
  features:
    - Translations by using GraphQL, hooks and context API
    - Content in markdown for pages and posts in different languages
    - General translations for any content
    - Creation of menu by using translations and GraphQL
    - Netlify CMS to manage all pages, posts and images
    - Styled Components to styles
    - All important seetings for speedy and optimized images
    - Blog Posts list with pagination
    - Focus on SEO
    - PWA
- url: https://flexible-gatsby.netlify.com/
  repo: https://github.com/wangonya/flexible-gatsby
  description: A simple and clean theme for Gatsby
  tags:
    - Blog
    - Markdown
  features:
    - Google Analytics
    - Simple design
    - Markdown support
- url: https://gatsby-starter-leaflet.netlify.com/
  repo: https://github.com/colbyfayock/gatsby-starter-leaflet
  description: A Gatsby starter with Leafet!
  tags:
    - Landing Page
    - Linting
    - Styling:SCSS
    - Testing
  features:
    - Simply landing page to get started with Leaflet
    - Includes Leaflet and React Leaflet
    - Starts with some basic Sass stylesheets for styling
    - Linting and testing preconfigured
- url: https://gatsby-starter-luke.netlify.com/
  repo: https://github.com/lukethacoder/luke-gatsby-starter
  description: An opinionated starter using TypeScript, styled-components (emotion flavoured), React Hooks & react-spring. Built as a BYOS (bring your own source) so you can get up and running with whatever data you choose.
  tags:
    - Language:TypeScript
    - Transitions
    - Styling:CSS-in-JS
    - Linting
  features:
    - TypeScript
    - react-spring animations
    - BYOS (bring your own source)
    - Emotion for styling components
    - Minimal Design
    - React Hooks (IntersectionObserver, KeyUp, LocalStorage)
- url: https://friendly-cray-96d631.netlify.com/
  repo: https://github.com/PABlond/Gatsby-TypeScript-Starter-Blog
  description: Project boilerplate of a blog app. The starter was built using Gatsby and TypeScript.
  tags:
    - Markdown
    - Language:TypeScript
    - SEO
    - PWA
    - Styling:SCSS
  features:
    - A complete responsive theme built wiss Scss
    - Easy editable posts in Markdown files
    - SEO component
    - Optimized with Google Lighthouse
- url: https://gatsby-starter-material-album.netlify.com
  repo: https://github.com/JoeTrubenstein/gatsby-starter-material-album
  description: A simple portfolio starter based on the Material UI Album Layout
  tags:
    - Gallery
    - Portfolio
    - Styling:Material
  features:
    - Pagination
    - Material UI
    - Exif Data Parsing
- url: https://peaceful-ptolemy-d7beb4.netlify.com
  repo: https://github.com/TRamos5/gatsby-contentful-starter
  description: A starter template for an awesome static blog utilizing Contentful as a CMS and deployed to Netlify.
  tags:
    - CMS:Contentful
    - CMS:Headless
    - Blog
    - Netlify
    - Markdown
    - Styling:CSS-in-JS
  features:
    - Netlify integration with pre built contact form
    - "CMS: Contentful integration with placeholders included"
    - Mobile friendly responsive design made to be customized or leave as is
    - Separate components for everything
    - ...and more
- url: https://gatsby-tailwind-emotion-starter-demo.netlify.com/
  repo: https://github.com/pauloelias/gatsby-tailwind-emotion-starter
  description: Gatsby starter using the latest Tailwind CSS and Emotion.
  tags:
    - Styling:Tailwind
    - Styling:CSS-in-JS
    - Styling:PostCSS
  features:
    - Tailwind CSS for rapid development
    - Emotion with `tailwind.macro` for flexible styled components
    - PostCSS configured out-of-the-box for when you need to write your own CSS
    - postcss-preset-env to write tomorrow's CSS today
    - Bare bones starter to help you hit the ground running
- url: https://gatsby-starter-grayscale-promo.netlify.com/
  repo: https://github.com/gannochenko/gatsby-starter-grayscale-promo
  description: one-page promo site
  tags:
    - Language:TypeScript
    - Styling:CSS-in-JS
    - Linting
    - Markdown
    - Onepage
    - CMS:Netlify
    - Landing Page
  features:
    - Styled-Components
    - NetlifyCMS
    - TypeScript
    - Basic design
- url: https://gatsby-starter-mdx-website-blog.netlify.com/
  repo: https://github.com/doakheggeness/gatsby-starter-mdx-website-blog
  description: Gatsby website and blog starter utilizing MDX for adding components to mdx pages and posts. Incorportates Emotion.
  tags:
    - MDX
    - Blog
    - Styling:CSS-in-JS
  features:
    - Create pages and posts using MDX
    - Incorporates the CSS-in-JS library Emotion
    - Visual effects
- url: https://gatsby-starter-zurgbot.netlify.com/
  repo: https://github.com/zurgbot/gatsby-starter-zurgbot
  description: The ultimate force of starter awesomeness in the galaxy of Gatsby
  tags:
    - Linting
    - PWA
    - SEO
    - Styling:Bulma
    - Styling:SCSS
    - Testing
  features:
    - Sass (SCSS Flavored) CSS
    - Bulma CSS Framework
    - React Helmet <head> Management
    - React Icons SVG Icon Components (Including Font Awesome and others)
    - Eslint for JS linting
    - Prettier for JS formatting
    - StyleLint for Scss linting and formatting
    - Jest for a test framework
    - Enzyme for testing with React
    - Husky for git hooks, particularlly precommit management
    - Lint Staged to run commands only on staged files
- url: https://martin2844.github.io/gatsby-starter-dev-portfolio/
  repo: https://github.com/martin2844/gatsby-starter-dev-portfolio
  description: A GatsbyJS minimalistic portfolio site, with a blog and about section
  tags:
    - Portfolio
    - Blog
    - Markdown
  features:
    - createPages API
    - Responsive
    - Minimalistic
    - Blazing fast (LINK)
    - Graphql queries
    - Sass
    - Markdown
- url: https://wataruoguchi-gatsby-starter-typescript-contentful.netlify.com/
  repo: https://github.com/wataruoguchi/gatsby-starter-typescript-contentful
  description: Simple TypeScript starter with Contentful Integration
  tags:
    - Language:TypeScript
    - CMS:Contentful
    - Netlify
    - Blog
  features:
    - Simple
    - TypeScript
    - Contentful
    - Supports Contentful Rich Text
    - Prettier & ESlint & StyleLint to format & check the code
    - Husky & lint-staged to automate checking
- url: https://gatsby-starter-point.netlify.com/
  repo: https://github.com/teaware/gatsby-starter-point
  description: A humble Gatsby starter for blog
  tags:
    - Blog
    - Markdown
    - Netlify
  features:
    - SASS
    - SEO
    - Dark Mode
    - Google Analytics
- url: https://gatsby-typescript-storybook-starter.netlify.com/
  repo: https://github.com/RobertoMSousa/gatsby-typescript-storybook-starter
  description: A Gatsby starter with storybook, tags and eslint
  tags:
    - Language:TypeScript
    - Styling:CSS-in-JS
    - Storybook
    - Markdown
    - Linting
  features:
    - Storybook
    - Simple
    - TypeScript
    - Contentful
    - Prettier & ESlint & StyleLint to format & check the code
    - Storybook
    - Jest and React Testing library for snapshots and unit tests.
    - Styled-Components for all your styles.
- url: https://semantic-ui-docs-gatsby.netlify.com/
  repo: https://github.com/whoisryosuke/semantic-ui-docs-gatsby
  description: Documentation starter using Semantic UI and MDX
  tags:
    - Documentation
    - Linting
    - Markdown
    - MDX
    - PWA
    - SEO
  features:
    - Easy starter for documentation-style sites
    - Use SUI React components anywhere in MDX
    - SASS/LESS support
    - Live code component
    - Customizable sidebar
    - Offline-ready
    - Responsive design
    - Nodemon for restarting dev server on changes
    - Webpack aliasing for components, assets, etc
- url: https://gatsby-starter-saas-marketing.netlify.com/
  repo: https://github.com/keegn/gatsby-starter-saas-marketing
  description: A simple one page marketing site starter for SaaS companies and products
  tags:
    - Onepage
    - Styling:CSS-in-JS
    - Landing Page
  features:
    - Responsive
    - Netlify ready
    - Styled-Components
    - Minimal design and easy to customize
    - Great for software or product related marketing sites
- url: https://react-landnig-page.netlify.com/
  repo: https://github.com/zilahir/react-landing-page
  description: Landing page with GraphCMS
  tags:
    - Redux
    - Styling:SCSS
    - Styling:CSS-in-JS
    - Netlify
  features:
    - Team section
    - Clients section
    - Map
    - Netlify ready
    - Styled-Components
    - Good for app showcase for startups
    - Prettier & ESlint & StyleLint to format & check the code
    - Husky & lint-staged to automate checking
- url: https://gatsby-strapi-starter.netlify.com/
  repo: https://github.com/jeremylynch/gatsby-strapi-starter
  description: Get started with Strapi, Bootstrap (reactstrap) and Gatsby FAST!
  tags:
    - CMS:Strapi
    - Styling:Bootstrap
  features:
    - Strapi
    - Bootstrap
    - Reactstrap
- url: https://kontent-template-gatsby-landing-page-photon.netlify.com
  repo: https://github.com/Simply007/kontent-template-gatsby-landing-page-photon
  description: Kentico Kontent based starter based on Photon starter by HTML5 UP
  tags:
    - CMS:Headless
    - CMS:Kontent
    - Netlify
    - Landing Page
    - HTML5UP
    - Styling:SCSS
  features:
    - Kentico Kontent Caas plafrorm as the data source
    - Landing page divided by section.
    - Support for code syntax highlighting
    - Includes plugins for easy, beautiful typography
    - Includes React Helmet to allow editing site meta tags
    - Includes plugins for offline support out of the box
    - Font awesome
    - Material Icons
    - CSS Grid
- url: https://gatsby-starter-typescript-blog-forms.netlify.com/
  repo: https://github.com/joerneu/gatsby-starter-typescript-blog-forms
  description: Gatsby starter for a website in TypeScript with a homepage, blog and forms
  tags:
    - Blog
    - Language:TypeScript
    - Linting
    - Markdown
    - MDX
    - CMS:Netlify
    - SEO
    - Styling:CSS-in-JS
  features:
    - TypeScript for type safety, IDE comfort and error checking during development and build time
    - ESLint and Prettier for safety and consistent code style
    - Uses the official Gatsby Blog Core theme for data processing
    - Functional components and React Hooks
    - SEO component with React Helmet
    - Minimal responsive styling with React Emotion that can easily be extended
    - Theming of components and Markdown (MDX) with Emotion Theming
    - Forms with Formite (React Hooks Form library)
    - Accessible UI components implemented with Reakit and styling based on mini.css
    - Netlify CMS to create and edit blog posts
    - Small bundle size
- url: https://gatsby-tailwind-styled-components-storybook-starter.netlify.com/
  repo: https://github.com/denvash/gatsby-tailwind-styled-components-storybook-starter
  description: Tailwind CSS + Styled-Components + Storybook starter for Gatsby
  tags:
    - Storybook
    - Styling:Tailwind
    - Styling:CSS-in-JS
    - Styling:PostCSS
    - Netlify
  features:
    - Tailwind CSS v1
    - Styled-Components v5
    - Storybook v5
    - PostCSS
    - Deploy Storybook
    - Documentation
- url: https://gatsby-tfs-starter.netlify.com/
  repo: https://github.com/tiagofsanchez/gatsby-tfs-starter
  description: a gatsby-advanced-starter with theme-ui styling
  tags:
    - RSS
    - SEO
    - Blog
    - MDX
  features:
    - React Helmet <head> Management
    - SVG Icon
- url: https://gatsby-lam.vaporwavy.io
  repo: https://github.com/vaporwavy/gatsby-london-after-midnight
  description: A custom, image-centric theme for Gatsby. Advanced from the Gatsby starter London.
  tags:
    - Blog
    - Portfolio
    - Gallery
    - SEO
    - Markdown
    - HTML5UP
    - CMS:Netlify
    - Styling:PostCSS
  features:
    - Support tags
    - Easily change the theme color
    - Post thumbnails in the homepage
    - Built with PostCSS
    - Made for image-centric portfolios
    - Based on London for Gatsby
- url: https://alipiry-gatsby-starter-typescript.netlify.com/
  repo: https://github.com/alipiry/gatsby-starter-typescript
  description: The default Gatsby starter with TypeScript
  tags:
    - Language:TypeScript
    - Linting
    - Netlify
  features:
    - Type Checking With TypeScript
    - Powerfull Linting With ESLint
- url: https://gatsby-typescript-tailwind.netlify.com/
  repo: https://github.com/impulse/gatsby-typescript-tailwind
  description: Gatsby starter with TypeScript and Tailwind CSS
  tags:
    - Language:TypeScript
    - Styling:Tailwind
    - Styling:PostCSS
    - Netlify
  features:
    - Simple
    - TSLint
    - Tailwind CSS v1
    - PostCSS + PurgeCSS
- url: https://gatsby-starter-blog-tailwindcss-demo.netlify.com/
  repo: https://github.com/andrezzoid/gatsby-starter-blog-tailwindcss
  description: Gatsby blog starter with TailwindCSS
  tags:
    - Blog
    - SEO
    - Markdown
    - Styling:Tailwind
    - Styling:PostCSS
  features:
    - Based on the official Gatsby starter blog
    - Uses TailwindCSS
    - Uses PostCSS
- url: https://gatsby-starter-hello-world-with-header-and-footer.netlify.com/
  repo: https://github.com/lgnov/gatsby-starter-hello-world-with-header-and-footer
  description: Gatsby starter with a responsive barebones header and footer layout
  tags:
    - Styling:CSS-in-JS
  features:
    - Navbar and footer components with only minimal CSS that make responsiveness works
    - Works in any device screen
    - Easily kicking off your project with writing CSS right away
- url: https://gatsby-minimalist-starter.netlify.com/
  repo: https://github.com/dylanesque/Gatsby-Minimalist-Starter
  description: A minimalist, general-purpose Gatsby starter
  tags:
    - SEO
    - Markdown
    - Styling:CSS-in-JS
  features:
    - Less starting boilerplate than the Gatsby default starter
    - Layout.css includes checklist of initial design system decisions to make
    - Uses Emotion
    - Uses CSS-In-JS
- url: https://gastby-starter-zeevo.netlify.com/
  repo: https://github.com/zeevosec/gatsby-starter-zeevo
  description: Yet another Blog starter with a different style
  tags:
    - Blog
    - Markdown
    - SEO
  features:
    - Extendable
    - Feature filters
    - Performant
- url: https://gatsby-theme-phoenix-demo.netlify.com
  repo: https://github.com/arshad/gatsby-theme-phoenix
  description: A personal blogging and portfolio theme for Gatsby with great typography and dark mode.
  tags:
    - Blog
    - Portfolio
    - SEO
    - MDX
    - Styling:Tailwind
    - Styling:PostCSS
  features:
    - MDX - Posts, Pages and Projects
    - Tags/Categories
    - Dark mode
    - Customizable with Tailwind CSS
    - Code highlighting with Prism
    - RSS feed
- url: https://gatsby-starter-landed.netlify.com/
  repo: https://github.com/vasrush/gatsby-starter-landed
  description: A Gatsby theme based on Landed template by HTML5UP
  tags:
    - HTML5UP
    - Landing Page
    - Portfolio
    - Linting
    - Styling:SCSS
    - Transitions
    - SEO
  features:
    - Includes sections to easily create landing pages
    - React Helmet <head> Management
    - Easily update menus & submenus in gatsby-config file
    - Integrates react-scroll and react-reveal for transitions
    - ESLint and Prettier for safety and consistent code style
    - Offline-ready
    - Responsive design
    - Left, Right and no sidebar templates
    - Font awesome icons
    - HTML5UP Design
- url: http://tina-starter-grande.netlify.com/
  repo: https://github.com/tinacms/tina-starter-grande
  description: Feature rich Gatsby starter with full TinaCMS integration
  tags:
    - Blog
    - Markdown
    - SEO
    - Netlify
    - Pagination
    - CMS:Other
    - Styling:CSS-in-JS
  features:
    - Fully integrated with TinaCMS for easy editing
    - Blocks based page & form builder
    - Styled Components
    - Code syntax highlighting
    - Light/Dark mode
- url: https://amelie-blog.netlify.com/
  repo: https://github.com/tobyau/gatsby-starter-amelie
  description: A minimal and mobile friendly blog template
  tags:
    - Blog
    - SEO
    - Markdown
  features:
    - Responsive design
    - Customizable content through markdown files
    - SEO component with React Helmet
- url: https://chronoblog.now.sh
  repo: https://github.com/Ganevru/gatsby-starter-chronoblog
  description: Chronoblog is a Gatsby js theme specifically designed to create a personal website. The main idea of ​​Chronoblog is to allow you not only to write a personal blog but also to keep a record of everything important that you have done.
  tags:
    - Blog
    - Portfolio
    - MDX
    - Markdown
    - SEO
    - Styling:CSS-in-JS
    - Linting
  features:
    - Starter for Chronoblog Gatsby Theme
- url: https://gatsby-eth-dapp-starter.netlify.com
  repo: https://github.com/robsecord/gatsby-eth-dapp-starter
  description: Gatsby Starter for Ethereum Dapps using Web3 with Multiple Account Management Integrations
  tags:
    - Client-side App
    - Netlify
    - Authentication
  features:
    - Ethereum Web3 Authentication - Multiple Integrations
    - ConsenSys Rimble UI Integration
    - Styled Components
    - Coinbase, Fortmatic, Metamask, WalletConnect, and more
    - dFuse Blockchain Streaming and Notifications
- url: https://gatsby-starter-theme-antv.netlify.com
  repo: https://github.com/antvis/gatsby-starter-theme-antv
  description: Gatsby's starter of antv theme
  tags:
    - Documentation
    - Markdown
    - Styling:Other
  features:
    - ⚛ Prerendered static site
    - 🌎 Internationalization support by i18next
    - 📝 Markdown-based documentation and menus
    - 🎬 Examples with live playground
    - 🏗 Unified Theme and Layout
    - 🆙 Easy customized header nav
    - 🧩 Built-in home page components
- url: https://gatsby-starter-cafe.netlify.com
  repo: https://github.com/crolla97/gatsby-starter-cafe
  description: Gatsby starter for creating a single page cafe website using Contentful and Leaflet
  tags:
    - CMS:Contentful
    - Styling:SCSS
    - Landing Page
    - Onepage
  features:
    - Leaflet interactive map
    - Instagram Feed
    - Contentful for menu item storage
    - Responsive design
- url: https://gatsby-firebase-simple-auth.netlify.com/
  repo: https://github.com/marcomelilli/gatsby-firebase-simple-auth
  description: A simple Firebase Authentication Starter with protected routes
  tags:
    - Firebase
    - Authentication
    - Styling:Tailwind
  features:
    - Authentication with Firebase
    - Protected Routes with Authorization
- url: https://demo.gatsbystorefront.com/
  repo: https://github.com/GatsbyStorefront/gatsby-starter-storefront-shopify
  description: Lightning fast PWA storefront for Shopify
  tags:
    - CMS:Headless
    - Shopify
    - SEO
    - PWA
    - eCommerce
    - Styling:CSS-in-JS
  features:
    - Gatsby Storefront
    - gatsby-theme-storefront-shopify
    - Shopify Integration
    - Shopping Cart
    - PWA
    - Optimized images with gatsby-image.
    - SEO
    - A11y
- url: https://keturah.netlify.com/
  repo: https://github.com/giocare/gatsby-starter-keturah
  description: A portfolio starter for developers
  tags:
    - Portfolio
    - SEO
    - Markdown
  features:
    - Target Audience Developers
    - Designed To Resemble A Terminal And Text Editor
    - Responsive Design
    - FontAwesome Icon Library
    - Easily Customize Content Using Markdown Files
    - SEO Friendly Component
    - Social Media Icons Provided
- url: https://gatsby-lander.surge.sh/
  repo: https://github.com/codebushi/gatsby-starter-lander
  description: Single page starter built with Tailwind CSS
  tags:
    - Onepage
    - Linting
    - Styling:Tailwind
  features:
    - Simple One Page Site
    - Landing Page Design
    - Fully Responsive
    - Styling with Tailwind
- url: https://gatsby-starter-papan01.netlify.com/
  repo: https://github.com/papan01/gatsby-starter-papan01
  description: A Gatsby starter for creating a markdown blog.
  tags:
    - Linting
    - Blog
    - Styling:SCSS
    - Markdown
    - Pagination
    - PWA
    - SEO
  features:
    - SSR React Code Splitting(loadable-components)
    - Theme Toggle(light/dark)
    - Pagination
    - SEO(Sitemap, Schema.org, OpenGraph tags, Twitter tag)
    - Web application manifest and offline support
    - Google Analytics
    - Disqus
    - RSS
    - ESLint(Airbnb) for linting
    - Prettier code formatting
    - gh-pages for deploying to GitHub Pages
- url: https://gatsby-starter-boilerplatev-kontent-demo.netlify.com/
  repo: https://github.com/viperfx07/gatsby-starter-boilerplatev-kontent
  description: A Gatsby starter using BoilerplateV for Kentico Kontent.
  tags:
    - Blog
    - CMS:Headless
    - CMS:Kontent
    - Styling:Bootstrap
    - Styling:CSS-in-JS
    - Linting
  features:
    - Sass (SCSS Flavored) CSS
    - ITCSS Structure of CSS (with glob added for css)
    - Bootstrap CSS Framework
    - React Helmet <head> Management
    - ESLint(Airbnb) for JS linting
    - Prettier for JS formatting
- url: https://www.cryptocatalyst.net/
  repo: https://github.com/n8tb1t/gatsby-starter-cryptocurrency
  description: A full-fledged cryptocurrency Gatsby starter portal with landing page, blog, roadmap, devs team, and docs.
  tags:
    - Linting
    - Blog
    - Styling:SCSS
    - Markdown
    - Pagination
    - PWA
    - SEO
  features:
    - Beautiful Mobile-first design.
    - modular SCSS styles.
    - Configurable color scheme.
    - Advanced config options.
    - Advanced landing page.
    - Blog Component.
    - Live comments.
    - Roadmap component.
    - Developers page component.
    - Algolia advanced search index, with content chunks.
    - Docs component.
    - No outdated codebase, use only react hooks.
    - Easy to modify react components.
    - SEO (Sitemap, OpenGraph tags, Twitter tags)
    - Google Analytics Support
    - Offline Support & WebApp Manifest
    - Easy to modify assets.
- url: https://chronoblog-profile.now.sh
  repo: https://github.com/Ganevru/gatsby-starter-chronoblog-profile
  description: This starter will help you launch a personal website with a simple text feed on the main page. This starter looks simple and neat, but at the same time, it has great potential for organizing your content using tags, dates, and search. The homepage is organized in compact feeds. The display of content in these feeds is based on the tags of this content (for example, only content with a podcast tag gets into the feed with podcasts).
  tags:
    - Blog
    - Portfolio
    - MDX
    - Markdown
    - SEO
    - Styling:CSS-in-JS
    - Linting
  features:
    - Specially designed to create a personal website (in a simple and strict "text" style)
    - Universal text feed divided into categories
    - Search and Tags for organizing content
    - A simple change of primary and secondary colors of the site, fonts, radius of curvature of elements, etc (thanks to Theme UI theming)
    - Clean and Universal UI
    - Mobile friendly, all elements and custom images are adapted to any screen
    - Light/Dark mode
    - Easy customization of icons and links to your social networks
    - MDX for the main menu of the site, footer and other elements of the site
    - MDX for pages and content
    - Code syntax highlighting
    - SEO (OpenGraph and Twitter) out of the box with default settings that make sense (thanks to React Helmet)
- url: https://chronoblog-hacker.now.sh
  repo: https://github.com/Ganevru/gatsby-starter-chronoblog-hacker
  description: A dark (but with ability to switch to light) starter that uses the Source Code Pro font (optional) and minimalistic UI
  tags:
    - Blog
    - Portfolio
    - MDX
    - Markdown
    - SEO
    - Styling:CSS-in-JS
    - Linting
  features:
    - Specially designed to create a personal website
    - Search and Tags for organizing content
    - A simple change of primary and secondary colors of the site, fonts, radius of curvature of elements, etc (thanks to Theme UI theming)
    - Clean and Minimalistic UI
    - Mobile friendly, all elements and custom images are adapted to any screen
    - Light/Dark mode
    - Easy customization of icons and links to your social networks
    - MDX for the main menu of the site, footer and other elements of the site
    - MDX for pages and content
    - Code syntax highlighting
    - SEO (OpenGraph and Twitter) out of the box with default settings that make sense (thanks to React Helmet)
<<<<<<< HEAD
- url: https://5e0a570d6afb0ef0fb162f0f--wizardly-bassi-e4658f.netlify.com/
  repo: https://github.com/adamistheanswer/gatsby-starter-baysik-blog
  description: A basic and themeable starter for creating blogs in Gatsby.
  tags:
    - Blog
    - Portfolio
    - MDX
    - Markdown
    - SEO
    - Styling:CSS-in-JS
    - Linting
  features:
    - Specially designed to create a personal website
    - Clean and Minimalistic UI
    - Facebook Comments
    - Mobile friendly, all elements and custom images are adapted to any screen
    - Light/Dark mode
    - Prettier code formatting
    - RSS
    - Links to your social networks
    - MDX for pages and content
    - Code syntax highlighting
    - SEO (OpenGraph and Twitter) out of the box with default settings that make sense (thanks to React Helmet)
=======
- url: https://gatsby-starter-robin.netlify.com/
  repo: https://github.com/robinmetral/gatsby-starter-robin
  description: Gatsby Default Starter with state-of-the-art tooling
  tags:
    - MDX
    - Styling:CSS-in-JS
    - Linting
    - Testing
    - Storybook
  features:
    - 📚 Write in MDX
    - 👩‍🎤 Style with Emotion
    - 💅 Linting with ESLint and Prettier
    - 📝 Unit and integration testing with Jest and react-testing-library
    - 💯 E2E browser testing with Cypress
    - 📓 Visual testing with Storybook
    - ✔️ CI with GitHub Actions
    - ⚡ CD with Netlify
>>>>>>> e8b95642
<|MERGE_RESOLUTION|>--- conflicted
+++ resolved
@@ -4789,7 +4789,6 @@
     - MDX for pages and content
     - Code syntax highlighting
     - SEO (OpenGraph and Twitter) out of the box with default settings that make sense (thanks to React Helmet)
-<<<<<<< HEAD
 - url: https://5e0a570d6afb0ef0fb162f0f--wizardly-bassi-e4658f.netlify.com/
   repo: https://github.com/adamistheanswer/gatsby-starter-baysik-blog
   description: A basic and themeable starter for creating blogs in Gatsby.
@@ -4813,7 +4812,6 @@
     - MDX for pages and content
     - Code syntax highlighting
     - SEO (OpenGraph and Twitter) out of the box with default settings that make sense (thanks to React Helmet)
-=======
 - url: https://gatsby-starter-robin.netlify.com/
   repo: https://github.com/robinmetral/gatsby-starter-robin
   description: Gatsby Default Starter with state-of-the-art tooling
@@ -4831,5 +4829,4 @@
     - 💯 E2E browser testing with Cypress
     - 📓 Visual testing with Storybook
     - ✔️ CI with GitHub Actions
-    - ⚡ CD with Netlify
->>>>>>> e8b95642
+    - ⚡ CD with Netlify