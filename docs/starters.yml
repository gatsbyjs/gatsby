- url: https://gatsby-theme-sky-lite.netlify.com
  repo: https://github.com/vim-labs/gatsby-theme-sky-lite-starter
  description: A lightweight GatsbyJS starter with Material-UI and MDX Markdown support.
  tags:
    - Blog
    - Styling:Material
  features:
    - Lightweight
    - Markdown
    - MDX
    - MaterialUI Components
    - React Icons
- url: https://authenticaysh.netlify.com/
  repo: https://github.com/ben-siewert/gatsby-starter-auth-aws-amplify
  description: Full-featured Auth with AWS Amplify & AWS Cognito
  tags:
    - AWS
    - Authentication
  features:
    - Full-featured AWS Authentication with Cognito
    - Error feedback in forms
    - Password Reset
    - Multi-Factor Authentication
    - Styling with Bootstrap and Sass
- url: https://gatsby-starter-blog-demo.netlify.com/
  repo: https://github.com/gatsbyjs/gatsby-starter-blog
  description: official blog
  tags:
    - Official
    - Blog
  features:
    - Basic setup for a full-featured blog
    - Support for an RSS feed
    - Google Analytics support
    - Automatic optimization of images in Markdown posts
    - Support for code syntax highlighting
    - Includes plugins for easy, beautiful typography
    - Includes React Helmet to allow editing site meta tags
    - Includes plugins for offline support out of the box
- url: https://gatsby-starter-default-demo.netlify.com/
  repo: https://github.com/gatsbyjs/gatsby-starter-default
  description: official default
  tags:
    - Official
  features:
    - Comes with React Helmet for adding site meta tags
    - Includes plugins for offline support out of the box
- url: https://gatsby-netlify-cms.netlify.com/
  repo: https://github.com/netlify-templates/gatsby-starter-netlify-cms
  description: n/a
  tags:
    - Blog
    - Styling:Bulma
    - CMS:Netlify
  features:
    - A simple blog built with Netlify CMS
    - Basic directory organization
    - Uses Bulma for styling
    - Visit the repo to learn how to set up authentication, and begin modeling your content.
- url: https://vagr9k.github.io/gatsby-advanced-starter/
  repo: https://github.com/Vagr9K/gatsby-advanced-starter
  description: Great for learning about advanced features and their implementations
  tags:
    - Blog
    - Styling:None
  features:
    - Does not contain any UI frameworks
    - Provides only a skeleton
    - Tags
    - Categories
    - Google Analytics
    - Disqus
    - Offline support
    - Web App Manifest
    - SEO
- url: https://vagr9k.github.io/gatsby-material-starter/
  repo: https://github.com/Vagr9K/gatsby-material-starter
  description: n/a
  tags:
    - Styling:Material
  features:
    - React-MD for Material design
    - Sass/SCSS
    - Tags
    - Categories
    - Google Analytics
    - Disqus
    - Offline support
    - Web App Manifest
    - SEO
- url: https://gatsby-advanced-blog-system.danilowoz.now.sh/blog
  repo: https://github.com/danilowoz/gatsby-advanced-blog-system
  description: Create a complete blog from scratch with pagination, categories, featured posts, author, SEO and navigation.
  tags:
    - Pagination
    - Markdown
    - SEO
  features:
    - Pagination;
    - Category and tag pages (with pagination);
    - Category list (with navigation);
    - Featured post;
    - Author page;
    - Next and prev post;
    - SEO component.
- url: https://graphcms.github.io/gatsby-graphcms-tailwindcss-example/
  repo: https://github.com/GraphCMS/gatsby-graphcms-tailwindcss-example
  description: The default Gatsby starter blog with the addition of the gatsby-source-graphql and tailwind dependencies.
  tags:
    - Styling:Tailwind
    - CMS:Headless
  features:
    - Tailwind style library
    - GraphQL source plugin
    - Very simple boilerplate
- url: https://wonism.github.io/
  repo: https://github.com/wonism/gatsby-advanced-blog
  description: n/a
  tags:
    - Portfolio
    - Redux
  features:
    - Blog post listing with previews (image + summary) for each blog post
    - Categories and tags for blog posts with pagination
    - Search post with keyword
    - Put react application / tweet into post
    - Copy some codes in post with clicking button
    - Portfolio
    - Resume
    - Redux for managing statement (with redux-saga / reselect)

- url: https://gatsby-tailwind-emotion-starter.netlify.com/
  repo: https://github.com/muhajirdev/gatsby-tailwind-emotion-starter
  description: A Gatsby Starter with Tailwind CSS + Emotion JS
  tags:
    - Styling:Tailwind
  features:
    - Eslint Airbnb without semicolon and without .jsx extension
    - Offline support
    - Web App Manifest
- url: https://gatsby-starter-redux-firebase.netlify.com/
  repo: https://github.com/muhajirdev/gatsby-starter-redux-firebase
  description: A Gatsby + Redux + Firebase Starter. With Authentication
  tags:
    - Styling:None
    - Firebase
    - Client-side App
  features:
    - Eslint Airbnb without semicolon and without .jsx extension
    - Firebase
    - Web App Manifest
- url: https://dschau.github.io/gatsby-blog-starter-kit/
  repo: https://github.com/dschau/gatsby-blog-starter-kit
  description: n/a
  tags:
    - Blog
  features:
    - Blog post listing with previews for each blog post
    - Navigation between posts with a previous/next post button
    - Tags and tag navigation
- url: https://contentful-userland.github.io/gatsby-contentful-starter/
  repo: https://github.com/contentful-userland/gatsby-contentful-starter
  description: n/a
  tags:
    - Blog
    - CMS:Contentful
    - CMS:Headless
  features:
    - Based on the Gatsby Starter Blog
    - Includes Contentful Delivery API for production build
    - Includes Contentful Preview API for development
- url: https://react-firebase-authentication.wieruch.com/
  repo: https://github.com/the-road-to-react-with-firebase/react-gatsby-firebase-authentication
  description: n/a
  tags:
    - Firebase
  features:
    - Sign In, Sign Up, Sign Out
    - Password Forget
    - Password Change
    - Protected Routes with Authorization
    - Realtime Database with Users
- url: http://dmwl.net/gatsby-hampton-theme
  repo: https://github.com/davad/gatsby-hampton-theme
  description: n/a
  tags:
    - Styling:CSS-in-JS
  features:
    - Eslint in dev mode with the airbnb config and prettier formatting rules
    - Emotion for CSS-in-JS
    - A basic blog, with posts under src/pages/blog
    - A few basic components (Navigation, Layout, Link wrapper around gatsby-link))
    - Based on gatsby-starter-gatsbytheme
- url: https://orgapp.github.io/gatsby-starter-orga/
  repo: https://github.com/orgapp/gatsby-starter-orga
  description: Want to use org-mode instead of markdown? This is for you.
  tags:
    - Blog
  features:
    - Use org-mode files as source.
    - Generate post pages, can be configured to be file-based or section-based.
    - Generate posts index pages.
- url: http://2column-portfolio.surge.sh/
  repo: https://github.com/praagyajoshi/gatsby-starter-2column-portfolio
  description: n/a
  tags:
    - Portfolio
    - Styling:SCSS
  features:
    - Designed as a minimalistic portfolio website
    - Grid system using flexboxgrid
    - Styled using SCSS
    - Font icons using font-awesome
    - Google Analytics integration
    - Open Sans font using Google Fonts
    - Prerendered Open Graph tags for rich sharing
- url: https://prototypeinteractive.github.io/gatsby-react-boilerplate/
  repo: https://github.com/PrototypeInteractive/gatsby-react-boilerplate
  description: n/a
  tags:
    - Styling:Bootstrap
  features:
    - Basic configuration and folder structure
    - Uses PostCSS and Sass (with autoprefixer and pixrem)
    - Uses Bootstrap 4 grid
    - Leaves the styling to you
    - Uses data from local json files
    - Contains Node.js server code for easy, secure, and fast hosting
- url: http://capricious-spring.surge.sh/
  repo: https://github.com/noahg/gatsby-starter-blog-no-styles
  description: n/a
  tags:
    - Blog
    - Styling:None
  features:
    - Same as official gatsby-starter-blog but with all styling removed
- url: https://gatsby-starter-github-api.netlify.com/
  repo: https://github.com/lundgren2/gatsby-starter-github-api
  description: Single page starter based on gatsby-source-github-api
  tags:
    - Portfolio
    - Onepage
  features:
    - Use your GitHub as your own portfolio site
    - List your GitHub repositories
    - GitHub GraphQL API v4

- url: https://gatsby-starter-bloomer.netlify.com/
  repo: https://github.com/Cethy/gatsby-starter-bloomer
  description: n/a
  tags:
    - Styling:Bulma
  features:
    - Based on gatsby-starter-default
    - Bulma CSS Framework with its Bloomer react components
    - Font-Awesome icons
    - Includes a simple fullscreen hero w/ footer example
- url: https://gatsby-starter-bootstrap-netlify.netlify.com/
  repo: https://github.com/konsumer/gatsby-starter-bootstrap-netlify
  description: n/a
  tags:
    - Styling:Bootstrap
    - CMS:Netlify
  features:
    - Very similar to gatsby-starter-netlify-cms, slightly more configurable (e.g. set site-title in gatsby-config) with Bootstrap/Bootswatch instead of bulma
- url: https://gatstrap.netlify.com/
  repo: https://github.com/jaxx2104/gatsby-starter-bootstrap
  description: n/a
  tags:
    - Styling:Bootstrap
  features:
    - Bootstrap CSS framework
    - Single column layout
    - Basic components like SiteNavi, SitePost, SitePage
- url: http://gatsby-bulma-storybook.surge.sh/
  repo: https://github.com/gvaldambrini/gatsby-starter-bulma-storybook
  description: n/a
  tags:
    - Styling:Bulma
    - Storybook
    - Testing
  features:
    - Storybook for developing components in isolation
    - Bulma and Sass support for styling
    - CSS modules
    - Prettier & eslint to format & check the code
    - Jest
- url: https://gatsby-starter-business.netlify.com/
  repo: https://github.com/v4iv/gatsby-starter-business
  description: n/a
  tags:
    - Styling:Bulma
    - PWA
    - CMS:Netlify
    - Disqus
    - Search
    - Pagination
  features:
    - Complete Business Website Suite - Home Page, About Page, Pricing Page, Contact Page and Blog
    - Netlify CMS for Content Management
    - SEO Friendly (Sitemap, Schemas, Meta Tags, GTM etc)
    - Bulma and Sass Support for styling
    - Progressive Web App & Offline Support
    - Tags and RSS Feed for Blog
    - Disqus and Share Support
    - Elastic-Lunr Search
    - Pagination
    - Easy Configuration using `config.js` file
- url: https://haysclark.github.io/gatsby-starter-casper/
  repo: https://github.com/haysclark/gatsby-starter-casper
  description: n/a
  tags:
    - PWA
  features:
    - Page pagination
    - CSS
    - Tags
    - Google Analytics
    - Offline support
    - Web App Manifest
    - SEO
- url: http://gatsby-starter-ceevee.surge.sh/
  repo: https://github.com/amandeepmittal/gatsby-starter-ceevee
  description: n/a
  tags:
    - Portfolio
  features:
    - Based on the Ceevee site template, design by Styleshout
    - Single Page Resume/Portfolio site
    - Target audience Developers, Designers, etc.
    - Used CSS Modules, easy to manipulate
    - FontAwsome Library for icons
    - Responsive Design, optimized for Mobile devices
- url: https://gatsby-starter-contentful-i18n.netlify.com/
  repo: https://github.com/mccrodp/gatsby-starter-contentful-i18n
  description: i18n support and language switcher for Contentful starter repo
  tags:
    - i18n
    - CMS:Contentful
    - CMS:Headless
  features:
    - Localization (Multilanguage)
    - Dynamic content from Contentful CMS
    - Integrates i18n plugin starter and using-contentful repos
- url: https://cranky-edison-12166d.netlify.com/
  repo: https://github.com/datocms/gatsby-portfolio
  description: n/a
  tags:
    - CMS:DatoCMS
    - CMS:Headless
  features:
    - Simple portfolio to quick start a site with DatoCMS
    - Contents and media from DatoCMS
    - Custom Sass style
    - SEO
- url: https://gatsby-deck.netlify.com/
  repo: https://github.com/fabe/gatsby-starter-deck
  description: n/a
  tags:
    - Presentation
  features:
    - Create presentations/slides using Gatsby.
    - Offline support.
    - Page transitions.
- url: https://gatsby-starter-default-i18n.netlify.com/
  repo: https://github.com/angeloocana/gatsby-starter-default-i18n
  description: n/a
  tags:
    - i18n
  features:
    - localization (Multilanguage)
- url: http://gatsby-dimension.surge.sh/
  repo: https://github.com/codebushi/gatsby-starter-dimension
  description: Single page starter based on the Dimension site template
  tags:
    - Portfolio
    - HTML5UP
    - Styling:SCSS
  features:
    - Designed by HTML5 UP
    - Simple one page site that’s perfect for personal portfolios
    - Fully Responsive
    - Styling with SCSS
- url: https://gatsby-docs-starter.netlify.com/
  repo: https://github.com/ericwindmill/gatsby-starter-docs
  description: n/a
  tags:
    - Documentation
    - Styling:CSS-in-JS
  features:
    - All the features from gatsby-advanced-starter, plus
    - Designed for Documentation / Tutorial Websites
    - ‘Table of Contents’ Component, Auto generates ToC from posts - just follow the file frontmatter conventions from markdown files in ‘lessons’.
    - Styled Components w/ ThemeProvider
    - Basic UI
    - A few extra components
    - Custom prismjs theme
    - React Icons
- url: https://parmsang.github.io/gatsby-starter-ecommerce/
  repo: https://github.com/parmsang/gatsby-starter-ecommerce
  description: Easy to use starter for an e-commerce store
  tags:
    - Styling:Other
    - Stripe
    - eCommerce
    - PWA
    - Authentication
  features:
    - Uses the Moltin eCommerce Api
    - Stripe checkout
    - Semantic-UI
    - Styled components
    - Google Analytics - (you enter the tracking-id)
    - React-headroom
    - Eslint & Prettier. Uses Airbnb JavaScript Style Guide
    - Authentication via Moltin (Login and Register)
- url: http://gatsby-forty.surge.sh/
  repo: https://github.com/codebushi/gatsby-starter-forty
  description: Multi-page starter based on the Forty site template
  tags:
    - Styling:SCSS
    - HTML5UP
  features:
    - Designed by HTML5 UP
    - Colorful homepage, and also includes a Landing Page and Generic Page components.
    - Many elements are available, including buttons, forms, tables, and pagination.
    - Custom grid made with CSS Grid
    - Styling with SCSS
- url: https://themes.gatsbythemes.com/gatsby-starter/
  repo: https://github.com/saschajullmann/gatsby-starter-gatsbythemes
  description: n/a
  tags:
    - Styling:CSS-in-JS
    - Blog
    - Testing
    - Linting
  features:
    - CSS-in-JS via Emotion.
    - Jest and Enzyme for testing.
    - Eslint in dev mode with the airbnb config and prettier formatting rules.
    - React 16.
    - A basic blog, with posts under src/pages/blog. There’s also a script which creates a new Blog entry (post.sh).
    - Data per JSON files.
    - A few basic components (Navigation, Footer, Layout).
    - Layout components make use of Styled-System.
    - Google Analytics (you just have to enter your tracking-id).
    - Gatsby-Plugin-Offline which includes Service Workers.
    - Prettier for a uniform codebase.
    - Normalize css (7.0).
    - Feather icons.
    - Font styles taken from Tachyons.
- url: https://gcn.netlify.com/
  repo: https://github.com/ryanwiemer/gatsby-starter-gcn
  description: A starter template to build amazing static websites with Gatsby, Contentful and Netlify
  tags:
    - CMS:Contentful
    - CMS:Headless
    - Blog
    - Netlify
    - Styling:CSS-in-JS
  features:
    - CMS:Contentful integration with ready to go placeholder content
    - Netlify integration including a pre-built contact form
    - Minimal responsive design - made to customize or tear apart
    - Pagination logic
    - Styled components
    - SEO Friendly Component
    - JSON-LD Schema
    - OpenGraph sharing support
    - Sitemap Generation
    - Google Analytics
    - Progressive Web app
    - Offline Support
    - RSS Feed
    - Gatsby Standard module for linting JavaScript with StandardJS
    - Stylelint support for Styled Components to lint the CSS in JS
- url: https://alampros.github.io/gatsby-starter-grommet/
  repo: https://github.com/alampros/gatsby-starter-grommet
  description: n/a
  tags:
    - Styling:Grommet
  features:
    - Barebones configuration for using the Grommet design system
    - Uses Sass (with CSS modules support)
- url: https://gatsby-starter-hello-world-demo.netlify.com/
  repo: https://github.com/gatsbyjs/gatsby-starter-hello-world
  description: official hello world
  tags:
    - Official
  features:
    - A no-frills Gatsby install
    - No plugins, no boilerplate
    - Great for advanced users
- url: https://gatsby-starter-hero-blog.greglobinski.com/
  repo: https://github.com/greglobinski/gatsby-starter-hero-blog
  description: no description yet
  tags:
    - Styling:PostCSS
    - SEO
    - Markdown
  features:
    - Easy editable content in Markdown files (posts, pages and parts)
    - CSS with `styled-jsx` and `PostCSS`
    - SEO (sitemap generation, robot.txt, meta and OpenGraph Tags)
    - Social sharing (Twitter, Facebook, Google, LinkedIn)
    - Comments (Facebook)
    - Images lazy loading and `webp` support (gatsby-image)
    - Post categories (category based post list)
    - Full text searching (Algolia)
    - Contact form (Netlify form handling)
    - Form elements and validation with `ant-design`
    - RSS feed
    - 100% PWA (manifest.webmanifest, offline support, favicons)
    - Google Analytics
    - App favicons generator (node script)
    - Easy customizable base styles via `theme` object generated from `yaml` file (fonts, colors, sizes)
    - React v.16.3 (gatsby-plugin-react-next)
    - Components lazy loading (social sharing)
    - ESLint (google config)
    - Prettier code styling
    - Webpack `BundleAnalyzerPlugin`
- url: https://gatsby-starter-i18n-lingui.netlify.com/
  repo: https://github.com/dcroitoru/gatsby-starter-i18n-lingui
  description: n/a
  tags:
    - i18n
  features:
    - Localization (Multilanguage) provided by js-lingui
    - Message extraction
    - Avoids code duplication - generates pages for each locale
    - Possibility of translated paths
- url: https://lumen.netlify.com/
  repo: https://github.com/alxshelepenok/gatsby-starter-lumen
  description: A minimal, lightweight and mobile-first starter for creating blogs uses Gatsby.
  tags:
    - Blog
    - CMS:Netlify
    - Pagination
    - Disqus
    - RSS
    - Linting
    - Testing
    - Styling:PostCSS
    - Styling:SCSS
  features:
    - Lost Grid
    - Jest testing
    - Beautiful typography inspired by matejlatin/Gutenberg
    - Mobile-First approach in development
    - Stylesheet built using SASS and BEM-Style naming
    - Syntax highlighting in code blocks
    - Sidebar menu built using a configuration block
    - Archive organized by tags and categories
    - Pagination support
    - Offline support
    - Google Analytics support
    - Disqus Comments support
- url: https://minimal-blog.lekoarts.de
  repo: https://github.com/LekoArts/gatsby-starter-minimal-blog
  description: This starter is part of a german tutorial series on Gatsby. The starter will change over time to use more advanced stuff (feel free to express your ideas in the repository). Its first priority is a minimalistic style coupled with a lot of features for the content.
  tags:
    - Blog
    - MDX
    - Styling:CSS-in-JS
    - Netlify
    - Linting
    - PWA
  features:
    - Minimal and clean white layout
    - Write your blog posts in MDX
    - Offline Support, WebApp Manifest, SEO
    - Code highlighting (with prism-react-renderer) and live preview (with react-live)
- url: https://gatsby-starter-modern-demo.netlify.com/
  repo: https://github.com/kripod/gatsby-starter-modern
  description: no description yet
  tags:
    - Linting
  features:
    - A set of strict linting rules (based on the Airbnb JavaScript Style Guide)
    - Encourage automatic code formatting
    - Prefer using Yarn for package management
    - Use EditorConfig to maintain consistent coding styles between different editors and IDEs
    - Integration with Visual Studio Code
    - Based on gatsby-starter-default
- url: https://gatsby-starter-personal-blog.greglobinski.com/
  repo: https://github.com/greglobinski/gatsby-starter-personal-blog
  description: n/a
  tags:
    - Blog
    - Markdown
    - Netlify
    - Styling:Material
  features:
    - Ready to use, but easily customizable a fully equipped theme starter
    - Easy editable content in Markdown files (posts, pages and parts)
    - ‘Like an app’ layout transitions
    - Easily restyled through theme object
    - Styling with JSS
    - Page transitions
    - Comments (Facebook)
    - Post categories
    - Post list filtering
    - Full text searching (Algolia)
    - Contact form (Netlify form handling)
    - Material UI (@next)
    - RSS feed
    - Full screen mode
    - User adjustable articles’ body copy font size
    - Social sharing (Twitter, Facebook, Google, LinkedIn)
    - PWA (manifes.json, offline support, favicons)
    - Google Analytics
    - Favicons generator (node script)
    - Components leazy loading with AsyncComponent (social sharing, info box)
    - ESLint (google config)
    - Prettier code styling
    - Custom webpack CommonsChunkPlugin settings
    - Webpack BundleAnalyzerPlugin
- url: http://gatsby-photon.surge.sh/
  repo: https://github.com/codebushi/gatsby-starter-photon
  description: Single page starter based on the Photon site template
  tags:
    - HTML5UP
    - Onepage
    - Styling:SCSS
  features:
    - Designed by HTML5 UP
    - Single Page, Responsive Site
    - Custom grid made with CSS Grid
    - Styling with SCSS
- url: https://portfolio-bella.netlify.com/
  repo: https://github.com/LekoArts/gatsby-starter-portfolio-bella
  description: A portfolio starter for Gatsby. The target audience are designers and photographers. The light themed website shows your work with large images & big typography. The Onepage is powered by the Headless CMS Prismic.io. and has programmatically created pages for your projects. General settings and colors can be changed in a config & theme file.
  tags:
    - Portfolio
    - CMS:Prismic
    - CMS:Headless
    - Styling:CSS-in-JS
    - Onepage
    - PWA
    - Linting
  features:
    - Big typography & images
    - White theme
    - Prismic.io as CMS
    - Emotion for styling + Emotion-Grid
    - One-page layout with sub-pages for case studies
    - Easily configurable
    - And other good stuff (SEO, Offline Support, WebApp Manifest Support)
- url: https://cara.lekoarts.de
  repo: https://github.com/LekoArts/gatsby-starter-portfolio-cara
  description: Playful and Colorful One-Page portfolio featuring Parallax effects and animations. Especially designers and/or photographers will love this theme! Built with MDX and Theme UI.
  tags:
    - Portfolio
    - Onepage
    - Styling:CSS-in-JS
    - PWA
  features:
    - React Spring Parallax effects
    - Theme UI-based theming
    - CSS Animations and shapes
    - Light/Dark mode
- url: https://emilia.lekoarts.de
  repo: https://github.com/LekoArts/gatsby-starter-portfolio-emilia
  description: A portfolio starter for Gatsby. The target audience are designers and photographers. The dark themed website shows your work with large images in a grid-layout (powered by CSS Grid). The transition effects on the header add a playful touch to the overall minimal design. The website has programmatically created pages for your projects (with automatic image import). General settings and colors can be changed in a config & theme file.
  tags:
    - Portfolio
    - PWA
    - Transitions
    - MDX
    - Styling:CSS-in-JS
    - Linting
    - Testing
  features:
    - Focus on big images (with gatsby-image)
    - Dark Theme with HeroPatterns Header
    - CSS Grid and styled-components
    - Page transitions
    - Cypress for End-to-End testing
    - react-spring animations
    - One-Page layout with sub-pages for projects
    - Create your projects in MDX (automatic import of images)
    - And other good stuff (SEO, Offline Support, WebApp Manifest Support)
- url: https://emma.lekoarts.de
  repo: https://github.com/LekoArts/gatsby-starter-portfolio-emma
  description: Minimalistic portfolio with full-width grid, page transitions, support for additional MDX pages, and a focus on large images. Especially designers and/or photographers will love this theme! Built with MDX and Theme UI. Using the Gatsby Theme "@lekoarts/gatsby-theme-emma".
  tags:
    - Portfolio
    - MDX
    - Transitions
    - Styling:CSS-in-JS
    - PWA
  features:
    - MDX
    - react-spring page animations
    - Optional MDX pages which automatically get added to the navigation
    - Fully customizable through the usage of Gatsby Themes (and Theme UI)
    - Light Mode / Dark Mode
    - Google Analytics Support
    - SEO (Sitemap, OpenGraph tags, Twitter tags)
    - Offline Support & WebApp Manifest
- url: https://gatsby-starter-procyon.netlify.com/
  repo: https://github.com/danielmahon/gatsby-starter-procyon
  description: n/a
  tags:
    - PWA
    - CMS:Headless
    - CMS:Other
    - Styling:Material
    - Netlify
  features:
    - Gatsby + ReactJS (server side rendering)
    - GraphCMS Headless CMS
    - DraftJS (in-place) Medium-like Editing
    - Apollo GraphQL (client-side)
    - Local caching between builds
    - Material-UI (layout, typography, components, etc)
    - Styled-Components™-like API via Material-UI
    - Netlify Deployment Friendly
    - Netlify Identity Authentication (enables editing)
    - Automatic versioning, deployment and CHANGELOG
    - Automatic rebuilds with GraphCMS and Netlify web hooks
    - PWA (Progressive Web App)
    - Google Fonts
- url: http://gatsby-starter-product-guy.surge.sh/
  repo: https://github.com/amandeepmittal/gatsby-starter-product-guy
  description: n/a
  tags:
    - Portfolio
  features:
    - Single Page
    - A portfolio Developers and Product launchers alike
    - Using Typography.js easy to switch fonts
    - All your Project/Portfolio Data in Markdown, server by GraphQL
    - Responsive Design, optimized for Mobile devices
- url: https://caki0915.github.io/gatsby-starter-redux/
  repo: https://github.com/caki0915/gatsby-starter-redux
  description: n/a
  tags:
    - Styling:CSS-in-JS
    - Redux
  features:
    - Redux and Redux-devtools.
    - Emotion with a basic theme and SSR
    - Typography.js
    - Eslint rules based on Prettier and Airbnb
- url: http://gatsby-stellar.surge.sh/
  repo: https://github.com/codebushi/gatsby-starter-stellar
  description: Single page starter based on the Stellar site template
  tags:
    - HTML5UP
    - Onepage
    - Styling:SCSS
  features:
    - Designed by HTML5 UP
    - Scroll friendly, responsive site. Can be used as a single or multi-page site.
    - Sticky Navigation when scrolling.
    - Scroll spy and smooth scrolling to different sections of the page.
    - Styling with SCSS
- url: http://gatsby-strata.surge.sh/
  repo: https://github.com/codebushi/gatsby-starter-strata
  description: Single page starter based on the Strata site template
  tags:
    - Portfolio
    - Onepage
    - HTML5UP
    - Styling:SCSS
  features:
    - Designed by HTML5 UP
    - Super Simple, single page portfolio site
    - Lightbox style React photo gallery
    - Fully Responsive
    - Styling with SCSS
- url: https://gatsby-starter-strict.netlify.com/
  repo: https://github.com/kripod/gatsby-starter-strict
  description: n/a
  tags:
    - Linting
  features:
    - A set of strict linting rules (based on the Airbnb JavaScript Style Guide)
    - lint script
    - Encourage automatic code formatting
    - format script
    - Prefer using Yarn for package management
    - Use EditorConfig to maintain consistent coding styles between different editors and IDEs
    - Integration with Visual Studio Code
    - Pre-configured auto-formatting on file save
    - Based on gatsby-starter-default
- url: https://gatsby-tachyons.netlify.com/
  repo: https://github.com/pixelsign/gatsby-starter-tachyons
  description: no description yet
  tags:
    - Styling:Other
  features:
    - Based on gatsby-starter-default
    - Using Tachyons for CSS.
- url: https://quizzical-mcclintock-0226ac.netlify.com/
  repo: https://github.com/taylorbryant/gatsby-starter-tailwind
  description: A Gatsby v2 starter styled using Tailwind, a utility-first CSS framework. Uses Purgecss to remove unused CSS.
  tags:
    - Styling:Tailwind
  features:
    - Based on gatsby-starter-default
    - Tailwind CSS Framework
    - Removes unused CSS with Purgecss
    - Includes responsive navigation and form examples
- url: http://portfolio-v3.surge.sh/
  repo: https://github.com/amandeepmittal/gatsby-portfolio-v3
  description: n/a
  tags:
    - Portfolio
  features:
    - Single Page, Timeline View
    - A portfolio Developers and Product launchers
    - Bring in Data, plug-n-play
    - Responsive Design, optimized for Mobile devices
    - Seo Friendly
    - Uses Flexbox
- url: https://gatsby-starter-typescript-plus.netlify.com/
  repo: https://github.com/resir014/gatsby-starter-typescript-plus
  description: This is a starter kit for Gatsby.js websites written in TypeScript. It includes the bare essentials for you to get started (styling, Markdown parsing, minimal toolset).
  tags:
    - Styling:CSS-in-JS
    - Language:TypeScript
    - Markdown
  features:
    - TypeScript
    - ESLint (with custom ESLint rules)
    - Markdown rendering with Remark
    - Basic component structure
    - Styling with emotion
- url: https://haysclark.github.io/gatsby-starter-typescript/
  repo: https://github.com/haysclark/gatsby-starter-typescript
  description: n/a
  tags:
    - Language:TypeScript
  features:
    - TypeScript
- url: https://fabien0102-gatsby-starter.netlify.com/
  repo: https://github.com/fabien0102/gatsby-starter
  description: n/a
  tags:
    - Language:TypeScript
    - Styling:Other
    - Testing
  features:
    - Semantic-ui for styling
    - TypeScript
    - Offline support
    - Web App Manifest
    - Jest/Enzyme testing
    - Storybook
    - Markdown linting
- url: https://gatsby-starter-wordpress.netlify.com/
  repo: https://github.com/GatsbyCentral/gatsby-starter-wordpress
  description: Gatsby starter using WordPress as the content source.
  tags:
    - Styling:CSS-in-JS
    - CMS:WordPress
  features:
    - All the features from gatsby-advanced-starter, plus
    - Leverages the WordPress plugin for Gatsby for data
    - Configured to work with WordPress Advanced Custom Fields
    - Auto generated Navigation for your WordPress Pages
    - Minimal UI and Styling — made to customize.
    - Styled Components
- url: https://www.concisejavascript.org/
  repo: https://github.com/rwieruch/open-crowd-fund
  description: n/a
  tags:
    - Stripe
    - Firebase
  features:
    - Open source crowdfunding for your own ideas
    - Alternative for Kickstarter, GoFundMe, etc.
    - Secured Credit Card payments with Stripe
    - Storing of funding information in Firebase
- url: https://www.verious.io/
  repo: https://github.com/cpinnix/verious-boilerplate
  description: n/a
  tags:
    - Styling:Other
  features:
    - Components only. Bring your own data, plugins, etc.
    - Bootstrap inspired grid system with Container, Row, Column components.
    - Simple Navigation and Dropdown components.
    - Baseline grid built in with modular scale across viewports.
    - Abstract measurements utilize REM for spacing.
    - One font to rule them all, Helvetica.
- url: https://gatsby-starter-blog-grommet.netlify.com/
  repo: https://github.com/Ganevru/gatsby-starter-blog-grommet
  description: GatsbyJS v2 starter for creating a blog. Based on Grommet v2 UI.
  tags:
    - Blog
    - Markdown
    - Styling:Grommet
    - Language:TypeScript
    - Linting
    - Redux
  features:
    - Grommet v2 UI
    - Easily configurable - see site-config.js in the root
    - Switch between grommet themes
    - Change between light and dark themes (with Redux)
    - Blog posts previews in card style
    - Responsive Design, optimized for Mobile devices
    - styled-components
    - TypeScript and ESLint (typescript-eslint)
    - lint-staged and husky - for linting before commit
- url: https://happy-pare-dff451.netlify.com/
  repo: https://github.com/fhavrlent/gatsby-contentful-typescript-starter
  description: Contentful and TypeScript starter based on default starter.
  tags:
    - CMS:Contentful
    - CMS:Headless
    - Language:TypeScript
    - Styling:CSS-in-JS
  features:
    - Based on default starter
    - TypeScript
    - CSS in JS (Emotion)
    - CMS:Contentful
- url: https://xylo-gatsby-bulma-starter.netlify.com/
  repo: https://github.com/xydac/xylo-gatsby-bulma-starter
  description: Gatsby v2 Starter with Bulma based on default starter.
  tags:
    - Styling:SCSS
    - Styling:Bulma
  features:
    - Based on default starter
    - Bulma Css
    - Sass based Styling
- url: https://maxpou.github.io/gatsby-starter-morning-dew/
  repo: https://github.com/maxpou/gatsby-starter-morning-dew
  description: Gatsby v2 blog starter
  tags:
    - Blog
    - Markdown
    - PWA
    - Disqus
    - SEO
    - MDX
    - Styling:CSS-in-JS
  features:
    - Blog post listing with previews (image + summary) for each blog post
    - Fully configurable
    - Multilang support (blog post only)
    - Syntax highlighting
    - css-in-js (with styled-components)
    - Fully Responsive
    - Tags
    - Google Analytics
    - Disqus comments support
    - Offline support
    - Web App Manifest
    - ESLint
    - Prettier
    - Travis CI
- url: https://gatsby-starter-blog-jumpalottahigh.netlify.com/
  repo: https://github.com/jumpalottahigh/gatsby-starter-blog-jumpalottahigh
  description: Gatsby v2 blog starter with SEO, search, filter, reading progress, mobile menu fab
  tags:
    - Blog
    - Markdown
  features:
    - Blog post listing with previews (image + summary) for each blog post
    - Google structured data
    - Mobile-friendly menu toggled with a floating action button (FAB)
    - Article read progress
    - User feedback component
- url: https://i18n.smakosh.com/
  repo: https://github.com/smakosh/gatsby-starter-i18n
  description: Gatsby v2 Starter with i18n using react-intl and more cool features.
  tags:
    - Styling:CSS-in-JS
    - i18n
  features:
    - Based on default starter
    - i18n with rtl text
    - Stateless components using Recompose
    - Font changes depending on the chosen language
    - SEO (meta tags, openGraph, structured data, Twitter and more...)
- url: https://gatsby-starter-mate.netlify.com
  repo: https://github.com/EmaSuriano/gatsby-starter-mate
  description: A portfolio starter for Gatsby integrated with Contentful CMS.
  tags:
    - Styling:CSS-in-JS
    - CMS:Contentful
    - CMS:Headless
    - Portfolio
  features:
    - Gatsby v2
    - Rebass (Styled-components system)
    - React Reveal
    - Dynamic content from Contentful
    - Offline support
    - PWA ready
    - SEO
    - Responsive design
    - Icons from font-awesome
    - Netlify Deployment Friendly
    - Medium integration
    - Social sharing (Twitter, Facebook, Google, LinkedIn)
- url: https://gatsby-starter-typescript-sass.netlify.com
  repo: https://github.com/thetrevorharmon/gatsby-starter-typescript-sass
  description: A basic starter with TypeScript and Sass built in
  tags:
    - Language:TypeScript
    - Styling:SCSS
    - Linting
  features:
    - TypeScript and Sass support
    - TS linter with basic react rules
- url: https://gatsby-simple-contentful-starter.netlify.com/
  repo: https://github.com/cwlsn/gatsby-simple-contentful-starter
  description: A simple starter to display Contentful data in Gatsby, ready to deploy on Netlify. Comes with a detailed article detailing the process.
  tags:
    - CMS:Contentful
    - CMS:Headless
    - Markdown
    - Styling:CSS-in-JS
  features:
    - Gatsby v2
    - Query Contentful data via Gatsby's GraphQL
    - Styled-Components for CSS-in-JS
    - Simple format, easy to create your own site quickly
    - React Helmet for Header Modification
    - Remark for loading Markdown into React
- url: https://gatsby-blog-cosmicjs.netlify.com/
  repo: https://github.com/cosmicjs/gatsby-blog-cosmicjs
  description: Blog that utilizes the power of the Cosmic JS headless CMS for easy content management
  tags:
    - CMS:Cosmic JS
    - CMS:Headless
    - Blog
  features:
    - Uses the Cosmic JS Gatsby source plugin
- url: https://cosmicjs-gatsby-starter.netlify.com/
  repo: https://github.com/cosmicjs/gatsby-starter
  description: Simple Gatsby starter connected to the Cosmic JS headless CMS for easy content management
  tags:
    - CMS:Cosmic JS
    - CMS:Headless
  features:
    - Uses the Cosmic JS Gatsby source plugin
- url: https://www.gatsby-typescript-template.com/
  repo: https://github.com/ikeryo1182/gatsby-typescript-template
  description: This is a standard starter with TypeScript, TSLint, Prettier, Lint-Staged(Husky) and Sass
  tags:
    - Language:TypeScript
    - Linting
    - Styling:SCSS
  features:
    - Category and Tag for post
    - Type Safe by TypeScript
    - Format Safe by TSLint and Prettier with Lint-Staged(Husky)
- url: https://zandersparrow.github.io/gatsby-simple-redux/
  repo: https://github.com/zandersparrow/gatsby-simple-redux
  description: The default starter plus redux
  tags:
    - Redux
  features:
    - Minimal starter based on the official default
    - Includes redux and a simple counter example
- url: https://gatsby-casper.netlify.com/
  repo: https://github.com/scttcper/gatsby-casper
  description: This is a starter blog that looks like the Ghost.io default theme, casper.
  tags:
    - Blog
    - Language:TypeScript
    - Styling:CSS-in-JS
  features:
    - Emotion CSS-in-JS
    - TypeScript
    - Author and tag pages
    - RSS
- url: https://gatsby-universal.netlify.com
  repo: https://github.com/fabe/gatsby-universal
  description: An opinionated Gatsby v2 starter for state-of-the-art marketing sites
  tags:
    - Transitions
    - PWA
    - Styling:CSS-in-JS
    - Linting
    - Markdown
    - SEO
  features:
    - Page Transitions
    - IntersectionObserver, component-based
    - React Context for global UI state
    - styled-components v4
    - Generated media queries for easy use
    - Optimized with Google Lighthouse (100/100)
    - Offline support
    - Manifest support
    - Sitemap support
    - All favicons generated
    - SEO (with Schema JSONLD) & Social Tags
    - Prettier
    - ESLint
- url: https://prismic.lekoarts.de/
  repo: https://github.com/LekoArts/gatsby-starter-prismic
  description: A typography-heavy & light-themed Gatsby Starter which uses the Headless CMS Prismic.
  tags:
    - CMS:Prismic
    - CMS:Headless
    - Styling:CSS-in-JS
    - Linting
    - Blog
    - PWA
    - Testing
  features:
    - Prismic as Headless CMS
    - Uses multiple features of Prismic - Slices, Labels, Relationship fields, Custom Types
    - Emotion for Styling
    - Cypress for End-to-End testing
    - Prism.js highlighting
    - Responsive images with gatsby-image
    - Extensive SEO
    - ESLint & Prettier
- url: https://gatsby-starter-v2-casper.netlify.com/
  repo: https://github.com/GatsbyCentral/gatsby-v2-starter-casper
  description: A blog starter based on the Casper (v1.4) theme.
  tags:
    - Blog
    - PWA
  features:
    - Page pagination
    - CSS
    - Tags
    - Google Analytics
    - Offline support
    - Web App Manifest
    - SEO
- url: https://lumen-v2.netlify.com/
  repo: https://github.com/GatsbyCentral/gatsby-v2-starter-lumen
  description: A Gatsby v2 fork of the lumen starter.
  tags:
    - Blog
    - RSS
    - Disqus
  features:
    - Lost Grid.
    - Beautiful typography inspired by matejlatin/Gutenberg.
    - Mobile-First approach in development.
    - Stylesheet built using Sass and BEM-Style naming.
    - Syntax highlighting in code blocks.
    - Sidebar menu built using a configuration block.
    - Archive organized by tags and categories.
    - Automatic RSS generation.
    - Automatic Sitemap generation.
    - Offline support.
    - Google Analytics support.
    - Disqus Comments support.
- url: https://gatsby-starter-firebase.netlify.com/
  repo: https://github.com/muhajirdev/gatsby-starter-firebase
  description: A Gatsby + Firebase Starter. With Authentication
  tags:
    - Firebase
    - Client-side App
  features:
    - Eslint Airbnb without semicolon and without .jsx extension
    - Firebase
    - Web App Manifest
- url: http://gatsby-lightbox.416serg.me
  repo: https://github.com/416serg/gatsby-starter-lightbox
  description: Showcasing a custom lightbox implementation using `gatsby-image`
  tags:
    - Portfolio
    - SEO
    - Styling:CSS-in-JS
  features:
    - Features a custom, accessible lightbox with gatsby-image
    - Styled with styled-components using CSS Grid
    - React Helmet for SEO
- url: http://jackbravo.github.io/gatsby-starter-i18n-blog/
  repo: https://github.com/jackbravo/gatsby-starter-i18n-blog
  description: Same as official gatsby-starter-blog but with i18n support
  tags:
    - i18n
    - Blog
  features:
    - Translates site name and bio using .md files
    - No extra libraries needed
- url: https://calpa.me/
  repo: https://github.com/calpa/gatsby-starter-calpa-blog
  description: Blog Template X Contentful, Twitter and Facebook style
  tags:
    - Blog
    - Styling:SCSS
  features:
    - GatsbyJS v2, faster than faster
    - Not just Contentful content source, you can use any database
    - Custom style
    - Google Analytics
    - Gitalk
    - sitemap
    - React FontAwesome
    - SEO
    - Offline support
    - Web App Manifest
    - Styled using SCSS
    - Page pagination
    - Netlify optimization
- url: https://gatsby-starter-typescript-power-blog.majidhajian.com/
  repo: https://github.com/mhadaily/gatsby-starter-typescript-power-blog
  description: Minimal Personal Blog with Gatsby and TypeScript
  tags:
    - PWA
    - Blog
    - Language:TypeScript
    - Markdown
  features:
    - Mobile-First approach in development
    - TSLint & Prettier
    - Offline support
    - Category and Tag for post
    - Type Safe by TypeScript
    - Format Safe by TSLint, StyleLint and Prettier with Lint-Staged(Husky)
    - Blog page
    - Syntax highlighting in code blocks
    - Pagination Ready
    - Ready to deploy to GitHub Pages
    - Automatic RSS generation
    - Automatic Sitemap generation
- url: https://gatsby-starter-kontent.netlify.com
  repo: https://github.com/Kentico/gatsby-starter-kontent
  description: Gatsby starter site with Kentico Kontent
  tags:
    - CMS:Headless
    - CMS:Kontent
    - Netlify
  features:
    - Gatsby v2 support
    - Content item <-> content type relationships
    - Language variants relationships
    - Linked items elements relationships
    - Content items in Rich text elements relationships
    - Reverse link relationships
- url: https://gatsby-starter-storybook.netlify.com/
  repo: https://github.com/markoradak/gatsby-starter-storybook
  description: Gatsby starter site with Storybook
  tags:
    - Storybook
    - Styling:CSS-in-JS
    - Linting
  features:
    - Gatsby v2 support
    - Storybook v4 support
    - Styled Components v4 support
    - Styled Reset, ESLint, Netlify Conf
- url: https://jamstack-hackathon-starter.netlify.com/
  repo: https://github.com/sw-yx/jamstack-hackathon-starter
  description: A JAMstack app with authenticated routes, static marketing pages, etc. with Gatsby, Netlify Identity, and Netlify Functions
  tags:
    - Netlify
    - Client-side App
  features:
    - Netlify Identity
    - Netlify Functions
    - Static Marketing pages and Dynamic Client-side Authenticated App pages
- url: https://collective.github.io/gatsby-starter-plone/
  repo: https://github.com/collective/gatsby-starter-plone
  description: A Gatsby starter template to build static sites using Plone as the content source
  tags:
    - CMS:Other
    - CMS:Headless
    - SEO
    - PWA
  features:
    - Creates 1-1 copy of source Plone site
    - Auto generated navigation and breadcrumbs
    - Progressive Web App features
    - Optimized for performance
    - Minimal UI and Styling
- url: https://gatsby-tutorial-starter.netlify.com/
  repo: https://github.com/justinformentin/gatsby-v2-tutorial-starter
  description: Simple, modern designed blog with post lists, tags, and easily customizable code.
  tags:
    - Blog
    - Linting
    - PWA
    - SEO
    - Styling:CSS-in-JS
    - Markdown
  features:
    - Blog post listing with image, summary, date, and tags.
    - Post Tags
    - Post List Filtering
    - Typography.js
    - Emotion styling
    - Syntax Highlighting in Code Blocks
    - Gatsby Image
    - Fully Responsive
    - Offline Support
    - Web App Manifest
    - SEO
    - PWA
    - Sitemap generation
    - Schema.org JSON-LD
    - CircleCI Integration
    - Codeclimate Integration
    - Google Analytics
    - Twitter and OpenGraph Tags
    - ESLint
    - Prettier Code Styling
- url: https://avivero.github.io/gatsby-redux-starter/
  repo: https://github.com/AVivero/gatsby-redux-starter
  description: Gatsby starter site with Redux, Sass, Bootstrap, Css Modules and Material Icons
  tags:
    - Redux
    - Styling:SCSS
    - Styling:Bootstrap
    - Styling:Material
    - Linting
  features:
    - Gatsby v2 support
    - Redux support
    - Sass support
    - Bootstrap v4 support
    - Css Modules support
    - ESLint, Prettier
- url: https://gatsby-typescript-boilerplate.netlify.com/
  repo: https://github.com/leachjustin18/gatsby-typescript-boilerplate
  description: Opinionated Gatsby v2 starter with TypeScript.
  tags:
    - Language:TypeScript
    - PWA
    - Styling:SCSS
    - Styling:PostCSS
  features:
    - TSLint with airbnb & prettier configurations
    - Prettier
    - Stylelint
    - Offline support
    - Type Safe by TypeScript
    - Format on commit with Lint-Staged(Husky)
    - Favicon generation
    - Sitemap generation
    - Autoprefixer with browser list
    - CSS nano
    - CSS MQ Packer
    - Lazy load image(s) with plugin sharp
    - Gatsby Image
    - Netlify optimizations
- url: https://danshai.github.io/gatsbyv2-scientific-blog-machine-learning/
  repo: https://github.com/DanShai/gatsbyv2-scientific-blog-machine-learning
  description: Machine learning ready and scientific blog starter
  tags:
    - Blog
    - Linting
  features:
    - Write easly your scientific blog with katex and publish your research
    - Machine learning ready with tensorflowjs
    - Manipulate csv data
    - draw with graph mermaid
    - display charts with chartjs
- url: https://gatsby-tailwind-styled-components.netlify.com/
  repo: https://github.com/muhajirdev/gatsby-tailwind-styled-components-starter
  description: A Gatsby Starter with Tailwind CSS + Styled Components
  tags:
    - Styling:Tailwind
  features:
    - Eslint Airbnb without semicolon and without .jsx extension
    - Offline support
    - Web App Manifest
- url: https://gatsby-starter-mobx.netlify.com
  repo: https://github.com/borekb/gatsby-starter-mobx
  description: MobX + TypeScript + TSLint + Prettier
  tags:
    - Language:TypeScript
    - Linting
    - Testing
  features:
    - Gatsby v2 + TypeScript
    - MobX with decorators
    - Two examples from @mweststrate's Egghead course
    - .editorconfig & Prettier
    - TSLint
    - Jest
- url: https://tender-raman-99e09b.netlify.com/
  repo: https://github.com/amandeepmittal/gatsby-bulma-quickstart
  description: A Bulma CSS + GatsbyJS Starter Kit
  tags:
    - Styling:Bulma
    - Styling:SCSS
  features:
    - Uses Bulma CSS
    - Sass based Styling
    - Responsive Design
    - Google Analytics Integration
    - Uses Gatsby v2
    - SEO
- url: https://gatsby-starter-notes.netlify.com/
  repo: https://github.com/patricoferris/gatsby-starter-notes
  description: Gatsby starter for creating notes organised by subject and topic
  tags:
    - Markdown
    - Pagination
  features:
    - Create by topic per subject notes that are organised using pagination
    - Support for code syntax highlighting
    - Support for mathematical expressions
    - Support for images
- url: https://gatsby-starter-ttag.netlify.com/
  repo: https://github.com/ttag-org/gatsby-starter-ttag
  description: Gatsby starter with the minimum required to demonstrate using ttag for precompiled internationalization of strings.
  tags:
    - i18n
  features:
    - Support for precompiled string internationalization using ttag and it's babel plugin
- url: https://gatsby-starter-typescript.netlify.com/
  repo: https://github.com/goblindegook/gatsby-starter-typescript
  description: Gatsby starter using TypeScript.
  tags:
    - Markdown
    - Pagination
    - Language:TypeScript
    - PWA
    - Linting
  features:
    - Markdown and MDX
    - Local search powered by Lunr
    - Syntax highlighting
    - Images
    - Styling with Emotion
    - Testing with Jest and react-testing-library
- url: https://gatsby-netlify-cms-example.netlify.com/
  repo: https://github.com/robertcoopercode/gatsby-netlify-cms
  description: Gatsby starter using Netlify CMS
  tags:
    - CMS:Netlify
    - Styling:SCSS
  features:
    - Example of a website for a local developer meetup group
    - NetlifyCMS used for easy data entry
    - Mobile-friendly design
    - Styling done with Sass
    - Gatsby version 2
- url: https://gatsby-typescript-starter-blog.netlify.com/
  repo: https://github.com/frnki/gatsby-typescript-starter-blog
  description: A starter blog for TypeScript-based Gatsby projects with minimal settings.
  tags:
    - Language:TypeScript
    - Blog
  features:
    - TypeScript & TSLint
    - No Styling (No Typography.js)
    - Minimal settings based on official starter blog
- url: https://gatsby-serif.netlify.com/
  repo: https://github.com/jugglerx/gatsby-serif-theme
  description: Multi page/content-type starter using Markdown and SCSS. Serif is a beautiful small business theme for Gatsby. The theme is fully responsive, blazing fast and artfully illustrated.
  tags:
    - Styling:SCSS
    - Markdown
    - Linting
  features:
    - Multiple "content types" for `services`, `team` and `testimonials` using Markdown as the source
    - Graphql query in `gatsby-node.js` using aliases that creates pages and templates by content type based on the folder `src/pages/services`, `src/pages/team`
    - SCSS
    - Responsive design
    - Bootstrap 4 grid and media queries only
    - Responsive menu
    - Royalty free illustrations included
    - SEO titles & meta using `gatsby-plugin-react-helmet`
    - Eslint & Prettier
- url: https://awesome-gatsby-starter.netlify.com/
  repo: https://github.com/South-Paw/awesome-gatsby-starter
  description: Starter with a preconfigured MDX, Storybook and ESLint environment for component first development of your next Gatsby site.
  tags:
    - MDX
    - Markdown
    - Storybook
    - Styling:CSS-in-JS
    - Linting
  features:
    - Gatsby MDX for JSX in Markdown loading, parsing, and rendering of pages
    - Storybook for isolated component development
    - styled-components for CSS-in-JS
    - ESLint with Airbnb's config
    - Prettier integrated into ESLint
    - A few example components and pages with stories and simple site structure
- url: https://santosfrancisco.github.io/gatsby-starter-cv/
  repo: https://github.com/santosfrancisco/gatsby-starter-cv
  description: A simple starter to get up and developing your digital curriculum with GatsbyJS'
  tags:
    - Styling:CSS-in-JS
    - PWA
    - Onepage
  features:
    - Gatsby v2
    - Based on default starter
    - Google Analytics
    - Web App Manifest
    - SEO
    - Styling with styled-components
    - Responsive Design, optimized for Mobile devices
- url: https://vigilant-leakey-a4f8cd.netlify.com/
  repo: https://github.com/agneym/gatsby-blog-starter
  description: Minimal Blog Starter Template with Styled Components.
  tags:
    - Markdown
    - Styling:CSS-in-JS
    - Blog
  features:
    - Markdown loading, parsing, and rendering of pages
    - Minimal UI for blog
    - Styled-components for CSS-in-JS
    - Prettier added as pre-commit hook
    - Google Analytics
    - Image Optimisation
    - Code Styling and Formatting in markdown
    - Responsive Design
- url: https://inspiring-me-lwz7512.netlify.com/
  repo: https://github.com/lwz7512/gatsby-netlify-identity-starter
  description: Gatsby Netlify Identity Starter with NIW auth support, and content gating, as well as responsive layout.
  tags:
    - Netlify
    - Pagination
  features:
    - Mobile Screen support
    - Privacy control for post content view & profile page
    - User authentication by Netlify Identity Widget/Service
    - Pagination for posts
    - Navigation menu with active status
- url: https://gatsby-starter-event-calendar.netlify.com/
  repo: https://github.com/EmaSuriano/gatsby-starter-event-calendar
  description: Gatsby Starter to display information about events from Google Spreadsheets with Calendars
  tags:
    - Linting
    - Styling:Grommet
    - PWA
    - SEO
    - Google Sheets
  features:
    - Grommet
    - Theming
    - Google Spreadsheet integration
    - PWA
    - A11y
    - SEO
    - Netlify Deployment Friendly
    - ESLint with Airbnb's config
    - Prettier integrated into ESLint
- url: https://gatsby-starter-tech-blog.netlify.com/
  repo: https://github.com/email2vimalraj/gatsby-starter-tech-blog
  description: A simple tech blog starter kit for gatsbyjs
  tags:
    - Blog
    - Portfolio
  features:
    - Markdown based blog
    - Filter blog posts by Tags
    - Easy customization
    - Using styled components
    - Minimal styles
    - Best scoring by Lighthouse
    - SEO support
    - PWA support
    - Offline support
- url: https://infallible-brown-28846b.netlify.com/
  repo: https://github.com/tylergreulich/gatsby-typescript-mdx-prismjs-starter
  description: Gatsby starter using TypeScript, MDX, Prismjs, and styled-components
  tags:
    - Language:TypeScript
    - Linting
    - Testing
    - Styling:CSS-in-JS
    - MDX
  features:
    - Gatsby v2 + TypeScript
    - Syntax highlighting with Prismjs
    - MDX
    - Jest
    - react-testing-library
    - styled-components
- url: https://hardcore-darwin-d7328f.netlify.com/
  repo: https://github.com/agneym/gatsby-careers-page
  description: A Careers Page for startups using Gatsby
  tags:
    - Markdown
    - Styling:CSS-in-JS
  features:
    - Careers Listing
    - Application Format
    - Markdown for creating job description
    - styled-components
- url: https://saikrishna.me/
  repo: https://github.com/s-kris/gatsby-minimal-portfolio-blog
  description: A minimal portfolio website with blog using Gatsby. Suitable for developers.
  tags:
    - Portfolio
    - Blog
  features:
    - Portfolio Page
    - Timline (Journey) page
    - Minimal
- url: https://gatsby-starter-blog-mdx-demo.netlify.com
  repo: https://github.com/hagnerd/gatsby-starter-blog-mdx
  description: A fork of the Official Gatsby Starter Blog with support for MDX out of the box.
  tags:
    - MDX
    - Blog
  features:
    - MDX
    - Blog
    - RSS Feed
- url: https://gatsby-tailwindcss-sass-starter-demo.netlify.com/
  repo: https://github.com/durianstack/gatsby-tailwindcss-sass-starter
  description: Just another Gatsby Tailwind with SASS starter
  tags:
    - Styling:Tailwind
    - Styling:SCSS
  features:
    - Tailwind, A Utility-First CSS Framework for Rapid UI Development
    - SASS/SCSS
    - Comes with React Helmet for adding site meta tags
    - Includes plugins for offline support out of the box
    - PurgeCSS to shave off unused styles
- url: https://tyra-starter.netlify.com/
  repo: https://github.com/madelyneriksen/gatsby-starter-tyra
  description: A feminine GatsbyJS Starter Optimized for SEO
  tags:
    - SEO
    - Blog
    - Styling:Other
  features:
    - Integration with Social Media and Mailchimp.
    - Styled with Tachyons.
    - Rich structured data on blog posts for SEO.
    - Pagination and category pages.
- url: https://gatsby-starter-styled.netlify.com/
  repo: https://github.com/gregoralbrecht/gatsby-starter-styled
  description: Yet another simple starter with Styled-System, Typography.js, SEO and Google Analytics.
  tags:
    - Styling:CSS-in-JS
    - PWA
    - SEO
  features:
    - Styled-Components
    - Styled-System
    - Rebass Grid
    - Typography.js to easily set up font styles
    - Google Analytics
    - Prettier, ESLint & Stylelint
    - SEO (meta tags and schema.org via JSON-LD)
    - Offline support
    - Web App Manifest
- url: https://gatsby.ghost.org/
  repo: https://github.com/TryGhost/gatsby-starter-ghost
  description: Build lightning-fast, modern publications with Ghost and Gatsby
  tags:
    - CMS:Headless
    - Blog
  features:
    - Ghost integration with ready to go placeholder content and webhooks support
    - Minimal responsive design
    - Pagination for posts, tags, and authors
    - SEO Friendly Meta
    - JSON-LD Schema
    - OpenGraph structured data
    - Twitter Cards meta
    - Sitemap Generation
    - XML Sitemaps
    - Progressive Web App
    - Offline Support
    - RSS Feed
    - Netlify integration ready to deploy
- url: https://traveler-blog.netlify.com/
  repo: https://github.com/QingpingMeng/gatsby-starter-traveler-blog
  description: A fork of the Official Gatsby Starter Blog to build a travler blog with images support
  tags:
    - Blog
    - PWA
    - SEO
    - Styling:Material
    - Styling:CSS-in-JS
  features:
    - Netlify integration ready to deploy
    - Material UI
    - styled-components
    - GitHub markdown css support
- url: https://create-ueno-app.netlify.com
  repo: https://github.com/ueno-llc/ueno-gatsby-starter
  description: Opinionated Gatsby starter by Ueno.
  tags:
    - Language:TypeScript
    - Styling:SCSS
    - Linting
    - Transitions
  features:
    - GraphQL hybrid
    - SEO friendly
    - GSAP ready
    - Nice Devtools
    - GsapTools
    - Ueno plugins
    - SVG to React component
    - Ueno's TSlint
    - Decorators
- url: https://gatsby-snyung-starter.netlify.com/
  repo: https://github.com/SeonHyungJo/gatsby-snyung-starter
  description: Basic starter template for You
  tags:
    - CMS:Contentful
    - Markdown
    - Linting
    - Pagination
    - Portfolio
    - SEO
    - Styling:SCSS
    - Transitions
  features:
    - SASS/SCSS
    - Add Utterances
    - Nice Pagination
    - Comes with React Helmet for adding site meta tags
    - Create Yout Name Card for writing meta data
- url: https://gatsby-contentstack-starter.netlify.com/
  repo: https://github.com/contentstack/gatsby-starter-contentstack
  description: A Gatsby starter powered by Headless CMS Contentstack.
  tags:
    - CMS:Headless
    - Blog
  features:
    - Includes Contentstack Delivery API for any environment
    - Dynamic content from Contentstack CMS
- url: https://gatsby-craftcms-barebones.netlify.com
  repo: https://github.com/frankievalentine/gatsby-craftcms-barebones
  description: Barebones setup for using Craft CMS and Gatsby locally.
  tags:
    - CMS:Headless
  features:
    - Full setup instructions included
    - Documented to get you set up with Craft CMS quickly
    - Code referenced in repo
- url: https://gatsby-starter-buttercms.netlify.com/
  repo: https://github.com/ButterCMS/gatsby-starter-buttercms
  description: A starter template for spinning up a Gatsby+ ButterCMS site
  tags:
    - Blog
    - SEO
    - CMS:Headless
  features:
    - Fully functioning blog
    - Navigation between posts with a previous/next post button
    - FAQ Knowledge Base
    - CMS Powered Homepage
    - Customer Case Study example marketing pages
- url: https://master.d2f5ek3dnwfe9v.amplifyapp.com/
  repo: https://github.com/dabit3/gatsby-auth-starter-aws-amplify
  description: This Gatsby starter uses AWS Amplify to implement authentication flow for signing up/signing in users as well as protected client side routing.
  tags:
    - AWS
    - Authentication
  features:
    - AWS Amplify
    - Full authentication workflow
    - Registration form
    - Signup form
    - User sign in
- url: https://gatsby-starter.mdbootstrap.com/
  repo: https://github.com/anna-morawska/gatsby-material-design-for-bootstrap
  description: A simple starter which lets you quickly start developing with Gatsby and Material Design For Bootstrap
  tags:
    - Styling:Material
  features:
    - React Bootstrap with Material Design css framework.
    - Free for personal and commercial use
    - Fully responsive
- url: https://frosty-ride-4ff3b9.netlify.com/
  repo: https://github.com/damassi/gatsby-starter-typescript-rebass-netlifycms
  description:
    A Gatsby starter built on top of MDX (React + Markdown), NetlifyCMS (with
    MDX and netlify-cms-backend-fs support -- no need to deploy), TypeScript,
    Rebass for UI, Styled Components, and Jest for testing. Very little visual
    styling has been applied so that you can bring your own :)
  tags:
    - MDX
    - CMS:Netlify
    - Language:TypeScript
    - Styling:Other
    - Styling:CSS-in-JS
    - Testing
  features:
    - MDX - Markdown + React
    - Netlify CMS (with MDX support)
    - Read and write to local file system via netlify-cms-backend-fs
    - TypeScript
    - Rebass
    - Styled Components
    - Jest
- url: https://bluepeter.github.io/gatsby-material-ui-business-starter/
  repo: https://github.com/bluepeter/gatsby-material-ui-business-starter
  description: Beautiful Gatsby Material Design Business Starter
  tags:
    - Styling:Material
  features:
    - Uses the popular, well-maintained Material UI React component library
    - Material Design theme and icons
    - Rotating home page carousel
    - Simple setup without opinionated setup
    - Fully instrumented for successful PROD deployments
    - Stylus for simple CSS
- url: https://example-company-website-gatsby-sanity-combo.netlify.com/
  repo: https://github.com/sanity-io/example-company-website-gatsby-sanity-combo
  description: This examples combines Gatsby site generation with Sanity.io content management in a neat company website.
  tags:
    - CMS:sanity.io
    - CMS:Headless
    - Blog
  features:
    - Out-of-the-box headless CMS
    - Real-time content preview in Development
    - Fast & frugal builds
    - No accidental missing fields/types
    - Full Render Control with Portable Text
    - gatsby-image support
    - Content types for company info, pages, projects, people, and blog posts
- url: https://gatsby-starter-under-construction.netlify.com/
  repo: https://github.com/robinmetral/gatsby-starter-under-construction
  description: Blazing fast "Under Construction" page with a blazing quick setup.
  tags:
    - Onepage
    - Styling:CSS-in-JS
    - SEO
    - PWA
  features:
    - Configure everything in gatsby-config.js
    - Creative CSS3 background patterns by Lea Verou
    - Built-in Google Fonts support
    - Social icons with react-social-icons
- url: https://gatsby-starter-docz.netlify.com/
  repo: https://github.com/RobinCsl/gatsby-starter-docz
  description: Simple starter where building your own documentation with Docz is possible
  tags:
    - Documentation
  features:
    - Generate nice documentation with Docz, in addition to generating your normal Gatsby site
    - Document your React components in .mdx files
- url: https://gatsby-starter-santa-fe.netlify.com/
  repo: https://github.com/osogrizz/gatsby-starter-santa-fe
  description: A place for artist or designers to display their creations
  tags:
    - Styling:CSS-in-JS
  features:
    - SEO friendly
    - Built-in Google Fonts support
    - Contact Form
    - Customizable Design Template
- url: https://gatsby-hello-friend.now.sh
  repo: https://github.com/panr/gatsby-starter-hello-friend
  description: A simple starter for Gatsby. That's it.
  tags:
    - Pagination
    - Markdown
    - Blog
    - Portfolio
    - Styling:PostCSS
  features:
    - Dark/light mode, depending on your preferences
    - Great reading experience thanks to Inter font, made by Rasmus Andersson
    - Nice code highlighting thanks to PrismJS
    - Responsive youtube/vimeo etc. videos
    - Elastic menu
    - Fully responsive site
- url: https://lgcolella.github.io/gatsby-starter-developer-blog/
  repo: https://github.com/lgcolella/gatsby-starter-developer-blog
  description: A starter to create SEO-friendly, fast, multilanguage, responsive and highly customizable technical blogs/portfolios with the most common features out of the box.
  tags:
    - Blog
    - Portfolio
    - i18n
  features:
    - Multilanguage posts
    - Pagination and image preview for posts
    - Tags
    - SEO
    - Social share buttons
    - Disqus for comments
    - Highlighting for code syntax in posts
    - Dark and light themes available
    - Various available icon sets
    - RSS Feed
    - Web app manifest
- url: https://gatsby.magicsoup.io/
  repo: https://github.com/magicsoup-io/gatsby-starter-magicsoup
  description: A production ready Gatsby starter using magicsoup.io
  tags:
    - SEO
    - Markdown
    - Styling:CSS-in-JS
    - Testing
  features:
    - Optimized images with gatsby-image.
    - SEO friendly with react-helmet, gatsby-plugin-sitemap and Google Webmaster Tools!
    - Responsive UIs with magicsoup.io/stock.
    - Static content with gatsby-transform-remark or gatsby-transform-json.
    - Convert Markdown to StyledComponents!
    - Webfonts with gatsby-plugin-web-font-loader.
    - SSR ready!
    - Testing with Jest!
- url: https://foxandgeese.github.io/tiny-agency/
  repo: https://github.com/foxandgeese/tiny-agency
  description: Simple Gatsby.js starter that uses material design and that's perfect for tiny agencies.
  tags:
    - Styling:Material
  features:
    - Uses the popular, well-maintained Material UI React component library
    - Material Design theme and icons
    - Simple setup without opinionated setup
    - Fully instrumented for successful PROD deployments
- url: https://gatsby-shopify-starter.netlify.com/
  repo: https://github.com/AlexanderProd/gatsby-shopify-starter
  description: Kick off your next, ecommerce experience with this Gatsby starter. It is based on the default Gatsby starter to be easily modifiable.
  tags:
    - CMS:Headless
    - SEO
    - eCommerce
    - Styling:CSS-in-JS
  features:
    - Shopping Cart
    - Shopify Integration
    - Product Grid
    - Shopify Store Credentials included
    - Optimized images with gatsby-image.
    - SEO
- url: https://gatejs.netlify.com
  repo: https://github.com/sarasate/gate
  description: API Doc generator inspired by Stripe's API docs
  tags:
    - Documentation
    - Markdown
    - Onepage
  features:
    - API documentation from markdown sources
    - Code samples separated by language
    - Syntax highlighting
    - Everything in a single page
- url: https://hopeful-keller-943d65.netlify.com
  repo: https://github.com/iwilsonq/gatsby-starter-reasonml
  description: Gatsby starter to create static sites using type-safe ReasonML
  tags:
    - Language:Other
    - Blog
    - Styling:CSS-in-JS
  features:
    - Gatsby v2 support
    - bs-platform v4 support
    - Similar to gatsby-starter-blog
- url: https://gatsby-starter-blog-amp-to-pwa.netlify.com/
  repo: https://github.com/tomoyukikashiro/gatsby-starter-blog-amp-to-pwa
  description: Gatsby starter blog with AMP to PWA Strategy
  tags:
    - Blog
    - AMP
    - PWA
  features:
    - Similar to gatsby-starter-blog
    - Support AMP to PWA strategy
- url: https://cvluca.github.io/gatsby-starter-markdown/
  repo: https://github.com/cvluca/gatsby-starter-markdown
  description: Boilerplate for markdown-based website (Documentation, Blog, etc.)
  tags:
    - Markdown
    - Redux
    - Styling:Ant Design
  features:
    - Responsive Web Design
    - Auto generated Sidebar
    - Auto generated Anchor
- url: https://gatsby-starter-wordpress-community.netlify.com/
  repo: https://github.com/pablovila/gatsby-starter-wordpress-community
  description: Starter using gatsby-source-wordpress to display posts and pages from a WordPress site
  tags:
    - CMS:WordPress
    - Styling:Bulma
    - Blog
    - Pagination
  features:
    - Gatsby v2 support
    - Responsive Web Design
    - WordPress support
    - Bulma and Sass Support for styling
    - Pagination logic
- url: https://gatsby-blogger.netlify.com/
  repo: https://github.com/aslammultidots/blogger
  description: A Simple, clean and modern designed blog with firebase authentication feature and easily customizable code.
  tags:
    - Blog
    - Redux
    - Disqus
    - CMS:Contentful
    - Firebase
  features:
    - Minimal and clean white layout.
    - Dynamic content from Contentful.
    - Blog post listing with previews (image + summary) for each blog post.
    - Disqus commenting system for each blog post.
    - Search post with keyword.
    - Firebase for Authentication.
    - Protected Routes with Authorization.
    - Contact form integration.
- url: https://gatsby-starter-styled-components.netlify.com/
  repo: https://github.com/blakenoll/gatsby-starter-styled-components
  description: The Gatsby default starter modified to use styled-components
  tags:
    - Styling:CSS-in-JS
  features:
    - styled-components
    - sticky footer
- url: https://magazine-example.livingdocs.io/
  repo: https://github.com/livingdocsIO/gatsby-magazine-example
  description: This magazine-starter helps you start out with Livingdocs as a headless CMS.
  tags:
    - Blog
    - CMS:Headless
  features:
    - Minimal and clean white layout.
    - Dynamic content from Livingdocs.
    - Built-in component library.
    - Robust template and theme.
- url: https://gatsby-starter-intl.tomekskuta.pl
  repo: https://github.com/tomekskuta/gatsby-starter-intl
  description: Gatsby v2 i18n starter which makes static pages for every locale and detect your browsers lang. i18n with react-intl.
  tags:
    - i18n
    - Testing
  features:
    - static pages for every language
    - detects your browser locale
    - uses react-intl
    - based on Gatsby Default Starter
    - unit tests with Jest
- url: https://cape.netlify.com/
  repo: https://github.com/juhi-trivedi/cape
  description: A Gatsby - CMS:Contentful demo with Netlify.
  tags:
    - Blog
    - Netlify
    - CMS:Contentful
    - Styling:Bootstrap
  features:
    - Fecthing Dynamic content from Contentful.
    - Blog post listing with previews (image + summary) for each blog post.
    - Contact form integration with Netlify.
    - Grid system inspired by Bootstrap.
- url: https://gatsby-starter-infinite-scroll.baobab.fi/
  repo: https://github.com/baobabKoodaa/gatsby-starter-infinite-scroll
  description: Infinite Scroll and Pagination with 10k photos
  tags:
    - Infinite Scroll
    - Pagination
    - Styling:CSS-in-JS
  features:
    - Infinite Scroll (default mode)
    - Pagination (fallback for users without JS)
    - Toggle between these modes in demo
    - Efficient implementation (only fetch the data that's needed, ship initial items with the page instead of fetch, etc.)
- url: https://jodie.lekoarts.de/
  repo: https://github.com/LekoArts/gatsby-starter-portfolio-jodie
  description: Image-heavy photography portfolio with colorful accents & great typography
  tags:
    - Portfolio
    - PWA
    - Transitions
    - Styling:CSS-in-JS
    - Linting
    - Testing
    - Language:TypeScript
  features:
    - Configurable with theming, CSS Grid & a yaml file for navigation
    - Create your projects by editing a yaml file and putting images into a folder
    - Shows your Instagram posts
    - TypeScript
    - Cypress for End-to-End testing
    - react-spring for animations & transitions
    - Uses styled-components + styled-system
    - SEO with Sitemap, Schema.org JSONLD, Tags
    - Responsive images with gatsby-image
- url: https://amazing-jones-e61bda.netlify.com/
  repo: https://github.com/WebCu/gatsby-material-kit-react
  description: Adaptation of Material Kit React to Gatsby
  tags:
    - Styling:Material
  features:
    - 60 Handcrafted Components
    - 4 Customized Plugins
    - 3 Example Pages
- url: https://relaxed-bhaskara-5abd0a.netlify.com/
  repo: https://github.com/LekovicMilos/gatsby-starter-portfolio
  description: Gatsby portfolio starter for creating quick portfolio
  tags:
    - Portfolio
  features:
    - Showcase of portfolio items
    - About me page
- url: https://gatsby-typescript-scss-docker-starter.netlify.com/
  repo: https://github.com/OFranke/gatsby-typescript-scss-docker
  description: Gatsby starter TypeScript, SCSS, Docker
  tags:
    - Language:TypeScript
    - Styling:SCSS
    - Linting
  features:
    - Format & Commit Safe by ESLint, StyleLint and Prettier with Lint-Staged (Husky), optimized for VS Code
    - Typings for scss files are automatically generated
    - Responsiveness from the beginning through easy breakpoint configuration
    - Enforce the DRY principle, no hardcoded and repeated `margin`, `font-size`, `color`, `box-shadow`, `border-radius` ... properties anymore
    - Docker ready - you can run Gatsby dev mode on your machine environment or with docker-compose
- url: https://prismic-i18n.lekoarts.de/
  repo: https://github.com/LekoArts/gatsby-starter-prismic-i18n
  description: Based on gatsby-starter-prismic with Internationalization (i18n) support.
  tags:
    - CMS:Prismic
    - CMS:Headless
    - Styling:CSS-in-JS
    - Linting
    - Blog
    - PWA
    - Testing
    - i18n
  features:
    - Prismic as Headless CMS
    - Uses multiple features of Prismic - Slices, Labels, Relationship fields, Custom Types, Internationalization
    - Emotion for Styling
    - i18n without any third-party libaries
    - Cypress for End-to-End testing
    - Prism.js highlighting
    - Responsive images with gatsby-image
    - Extensive SEO
    - ESLint & Prettier
- url: https://gatsby-starter-landing-page.netlify.com/
  repo: https://github.com/gillkyle/gatsby-starter-landing-page
  description: Single page starter for minimal landing pages
  tags:
    - Onepage
  features:
    - Gatsby image
    - Google Analytics
    - Minimal design
- url: https://thakkaryash94.github.io/gatsby-github-personal-website/
  repo: https://github.com/thakkaryash94/gatsby-github-personal-website
  description: It is a conversion of original GitHub personal website repo which is written in ruby for JS developers. This repository gives you the code you'll need to kickstart a personal website that showcases your work as a software developer. And when you manage the code in a GitHub repository, it will automatically render a webpage with the owner's profile information, including a photo, bio, and repositories.
  tags:
    - Portfolio
    - Onepage
  features:
    - layout config either stacked or sidebar
    - theme dark/light mode
    - post support
- url: https://gatsby-starter-default-intl.netlify.com
  repo: https://github.com/wiziple/gatsby-starter-default-intl
  description: The default Gatsby starter with features of multi-language url routes and browser language detection.
  tags:
    - i18n
  features:
    - Localization (Multilanguage) provided by react-intl.
    - Support automatic redirection based on user's preferred language in browser provided by browser-lang.
    - Support multi-language url routes within a single page component. That means you don't have to create separate pages such as pages/en/index.js or pages/ko/index.js.
    - Based on gatsby-starter-default with least modification.
- url: https://gatsby-starter-julia.netlify.com/
  repo: https://github.com/niklasmtj/gatsby-starter-julia
  description: A minimal blog starter template built with Gatsby
  tags:
    - Markdown
    - Blog
  features:
    - Landingpage
    - Blogoverview
    - Markdown sourcing
    - Estimated reading time
    - Styled component with @emotion
    - Netlify deployment friendly
    - Nunito font as npm module
    - Site meta tags with React Helmet
- url: https://agalp.imedadel.me
  repo: https://github.com/ImedAdel/automatic-gatsbyjs-app-landing-page
  description: Automatically generate iOS app landing page using GatsbyJS
  tags:
    - Onepage
    - PWA
    - SEO
  features:
    - One Configuration file
    - Automatically generate a landing page for your iOS app
    - List app features
    - App Store and Play Store buttons
    - App screenshot and video preview
    - Easily add social media accounts and contact info in the footer via the site-config.js file.
    - Pick custom Font Awesome icons for the feature list via the site-config.js file.
    - Built using Prettier and Styled-Components
    - Easily integrate Google Analytics by adding your ID to site-config.js file.
- url: https://gatsby-starter-shopify-app.firebaseapp.com/install
  repo: https://github.com/gil--/gatsby-starter-shopify-app
  description: Easily create Serverless Shopify Admin Apps powered by Gatsby and Firebase Functions
  tags:
    - Shopify
    - Firebase
  features:
    - 🗄 Firebase Firestore Realtime DB
    - ⚡️ Serverless Functions API layer (Firebase Functions)
    - 💼 Admin API (Graphql) Serverless Proxy
    - 🎨 Shopify Polaris (AppProvider, etc.)
    - 💰 Application Charge Logic (30 days) with variable trial duration
    - 📡 Webhook Validation & Creation
    - 🔑 GDPR Ready (Including GDPR Webhooks)
    - 🏗 CircleCI Config for easy continuous deployments to Firebase
- url: https://gatsby-starter-paperbase.netlify.com/
  repo: https://github.com/willcode4food/gatsby-starter-paperbase
  description: A Gatsby starter that implements the Paperbase Premium Theme from MaterialUI
  tags:
    - Styling:Material
    - Styling:CSS-in-JS
  features:
    - MaterialUI Paperbase theme in Gatsby!
    - Create professional looking admin tools and dashboards
    - Responsive Design
    - MaterialUI Paper Components
    - MaterialUI Tab Components
- url: https://gatsby-starter-devto.netlify.com/
  repo: https://github.com/geocine/gatsby-starter-devto
  description: A GatsbyJS starter template that leverages the Dev.to API
  tags:
    - Blog
    - Styling:CSS-in-JS
  features:
    - Blog post listing with previews (image + summary) for each blog post
- url: https://gatsby-starter-framer-x.netlify.com/
  repo: https://github.com/simulieren/gatsby-starter-framer-x
  description: A GatsbyJS starter template that is connected to a Framer X project
  tags:
    - Language:TypeScript
  features:
    - TypeScript support
    - Easily work in GatsbyJS and Framer X at the same time
- url: https://gatsby-firebase-hosting.firebaseapp.com/
  repo: https://github.com/bijenkorf-james-wakefield/gatsby-firebase-hosting-starter
  description: A starter with configuration for Firebase Hosting and Cloud Build deployment.
  tags:
    - Firebase
    - Linting
  features:
    - Linting with ESLint
    - Jest Unit testing configuration
    - Lint-staged on precommit hook
    - Commitizen for conventional commit messages
    - Configuration for Firebase hosting
    - Configuration for Cloud Build deployment
    - Clear documentation to have your site deployed on Firebase behind SSL in no time!
- url: https://lewis-gatsby-starter-blog.netlify.com/
  repo: https://github.com/lewislbr/lewis-gatsby-starter-blog
  description: A simple custom Gatsby starter template to start a new blog or personal website.
  tags:
    - Blog
    - Styling:CSS-in-JS
    - Markdown
    - Portfolio
    - SEO
  features:
    - Blog post listing with summary preview for each blog post.
    - Automatically creates blog pages from Markdown files.
    - CSS in JS with styled-components.
    - Optimized images.
    - Offline capabilities.
    - Auto-generated sitemap and robots.txt.
- url: https://gatsby-starter-stripe.netlify.com/
  repo: https://github.com/brxck/gatsby-starter-stripe
  description: A minimal starter to create a storefront with Gatsby, Stripe, & Netlify Functions.
  tags:
    - Stripe
    - eCommerce
    - Styling:None
  features:
    - Statically generate based on Stripe inventory
    - Dynamically update with live inventory & availability data
    - Checkout powered by Stripe
    - Serverless functions interact with Stripe API
    - Shopping cart persisted in local storage
    - Responsive images with gatsby-image
- url: https://www.jannikbuschke.de/gatsby-antd-docs/
  repo: https://github.com/jannikbuschke/gatsby-antd-docs
  description: A template for documentation websites
  tags:
    - Documentation
    - Language:TypeScript
    - Styling:Ant Design
    - Markdown
    - MDX
  features:
    - Markdown
    - MDX with mdxjs
    - Syntax highlighting with prismjs
    - Anchors
    - Sidebar
    - Sitecontents
    - Landingpage
- url: https://gatsby-starter.haezl.at
  repo: https://github.com/haezl/gatsby-starter-haezl
  description: A lightweight, mobile first blog starter with infinite scroll and Material-UI design for Gatsby.
  tags:
    - Blog
    - Language:TypeScript
    - Linting
    - Styling:CSS-in-JS
    - Styling:Material
    - Markdown
    - PWA
  features:
    - Landing Page
    - Portfolio section
    - Blog post listing with a preview for each post
    - Infinite scroll instead of next and previous buttons
    - Blog posts generated from Markdown files
    - About Page
    - Responsive Design
    - PWA (Progressive Web App) support
    - MobX
    - Customizable
- url: https://gatsby-starter-fine.netlify.com/
  repo: https://github.com/toboko/gatsby-starter-fine
  description: A mutli-response and light, mobile first blog starter with columns layout and Seo optimization.
  tags:
    - Blog
    - Markdown
    - Portfolio
    - SEO
  features:
    - Blog
    - Portfolio section
    - Customizable
    - Markdown
    - Optimized images
    - Sitemap Page
    - Seo Ready
- url: https://ugglr.github.io/gatsby-clean-portfolio/
  repo: https://github.com/ugglr/gatsby-clean-portfolio
  description: A clean themed Software Engineer Portfolio site, showcasing soft skills on the front page, features project card showcases, about page. Responsive through react-bootstrap components together with custom CSS style sheets. SEO configured, just need to add google analytics tracking code.
  tags:
    - Portfolio
    - SEO
    - Styling:Bootstrap
  features:
    - Resume
    - CV
    - google analytics
    - easy favicon swap
    - Gatsby SEO plugin
    - Clean layout
    - White theme
    - grid using react-bootstrap
    - bootstrap4 classes available
    - font-awesome Library for icons
    - Portfolio site for developers
    - custom project cards
    - easily extendable to include blog page
    - Responsive design
- url: https://gatsby-documentation-starter.netlify.com/
  repo: https://github.com/whoisryosuke/gatsby-documentation-starter
  description: Automatically generate docs for React components using MDX, react-docgen, and GatsbyJS
  tags:
    - Documentation
    - MDX
    - SEO
  features:
    - Parses all React components (functional, stateful, even stateless!) for JS Docblocks and Prop Types.
    - MDX - Write your docs in Markdown and include React components using JSX!
    - Lightweight (only what you need)
    - Modular (easily fits in any React project!)
    - Props table component
    - Customizable sidebar navigation
    - Includes SEO plugins Google Analytics, Offline, Manifest, Helmet.
- url: http://gatsby-absurd.surge.sh/
  repo: https://github.com/ajayns/gatsby-absurd
  description: A Gatsby starter using illustrations from https://absurd.design/
  tags:
    - Onepage
    - Styling:CSS-in-JS
  features:
    - Uses surreal illustrations from absurd.design.
    - Landing page structure split into sections
    - Basic UX/UX elements ready. navbar, smooth scrolling, faqs, theming
    - Convenient image handling and data separation
- url: https://gatsby-starter-quiz.netlify.com/
  repo: https://github.com/raphadeluca/gatsby-starter-quiz
  description: Create rich quizzes with Gatsby & Mdx. No need of database or headless CMS. Manage your data directly in your Mdx file's frontmatter and write your content in the body. Customize your HTML tags, use react components from a library or write your owns. Navigation will be automatically created between each question.
  tags:
    - MDX
  features:
    - Data quiz in the frontmatter
    - Rich customizable content with MDX
    - Green / Red alert footer on user's answer
    - Navigation generated based on the index of each question
- url: https://gatsby-starter-accessibility.netlify.com/
  repo: https://github.com/benrobertsonio/gatsby-starter-accessibility
  description: The default Gatsby starter with powerful accessibility tools built-in.
  tags:
    - Storybook
    - Linting
  features:
    - 🔍 eslint-plugin-jsx-a11y for catching accessibility issues while authoring code
    - ✅ lint:staged for adding a pre-commit hook to catch accessibility linting errors
    - 📣 react-axe for console reporting of accessibility errors in the DOM during development
    - 📖 storybook setup for accessibility reporting on individual components
- url: https://gatsby-theme-ggt-material-ui-blog.netlify.com/
  repo: https://github.com/greatgatsbyjsthemes/gatsby-starter-ggt-material-ui-blog
  description: Starter material-ui blog utilizing a Gatsby theme!
  tags:
    - Blog
    - MDX
  features:
    - Uses MDX with Gatsby theme for quick and easy set up
    - Material-ui design with optional config passed into the theme options
    - Gradient background with sitemap, rss feed, and offline capabilities
- url: https://gatsby-starter-blog-typescript.netlify.com/
  repo: https://github.com/gperl27/Gatsby-Starter-Blog-Typescript
  description: Gatsby starter blog with TypeScript
  tags:
    - Blog
    - Language:TypeScript
    - Styling:CSS-in-JS
  features:
    - Includes all features that come with Gatsby's official starter blog
    - TypeScript for type-safety out of the box
    - Styled components in favor of inline styles
    - Transition Link for nice page transitions
    - Type definitions from GraphQL schema (with code generation)
- url: https://gatsby-starter-sass.netlify.com/
  repo: https://github.com/colbyfayock/gatsby-starter-sass
  description: A Gatsby starter with Sass and no assumptions!
  tags:
    - Styling:SCSS
  features:
    - Sass stylesheets to manage your CSS (SCSS flavored)
    - Simple, minimal base setup to get started
    - No baked in configurations or assumptions
- url: https://billyjacoby.github.io/gatsby-react-bootstrap-starter/
  repo: https://github.com/billyjacoby/gatsby-react-bootstrap-starter
  description: GatsbyJS starter with react-bootstrap and react-icons
  tags:
    - Styling:Bootstrap
    - Styling:SCSS
  features:
    - SASS stylesheets to make styling components easy
    - Sample navbar that sticks to the top of the page on scroll
    - Includes react-icons to make adding icons to your app super simple
- url: https://gatsbystartermdb.netlify.com
  repo: https://github.com/jjcav84/mdbreact-gatsby-starter
  description: GatsbyJS starter built with MDBootstrap React free version
  tags:
    - Styling:Bootstrap
  features:
    - Material Design, Bootstrap, and React
    - Contact form and Google Map components
    - Animation
    - documentation and component library can be found at mdboostrap's website
- url: https://gatsby-starter-primer.netlify.com/
  repo: https://github.com/thomaswangio/gatsby-starter-primer
  description: A Gatsby starter featuring GitHub Primer Design System and React components
  tags:
    - Styling:Other
    - Styling:CSS-in-JS
    - SEO
    - Landing Page
  features:
    - Primer React Components
    - Styled Components
    - Gatsby Image
    - Better SEO component with appropriate OG image and appropriate fallback meta tags
- url: https://pranshuchittora.github.io/gatsby-material-boilerplate
  repo: https://github.com/pranshuchittora/gatsby-material-boilerplate
  description: A simple starter to get up and developing quickly with Gatsby in material design
  tags:
    - Styling:Material
  features:
    - Material design
    - Sass/SCSS
    - Tags
    - Categories
    - Google Analytics
    - Offline support
    - Web App Manifest
    - SEO
- url: https://anubhavsrivastava.github.io/gatsby-starter-hyperspace
  repo: https://github.com/anubhavsrivastava/gatsby-starter-hyperspace
  description: Single page starter based on the Hyperspace site template, with landing, custom and Elements(Component) page
  tags:
    - HTML5UP
    - Styling:SCSS
    - Onepage
    - Landing Page
  features:
    - Designed by HTML5 UP
    - Simple one page site that’s perfect for personal portfolios
    - Fully Responsive
    - Styling with SCSS
    - Offline support
    - Web App Manifest
- url: https://anubhavsrivastava.github.io/gatsby-starter-identity
  repo: https://github.com/anubhavsrivastava/gatsby-starter-identity
  description: Single page starter based on the Identity site template by HTML5 up, suitable for one page portfolio.
  tags:
    - HTML5UP
    - Styling:SCSS
    - Onepage
    - Landing Page
    - PWA
  features:
    - Designed by HTML5 UP
    - Simple one page personal portfolio
    - Fully Responsive
    - Styling with SCSS
    - Offline support
    - Web App Manifest
- url: https://hopeful-ptolemy-cd840b.netlify.com/
  repo: https://github.com/tonydiaz/gatsby-landing-page-starter
  description: A simple landing page starter for idea validation using material-ui. Includes email signup form and pricing section.
  tags:
    - Styling:Material
    - Landing Page
  features:
    - SEO
    - Mailchimp integration
    - Material-UI components
    - Responsive
    - Pricing section
    - Benefits section
    - Email signup form
    - Easily configurable
    - Includes standard Gatsby starter features
- url: https://anubhavsrivastava.github.io/gatsby-starter-aerial
  repo: https://github.com/anubhavsrivastava/gatsby-starter-aerial
  description: Single page starter based on the Aerial site template by HTML5 up, suitable for one page personal page.
  tags:
    - HTML5UP
    - Styling:SCSS
    - Onepage
    - Landing Page
    - PWA
  features:
    - Designed by HTML5 UP
    - Simple one page personal portfolio
    - Fully Responsive
    - Styling with SCSS
    - Offline support
    - Web App Manifest
- url: https://anubhavsrivastava.github.io/gatsby-starter-eventually
  repo: https://github.com/anubhavsrivastava/gatsby-starter-eventually
  description: Single page starter based on the Eventually site template by HTML5 up, suitable for upcoming product page.
  tags:
    - HTML5UP
    - Styling:SCSS
    - Landing Page
    - PWA
  features:
    - Designed by HTML5 UP
    - Fully Responsive
    - Styling with SCSS
    - Offline support
    - Web App Manifest
- url: https://jovial-jones-806326.netlify.com/
  repo: https://github.com/GabeAtWork/gatsby-elm-starter
  description: An Elm-in-Gatsby integration, based on gatsby-plugin-elm
  tags:
    - Language:Other
  features:
    - Elm language integration
- url: https://anubhavsrivastava.github.io/gatsby-starter-readonly
  repo: https://github.com/anubhavsrivastava/gatsby-starter-readonly
  description: Single page starter based on the ReadOnly site template by HTML5 up, with landing and Elements(Component) page
  tags:
    - HTML5UP
    - Onepage
    - Styling:SCSS
    - Landing Page
    - PWA
  features:
    - Designed by HTML5 UP
    - Fully Responsive
    - Styling with SCSS
    - Offline support
    - Web App Manifest
- url: https://anubhavsrivastava.github.io/gatsby-starter-prologue
  repo: https://github.com/anubhavsrivastava/gatsby-starter-prologue
  description: Single page starter based on the Prologue site template by HTML5 up, for portfolio pages
  tags:
    - HTML5UP
    - Onepage
    - Styling:SCSS
    - Portfolio
    - PWA
  features:
    - Designed by HTML5 UP
    - Fully Responsive
    - Styling with SCSS
    - Offline support
    - Web App Manifest
- url: https://gatsby-london.netlify.com
  repo: https://github.com/ImedAdel/gatsby-london
  description: A custom, image-centric theme for Gatsby.
  tags:
    - Portfolio
    - Blog
    - Styling:PostCSS
  features:
    - Post thumbnails in the homepage
    - Built with PostCSS
    - Made for image-centeric portfolios
    - Based on London for Ghost
- url: https://anubhavsrivastava.github.io/gatsby-starter-overflow
  repo: https://github.com/anubhavsrivastava/gatsby-starter-overflow
  description: Single page starter based on the Overflow site template by HTML5 up, with landing and Elements(Component) page
  tags:
    - HTML5UP
    - Onepage
    - Styling:SCSS
    - Portfolio
    - PWA
  features:
    - Designed by HTML5 UP
    - Fully Responsive
    - Image Gallery
    - Styling with SCSS
    - Offline support
    - Web App Manifest
- url: https://cosmicjs.com/apps/gatsby-agency-portfolio/demo
  repo: https://github.com/cosmicjs/gatsby-agency-portfolio
  description: Static Webpage for displaying your agencies skills and past work.  Implements 4 sections for displaying information about your company, A home page, information about services, projects, and the people in your organization.
  tags:
    - Blog
    - Portfolio
    - CMS:Cosmic JS
  features:
    - Landing Page
    - Home
    - Services
    - Projects
    - People
- url: https://cosmicjs.com/apps/gatsby-localization-app-starter/demo
  repo: https://github.com/cosmicjs/gatsby-localization-app-starter
  description: A localized Gatsby starter application powered by Cosmic JS.
  tags:
    - CMS:Cosmic JS
    - i18n
  features:
    - Gatsby localization starter app
- url: https://cosmicjs.com/apps/gatsby-docs/demo
  repo: https://github.com/cosmicjs/gatsby-docs-app
  description: Be able to view and create documentation using Gatsby and Cosmic JS. Leveraging the speed and high powered APIs of the Gatsby framework and the simplicity and scalability of Cosmic JS.
  tags:
    - CMS:Cosmic JS
    - Documentation
  features:
    - manage docs in static web file format for zippy delivery
- url: https://cosmicjs.com/apps/gatsby-ecommerce-website/demo
  repo: https://github.com/a9kitkumar/Gatsby-Ecommerce
  description: A localized Gatsby starter application powered by Cosmic JS.
  tags:
    - CMS:Cosmic JS
    - eCommerce
  features:
    - Stores products, orders using Cosmic JS as a database and a server
- url: https://harshil1712.github.io/gatsby-starter-googlesheets/
  repo: https://github.com/harshil1712/gatsby-starter-googlesheets
  description: A starter using Google Sheets as data source
  tags:
    - Google Sheets
    - SEO
    - Blog
  features:
    - Uses Google Sheets for data
    - Easily configurable
- url: https://the-plain-gatsby.netlify.com/
  repo: https://github.com/wangonya/the-plain-gatsby
  description: A simple minimalist starter for your personal blog.
  tags:
    - Blog
    - Markdown
  features:
    - Minimalist design
    - Next and previous blog post navigation
    - About page
    - Markdown support
- url: https://gatsby-starter-blockstack.openintents.org
  repo: https://github.com/friedger/gatsby-starter-blockstack
  description: A starter using Blockstack on client side
  tags:
    - Authentication
  features:
    - Uses Blockstack
    - Client side app
- url: https://anubhavsrivastava.github.io/gatsby-starter-multiverse
  repo: https://github.com/anubhavsrivastava/gatsby-starter-multiverse
  description: Single page starter based on the Multiverse site template by HTML5 up, with landing and Elements(Component) page
  tags:
    - HTML5UP
    - Onepage
    - Styling:SCSS
    - Portfolio
    - PWA
  features:
    - Designed by HTML5 UP
    - Fully Responsive
    - Image Gallery
    - Styling with SCSS
    - Offline support
    - Web App Manifest
- url: https://anubhavsrivastava.github.io/gatsby-starter-highlights
  repo: https://github.com/anubhavsrivastava/gatsby-starter-highlights
  description: Single page starter based on the Highlights site template by HTML5 up, with landing and Elements(Component) page
  tags:
    - HTML5UP
    - Onepage
    - Styling:SCSS
    - Portfolio
    - PWA
  features:
    - Designed by HTML5 UP
    - Fully Responsive
    - Image Gallery
    - Styling with SCSS
    - Offline support
    - Web App Manifest
- url: https://gatsby-starter-material-business-markdown.netlify.com/
  repo: https://github.com/ANOUN/gatsby-starter-material-business-markdown
  description: A clean, modern starter for businesses using Material Design Components
  tags:
    - Blog
    - Markdown
    - PWA
    - Styling:Material
    - Styling:SCSS
  features:
    - Minimal, Modern Business Website Design
    - Material Design Components
    - MDC React Components
    - MDC Theming
    - Blog
    - Home Page
    - Contact Page
    - Contact Form
    - About Page
    - Mobile-First approach in development
    - Fully Responsive
    - Markdown
    - PWA
- url: https://gatsby-starter-default-typescript.netlify.com/
  repo: https://github.com/andykenward/gatsby-starter-default-typescript
  description: Starter Default TypeScript
  tags:
    - Language:TypeScript
  features:
    - TypeScript
    - Typing generation for GraphQL using GraphQL Code Generator
    - Comes with React Helmet for adding site meta tags
    - Based on Gatsby Starter Default
- url: http://gatsbyhoney.davshoward.com/
  repo: https://github.com/davshoward/gatsby-starter-honey
  description: A delicious baseline for Gatsby (v2).
  tags:
    - Styling:PostCSS
    - SEO
  features:
    - Gatsby v2
    - SEO (including robots.txt, sitemap generation, automated yet customisable metadata, and social sharing data)
    - Google Analytics
    - PostCSS support
    - Developer environment variables
    - Accessibility support
    - Based on Gatsby Starter Default
- url: https://material-ui-starter.netlify.com/
  repo: https://github.com/dominicabela/gatsby-starter-material-ui
  description: This starter includes Material UI boilerplate and configuration files along with the standard Gatsby configuration files. It provides a starting point for developing Gatsby apps with the Material UI framework.
  tags:
    - SEO
    - Styling:Material
  features:
    - Material UI Framework
    - Roboto Typeface (self hosted)
    - SEO
    - Offline Support
    - Based on Gatsby Default Starter
- url: https://developer-diary.netlify.com/
  repo: https://github.com/willjw3/gatsby-starter-developer-diary
  description: A blog template created with web developers in mind. Totally usable right out of the box, but minimalist enough to be easily modifiable.
  tags:
    - Blog
    - Markdown
    - Pagination
    - SEO
  features:
    - Ready to go - Blog author name, author image, etc,... can be easily added using a config file
    - Blog posts created as markdown files
    - Gatsby v.2
    - Mobile responsive
    - Pagination
    - Category and tag pages
    - Social media sharing icons in each post
    - Icons from React Icons (Font Awesome, Devicons, etc,...)
    - Beautiful tech-topic tags to attach to your web-development-related blog posts
    - Developer-relevant social media icon links, including GitHub, Stack Overflow, and freeCodeCamp
- url: https://anubhavsrivastava.github.io/gatsby-starter-paradigmshift
  repo: https://github.com/anubhavsrivastava/gatsby-starter-paradigmshift
  description: Single page starter based on the Paradigm Shift site template by HTML5 up, with landing and Elements(Component) page
  tags:
    - HTML5UP
    - Onepage
    - Styling:SCSS
    - Portfolio
    - PWA
  features:
    - Designed by HTML5 UP
    - Fully Responsive
    - Image Gallery
    - Styling with SCSS
    - Offline support
    - Web App Manifest
- url: https://dazzling-heyrovsky-62d4f9.netlify.com/
  repo: https://github.com/s-kris/gatsby-starter-medium
  description: A GatsbyJS starter blog as close as possible to medium.
  tags:
    - Markdown
    - Styling:CSS-in-JS
  features:
    - Careers Listing
    - Mobile Responsive
- url: https://gatsby-personal-starter-blog.netlify.com
  repo: https://github.com/thomaswangio/gatsby-personal-starter-blog
  description: Gatsby starter for personal blogs! Blog configured to run at /blog and with Netlify CMS and gatsby-remark-vscode.
  tags:
    - Blog
    - Markdown
    - Styling:CSS-in-JS
    - CMS:Netlify
  features:
    - Netlify CMS
    - VSCode syntax highlighting
    - Styled Components
- url: https://anubhavsrivastava.github.io/gatsby-starter-phantom
  repo: https://github.com/anubhavsrivastava/gatsby-starter-phantom
  description: Single page starter based on the Phantom site template by HTML5 up, with landing, generic and Elements(Component) page
  tags:
    - HTML5UP
    - Onepage
    - Styling:SCSS
    - PWA
  features:
    - Designed by HTML5 UP
    - Fully Responsive
    - Styling with SCSS
    - Offline support
    - Web App Manifest
- url: https://gatsby-starter-internationalized.ack.ee/
  repo: https://github.com/AckeeCZ/gatsby-starter-internationalized
  description: A simple starter for fully internationalized websites, including route internationalization.
  tags:
    - i18n
  features:
    - internationalized page content - via react-intl
    - internationalized routes - via language configuration
    - lightweight - includes only internationalization code
    - LocalizedLink - built-in link component handling route generation
    - LanguageSwitcher - built-in language switcher component
- url: https://gatsby-starter-bee.netlify.com/
  repo: https://github.com/JaeYeopHan/gatsby-starter-bee
  description: A simple starter for blog with fresh UI.
  tags:
    - Blog
    - Netlify
    - Disqus
    - SEO
  features:
    - Code highlight with Fira Code font
    - Emoji (emojione)
    - Social share feature (Twitter, Facebook)
    - Comment feature (disqus, utterances)
    - Sponsor service (Buy-me-a-coffee)
    - CLI Tool
- url: https://learn.hasura.io/graphql/react/introduction
  repo: https://github.com/hasura/gatsby-gitbook-starter
  description: A starter to generate docs/tutorial websites based on GitBook theme.
  tags:
    - Documentation
    - MDX
    - Markdown
    - SEO
  features:
    - Write in Markdown / MDX and generate responsive documentation/tutorial web apps
    - Fully Configurable
    - Syntax highlighting with Prismjs
    - Code diffing with +/-
    - Google Analytics Integration
    - SEO Tags with MDX frontmatter
    - Edit on GitHub button
    - Fully Customisable with rich embeds using React in MDX.
- url: https://gatsby-starter-blog-with-lunr.netlify.com/
  repo: https://github.com/lukewhitehouse/gatsby-starter-blog-with-lunr
  description: Building upon Gatsby's blog starter with a Lunr.js powered Site Search.
  tags:
    - Blog
    - Search
  features:
    - Same as the official starter blog
    - Integration with Lunr.js
- url: https://oneshopper.netlify.com
  repo: https://github.com/rohitguptab/OneShopper
  description: This Starter is created for Ecommerce site with Gatsby + Contentful and snipcart
  tags:
    - eCommerce
    - CMS:Contentful
    - Blog
    - SEO
    - Disqus
  features:
    - Blog post listing with previews for each blog post.
    - Store page listing all the Products and includes features like Rating, Price, Checkout, More then one Product images with tabbing.
    - Contact form with Email notification.
    - Index pages design with Latest Post, Latest Blog, Deal of week and Banner.
- url: https://anubhavsrivastava.github.io/gatsby-starter-spectral
  repo: https://github.com/anubhavsrivastava/gatsby-starter-spectral
  description: Single page starter based on the Spectral site template by HTML5 up, with landing, Generic and Elements(Component) page
  tags:
    - HTML5UP
    - Onepage
    - Styling:SCSS
    - Portfolio
    - PWA
  features:
    - Designed by HTML5 UP
    - Fully Responsive
    - Styling with SCSS
    - Offline support
    - Web App Manifest
- url: https://anubhavsrivastava.github.io/gatsby-starter-directive
  repo: https://github.com/anubhavsrivastava/gatsby-starter-directive
  description: Single page starter based on the Directive site template by HTML5 up, with landing and Elements(Component) page
  tags:
    - HTML5UP
    - Onepage
    - Styling:SCSS
    - Portfolio
    - PWA
  features:
    - Designed by HTML5 UP
    - Fully Responsive
    - Styling with SCSS
    - Offline support
    - Web App Manifest
- url: https://histaff.io/
  repo: https://github.com/histaff/website-static
  description: It's a beautiful starter static website which useful plugins based on Gatsby
  tags:
    - Styling:SCSS
    - Landing Page
    - Onepage
  features:
    - Fully Responsive
    - Styling with SCSS
    - Very similar to gatsby-starter-netlify-cms, slightly more configurable (e.g. set site-title in gatsby-config) with Bootstrap/Bootswatch instead of bulma
    - LocalizedLink - built-in link component handling route generation
- url: https://gatsby-kea-starter.netlify.com/
  repo: https://github.com/benjamin-glitsos/gatsby-kea-starter
  description: Gatsby starter with redux and sagas made simpler by the Kea library
  tags:
    - Redux
  features:
    - The Kea library makes redux and sagas extremely simple and concise
- url: https://anubhavsrivastava.github.io/gatsby-starter-solidstate
  repo: https://github.com/anubhavsrivastava/gatsby-starter-solidstate
  description: Single page starter based on the Solid State site template by HTML5 up, with landing, Generic and Elements(Component) page
  tags:
    - HTML5UP
    - Onepage
    - Styling:SCSS
    - Portfolio
    - PWA
  features:
    - Designed by HTML5 UP
    - Fully Responsive
    - Styling with SCSS
    - Offline support
    - Web App Manifest
- url: https://yellowcake.netlify.com/
  repo: https://github.com/thriveweb/yellowcake
  description: A starter project for creating lightning-fast websites with Gatsby v2 and Netlify-CMS v2 + Uploadcare integration.
  tags:
    - CMS:Netlify
    - Netlify
    - Blog
    - SEO
  features:
    - Uploadcare
    - Netlify Form
    - Category list (with navigation)
    - Featured post
    - Next and prev post
    - SEO component
- url: https://anubhavsrivastava.github.io/gatsby-starter-fractal
  repo: https://github.com/anubhavsrivastava/gatsby-starter-fractal
  description: Single page starter based on the Fractal site template by HTML5 up, with landing and Elements(Component) page
  tags:
    - HTML5UP
    - Onepage
    - Styling:SCSS
    - Portfolio
    - PWA
  features:
    - Designed by HTML5 UP
    - Fully Responsive
    - Styling with SCSS
    - Offline support
    - Web App Manifest
- url: https://minimal-gatsby-ts-starter.netlify.com/
  repo: https://github.com/TheoBr/minimal-gatsby-typescript-starter
  description: Minimal TypeScript Starter
  tags:
    - Language:TypeScript
  features:
    - TypeScript
    - ESLint + optional rule enforcement with Husky
    - Prettier
    - Netlify ready
    - Minimal
- url: https://gatsby-typescript-starter-default.netlify.com/
  repo: https://github.com/RobertoMSousa/gatsby-typescript-starter-default
  description: Simple Gatsby starter using TypeScript and eslint instead of outdated tslint.
  tags:
    - Language:TypeScript
    - SEO
    - Linting
  features:
    - Comes with React Helmet for adding site meta tags
    - Includes plugins for offline support out of the box
    - TypeScript
    - Prettier & eslint to format & check the code
- url: https://gatsby-starter-carraway.netlify.com/
  repo: https://github.com/endymion1818/gatsby-starter-carraway
  description: a Gatsby starter theme with Accessibility features, TypeScript, Jest, some basic UI elements, and a CircleCI pipeline
  tags:
    - Language:TypeScript
    - Pagination
    - Search
    - Testing
  features:
    - Paginated post archive
    - Site search with Lunr.js
    - Categories and category archive pages
    - Minimal CSS defaults using styled-components, including system font stack
    - Some fundamental Accessibility features including tabbable navigation & "Skip to content" link
    - UI elements including multi-column layout using CSS Grid (with float fallback), header component with logo, basic navigation & search and a footer with 3-column layout, logo and 2 menu areas
    - TypeScript & Testing including some sensible TypeScript defaults, tests with @testing-library/react, pre-commit and pre-push hooks. Set up includes enums for repeating values such as font & background colours
    - Setup for a CircleCI pipeline so you can run the above tests in branches before merging to master
    - Markdown posts _and_ pages (pages don't appear in the post archive)
- url: https://www.quietboy.net
  repo: https://github.com/zhouyuexie/gatsby-starter-quiet
  description: Gatsby out of the box blog, use TypeScript and highly customized style.
  tags:
    - Language:TypeScript
    - Styling:SCSS
    - SEO
    - Linting
    - RSS
    - Pagination
    - PWA
  features:
    - TypeScript
    - TsLint & Prettier
    - Tag list
    - Custom page layout
    - Switch the dark mode according to the system theme
    - Scss
    - Pagination
- url: https://compassionate-morse-5204bf.netlify.com/
  repo: https://github.com/deamme/gatsby-starter-prismic-resume
  description: Gatsby Resume/CV page with Prismic integration
  tags:
    - CMS:Prismic
    - CMS:Headless
    - Styling:CSS-in-JS
    - Onepage
    - Linting
  features:
    - One-page resume/CV
    - Prismic as Headless CMS
    - Emotion for styling
    - Uses multiple features of Prismic - Slices, Labels, Custom Types
    - ESLint & Prettier
- url: https://anubhavsrivastava.github.io/gatsby-starter-resume
  repo: https://github.com/anubhavsrivastava/gatsby-starter-resume
  description: Single page starter based on the Resume site template by startbootstrap for resume/portfolio page
  tags:
    - Onepage
    - Styling:SCSS
    - PWA
  features:
    - Designed by startbootstrap
    - Fully Responsive
    - Styling with SCSS
    - Offline support
    - Web App Manifest
- url: https://gatsby-starter-typescript-jest.netlify.com/
  repo: https://github.com/denningk/gatsby-starter-typescript-jest
  description: Barebones Gatsby starter with TypeScript, Jest, GitLab-CI, and other useful configurations
  tags:
    - Language:TypeScript
    - Testing
    - AWS
    - Linting
    - SEO
  features:
    - All components from default Gatsby starter converted to TypeScript
    - Jest testing configured for TypeScript with ts-jest
    - Detailed guide on how to deploy using AWS S3 buckets included in README
    - .gitlab-ci.yml file with blanks that can be customized for any Gatsby project
    - Configurations for EditorConfig, Prettier, and ESLint (for TypeScript)
- url: https://gatsby-starter-apollo.smakosh.com/app/
  repo: https://github.com/smakosh/gatsby-apollo-starter
  description: Gatsby Apollo starter - with client side routing
  tags:
    - Client-side App
    - SEO
    - Styling:CSS-in-JS
  features:
    - Apollo provider & Client side routing
    - Eslint/Prettier configured
    - Easy to customize
    - Nice project structure
    - Flex Grid components easy to customize
- url: https://portfolio.smakosh.com/
  repo: https://github.com/smakosh/gatsby-portfolio-dev
  description: A portfolio for developers
  tags:
    - Portfolio
    - SEO
    - Netlify
    - Onepage
    - Styling:CSS-in-JS
  features:
    - Eslint/Prettier configured
    - Scores 100% on a11y / Performance / PWA / SEO
    - PWA (desktop & mobile)
    - Easy to customize
    - Nice project structure
    - Amazing illustrations by Undraw.co
    - Tablet & mobile friendly
    - Continuous deployment with Netlify
    - A contact form protected by Google Recaptcha
    - Can be deployed with one click
    - Functional components with Recompose React Hooks! ready to migrate to React hooks!
    - Fetches your GitHub pinned projects with most stars (You could customize this if you wish)
- url: https://github.com/smakosh/gatsby-airtable-starter
  repo: https://github.com/smakosh/gatsby-airtable-starter
  description: Gatsby Airtable starter
  tags:
    - SEO
    - Netlify
    - Client-side App
    - Styling:CSS-in-JS
  features:
    - Static content fetched from Airtable
    - Dynamic content with CRUD operations with Airtable REST API
    - Well structured files/folders
    - Custom React Hooks
    - Custom Helpers instead of using third party libraries
    - Dynamic & Static containers
    - Global state management ready with useReducer & useContext
    - Dummy auth but ready to add real requests
- url: https://github.com/smakosh/gatsby-app-starter-rest-api
  repo: https://github.com/smakosh/gatsby-app-starter-rest-api
  description: Gatsby REST API starter
  tags:
    - Authentication
    - Client-side App
    - Styling:CSS-in-JS
  features:
    - Dynamic content with CRUD operations with a REST API
    - Well structured files/folders
    - Custom React Hooks
    - Auth with a JWT approach
    - Custom Helpers instead of using third party libraries
    - Dynamic containers
    - Global state management ready with useReducer & useContext
- url: https://gatsbyjs-starter-tailwindplay.appseed.us/
  repo: https://github.com/app-generator/gatsbyjs-starter-tailwindplay
  description: A Gatsby v2 starter styled using Tailwind, a utility-first CSS framework. Uses Purgecss to remove unused CSS.
  tags:
    - Styling:Tailwind
  features:
    - Based on gatsby-starter-tailwind
    - Tailwind CSS Framework
    - Removes unused CSS with Purgecss
- url: https://act-labs.github.io/
  repo: https://github.com/act-labs/gatsby-starter-act-blog
  description: Gatsby starter for blog/documentation using MDX, Ant Design, gatsby-plugin-combine.
  tags:
    - Blog
    - Documentation
    - Styling:Ant Design
    - Markdown
    - MDX
    - SEO
  features:
    - Posts and snippets;
    - SEO component;
    - Ant Design UI components;
    - Markdown and MDX for pages;
    - A customized webpack and babel configuration, for complex profecianal web apps with node.js, Jest tests, etc;
    - Progressively build more and more complex pages using gatsby-plugin-combine.
- url: https://gatsby-ghub.netlify.com/resume-book/
  repo: https://github.com/dwyfrequency/gatsby-ghub
  description: A resume builder app with authenticated routes, static marketing pages, and dynamic resume creation
  tags:
    - Authentication
    - Netlify
    - Client-side App
  features:
    - Netlify Identity
    - Static Marketing pages and Dynamic Client-side Authenticated App pages
    - SEO component
    - Apollo GraphQL (client-side)
- url: https://lewis-gatsby-starter-i18n.netlify.com
  repo: https://github.com/lewislbr/lewis-gatsby-starter-i18n
  description: A simple custom Gatsby starter template to start a new multilanguage website.
  tags:
    - i18n
    - Styling:CSS-in-JS
    - Portfolio
    - SEO
  features:
    - Automatically detects user browser language.
    - CSS in JS with styled-components.
    - Optimized images.
    - Offline capabilities.
    - Auto-generated sitemap and robots.txt.
- url: https://gatsby-snipcart-starter.netlify.com/
  repo: https://github.com/issydennis/gatsby-snipcart
  description: A simple e-commerce shop built using Gatsby and Snipcart.
  tags:
    - eCommerce
    - Styling:CSS-in-JS
    - Markdown
  features:
    - Minimal design to allow for simple customisation.
    - Snipcart integration provides an easy-to-use shopping cart and checkout.
    - Individual product pages with custom fields.
    - Products defined using markdown.
    - Styled components.
    - Gatsby image for optimised product images.
- url: https://anubhavsrivastava.github.io/gatsby-starter-stylish
  repo: https://github.com/anubhavsrivastava/gatsby-starter-stylish
  description: Single page starter based on the Stylish Portfolio site template by startbootstrap for portfolio page
  tags:
    - Onepage
    - Portfolio
    - Styling:SCSS
    - PWA
  features:
    - Designed by startbootstrap
    - Fully Responsive
    - Styling with SCSS
    - Offline support
    - Web App Manifest
- url: https://lewis-gatsby-starter-basic.netlify.com
  repo: https://github.com/lewislbr/lewis-gatsby-starter-basic
  description: A simple custom basic Gatsby starter template to start a new website.
  tags:
    - Styling:CSS-in-JS
    - SEO
  features:
    - Bare-bones starter.
    - CSS in JS with styled-components.
    - Optimized images.
    - Offline capabilities.
    - Auto-generated sitemap and robots.txt.
- url: https://myclicks.netlify.com/
  repo: https://github.com/himali-patel/MyClicks
  description: A simple Gatsby starter template to create portfolio website with contentful and Netlify.
  tags:
    - Blog
    - Netlify
    - CMS:Contentful
    - Styling:Bootstrap
    - Disqus
    - SEO
  features:
    - Fecthing Dynamic content from Contentful.
    - Blog post listing with previews, disqus implementation and social sharing for each blog post.
    - Contact form integration with Netlify.
    - Portfolio Result Filteration according to Category.
    - Index pages design with Recent Blogs and Intagram Feed.
- url: https://gatsby-starter-typescript-graphql.netlify.com
  repo: https://github.com/spawnia/gatsby-starter-typescript-graphql
  description: A Gatsby starter with typesafe GraphQL using TypeScript
  tags:
    - Language:TypeScript
    - Linting
    - Portfolio
    - Styling:CSS-in-JS
  features:
    - Type safety with TypeScript
    - Typesafe GraphQL with graphql-code-generator
    - ESLint with TypeScript support
    - Styling with styled-components
- url: https://gatsby-tailwind-serif.netlify.com/
  repo: https://github.com/windedge/gatsby-tailwind-serif
  description: A Gatsby theme based on gatsby-serif-theme, rewrite with Tailwind CSS.
  tags:
    - Styling:Tailwind
    - Markdown
  features:
    - Based on gatsby-serif-theme
    - Tailwind CSS Framework
    - Removes unused CSS with Purgecss
    - Responsive design
    - Suitable for small business website
- url: https://mystifying-mclean-5c7fce.netlify.com
  repo: https://github.com/renvrant/gatsby-mdx-netlify-cms-starter
  description: An extension of the default starter with Netlify CMS and MDX support.
  tags:
    - MDX
    - Markdown
    - Netlify
    - CMS:Netlify
    - Styling:None
  features:
    - MDX and Netlify CMS support
    - Use React components in Netlify CMS Editor and other markdown files
    - Allow editors to choose a page template
    - Replace HTML tags with React components upon rendering Markdown, enabling design systems
    - Hide pages from being editable by the CMS
    - Minimal and extensible
- url: https://gatsby-airtable-advanced-starter.marcomelilli.com
  repo: https://github.com/marcomelilli/gatsby-airtable-advanced-starter
  description: A Gatsby Starter Blog using Airtable as backend
  tags:
    - Airtable
    - Blog
    - Styling:None
  features:
    - Dynamic content from Airtable
    - Does not contain any UI frameworks
    - Tags
    - Categories
    - Authors
    - Disqus
    - Offline support
    - Web App Manifest
    - SEO
- url: https://contentful-starter.netlify.com/
  repo: https://github.com/algokun/gatsby_contentful_starter
  description: An Awesome Starter Kit to help you get going with Contentful and Gatsby
  tags:
    - Blog
    - CMS:Contentful
    - CMS:Headless
  features:
    - Bare-bones starter.
    - Dynamic content from Contentful CMS
    - Ready made Components
    - Responsive Design
    - Includes Contentful Delivery API for production build
- url: https://gatsby-simple-blog.thundermiracle.com
  repo: https://github.com/thundermiracle/gatsby-simple-blog
  description: A gatsby-starter-blog with overreacted looking and tags, breadcrumbs, disqus, i18n, eslint supported
  tags:
    - i18n
    - Blog
    - Netlify
    - Linting
    - Disqus
    - Testing
  features:
    - Easily Configurable
    - Tags
    - Breadcrumbs
    - Tags
    - Disqus
    - i18n
    - ESLint
    - Jest
- url: https://anubhavsrivastava.github.io/gatsby-starter-grayscale
  repo: https://github.com/anubhavsrivastava/gatsby-starter-grayscale
  description: Single page starter based on the Grayscale site template by startbootstrap for portfolio page
  tags:
    - Onepage
    - Portfolio
    - Styling:SCSS
    - PWA
  features:
    - Designed by startbootstrap
    - Fully Responsive
    - Styling with SCSS
    - Offline support
    - Web App Manifest
- url: https://gatsby-all-in.netlify.com
  repo: https://github.com/Gherciu/gatsby-all-in
  description: A starter that includes the most popular js libraries, already pre-configured and ready for use.
  tags:
    - Linting
    - Netlify
    - Styling:Tailwind
  features:
    - Tailwind CSS Framework
    - Antd UI Framework pre-configured
    - Redux for managing state
    - Eslint and Stylelint to enforce code style
- url: http://demo.nagui.me
  repo: https://github.com/kimnagui/gatsby-starter-nagui
  description: A Gatsby starter that full responsive blog.
  tags:
    - Blog
    - AWS
    - Pagination
    - SEO
    - Styling:CSS-in-JS
  features:
    - Tags & Categorys.
    - Pagination.
    - Show Recent Posts for category.
    - Styled-Components.
    - Mobile-First CSS.
    - Syntax highlighting in code blocks using PrismJS(Dracula).
    - Google Analytics.
    - Deploy AWS S3.
- url: https://anubhavsrivastava.github.io/gatsby-starter-newage
  repo: https://github.com/anubhavsrivastava/gatsby-starter-newage
  description: Single page starter based on the new age site template by startbootstrap for portfolio page/Mobile app launch
  tags:
    - Onepage
    - Portfolio
    - Styling:SCSS
    - PWA
  features:
    - Designed by startbootstrap
    - Fully Responsive
    - Styling with SCSS
    - Offline support
    - Web App Manifest
- url: https://gatsby-starter-krisp.netlify.com/
  repo: https://github.com/algokun/gatsby-starter-krisp
  description: A minimal, clean and responsive starter built with gatsby
  tags:
    - Styling:Bootstrap
    - Onepage
    - Portfolio
    - Netlify
    - Markdown
  features:
    - Styled-Components.
    - Mobile-First CSS.
    - Responsive Design, optimized for Mobile devices
- url: https://gatsby-datocms-starter.netlify.com/
  repo: https://github.com/brohlson/gatsby-datocms-starter
  description: An SEO-friendly DatoCMS starter with styled-components, page transitions, and out-of-the-box blog post support.
  tags:
    - CMS:DatoCMS
    - Styling:CSS-in-JS
    - Blog
    - Portfolio
    - SEO
  features:
    - Page Transitions
    - Blog Post Template
    - Sitemap & Robots.txt generation
- url: https://elemental.netlify.com/
  repo: https://github.com/akzhy/gatsby-starter-elemental
  description: A highly customizable portfolio starter with grid support.
  tags:
    - Blog
    - Portfolio
    - SEO
  features:
    - Highly Customizable
    - Portfolio Template
    - Blog Post Template
    - SEO Friendly
- url: https://gatsby-starter-apollo.netlify.com/
  repo: https://github.com/piducancore/gatsby-starter-apollo-netlify
  description: This project is an easy way to start developing fullstack apps with Gatsby and Apollo Server (using Netlify Lambda functions). For developing we use Netlify Dev to bring all of this magic to our local machine.
  tags:
    - Netlify
  features:
    - Apollo Client
    - Apollo Server running on Netlify functions
    - Netlify Dev for local development
- url: https://gatsby-starter-blog-and-portfolio.netlify.com/
  repo: https://github.com/alisalahio/gatsby-starter-blog-and-portfolio
  description: Just gatsby-starter-blog , with portfolio section added
  tags:
    - Blog
    - Portfolio
  features:
    - Basic setup for a full-featured blog
    - Basic setup for a portfolio
    - Support for an RSS feed
    - Google Analytics support
    - Automatic optimization of images in Markdown posts
    - Support for code syntax highlighting
    - Includes plugins for easy, beautiful typography
    - Includes React Helmet to allow editing site meta tags
    - Includes plugins for offline support out of the box
- url: https://www.attejuvonen.fi
  repo: https://github.com/baobabKoodaa/blog
  description: Blog with all the Bells and Whistles
  tags:
    - Blog
    - Infinite Scroll
    - Pagination
    - SEO
    - Markdown
  features:
    - Write blog posts into Markdown files (easy to format and content will not be married to any platform).
    - Expandable
    - Responsive and streamlined design.
    - Blazing fast UX
    - Autogenerated tracedSVG image placeholders are stylized to create a smooth look and transition as the image loads without the page jumping around.
    - Posts organized by tags.
    - Teasers of posts are generated to front page with infinite scroll which gracefully degrades into pagination.
    - Allow readers to be notified of updates with RSS feed and email newsletter.
    - Contact Form.
- url: https://novela.narative.co
  repo: https://github.com/narative/gatsby-starter-novela
  description: Welcome to Novela, the simplest way to start publishing with Gatsby.
  tags:
    - Blog
    - MDX
    - Portfolio
    - Pagination
    - SEO
  features:
    - Beautifully Designed
    - Multiple Homepage Layouts
    - Toggleable Light and Dark Mode
    - Simple Customization with Theme UI
    - Highlight-to-Share
    - Read Time and Progress
    - MDX support and inline code
    - Accessibility in Mind
- url: https://gatsby-starter-fashion-portfolio.netlify.com/
  repo: https://github.com/shobhitchittora/gatsby-starter-fashion-portfolio
  description: A Gatsby starter for a professional and minimal fashion portfolio.
  tags:
    - Blog
    - Client-side App
    - Landing Page
    - Portfolio
    - Styling:Other
  features:
    - A minimal and simple starter for your fashion portfolio
    - No need for any CMS, work with all your data and images locally.
    - Separate components for different pages and grid
    - Uses gatsby-image to load images
    - Built using the old school CSS.
- url: https://gatsby-theme-profile-builder.netlify.com/
  repo: https://github.com/ashr81/gatsby-theme-profile-builder
  description: Simple theme to build your personal portfolio and publish your articles using Contentful CMS.
  tags:
    - Landing Page
    - Portfolio
    - Styling:CSS-in-JS
    - Blog
    - CMS:Contentful
  features:
    - Mobile Screen support
    - Out of the box support with Contentful CMS for articles.
    - Toggleable Light and Dark Mode
    - Profile image with links to your GitHub and Twitter.
- url: https://prist.marguerite.io/
  repo: https://github.com/margueriteroth/gatsby-prismic-starter-prist
  description: A light-themed starter powered by Gatsby v2 and Prismic to showcase portfolios and blogs.
  tags:
    - Blog
    - CMS:Prismic
    - Landing Page
    - Netlify
    - Portfolio
    - SEO
    - Styling:CSS-in-JS
  features:
    - Landing page with customizable Hero, Portfolio preview, and About component
    - Emotion styled components
    - Blog layout and pages
    - Portfolio layout and pages
    - Google Analytics
    - Mobile ready
- url: https://demos.simplecode.io/gatsby/crafty/
  repo: https://github.com/simplecode-io/gatsby-crafty-theme
  description: SEO-friendly, fast, and fully responsive Gatsby starter with minimal plugins, utilizing JSON files as a content source.
  tags:
    - SEO
    - Portfolio
    - CMS:Other
    - Styling:Other
  features:
    - Beautiful and simple design
    - 100/100 Google Lighthouse score
    - SEO Optimized
    - Includes header/footer/sidebar (on Mobile)
    - CSS based sidebar
    - CSS based Modals
    - Content is fetched from JSON Files
    - Only one extra plugin from default Gatsby starter
- url: https://gatsby-starter-profile-site.netlify.com/
  repo: https://github.com/Mr404Found/gatsby-starter-profile-site
  description: A minimal and clean starter build with gatsby.
  tags:
    - Landing Page
    - Netlify
    - Portfolio
    - SEO
    - Styling:CSS-in-JS
  features:
    - Simple Design
    - Made by Sumanth
- url: https://the404blog.netlify.com
  repo: https://github.com/algokun/the404blog
  description: An Awesome Starter Blog to help you get going with Gatsby and Markdown
  tags:
    - Blog
    - Markdown
    - Search
    - Styling:CSS-in-JS
  features:
    - Bare-bones starter.
    - Dynamic content with Markdown
    - Ready made Components
    - Responsive Design
    - Includes Search Feature.
    - Syntax Highlight in Code.
    - Styling in Bootstrap
- url: https://gatsby-starter-unicorn.netlify.com/
  repo: https://github.com/algokun/gatsby_starter_unicorn
  description: An Awesome Starter Blog to help you get going with Gatsby and Markdown
  tags:
    - Blog
    - Markdown
    - Styling:CSS-in-JS
  features:
    - Bare-bones starter.
    - Dynamic content with Markdown
    - Ready made Components
    - Responsive Design
    - Syntax Highlight in Code.
- url: https://gatsby-starter-organization.netlify.com/
  repo: https://github.com/geocine/gatsby-starter-organization
  description: A Gatsby starter template for organization pages. Using the Gatsby theme "@geocine/gatsby-theme-organization"
  tags:
    - Styling:CSS-in-JS
    - Landing Page
    - Portfolio
    - Onepage
  features:
    - React Bootstrap styles
    - Theme-UI and EmotionJS CSS-in-JS
    - A landing page with all your organization projects, configurable through a YML file.
    - Configurable logo, favicon, organization name and title
- url: https://gatsby-starter-interviews.netlify.com/
  repo: https://github.com/rmagon/gatsby-starter-interviews
  description: A Gatsby starter template for structured Q&A or Interview sessions
  tags:
    - SEO
    - Blog
    - Styling:SCSS
  features:
    - Minimalist design for interviews
    - Beautifully presented questions and answers
    - Option to read all answers to a specific question
    - Share interview on social channels
    - All content in simple json files
- url: https://gatsby-starter-photo-book.netlify.com/
  repo: https://github.com/baobabKoodaa/gatsby-starter-photo-book
  description: A Gatsby starter for sharing photosets.
  tags:
    - Gallery
    - Infinite Scroll
    - Pagination
    - Transitions
  features:
    - Gallery with auto-generated thumbnails are presented on CSS Grid with infinite scroll.
    - Beautiful "postcard" view for photos with fullscreen toggle.
    - Both views are responsive with minimal whitespace and polished UX.
    - Many performance optimizations for image delivery (both by Gatsby & way beyond what Gatsby can do).
- url: https://gatsby-typescript-scss-starter.netlify.com/
  repo: https://github.com/GrantBartlett/gatsby-typescript-starter
  description: A simple starter project using TypeScript and SCSS
  tags:
    - Language:TypeScript
    - Styling:SCSS
    - SEO
  features:
    - Pages and components are classes.
    - A skeleton SCSS project added with prefixing
- url: https://portfolio-by-mohan.netlify.com/
  repo: https://github.com/algokun/gatsby_starter_portfolio
  description: An Official Starter for Gatsby Tech Blog Theme
  tags:
    - SEO
    - Blog
  features:
    - Styling using Styled-Components
    - Search using ElasticLunr
    - Theme by gatsby-tech-blog-theme
    - Deployed in Netlify
- url: https://brevifolia-gatsby-forestry.netlify.com/
  repo: https://github.com/kendallstrautman/brevifolia-gatsby-forestry
  description: A minimal starter blog built with Gatsby & Forestry CMS
  tags:
    - CMS:Forestry.io
    - Blog
    - Markdown
    - Styling:SCSS
  features:
    - Blog post listing with previews (image + summary) for each blog post
    - Minimalist, responsive design & typography
    - Create new markdown posts dynamically
    - Configured to work automatically with Forestry CMS
    - Customizable 'info' page
    - Simple layout & scss architecture, easily extensible
- url: https://gatsby-firebase-starter.netlify.com/
  repo: https://github.com/ovidiumihaibelciug/gatsby-firebase-starter
  description: Starter / Project Boilerplate for Authentication and creating Dynamic pages from collections with Firebase and Gatsby.js
  tags:
    - Firebase
    - SEO
    - Styling:SCSS
    - Authentication
    - PWA
  features:
    - Authentication with Firebase
    - Programmatically create pages from a firestore collection
    - Protected Routes with Authorization
    - Email verification
    - Includes React Helmet to allow editing site meta tags
    - Includes plugins for offline support out of the box
- url: https://gatsby-typescript-minimal.netlify.com/
  repo: https://github.com/benbarber/gatsby-typescript-minimal
  description: A minimal, bare-bones TypeScript starter for Gatsby
  tags:
    - Language:TypeScript
    - Styling:CSS-in-JS
    - SEO
  features:
    - Bare-bones starter
    - TypeScript
    - TSLint
    - Prettier
    - Styled Components
    - Sitemap Generation
    - Google Analytics
- url: https://agility-gatsby-starter.netlify.com
  repo: https://github.com/agility/agility-gatsby-starter
  description: Get started with Gatsby and Agility CMS using a minimal blog.
  tags:
    - CMS:Other
    - Blog
    - SEO
  features:
    - A bare-bones starter Blog to get you off and running with Agility CMS and Gatsby.
- url: https://gatsby-starter-dot.netlify.com/
  repo: https://github.com/chronisp/gatsby-starter
  description: Gatsby Starter for creating portfolio & blog.
  tags:
    - Blog
    - CMS:Headless
    - CMS:Contentful
    - Netlify
    - Portfolio
    - Redux
    - SEO
    - Styling:Material
  features:
    - Extensible & responsive design using Material UI (palette, typography & breakpoints configuration)
    - Blog integration with Contentful CMS (GraphQL queries)
    - Redux (connect actions & props easily using custom HOF)
    - Support for Netlify deployment
    - SEO
    - Prettier code styling
- url: https://johnjkerr.github.io/gatsby-creative/
  repo: https://github.com/JohnJKerr/gatsby-creative
  description: Gatsby implementation of the Start Bootstrap Creative template
  tags:
    - Gallery
    - Portfolio
    - Styling:Bootstrap
    - Styling:SCSS
  features:
    - Start Bootstrap Creative template converted to React/Gatsby
    - React Scrollspy used to track page position
    - React Bootstrap used to create modal portfolio carousel
    - GitHub Actions deployment to GitHub Pages demonstrated
- url: https://bonneville.netlify.com/
  repo: https://github.com/bagseye/bonneville
  description: A starter blog template for Gatsby
  tags:
    - Blog
    - SEO
  features:
    - Extensible & responsive design
    - Blog integration
    - SEO
- url: https://gatsby-starter-i18next-sanity.netlify.com/en
  repo: https://github.com/johannesspohr/gatsby-starter-i18next-sanity
  description: A basic starter which integrates translations with i18next and localized sanity input.
  tags:
    - i18n
    - CMS:sanity.io
  features:
    - Showcases advanced i18n techniques with i18next and sanity.io
    - Correct URLs for the languages (language in the path, translated slugs)
    - Multilanguage content from sanity
    - Snippets translation
    - Optimized bundle size (don't ship all translations at once)
    - Alternate links to other languages
    - Sitemap with language information
    - Localized 404 pages
- url: https://gatsby-skeleton.netlify.com/
  repo: https://github.com/msallent/gatsby-skeleton
  description: Gatsby starter with TypeScript and all sort of linting
  tags:
    - Language:TypeScript
    - Styling:CSS-in-JS
    - SEO
  features:
    - TypeScript
    - Styled-Components
    - ESLint
    - Prettier
    - Stylelint
    - SEO
- url: https://nehalem.netlify.com/
  repo: https://github.com/nehalist/gatsby-starter-nehalem
  description: A starter for the Gatsby Nehalem Theme
  tags:
    - Blog
    - Language:TypeScript
    - Markdown
    - Search
    - SEO
  features:
    - Fully responsive
    - Highly optimized (Lighthouse score ~400)
    - SEO optimized (with open graph, Twitter Card, JSON-LD, RSS and sitemap)
    - Syntax highlighting
    - Search functionality
    - Multi navigations
    - Static pages
    - Fully typed with TypeScript
    - Tagging
    - Theming
    - Customizable
- url: https://gatsby-starter-headless-wp.netlify.com
  repo: https://github.com/crock/gatsby-starter-headless-wordpress
  description: A starter Gatsby site to quickly implement a site for headless WordPress
  tags:
    - Blog
    - CMS:Headless
    - CMS:WordPress
  features:
    - New Header
    - Responsive
    - Sidebar that displays recent blog posts
- url: https://gatsby-advanced-blog-starter.netlify.com
  repo: https://github.com/aman29271/gatsby-advanced-blog-starter
  description: A pre-built Gatsby Starter Tech-blog
  tags:
    - Blog
    - Markdown
  features:
    - Highly Optimised
    - Image optimised with blur-up effect
    - Responsive
    - Code  highlighting
    - tagging
    - Sass compiled
- url: https://anubhavsrivastava.github.io/gatsby-starter-casual
  repo: https://github.com/anubhavsrivastava/gatsby-starter-casual
  description: Multi page starter based on the Casual site template by startbootstrap for portfolio
  tags:
    - Onepage
    - Styling:SCSS
    - PWA
  features:
    - Designed by startbootstrap
    - Fully Responsive
    - Styling with SCSS
    - Offline support
    - Web App Manifest
- url: https://gatsby-starter-ts-hello-world.netlify.com
  repo: https://github.com/hdorgeval/gatsby-starter-ts-hello-world
  description: TypeScript version of official hello world
  tags:
    - Language:TypeScript
  features:
    - TypeScript
    - ESLint
    - Type checking
    - no boilerplate
    - Great for advanced users
    - VSCode ready
- url: https://grommet-file.netlify.com/
  repo: https://github.com/metinsenturk/gatsby-starter-grommet-file
  description: Grommet-File is made with Grommet V2 and a blog starter
  tags:
    - Blog
    - Markdown
    - SEO
    - Portfolio
    - Styling:Grommet
  features:
    - Responsive Design
    - Pagination
    - Page creation
    - Content is Markdown files
    - Google Analytics
    - Grommet V2 User Interface
    - Support for RSS feed
    - SEO friendly
    - Mobile and responsive
    - Sitemap & Robots.txt generation
    - Optimized images with gatsby-image
- url: https://gatsby-wordpress-typescript-scss-blog.netlify.com/
  repo: https://github.com/sagar7993/gatsby-wordpress-typescript-scss-blog
  description: A Gatsby starter template for a WordPress blog, built using TypeScript, SCSS and Ant Design
  tags:
    - Blog
    - CMS:WordPress
    - CMS:Headless
    - Language:TypeScript
    - Pagination
    - PWA
    - SEO
    - Portfolio
    - Styling:SCSS
  features:
    - TypeScript for type-safe code
    - Source content from WordPress CMS
    - Auto generated Pagination for your WordPress Posts
    - Auto generated Navigation for next and previous post at the end Post
    - Auto generated pages for tags and categories sourced from WordPress
    - SCSS stylesheets
    - PWA with offline support
    - Ant Design for UI components and theming
    - Jest and Enzyme Testing framework support for snapshots and unit tests.
    - Responsive Design
    - Google Analytics
    - Comments using Staticman
    - Images within WordPress post/page content downloaded to static folder and transformed to webp format during build
    - Social widgets
    - Instagram feed of any profile (no API token needed)
    - Pinterest pin-it button on hovering on images (no API token needed)
    - Twitter timeline and follow button (no API token needed)
    - Facebook timeline and like button (no API token needed)
    - SEO friendly
    - Web app manifest
    - Mobile optimized and responsive
    - Sitemap.xml & Robots.txt generation
    - Optimized images with gatsby-image
    - Git pre-commit and pre-push hooks using Husky
    - TSLint formatting
    - Highly optimized with excellent lighthouse audit score
- url: https://gatsby-starter-typescript-deluxe.netlify.com/
  repo: https://github.com/gojutin/gatsby-starter-typescript-deluxe
  description: A Gatsby starter with TypeScript, Storybook, Styled Components, Framer Motion, Jest, and more.
  tags:
    - Language:TypeScript
    - Styling:CSS-in-JS
    - Storybook
    - SEO
    - Linting
    - Testing
  features:
    - TypeScript for type-safe code.
    - Styled-Components for all your styles.
    - Framer Motion for awesome animations.
    - gatsby-image and gatsby-transformer-sharp for optimized images.
    - gatsby-plugin-manifest + SEO component for an SEO-friendly PWA.
    - Storybook with add-ons for showing off your awesome components.
    - Jest and React Testing library for snapshots and unit tests.
    - ESLint (with TSLint and Prettier) to make your code look its best.
    - React Axe and React A11y for accessibility so that your site is awesome for everyone.
- url: https://gatsby-markdown-blog-starter.netlify.com/
  repo: https://github.com/ammarjabakji/gatsby-markdown-blog-starter
  description: GatsbyJS v2 starter for creating a markdown blog. Based on Gatsby Advanced Starter.
  tags:
    - Blog
    - Markdown
    - SEO
    - PWA
  features:
    - Gatsby v2 support
    - Responsive Design
    - Pagination
    - Content is Markdown files
    - Google Analytics
    - Support for RSS feed
    - SEO friendly
    - Sitemap & Robots.txt generation
    - Sass support
    - Css Modules support
    - Web App Manifest
    - Offline support
    - htaccess support
    - Typography.js
    - Integration with Social Media
- url: https://gatsby-starter-bloomer-db0aaf.netlify.com
  repo: https://github.com/zlutfi/gatsby-starter-bloomer
  description: Barebones starter website with Bloomer React components for Bulma.
  tags:
    - PWA
    - Styling:Bulma
    - Styling:SCSS
  features:
    - Bloomer React Commponents
    - Bulma CSS Framework
    - Uses SCSS for styling
    - Font Awesome Support
    - Progressive Web App
- url: https://gatsby-starter-mdbreact.netlify.com
  repo: https://github.com/zlutfi/gatsby-starter-mdbreact
  description: Barebones starter website with Material Design Bootstrap React components.
  tags:
    - PWA
    - Styling:Bootstrap
    - Styling:Material
    - Styling:SCSS
  features:
    - MDBReact React Commponents
    - Bootstrap CSS Framework with Material Design Bootstrap styling
    - Uses SCSS for styling
    - Font Awesome Support
    - Progressive Web App
- url: https://gatsby-starter-monolith.netlify.com
  repo: https://github.com/danspratling/gatsby-starter-monolith
  description: A Gatsby Starter designed to work with monolith. Monolith is a workspace starter which provides a good base to begin a medium-large (multisite) project
  tags:
    - Language:TypeScript
    - Storybook
    - Styling:CSS-in-JS
  features:
    - A minimal site with the option to add loads of functionality
    - Based on the Monolith repo to provide an easy starting point for large projects https://github.com/danspratling/monolith
    - Uses Theme-UI to handle theming and styling
    - Uses TypeScript to encourage good coding
    - Uses Storybook to encourage visual testing
    - This site is set up with all 3 of the above working together. This makes it really easy to jump in and start a project while still having very few restrictions
- url: https://gatsby-starter-ts-pwa.netlify.com/
  repo: https://github.com/markselby9/gatsby-starter-typescript-pwa
  description: The default Gatsby starter fork with TypeScript and PWA support added
  tags:
    - Language:TypeScript
    - PWA
  features:
    - Minumum changes based on default starter template for TypeScript and PWA
    - Added TypeScript support with eslint and tsc check
    - Support GitHub Actions CI/CD workflow (beta)
- url: https://iceberg-gatsby-multilang.netlify.com/
  repo: https://github.com/diogorodrigues/iceberg-gatsby-multilang
  description: Gatsby multi-language starter. Internationalization / i18n without third party plugins or packages for Posts and Pages. Different URLs dependending on the language. Focused on SEO, PWA, Image Optimization, Styled Components and more. This starter is also integrate with Netlify CMS to manage all pages, posts and images.
  tags:
    - Blog
    - CMS:Headless
    - CMS:Netlify
    - i18n
    - Netlify
    - Markdown
    - Pagination
    - PWA
    - SEO
    - Styling:CSS-in-JS
  features:
    - Translations by using GraphQL, hooks and context API
    - Content in markdown for pages and posts in different languages
    - General translations for any content
    - Creation of menu by using translations and GraphQL
    - Netlify CMS to manage all pages, posts and images
    - Styled Components to styles
    - All important seetings for speedy and optimized images
    - Blog Posts list with pagination
    - Focus on SEO
    - PWA
- url: https://flexible-gatsby.netlify.com/
  repo: https://github.com/wangonya/flexible-gatsby
  description: A simple and clean theme for Gatsby
  tags:
    - Blog
    - Markdown
  features:
    - Google Analytics
    - Simple design
    - Markdown support
- url: https://gatsby-starter-leaflet.netlify.com/
  repo: https://github.com/colbyfayock/gatsby-starter-leaflet
  description: A Gatsby starter with Leafet!
  tags:
    - Landing Page
    - Linting
    - Styling:SCSS
    - Testing
  features:
    - Simply landing page to get started with Leaflet
    - Includes Leaflet and React Leaflet
    - Starts with some basic Sass stylesheets for styling
    - Linting and testing preconfigured
- url: https://gatsby-starter-luke.netlify.com/
  repo: https://github.com/lukethacoder/luke-gatsby-starter
  description: An opinionated starter using TypeScript, styled-components (emotion flavoured), React Hooks & react-spring. Built as a BYOS (bring your own source) so you can get up and running with whatever data you choose.
  tags:
    - Language:TypeScript
    - Transitions
    - Styling:CSS-in-JS
    - Linting
  features:
    - TypeScript
    - react-spring animations
    - BYOS (bring your own source)
    - Emotion for styling components
    - Minimal Design
    - React Hooks (IntersectionObserver, KeyUp, LocalStorage)
- url: https://friendly-cray-96d631.netlify.com/
  repo: https://github.com/PABlond/Gatsby-TypeScript-Starter-Blog
  description: Project boilerplate of a blog app. The starter was built using Gatsby and TypeScript.
  tags:
    - Markdown
    - Language:TypeScript
    - SEO
    - PWA
    - Styling:SCSS
  features:
    - A complete responsive theme built wiss Scss
    - Easy editable posts in Markdown files
    - SEO component
    - Optimized with Google Lighthouse
- url: https://gatsby-starter-material-album.netlify.com
  repo: https://github.com/JoeTrubenstein/gatsby-starter-material-album
  description: A simple portfolio starter based on the Material UI Album Layout
  tags:
    - Gallery
    - Portfolio
    - Styling:Material
  features:
    - Pagination
    - Material UI
    - Exif Data Parsing
- url: https://peaceful-ptolemy-d7beb4.netlify.com
  repo: https://github.com/TRamos5/gatsby-contentful-starter
  description: A starter template for an awesome static blog utilizing Contentful as a CMS and deployed to Netlify.
  tags:
    - CMS:Contentful
    - CMS:Headless
    - Blog
    - Netlify
    - Markdown
    - Styling:CSS-in-JS
  features:
    - Netlify integration with pre built contact form
    - "CMS: Contentful integration with placeholders included"
    - Mobile friendly responsive design made to be customized or leave as is
    - Separate components for everything
    - ...and more
- url: https://gatsby-tailwind-emotion-starter-demo.netlify.com/
  repo: https://github.com/pauloelias/gatsby-tailwind-emotion-starter
  description: Gatsby starter using the latest Tailwind CSS and Emotion.
  tags:
    - Styling:Tailwind
    - Styling:CSS-in-JS
    - Styling:PostCSS
  features:
    - Tailwind CSS for rapid development
    - Emotion with `tailwind.macro` for flexible styled components
    - PostCSS configured out-of-the-box for when you need to write your own CSS
    - postcss-preset-env to write tomorrow's CSS today
    - Bare bones starter to help you hit the ground running
- url: https://gatsby-starter-grayscale-promo.netlify.com/
  repo: https://github.com/gannochenko/gatsby-starter-grayscale-promo
  description: one-page promo site
  tags:
    - Language:TypeScript
    - Styling:CSS-in-JS
    - Linting
    - Markdown
    - Onepage
    - CMS:Netlify
    - Landing Page
  features:
    - Styled-Components
    - NetlifyCMS
    - TypeScript
    - Basic design
- url: https://gatsby-starter-mdx-website-blog.netlify.com/
  repo: https://github.com/doakheggeness/gatsby-starter-mdx-website-blog
  description: Gatsby website and blog starter utilizing MDX for adding components to mdx pages and posts. Incorportates Emotion.
  tags:
    - MDX
    - Blog
    - Styling:CSS-in-JS
  features:
    - Create pages and posts using MDX
    - Incorporates the CSS-in-JS library Emotion
    - Visual effects
- url: https://gatsby-starter-zurgbot.netlify.com/
  repo: https://github.com/zurgbot/gatsby-starter-zurgbot
  description: The ultimate force of starter awesomeness in the galaxy of Gatsby
  tags:
    - Linting
    - PWA
    - SEO
    - Styling:Bulma
    - Styling:SCSS
    - Testing
  features:
    - Sass (SCSS Flavored) CSS
    - Bulma CSS Framework
    - React Helmet <head> Management
    - React Icons SVG Icon Components (Including Font Awesome and others)
    - Eslint for JS linting
    - Prettier for JS formatting
    - StyleLint for Scss linting and formatting
    - Jest for a test framework
    - Enzyme for testing with React
    - Husky for git hooks, particularlly precommit management
    - Lint Staged to run commands only on staged files
- url: https://martin2844.github.io/gatsby-starter-dev-portfolio/
  repo: https://github.com/martin2844/gatsby-starter-dev-portfolio
  description: A GatsbyJS minimalistic portfolio site, with a blog and about section
  tags:
    - Portfolio
    - Blog
    - Markdown
  features:
    - createPages API
    - Responsive
    - Minimalistic
    - Blazing fast (LINK)
    - Graphql queries
    - Sass
    - Markdown
- url: https://wataruoguchi-gatsby-starter-typescript-contentful.netlify.com/
  repo: https://github.com/wataruoguchi/gatsby-starter-typescript-contentful
  description: Simple TypeScript starter with Contentful Integration
  tags:
    - Language:TypeScript
    - CMS:Contentful
    - Netlify
    - Blog
  features:
    - Simple
    - TypeScript
    - Contentful
    - Supports Contentful Rich Text
    - Prettier & ESlint & StyleLint to format & check the code
    - Husky & lint-staged to automate checking
- url: https://gatsby-starter-point.netlify.com/
  repo: https://github.com/teaware/gatsby-starter-point
  description: A humble Gatsby starter for blog
  tags:
    - Blog
    - Markdown
    - Netlify
  features:
    - SASS
    - SEO
    - Dark Mode
    - Google Analytics
- url: https://gatsby-typescript-storybook-starter.netlify.com/
  repo: https://github.com/RobertoMSousa/gatsby-typescript-storybook-starter
  description: A Gatsby starter with storybook, tags and eslint
  tags:
    - Language:TypeScript
    - Styling:CSS-in-JS
    - Storybook
    - Markdown
    - Linting
  features:
    - Storybook
    - Simple
    - TypeScript
    - Contentful
    - Prettier & ESlint & StyleLint to format & check the code
    - Storybook
    - Jest and React Testing library for snapshots and unit tests.
    - Styled-Components for all your styles.
- url: https://semantic-ui-docs-gatsby.netlify.com/
  repo: https://github.com/whoisryosuke/semantic-ui-docs-gatsby
  description: Documentation starter using Semantic UI and MDX
  tags:
    - Documentation
    - Linting
    - Markdown
    - MDX
    - PWA
    - SEO
  features:
    - Easy starter for documentation-style sites
    - Use SUI React components anywhere in MDX
    - SASS/LESS support
    - Live code component
    - Customizable sidebar
    - Offline-ready
    - Responsive design
    - Nodemon for restarting dev server on changes
    - Webpack aliasing for components, assets, etc
- url: https://gatsby-starter-saas-marketing.netlify.com/
  repo: https://github.com/keegn/gatsby-starter-saas-marketing
  description: A simple one page marketing site starter for SaaS companies and products
  tags:
    - Onepage
    - Styling:CSS-in-JS
    - Landing Page
  features:
    - Responsive
    - Netlify ready
    - Styled-Components
    - Minimal design and easy to customize
    - Great for software or product related marketing sites
- url: https://react-landnig-page.netlify.com/
  repo: https://github.com/zilahir/react-landing-page
  description: Landing page with GraphCMS
  tags:
    - Redux
    - Styling:SCSS
    - Styling:CSS-in-JS
    - Netlify
  features:
    - Team section
    - Clients section
    - Map
    - Netlify ready
    - Styled-Components
    - Good for app showcase for startups
    - Prettier & ESlint & StyleLint to format & check the code
    - Husky & lint-staged to automate checking
- url: https://gatsby-strapi-starter.netlify.com/
  repo: https://github.com/jeremylynch/gatsby-strapi-starter
  description: Get started with Strapi, Bootstrap (reactstrap) and Gatsby FAST!
  tags:
    - CMS:Strapi
    - Styling:Bootstrap
  features:
    - Strapi
    - Bootstrap
    - Reactstrap
- url: https://kontent-template-gatsby-landing-page-photon.netlify.com
  repo: https://github.com/Simply007/kontent-template-gatsby-landing-page-photon
  description: Kentico Kontent based starter based on Photon starter by HTML5 UP
  tags:
    - CMS:Headless
    - CMS:Kontent
    - Netlify
    - Landing Page
    - HTML5UP
    - Styling:SCSS
  features:
    - Kentico Kontent Caas plafrorm as the data source
    - Landing page divided by section.
    - Support for code syntax highlighting
    - Includes plugins for easy, beautiful typography
    - Includes React Helmet to allow editing site meta tags
    - Includes plugins for offline support out of the box
    - Font awesome
    - Material Icons
    - CSS Grid
- url: https://gatsby-starter-typescript-blog-forms.netlify.com/
  repo: https://github.com/joerneu/gatsby-starter-typescript-blog-forms
  description: Gatsby starter for a website in TypeScript with a homepage, blog and forms
  tags:
    - Blog
    - Language:TypeScript
    - Linting
    - Markdown
    - MDX
    - CMS:Netlify
    - SEO
    - Styling:CSS-in-JS
  features:
    - TypeScript for type safety, IDE comfort and error checking during development and build time
    - ESLint and Prettier for safety and consistent code style
    - Uses the official Gatsby Blog Core theme for data processing
    - Functional components and React Hooks
    - SEO component with React Helmet
    - Minimal responsive styling with React Emotion that can easily be extended
    - Theming of components and Markdown (MDX) with Emotion Theming
    - Forms with Formite (React Hooks Form library)
    - Accessible UI components implemented with Reakit and styling based on mini.css
    - Netlify CMS to create and edit blog posts
    - Small bundle size
- url: https://gatsby-tailwind-styled-components-storybook-starter.netlify.com/
  repo: https://github.com/denvash/gatsby-tailwind-styled-components-storybook-starter
  description: Tailwind CSS + Styled-Components + Storybook starter for Gatsby
  tags:
    - Storybook
    - Styling:Tailwind
    - Styling:CSS-in-JS
    - Styling:PostCSS
    - Netlify
  features:
    - Tailwind CSS v1
    - Styled-Components v5
    - Storybook v5
    - PostCSS
    - Deploy Storybook
    - Documentation
- url: https://gatsby-tfs-starter.netlify.com/
  repo: https://github.com/tiagofsanchez/gatsby-tfs-starter
  description: a gatsby-advanced-starter with theme-ui styling
  tags:
    - RSS
    - SEO
    - Blog
    - MDX
  features:
    - React Helmet <head> Management
    - SVG Icon
- url: https://gatsby-lam.vaporwavy.io
  repo: https://github.com/vaporwavy/gatsby-london-after-midnight
  description: A custom, image-centric theme for Gatsby. Advanced from the Gatsby starter London.
  tags:
    - Blog
    - Portfolio
    - Gallery
    - SEO
    - Markdown
    - HTML5UP
    - CMS:Netlify
    - Styling:PostCSS
  features:
    - Support tags
    - Easily change the theme color
    - Post thumbnails in the homepage
    - Built with PostCSS
    - Made for image-centric portfolios
    - Based on London for Gatsby
- url: https://alipiry-gatsby-starter-typescript.netlify.com/
  repo: https://github.com/alipiry/gatsby-starter-typescript
  description: The default Gatsby starter with TypeScript
  tags:
    - Language:TypeScript
    - Linting
    - Netlify
  features:
    - Type Checking With TypeScript
    - Powerfull Linting With ESLint
- url: https://gatsby-typescript-tailwind.netlify.com/
  repo: https://github.com/impulse/gatsby-typescript-tailwind
  description: Gatsby starter with TypeScript and Tailwind CSS
  tags:
    - Language:TypeScript
    - Styling:Tailwind
    - Styling:PostCSS
    - Netlify
  features:
    - Simple
    - TSLint
    - Tailwind CSS v1
    - PostCSS + PurgeCSS
- url: https://gatsby-starter-blog-tailwindcss-demo.netlify.com/
  repo: https://github.com/andrezzoid/gatsby-starter-blog-tailwindcss
  description: Gatsby blog starter with TailwindCSS
  tags:
    - Blog
    - SEO
    - Markdown
    - Styling:Tailwind
    - Styling:PostCSS
  features:
    - Based on the official Gatsby starter blog
    - Uses TailwindCSS
    - Uses PostCSS
- url: https://gatsby-starter-hello-world-with-header-and-footer.netlify.com/
  repo: https://github.com/lgnov/gatsby-starter-hello-world-with-header-and-footer
  description: Gatsby starter with a responsive barebones header and footer layout
  tags:
    - Styling:CSS-in-JS
  features:
    - Navbar and footer components with only minimal CSS that make responsiveness works
    - Works in any device screen
    - Easily kicking off your project with writing CSS right away
- url: https://gatsby-minimalist-starter.netlify.com/
  repo: https://github.com/dylanesque/Gatsby-Minimalist-Starter
  description: A minimalist, general-purpose Gatsby starter
  tags:
    - SEO
    - Markdown
    - Styling:CSS-in-JS
  features:
    - Less starting boilerplate than the Gatsby default starter
    - Layout.css includes checklist of initial design system decisions to make
    - Uses Emotion
    - Uses CSS-In-JS
- url: https://gastby-starter-zeevo.netlify.com/
  repo: https://github.com/zeevosec/gatsby-starter-zeevo
  description: Yet another Blog starter with a different style
  tags:
    - Blog
    - Markdown
    - SEO
  features:
    - Extendable
    - Feature filters
    - Performant
- url: https://gatsby-theme-phoenix-demo.netlify.com
  repo: https://github.com/arshad/gatsby-theme-phoenix
  description: A personal blogging and portfolio theme for Gatsby with great typography and dark mode.
  tags:
    - Blog
    - Portfolio
    - SEO
    - MDX
    - Styling:Tailwind
    - Styling:PostCSS
  features:
    - MDX - Posts, Pages and Projects
    - Tags/Categories
    - Dark mode
    - Customizable with Tailwind CSS
    - Code highlighting with Prism
    - RSS feed
- url: https://gatsby-starter-landed.netlify.com/
  repo: https://github.com/vasrush/gatsby-starter-landed
  description: A Gatsby theme based on Landed template by HTML5UP
  tags:
    - HTML5UP
    - Landing Page
    - Portfolio
    - Linting
    - Styling:SCSS
    - Transitions
    - SEO
  features:
    - Includes sections to easily create landing pages
    - React Helmet <head> Management
    - Easily update menus & submenus in gatsby-config file
    - Integrates react-scroll and react-reveal for transitions
    - ESLint and Prettier for safety and consistent code style
    - Offline-ready
    - Responsive design
    - Left, Right and no sidebar templates
    - Font awesome icons
    - HTML5UP Design
- url: https://tina-starter-grande.netlify.com/
  repo: https://github.com/tinacms/tina-starter-grande
  description: Feature rich Gatsby starter with full TinaCMS integration
  tags:
    - Blog
    - Markdown
    - SEO
    - Netlify
    - Pagination
    - CMS:Other
    - Styling:CSS-in-JS
  features:
    - Fully integrated with TinaCMS for easy editing
    - Blocks based page & form builder
    - Styled Components
    - Code syntax highlighting
    - Light/Dark mode
- url: https://amelie-blog.netlify.com/
  repo: https://github.com/tobyau/gatsby-starter-amelie
  description: A minimal and mobile friendly blog template
  tags:
    - Blog
    - SEO
    - Markdown
  features:
    - Responsive design
    - Customizable content through markdown files
    - SEO component with React Helmet
- url: https://chronoblog.now.sh
  repo: https://github.com/Ganevru/gatsby-starter-chronoblog
  description: Chronoblog is a Gatsby js theme specifically designed to create a personal website. The main idea of ​​Chronoblog is to allow you not only to write a personal blog but also to keep a record of everything important that you have done.
  tags:
    - Blog
    - Portfolio
    - MDX
    - Markdown
    - SEO
    - Styling:CSS-in-JS
    - Linting
  features:
    - Starter for Chronoblog Gatsby Theme
- url: https://gatsby-eth-dapp-starter.netlify.com
  repo: https://github.com/robsecord/gatsby-eth-dapp-starter
  description: Gatsby Starter for Ethereum Dapps using Web3 with Multiple Account Management Integrations
  tags:
    - Client-side App
    - Netlify
    - Authentication
  features:
    - Ethereum Web3 Authentication - Multiple Integrations
    - ConsenSys Rimble UI Integration
    - Styled Components
    - Coinbase, Fortmatic, Metamask, WalletConnect, and more
    - dFuse Blockchain Streaming and Notifications
- url: https://gatsby-starter-theme-antv.antv.vision
  repo: https://github.com/antvis/gatsby-starter-theme-antv
  description: ⚛️ Polished Gatsby theme for documentation site
  tags:
    - Documentation
    - Markdown
    - Styling:Other
  features:
    - ⚛ Prerendered static site
    - 🌎 Internationalization support by i18next
    - 📝 Markdown-based documentation and menus
    - 🎬 Examples with live playground
    - 🏗 Unified Theme and Layout
    - 🆙 Easy customized header nav
    - 🧩 Built-in home page components
- url: https://gatsby-starter-cafe.netlify.com
  repo: https://github.com/crolla97/gatsby-starter-cafe
  description: Gatsby starter for creating a single page cafe website using Contentful and Leaflet
  tags:
    - CMS:Contentful
    - Styling:SCSS
    - Landing Page
    - Onepage
  features:
    - Leaflet interactive map
    - Instagram Feed
    - Contentful for menu item storage
    - Responsive design
- url: https://gatsby-firebase-simple-auth.netlify.com/
  repo: https://github.com/marcomelilli/gatsby-firebase-simple-auth
  description: A simple Firebase Authentication Starter with protected routes
  tags:
    - Firebase
    - Authentication
    - Styling:Tailwind
  features:
    - Authentication with Firebase
    - Protected Routes with Authorization
- url: https://demo.gatsbystorefront.com/
  repo: https://github.com/GatsbyStorefront/gatsby-starter-storefront-shopify
  description: Lightning fast PWA storefront for Shopify
  tags:
    - CMS:Headless
    - Shopify
    - SEO
    - PWA
    - eCommerce
    - Styling:CSS-in-JS
  features:
    - Gatsby Storefront
    - gatsby-theme-storefront-shopify
    - Shopify Integration
    - Shopping Cart
    - PWA
    - Optimized images with gatsby-image.
    - SEO
    - A11y
- url: https://keturah.netlify.com/
  repo: https://github.com/giocare/gatsby-starter-keturah
  description: A portfolio starter for developers
  tags:
    - Portfolio
    - SEO
    - Markdown
  features:
    - Target Audience Developers
    - Designed To Resemble A Terminal And Text Editor
    - Responsive Design
    - FontAwesome Icon Library
    - Easily Customize Content Using Markdown Files
    - SEO Friendly Component
    - Social Media Icons Provided
- url: https://gatsby-lander.surge.sh/
  repo: https://github.com/codebushi/gatsby-starter-lander
  description: Single page starter built with Tailwind CSS
  tags:
    - Onepage
    - Linting
    - Styling:Tailwind
  features:
    - Simple One Page Site
    - Landing Page Design
    - Fully Responsive
    - Styling with Tailwind
- url: https://gatsby-starter-papan01.netlify.com/
  repo: https://github.com/papan01/gatsby-starter-papan01
  description: A Gatsby starter for creating a markdown blog.
  tags:
    - Linting
    - Blog
    - Styling:SCSS
    - Markdown
    - Pagination
    - PWA
    - SEO
  features:
    - SSR React Code Splitting(loadable-components)
    - Theme Toggle(light/dark)
    - Pagination
    - SEO(Sitemap, Schema.org, OpenGraph tags, Twitter tag)
    - Web application manifest and offline support
    - Google Analytics
    - Disqus
    - RSS
    - ESLint(Airbnb) for linting
    - Prettier code formatting
    - gh-pages for deploying to GitHub Pages
- url: https://gatsby-starter-boilerplatev-kontent-demo.netlify.com/
  repo: https://github.com/viperfx07/gatsby-starter-boilerplatev-kontent
  description: A Gatsby starter using BoilerplateV for Kentico Kontent.
  tags:
    - Blog
    - CMS:Headless
    - CMS:Kontent
    - Styling:Bootstrap
    - Styling:CSS-in-JS
    - Linting
  features:
    - Sass (SCSS Flavored) CSS
    - ITCSS Structure of CSS (with glob added for css)
    - Bootstrap CSS Framework
    - React Helmet <head> Management
    - ESLint(Airbnb) for JS linting
    - Prettier for JS formatting
- url: https://www.cryptocatalyst.net/
  repo: https://github.com/n8tb1t/gatsby-starter-cryptocurrency
  description: A full-fledged cryptocurrency Gatsby starter portal with landing page, blog, roadmap, devs team, and docs.
  tags:
    - Linting
    - Blog
    - Styling:SCSS
    - Markdown
    - Pagination
    - PWA
    - SEO
  features:
    - Beautiful Mobile-first design.
    - modular SCSS styles.
    - Configurable color scheme.
    - Advanced config options.
    - Advanced landing page.
    - Blog Component.
    - Live comments.
    - Roadmap component.
    - Developers page component.
    - Algolia advanced search index, with content chunks.
    - Docs component.
    - No outdated codebase, use only react hooks.
    - Easy to modify react components.
    - SEO (Sitemap, OpenGraph tags, Twitter tags)
    - Google Analytics Support
    - Offline Support & WebApp Manifest
    - Easy to modify assets.
- url: https://chronoblog-profile.now.sh
  repo: https://github.com/Ganevru/gatsby-starter-chronoblog-profile
  description: This starter will help you launch a personal website with a simple text feed on the main page. This starter looks simple and neat, but at the same time, it has great potential for organizing your content using tags, dates, and search. The homepage is organized in compact feeds. The display of content in these feeds is based on the tags of this content (for example, only content with a podcast tag gets into the feed with podcasts).
  tags:
    - Blog
    - Portfolio
    - MDX
    - Markdown
    - SEO
    - Styling:CSS-in-JS
    - Linting
  features:
    - Specially designed to create a personal website (in a simple and strict "text" style)
    - Universal text feed divided into categories
    - Search and Tags for organizing content
    - A simple change of primary and secondary colors of the site, fonts, radius of curvature of elements, etc (thanks to Theme UI theming)
    - Clean and Universal UI
    - Mobile friendly, all elements and custom images are adapted to any screen
    - Light/Dark mode
    - Easy customization of icons and links to your social networks
    - MDX for the main menu of the site, footer and other elements of the site
    - MDX for pages and content
    - Code syntax highlighting
    - SEO (OpenGraph and Twitter) out of the box with default settings that make sense (thanks to React Helmet)
- url: https://chronoblog-hacker.now.sh
  repo: https://github.com/Ganevru/gatsby-starter-chronoblog-hacker
  description: A dark (but with ability to switch to light) starter that uses the Source Code Pro font (optional) and minimalistic UI
  tags:
    - Blog
    - Portfolio
    - MDX
    - Markdown
    - SEO
    - Styling:CSS-in-JS
    - Linting
  features:
    - Specially designed to create a personal website
    - Search and Tags for organizing content
    - A simple change of primary and secondary colors of the site, fonts, radius of curvature of elements, etc (thanks to Theme UI theming)
    - Clean and Minimalistic UI
    - Mobile friendly, all elements and custom images are adapted to any screen
    - Light/Dark mode
    - Easy customization of icons and links to your social networks
    - MDX for the main menu of the site, footer and other elements of the site
    - MDX for pages and content
    - Code syntax highlighting
    - SEO (OpenGraph and Twitter) out of the box with default settings that make sense (thanks to React Helmet)
- url: https://gatsby-starter-tailwind2-emotion-styled-components.netlify.com/
  repo: https://github.com/chrish-d/gatsby-starter-tailwind2-emotion-styled-components
  description: A (reasonably) unopinionated Gatsby starter, including; Tailwind 2 and Emotion. Use Tailwind utilities with Emotion powered CSS-in-JS to produce component scoped CSS (no need for utilities like Purge CSS, etc).
  tags:
    - Styling:CSS-in-JS
    - Styling:Tailwind
  features:
    - Utility-first CSS using Tailwind 2.
    - CSS scoped within components (no "bleeding").
    - Only compiles the CSS you use (no need to use PurgeCSS/similar).
    - Automatically gives you Critical CSS with inline stlyes.
    - Hybrid of PostCSS and CSS-in-JS to give you Tailwind base styles.
- url: https://5e0a570d6afb0ef0fb162f0f--wizardly-bassi-e4658f.netlify.com/
  repo: https://github.com/adamistheanswer/gatsby-starter-baysik-blog
  description: A basic and themeable starter for creating blogs in Gatsby.
  tags:
    - Blog
    - Portfolio
    - MDX
    - Markdown
    - SEO
    - Styling:CSS-in-JS
    - Linting
  features:
    - Specially designed to create a personal website
    - Clean and Minimalistic UI
    - Facebook Comments
    - Mobile friendly, all elements and custom images are adapted to any screen
    - Light/Dark mode
    - Prettier code formatting
    - RSS
    - Links to your social networks
    - MDX for pages and content
    - Code syntax highlighting
    - SEO (OpenGraph and Twitter) out of the box with default settings that make sense (thanks to React Helmet)
- url: https://gatsby-starter-robin.netlify.com/
  repo: https://github.com/robinmetral/gatsby-starter-robin
  description: Gatsby Default Starter with state-of-the-art tooling
  tags:
    - MDX
    - Styling:CSS-in-JS
    - Linting
    - Testing
    - Storybook
  features:
    - 📚 Write in MDX
    - 👩‍🎤 Style with Emotion
    - 💅 Linting with ESLint and Prettier
    - 📝 Unit and integration testing with Jest and react-testing-library
    - 💯 E2E browser testing with Cypress
    - 📓 Visual testing with Storybook
    - ✔️ CI with GitHub Actions
    - ⚡ CD with Netlify
- url: https://help.dferber.de
  repo: https://github.com/dferber90/gatsby-starter-help-center
  description: A themeable starter for a help center
  tags:
    - Documentation
    - Markdown
    - MDX
    - Search
  features:
    - Manage content in Markdown and YAML files
    - Multiple authors possible
    - Apply your own theme
    - Usable in any language
    - SEO friendly
    - Easy to add Analytics
- url: https://evaluates2.github.io/Gatsby-Starter-TypeScript-Redux-TDD-BDD
  repo: https://github.com/Evaluates2/Gatsby-Starter-TypeScript-Redux-TDD-BDD
  description: An awesome Gatsby starter template that takes care of the tooling setup, allowing you and your team to dive right into building ultra-fast React applications quickly and deploy them with confidence! 📦
  tags:
    - Redux
    - Language:TypeScript
    - Linting
    - Testing
    - Styling:None
  features:
    - 📚 Written in TypeScript.
    - 💡 Redux preconfigured (with local-storage integration.
    - 💅 Linting with TSLint and Prettier.
    - 📝 Unit testing with Jest and react-test-renderer.
    - 💯 Behavior-driven E2E browser testing with Cypress + Cucumber.js plugin.
    - 📓 Steps for deploying to Gh-pages
    - ✔️ CI with TravisCI
    - ⚡ Steps for deploying to GitHub Pages, AWS S3, or Netlify.
- url: https://gatsby-resume-starter.netlify.com/
  repo: https://github.com/barancezayirli/gatsby-starter-resume-cms
  description: Resume starter styled using Tailwind with Netlify CMS as headless CMS.
  tags:
    - CMS:Headless
    - SEO
    - PWA
    - Portfolio
  features:
    - One-page resume/CV
    - PWA
    - Multiple Netlify CMS widgets
    - Netlify CMS as Headless CMS
    - Tailwind for styling with theming
    - Optimized build process (purge css)
    - Basic SEO, site metadata
    - Prettier
    - Social media links
- url: https://gatsby-starter-default-nostyles.netlify.com/
  repo: https://github.com/JuanJavier1979/gatsby-starter-default-nostyles
  description: The default Gatsby starter with no styles.
  tags:
    - Styling:None
  features:
    - Based on gatsby-starter-default
    - No styles
- url: https://greater-gatsby.now.sh
  repo: https://github.com/rbutera/greater-gatsby
  description: Barebones and lightweight starter with TypeScript, PostCSS, TailwindCSS and Storybook.
  tags:
    - PWA
    - Language:TypeScript
    - Styling:Tailwind
  features:
    - Lightweight & Barebones
    - includes Storybook
    - Full TypeScript support
    - Uses styled-components Global Styles API for consistency in styling across application and Storybook
- url: https://gatsby-simplefolio.netlify.com/
  repo: https://github.com/cobidev/gatsby-simplefolio
  description: A clean, beautiful and responsive portfolio template for Developers ⚡️
  tags:
    - Portfolio
    - PWA
    - SEO
    - Onepage
  features:
    - Modern UI Design
    - Reveal Animations
    - Fully Responsive
    - Easy site customization
    - Configurable color scheme
    - OnePage portfolio site
    - Fast image optimization
- url: https://gatsby-starter-hpp.netlify.com/
  repo: https://github.com/hppRC/gatsby-starter-hpp
  description: All in one Gatsby skeleton based TypeScript, emotion, and unstated-next.
  tags:
    - MDX
    - SEO
    - PWA
    - Linting
    - Styling:CSS-in-JS
    - Language:TypeScript
  features:
    - PWA
    - TypeScript
    - Absolute import
    - Usefull ready made custom hooks
    - Ready made form component for Netlify form
    - Global CSS component and Reset CSS component
    - Advanced SEO components(ex. default twitter ogp image, sitemaps, robot.txt)
    - Prettier, ESLint
    - unstated-next(usefull easy state library)
- url: https://gatsby-typescript-emotion-storybook.netlify.com/
  repo: https://github.com/duncanleung/gatsby-typescript-emotion-storybook
  description: Config for TypeScript + Emotion + Storybook + React Intl + SVGR + Jest.
  tags:
    - Language:TypeScript
    - Styling:CSS-in-JS
    - Storybook
    - i18n
    - Linting
    - Testing
  features:
    - 💻 TypeScript
    - 📓 Visual testing with Storybook
    - 👩‍🎤 CSS-in-JS styling with Emotion
    - 💅 Linting with ESLint and Prettier
    - 🌎 React Intl internationalization support
    - 🖼️ SVG support with SVGR
    - 📝 Unit and integration testing with Jest and react-testing-library
    - ⚡ CD with Netlify
- url: https://felco-gsap.netlify.com
  repo: https://github.com/AshfaqKabir/Felco-Gsap-Gatsby-Starter
  description: Minimal Multipurpose Gsap Gatsby Landing Page. Helps Getting Started With Gsap and Netlify Forms.
  tags:
    - Portfolio
    - Styling:CSS-in-JS
  features:
    - Minimal 3 Page Responsive Layout
    - Multipurpose Gatsby Theme
    - Working Netlify Form
    - Gsap For Modern Animtaions
    - Styled Components for responsive component based styling with theming
    - Basic SEO, site metadata
    - Prettier
- url: https://gatsby-starter-fusion-blog.netlify.com/
  repo: https://github.com/robertistok/gatsby-starter-fusion-blog
  description: Easy to configure blog starter with modern, minimal theme
  tags:
    - Language:TypeScript
    - Styling:CSS-in-JS
    - Netlify
    - Markdown
    - Blog
    - SEO
  features:
    - Featured/Latest posts
    - Sticky header
    - Easy to customize -> edit config.ts with your info
    - Meta tags for improved SEO with React Helmet
    - Transform links to bitly links automatically
    - Codesyntax
    - Code syntax highlighting
- url: https://gatsby-bootstrap-italia-starter.dej611.now.sh/
  repo: https://github.com/dej611/gatsby-bootstrap-italia-starter
  description: Gastby starter project using the Bootstrap Italia design kit from Italian Digital Team
  tags:
    - Styling:Bootstrap
    - SEO
    - Linting
  features:
    - Bootstrap Italia - design-react-kit
    - Prettier
    - Sticky header
    - Complete header
    - Homepage and service templates pages ready to use
    - Meta tags for improved SEO with React Helmet
- url: https://gatsby-starter-webcomic.netlify.com
  repo: https://github.com/JLDevOps/gatsby-starter-webcomic
  description: Gatsby blog starter that focuses on webcomics and art with a minimalistic UI.
  tags:
    - Markdown
    - MDX
    - Netlify
    - Pagination
    - Search
    - Styling:Bootstrap
    - RSS
    - SEO
  features:
    - Designed to focus on blog posts with images.
    - Search capability on blog posts
    - Displays the latest posts
    - Displays all the tags from the site
    - Pagination between blog posts
    - Has a "archive" page that categorizes and displays all the blog posts by date
    - Mobile friendly
- url: https://gatsby-starter-material-emotion.netlify.com
  repo: https://github.com/liketurbo/gatsby-starter-material-emotion
  description: Gatsby starter of Material-UI with Emotion 👩‍🎤
  tags:
    - Language:TypeScript
    - SEO
    - Styling:Material
    - Styling:CSS-in-JS
  features:
    - Based on Gatsby Default Starter
    - Material-UI
    - Emotion
    - Roboto Typeface
    - SEO
    - Typescript
- url: https://flex.arshad.io
  repo: https://github.com/arshad/gatsby-starter-flex
  description: A Gatsby starter for the Flex theme.
  tags:
    - SEO
    - MDX
    - Styling:CSS-in-JS
  features:
    - MDX Blocks for your Gatsby site.
    - Customizable, extendable and accessible.
    - Theme UI
    - SEO and Open graphs support
    - Color modes
    - Code Highlighting
- url: https://london-night-day.netlify.com/
  repo: https://github.com/jooplaan/gatsby-london-night-and-day
  description: A custom, image-centric dark and light mode aware theme for Gatsby. Advanced from the Gatsby starter London After Midnight.
  tags:
    - Blog
    - Portfolio
    - Gallery
    - SEO
    - Markdown
    - Styling:SCSS
    - HTML5UP
    - CMS:Netlify
  features:
    - Support tags
    - Easily change the theme color
    - Post thumbnails in the homepage
    - Made for image-centric portfolios
    - Using the London After Midnight is now “Dark mode” (the default), and the original London as “Light mode”.
    - Removed Google Fonts, using system fonts in stead (for speed and privacy :)
    - Use SASS
- url: https://the-gatsby-bootcamp-blog.netlify.com
  repo: https://github.com/SafdarJamal/gatsby-bootcamp-blog
  description: A minimal blogging site built with Gatsby using Contentful and hosted on Netlify.
  tags:
    - Blog
    - CMS:Contentful
    - Netlify
    - Styling:SCSS
    - SEO
    - Portfolio
  features:
    - Basic setup for a full-featured blog
    - Includes React Helmet to allow editing site meta tags
    - Uses SCSS for styling
    - Minimal responsive design
    - Styled components
    - SEO Friendly Meta
- url: https://gatsby-starter-catalyst-writer.netlify.com/
  repo: https://github.com/ehowey/gatsby-starter-catalyst-writer
  description: A full featured starter for a freelance writer or journalist to display a portfolio of their work. SANITY.io is used as the CMS. Based on Gatsby Theme Catalyst. Uses MDX and Theme-UI.
  tags:
    - Styling:CSS-in-JS
    - CMS:sanity.io
    - SEO
    - PWA
    - Portfolio
  features:
    - Based on Gatsby Theme Catalyst series of themes
    - MDX
    - Theme-UI integration for easy to change design tokens
    - SEO optimized to include social media images and Twitter handles
    - Tight integration with SANITY.io including a predefined content studio.
    - A full tutorial is available in the docs.
- url: https://rocketdocs.netlify.com/
  repo: https://github.com/Rocketseat/gatsby-starter-rocket-docs
  description: Out of the box Gatsby Starter for creating documentation websites easily and quickly.
  tags:
    - SEO
    - MDX
    - Documentation
    - Linting
    - Markdown
    - PWA
    - Styling:CSS-in-JS
  features:
    - MDX for docs;
    - Responsive and mobile friendly;
    - Code highlighting with prism-react-renderer and react-live support;
    - SEO (Sitemap, schema.org data, Open Graph and Twitter tags).
    - Google Analytics integration;
    - Custom docs schema;
    - Offline Support & WebApp Manifest;
    - Yaml-based sidebar navigation;
- url: https://gatsby-starter-typescript-default.netlify.com/
  repo: https://github.com/lianghx-319/gatsby-starter-typescript-default
  description: Only TypeScript Gatsby starter base on Default starter
  tags:
    - Language:TypeScript
  features:
    - All features same as gatsby-starter-default
    - Only support TypeScript using gatsby-typescript-plugin
- url: https://gatsby-starter-catalyst-basic.netlify.com/
  repo: https://github.com/ehowey/gatsby-starter-catalyst-basic
  description: A barebones starter to accelerate the Gatsby development process. Based on Gatsby Theme Catalyst. Uses MDX and Theme-UI. Includes the core theme, a header theme, and footer theme.
  tags:
    - MDX
    - Styling:CSS-in-JS
    - SEO
    - PWA
  features:
    - Based on Gatsby Theme Catalyst series of themes
    - Theme-UI integration for easy to change design tokens
    - Developer friendly, includes basic starting styles from Tailwind that can be used as a base to enable you to focus on other design elements
    - Color mode switching available by default
    - SEO optimized to include social media images and Twitter handles
    - React Scroll for one page, anchor based navigation is available
    - Code highlighting
- url: https://gatsby-starter-default-dark-mode.netlify.com/
  repo: https://github.com/alexandreramosdev/gatsby-starter-default-dark-mode
  description: A simple starter to get developing quickly with Gatsby, dark mode, and styled-components.
  tags:
    - Styling:CSS-in-JS
    - Onepage
    - Linting
  features:
    - Dark mode
    - Styled Components
    - Comes with React Helmet for adding site meta tags
    - Includes plugins for offline support out of the box
- url: https://eager-memento.netlify.com/
  repo: https://github.com/Mr404Found/gatsby-memento-blogpost
  description: A responsive gatsby portfolio starter to show off or to flex your skills in a single page
  tags:
    - Netlify
    - Markdown
    - Blog
    - Styling:Bootstrap
  features:
    - React Bootstrap
    - Responsive webpage
    - TypeWriter Effect
- url: https://gatsby-starter-wilde-creations.netlify.com/
  repo: https://github.com/georgewilde/gatsby-starter-wilde-creations
  description: Barebones starter with a minimal number of components to kick off a TypeScript and Styled Components project.
  tags:
    - Styling:CSS-in-JS
    - PWA
    - Testing
    - Linting
    - Language:TypeScript
  features:
    - ✔️ Gatsby
    - ✔️ TypeScript
    - ✔️ Styled Components
    - ✔️ Helmet
    - ✔️ Storybook
    - ✔️ Jest
    - ✔️ ESLint
    - ✔️ Husky
    - ✔️ Prettier
    - ✔️ React Testing Library
    - ✔️ Stylelint
    - ✔️ Offline support
    - ✔️ PWA ready
    - ✔️ SEO
    - ✔️ Responsive design
    - ✔️ Netlify Deployment Friendly
    - ✔️ Highly optimized (Lighthouse score 4 x 100)
- url: https://gatsby-starter-typescript-deploy.netlify.com/
  repo: https://github.com/jongwooo/gatsby-starter-typescript
  description: Typescript version of the default Gatsby starter🔮
  tags:
    - Language:TypeScript
    - Netlify
  features:
    - Typescript version starter based on the official default
    - Prettier
- url: https://answer.netlify.com/
  repo: https://github.com/passwd10/gatsby-starter-answer
  description: A simple Gatsby blog to show your Future Action on top of the page
  tags:
    - Blog
    - Markdown
    - Netlify
    - Disqus
  features:
    - Emoji
    - Social Icon(fontawesome)
    - Google Analytics
    - Disqus
    - Resume
    - Place plan on the top
<<<<<<< HEAD
- url: https://gatsby-portfolio-starter.netlify.com/
  repo: https://github.com/Judionit/gatsby-portfolio-starter
  description: A simple Gatsby portfolio starter
  tags:
    - Netlify
    - Styling:CSS-in-JS
    - Onepage
    - Portfolio
  features:
    - Styled components
    - Responsive webpage
    - Portfolio
=======
- url: https://wp-graphql-gatsby-starter.netlify.com/
  repo: https://github.com/n8finch/wp-graphql-gatsby-starter
  description: A super simple, bare-bone starter based on the Gatsby Starter for the front end and the WP GraphQL plugin on your WordPress install. This is a basic "headless CMS" setup. This starter will pull posts, pages, categories, tags, and a menu from your WordPress site. You should use either the TwentyNineteen or TwentyTwenty WordPress themes on your WordPress install. See the starter repo for more detailed instructions on getting set up. The example here uses the WordPress Theme Unit Test Data for post and page dummy content. Find something wrong? Issues are welcome on the starter reository.
  tags:
    - Blog
    - CMS:Headless
    - CMS:WordPress
    - Netlify
  features:
    - WP GraphQL plugin integration
    - Light/Dark Mode
    - React Helmet for SEO
    - Integrated navigation
    - Verbose (i.e., not D.R.Y.) GraphQL queries to get data from
    - Includes plugins for offline support out of the box
>>>>>>> 5d09434d
<|MERGE_RESOLUTION|>--- conflicted
+++ resolved
@@ -5235,7 +5235,6 @@
     - Disqus
     - Resume
     - Place plan on the top
-<<<<<<< HEAD
 - url: https://gatsby-portfolio-starter.netlify.com/
   repo: https://github.com/Judionit/gatsby-portfolio-starter
   description: A simple Gatsby portfolio starter
@@ -5248,7 +5247,6 @@
     - Styled components
     - Responsive webpage
     - Portfolio
-=======
 - url: https://wp-graphql-gatsby-starter.netlify.com/
   repo: https://github.com/n8finch/wp-graphql-gatsby-starter
   description: A super simple, bare-bone starter based on the Gatsby Starter for the front end and the WP GraphQL plugin on your WordPress install. This is a basic "headless CMS" setup. This starter will pull posts, pages, categories, tags, and a menu from your WordPress site. You should use either the TwentyNineteen or TwentyTwenty WordPress themes on your WordPress install. See the starter repo for more detailed instructions on getting set up. The example here uses the WordPress Theme Unit Test Data for post and page dummy content. Find something wrong? Issues are welcome on the starter reository.
@@ -5263,5 +5261,4 @@
     - React Helmet for SEO
     - Integrated navigation
     - Verbose (i.e., not D.R.Y.) GraphQL queries to get data from
-    - Includes plugins for offline support out of the box
->>>>>>> 5d09434d
+    - Includes plugins for offline support out of the box