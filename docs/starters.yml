- url: https://authenticaysh.netlify.com/
  repo: https://github.com/ben-siewert/gatsby-starter-auth-aws-amplify
  description: Full-featured Auth with AWS Amplify & AWS Cognito
  tags:
    - AWS
    - Authentication
  features:
    - Full-featured AWS Authentication with Cognito
    - Error feedback in forms
    - Password Reset
    - Multi-Factor Authentication
    - Styling with Bootstrap and Sass
- url: https://gatsby-starter-blog-demo.netlify.com/
  repo: https://github.com/gatsbyjs/gatsby-starter-blog
  description: official blog
  tags:
    - Official
    - Blog
  features:
    - Basic setup for a full-featured blog
    - Support for an RSS feed
    - Google Analytics support
    - Automatic optimization of images in Markdown posts
    - Support for code syntax highlighting
    - Includes plugins for easy, beautiful typography
    - Includes React Helmet to allow editing site meta tags
    - Includes plugins for offline support out of the box
- url: https://gatsby-starter-default-demo.netlify.com/
  repo: https://github.com/gatsbyjs/gatsby-starter-default
  description: official default
  tags:
    - Official
  features:
    - Comes with React Helmet for adding site meta tags
    - Includes plugins for offline support out of the box
- url: https://gatsby-netlify-cms.netlify.com/
  repo: https://github.com/netlify-templates/gatsby-starter-netlify-cms
  description: n/a
  tags:
    - Blog
    - Styling:Bulma
    - CMS:Netlify
  features:
    - A simple blog built with Netlify CMS
    - Basic directory organization
    - Uses Bulma for styling
    - Visit the repo to learn how to set up authentication, and begin modeling your content.
- url: https://vagr9k.github.io/gatsby-advanced-starter/
  repo: https://github.com/Vagr9K/gatsby-advanced-starter
  description: Great for learning about advanced features and their implementations
  tags:
    - Blog
    - Styling:None
  features:
    - Does not contain any UI frameworks
    - Provides only a skeleton
    - Tags
    - Categories
    - Google Analytics
    - Disqus
    - Offline support
    - Web App Manifest
    - SEO
- url: https://vagr9k.github.io/gatsby-material-starter/
  repo: https://github.com/Vagr9K/gatsby-material-starter
  description: n/a
  tags:
    - Styling:Material
  features:
    - React-MD for Material design
    - Sass/SCSS
    - Tags
    - Categories
    - Google Analytics
    - Disqus
    - Offline support
    - Web App Manifest
    - SEO
- url: https://gatsby-advanced-blog-system.danilowoz.now.sh/blog
  repo: https://github.com/danilowoz/gatsby-advanced-blog-system
  description: Create a complete blog from scratch with pagination, categories, featured posts, author, SEO and navigation.
  tags:
    - Pagination
    - Markdown
    - SEO
  features:
    - Pagination;
    - Category and tag pages (with pagination);
    - Category list (with navigation);
    - Featured post;
    - Author page;
    - Next and prev post;
    - SEO component.
- url: https://graphcms.github.io/gatsby-graphcms-tailwindcss-example/
  repo: https://github.com/GraphCMS/gatsby-graphcms-tailwindcss-example
  description: The default Gatsby starter blog with the addition of the gatsby-source-graphql and tailwind dependencies.
  tags:
    - Styling:Tailwind
    - CMS:Headless
  features:
    - Tailwind style library
    - GraphQL source plugin
    - Very simple boilerplate
- url: https://wonism.github.io/
  repo: https://github.com/wonism/gatsby-advanced-blog
  description: n/a
  tags:
    - Portfolio
    - Redux
  features:
    - Blog post listing with previews (image + summary) for each blog post
    - Categories and tags for blog posts with pagination
    - Search post with keyword
    - Put react application / tweet into post
    - Copy some codes in post with clicking button
    - Portfolio
    - Resume
    - Redux for managing statement (with redux-saga / reselect)

- url: https://gatsby-tailwind-emotion-starter.netlify.com/
  repo: https://github.com/muhajirdev/gatsby-tailwind-emotion-starter
  description: A Gatsby Starter with Tailwind CSS + Emotion JS
  tags:
    - Styling:Tailwind
  features:
    - Eslint Airbnb without semicolon and without .jsx extension
    - Offline support
    - Web App Manifest
- url: https://gatsby-starter-redux-firebase.netlify.com/
  repo: https://github.com/muhajirdev/gatsby-starter-redux-firebase
  description: A Gatsby + Redux + Firebase Starter. With Authentication
  tags:
    - Styling:None
    - Firebase
    - Client-side App
  features:
    - Eslint Airbnb without semicolon and without .jsx extension
    - Firebase
    - Web App Manifest
- url: https://dschau.github.io/gatsby-blog-starter-kit/
  repo: https://github.com/dschau/gatsby-blog-starter-kit
  description: n/a
  tags:
    - Blog
  features:
    - Blog post listing with previews for each blog post
    - Navigation between posts with a previous/next post button
    - Tags and tag navigation
- url: https://contentful-userland.github.io/gatsby-contentful-starter/
  repo: https://github.com/contentful-userland/gatsby-contentful-starter
  description: n/a
  tags:
    - Blog
    - CMS:Contentful
    - CMS:Headless
  features:
    - Based on the Gatsby Starter Blog
    - Includes Contentful Delivery API for production build
    - Includes Contentful Preview API for development
- url: https://react-firebase-authentication.wieruch.com/
  repo: https://github.com/the-road-to-react-with-firebase/react-gatsby-firebase-authentication
  description: n/a
  tags:
    - Firebase
  features:
    - Sign In, Sign Up, Sign Out
    - Password Forget
    - Password Change
    - Protected Routes with Authorization
    - Realtime Database with Users
- url: http://dmwl.net/gatsby-hampton-theme
  repo: https://github.com/davad/gatsby-hampton-theme
  description: n/a
  tags:
    - Styling:CSS-in-JS
  features:
    - Eslint in dev mode with the airbnb config and prettier formatting rules
    - Emotion for CSS-in-JS
    - A basic blog, with posts under src/pages/blog
    - A few basic components (Navigation, Layout, Link wrapper around gatsby-link))
    - Based on gatsby-starter-gatsbytheme
- url: https://orgapp.github.io/gatsby-starter-orga/
  repo: https://github.com/orgapp/gatsby-starter-orga
  description: Want to use org-mode instead of markdown? This is for you.
  tags:
    - Blog
  features:
    - Use org-mode files as source.
    - Generate post pages, can be configured to be file-based or section-based.
    - Generate posts index pages.
- url: http://2column-portfolio.surge.sh/
  repo: https://github.com/praagyajoshi/gatsby-starter-2column-portfolio
  description: n/a
  tags:
    - Portfolio
    - Styling:SCSS
  features:
    - Designed as a minimalistic portfolio website
    - Grid system using flexboxgrid
    - Styled using SCSS
    - Font icons using font-awesome
    - Google Analytics integration
    - Open Sans font using Google Fonts
    - Prerendered Open Graph tags for rich sharing
- url: https://prototypeinteractive.github.io/gatsby-react-boilerplate/
  repo: https://github.com/PrototypeInteractive/gatsby-react-boilerplate
  description: n/a
  tags:
    - Styling:Bootstrap
  features:
    - Basic configuration and folder structure
    - Uses PostCSS and Sass (with autoprefixer and pixrem)
    - Uses Bootstrap 4 grid
    - Leaves the styling to you
    - Uses data from local json files
    - Contains Node.js server code for easy, secure, and fast hosting
- url: http://capricious-spring.surge.sh/
  repo: https://github.com/noahg/gatsby-starter-blog-no-styles
  description: n/a
  tags:
    - Blog
    - Styling:None
  features:
    - Same as official gatsby-starter-blog but with all styling removed
- url: https://gatsby-starter-github-api.netlify.com/
  repo: https://github.com/lundgren2/gatsby-starter-github-api
  description: Single page starter based on gatsby-source-github-api
  tags:
    - Portfolio
    - Onepage
  features:
    - Use your GitHub as your own portfolio site
    - List your GitHub repositories
    - GitHub GraphQL API v4

- url: https://gatsby-starter-bloomer.netlify.com/
  repo: https://github.com/Cethy/gatsby-starter-bloomer
  description: n/a
  tags:
    - Styling:Bulma
  features:
    - Based on gatsby-starter-default
    - Bulma CSS Framework with its Bloomer react components
    - Font-Awesome icons
    - Includes a simple fullscreen hero w/ footer example
- url: https://gatsby-starter-bootstrap-netlify.netlify.com/
  repo: https://github.com/konsumer/gatsby-starter-bootstrap-netlify
  description: n/a
  tags:
    - Styling:Bootstrap
    - CMS:Netlify
  features:
    - Very similar to gatsby-starter-netlify-cms, slightly more configurable (e.g. set site-title in gatsby-config) with Bootstrap/Bootswatch instead of bulma
- url: https://gatstrap.netlify.com/
  repo: https://github.com/jaxx2104/gatsby-starter-bootstrap
  description: n/a
  tags:
    - Styling:Bootstrap
  features:
    - Bootstrap CSS framework
    - Single column layout
    - Basic components like SiteNavi, SitePost, SitePage
- url: http://gatsby-bulma-storybook.surge.sh/
  repo: https://github.com/gvaldambrini/gatsby-starter-bulma-storybook
  description: n/a
  tags:
    - Styling:Bulma
    - Storybook
    - Testing
  features:
    - Storybook for developing components in isolation
    - Bulma and Sass support for styling
    - CSS modules
    - Prettier & eslint to format & check the code
    - Jest
- url: https://gatsby-starter-business.netlify.com/
  repo: https://github.com/v4iv/gatsby-starter-business
  description: n/a
  tags:
    - Styling:Bulma
    - PWA
    - CMS:Netlify
    - Disqus
    - Search
    - Pagination
  features:
    - Complete Business Website Suite - Home Page, About Page, Pricing Page, Contact Page and Blog
    - Netlify CMS for Content Management
    - SEO Friendly (Sitemap, Schemas, Meta Tags, GTM etc)
    - Bulma and Sass Support for styling
    - Progressive Web App & Offline Support
    - Tags and RSS Feed for Blog
    - Disqus and Share Support
    - Elastic-Lunr Search
    - Pagination
    - Easy Configuration using `config.js` file
- url: https://haysclark.github.io/gatsby-starter-casper/
  repo: https://github.com/haysclark/gatsby-starter-casper
  description: n/a
  tags:
    - PWA
  features:
    - Page pagination
    - CSS
    - Tags
    - Google Analytics
    - Offline support
    - Web App Manifest
    - SEO
- url: http://gatsby-starter-ceevee.surge.sh/
  repo: https://github.com/amandeepmittal/gatsby-starter-ceevee
  description: n/a
  tags:
    - Portfolio
  features:
    - Based on the Ceevee site template, design by Styleshout
    - Single Page Resume/Portfolio site
    - Target audience Developers, Designers, etc.
    - Used CSS Modules, easy to manipulate
    - FontAwsome Library for icons
    - Responsive Design, optimized for Mobile devices
- url: https://gatsby-starter-contentful-i18n.netlify.com/
  repo: https://github.com/mccrodp/gatsby-starter-contentful-i18n
  description: i18n support and language switcher for Contentful starter repo
  tags:
    - i18n
    - CMS:Contentful
    - CMS:Headless
  features:
    - Localization (Multilanguage)
    - Dynamic content from Contentful CMS
    - Integrates i18n plugin starter and using-contentful repos
- url: http://cranky-edison-12166d.netlify.com/
  repo: https://github.com/datocms/gatsby-portfolio
  description: n/a
  tags:
    - CMS:DatoCMS
    - CMS:Headless
  features:
    - Simple portfolio to quick start a site with DatoCMS
    - Contents and media from DatoCMS
    - Custom Sass style
    - SEO
- url: https://gatsby-deck.netlify.com/
  repo: https://github.com/fabe/gatsby-starter-deck
  description: n/a
  tags:
    - Presentation
  features:
    - Create presentations/slides using Gatsby.
    - Offline support.
    - Page transitions.
- url: https://gatsby-starter-default-i18n.netlify.com/
  repo: https://github.com/angeloocana/gatsby-starter-default-i18n
  description: n/a
  tags:
    - i18n
  features:
    - localization (Multilanguage)
- url: http://gatsby-dimension.surge.sh/
  repo: https://github.com/codebushi/gatsby-starter-dimension
  description: Single page starter based on the Dimension site template
  tags:
    - Portfolio
    - HTML5UP
    - Styling:SCSS
  features:
    - Designed by HTML5 UP
    - Simple one page site that’s perfect for personal portfolios
    - Fully Responsive
    - Styling with SCSS
- url: https://gatsby-docs-starter.netlify.com/
  repo: https://github.com/ericwindmill/gatsby-starter-docs
  description: n/a
  tags:
    - Documentation
    - Styling:CSS-in-JS
  features:
    - All the features from gatsby-advanced-starter, plus
    - Designed for Documentation / Tutorial Websites
    - ‘Table of Contents’ Component, Auto generates ToC from posts - just follow the file frontmatter conventions from markdown files in ‘lessons’.
    - Styled Components w/ ThemeProvider
    - Basic UI
    - A few extra components
    - Custom prismjs theme
    - React Icons
- url: https://parmsang.github.io/gatsby-starter-ecommerce/
  repo: https://github.com/parmsang/gatsby-starter-ecommerce
  description: Easy to use starter for an e-commerce store
  tags:
    - Styling:Other
    - Stripe
    - eCommerce
    - PWA
    - Authentication
  features:
    - Uses the Moltin eCommerce Api
    - Stripe checkout
    - Semantic-UI
    - Styled components
    - Google Analytics - (you enter the tracking-id)
    - React-headroom
    - Eslint & Prettier. Uses Airbnb JavaScript Style Guide
    - Authentication via Moltin (Login and Register)
- url: http://gatsby-forty.surge.sh/
  repo: https://github.com/codebushi/gatsby-starter-forty
  description: Multi-page starter based on the Forty site template
  tags:
    - Styling:SCSS
    - HTML5UP
  features:
    - Designed by HTML5 UP
    - Colorful homepage, and also includes a Landing Page and Generic Page components.
    - Many elements are available, including buttons, forms, tables, and pagination.
    - Custom grid made with CSS Grid
    - Styling with SCSS
- url: https://themes.gatsbythemes.com/gatsby-starter/
  repo: https://github.com/saschajullmann/gatsby-starter-gatsbythemes
  description: n/a
  tags:
    - Styling:CSS-in-JS
    - Blog
    - Testing
    - Linting
  features:
    - CSS-in-JS via Emotion.
    - Jest and Enzyme for testing.
    - Eslint in dev mode with the airbnb config and prettier formatting rules.
    - React 16.
    - A basic blog, with posts under src/pages/blog. There’s also a script which creates a new Blog entry (post.sh).
    - Data per JSON files.
    - A few basic components (Navigation, Footer, Layout).
    - Layout components make use of Styled-System.
    - Google Analytics (you just have to enter your tracking-id).
    - Gatsby-Plugin-Offline which includes Service Workers.
    - Prettier for a uniform codebase.
    - Normalize css (7.0).
    - Feather icons.
    - Font styles taken from Tachyons.
- url: https://gcn.netlify.com/
  repo: https://github.com/ryanwiemer/gatsby-starter-gcn
  description: A starter template to build amazing static websites with Gatsby, Contentful and Netlify
  tags:
    - CMS:Contentful
    - CMS:Headless
    - Blog
    - Netlify
    - Styling:CSS-in-JS
  features:
    - CMS:Contentful integration with ready to go placeholder content
    - Netlify integration including a pre-built contact form
    - Minimal responsive design - made to customize or tear apart
    - Pagination logic
    - Styled components
    - SEO Friendly Component
    - JSON-LD Schema
    - OpenGraph sharing support
    - Sitemap Generation
    - Google Analytics
    - Progressive Web app
    - Offline Support
    - RSS Feed
    - Gatsby Standard module for linting JavaScript with StandardJS
    - Stylelint support for Styled Components to lint the CSS in JS
- url: https://alampros.github.io/gatsby-starter-grommet/
  repo: https://github.com/alampros/gatsby-starter-grommet
  description: n/a
  tags:
    - Styling:Grommet
  features:
    - Barebones configuration for using the Grommet design system
    - Uses Sass (with CSS modules support)
- url: https://gatsby-starter-hello-world-demo.netlify.com/
  repo: https://github.com/gatsbyjs/gatsby-starter-hello-world
  description: official hello world
  tags:
    - Official
  features:
    - A no-frills Gatsby install
    - No plugins, no boilerplate
    - Great for advanced users
- url: https://gatsby-starter-hero-blog.greglobinski.com/
  repo: https://github.com/greglobinski/gatsby-starter-hero-blog
  description: no description yet
  tags:
    - Styling:PostCSS
    - SEO
    - Markdown
  features:
    - Easy editable content in Markdown files (posts, pages and parts)
    - CSS with `styled-jsx` and `PostCSS`
    - SEO (sitemap generation, robot.txt, meta and OpenGraph Tags)
    - Social sharing (Twitter, Facebook, Google, LinkedIn)
    - Comments (Facebook)
    - Images lazy loading and `webp` support (gatsby-image)
    - Post categories (category based post list)
    - Full text searching (Algolia)
    - Contact form (Netlify form handling)
    - Form elements and validation with `ant-design`
    - RSS feed
    - 100% PWA (manifest.webmanifest, offline support, favicons)
    - Google Analytics
    - App favicons generator (node script)
    - Easy customizable base styles via `theme` object generated from `yaml` file (fonts, colors, sizes)
    - React v.16.3 (gatsby-plugin-react-next)
    - Components lazy loading (social sharing)
    - ESLint (google config)
    - Prettier code styling
    - Webpack `BundleAnalyzerPlugin`
- url: https://gatsby-starter-i18n-lingui.netlify.com/
  repo: https://github.com/dcroitoru/gatsby-starter-i18n-lingui
  description: n/a
  tags:
    - i18n
  features:
    - Localization (Multilanguage) provided by js-lingui
    - Message extraction
    - Avoids code duplication - generates pages for each locale
    - Possibility of translated paths
- url: https://lumen.netlify.com/
  repo: https://github.com/alxshelepenok/gatsby-starter-lumen
  description: A minimal, lightweight and mobile-first starter for creating blogs uses Gatsby.
  tags:
    - Blog
    - CMS:Netlify
    - Pagination
    - Disqus
    - RSS
    - Linting
    - Testing
    - Styling:PostCSS
    - Styling:SCSS
  features:
    - Lost Grid
    - Jest testing
    - Beautiful typography inspired by matejlatin/Gutenberg
    - Mobile-First approach in development
    - Stylesheet built using SASS and BEM-Style naming
    - Syntax highlighting in code blocks
    - Sidebar menu built using a configuration block
    - Archive organized by tags and categories
    - Pagination support
    - Offline support
    - Google Analytics support
    - Disqus Comments support
- url: https://minimal-blog.lekoarts.de
  repo: https://github.com/LekoArts/gatsby-starter-minimal-blog
  description: This starter is part of a german tutorial series on Gatsby. The starter will change over time to use more advanced stuff (feel free to express your ideas in the repository). Its first priority is a minimalistic style coupled with a lot of features for the content.
  tags:
    - Blog
    - MDX
    - Styling:CSS-in-JS
    - Netlify
    - Linting
    - PWA
  features:
    - Minimal and clean white layout
    - Write your blog posts in MDX
    - Offline Support, WebApp Manifest, SEO
    - Code highlighting (with prism-react-renderer) and live preview (with react-live)
- url: https://gatsby-starter-modern-demo.netlify.com/
  repo: https://github.com/kripod/gatsby-starter-modern
  description: no description yet
  tags:
    - Linting
  features:
    - A set of strict linting rules (based on the Airbnb JavaScript Style Guide)
    - Encourage automatic code formatting
    - Prefer using Yarn for package management
    - Use EditorConfig to maintain consistent coding styles between different editors and IDEs
    - Integration with Visual Studio Code
    - Based on gatsby-starter-default
- url: https://gatsby-starter-personal-blog.greglobinski.com/
  repo: https://github.com/greglobinski/gatsby-starter-personal-blog
  description: n/a
  tags:
    - Blog
    - Markdown
    - Netlify
    - Styling:Material
  features:
    - Ready to use, but easily customizable a fully equipped theme starter
    - Easy editable content in Markdown files (posts, pages and parts)
    - ‘Like an app’ layout transitions
    - Easily restyled through theme object
    - Styling with JSS
    - Page transitions
    - Comments (Facebook)
    - Post categories
    - Post list filtering
    - Full text searching (Algolia)
    - Contact form (Netlify form handling)
    - Material UI (@next)
    - RSS feed
    - Full screen mode
    - User adjustable articles’ body copy font size
    - Social sharing (Twitter, Facebook, Google, LinkedIn)
    - PWA (manifes.json, offline support, favicons)
    - Google Analytics
    - Favicons generator (node script)
    - Components leazy loading with AsyncComponent (social sharing, info box)
    - ESLint (google config)
    - Prettier code styling
    - Custom webpack CommonsChunkPlugin settings
    - Webpack BundleAnalyzerPlugin
- url: http://gatsby-photon.surge.sh/
  repo: https://github.com/codebushi/gatsby-starter-photon
  description: Single page starter based on the Photon site template
  tags:
    - HTML5UP
    - Styling:SCSS
  features:
    - Designed by HTML5 UP
    - Single Page, Responsive Site
    - Custom grid made with CSS Grid
    - Styling with SCSS
- url: https://portfolio-bella.netlify.com/
  repo: https://github.com/LekoArts/gatsby-starter-portfolio-bella
  description: A portfolio starter for Gatsby. The target audience are designers and photographers. The light themed website shows your work with large images & big typography. The Onepage is powered by the Headless CMS Prismic.io. and has programmatically created pages for your projects. General settings and colors can be changed in a config & theme file.
  tags:
    - Portfolio
    - CMS:Prismic
    - CMS:Headless
    - Styling:CSS-in-JS
    - Onepage
    - PWA
    - Linting
  features:
    - Big typography & images
    - White theme
    - Prismic.io as CMS
    - Emotion for styling + Emotion-Grid
    - One-page layout with sub-pages for case studies
    - Easily configurable
    - And other good stuff (SEO, Offline Support, WebApp Manifest Support)
- url: https://cara.lekoarts.de
  repo: https://github.com/LekoArts/gatsby-starter-portfolio-cara
  description: Playful and Colorful One-Page portfolio featuring Parallax effects and animations. Especially designers and/or photographers will love this theme! Built with MDX and Theme UI.
  tags:
    - Portfolio
    - Onepage
    - Styling:CSS-in-JS
    - PWA
  features:
    - React Spring Parallax effects
    - Theme UI-based theming
    - CSS Animations and shapes
    - Light/Dark mode
- url: https://emilia.lekoarts.de
  repo: https://github.com/LekoArts/gatsby-starter-portfolio-emilia
  description: A portfolio starter for Gatsby. The target audience are designers and photographers. The dark themed website shows your work with large images in a grid-layout (powered by CSS Grid). The transition effects on the header add a playful touch to the overall minimal design. The website has programmatically created pages for your projects (with automatic image import). General settings and colors can be changed in a config & theme file.
  tags:
    - Portfolio
    - PWA
    - Transitions
    - MDX
    - Styling:CSS-in-JS
    - Linting
    - Testing
  features:
    - Focus on big images (with gatsby-image)
    - Dark Theme with HeroPatterns Header
    - CSS Grid and styled-components
    - Page transitions
    - Cypress for End-to-End testing
    - react-spring animations
    - One-Page layout with sub-pages for projects
    - Create your projects in MDX (automatic import of images)
    - And other good stuff (SEO, Offline Support, WebApp Manifest Support)
- url: https://emma.lekoarts.de
  repo: https://github.com/LekoArts/gatsby-starter-portfolio-emma
  description: Minimalistic portfolio with full-width grid, page transitions, support for additional MDX pages, and a focus on large images. Especially designers and/or photographers will love this theme! Built with MDX and Theme UI. Using the Gatsby Theme "@lekoarts/gatsby-theme-emma".
  tags:
    - Portfolio
    - MDX
    - Transitions
    - Styling:CSS-in-JS
    - PWA
  features:
    - MDX
    - react-spring page animations
    - Optional MDX pages which automatically get added to the navigation
    - Fully customizable through the usage of Gatsby Themes (and Theme UI)
    - Light Mode / Dark Mode
    - Google Analytics Support
    - SEO (Sitemap, OpenGraph tags, Twitter tags)
    - Offline Support & WebApp Manifest
- url: https://gatsby-starter-procyon.netlify.com/
  repo: https://github.com/danielmahon/gatsby-starter-procyon
  description: n/a
  tags:
    - PWA
    - CMS:Headless
    - CMS:Other
    - Styling:Material
    - Netlify
  features:
    - Gatsby + ReactJS (server side rendering)
    - GraphCMS Headless CMS
    - DraftJS (in-place) Medium-like Editing
    - Apollo GraphQL (client-side)
    - Local caching between builds
    - Material-UI (layout, typography, components, etc)
    - Styled-Components™-like API via Material-UI
    - Netlify Deployment Friendly
    - Netlify Identity Authentication (enables editing)
    - Automatic versioning, deployment and CHANGELOG
    - Automatic rebuilds with GraphCMS and Netlify web hooks
    - PWA (Progressive Web App)
    - Google Fonts
- url: http://gatsby-starter-product-guy.surge.sh/
  repo: https://github.com/amandeepmittal/gatsby-starter-product-guy
  description: n/a
  tags:
    - Portfolio
  features:
    - Single Page
    - A portfolio Developers and Product launchers alike
    - Using Typography.js easy to switch fonts
    - All your Project/Portfolio Data in Markdown, server by GraphQL
    - Responsive Design, optimized for Mobile devices
- url: https://caki0915.github.io/gatsby-starter-redux/
  repo: https://github.com/caki0915/gatsby-starter-redux
  description: n/a
  tags:
    - Styling:CSS-in-JS
    - Redux
  features:
    - Redux and Redux-devtools.
    - Emotion with a basic theme and SSR
    - Typography.js
    - Eslint rules based on Prettier and Airbnb
- url: http://gatsby-stellar.surge.sh/
  repo: https://github.com/codebushi/gatsby-starter-stellar
  description: Single page starter based on the Stellar site template
  tags:
    - HTML5UP
    - Styling:SCSS
  features:
    - Designed by HTML5 UP
    - Scroll friendly, responsive site. Can be used as a single or multi-page site.
    - Sticky Navigation when scrolling.
    - Scroll spy and smooth scrolling to different sections of the page.
    - Styling with SCSS
- url: http://gatsby-strata.surge.sh/
  repo: https://github.com/codebushi/gatsby-starter-strata
  description: Single page starter based on the Strata site template
  tags:
    - Portfolio
    - HTML5UP
    - Styling:SCSS
  features:
    - Designed by HTML5 UP
    - Super Simple, single page portfolio site
    - Lightbox style React photo gallery
    - Fully Responsive
    - Styling with SCSS
- url: https://gatsby-starter-strict.netlify.com/
  repo: https://github.com/kripod/gatsby-starter-strict
  description: n/a
  tags:
    - Linting
  features:
    - A set of strict linting rules (based on the Airbnb JavaScript Style Guide)
    - lint script
    - Encourage automatic code formatting
    - format script
    - Prefer using Yarn for package management
    - Use EditorConfig to maintain consistent coding styles between different editors and IDEs
    - Integration with Visual Studio Code
    - Pre-configured auto-formatting on file save
    - Based on gatsby-starter-default
- url: https://gatsby-tachyons.netlify.com/
  repo: https://github.com/pixelsign/gatsby-starter-tachyons
  description: no description yet
  tags:
    - Styling:Other
  features:
    - Based on gatsby-starter-default
    - Using Tachyons for CSS.
- url: https://quizzical-mcclintock-0226ac.netlify.com/
  repo: https://github.com/taylorbryant/gatsby-starter-tailwind
  description: A Gatsby v2 starter styled using Tailwind, a utility-first CSS framework. Uses Purgecss to remove unused CSS.
  tags:
    - Styling:Tailwind
  features:
    - Based on gatsby-starter-default
    - Tailwind CSS Framework
    - Removes unused CSS with Purgecss
    - Includes responsive navigation and form examples
- url: http://portfolio-v3.surge.sh/
  repo: https://github.com/amandeepmittal/gatsby-portfolio-v3
  description: n/a
  tags:
    - Portfolio
  features:
    - Single Page, Timeline View
    - A portfolio Developers and Product launchers
    - Bring in Data, plug-n-play
    - Responsive Design, optimized for Mobile devices
    - Seo Friendly
    - Uses Flexbox
- url: https://gatsby-starter-typescript-plus.netlify.com/
  repo: https://github.com/resir014/gatsby-starter-typescript-plus
  description: This is a starter kit for Gatsby.js websites written in TypeScript. It includes the bare essentials for you to get started (styling, Markdown parsing, minimal toolset).
  tags:
    - Styling:CSS-in-JS
    - Language:TypeScript
    - Markdown
  features:
    - TypeScript
    - TSLint (with custom TSLint rules)
    - Markdown rendering with Remark
    - Basic component structure
    - Styling with emotion
- url: https://haysclark.github.io/gatsby-starter-typescript/
  repo: https://github.com/haysclark/gatsby-starter-typescript
  description: n/a
  tags:
    - Language:TypeScript
  features:
    - TypeScript
- url: https://fabien0102-gatsby-starter.netlify.com/
  repo: https://github.com/fabien0102/gatsby-starter
  description: n/a
  tags:
    - Language:TypeScript
    - Styling:Other
    - Testing
  features:
    - Semantic-ui for styling
    - TypeScript
    - Offline support
    - Web App Manifest
    - Jest/Enzyme testing
    - Storybook
    - Markdown linting
- url: https://gatsby-starter-wordpress.netlify.com/
  repo: https://github.com/GatsbyCentral/gatsby-starter-wordpress
  description: Gatsby starter using WordPress as the content source.
  tags:
    - Styling:CSS-in-JS
    - CMS:WordPress
  features:
    - All the features from gatsby-advanced-starter, plus
    - Leverages the WordPress plugin for Gatsby for data
    - Configured to work with WordPress Advanced Custom Fields
    - Auto generated Navigation for your WordPress Pages
    - Minimal UI and Styling — made to customize.
    - Styled Components
- url: https://www.concisejavascript.org/
  repo: https://github.com/rwieruch/open-crowd-fund
  description: n/a
  tags:
    - Stripe
    - Firebase
  features:
    - Open source crowdfunding for your own ideas
    - Alternative for Kickstarter, GoFundMe, etc.
    - Secured Credit Card payments with Stripe
    - Storing of funding information in Firebase
- url: https://www.verious.io/
  repo: https://github.com/cpinnix/verious-boilerplate
  description: n/a
  tags:
    - Styling:Other
  features:
    - Components only. Bring your own data, plugins, etc.
    - Bootstrap inspired grid system with Container, Row, Column components.
    - Simple Navigation and Dropdown components.
    - Baseline grid built in with modular scale across viewports.
    - Abstract measurements utilize REM for spacing.
    - One font to rule them all, Helvetica.
- url: https://gatsby-starter-blog-grommet.netlify.com/
  repo: https://github.com/Ganevru/gatsby-starter-blog-grommet
  description: GatsbyJS v2 starter for creating a blog. Based on Grommet v2 UI.
  tags:
    - Blog
    - Markdown
    - Styling:Grommet
    - Language:TypeScript
    - Linting
    - Redux
  features:
    - Grommet v2 UI
    - Easily configurable - see site-config.js in the root
    - Switch between grommet themes
    - Change between light and dark themes (with Redux)
    - Blog posts previews in card style
    - Responsive Design, optimized for Mobile devices
    - styled-components
    - TypeScript and ESLint (typescript-eslint)
    - lint-staged and husky - for linting before commit
- url: https://happy-pare-dff451.netlify.com/
  repo: https://github.com/fhavrlent/gatsby-contentful-typescript-starter
  description: Contentful and TypeScript starter based on default starter.
  tags:
    - CMS:Contentful
    - CMS:Headless
    - Language:TypeScript
    - Styling:CSS-in-JS
  features:
    - Based on default starter
    - TypeScript
    - CSS in JS (Emotion)
    - CMS:Contentful
- url: https://xylo-gatsby-bulma-starter.netlify.com/
  repo: https://github.com/xydac/xylo-gatsby-bulma-starter
  description: Gatsby v2 Starter with Bulma based on default starter.
  tags:
    - Styling:SCSS
    - Styling:Bulma
  features:
    - Based on default starter
    - Bulma Css
    - Sass based Styling
- url: https://maxpou.github.io/gatsby-starter-morning-dew/
  repo: https://github.com/maxpou/gatsby-starter-morning-dew
  description: Gatsby v2 blog starter
  tags:
    - Blog
    - Markdown
    - PWA
    - Disqus
    - SEO
    - MDX
    - Styling:CSS-in-JS
  features:
    - Blog post listing with previews (image + summary) for each blog post
    - Fully configurable
    - Multilang support (blog post only)
    - Syntax highlighting
    - css-in-js (with styled-components)
    - Fully Responsive
    - Tags
    - Google Analytics
    - Disqus comments support
    - Offline support
    - Web App Manifest
    - ESLint
    - Prettier
    - Travis CI
- url: https://gatsby-starter-blog-jumpalottahigh.netlify.com/
  repo: https://github.com/jumpalottahigh/gatsby-starter-blog-jumpalottahigh
  description: Gatsby v2 blog starter with SEO, search, filter, reading progress, mobile menu fab
  tags:
    - Blog
    - Markdown
  features:
    - Blog post listing with previews (image + summary) for each blog post
    - Google structured data
    - Mobile-friendly menu toggled with a floating action button (FAB)
    - Article read progress
    - User feedback component
- url: https://i18n.smakosh.com/
  repo: https://github.com/smakosh/gatsby-starter-i18n
  description: Gatsby v2 Starter with i18n using react-intl and more cool features.
  tags:
    - Styling:CSS-in-JS
    - i18n
  features:
    - Based on default starter
    - i18n with rtl text
    - Stateless components using Recompose
    - Font changes depending on the chosen language
    - SEO (meta tags, openGraph, structured data, Twitter and more...)
- url: https://gatsby-starter-mate.netlify.com
  repo: https://github.com/EmaSuriano/gatsby-starter-mate
  description: A portfolio starter for Gatsby integrated with Contentful CMS.
  tags:
    - Styling:CSS-in-JS
    - CMS:Contentful
    - CMS:Headless
    - Portfolio
  features:
    - Gatsby v2
    - Rebass (Styled-components system)
    - React Reveal
    - Dynamic content from Contentful
    - Offline support
    - PWA ready
    - SEO
    - Responsive design
    - Icons from font-awesome
    - Netlify Deployment Friendly
    - Medium integration
    - Social sharing (Twitter, Facebook, Google, LinkedIn)
- url: https://gatsby-starter-typescript-sass.netlify.com
  repo: https://github.com/thetrevorharmon/gatsby-starter-typescript-sass
  description: A basic starter with TypeScript and Sass built in
  tags:
    - Language:TypeScript
    - Styling:SCSS
    - Linting
  features:
    - TypeScript and Sass support
    - TS linter with basic react rules
- url: https://gatsby-simple-contentful-starter.netlify.com/
  repo: https://github.com/cwlsn/gatsby-simple-contentful-starter
  description: A simple starter to display Contentful data in Gatsby, ready to deploy on Netlify. Comes with a detailed article detailing the process.
  tags:
    - CMS:Contentful
    - CMS:Headless
    - Markdown
    - Styling:CSS-in-JS
  features:
    - Gatsby v2
    - Query Contentful data via Gatsby's GraphQL
    - Styled-Components for CSS-in-JS
    - Simple format, easy to create your own site quickly
    - React Helmet for Header Modification
    - Remark for loading Markdown into React
- url: https://gatsby-blog-cosmicjs.netlify.com/
  repo: https://github.com/cosmicjs/gatsby-blog-cosmicjs
  description: Blog that utilizes the power of the Cosmic JS headless CMS for easy content management
  tags:
    - CMS:Cosmic JS
    - CMS:Headless
    - Blog
  features:
    - Uses the Cosmic JS Gatsby source plugin
- url: https://cosmicjs-gatsby-starter.netlify.com/
  repo: https://github.com/cosmicjs/gatsby-starter
  description: Simple Gatsby starter connected to the Cosmic JS headless CMS for easy content management
  tags:
<<<<<<< HEAD
    - Cosmic JS
=======
    - CMS:Cosmic JS
    - CMS:Headless
>>>>>>> e81c45cf
  features:
    - Uses the Cosmic JS Gatsby source plugin
- url: https://www.gatsby-typescript-template.com/
  repo: https://github.com/ikeryo1182/gatsby-typescript-template
  description: This is a standard starter with TypeScript, TSLint, Prettier, Lint-Staged(Husky) and Sass
  tags:
    - Language:TypeScript
    - Linting
    - Styling:SCSS
  features:
    - Category and Tag for post
    - Type Safe by TypeScript
    - Format Safe by TSLint and Prettier with Lint-Staged(Husky)
- url: https://zandersparrow.github.io/gatsby-simple-redux/
  repo: https://github.com/zandersparrow/gatsby-simple-redux
  description: The default starter plus redux
  tags:
    - Redux
  features:
    - Minimal starter based on the official default
    - Includes redux and a simple counter example
- url: https://gatsby-casper.netlify.com/
  repo: https://github.com/scttcper/gatsby-casper
  description: This is a starter blog that looks like the Ghost.io default theme, casper.
  tags:
    - Blog
    - Language:TypeScript
    - Styling:CSS-in-JS
  features:
    - Emotion CSS-in-JS
    - TypeScript
    - Author and tag pages
    - RSS
- url: https://gatsby-universal.netlify.com
  repo: https://github.com/fabe/gatsby-universal
  description: An opinionated Gatsby v2 starter for state-of-the-art marketing sites
  tags:
    - Transitions
    - PWA
    - Styling:CSS-in-JS
    - Linting
    - Markdown
    - SEO
  features:
    - Page Transitions
    - IntersectionObserver, component-based
    - React Context for global UI state
    - styled-components v4
    - Generated media queries for easy use
    - Optimized with Google Lighthouse (100/100)
    - Offline support
    - Manifest support
    - Sitemap support
    - All favicons generated
    - SEO (with Schema JSONLD) & Social Tags
    - Prettier
    - ESLint
- url: https://prismic.lekoarts.de/
  repo: https://github.com/LekoArts/gatsby-starter-prismic
  description: A typography-heavy & light-themed Gatsby Starter which uses the Headless CMS Prismic.
  tags:
    - CMS:Prismic
    - CMS:Headless
    - Styling:CSS-in-JS
    - Linting
    - Blog
    - PWA
    - Testing
  features:
    - Prismic as Headless CMS
    - Uses multiple features of Prismic - Slices, Labels, Relationship fields, Custom Types
    - Emotion for Styling
    - Cypress for End-to-End testing
    - Prism.js highlighting
    - Responsive images with gatsby-image
    - Extensive SEO
    - ESLint & Prettier
- url: https://gatsby-starter-v2-casper.netlify.com/
  repo: https://github.com/GatsbyCentral/gatsby-v2-starter-casper
  description: A blog starter based on the Casper (v1.4) theme.
  tags:
    - Blog
    - PWA
  features:
    - Page pagination
    - CSS
    - Tags
    - Google Analytics
    - Offline support
    - Web App Manifest
    - SEO
- url: https://lumen-v2.netlify.com/
  repo: https://github.com/GatsbyCentral/gatsby-v2-starter-lumen
  description: A Gatsby v2 fork of the lumen starter.
  tags:
    - Blog
    - RSS
    - Disqus
  features:
    - Lost Grid.
    - Beautiful typography inspired by matejlatin/Gutenberg.
    - Mobile-First approach in development.
    - Stylesheet built using Sass and BEM-Style naming.
    - Syntax highlighting in code blocks.
    - Sidebar menu built using a configuration block.
    - Archive organized by tags and categories.
    - Automatic RSS generation.
    - Automatic Sitemap generation.
    - Offline support.
    - Google Analytics support.
    - Disqus Comments support.
- url: https://gatsby-starter-firebase.netlify.com/
  repo: https://github.com/muhajirdev/gatsby-starter-firebase
  description: A Gatsby + Firebase Starter. With Authentication
  tags:
    - Firebase
    - Client-side App
  features:
    - Eslint Airbnb without semicolon and without .jsx extension
    - Firebase
    - Web App Manifest
- url: http://gatsby-lightbox.416serg.me
  repo: https://github.com/416serg/gatsby-starter-lightbox
  description: Showcasing a custom lightbox implementation using `gatsby-image`
  tags:
    - Portfolio
    - SEO
    - Styling:CSS-in-JS
  features:
    - Features a custom, accessible lightbox with gatsby-image
    - Styled with styled-components using CSS Grid
    - React Helmet for SEO
- url: http://jackbravo.github.io/gatsby-starter-i18n-blog/
  repo: https://github.com/jackbravo/gatsby-starter-i18n-blog
  description: Same as official gatsby-starter-blog but with i18n support
  tags:
    - i18n
    - Blog
  features:
    - Translates site name and bio using .md files
    - No extra libraries needed
- url: https://calpa.me/
  repo: https://github.com/calpa/gatsby-starter-calpa-blog
  description: Blog Template X Contentful, Twitter and Facebook style
  tags:
    - Blog
    - Styling:SCSS
  features:
    - GatsbyJS v2, faster than faster
    - Not just Contentful content source, you can use any database
    - Custom style
    - Google Analytics
    - Gitalk
    - sitemap
    - React FontAwesome
    - SEO
    - Offline support
    - Web App Manifest
    - Styled using SCSS
    - Page pagination
    - Netlify optimization
- url: https://gatsby-starter-typescript-power-blog.majidhajian.com/
  repo: https://github.com/mhadaily/gatsby-starter-typescript-power-blog
  description: Minimal Personal Blog with Gatsby and TypeScript
  tags:
    - PWA
    - Blog
    - Language:TypeScript
    - Markdown
  features:
    - Mobile-First approach in development
    - TSLint & Prettier
    - Offline support
    - Category and Tag for post
    - Type Safe by TypeScript
    - Format Safe by TSLint, StyleLint and Prettier with Lint-Staged(Husky)
    - Blog page
    - Syntax highlighting in code blocks
    - Pagination Ready
    - Ready to deploy to GitHub Pages
    - Automatic RSS generation
    - Automatic Sitemap generation
- url: https://gatsby-starter-kontent.netlify.com
  repo: https://github.com/Kentico/gatsby-starter-kontent
  description: Gatsby starter site with Kentico Kontent
  tags:
    - CMS:Headless
    - CMS:Kontent
    - Netlify
  features:
    - Gatsby v2 support
    - Content item <-> content type relationships
    - Language variants relationships
    - Linked items elements relationships
    - Content items in Rich text elements relationships
    - Reverse link relationships
- url: https://gatsby-starter-storybook.netlify.com/
  repo: https://github.com/markoradak/gatsby-starter-storybook
  description: Gatsby starter site with Storybook
  tags:
    - Storybook
    - Styling:CSS-in-JS
    - Linting
  features:
    - Gatsby v2 support
    - Storybook v4 support
    - Styled Components v4 support
    - Styled Reset, ESLint, Netlify Conf
- url: https://jamstack-hackathon-starter.netlify.com/
  repo: https://github.com/sw-yx/jamstack-hackathon-starter
  description: A JAMstack app with authenticated routes, static marketing pages, etc. with Gatsby, Netlify Identity, and Netlify Functions
  tags:
    - Netlify
    - Client-side App
  features:
    - Netlify Identity
    - Netlify Functions
    - Static Marketing pages and Dynamic Client-side Authenticated App pages
- url: https://collective.github.io/gatsby-starter-plone/
  repo: https://github.com/collective/gatsby-starter-plone
  description: A Gatsby starter template to build static sites using Plone as the content source
  tags:
    - CMS:Other
    - CMS:Headless
    - SEO
    - PWA
  features:
    - Creates 1-1 copy of source Plone site
    - Auto generated navigation and breadcrumbs
    - Progressive Web App features
    - Optimized for performance
    - Minimal UI and Styling
- url: https://gatsby-tutorial-starter.netlify.com/
  repo: https://github.com/justinformentin/gatsby-v2-tutorial-starter
  description: Simple, modern designed blog with post lists, tags, and easily customizable code.
  tags:
    - Blog
    - Linting
    - PWA
    - SEO
    - Styling:CSS-in-JS
    - Markdown
  features:
    - Blog post listing with image, summary, date, and tags.
    - Post Tags
    - Post List Filtering
    - Typography.js
    - Emotion styling
    - Syntax Highlighting in Code Blocks
    - Gatsby Image
    - Fully Responsive
    - Offline Support
    - Web App Manifest
    - SEO
    - PWA
    - Sitemap generation
    - Schema.org JSON-LD
    - CircleCI Integration
    - Codeclimate Integration
    - Google Analytics
    - Twitter and OpenGraph Tags
    - ESLint
    - Prettier Code Styling
- url: https://avivero.github.io/gatsby-redux-starter/
  repo: https://github.com/AVivero/gatsby-redux-starter
  description: Gatsby starter site with Redux, Sass, Bootstrap, Css Modules and Material Icons
  tags:
    - Redux
    - Styling:SCSS
    - Styling:Bootstrap
    - Styling:Material
    - Linting
  features:
    - Gatsby v2 support
    - Redux support
    - Sass support
    - Bootstrap v4 support
    - Css Modules support
    - ESLint, Prettier
- url: https://gatsby-typescript-boilerplate.netlify.com/
  repo: https://github.com/leachjustin18/gatsby-typescript-boilerplate
  description: Opinionated Gatsby v2 starter with TypeScript.
  tags:
    - Language:TypeScript
    - PWA
    - Styling:SCSS
    - Styling:PostCSS
  features:
    - TSLint with airbnb & prettier configurations
    - Prettier
    - Stylelint
    - Offline support
    - Type Safe by TypeScript
    - Format on commit with Lint-Staged(Husky)
    - Favicon generation
    - Sitemap generation
    - Autoprefixer with browser list
    - CSS nano
    - CSS MQ Packer
    - Lazy load image(s) with plugin sharp
    - Gatsby Image
    - Netlify optimizations
- url: https://danshai.github.io/gatsbyv2-scientific-blog-machine-learning/
  repo: https://github.com/DanShai/gatsbyv2-scientific-blog-machine-learning
  description: Machine learning ready and scientific blog starter
  tags:
    - Blog
    - Linting
  features:
    - Write easly your scientific blog with katex and publish your research
    - Machine learning ready with tensorflowjs
    - Manipulate csv data
    - draw with graph mermaid
    - display charts with chartjs
- url: https://gatsby-tailwind-styled-components.netlify.com/
  repo: https://github.com/muhajirdev/gatsby-tailwind-styled-components-starter
  description: A Gatsby Starter with Tailwind CSS + Styled Components
  tags:
    - Styling:Tailwind
  features:
    - Eslint Airbnb without semicolon and without .jsx extension
    - Offline support
    - Web App Manifest
- url: https://gatsby-starter-mobx.netlify.com
  repo: https://github.com/borekb/gatsby-starter-mobx
  description: MobX + TypeScript + TSLint + Prettier
  tags:
    - Language:TypeScript
    - Linting
    - Testing
  features:
    - Gatsby v2 + TypeScript
    - MobX with decorators
    - Two examples from @mweststrate's Egghead course
    - .editorconfig & Prettier
    - TSLint
    - Jest
- url: https://tender-raman-99e09b.netlify.com/
  repo: https://github.com/amandeepmittal/gatsby-bulma-quickstart
  description: A Bulma CSS + GatsbyJS Starter Kit
  tags:
    - Styling:Bulma
    - Styling:SCSS
  features:
    - Uses Bulma CSS
    - Sass based Styling
    - Responsive Design
    - Google Analytics Integration
    - Uses Gatsby v2
    - SEO
- url: https://gatsby-starter-notes.netlify.com/
  repo: https://github.com/patricoferris/gatsby-starter-notes
  description: Gatsby starter for creating notes organised by subject and topic
  tags:
    - Markdown
    - Pagination
  features:
    - Create by topic per subject notes that are organised using pagination
    - Support for code syntax highlighting
    - Support for mathematical expressions
    - Support for images
- url: https://gatsby-starter-ttag.netlify.com/
  repo: https://github.com/ttag-org/gatsby-starter-ttag
  description: Gatsby starter with the minimum required to demonstrate using ttag for precompiled internationalization of strings.
  tags:
    - i18n
  features:
    - Support for precompiled string internationalization using ttag and it's babel plugin
- url: https://gatsby-starter-typescript.netlify.com/
  repo: https://github.com/goblindegook/gatsby-starter-typescript
  description: Gatsby starter using TypeScript.
  tags:
    - Markdown
    - Pagination
    - Language:TypeScript
    - PWA
    - Linting
  features:
    - Markdown and MDX
    - Local search powered by Lunr
    - Syntax highlighting
    - Images
    - Styling with Emotion
    - Testing with Jest and react-testing-library
- url: https://gatsby-netlify-cms-example.netlify.com/
  repo: https://github.com/robertcoopercode/gatsby-netlify-cms
  description: Gatsby starter using Netlify CMS
  tags:
    - CMS:Netlify
    - Styling:SCSS
  features:
    - Example of a website for a local developer meetup group
    - NetlifyCMS used for easy data entry
    - Mobile-friendly design
    - Styling done with Sass
    - Gatsby version 2
- url: https://gatsby-typescript-starter-blog.netlify.com/
  repo: https://github.com/frnki/gatsby-typescript-starter-blog
  description: A starter blog for TypeScript-based Gatsby projects with minimal settings.
  tags:
    - Language:TypeScript
    - Blog
  features:
    - TypeScript & TSLint
    - No Styling (No Typography.js)
    - Minimal settings based on official starter blog
- url: https://gatsby-serif.netlify.com/
  repo: https://github.com/jugglerx/gatsby-serif-theme
  description: Multi page/content-type starter using Markdown and SCSS. Serif is a beautiful small business theme for Gatsby. The theme is fully responsive, blazing fast and artfully illustrated.
  tags:
    - Styling:SCSS
    - Markdown
    - Linting
  features:
    - Multiple "content types" for `services`, `team` and `testimonials` using Markdown as the source
    - Graphql query in `gatsby-node.js` using aliases that creates pages and templates by content type based on the folder `src/pages/services`, `src/pages/team`
    - SCSS
    - Responsive design
    - Bootstrap 4 grid and media queries only
    - Responsive menu
    - Royalty free illustrations included
    - SEO titles & meta using `gatsby-plugin-react-helmet`
    - Eslint & Prettier
- url: https://awesome-gatsby-starter.netlify.com/
  repo: https://github.com/South-Paw/awesome-gatsby-starter
  description: Starter with a preconfigured MDX, Storybook and ESLint environment for component first development of your next Gatsby site.
  tags:
    - MDX
    - Markdown
    - Storybook
    - Styling:CSS-in-JS
    - Linting
  features:
    - Gatsby MDX for JSX in Markdown loading, parsing, and rendering of pages
    - Storybook for isolated component development
    - styled-components for CSS-in-JS
    - ESLint with Airbnb's config
    - Prettier integrated into ESLint
    - A few example components and pages with stories and simple site structure
- url: https://santosfrancisco.github.io/gatsby-starter-cv/
  repo: https://github.com/santosfrancisco/gatsby-starter-cv
  description: A simple starter to get up and developing your digital curriculum with GatsbyJS'
  tags:
    - Styling:CSS-in-JS
    - PWA
    - Onepage
  features:
    - Gatsby v2
    - Based on default starter
    - Google Analytics
    - Web App Manifest
    - SEO
    - Styling with styled-components
    - Responsive Design, optimized for Mobile devices
- url: https://vigilant-leakey-a4f8cd.netlify.com/
  repo: https://github.com/BoyWithSilverWings/gatsby-blog-starter
  description: Minimal Blog Starter Template with Styled Components.
  tags:
    - Markdown
    - Styling:CSS-in-JS
    - Blog
  features:
    - Markdown loading, parsing, and rendering of pages
    - Minimal UI for blog
    - Styled-components for CSS-in-JS
    - Prettier added as pre-commit hook
    - Google Analytics
    - Image Optimisation
    - Code Styling and Formatting in markdown
    - Responsive Design
- url: https://inspiring-me-lwz7512.netlify.com/
  repo: https://github.com/lwz7512/gatsby-netlify-identity-starter
  description: Gatsby Netlify Identity Starter with NIW auth support, and content gating, as well as responsive layout.
  tags:
    - Netlify
    - Pagination
  features:
    - Mobile Screen support
    - Privacy control for post content view & profile page
    - User authentication by Netlify Identity Widget/Service
    - Pagination for posts
    - Navigation menu with active status
- url: https://gatsby-starter-event-calendar.netlify.com/
  repo: https://github.com/EmaSuriano/gatsby-starter-event-calendar
  description: Gatsby Starter to display information about events from Google Spreadsheets with Calendars
  tags:
    - Linting
    - Styling:Grommet
    - PWA
    - SEO
    - Google Sheets
  features:
    - Grommet
    - Theming
    - Google Spreadsheet integration
    - PWA
    - A11y
    - SEO
    - Netlify Deployment Friendly
    - ESLint with Airbnb's config
    - Prettier integrated into ESLint
- url: https://gatsby-starter-tech-blog.netlify.com/
  repo: https://github.com/email2vimalraj/gatsby-starter-tech-blog
  description: A simple tech blog starter kit for gatsbyjs
  tags:
    - Blog
    - Portfolio
  features:
    - Markdown based blog
    - Filter blog posts by Tags
    - Easy customization
    - Using styled components
    - Minimal styles
    - Best scoring by Lighthouse
    - SEO support
    - PWA support
    - Offline support
- url: https://infallible-brown-28846b.netlify.com/
  repo: https://github.com/tylergreulich/gatsby-typescript-mdx-prismjs-starter
  description: Gatsby starter using TypeScript, MDX, Prismjs, and styled-components
  tags:
    - Language:TypeScript
    - Linting
    - Testing
    - Styling:CSS-in-JS
    - MDX
  features:
    - Gatsby v2 + TypeScript
    - Syntax highlighting with Prismjs
    - MDX
    - Jest
    - react-testing-library
    - styled-components
- url: https://hardcore-darwin-d7328f.netlify.com/
  repo: https://github.com/BoyWithSilverWings/gatsby-careers-page
  description: A Careers Page for startups using Gatsby
  tags:
    - Markdown
    - Styling:CSS-in-JS
  features:
    - Careers Listing
    - Application Format
    - Markdown for creating job description
    - styled-components
- url: https://saikrishna.me/
  repo: https://github.com/s-kris/gatsby-minimal-portfolio-blog
  description: A minimal portfolio website with blog using Gatsby. Suitable for developers.
  tags:
    - Portfolio
    - Blog
  features:
    - Portfolio Page
    - Timline (Journey) page
    - Minimal
- url: https://gatsby-starter-blog-mdx-demo.netlify.com
  repo: https://github.com/hagnerd/gatsby-starter-blog-mdx
  description: A fork of the Official Gatsby Starter Blog with support for MDX out of the box.
  tags:
    - MDX
    - Blog
  features:
    - MDX
    - Blog
    - RSS Feed
- url: https://gatsby-tailwindcss-sass-starter-demo.netlify.com/
  repo: https://github.com/durianstack/gatsby-tailwindcss-sass-starter
  description: Just another Gatsby Tailwind with SASS starter
  tags:
    - Styling:Tailwind
    - Styling:SCSS
  features:
    - Tailwind, A Utility-First CSS Framework for Rapid UI Development
    - SASS/SCSS
    - Comes with React Helmet for adding site meta tags
    - Includes plugins for offline support out of the box
    - PurgeCSS to shave off unused styles
- url: https://tyra-starter.netlify.com/
  repo: https://github.com/madelyneriksen/gatsby-starter-tyra
  description: A feminine GatsbyJS Starter Optimized for SEO
  tags:
    - SEO
    - Blog
    - Styling:Other
  features:
    - Integration with Social Media and Mailchimp.
    - Styled with Tachyons.
    - Rich structured data on blog posts for SEO.
    - Pagination and category pages.
- url: https://gatsby-starter-styled.netlify.com/
  repo: https://github.com/gregoralbrecht/gatsby-starter-styled
  description: Yet another simple starter with Styled-System, Typography.js, SEO and Google Analytics.
  tags:
    - Styling:CSS-in-JS
    - PWA
    - SEO
  features:
    - Styled-Components
    - Styled-System
    - Rebass Grid
    - Typography.js to easily set up font styles
    - Google Analytics
    - Prettier, ESLint & Stylelint
    - SEO (meta tags and schema.org via JSON-LD)
    - Offline support
    - Web App Manifest
- url: https://gatsby.ghost.org/
  repo: https://github.com/TryGhost/gatsby-starter-ghost
  description: Build lightning-fast, modern publications with Ghost and Gatsby
  tags:
    - CMS:Headless
    - Blog
  features:
    - Ghost integration with ready to go placeholder content and webhooks support
    - Minimal responsive design
    - Pagination for posts, tags, and authors
    - SEO Friendly Meta
    - JSON-LD Schema
    - OpenGraph structured data
    - Twitter Cards meta
    - Sitemap Generation
    - XML Sitemaps
    - Progressive Web App
    - Offline Support
    - RSS Feed
    - Netlify integration ready to deploy
- url: https://traveler-blog.netlify.com/
  repo: https://github.com/QingpingMeng/gatsby-starter-traveler-blog
  description: A fork of the Official Gatsby Starter Blog to build a travler blog with images support
  tags:
    - Blog
    - PWA
    - SEO
    - Styling:Material
    - Styling:CSS-in-JS
  features:
    - Netlify integration ready to deploy
    - Material UI
    - styled-components
    - GitHub markdown css support
- url: https://create-ueno-app.netlify.com
  repo: https://github.com/ueno-llc/ueno-gatsby-starter
  description: Opinionated Gatsby starter by Ueno.
  tags:
    - Language:TypeScript
    - Styling:SCSS
    - Linting
    - Transitions
  features:
    - GraphQL hybrid
    - SEO friendly
    - GSAP ready
    - Nice Devtools
    - GsapTools
    - Ueno plugins
    - SVG to React component
    - Ueno's TSlint
    - Decorators
- url: https://gatsby-sseon-starter.netlify.com/
  repo: https://github.com/SeonHyungJo/gatsby-sseon-starter
  description: Simple starter template for Gatsby
  tags:
    - Blog
    - Disqus
    - Markdown
    - Styling:SCSS
  features:
    - SASS/SCSS
    - Comes with React Helmet for adding site meta tags
    - Add Disqus
    - Nice Pagination
- url: https://gatsby-contentstack-starter.netlify.com/
  repo: https://github.com/contentstack/gatsby-starter-contentstack
  description: A Gatsby starter powered by Headless CMS Contentstack.
  tags:
    - CMS:Headless
    - Blog
  features:
    - Includes Contentstack Delivery API for any environment
    - Dynamic content from Contentstack CMS
- url: https://gatsby-craftcms-barebones.netlify.com
  repo: https://github.com/frankievalentine/gatsby-craftcms-barebones
  description: Barebones setup for using Craft CMS and Gatsby locally.
  tags:
    - CMS:Headless
  features:
    - Full setup instructions included
    - Documented to get you set up with Craft CMS quickly
    - Code referenced in repo
- url: https://gatsby-starter-buttercms.netlify.com/
  repo: https://github.com/ButterCMS/gatsby-starter-buttercms
  description: A starter template for spinning up a Gatsby+ ButterCMS site
  tags:
    - Blog
    - SEO
    - CMS:Headless
  features:
    - Fully functioning blog
    - Navigation between posts with a previous/next post button
    - FAQ Knowledge Base
    - CMS Powered Homepage
    - Customer Case Study example marketing pages
- url: https://master.d2f5ek3dnwfe9v.amplifyapp.com/
  repo: https://github.com/dabit3/gatsby-auth-starter-aws-amplify
  description: This Gatsby starter uses AWS Amplify to implement authentication flow for signing up/signing in users as well as protected client side routing.
  tags:
    - AWS
    - Authentication
  features:
    - AWS Amplify
    - Full authentication workflow
    - Registration form
    - Signup form
    - User sign in
- url: https://gatsby-starter.mdbootstrap.com/
  repo: https://github.com/anna-morawska/gatsby-material-design-for-bootstrap
  description: A simple starter which lets you quickly start developing with Gatsby and Material Design For Bootstrap
  tags:
    - Styling:Material
  features:
    - React Bootstrap with Material Design css framework.
    - Free for personal and commercial use
    - Fully responsive
- url: https://frosty-ride-4ff3b9.netlify.com/
  repo: https://github.com/damassi/gatsby-starter-typescript-rebass-netlifycms
  description:
    A Gatsby starter built on top of MDX (React + Markdown), NetlifyCMS (with
    MDX and netlify-cms-backend-fs support -- no need to deploy), TypeScript,
    Rebass for UI, Styled Components, and Jest for testing. Very little visual
    styling has been applied so that you can bring your own :)
  tags:
    - MDX
    - CMS:Netlify
    - Language:TypeScript
    - Styling:Other
    - Styling:CSS-in-JS
    - Testing
  features:
    - MDX - Markdown + React
    - Netlify CMS (with MDX support)
    - Read and write to local file system via netlify-cms-backend-fs
    - TypeScript
    - Rebass
    - Styled Components
    - Jest
- url: https://bluepeter.github.io/gatsby-material-ui-business-starter/
  repo: https://github.com/bluepeter/gatsby-material-ui-business-starter
  description: Beautiful Gatsby Material Design Business Starter
  tags:
    - Styling:Material
  features:
    - Uses the popular, well-maintained Material UI React component library
    - Material Design theme and icons
    - Rotating home page carousel
    - Simple setup without opinionated setup
    - Fully instrumented for successful PROD deployments
    - Stylus for simple CSS
- url: https://example-company-website-gatsby-sanity-combo.netlify.com/
  repo: https://github.com/sanity-io/example-company-website-gatsby-sanity-combo
  description: This examples combines Gatsby site generation with Sanity.io content management in a neat company website.
  tags:
    - CMS:sanity.io
    - CMS:Headless
    - Blog
  features:
    - Out-of-the-box headless CMS
    - Real-time content preview in Development
    - Fast & frugal builds
    - No accidental missing fields/types
    - Full Render Control with Portable Text
    - gatsby-image support
    - Content types for company info, pages, projects, people, and blog posts
- url: https://gatsby-starter-under-construction.netlify.com/
  repo: https://github.com/robinmetral/gatsby-starter-under-construction
  description: Blazing fast "Under Construction" page with a blazing quick setup.
  tags:
    - Onepage
    - Styling:CSS-in-JS
    - SEO
    - PWA
  features:
    - Configure everything in gatsby-config.js
    - Creative CSS3 background patterns by Lea Verou
    - Built-in Google Fonts support
    - Social icons with react-social-icons
- url: https://gatsby-starter-docz.netlify.com/
  repo: https://github.com/RobinCsl/gatsby-starter-docz
  description: Simple starter where building your own documentation with Docz is possible
  tags:
    - Documentation
  features:
    - Generate nice documentation with Docz, in addition to generating your normal Gatsby site
    - Document your React components in .mdx files
- url: https://gatsby-starter-santa-fe.netlify.com/
  repo: https://github.com/osogrizz/gatsby-starter-santa-fe
  description: A place for artist or designers to display their creations
  tags:
    - Styling:CSS-in-JS
  features:
    - SEO friendly
    - Built-in Google Fonts support
    - Contact Form
    - Customizable Design Template
- url: https://gatsby-hello-friend.now.sh
  repo: https://github.com/panr/gatsby-starter-hello-friend
  description: A simple starter for Gatsby. That's it.
  tags:
    - Pagination
    - Markdown
    - Blog
    - Portfolio
    - Styling:PostCSS
  features:
    - Dark/light mode, depending on your preferences
    - Great reading experience thanks to Inter font, made by Rasmus Andersson
    - Nice code highlighting thanks to PrismJS
    - Responsive youtube/vimeo etc. videos
    - Elastic menu
    - Fully responsive site
- url: https://lgcolella.github.io/gatsby-starter-developer-blog/
  repo: https://github.com/lgcolella/gatsby-starter-developer-blog
  description: A starter to create SEO-friendly, fast, multilanguage, responsive and highly customizable technical blogs/portfolios with the most common features out of the box.
  tags:
    - Blog
    - Portfolio
    - i18n
  features:
    - Multilanguage posts
    - Pagination and image preview for posts
    - Tags
    - SEO
    - Social share buttons
    - Disqus for comments
    - Highlighting for code syntax in posts
    - Dark and light themes available
    - Various available icon sets
    - RSS Feed
    - Web app manifest
- url: https://gatsby.magicsoup.io/
  repo: https://github.com/magicsoup-io/gatsby-starter-magicsoup
  description: A production ready Gatsby starter using magicsoup.io
  tags:
    - SEO
    - Markdown
    - Styling:CSS-in-JS
    - Testing
  features:
    - Optimized images with gatsby-image.
    - SEO friendly with react-helmet, gatsby-plugin-sitemap and Google Webmaster Tools!
    - Responsive UIs with magicsoup.io/stock.
    - Static content with gatsby-transform-remark or gatsby-transform-json.
    - Convert Markdown to StyledComponents!
    - Webfonts with gatsby-plugin-web-font-loader.
    - SSR ready!
    - Testing with Jest!
- url: https://foxandgeese.github.io/tiny-agency/
  repo: https://github.com/foxandgeese/tiny-agency
  description: Simple Gatsby.js starter that uses material design and that's perfect for tiny agencies.
  tags:
    - Styling:Material
  features:
    - Uses the popular, well-maintained Material UI React component library
    - Material Design theme and icons
    - Simple setup without opinionated setup
    - Fully instrumented for successful PROD deployments
- url: https://gatsby-shopify.alexander-productions.de/
  repo: https://github.com/AlexanderProd/gatsby-shopify-starter
  description: Kick off your next, ecommerce experience with this Gatsby starter. It is based on the default Gatsby starter to be easily modifiable.
  tags:
    - CMS:Headless
    - SEO
    - eCommerce
    - Styling:CSS-in-JS
  features:
    - Shopping Cart
    - Shopify Integration
    - Product Grid
    - Shopify Store Credentials included
    - Optimized images with gatsby-image.
    - SEO
- url: https://gatejs.netlify.com
  repo: https://github.com/sarasate/gate
  description: API Doc generator inspired by Stripe's API docs
  tags:
    - Documentation
    - Markdown
    - Onepage
  features:
    - API documentation from markdown sources
    - Code samples separated by language
    - Syntax highlighting
    - Everything in a single page
- url: https://hopeful-keller-943d65.netlify.com
  repo: https://github.com/iwilsonq/gatsby-starter-reasonml
  description: Gatsby starter to create static sites using type-safe ReasonML
  tags:
    - Language:Other
    - Blog
    - Styling:CSS-in-JS
  features:
    - Gatsby v2 support
    - bs-platform v4 support
    - Similar to gatsby-starter-blog
- url: https://gatsby-starter-blog-amp-to-pwa.netlify.com/
  repo: https://github.com/tomoyukikashiro/gatsby-starter-blog-amp-to-pwa
  description: Gatsby starter blog with AMP to PWA Strategy
  tags:
    - Blog
    - AMP
    - PWA
  features:
    - Similar to gatsby-starter-blog
    - Support AMP to PWA strategy
- url: https://cvluca.github.io/gatsby-starter-markdown/
  repo: https://github.com/cvluca/gatsby-starter-markdown
  description: Boilerplate for markdown-based website (Documentation, Blog, etc.)
  tags:
    - Markdown
    - Redux
    - Styling:Ant Design
  features:
    - Responsive Web Design
    - Auto generated Sidebar
    - Auto generated Anchor
- url: https://gatsby-starter-wordpress-community.netlify.com/
  repo: https://github.com/pablovila/gatsby-starter-wordpress-community
  description: Starter using gatsby-source-wordpress to display posts and pages from a WordPress site
  tags:
    - CMS:WordPress
    - Styling:Bulma
    - Blog
    - Pagination
  features:
    - Gatsby v2 support
    - Responsive Web Design
    - WordPress support
    - Bulma and Sass Support for styling
    - Pagination logic
- url: https://gatsby-blogger.netlify.com/
  repo: https://github.com/aslammultidots/blogger
  description: A Simple, clean and modern designed blog with firebase authentication feature and easily customizable code.
  tags:
    - Blog
    - Redux
    - Disqus
    - CMS:Contentful
    - Firebase
  features:
    - Minimal and clean white layout.
    - Dynamic content from Contentful.
    - Blog post listing with previews (image + summary) for each blog post.
    - Disqus commenting system for each blog post.
    - Search post with keyword.
    - Firebase for Authentication.
    - Protected Routes with Authorization.
    - Contact form integration.
- url: https://gatsby-starter-styled-components.netlify.com/
  repo: https://github.com/blakenoll/gatsby-starter-styled-components
  description: The Gatsby default starter modified to use styled-components
  tags:
    - Styling:CSS-in-JS
  features:
    - styled-components
    - sticky footer
- url: https://magazine-example.livingdocs.io/
  repo: https://github.com/livingdocsIO/gatsby-magazine-example
  description: This magazine-starter helps you start out with Livingdocs as a headless CMS.
  tags:
    - Blog
    - CMS:Headless
  features:
    - Minimal and clean white layout.
    - Dynamic content from Livingdocs.
    - Built-in component library.
    - Robust template and theme.
- url: https://gatsby-starter-intl.tomekskuta.pl
  repo: https://github.com/tomekskuta/gatsby-starter-intl
  description: Gatsby v2 i18n starter which makes static pages for every locale and detect your browsers lang. i18n with react-intl.
  tags:
    - i18n
    - Testing
  features:
    - static pages for every language
    - detects your browser locale
    - uses react-intl
    - based on Gatsby Default Starter
    - unit tests with Jest
- url: https://cape.netlify.com/
  repo: https://github.com/juhi-trivedi/cape
  description: A Gatsby - CMS:Contentful demo with Netlify.
  tags:
    - Blog
    - Netlify
    - CMS:Contentful
    - Styling:Bootstrap
  features:
    - Fecthing Dynamic content from Contentful.
    - Blog post listing with previews (image + summary) for each blog post.
    - Contact form integration with Netlify.
    - Grid system inspired by Bootstrap.
- url: https://gatsby-starter-infinite-scroll.baobab.fi/
  repo: https://github.com/baobabKoodaa/gatsby-starter-infinite-scroll
  description: Infinite Scroll and Pagination with 10k photos
  tags:
    - Infinite Scroll
    - Pagination
    - Styling:CSS-in-JS
  features:
    - Infinite Scroll (default mode)
    - Pagination (fallback for users without JS)
    - Toggle between these modes in demo
    - Efficient implementation (only fetch the data that's needed, ship initial items with the page instead of fetch, etc.)
- url: https://jodie.lekoarts.de/
  repo: https://github.com/LekoArts/gatsby-starter-portfolio-jodie
  description: Image-heavy photography portfolio with colorful accents & great typography
  tags:
    - Portfolio
    - PWA
    - Transitions
    - Styling:CSS-in-JS
    - Linting
    - Testing
    - Language:TypeScript
  features:
    - Configurable with theming, CSS Grid & a yaml file for navigation
    - Create your projects by editing a yaml file and putting images into a folder
    - Shows your Instagram posts
    - TypeScript
    - Cypress for End-to-End testing
    - react-spring for animations & transitions
    - Uses styled-components + styled-system
    - SEO with Sitemap, Schema.org JSONLD, Tags
    - Responsive images with gatsby-image
- url: https://amazing-jones-e61bda.netlify.com/
  repo: https://github.com/WebCu/gatsby-material-kit-react
  description: Adaptation of Material Kit React to Gatsby
  tags:
    - Styling:Material
  features:
    - 60 Handcrafted Components
    - 4 Customized Plugins
    - 3 Example Pages
- url: https://relaxed-bhaskara-5abd0a.netlify.com/
  repo: https://github.com/LekovicMilos/gatsby-starter-portfolio
  description: Gatsby portfolio starter for creating quick portfolio
  tags:
    - Portfolio
  features:
    - Showcase of portfolio items
    - About me page
- url: https://gatsby-typescript-scss-docker-starter.netlify.com/
  repo: https://github.com/OFranke/gatsby-typescript-scss-docker
  description: Gatsby starter TypeScript, SCSS, Docker
  tags:
    - Language:TypeScript
    - Styling:SCSS
    - Linting
  features:
    - Format & Commit Safe by ESLint, StyleLint and Prettier with Lint-Staged (Husky), optimized for VS Code
    - Typings for scss files are automatically generated
    - Responsiveness from the beginning through easy breakpoint configuration
    - Enforce the DRY principle, no hardcoded and repeated `margin`, `font-size`, `color`, `box-shadow`, `border-radius` ... properties anymore
    - Docker ready - you can run Gatsby dev mode on your machine environment or with docker-compose
- url: https://prismic-i18n.lekoarts.de/
  repo: https://github.com/LekoArts/gatsby-starter-prismic-i18n
  description: Based on gatsby-starter-prismic with Internationalization (i18n) support.
  tags:
    - CMS:Prismic
    - CMS:Headless
    - Styling:CSS-in-JS
    - Linting
    - Blog
    - PWA
    - Testing
    - i18n
  features:
    - Prismic as Headless CMS
    - Uses multiple features of Prismic - Slices, Labels, Relationship fields, Custom Types, Internationalization
    - Emotion for Styling
    - i18n without any third-party libaries
    - Cypress for End-to-End testing
    - Prism.js highlighting
    - Responsive images with gatsby-image
    - Extensive SEO
    - ESLint & Prettier
- url: https://gatsby-starter-landing-page.netlify.com/
  repo: https://github.com/gillkyle/gatsby-starter-landing-page
  description: Single page starter for minimal landing pages
  tags:
    - Onepage
  features:
    - Gatsby image
    - Google Analytics
    - Minimal design
- url: https://thakkaryash94.github.io/gatsby-github-personal-website/
  repo: https://github.com/thakkaryash94/gatsby-github-personal-website
  description: It is a conversion of original GitHub personal website repo which is written in ruby for JS developers. This repository gives you the code you'll need to kickstart a personal website that showcases your work as a software developer. And when you manage the code in a GitHub repository, it will automatically render a webpage with the owner's profile information, including a photo, bio, and repositories.
  tags:
    - Portfolio
    - Onepage
  features:
    - layout config either stacked or sidebar
    - theme dark/light mode
    - post support
- url: http://gatsby-starter-default-intl.netlify.com
  repo: https://github.com/wiziple/gatsby-starter-default-intl
  description: The default Gatsby starter with features of multi-language url routes and browser language detection.
  tags:
    - i18n
  features:
    - Localization (Multilanguage) provided by react-intl.
    - Support automatic redirection based on user's preferred language in browser provided by browser-lang.
    - Support multi-language url routes within a single page component. That means you don't have to create separate pages such as pages/en/index.js or pages/ko/index.js.
    - Based on gatsby-starter-default with least modification.
- url: https://gatsby-starter-julia.netlify.com/
  repo: https://github.com/niklasmtj/gatsby-starter-julia
  description: A minimal blog starter template built with Gatsby
  tags:
    - Markdown
    - Blog
  features:
    - Landingpage
    - Blogoverview
    - Markdown sourcing
    - Estimated reading time
    - Styled component with @emotion
    - Netlify deployment friendly
    - Nunito font as npm module
    - Site meta tags with React Helmet
- url: https://agalp.imedadel.me
  repo: https://github.com/ImedAdel/automatic-gatsbyjs-app-landing-page
  description: Automatically generate iOS app landing page using GatsbyJS
  tags:
    - Onepage
    - PWA
    - SEO
  features:
    - One Configuration file
    - Automatically generate a landing page for your iOS app
    - List app features
    - App Store and Play Store buttons
    - App screenshot and video preview
    - Easily add social media accounts and contact info in the footer via the site-config.js file.
    - Pick custom Font Awesome icons for the feature list via the site-config.js file.
    - Built using Prettier and Styled-Components
    - Easily integrate Google Analytics by adding your ID to site-config.js file.
- url: https://gatsby-starter-shopify-app.firebaseapp.com/install
  repo: https://github.com/gil--/gatsby-starter-shopify-app
  description: Easily create Serverless Shopify Admin Apps powered by Gatsby and Firebase Functions
  tags:
    - Shopify
    - Firebase
  features:
    - 🗄 Firebase Firestore Realtime DB
    - ⚡️ Serverless Functions API layer (Firebase Functions)
    - 💼 Admin API (Graphql) Serverless Proxy
    - 🎨 Shopify Polaris (AppProvider, etc.)
    - 💰 Application Charge Logic (30 days) with variable trial duration
    - 📡 Webhook Validation & Creation
    - 🔑 GDPR Ready (Including GDPR Webhooks)
    - 🏗 CircleCI Config for easy continuous deployments to Firebase
- url: https://gatsby-starter-paperbase.netlify.com/
  repo: https://github.com/willcode4food/gatsby-starter-paperbase
  description: A Gatsby starter that implements the Paperbase Premium Theme from MaterialUI
  tags:
    - Styling:Material
    - Styling:CSS-in-JS
  features:
    - MaterialUI Paperbase theme in Gatsby!
    - Create professional looking admin tools and dashboards
    - Responsive Design
    - MaterialUI Paper Components
    - MaterialUI Tab Components
- url: https://gatsby-starter-devto.netlify.com/
  repo: https://github.com/geocine/gatsby-starter-devto
  description: A GatsbyJS starter template that leverages the Dev.to API
  tags:
    - Blog
    - Styling:CSS-in-JS
  features:
    - Blog post listing with previews (image + summary) for each blog post
- url: https://gatsby-starter-framer-x.netlify.com/
  repo: https://github.com/simulieren/gatsby-starter-framer-x
  description: A GatsbyJS starter template that is connected to a Framer X project
  tags:
    - Language:TypeScript
  features:
    - TypeScript support
    - Easily work in GatsbyJS and Framer X at the same time
- url: https://gatsby-firebase-hosting.firebaseapp.com/
  repo: https://github.com/bijenkorf-james-wakefield/gatsby-firebase-hosting-starter
  description: A starter with configuration for Firebase Hosting and Cloud Build deployment.
  tags:
    - Firebase
    - Linting
  features:
    - Linting with ESLint
    - Jest Unit testing configuration
    - Lint-staged on precommit hook
    - Commitizen for conventional commit messages
    - Configuration for Firebase hosting
    - Configuration for Cloud Build deployment
    - Clear documentation to have your site deployed on Firebase behind SSL in no time!
- url: https://lewis-gatsby-starter-blog.netlify.com/
  repo: https://github.com/lewislbr/lewis-gatsby-starter-blog
  description: A simple custom Gatsby starter template to start a new blog or personal website.
  tags:
    - Blog
    - Styling:CSS-in-JS
    - Markdown
    - Portfolio
    - SEO
  features:
    - Blog post listing with summary preview for each blog post.
    - Automatically creates blog pages from Markdown files.
    - CSS in JS with styled-components.
    - Optimized images.
    - Offline capabilities.
    - Auto-generated sitemap and robots.txt.
- url: https://gatsby-starter-stripe.netlify.com/
  repo: https://github.com/brxck/gatsby-starter-stripe
  description: A minimal starter to create a storefront with Gatsby, Stripe, & Netlify Functions.
  tags:
    - Stripe
    - eCommerce
    - Styling:None
  features:
    - Statically generate based on Stripe inventory
    - Dynamically update with live inventory & availability data
    - Checkout powered by Stripe
    - Serverless functions interact with Stripe API
    - Shopping cart persisted in local storage
    - Responsive images with gatsby-image
- url: https://www.jannikbuschke.de/gatsby-antd-docs/
  repo: https://github.com/jannikbuschke/gatsby-antd-docs
  description: A template for documentation websites
  tags:
    - Documentation
    - Language:TypeScript
    - Styling:Ant Design
    - Markdown
    - MDX
  features:
    - Markdown
    - MDX with mdxjs
    - Syntax highlighting with prismjs
    - Anchors
    - Sidebar
    - Sitecontents
    - Landingpage
- url: https://gatsby-starter.haezl.at
  repo: https://github.com/haezl/gatsby-starter-haezl
  description: A lightweight, mobile first blog starter with infinite scroll and Material-UI design for Gatsby.
  tags:
    - Blog
    - Language:TypeScript
    - Linting
    - Styling:CSS-in-JS
    - Styling:Material
    - Markdown
    - PWA
  features:
    - Landing Page
    - Portfolio section
    - Blog post listing with a preview for each post
    - Infinite scroll instead of next and previous buttons
    - Blog posts generated from Markdown files
    - About Page
    - Responsive Design
    - PWA (Progressive Web App) support
    - MobX
    - Customizable
- url: https://gatsby-starter-fine.netlify.com/
  repo: https://github.com/toboko/gatsby-starter-fine
  description: A mutli-response and light, mobile first blog starter with columns layout and Seo optimization.
  tags:
    - Blog
    - Markdown
    - Portfolio
    - SEO
  features:
    - Blog
    - Portfolio section
    - Customizable
    - Markdown
    - Optimized images
    - Sitemap Page
    - Seo Ready
- url: https://ugglr.github.io/gatsby-clean-portfolio/
  repo: https://github.com/ugglr/gatsby-clean-portfolio
  description: A clean themed Software Engineer Portfolio site, showcasing soft skills on the front page, features project card showcases, about page. Responsive through react-bootstrap components together with custom CSS style sheets. SEO configured, just need to add google analytics tracking code.
  tags:
    - Portfolio
    - SEO
    - Styling:Bootstrap
  features:
    - Resume
    - CV
    - google analytics
    - easy favicon swap
    - Gatsby SEO plugin
    - Clean layout
    - White theme
    - grid using react-bootstrap
    - bootstrap4 classes available
    - font-awesome Library for icons
    - Portfolio site for developers
    - custom project cards
    - easily extendable to include blog page
    - Responsive design
- url: https://gatsby-documentation-starter.netlify.com/
  repo: https://github.com/whoisryosuke/gatsby-documentation-starter
  description: Automatically generate docs for React components using MDX, react-docgen, and GatsbyJS
  tags:
    - Documentation
    - MDX
    - SEO
  features:
    - Parses all React components (functional, stateful, even stateless!) for JS Docblocks and Prop Types.
    - MDX - Write your docs in Markdown and include React components using JSX!
    - Lightweight (only what you need)
    - Modular (easily fits in any React project!)
    - Props table component
    - Customizable sidebar navigation
    - Includes SEO plugins Google Analytics, Offline, Manifest, Helmet.
- url: http://gatsby-absurd.surge.sh/
  repo: https://github.com/ajayns/gatsby-absurd
  description: A Gatsby starter using illustrations from https://absurd.design/
  tags:
    - Onepage
    - Styling:CSS-in-JS
  features:
    - Uses surreal illustrations from absurd.design.
    - Landing page structure split into sections
    - Basic UX/UX elements ready. navbar, smooth scrolling, faqs, theming
    - Convenient image handling and data separation
- url: https://gatsby-starter-quiz.netlify.com/
  repo: https://github.com/raphadeluca/gatsby-starter-quiz
  description: Create rich quizzes with Gatsby & Mdx. No need of database or headless CMS. Manage your data directly in your Mdx file's frontmatter and write your content in the body. Customize your HTML tags, use react components from a library or write your owns. Navigation will be automatically created between each question.
  tags:
    - MDX
  features:
    - Data quiz in the frontmatter
    - Rich customizable content with MDX
    - Green / Red alert footer on user's answer
    - Navigation generated based on the index of each question
- url: https://gatsby-starter-accessibility.netlify.com/
  repo: https://github.com/benjamingrobertson/gatsby-starter-accessibility
  description: The default Gatsby starter with powerful accessibility tools built-in.
  tags:
    - Storybook
    - Linting
  features:
    - 🔍 eslint-plugin-jsx-a11y for catching accessibility issues while authoring code
    - ✅ lint:staged for adding a pre-commit hook to catch accessibility linting errors
    - 📣 react-axe for console reporting of accessibility errors in the DOM during development
    - 📖 storybook setup for accessibility reporting on individual components
- url: https://gatsby-theme-ggt-material-ui-blog.netlify.com/
  repo: https://github.com/greatgatsbyjsthemes/gatsby-starter-ggt-material-ui-blog
  description: Starter material-ui blog utilizing a Gatsby theme!
  tags:
    - Blog
    - MDX
  features:
    - Uses MDX with Gatsby theme for quick and easy set up
    - Material-ui design with optional config passed into the theme options
    - Gradient background with sitemap, rss feed, and offline capabilities
- url: https://gatsby-starter-blog-typescript.netlify.com/
  repo: https://github.com/gperl27/Gatsby-Starter-Blog-Typescript
  description: Gatsby starter blog with TypeScript
  tags:
    - Blog
    - Language:TypeScript
    - Styling:CSS-in-JS
  features:
    - Includes all features that come with Gatsby's official starter blog
    - TypeScript for type-safety out of the box
    - Styled components in favor of inline styles
    - Transition Link for nice page transitions
    - Type definitions from GraphQL schema (with code generation)
- url: https://gatsby-starter-sass.netlify.com/
  repo: https://github.com/colbyfayock/gatsby-starter-sass
  description: A Gatsby starter with Sass and no assumptions!
  tags:
    - Styling:SCSS
  features:
    - Sass stylesheets to manage your CSS (SCSS flavored)
    - Simple, minimal base setup to get started
    - No baked in configurations or assumptions
- url: https://billyjacoby.github.io/gatsby-react-bootstrap-starter/
  repo: https://github.com/billyjacoby/gatsby-react-bootstrap-starter
  description: GatsbyJS starter with react-bootstrap and react-icons
  tags:
    - Styling:Bootstrap
    - Styling:SCSS
  features:
    - SASS stylesheets to make styling components easy
    - Sample navbar that sticks to the top of the page on scroll
    - Includes react-icons to make adding icons to your app super simple
- url: https://gatsbystartermdb.netlify.com
  repo: https://github.com/jjcav84/mdbreact-gatsby-starter
  description: GatsbyJS starter built with MDBootstrap React free version
  tags:
    - Styling:Bootstrap
  features:
    - Material Design, Bootstrap, and React
    - Contact form and Google Map components
    - Animation
    - documentation and component library can be found at mdboostrap's website
- url: https://gatsby-starter-primer.netlify.com/
  repo: https://github.com/thomaswangio/gatsby-starter-primer
  description: A Gatsby starter featuring GitHub Primer Design System and React components
  tags:
    - Styling:Other
    - Styling:CSS-in-JS
    - SEO
    - Landing Page
  features:
    - Primer React Components
    - Styled Components
    - Gatsby Image
    - Better SEO component with appropriate OG image and appropriate fallback meta tags
- url: https://pranshuchittora.github.io/gatsby-material-boilerplate
  repo: https://github.com/pranshuchittora/gatsby-material-boilerplate
  description: A simple starter to get up and developing quickly with Gatsby in material design
  tags:
    - Styling:Material
  features:
    - Material design
    - Sass/SCSS
    - Tags
    - Categories
    - Google Analytics
    - Offline support
    - Web App Manifest
    - SEO
- url: https://anubhavsrivastava.github.io/gatsby-starter-hyperspace
  repo: https://github.com/anubhavsrivastava/gatsby-starter-hyperspace
  description: Single page starter based on the Hyperspace site template, with landing, custom and Elements(Component) page
  tags:
    - HTML5UP
    - Styling:SCSS
    - Onepage
    - Landing Page
  features:
    - Designed by HTML5 UP
    - Simple one page site that’s perfect for personal portfolios
    - Fully Responsive
    - Styling with SCSS
    - Offline support
    - Web App Manifest
- url: https://anubhavsrivastava.github.io/gatsby-starter-identity
  repo: https://github.com/anubhavsrivastava/gatsby-starter-identity
  description: Single page starter based on the Identity site template by HTML5 up, suitable for one page portfolio.
  tags:
    - HTML5UP
    - Styling:SCSS
    - Onepage
    - Landing Page
    - PWA
  features:
    - Designed by HTML5 UP
    - Simple one page personal portfolio
    - Fully Responsive
    - Styling with SCSS
    - Offline support
    - Web App Manifest
- url: https://hopeful-ptolemy-cd840b.netlify.com/
  repo: https://github.com/tonydiaz/gatsby-landing-page-starter
  description: A simple landing page starter for idea validation using material-ui. Includes email signup form and pricing section.
  tags:
    - Styling:Material
    - Landing Page
  features:
    - SEO
    - Mailchimp integration
    - Material-UI components
    - Responsive
    - Pricing section
    - Benefits section
    - Email signup form
    - Easily configurable
    - Includes standard Gatsby starter features
- url: https://anubhavsrivastava.github.io/gatsby-starter-aerial
  repo: https://github.com/anubhavsrivastava/gatsby-starter-aerial
  description: Single page starter based on the Aerial site template by HTML5 up, suitable for one page personal page.
  tags:
    - HTML5UP
    - Styling:SCSS
    - Onepage
    - Landing Page
    - PWA
  features:
    - Designed by HTML5 UP
    - Simple one page personal portfolio
    - Fully Responsive
    - Styling with SCSS
    - Offline support
    - Web App Manifest
- url: https://anubhavsrivastava.github.io/gatsby-starter-eventually
  repo: https://github.com/anubhavsrivastava/gatsby-starter-eventually
  description: Single page starter based on the Eventually site template by HTML5 up, suitable for upcoming product page.
  tags:
    - HTML5UP
    - Styling:SCSS
    - Landing Page
    - PWA
  features:
    - Designed by HTML5 UP
    - Fully Responsive
    - Styling with SCSS
    - Offline support
    - Web App Manifest
- url: https://jovial-jones-806326.netlify.com/
  repo: https://github.com/GabeAtWork/gatsby-elm-starter
  description: An Elm-in-Gatsby integration, based on gatsby-plugin-elm
  tags:
    - Language:Other
  features:
    - Elm language integration
- url: https://anubhavsrivastava.github.io/gatsby-starter-readonly
  repo: https://github.com/anubhavsrivastava/gatsby-starter-readonly
  description: Single page starter based on the ReadOnly site template by HTML5 up, with landing and Elements(Component) page
  tags:
    - HTML5UP
    - Onepage
    - Styling:SCSS
    - Landing Page
    - PWA
  features:
    - Designed by HTML5 UP
    - Fully Responsive
    - Styling with SCSS
    - Offline support
    - Web App Manifest
- url: https://anubhavsrivastava.github.io/gatsby-starter-prologue
  repo: https://github.com/anubhavsrivastava/gatsby-starter-prologue
  description: Single page starter based on the Prologue site template by HTML5 up, for portfolio pages
  tags:
    - HTML5UP
    - Onepage
    - Styling:SCSS
    - Portfolio
    - PWA
  features:
    - Designed by HTML5 UP
    - Fully Responsive
    - Styling with SCSS
    - Offline support
    - Web App Manifest
- url: https://gatsby-london.netlify.com
  repo: https://github.com/ImedAdel/gatsby-london
  description: A custom, image-centric theme for Gatsby.
  tags:
    - Portfolio
    - Blog
    - Styling:PostCSS
  features:
    - Post thumbnails in the homepage
    - Built with PostCSS
    - Made for image-centeric portfolios
    - Based on London for Ghost
- url: https://anubhavsrivastava.github.io/gatsby-starter-overflow
  repo: https://github.com/anubhavsrivastava/gatsby-starter-overflow
  description: Single page starter based on the Overflow site template by HTML5 up, with landing and Elements(Component) page
  tags:
    - HTML5UP
    - Onepage
    - Styling:SCSS
    - Portfolio
    - PWA
  features:
    - Designed by HTML5 UP
    - Fully Responsive
    - Image Gallery
    - Styling with SCSS
    - Offline support
    - Web App Manifest
- url: https://cosmicjs.com/apps/gatsby-agency-portfolio/demo
  repo: https://github.com/cosmicjs/gatsby-agency-portfolio
  description: Static Webpage for displaying your agencies skills and past work.  Implements 4 sections for displaying information about your company, A home page, information about services, projects, and the people in your organization.
  tags:
    - Blog
    - Portfolio
    - CMS:Cosmic JS
  features:
    - Landing Page
    - Home
    - Services
    - Projects
    - People
- url: https://cosmicjs.com/apps/gatsby-localization-app-starter/demo
  repo: https://github.com/cosmicjs/gatsby-localization-app-starter
  description: A localized Gatsby starter application powered by Cosmic JS.
  tags:
    - CMS:Cosmic JS
    - i18n
  features:
    - Gatsby localization starter app
- url: https://cosmicjs.com/apps/gatsby-docs/demo
  repo: https://github.com/cosmicjs/gatsby-docs-app
  description: Be able to view and create documentation using Gatsby and Cosmic JS. Leveraging the speed and high powered APIs of the Gatsby framework and the simplicity and scalability of Cosmic JS.
  tags:
    - CMS:Cosmic JS
    - Documentation
  features:
    - manage docs in static web file format for zippy delivery
- url: https://cosmicjs.com/apps/gatsby-ecommerce-website/demo
  repo: https://github.com/a9kitkumar/Gatsby-Ecommerce
  description: A localized Gatsby starter application powered by Cosmic JS.
  tags:
    - CMS:Cosmic JS
    - eCommerce
  features:
    - Stores products, orders using Cosmic JS as a database and a server
- url: https://harshil1712.github.io/gatsby-starter-googlesheets/
  repo: https://github.com/harshil1712/gatsby-starter-googlesheets
  description: A starter using Google Sheets as data source
  tags:
    - Google Sheets
    - SEO
    - Blog
  features:
    - Uses Google Sheets for data
    - Easily configurable
- url: https://the-plain-gatsby.netlify.com/
  repo: https://github.com/wangonya/the-plain-gatsby
  description: A simple minimalist starter for your personal blog.
  tags:
    - Blog
    - Markdown
  features:
    - Minimalist design
    - Next and previous blog post navigation
    - About page
    - Markdown support
- url: https://gatsby-starter-blockstack.openintents.org
  repo: https://github.com/friedger/gatsby-starter-blockstack
  description: A starter using Blockstack on client side
  tags:
    - Authentication
  features:
    - Uses Blockstack
    - Client side app
- url: https://anubhavsrivastava.github.io/gatsby-starter-multiverse
  repo: https://github.com/anubhavsrivastava/gatsby-starter-multiverse
  description: Single page starter based on the Multiverse site template by HTML5 up, with landing and Elements(Component) page
  tags:
    - HTML5UP
    - Onepage
    - Styling:SCSS
    - Portfolio
    - PWA
  features:
    - Designed by HTML5 UP
    - Fully Responsive
    - Image Gallery
    - Styling with SCSS
    - Offline support
    - Web App Manifest
- url: https://anubhavsrivastava.github.io/gatsby-starter-highlights
  repo: https://github.com/anubhavsrivastava/gatsby-starter-highlights
  description: Single page starter based on the Highlights site template by HTML5 up, with landing and Elements(Component) page
  tags:
    - HTML5UP
    - Onepage
    - Styling:SCSS
    - Portfolio
    - PWA
  features:
    - Designed by HTML5 UP
    - Fully Responsive
    - Image Gallery
    - Styling with SCSS
    - Offline support
    - Web App Manifest
- url: https://gatsby-starter-material-business-markdown.netlify.com/
  repo: https://github.com/ANOUN/gatsby-starter-material-business-markdown
  description: A clean, modern starter for businesses using Material Design Components
  tags:
    - Blog
    - Markdown
    - PWA
    - Styling:Material
    - Styling:SCSS
  features:
    - Minimal, Modern Business Website Design
    - Material Design Components
    - MDC React Components
    - MDC Theming
    - Blog
    - Home Page
    - Contact Page
    - Contact Form
    - About Page
    - Mobile-First approach in development
    - Fully Responsive
    - Markdown
    - PWA
- url: https://gatsby-starter-default-typescript.netlify.com/
  repo: https://github.com/andykenward/gatsby-starter-default-typescript
  description: Starter Default TypeScript
  tags:
    - Language:TypeScript
  features:
    - TypeScript
    - Typing generation for GraphQL using GraphQL Code Generator
    - Comes with React Helmet for adding site meta tags
    - Based on Gatsby Starter Default
- url: http://gatsbyhoney.davshoward.com/
  repo: https://github.com/davshoward/gatsby-starter-honey
  description: A delicious baseline for Gatsby (v2).
  tags:
    - Styling:PostCSS
    - SEO
  features:
    - Gatsby v2
    - SEO (including robots.txt, sitemap generation, automated yet customisable metadata, and social sharing data)
    - Google Analytics
    - PostCSS support
    - Developer environment variables
    - Accessibility support
    - Based on Gatsby Starter Default
- url: https://material-ui-starter.netlify.com/
  repo: https://github.com/dominicabela/gatsby-starter-material-ui
  description: This starter includes Material UI boilerplate and configuration files along with the standard Gatsby configuration files. It provides a starting point for developing Gatsby apps with the Material UI framework.
  tags:
    - SEO
    - Styling:Material
  features:
    - Material UI Framework
    - Roboto Typeface (self hosted)
    - SEO
    - Offline Support
    - Based on Gatsby Default Starter
- url: https://developer-diary.netlify.com/
  repo: https://github.com/willjw3/gatsby-starter-developer-diary
  description: A blog template created with web developers in mind. Totally usable right out of the box, but minimalist enough to be easily modifiable.
  tags:
    - Blog
    - Markdown
    - Pagination
    - SEO
  features:
    - Ready to go - Blog author name, author image, etc,... can be easily added using a config file
    - Blog posts created as markdown files
    - Gatsby v.2
    - Mobile responsive
    - Pagination
    - Category and tag pages
    - Social media sharing icons in each post
    - Icons from React Icons (Font Awesome, Devicons, etc,...)
    - Beautiful tech-topic tags to attach to your web-development-related blog posts
    - Developer-relevant social media icon links, including GitHub, Stack Overflow, and freeCodeCamp
- url: https://anubhavsrivastava.github.io/gatsby-starter-paradigmshift
  repo: https://github.com/anubhavsrivastava/gatsby-starter-paradigmshift
  description: Single page starter based on the Paradigm Shift site template by HTML5 up, with landing and Elements(Component) page
  tags:
    - HTML5UP
    - Onepage
    - Styling:SCSS
    - Portfolio
    - PWA
  features:
    - Designed by HTML5 UP
    - Fully Responsive
    - Image Gallery
    - Styling with SCSS
    - Offline support
    - Web App Manifest
- url: https://dazzling-heyrovsky-62d4f9.netlify.com/
  repo: https://github.com/s-kris/gatsby-starter-medium
  description: A GatsbyJS starter blog as close as possible to medium.
  tags:
    - Markdown
    - Styling:CSS-in-JS
  features:
    - Careers Listing
    - Mobile Responsive
- url: https://gatsby-personal-starter-blog.netlify.com
  repo: https://github.com/thomaswangio/gatsby-personal-starter-blog
  description: Gatsby starter for personal blogs! Blog configured to run at /blog and with Netlify CMS and gatsby-remark-vscode.
  tags:
    - Blog
    - Markdown
    - Styling:CSS-in-JS
    - CMS:Netlify
  features:
    - Netlify CMS
    - VSCode syntax highlighting
    - Styled Components
- url: https://anubhavsrivastava.github.io/gatsby-starter-phantom
  repo: https://github.com/anubhavsrivastava/gatsby-starter-phantom
  description: Single page starter based on the Phantom site template by HTML5 up, with landing, generic and Elements(Component) page
  tags:
    - HTML5UP
    - Onepage
    - Styling:SCSS
    - PWA
  features:
    - Designed by HTML5 UP
    - Fully Responsive
    - Styling with SCSS
    - Offline support
    - Web App Manifest
- url: https://gatsby-starter-internationalized.ack.ee/
  repo: https://github.com/AckeeCZ/gatsby-starter-internationalized
  description: A simple starter for fully internationalized websites, including route internationalization.
  tags:
    - i18n
  features:
    - internationalized page content - via react-intl
    - internationalized routes - via language configuration
    - lightweight - includes only internationalization code
    - LocalizedLink - built-in link component handling route generation
    - LanguageSwitcher - built-in language switcher component
- url: https://gatsby-starter-bee.netlify.com/
  repo: https://github.com/JaeYeopHan/gatsby-starter-bee
  description: A simple starter for blog with fresh UI.
  tags:
    - Blog
    - Netlify
    - Disqus
    - SEO
  features:
    - Code highlight with Fira Code font
    - Emoji (emojione)
    - Social share feature (Twitter, Facebook)
    - Comment feature (disqus, utterances)
    - Sponsor service (Buy-me-a-coffee)
    - CLI Tool
- url: https://learn.hasura.io/graphql/react/introduction
  repo: https://github.com/hasura/gatsby-gitbook-starter
  description: A starter to generate docs/tutorial websites based on GitBook theme.
  tags:
    - Documentation
    - MDX
    - Markdown
    - SEO
  features:
    - Write in Markdown / MDX and generate responsive documentation/tutorial web apps
    - Fully Configurable
    - Syntax highlighting with Prismjs
    - Code diffing with +/-
    - Google Analytics Integration
    - SEO Tags with MDX frontmatter
    - Edit on GitHub button
    - Fully Customisable with rich embeds using React in MDX.
- url: https://gatsby-starter-blog-with-lunr.netlify.com/
  repo: https://github.com/lukewhitehouse/gatsby-starter-blog-with-lunr
  description: Building upon Gatsby's blog starter with a Lunr.js powered Site Search.
  tags:
    - Blog
    - Search
  features:
    - Same as the official starter blog
    - Integration with Lunr.js
- url: https://oneshopper.netlify.com
  repo: https://github.com/rohitguptab/OneShopper
  description: This Starter is created for Ecommerce site with Gatsby + Contentful and snipcart
  tags:
    - eCommerce
    - CMS:Contentful
    - Blog
    - SEO
    - Disqus
  features:
    - Blog post listing with previews for each blog post.
    - Store page listing all the Products and includes features like Rating, Price, Checkout, More then one Product images with tabbing.
    - Contact form with Email notification.
    - Index pages design with Latest Post, Latest Blog, Deal of week and Banner.
- url: https://anubhavsrivastava.github.io/gatsby-starter-spectral
  repo: https://github.com/anubhavsrivastava/gatsby-starter-spectral
  description: Single page starter based on the Spectral site template by HTML5 up, with landing, Generic and Elements(Component) page
  tags:
    - HTML5UP
    - Onepage
    - Styling:SCSS
    - Portfolio
    - PWA
  features:
    - Designed by HTML5 UP
    - Fully Responsive
    - Styling with SCSS
    - Offline support
    - Web App Manifest
- url: https://anubhavsrivastava.github.io/gatsby-starter-directive
  repo: https://github.com/anubhavsrivastava/gatsby-starter-directive
  description: Single page starter based on the Directive site template by HTML5 up, with landing and Elements(Component) page
  tags:
    - HTML5UP
    - Onepage
    - Styling:SCSS
    - Portfolio
    - PWA
  features:
    - Designed by HTML5 UP
    - Fully Responsive
    - Styling with SCSS
    - Offline support
    - Web App Manifest
- url: https://histaff.io/
  repo: https://github.com/histaff/website-static
  description: It's a beautiful starter static website which useful plugins based on Gatsby
  tags:
    - Styling:SCSS
    - Landing Page
    - Onepage
  features:
    - Fully Responsive
    - Styling with SCSS
    - Very similar to gatsby-starter-netlify-cms, slightly more configurable (e.g. set site-title in gatsby-config) with Bootstrap/Bootswatch instead of bulma
    - LocalizedLink - built-in link component handling route generation
- url: https://gatsby-kea-starter.netlify.com/
  repo: https://github.com/benjamin-glitsos/gatsby-kea-starter
  description: Gatsby starter with redux and sagas made simpler by the Kea library
  tags:
    - Redux
  features:
    - The Kea library makes redux and sagas extremely simple and concise
- url: https://anubhavsrivastava.github.io/gatsby-starter-solidstate
  repo: https://github.com/anubhavsrivastava/gatsby-starter-solidstate
  description: Single page starter based on the Solid State site template by HTML5 up, with landing, Generic and Elements(Component) page
  tags:
    - HTML5UP
    - Onepage
    - Styling:SCSS
    - Portfolio
    - PWA
  features:
    - Designed by HTML5 UP
    - Fully Responsive
    - Styling with SCSS
    - Offline support
    - Web App Manifest
- url: https://yellowcake.netlify.com/
  repo: https://github.com/thriveweb/yellowcake
  description: A starter project for creating lightning-fast websites with Gatsby v2 and Netlify-CMS v2 + Uploadcare integration.
  tags:
    - CMS:Netlify
    - Netlify
    - Blog
    - SEO
  features:
    - Uploadcare
    - Netlify Form
    - Category list (with navigation)
    - Featured post
    - Next and prev post
    - SEO component
- url: https://anubhavsrivastava.github.io/gatsby-starter-fractal
  repo: https://github.com/anubhavsrivastava/gatsby-starter-fractal
  description: Single page starter based on the Fractal site template by HTML5 up, with landing and Elements(Component) page
  tags:
    - HTML5UP
    - Onepage
    - Styling:SCSS
    - Portfolio
    - PWA
  features:
    - Designed by HTML5 UP
    - Fully Responsive
    - Styling with SCSS
    - Offline support
    - Web App Manifest
- url: https://minimal-gatsby-ts-starter.netlify.com/
  repo: https://github.com/TheoBr/minimal-gatsby-typescript-starter
  description: Minimal TypeScript Starter
  tags:
    - Language:TypeScript
  features:
    - TypeScript
    - ESLint + optional rule enforcement with Husky
    - Prettier
    - Netlify ready
    - Minimal
- url: https://gatsby-typescript-starter-default.netlify.com/
  repo: https://github.com/RobertoMSousa/gatsby-typescript-starter-default
  description: Simple Gatsby starter using TypeScript and eslint instead of outdated tslint.
  tags:
    - Language:TypeScript
    - SEO
    - Linting
  features:
    - Comes with React Helmet for adding site meta tags
    - Includes plugins for offline support out of the box
    - TypeScript
    - Prettier & eslint to format & check the code
- url: https://gatsby-starter-carraway.netlify.com/
  repo: https://github.com/endymion1818/gatsby-starter-carraway
  description: a Gatsby starter theme with Accessibility features, TypeScript, Jest, some basic UI elements, and a CircleCI pipeline
  tags:
    - Language:TypeScript
    - Pagination
    - Search
    - Testing
  features:
    - Paginated post archive
    - Site search with Lunr.js
    - Categories and category archive pages
    - Minimal CSS defaults using styled-components, including system font stack
    - Some fundamental Accessibility features including tabbable navigation & "Skip to content" link
    - UI elements including multi-column layout using CSS Grid (with float fallback), header component with logo, basic navigation & search and a footer with 3-column layout, logo and 2 menu areas
    - TypeScript & Testing including some sensible TypeScript defaults, tests with @testing-library/react, pre-commit and pre-push hooks. Set up includes enums for repeating values such as font & background colours
    - Setup for a CircleCI pipeline so you can run the above tests in branches before merging to master
    - Markdown posts _and_ pages (pages don't appear in the post archive)
- url: https://www.quietboy.net
  repo: https://github.com/zhouyuexie/gatsby-starter-quiet
  description: Gatsby out of the box blog, use TypeScript and highly customized style.
  tags:
    - Language:TypeScript
    - Styling:SCSS
    - SEO
    - Linting
    - RSS
    - Pagination
    - PWA
  features:
    - TypeScript
    - TsLint & Prettier
    - Tag list
    - Custom page layout
    - Switch the dark mode according to the system theme
    - Scss
    - Pagination
- url: https://compassionate-morse-5204bf.netlify.com/
  repo: https://github.com/deamme/gatsby-starter-prismic-resume
  description: Gatsby Resume/CV page with Prismic integration
  tags:
    - CMS:Prismic
    - CMS:Headless
    - Styling:CSS-in-JS
    - Onepage
    - Linting
  features:
    - One-page resume/CV
    - Prismic as Headless CMS
    - Emotion for styling
    - Uses multiple features of Prismic - Slices, Labels, Custom Types
    - ESLint & Prettier
- url: https://anubhavsrivastava.github.io/gatsby-starter-resume
  repo: https://github.com/anubhavsrivastava/gatsby-starter-resume
  description: Single page starter based on the Resume site template by startbootstrap for resume/portfolio page
  tags:
    - Onepage
    - Styling:SCSS
    - PWA
  features:
    - Designed by startbootstrap
    - Fully Responsive
    - Styling with SCSS
    - Offline support
    - Web App Manifest
- url: https://gatsby-starter-typescript-jest.netlify.com/
  repo: https://github.com/denningk/gatsby-starter-typescript-jest
  description: Barebones Gatsby starter with TypeScript, Jest, GitLab-CI, and other useful configurations
  tags:
    - Language:TypeScript
    - Testing
    - AWS
    - Linting
    - SEO
  features:
    - All components from default Gatsby starter converted to TypeScript
    - Jest testing configured for TypeScript with ts-jest
    - Detailed guide on how to deploy using AWS S3 buckets included in README
    - .gitlab-ci.yml file with blanks that can be customized for any Gatsby project
    - Configurations for EditorConfig, Prettier, and ESLint (for TypeScript)
- url: https://gatsby-starter-apollo.smakosh.com/app/
  repo: https://github.com/smakosh/gatsby-apollo-starter
  description: Gatsby Apollo starter - with client side routing
  tags:
    - Client-side App
    - SEO
    - Styling:CSS-in-JS
  features:
    - Apollo provider & Client side routing
    - Eslint/Prettier configured
    - Easy to customize
    - Nice project structure
    - Flex Grid components easy to customize
- url: https://portfolio.smakosh.com/
  repo: https://github.com/smakosh/gatsby-portfolio-dev
  description: A portfolio for developers
  tags:
    - Portfolio
    - SEO
    - Netlify
    - Onepage
    - Styling:CSS-in-JS
  features:
    - Eslint/Prettier configured
    - Scores 100% on a11y / Performance / PWA / SEO
    - PWA (desktop & mobile)
    - Easy to customize
    - Nice project structure
    - Amazing illustrations by Undraw.co
    - Tablet & mobile friendly
    - Continuous deployment with Netlify
    - A contact form protected by Google Recaptcha
    - Can be deployed with one click
    - Functional components with Recompose React Hooks! ready to migrate to React hooks!
    - Fetches your GitHub pinned projects with most stars (You could customize this if you wish)
- url: https://github.com/smakosh/gatsby-airtable-starter
  repo: https://github.com/smakosh/gatsby-airtable-starter
  description: Gatsby Airtable starter
  tags:
    - SEO
    - Netlify
    - Client-side App
    - Styling:CSS-in-JS
  features:
    - Static content fetched from Airtable
    - Dynamic content with CRUD operations with Airtable REST API
    - Well structured files/folders
    - Custom React Hooks
    - Custom Helpers instead of using third party libraries
    - Dynamic & Static containers
    - Global state management ready with useReducer & useContext
    - Dummy auth but ready to add real requests
- url: https://github.com/smakosh/gatsby-app-starter-rest-api
  repo: https://github.com/smakosh/gatsby-app-starter-rest-api
  description: Gatsby REST API starter
  tags:
    - Authentication
    - Client-side App
    - Styling:CSS-in-JS
  features:
    - Dynamic content with CRUD operations with a REST API
    - Well structured files/folders
    - Custom React Hooks
    - Auth with a JWT approach
    - Custom Helpers instead of using third party libraries
    - Dynamic containers
    - Global state management ready with useReducer & useContext
- url: https://gatsbyjs-starter-tailwindplay.appseed.us/
  repo: https://github.com/app-generator/gatsbyjs-starter-tailwindplay
  description: A Gatsby v2 starter styled using Tailwind, a utility-first CSS framework. Uses Purgecss to remove unused CSS.
  tags:
    - Styling:Tailwind
  features:
    - Based on gatsby-starter-tailwind
    - Tailwind CSS Framework
    - Removes unused CSS with Purgecss
- url: https://act-labs.github.io/
  repo: https://github.com/act-labs/gatsby-starter-act-blog
  description: Gatsby starter for blog/documentation using MDX, Ant Design, gatsby-plugin-combine.
  tags:
    - Blog
    - Documentation
    - Styling:Ant Design
    - Markdown
    - MDX
    - SEO
  features:
    - Posts and snippets;
    - SEO component;
    - Ant Design UI components;
    - Markdown and MDX for pages;
    - A customized webpack and babel configuration, for complex profecianal web apps with node.js, Jest tests, etc;
    - Progressively build more and more complex pages using gatsby-plugin-combine.
- url: https://gatsby-ghub.netlify.com/resume-book/
  repo: https://github.com/dwyfrequency/gatsby-ghub
  description: A resume builder app with authenticated routes, static marketing pages, and dynamic resume creation
  tags:
    - Authentication
    - Netlify
    - Client-side App
  features:
    - Netlify Identity
    - Static Marketing pages and Dynamic Client-side Authenticated App pages
    - SEO component
    - Apollo GraphQL (client-side)
- url: https://lewis-gatsby-starter-i18n.firebaseapp.com
  repo: https://github.com/lewislbr/lewis-gatsby-starter-i18n
  description: A simple custom Gatsby starter template to start a new multilanguage website.
  tags:
    - i18n
    - Styling:CSS-in-JS
    - PWA
    - Portfolio
    - SEO
  features:
    - Automatically detects user browser language.
    - CSS in JS with styled-components.
    - Optimized images.
    - Offline capabilities.
    - Auto-generated sitemap and robots.txt.
    - Google Analytics
- url: https://gatsby-snipcart-starter.netlify.com/
  repo: https://github.com/issydennis/gatsby-snipcart
  description: A simple e-commerce shop built using Gatsby and Snipcart.
  tags:
    - eCommerce
    - Styling:CSS-in-JS
    - Markdown
  features:
    - Minimal design to allow for simple customisation.
    - Snipcart integration provides an easy-to-use shopping cart and checkout.
    - Individual product pages with custom fields.
    - Products defined using markdown.
    - Styled components.
    - Gatsby image for optimised product images.
- url: https://anubhavsrivastava.github.io/gatsby-starter-stylish
  repo: https://github.com/anubhavsrivastava/gatsby-starter-stylish
  description: Single page starter based on the Stylish Portfolio site template by startbootstrap for portfolio page
  tags:
    - Onepage
    - Portfolio
    - Styling:SCSS
    - PWA
  features:
    - Designed by startbootstrap
    - Fully Responsive
    - Styling with SCSS
    - Offline support
    - Web App Manifest
- url: https://lewis-gatsby-starter-basic.firebaseapp.com
  repo: https://github.com/lewislbr/lewis-gatsby-starter-basic
  description: A simple custom basic Gatsby starter template to start a new website.
  tags:
    - Styling:CSS-in-JS
    - PWA
    - SEO
  features:
    - Bare-bones starter.
    - CSS in JS with styled-components.
    - Optimized images.
    - Offline capabilities.
    - Auto-generated sitemap and robots.txt.
- url: https://myclicks.netlify.com/
  repo: https://github.com/himali-patel/MyClicks
  description: A simple Gatsby starter template to create portfolio website with contentful and Netlify.
  tags:
    - Blog
    - Netlify
    - CMS:Contentful
    - Styling:Bootstrap
    - Disqus
    - SEO
  features:
    - Fecthing Dynamic content from Contentful.
    - Blog post listing with previews, disqus implementation and social sharing for each blog post.
    - Contact form integration with Netlify.
    - Portfolio Result Filteration according to Category.
    - Index pages design with Recent Blogs and Intagram Feed.
- url: https://gatsby-starter-typescript-graphql.netlify.com
  repo: https://github.com/spawnia/gatsby-starter-typescript-graphql
  description: A Gatsby starter with typesafe GraphQL using TypeScript
  tags:
    - Language:TypeScript
    - Linting
    - Portfolio
    - Styling:CSS-in-JS
  features:
    - Type safety with TypeScript
    - Typesafe GraphQL with graphql-code-generator
    - ESLint with TypeScript support
    - Styling with styled-components
- url: https://gatsby-tailwind-serif.netlify.com/
  repo: https://github.com/windedge/gatsby-tailwind-serif
  description: A Gatsby theme based on gatsby-serif-theme, rewrite with Tailwind CSS.
  tags:
    - Styling:Tailwind
    - Markdown
  features:
    - Based on gatsby-serif-theme
    - Tailwind CSS Framework
    - Removes unused CSS with Purgecss
    - Responsive design
    - Suitable for small business website
- url: https://mystifying-mclean-5c7fce.netlify.com
  repo: https://github.com/renvrant/gatsby-mdx-netlify-cms-starter
  description: An extension of the default starter with Netlify CMS and MDX support.
  tags:
    - MDX
    - Markdown
    - Netlify
    - CMS:Netlify
    - Styling:None
  features:
    - MDX and Netlify CMS support
    - Use React components in Netlify CMS Editor and other markdown files
    - Allow editors to choose a page template
    - Replace HTML tags with React components upon rendering Markdown, enabling design systems
    - Hide pages from being editable by the CMS
    - Minimal and extensible
- url: https://gatsby-airtable-advanced-starter.marcomelilli.com
  repo: https://github.com/marcomelilli/gatsby-airtable-advanced-starter
  description: A Gatsby Starter Blog using Airtable as backend
  tags:
    - Airtable
    - Blog
    - Styling:None
  features:
    - Dynamic content from Airtable
    - Does not contain any UI frameworks
    - Tags
    - Categories
    - Authors
    - Disqus
    - Offline support
    - Web App Manifest
    - SEO
- url: https://contentful-starter.netlify.com/
  repo: https://github.com/mohanmonu777/gatsby_contentful_starter
  description: An Awesome Starter Kit to help you get going with Contentful and Gatsby
  tags:
    - Blog
    - CMS:Contentful
    - CMS:Headless
  features:
    - Bare-bones starter.
    - Dynamic content from Contentful CMS
    - Ready made Components
    - Responsive Design
    - Includes Contentful Delivery API for production build
- url: https://gatsby-simple-blog.thundermiracle.com
  repo: https://github.com/thundermiracle/gatsby-simple-blog
  description: A gatsby-starter-blog with overreacted looking and tags, breadcrumbs, disqus, i18n, eslint supported
  tags:
    - i18n
    - Blog
    - Netlify
    - Linting
    - Disqus
    - Testing
  features:
    - Easily Configurable
    - Tags
    - Breadcrumbs
    - Tags
    - Disqus
    - i18n
    - ESLint
    - Jest
- url: https://anubhavsrivastava.github.io/gatsby-starter-grayscale
  repo: https://github.com/anubhavsrivastava/gatsby-starter-grayscale
  description: Single page starter based on the Grayscale site template by startbootstrap for portfolio page
  tags:
    - Onepage
    - Portfolio
    - Styling:SCSS
    - PWA
  features:
    - Designed by startbootstrap
    - Fully Responsive
    - Styling with SCSS
    - Offline support
    - Web App Manifest
- url: https://gatsby-all-in.netlify.com
  repo: https://github.com/Gherciu/gatsby-all-in
  description: A starter that includes the most popular js libraries, already pre-configured and ready for use.
  tags:
    - Linting
    - Netlify
    - Styling:Tailwind
  features:
    - Tailwind CSS Framework
    - Antd UI Framework pre-configured
    - Redux for managing state
    - Eslint and Stylelint to enforce code style
- url: http://demo.nagui.me
  repo: https://github.com/kimnagui/gatsby-starter-nagui
  description: A Gatsby starter that full responsive blog.
  tags:
    - Blog
    - AWS
    - Pagination
    - SEO
    - Styling:CSS-in-JS
  features:
    - Tags & Categorys.
    - Pagination.
    - Show Recent Posts for category.
    - Styled-Components.
    - Mobile-First CSS.
    - Syntax highlighting in code blocks using PrismJS(Dracula).
    - Google Analytics.
    - Deploy AWS S3.
- url: https://anubhavsrivastava.github.io/gatsby-starter-newage
  repo: https://github.com/anubhavsrivastava/gatsby-starter-newage
  description: Single page starter based on the new age site template by startbootstrap for portfolio page/Mobile app launch
  tags:
    - Onepage
    - Portfolio
    - Styling:SCSS
    - PWA
  features:
    - Designed by startbootstrap
    - Fully Responsive
    - Styling with SCSS
    - Offline support
    - Web App Manifest
- url: https://gatsby-starter-krisp.netlify.com/
  repo: https://github.com/mohanmonu777/gatsby-starter-krisp
  description: A minimal, clean and responsive starter built with gatsby
  tags:
    - Styling:Bootstrap
    - Onepage
    - Portfolio
    - Netlify
    - Markdown
  features:
    - Styled-Components.
    - Mobile-First CSS.
    - Responsive Design, optimized for Mobile devices
- url: https://gatsby-datocms-starter.netlify.com/
  repo: https://github.com/brohlson/gatsby-datocms-starter
  description: An SEO-friendly DatoCMS starter with styled-components, page transitions, and out-of-the-box blog post support.
  tags:
    - CMS:DatoCMS
    - Styling:CSS-in-JS
    - Blog
    - Portfolio
    - SEO
  features:
    - Page Transitions
    - Blog Post Template
    - Sitemap & Robots.txt generation
- url: https://elemental.netlify.com/
  repo: https://github.com/akzhy/gatsby-starter-elemental
  description: A highly customizable portfolio starter with grid support.
  tags:
    - Blog
    - Portfolio
    - SEO
  features:
    - Highly Customizable
    - Portfolio Template
    - Blog Post Template
    - SEO Friendly
- url: https://gatsby-starter-apollo.netlify.com/
  repo: https://github.com/piducancore/gatsby-starter-apollo-netlify
  description: This project is an easy way to start developing fullstack apps with Gatsby and Apollo Server (using Netlify Lambda functions). For developing we use Netlify Dev to bring all of this magic to our local machine.
  tags:
    - Netlify
  features:
    - Apollo Client
    - Apollo Server running on Netlify functions
    - Netlify Dev for local development
- url: https://gatsby-starter-blog-and-portfolio.netlify.com/
  repo: https://github.com/alisalahio/gatsby-starter-blog-and-portfolio
  description: Just gatsby-starter-blog , with portfolio section added
  tags:
    - Blog
    - Portfolio
  features:
    - Basic setup for a full-featured blog
    - Basic setup for a portfolio
    - Support for an RSS feed
    - Google Analytics support
    - Automatic optimization of images in Markdown posts
    - Support for code syntax highlighting
    - Includes plugins for easy, beautiful typography
    - Includes React Helmet to allow editing site meta tags
    - Includes plugins for offline support out of the box
- url: https://www.attejuvonen.fi
  repo: https://github.com/baobabKoodaa/blog
  description: Blog with all the Bells and Whistles
  tags:
    - Blog
    - Infinite Scroll
    - Pagination
    - SEO
    - Markdown
  features:
    - Write blog posts into Markdown files (easy to format and content will not be married to any platform).
    - Expandable
    - Responsive and streamlined design.
    - Blazing fast UX
    - Autogenerated tracedSVG image placeholders are stylized to create a smooth look and transition as the image loads without the page jumping around.
    - Posts organized by tags.
    - Teasers of posts are generated to front page with infinite scroll which gracefully degrades into pagination.
    - Allow readers to be notified of updates with RSS feed and email newsletter.
    - Contact Form.
- url: https://novela.narative.co
  repo: https://github.com/narative/gatsby-starter-novela
  description: Welcome to Novela, the simplest way to start publishing with Gatsby.
  tags:
    - Blog
    - MDX
    - Portfolio
    - Pagination
    - SEO
  features:
    - Beautifully Designed
    - Multiple Homepage Layouts
    - Toggleable Light and Dark Mode
    - Simple Customization with Theme UI
    - Highlight-to-Share
    - Read Time and Progress
    - MDX support and inline code
    - Accessibility in Mind
- url: https://gatsby-starter-fashion-portfolio.netlify.com/
  repo: https://github.com/shobhitchittora/gatsby-starter-fashion-portfolio
  description: A Gatsby starter for a professional and minimal fashion portfolio.
  tags:
    - Blog
    - Client-side App
    - Landing Page
    - Portfolio
    - Styling:Other
  features:
    - A minimal and simple starter for your fashion portfolio
    - No need for any CMS, work with all your data and images locally.
    - Separate components for different pages and grid
    - Uses gatsby-image to load images
    - Built using the old school CSS.
- url: https://gatsby-theme-profile-builder.netlify.com/
  repo: https://github.com/ashr81/gatsby-theme-profile-builder
  description: Simple theme to build your personal portfolio and publish your articles using Contentful CMS.
  tags:
    - Landing Page
    - Portfolio
    - Styling:CSS-in-JS
    - Blog
    - CMS:Contentful
  features:
    - Mobile Screen support
    - Out of the box support with Contentful CMS for articles.
    - Toggleable Light and Dark Mode
    - Profile image with links to your GitHub and Twitter.
- url: https://prist.marguerite.io/
  repo: https://github.com/margueriteroth/gatsby-prismic-starter-prist
  description: A light-themed starter powered by Gatsby v2 and Prismic to showcase portfolios and blogs.
  tags:
    - Blog
    - CMS:Prismic
    - Landing Page
    - Netlify
    - Portfolio
    - SEO
    - Styling:CSS-in-JS
  features:
    - Landing page with customizable Hero, Portfolio preview, and About component
    - Emotion styled components
    - Blog layout and pages
    - Portfolio layout and pages
    - Google Analytics
    - Mobile ready
- url: https://demos.simplecode.io/gatsby/crafty/
  repo: https://github.com/simplecode-io/gatsby-crafty-theme
  description: SEO-friendly, fast, and fully responsive Gatsby starter with minimal plugins, utilizing JSON files as a content source.
  tags:
    - SEO
    - Portfolio
    - CMS:Other
    - Styling:Other
  features:
    - Beautiful and simple design
    - 100/100 Google Lighthouse score
    - SEO Optimized
    - Includes header/footer/sidebar (on Mobile)
    - CSS based sidebar
    - CSS based Modals
    - Content is fetched from JSON Files
    - Only one extra plugin from default Gatsby starter
- url: https://gatsby-starter-profile-site.netlify.com/
  repo: https://github.com/Mr404Found/gatsby-starter-profile-site
  description: A minimal and clean starter build with gatsby.
  tags:
    - Landing Page
    - Netlify
    - Portfolio
    - SEO
    - Styling:CSS-in-JS
  features:
    - Simple Design
    - Made by Sumanth
- url: http://the404blog.netlify.com
  repo: https://github.com/mohanmonu777/the404blog
  description: An Awesome Starter Blog to help you get going with Gatsby and Markdown
  tags:
    - Blog
    - Markdown
    - Search
    - Styling:CSS-in-JS
  features:
    - Bare-bones starter.
    - Dynamic content with Markdown
    - Ready made Components
    - Responsive Design
    - Includes Search Feature.
    - Syntax Highlight in Code.
    - Styling in Bootstrap
- url: https://gatsby-starter-unicorn.netlify.com/
  repo: https://github.com/mohanmonu777/gatsby_starter_unicorn
  description: An Awesome Starter Blog to help you get going with Gatsby and Markdown
  tags:
    - Blog
    - Markdown
    - Styling:CSS-in-JS
  features:
    - Bare-bones starter.
    - Dynamic content with Markdown
    - Ready made Components
    - Responsive Design
    - Syntax Highlight in Code.
- url: https://gatsby-starter-organization.netlify.com/
  repo: https://github.com/geocine/gatsby-starter-organization
  description: A Gatsby starter template for organization pages. Using the Gatsby theme "@geocine/gatsby-theme-organization"
  tags:
    - Styling:CSS-in-JS
    - Landing Page
    - Portfolio
    - Onepage
  features:
    - React Bootstrap styles
    - Theme-UI and EmotionJS CSS-in-JS
    - A landing page with all your organization projects, configurable through a YML file.
    - Configurable logo, favicon, organization name and title
- url: https://gatsby-starter-interviews.netlify.com/
  repo: https://github.com/rmagon/gatsby-starter-interviews
  description: A Gatsby starter template for structured Q&A or Interview sessions
  tags:
    - SEO
    - Blog
    - Styling:SCSS
  features:
    - Minimalist design for interviews
    - Beautifully presented questions and answers
    - Option to read all answers to a specific question
    - Share interview on social channels
    - All content in simple json files
- url: https://gatsby-starter-photo-book.netlify.com/
  repo: https://github.com/baobabKoodaa/gatsby-starter-photo-book
  description: A Gatsby starter for sharing photosets.
  tags:
    - Gallery
    - Infinite Scroll
    - Pagination
    - Transitions
  features:
    - Gallery with auto-generated thumbnails are presented on CSS Grid with infinite scroll.
    - Beautiful "postcard" view for photos with fullscreen toggle.
    - Both views are responsive with minimal whitespace and polished UX.
    - Many performance optimizations for image delivery (both by Gatsby & way beyond what Gatsby can do).
- url: https://gatsby-typescript-scss-starter.netlify.com/
  repo: https://github.com/GrantBartlett/gatsby-typescript-starter
  description: A simple starter project using TypeScript and SCSS
  tags:
    - Language:TypeScript
    - Styling:SCSS
    - SEO
  features:
    - Pages and components are classes.
    - A skeleton SCSS project added with prefixing
- url: https://portfolio-by-mohan.netlify.com/
  repo: https://github.com/mohanmonu777/gatsby_starter_portfolio
  description: An Official Starter for Gatsby Tech Blog Theme
  tags:
    - SEO
    - Blog
  features:
    - Styling using Styled-Components
    - Search using ElasticLunr
    - Theme by gatsby-tech-blog-theme
    - Deployed in Netlify
- url: https://brevifolia-gatsby-forestry.netlify.com/
  repo: https://github.com/kendallstrautman/brevifolia-gatsby-forestry
  description: A minimal starter blog built with Gatsby & Forestry CMS
  tags:
    - CMS:Forestry.io
    - Blog
    - Markdown
    - Styling:SCSS
  features:
    - Blog post listing with previews (image + summary) for each blog post
    - Minimalist, responsive design & typography
    - Create new markdown posts dynamically
    - Configured to work automatically with Forestry CMS
    - Customizable 'info' page
    - Simple layout & scss architecture, easily extensible
- url: https://gatsby-firebase-starter.netlify.com/
  repo: https://github.com/ovidiumihaibelciug/gatsby-firebase-starter
  description: Starter / Project Boilerplate for Authentication and creating Dynamic pages from collections with Firebase and Gatsby.js
  tags:
    - Firebase
    - SEO
    - Styling:SCSS
    - Authentication
    - PWA
  features:
    - Authentication with Firebase
    - Programmatically create pages from a firestore collection
    - Protected Routes with Authorization
    - Email verification
    - Includes React Helmet to allow editing site meta tags
    - Includes plugins for offline support out of the box
- url: https://gatsby-typescript-minimal.netlify.com/
  repo: https://github.com/benbarber/gatsby-typescript-minimal
  description: A minimal, bare-bones TypeScript starter for Gatsby
  tags:
    - Language:TypeScript
    - Styling:CSS-in-JS
    - SEO
  features:
    - Bare-bones starter
    - TypeScript
    - TSLint
    - Prettier
    - Styled Components
    - Sitemap Generation
    - Google Analytics
- url: https://agility-gatsby-starter.netlify.com
  repo: https://github.com/agility/agility-gatsby-starter
  description: Get started with Gatsby and Agility CMS using a minimal blog.
  tags:
    - CMS:Other
    - Blog
    - SEO
  features:
    - A bare-bones starter Blog to get you off and running with Agility CMS and Gatsby.
- url: https://gatsby-starter-dot.netlify.com/
  repo: https://github.com/chronisp/gatsby-starter
  description: Gatsby Starter for creating portfolio & blog.
  tags:
    - Blog
    - CMS:Headless
    - CMS:Contentful
    - Netlify
    - Portfolio
    - Redux
    - SEO
    - Styling:Material
  features:
    - Extensible & responsive design using Material UI (palette, typography & breakpoints configuration)
    - Blog integration with Contentful CMS (GraphQL queries)
    - Redux (connect actions & props easily using custom HOF)
    - Support for Netlify deployment
    - SEO
    - Prettier code styling
- url: https://johnjkerr.github.io/gatsby-creative/
  repo: https://github.com/JohnJKerr/gatsby-creative
  description: Gatsby implementation of the Start Bootstrap Creative template
  tags:
    - Gallery
    - Portfolio
    - Styling:Bootstrap
    - Styling:SCSS
  features:
    - Start Bootstrap Creative template converted to React/Gatsby
    - React Scrollspy used to track page position
    - React Bootstrap used to create modal portfolio carousel
    - GitHub Actions deployment to GitHub Pages demonstrated
- url: https://bonneville.netlify.com/
  repo: https://github.com/bagseye/bonneville
  description: A starter blog template for Gatsby
  tags:
    - Blog
    - SEO
  features:
    - Extensible & responsive design
    - Blog integration
    - SEO
- url: https://gatsby-starter-i18next-sanity.netlify.com/en
  repo: https://github.com/johannesspohr/gatsby-starter-i18next-sanity
  description: A basic starter which integrates translations with i18next and localized sanity input.
  tags:
    - i18n
    - CMS:sanity.io
  features:
    - Showcases advanced i18n techniques with i18next and sanity.io
    - Correct URLs for the languages (language in the path, translated slugs)
    - Multilanguage content from sanity
    - Snippets translation
    - Optimized bundle size (don't ship all translations at once)
    - Alternate links to other languages
    - Sitemap with language information
    - Localized 404 pages
- url: https://gatsby-skeleton.netlify.com/
  repo: https://github.com/msallent/gatsby-skeleton
  description: Gatsby starter with TypeScript and all sort of linting
  tags:
    - Language:TypeScript
    - Styling:CSS-in-JS
    - SEO
  features:
    - TypeScript
    - Styled-Components
    - ESLint
    - Prettier
    - Stylelint
    - SEO
- url: https://nehalem.netlify.com/
  repo: https://github.com/nehalist/gatsby-starter-nehalem
  description: A starter for the Gatsby Nehalem Theme
  tags:
    - Blog
    - Language:TypeScript
    - Markdown
    - Search
    - SEO
  features:
    - Fully responsive
    - Highly optimized (Lighthouse score ~400)
    - SEO optimized (with open graph, Twitter Card, JSON-LD, RSS and sitemap)
    - Syntax highlighting
    - Search functionality
    - Multi navigations
    - Static pages
    - Fully typed with TypeScript
    - Tagging
    - Theming
    - Customizable
- url: https://gatsby-starter-headless-wp.netlify.com
  repo: https://github.com/crock/gatsby-starter-headless-wordpress
  description: A starter Gatsby site to quickly implement a site for headless WordPress
  tags:
    - Blog
    - CMS:Headless
    - CMS:WordPress
  features:
    - New Header
    - Responsive
    - Sidebar that displays recent blog posts
- url: https://gatsby-advanced-blog-starter.netlify.com
  repo: https://github.com/aman29271/gatsby-advanced-blog-starter
  description: A pre-built Gatsby Starter Tech-blog
  tags:
    - Blog
    - Markdown
  features:
    - Highly Optimised
    - Image optimised with blur-up effect
    - Responsive
    - Code  highlighting
    - tagging
    - Sass compiled
- url: https://anubhavsrivastava.github.io/gatsby-starter-casual
  repo: https://github.com/anubhavsrivastava/gatsby-starter-casual
  description: Multi page starter based on the Casual site template by startbootstrap for portfolio
  tags:
    - Onepage
    - Styling:SCSS
    - PWA
  features:
    - Designed by startbootstrap
    - Fully Responsive
    - Styling with SCSS
    - Offline support
    - Web App Manifest
- url: https://gatsby-starter-ts-hello-world.netlify.com
  repo: https://github.com/hdorgeval/gatsby-starter-ts-hello-world
  description: TypeScript version of official hello world
  tags:
    - Language:TypeScript
  features:
    - TypeScript
    - ESLint
    - Type checking
    - no boilerplate
    - Great for advanced users
    - VSCode ready
- url: https://grommet-file.netlify.com/
  repo: https://github.com/metinsenturk/gatsby-starter-grommet-file
  description: Grommet-File is made with Grommet V2 and a blog starter
  tags:
    - Blog
    - Markdown
    - SEO
    - Portfolio
    - Styling:Grommet
  features:
    - Responsive Design
    - Pagination
    - Page creation
    - Content is Markdown files
    - Google Analytics
    - Grommet V2 User Interface
    - Support for RSS feed
    - SEO friendly
    - Mobile and responsive
    - Sitemap & Robots.txt generation
    - Optimized images with gatsby-image
- url: https://gatsby-wordpress-typescript-scss-blog.netlify.com/
  repo: https://github.com/sagar7993/gatsby-wordpress-typescript-scss-blog
  description: A Gatsby starter template for a WordPress blog, built using TypeScript, SCSS and Ant Design
  tags:
    - Blog
    - CMS:WordPress
    - CMS:Headless
    - Language:TypeScript
    - Pagination
    - PWA
    - SEO
    - Portfolio
    - Styling:SCSS
  features:
    - TypeScript for type-safe code
    - Source content from WordPress CMS
    - Auto generated Pagination for your WordPress Posts
    - Auto generated Navigation for next and previous post at the end Post
    - Auto generated pages for tags and categories sourced from WordPress
    - SCSS stylesheets
    - PWA with offline support
    - Ant Design for UI components and theming
    - Jest and Enzyme Testing framework support for snapshots and unit tests.
    - Responsive Design
    - Google Analytics
    - Comments using Staticman
    - Images within WordPress post/page content downloaded to static folder and transformed to webp format during build
    - Social widgets
    - Instagram feed of any profile (no API token needed)
    - Pinterest pin-it button on hovering on images (no API token needed)
    - Twitter timeline and follow button (no API token needed)
    - Facebook timeline and like button (no API token needed)
    - SEO friendly
    - Web app manifest
    - Mobile optimized and responsive
    - Sitemap.xml & Robots.txt generation
    - Optimized images with gatsby-image
    - Git pre-commit and pre-push hooks using Husky
    - TSLint formatting
    - Highly optimized with excellent lighthouse audit score
- url: https://gatsby-starter-typescript-deluxe.netlify.com/
  repo: https://github.com/gojutin/gatsby-starter-typescript-deluxe
  description: A Gatsby starter with TypeScript, Storybook, Styled Components, Framer Motion, Jest, and more.
  tags:
    - Language:TypeScript
    - Styling:CSS-in-JS
    - Storybook
    - SEO
    - Linting
    - Testing
  features:
    - TypeScript for type-safe code.
    - Styled-Components for all your styles.
    - Framer Motion for awesome animations.
    - gatsby-image and gatsby-transformer-sharp for optimized images.
    - gatsby-plugin-manifest + SEO component for an SEO-friendly PWA.
    - Storybook with add-ons for showing off your awesome components.
    - Jest and React Testing library for snapshots and unit tests.
    - ESLint (with TSLint and Prettier) to make your code look its best.
    - React Axe and React A11y for accessibility so that your site is awesome for everyone.
- url: https://gatsby-markdown-blog-starter.netlify.com/
  repo: https://github.com/ammarjabakji/gatsby-markdown-blog-starter
  description: GatsbyJS v2 starter for creating a markdown blog. Based on Gatsby Advanced Starter.
  tags:
    - Blog
    - Markdown
    - SEO
    - PWA
  features:
    - Gatsby v2 support
    - Responsive Design
    - Pagination
    - Content is Markdown files
    - Google Analytics
    - Support for RSS feed
    - SEO friendly
    - Sitemap & Robots.txt generation
    - Sass support
    - Css Modules support
    - Web App Manifest
    - Offline support
    - htaccess support
    - Typography.js
    - Integration with Social Media
- url: https://blogerist.netlify.com
  repo: https://github.com/bvlktech/blogerist
  description: Starter blog built with GatsbyJS
  tags:
    - Blog
    - Markdown
    - SEO
    - PWA
  features:
    - A simple landing page with blog functionality built with Netlify CMS
    - Create Blog posts from Netlify CMS
    - Uses SCSS for styling
    - Blazing fast loading times thanks to pre-rendered HTML and automatic chunk loading of JS files
    - Uses gatbsy-image with Netlify-CMS preview support
    - Separate components for everything
    - Netlify deploy configuration
    - Netlify forms functionality
    - Discus commenting added to each blog post
    - Perfect score on Lighthouse for SEO, Accessibility and Performance
    - ..and more
- url: https://gatsby-starter-bloomer-db0aaf.netlify.com
  repo: https://github.com/zlutfi/gatsby-starter-bloomer
  description: Barebones starter website with Bloomer React components for Bulma.
  tags:
    - PWA
    - Styling:Bulma
    - Styling:SCSS
  features:
    - Bloomer React Commponents
    - Bulma CSS Framework
    - Uses SCSS for styling
    - Font Awesome Support
    - Progressive Web App
- url: https://gatsby-starter-mdbreact.netlify.com
  repo: https://github.com/zlutfi/gatsby-starter-mdbreact
  description: Barebones starter website with Material Design Bootstrap React components.
  tags:
    - PWA
    - Styling:Bootstrap
    - Styling:Material
    - Styling:SCSS
  features:
    - MDBReact React Commponents
    - Bootstrap CSS Framework with Material Design Bootstrap styling
    - Uses SCSS for styling
    - Font Awesome Support
    - Progressive Web App
- url: https://gatsby-starter-monolith.netlify.com
  repo: https://github.com/danspratling/gatsby-starter-monolith
  description: A Gatsby Starter designed to work with monolith. Monolith is a workspace starter which provides a good base to begin a medium-large (multisite) project
  tags:
    - Language:TypeScript
    - Storybook
    - Styling:CSS-in-JS
  features:
    - A minimal site with the option to add loads of functionality
    - Based on the Monolith repo to provide an easy starting point for large projects https://github.com/danspratling/monolith
    - Uses Theme-UI to handle theming and styling
    - Uses TypeScript to encourage good coding
    - Uses Storybook to encourage visual testing
    - This site is set up with all 3 of the above working together. This makes it really easy to jump in and start a project while still having very few restrictions
- url: https://gatsby-starter-ts-pwa.netlify.com/
  repo: https://github.com/markselby9/gatsby-starter-typescript-pwa
  description: The default Gatsby starter fork with TypeScript and PWA support added
  tags:
    - Language:TypeScript
    - PWA
  features:
    - Minumum changes based on default starter template for TypeScript and PWA
    - Added TypeScript support with eslint and tsc check
    - Support GitHub Actions CI/CD workflow (beta)
- url: https://iceberg-gatsby-multilang.netlify.com/
  repo: https://github.com/diogorodrigues/iceberg-gatsby-multilang
  description: Gatsby multi-language starter. Internationalization / i18n without third party plugins or packages for Posts and Pages. Different URLs dependending on the language. Focused on SEO, PWA, Image Optimization, Styled Components and more. This starter is also integrate with Netlify CMS to manage all pages, posts and images.
  tags:
    - Blog
    - CMS:Headless
    - CMS:Netlify
    - i18n
    - Netlify
    - Markdown
    - Pagination
    - PWA
    - SEO
    - Styling:CSS-in-JS
  features:
    - Translations by using GraphQL, hooks and context API
    - Content in markdown for pages and posts in different languages
    - General translations for any content
    - Creation of menu by using translations and GraphQL
    - Netlify CMS to manage all pages, posts and images
    - Styled Components to styles
    - All important seetings for speedy and optimized images
    - Blog Posts list with pagination
    - Focus on SEO
    - PWA
- url: https://flexible-gatsby.netlify.com/
  repo: https://github.com/wangonya/flexible-gatsby
  description: A simple and clean theme for Gatsby
  tags:
    - Blog
    - Markdown
  features:
    - Google Analytics
    - Simple design
    - Markdown support
- url: https://gatsby-starter-leaflet.netlify.com/
  repo: https://github.com/colbyfayock/gatsby-starter-leaflet
  description: A Gatsby starter with Leafet!
  tags:
    - Landing Page
    - Linting
    - Styling:SCSS
    - Testing
  features:
    - Simply landing page to get started with Leaflet
    - Includes Leaflet and React Leaflet
    - Starts with some basic Sass stylesheets for styling
    - Linting and testing preconfigured
- url: https://gatsby-starter-luke.netlify.com/
  repo: https://github.com/lukethacoder/luke-gatsby-starter
  description: An opinionated starter using TypeScript, styled-components (emotion flavoured), React Hooks & react-spring. Built as a BYOS (bring your own source) so you can get up and running with whatever data you choose.
  tags:
    - Language:TypeScript
    - Transitions
    - Styling:CSS-in-JS
    - Linting
  features:
    - TypeScript
    - react-spring animations
    - BYOS (bring your own source)
    - Emotion for styling components
    - Minimal Design
    - React Hooks (IntersectionObserver, KeyUp, LocalStorage)
- url: https://friendly-cray-96d631.netlify.com/
  repo: https://github.com/PABlond/Gatsby-TypeScript-Starter-Blog
  description: Project boilerplate of a blog app. The starter was built using Gatsby and TypeScript.
  tags:
    - Markdown
    - Language:TypeScript
    - SEO
    - PWA
    - Styling:SCSS
  features:
    - A complete responsive theme built wiss Scss
    - Easy editable posts in Markdown files
    - SEO component
    - Optimized with Google Lighthouse
- url: https://gatsby-starter-material-album.netlify.com
  repo: https://github.com/JoeTrubenstein/gatsby-starter-material-album
  description: A simple portfolio starter based on the Material UI Album Layout
  tags:
    - Gallery
    - Portfolio
    - Styling:Material
  features:
    - Pagination
    - Material UI
    - Exif Data Parsing
- url: https://peaceful-ptolemy-d7beb4.netlify.com
  repo: https://github.com/TRamos5/gatsby-contentful-starter
  description: A starter template for an awesome static blog utilizing Contentful as a CMS and deployed to Netlify.
  tags:
    - CMS:Contentful
    - CMS:Headless
    - Blog
    - Netlify
    - Markdown
    - Styling:CSS-in-JS
  features:
    - Netlify integration with pre built contact form
    - "CMS: Contentful integration with placeholders included"
    - Mobile friendly responsive design made to be customized or leave as is
    - Separate components for everything
    - ...and more
- url: https://gatsby-tailwind-emotion-starter-demo.netlify.com/
  repo: https://github.com/pauloelias/gatsby-tailwind-emotion-starter
  description: Gatsby starter using the latest Tailwind CSS and Emotion.
  tags:
    - Styling:Tailwind
    - Styling:CSS-in-JS
    - Styling:PostCSS
  features:
    - Tailwind CSS for rapid development
    - Emotion with `tailwind.macro` for flexible styled components
    - PostCSS configured out-of-the-box for when you need to write your own CSS
    - postcss-preset-env to write tomorrow's CSS today
    - Bare bones starter to help you hit the ground running
- url: https://gatsby-starter-grayscale-promo.netlify.com/
  repo: https://github.com/awesome1888/gatsby-starter-grayscale-promo
  description: one-page promo site
  tags:
    - Language:TypeScript
    - Styling:CSS-in-JS
    - Linting
    - Markdown
    - Onepage
    - CMS:Netlify
    - Landing Page
  features:
    - Styled-Components
    - NetlifyCMS
    - TypeScript
    - Basic design
- url: https://gatsby-starter-mdx-website-blog.netlify.com/
  repo: https://github.com/doakheggeness/gatsby-starter-mdx-website-blog
  description: Gatsby website and blog starter utilizing MDX for adding components to mdx pages and posts. Incorportates Emotion.
  tags:
    - MDX
    - Blog
    - Styling:CSS-in-JS
  features:
    - Create pages and posts using MDX
    - Incorporates the CSS-in-JS library Emotion
    - Visual effects
- url: https://gatsby-starter-zurgbot.netlify.com/
  repo: https://github.com/zurgbot/gatsby-starter-zurgbot
  description: The ultimate force of starter awesomeness in the galaxy of Gatsby
  tags:
    - Linting
    - PWA
    - SEO
    - Styling:Bulma
    - Styling:SCSS
    - Testing
  features:
    - Sass (SCSS Flavored) CSS
    - Bulma CSS Framework
    - React Helmet <head> Management
    - React Icons SVG Icon Components (Including Font Awesome and others)
    - Eslint for JS linting
    - Prettier for JS formatting
    - StyleLint for Scss linting and formatting
    - Jest for a test framework
    - Enzyme for testing with React
    - Husky for git hooks, particularlly precommit management
    - Lint Staged to run commands only on staged files
- url: https://martin2844.github.io/gatsby-starter-dev-portfolio/
  repo: https://github.com/martin2844/gatsby-starter-dev-portfolio
  description: A GatsbyJS minimalistic portfolio site, with a blog and about section
  tags:
    - Portfolio
    - Blog
    - Markdown
  features:
    - createPages API
    - Responsive
    - Minimalistic
    - Blazing fast (LINK)
    - Graphql queries
    - Sass
    - Markdown
- url: https://wataruoguchi-gatsby-starter-typescript-contentful.netlify.com/
  repo: https://github.com/wataruoguchi/gatsby-starter-typescript-contentful
  description: Simple TypeScript starter with Contentful Integration
  tags:
    - Language:TypeScript
    - CMS:Contentful
    - Netlify
    - Blog
  features:
    - Simple
    - TypeScript
    - Contentful
    - Supports Contentful Rich Text
    - Prettier & ESlint & StyleLint to format & check the code
    - Husky & lint-staged to automate checking
- url: https://gatsby-starter-point.netlify.com/
  repo: https://github.com/teaware/gatsby-starter-point
  description: A humble Gatsby starter for blog
  tags:
    - Blog
    - Markdown
    - Netlify
  features:
    - SASS
    - SEO
    - Dark Mode
    - Google Analytics
- url: https://gatsby-typescript-storybook-starter.netlify.com/
  repo: https://github.com/RobertoMSousa/gatsby-typescript-storybook-starter
  description: A Gatsby starter with storybook, tags and eslint
  tags:
    - Language:TypeScript
    - Styling:CSS-in-JS
    - Storybook
    - Markdown
    - Linting
  features:
    - Storybook
    - Simple
    - TypeScript
    - Contentful
    - Prettier & ESlint & StyleLint to format & check the code
    - Storybook
    - Jest and React Testing library for snapshots and unit tests.
    - Styled-Components for all your styles.
- url: https://semantic-ui-docs-gatsby.netlify.com/
  repo: https://github.com/whoisryosuke/semantic-ui-docs-gatsby
  description: Documentation starter using Semantic UI and MDX
  tags:
    - Documentation
    - Linting
    - Markdown
    - MDX
    - PWA
    - SEO
  features:
    - Easy starter for documentation-style sites
    - Use SUI React components anywhere in MDX
    - SASS/LESS support
    - Live code component
    - Customizable sidebar
    - Offline-ready
    - Responsive design
    - Nodemon for restarting dev server on changes
    - Webpack aliasing for components, assets, etc
- url: https://gatsby-starter-saas-marketing.netlify.com/
  repo: https://github.com/keegn/gatsby-starter-saas-marketing
  description: A simple one page marketing site starter for SaaS companies and products
  tags:
    - Onepage
    - Styling:CSS-in-JS
    - Landing Page
  features:
    - Responsive
    - Netlify ready
    - Styled-Components
    - Minimal design and easy to customize
    - Great for software or product related marketing sites
- url: https://react-landnig-page.netlify.com/
  repo: https://github.com/zilahir/react-landing-page
  description: Landing page with GraphCMS
  tags:
    - Redux
    - Styling:SCSS
    - Styling:CSS-in-JS
    - Netlify
  features:
    - Team section
    - Clients section
    - Map
    - Netlify ready
    - Styled-Components
    - Good for app showcase for startups
    - Prettier & ESlint & StyleLint to format & check the code
    - Husky & lint-staged to automate checking
- url: https://gatsby-strapi-starter.netlify.com/
  repo: https://github.com/jeremylynch/gatsby-strapi-starter
  description: Get started with Strapi, Bootstrap (reactstrap) and Gatsby FAST!
  tags:
    - CMS:Strapi
    - Styling:Bootstrap
  features:
    - Strapi
    - Bootstrap
    - Reactstrap
- url: https://kontent-template-gatsby-landing-page-photon.netlify.com
  repo: https://github.com/Simply007/kontent-template-gatsby-landing-page-photon
  description: Kentico Kontent based starter based on Photon starter by HTML5 UP
  tags:
    - CMS:Headless
    - CMS:Kontent
    - Netlify
    - Landing Page
    - HTML5UP
    - Styling:SCSS
  features:
    - Kentico Kontent Caas plafrorm as the data source
    - Landing page divided by section.
    - Support for code syntax highlighting
    - Includes plugins for easy, beautiful typography
    - Includes React Helmet to allow editing site meta tags
    - Includes plugins for offline support out of the box
    - Font awesome
    - Material Icons
    - CSS Grid
- url: https://gatsby-starter-typescript-blog-forms.netlify.com/
  repo: https://github.com/joerneu/gatsby-starter-typescript-blog-forms
  description: Gatsby starter for a website in TypeScript with a homepage, blog and forms
  tags:
    - Blog
    - Language:TypeScript
    - Linting
    - Markdown
    - MDX
    - CMS:Netlify
    - SEO
    - Styling:CSS-in-JS
  features:
    - TypeScript for type safety, IDE comfort and error checking during development and build time
    - ESLint and Prettier for safety and consistent code style
    - Uses the official Gatsby Blog Core theme for data processing
    - Functional components and React Hooks
    - SEO component with React Helmet
    - Minimal responsive styling with React Emotion that can easily be extended
    - Theming of components and Markdown (MDX) with Emotion Theming
    - Forms with Formite (React Hooks Form library)
    - Accessible UI components implemented with Reakit and styling based on mini.css
    - Netlify CMS to create and edit blog posts
    - Small bundle size
- url: https://gatsby-tailwind-styled-components-storybook-starter.netlify.com/
  repo: https://github.com/denvash/gatsby-tailwind-styled-components-storybook-starter
  description: Tailwind CSS + Styled-Components + Storybook starter for Gatsby
  tags:
    - Storybook
    - Styling:Tailwind
    - Styling:CSS-in-JS
    - Styling:PostCSS
    - Netlify
  features:
    - Tailwind CSS v1
    - Styled-Components v5
    - Storybook v5
    - PostCSS
    - Deploy Storybook
    - Documentation
- url: https://gatsby-tfs-starter.netlify.com/
  repo: https://github.com/tiagofsanchez/gatsby-tfs-starter
  description: a gatsby-advanced-starter with theme-ui styling
  tags:
    - RSS
    - SEO
    - Blog
    - MDX
  features:
    - React Helmet <head> Management
    - SVG Icon
- url: https://gatsby-lam.vaporwavy.io
  repo: https://github.com/vaporwavy/gatsby-london-after-midnight
  description: A custom, image-centric theme for Gatsby. Advanced from the Gatsby starter London.
  tags:
    - Blog
    - Portfolio
    - Gallery
    - SEO
    - Markdown
    - HTML5UP
    - CMS:Netlify
    - Styling:PostCSS
  features:
    - Support tags
    - Easily change the theme color
    - Post thumbnails in the homepage
    - Built with PostCSS
    - Made for image-centric portfolios
    - Based on London for Gatsby
- url: https://alipiry-gatsby-starter-typescript.netlify.com/
  repo: https://github.com/alipiry/gatsby-starter-typescript
  description: The default Gatsby starter with TypeScript
  tags:
    - Language:TypeScript
    - Linting
    - Netlify
  features:
    - Type Checking With TypeScript
    - Powerfull Linting With ESLint
- url: https://gatsby-typescript-tailwind.netlify.com/
  repo: https://github.com/impulse/gatsby-typescript-tailwind
  description: Gatsby starter with TypeScript and Tailwind CSS
  tags:
    - Language:TypeScript
    - Styling:Tailwind
    - Styling:PostCSS
    - Netlify
  features:
    - Simple
    - TSLint
    - Tailwind CSS v1
    - PostCSS + PurgeCSS
- url: https://gatsby-starter-blog-tailwindcss-demo.netlify.com/
  repo: https://github.com/andrezzoid/gatsby-starter-blog-tailwindcss
  description: Gatsby blog starter with TailwindCSS
  tags:
    - Blog
    - SEO
    - Markdown
    - Styling:Tailwind
    - Styling:PostCSS
  features:
    - Based on the official Gatsby starter blog
    - Uses TailwindCSS
    - Uses PostCSS<|MERGE_RESOLUTION|>--- conflicted
+++ resolved
@@ -1023,12 +1023,9 @@
   repo: https://github.com/cosmicjs/gatsby-starter
   description: Simple Gatsby starter connected to the Cosmic JS headless CMS for easy content management
   tags:
-<<<<<<< HEAD
     - Cosmic JS
-=======
     - CMS:Cosmic JS
     - CMS:Headless
->>>>>>> e81c45cf
   features:
     - Uses the Cosmic JS Gatsby source plugin
 - url: https://www.gatsby-typescript-template.com/
