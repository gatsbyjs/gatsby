- url: https://gatsby-starter-blog-demo.netlify.com/
  repo: https://github.com/gatsbyjs/gatsby-starter-blog
  description: official blog
  tags:
    - Official
    - Blog
  features:
    - Basic setup for a full-featured blog
    - Support for an RSS feed
    - Google Analytics support
    - Automatic optimization of images in Markdown posts
    - Support for code syntax highlighting
    - Includes plugins for easy, beautiful typography
    - Includes React Helmet to allow editing site meta tags
    - Includes plugins for offline support out of the box
- url: https://gatsby-starter-default-demo.netlify.com/
  repo: https://github.com/gatsbyjs/gatsby-starter-default
  description: official default
  tags:
    - Official
  features:
    - Comes with React Helmet for adding site meta tags
    - Includes plugins for offline support out of the box
- url: https://gatsby-netlify-cms.netlify.com/
  repo: https://github.com/netlify-templates/gatsby-starter-netlify-cms
  description: n/a
  tags:
    - Blog
    - Styling:Bulma
    - CMS:Netlify
  features:
    - A simple blog built with Netlify CMS
    - Basic directory organization
    - Uses Bulma for styling
    - Visit the repo to learn how to set up authentication, and begin modeling your content.
- url: https://vagr9k.github.io/gatsby-advanced-starter/
  repo: https://github.com/Vagr9K/gatsby-advanced-starter
  description: Great for learning about advanced features and their implementations
  tags:
    - Blog
    - Styling:None
  features:
    - Does not contain any UI frameworks
    - Provides only a skeleton
    - Tags
    - Categories
    - Google Analytics
    - Disqus
    - Offline support
    - Web App Manifest
    - SEO
- url: https://vagr9k.github.io/gatsby-material-starter/
  repo: https://github.com/Vagr9K/gatsby-material-starter
  description: n/a
  tags:
    - Styling:Material
  features:
    - React-MD for Material design
    - Sass/SCSS
    - Tags
    - Categories
    - Google Analytics
    - Disqus
    - Offline support
    - Web App Manifest
    - SEO
- url: https://gatsby-advanced-blog-system.danilowoz.now.sh/blog
  repo: https://github.com/danilowoz/gatsby-advanced-blog-system
  description: Create a complete blog from scratch with pagination, categories, featured posts, author, SEO and navigation.
  tags:
    - Pagination
    - Markdown
    - SEO
  features:
    - Pagination;
    - Category and tag pages (with pagination);
    - Category list (with navigation);
    - Featured post;
    - Author page;
    - Next and prev post;
    - SEO component.
- url: https://graphcms.github.io/gatsby-graphcms-tailwindcss-example/
  repo: https://github.com/GraphCMS/gatsby-graphcms-tailwindcss-example
  description: The default Gatsby starter blog with the addition of the gatsby-source-graphql and tailwind dependencies.
  tags:
    - Styling:Tailwind
    - CMS:Headless
  features:
    - Tailwind style library
    - GraphQL source plugin
    - Very simple boilerplate
- url: https://wonism.github.io/
  repo: https://github.com/wonism/gatsby-advanced-blog
  description: n/a
  tags:
    - Portfolio
    - Redux
  features:
    - Blog post listing with previews (image + summary) for each blog post
    - Categories and tags for blog posts with pagination
    - Search post with keyword
    - Put react application / tweet into post
    - Copy some codes in post with clicking button
    - Portfolio
    - Resume
    - Redux for managing statement (with redux-saga / reselect)

- url: https://gatsby-tailwind-emotion-starter.netlify.com/
  repo: https://github.com/muhajirdev/gatsby-tailwind-emotion-starter
  description: A Gatsby Starter with Tailwind CSS + Emotion JS
  tags:
    - Styling:Tailwind
  features:
    - Eslint Airbnb without semicolon and without .jsx extension
    - Offline support
    - Web App Manifest
- url: https://gatsby-starter-redux-firebase.netlify.com/
  repo: https://github.com/muhajirdev/gatsby-starter-redux-firebase
  description: A Gatsby + Redux + Firebase Starter. With Authentication
  tags:
    - Styling:None
    - Firebase
    - Client-side App
  features:
    - Eslint Airbnb without semicolon and without .jsx extension
    - Firebase
    - Web App Manifest
- url: https://dschau.github.io/gatsby-blog-starter-kit/
  repo: https://github.com/dschau/gatsby-blog-starter-kit
  description: n/a
  tags:
    - Blog
  features:
    - Blog post listing with previews for each blog post
    - Navigation between posts with a previous/next post button
    - Tags and tag navigation
- url: https://contentful-userland.github.io/gatsby-contentful-starter/
  repo: https://github.com/contentful-userland/gatsby-contentful-starter
  description: n/a
  tags:
    - Blog
    - CMS:Contentful
    - CMS:Headless
  features:
    - Based on the Gatsby Starter Blog
    - Includes Contentful Delivery API for production build
    - Includes Contentful Preview API for development
- url: https://react-firebase-authentication.wieruch.com/
  repo: https://github.com/the-road-to-react-with-firebase/react-gatsby-firebase-authentication
  description: n/a
  tags:
    - Firebase
  features:
    - Sign In, Sign Up, Sign Out
    - Password Forget
    - Password Change
    - Protected Routes with Authorization
    - Realtime Database with Users
- url: http://dmwl.net/gatsby-hampton-theme
  repo: https://github.com/davad/gatsby-hampton-theme
  description: n/a
  tags:
    - Styling:CSS-in-JS
  features:
    - Eslint in dev mode with the airbnb config and prettier formatting rules
    - Emotion for CSS-in-JS
    - A basic blog, with posts under src/pages/blog
    - A few basic components (Navigation, Layout, Link wrapper around gatsby-link))
    - Based on gatsby-starter-gatsbytheme
- url: https://xiaoxinghu.github.io/gatsby-orga/
  repo: https://github.com/xiaoxinghu/gatsby-orga
  description: n/a
  tags:
    - Blog
  features:
    - Parses org-mode files with Orga.
- url: http://2column-portfolio.surge.sh/
  repo: https://github.com/praagyajoshi/gatsby-starter-2column-portfolio
  description: n/a
  tags:
    - Portfolio
    - Styling:SCSS
  features:
    - Designed as a minimalistic portfolio website
    - Grid system using flexboxgrid
    - Styled using SCSS
    - Font icons using font-awesome
    - Google Analytics integration
    - Open Sans font using Google Fonts
    - Prerendered Open Graph tags for rich sharing
- url: https://prototypeinteractive.github.io/gatsby-react-boilerplate/
  repo: https://github.com/PrototypeInteractive/gatsby-react-boilerplate
  description: n/a
  tags:
    - Styling:Bootstrap
  features:
    - Basic configuration and folder structure
    - Uses PostCSS and Sass (with autoprefixer and pixrem)
    - Uses Bootstrap 4 grid
    - Leaves the styling to you
    - Uses data from local json files
    - Contains Node.js server code for easy, secure, and fast hosting
- url: http://capricious-spring.surge.sh/
  repo: https://github.com/noahg/gatsby-starter-blog-no-styles
  description: n/a
  tags:
    - Blog
    - Styling:None
  features:
    - Same as official gatsby-starter-blog but with all styling removed
- url: https://gatsby-starter-github-api.netlify.com/
  repo: https://github.com/lundgren2/gatsby-starter-github-api
  description: Single page starter based on gatsby-source-github-api
  tags:
    - Portfolio
    - Onepage
  features:
    - Use your GitHub as your own portfolio site
    - List your GitHub repositories
    - GitHub GraphQL API v4

- url: https://gatsby-starter-bloomer.netlify.com/
  repo: https://github.com/Cethy/gatsby-starter-bloomer
  description: n/a
  tags:
    - Styling:Bulma
  features:
    - Based on gatsby-starter-default
    - Bulma CSS Framework with its Bloomer react components
    - Font-Awesome icons
    - Includes a simple fullscreen hero w/ footer example
- url: https://gatsby-starter-bootstrap-netlify.netlify.com/
  repo: https://github.com/konsumer/gatsby-starter-bootstrap-netlify
  description: n/a
  tags:
    - Styling:Bootstrap
    - CMS:Netlify
  features:
    - Very similar to gatsby-starter-netlify-cms, slightly more configurable (eg set site-title in gatsby-config) with Bootstrap/Bootswatch instead of bulma
- url: https://gatstrap.netlify.com/
  repo: https://github.com/jaxx2104/gatsby-starter-bootstrap
  description: n/a
  tags:
    - Styling:Bootstrap
  features:
    - Bootstrap CSS framework
    - Single column layout
    - Basic components like SiteNavi, SitePost, SitePage
- url: http://gatsby-bulma-storybook.surge.sh/
  repo: https://github.com/gvaldambrini/gatsby-starter-bulma-storybook
  description: n/a
  tags:
    - Styling:Bulma
    - Storybook
    - Testing
  features:
    - Storybook for developing components in isolation
    - Bulma and Sass support for styling
    - CSS modules
    - Prettier & eslint to format & check the code
    - Jest
- url: https://gatsby-starter-business.netlify.com/
  repo: https://github.com/v4iv/gatsby-starter-business
  description: n/a
  tags:
    - Styling:Bulma
    - PWA
    - CMS:Netlify
    - Disqus
    - Search
    - Pagination
  features:
    - Complete Business Website Suite - Home Page, About Page, Pricing Page, Contact Page and Blog
    - Netlify CMS for Content Management
    - SEO Friendly (Sitemap, Schemas, Meta Tags, GTM etc)
    - Bulma and Sass Support for styling
    - Progressive Web App & Offline Support
    - Tags and RSS Feed for Blog
    - Disqus and Share Support
    - Elastic-Lunr Search
    - Pagination
    - Easy Configuration using `config.js` file
- url: https://haysclark.github.io/gatsby-starter-casper/
  repo: https://github.com/haysclark/gatsby-starter-casper
  description: n/a
  tags:
    - PWA
  features:
    - Page pagination
    - CSS
    - Tags
    - Google Analytics
    - Offline support
    - Web App Manifest
    - SEO
- url: http://gatsby-starter-ceevee.surge.sh/
  repo: https://github.com/amandeepmittal/gatsby-starter-ceevee
  description: n/a
  tags:
    - Portfolio
  features:
    - Based on the Ceevee site template, design by Styleshout
    - Single Page Resume/Portfolio site
    - Target audience Developers, Designers, etc.
    - Used CSS Modules, easy to manipulate
    - FontAwsome Library for icons
    - Responsive Design, optimized for Mobile devices
- url: https://gatsby-starter-contentful-i18n.netlify.com/
  repo: https://github.com/mccrodp/gatsby-starter-contentful-i18n
  description: i18n support and language switcher for Contentful starter repo
  tags:
    - i18n
    - CMS:Contentful
    - CMS:Headless
  features:
    - Localization (Multilanguage)
    - Dynamic content from Contentful CMS
    - Integrates i18n plugin starter and using-contentful repos
- url: http://cranky-edison-12166d.netlify.com/
  repo: https://github.com/datocms/gatsby-portfolio
  description: n/a
  tags:
    - CMS:DatoCMS
    - CMS:Headless
  features:
    - Simple portfolio to quick start a site with DatoCMS
    - Contents and media from DatoCMS
    - Custom Sass style
    - SEO
- url: https://gatsby-deck.netlify.com/
  repo: https://github.com/fabe/gatsby-starter-deck
  description: n/a
  tags:
    - Presentation
  features:
    - Create presentations/slides using Gatsby.
    - Offline support.
    - Page transitions.
- url: https://gatsby-starter-default-i18n.netlify.com/
  repo: https://github.com/angeloocana/gatsby-starter-default-i18n
  description: n/a
  tags:
    - i18n
  features:
    - localization (Multilanguage)
- url: http://gatsby-dimension.surge.sh/
  repo: https://github.com/codebushi/gatsby-starter-dimension
  description: Single page starter based on the Dimension site template
  tags:
    - Portfolio
    - HTML5UP
    - Styling:SCSS
  features:
    - Designed by HTML5 UP
    - Simple one page site that’s perfect for personal portfolios
    - Fully Responsive
    - Styling with SCSS
- url: https://gatsby-docs-starter.netlify.com/
  repo: https://github.com/ericwindmill/gatsby-starter-docs
  description: n/a
  tags:
    - Documentation
    - Styling:CSS-in-JS
  features:
    - All the features from gatsby-advanced-starter, plus
    - Designed for Documentation / Tutorial Websites
    - ‘Table of Contents’ Component, Auto generates ToC from posts - just follow the file frontmatter conventions from markdown files in ‘lessons’.
    - Styled Components w/ ThemeProvider
    - Basic UI
    - A few extra components
    - Custom prismjs theme
    - React Icons
- url: https://parmsang.github.io/gatsby-starter-ecommerce/
  repo: https://github.com/parmsang/gatsby-starter-ecommerce
  description: Easy to use starter for an e-commerce store
  tags:
    - Styling:Other
    - Stripe
    - eCommerce
    - PWA
    - Authentication
  features:
    - Uses the Moltin eCommerce Api
    - Stripe checkout
    - Semantic-UI
    - Styled components
    - Google Analytics - (you enter the tracking-id)
    - React-headroom
    - Eslint & Prettier. Uses Airbnb JavaScript Style Guide
    - Authentication via Moltin (Login and Register)
- url: http://gatsby-forty.surge.sh/
  repo: https://github.com/codebushi/gatsby-starter-forty
  description: Multi-page starter based on the Forty site template
  tags:
    - Styling:SCSS
    - HTML5UP
  features:
    - Designed by HTML5 UP
    - Colorful homepage, and also includes a Landing Page and Generic Page components.
    - Many elements are available, including buttons, forms, tables, and pagination.
    - Custom grid made with CSS Grid
    - Styling with SCSS
- url: https://themes.gatsbythemes.com/gatsby-starter/
  repo: https://github.com/saschajullmann/gatsby-starter-gatsbythemes
  description: n/a
  tags:
    - Styling:CSS-in-JS
    - Blog
    - Testing
    - Linting
  features:
    - CSS-in-JS via Emotion.
    - Jest and Enzyme for testing.
    - Eslint in dev mode with the airbnb config and prettier formatting rules.
    - React 16.
    - A basic blog, with posts under src/pages/blog. There’s also a script which creates a new Blog entry (post.sh).
    - Data per JSON files.
    - A few basic components (Navigation, Footer, Layout).
    - Layout components make use of Styled-System.
    - Google Analytics (you just have to enter your tracking-id).
    - Gatsby-Plugin-Offline which includes Service Workers.
    - Prettier for a uniform codebase.
    - Normalize css (7.0).
    - Feather icons.
    - Font styles taken from Tachyons.
- url: https://gcn.netlify.com/
  repo: https://github.com/ryanwiemer/gatsby-starter-gcn
  description: A starter template to build amazing static websites with Gatsby, Contentful and Netlify
  tags:
    - CMS:Contentful
    - CMS:Headless
    - Blog
    - Netlify
    - Styling:CSS-in-JS
  features:
    - CMS:Contentful integration with ready to go placeholder content
    - Netlify integration including a pre-built contact form
    - Minimal responsive design - made to customize or tear apart
    - Pagination logic
    - Styled components
    - SEO Friendly Component
    - JSON-LD Schema
    - OpenGraph sharing support
    - Sitemap Generation
    - Google Analytics
    - Progressive Web app
    - Offline Support
    - RSS Feed
    - Gatsby Standard module for linting JavaScript with StandardJS
    - Stylelint support for Styled Components to lint the CSS in JS
- url: https://alampros.github.io/gatsby-starter-grommet/
  repo: https://github.com/alampros/gatsby-starter-grommet
  description: n/a
  tags:
    - Styling:Grommet
  features:
    - Barebones configuration for using the Grommet design system
    - Uses Sass (with CSS modules support)
- url: https://gatsby-starter-hello-world-demo.netlify.com/
  repo: https://github.com/gatsbyjs/gatsby-starter-hello-world
  description: official hello world
  tags:
    - Official
  features:
    - A no-frills Gatsby install
    - No plugins, no boilerplate
    - Great for advanced users
- url: https://gatsby-starter-hero-blog.greglobinski.com/
  repo: https://github.com/greglobinski/gatsby-starter-hero-blog
  description: no description yet
  tags:
    - Styling:PostCSS
    - SEO
    - Markdown
  features:
    - Easy editable content in Markdown files (posts, pages and parts)
    - CSS with `styled-jsx` and `PostCSS`
    - SEO (sitemap generation, robot.txt, meta and OpenGraph Tags)
    - Social sharing (Twitter, Facebook, Google, LinkedIn)
    - Comments (Facebook)
    - Images lazy loading and `webp` support (gatsby-image)
    - Post categories (category based post list)
    - Full text searching (Algolia)
    - Contact form (Netlify form handling)
    - Form elements and validation with `ant-design`
    - RSS feed
    - 100% PWA (manifest.webmanifest, offline support, favicons)
    - Google Analytics
    - App favicons generator (node script)
    - Easy customizable base styles via `theme` object generated from `yaml` file (fonts, colors, sizes)
    - React v.16.3 (gatsby-plugin-react-next)
    - Components lazy loading (social sharing)
    - ESLint (google config)
    - Prettier code styling
    - Webpack `BundleAnalyzerPlugin`
- url: https://gatsby-starter-i18n-lingui.netlify.com/
  repo: https://github.com/dcroitoru/gatsby-starter-i18n-lingui
  description: n/a
  tags:
    - i18n
  features:
    - Localization (Multilanguage) provided by js-lingui
    - Message extraction
    - Avoids code duplication - generates pages for each locale
    - Possibility of translated paths
- url: https://lumen.netlify.com/
  repo: https://github.com/alxshelepenok/gatsby-starter-lumen
  description: A minimal, lightweight and mobile-first starter for creating blogs uses Gatsby.
  tags:
    - Blog
    - CMS:Netlify
    - Pagination
    - Disqus
    - RSS
    - Linting
    - Testing
    - Styling:PostCSS
    - Styling:SCSS
  features:
    - Lost Grid
    - Jest testing
    - Beautiful typography inspired by matejlatin/Gutenberg
    - Mobile-First approach in development
    - Stylesheet built using SASS and BEM-Style naming
    - Syntax highlighting in code blocks
    - Sidebar menu built using a configuration block
    - Archive organized by tags and categories
    - Pagination support
    - Offline support
    - Google Analytics support
    - Disqus Comments support
- url: https://minimal-blog.lekoarts.de
  repo: https://github.com/LekoArts/gatsby-starter-minimal-blog
  description: This starter is part of a german tutorial series on Gatsby. The starter will change over time to use more advanced stuff (feel free to express your ideas in the repository). Its first priority is a minimalistic style coupled with a lot of features for the content.
  tags:
    - Blog
    - MDX
    - Styling:CSS-in-JS
    - Netlify
    - Linting
    - PWA
  features:
    - Minimal and clean white layout
    - Write your blog posts in MDX
    - Offline Support, WebApp Manifest, SEO
    - Code highlighting (with prism-react-renderer) and live preview (with react-live)
- url: https://gatsby-starter-modern-demo.netlify.com/
  repo: https://github.com/kripod/gatsby-starter-modern
  description: no description yet
  tags:
    - Linting
  features:
    - A set of strict linting rules (based on the Airbnb JavaScript Style Guide)
    - Encourage automatic code formatting
    - Prefer using Yarn for package management
    - Use EditorConfig to maintain consistent coding styles between different editors and IDEs
    - Integration with Visual Studio Code
    - Based on gatsby-starter-default
- url: https://gatsby-starter-personal-blog.greglobinski.com/
  repo: https://github.com/greglobinski/gatsby-starter-personal-blog
  description: n/a
  tags:
    - Blog
    - Markdown
    - Netlify
    - Styling:Material
  features:
    - Ready to use, but easily customizable a fully equipped theme starter
    - Easy editable content in Markdown files (posts, pages and parts)
    - ‘Like an app’ layout transitions
    - Easily restyled through theme object
    - Styling with JSS
    - Page transitions
    - Comments (Facebook)
    - Post categories
    - Post list filtering
    - Full text searching (Algolia)
    - Contact form (Netlify form handling)
    - Material UI (@next)
    - RSS feed
    - Full screen mode
    - User adjustable articles’ body copy font size
    - Social sharing (Twitter, Facebook, Google, LinkedIn)
    - PWA (manifes.json, offline support, favicons)
    - Google Analytics
    - Favicons generator (node script)
    - Components leazy loading with AsyncComponent (social sharing, info box)
    - ESLint (google config)
    - Prettier code styling
    - Custom webpack CommonsChunkPlugin settings
    - Webpack BundleAnalyzerPlugin
- url: http://gatsby-photon.surge.sh/
  repo: https://github.com/codebushi/gatsby-starter-photon
  description: Single page starter based on the Photon site template
  tags:
    - HTML5UP
    - Styling:SCSS
  features:
    - Designed by HTML5 UP
    - Single Page, Responsive Site
    - Custom grid made with CSS Grid
    - Styling with SCSS
- url: https://portfolio-bella.netlify.com/
  repo: https://github.com/LekoArts/gatsby-starter-portfolio-bella
  description: A portfolio starter for Gatsby. The target audience are designers and photographers. The light themed website shows your work with large images & big typography. The Onepage is powered by the Headless CMS Prismic.io. and has programmatically created pages for your projects. General settings and colors can be changed in a config & theme file.
  tags:
    - Portfolio
    - CMS:Prismic
    - CMS:Headless
    - Styling:CSS-in-JS
    - Onepage
    - PWA
    - Linting
  features:
    - Big typography & images
    - White theme
    - Prismic.io as CMS
    - Emotion for styling + Emotion-Grid
    - One-page layout with sub-pages for case studies
    - Easily configurable
    - And other good stuff (SEO, Offline Support, WebApp Manifest Support)
- url: https://cara.lekoarts.de
  repo: https://github.com/LekoArts/gatsby-starter-portfolio-cara
  description: A portfolio starter for Gatsby. The target audience are designers and photographers. The playful & colorful Onepage has beautiful parallax effects (made possible by React Spring) and has a Hero, Projects, About and Contact section. The styling is defined by TailwindCSS which enables easy edits and a consistent look. General settings and colors can be changed in a config & theme file.
  tags:
    - Portfolio
    - Onepage
    - Styling:CSS-in-JS
    - Styling:Tailwind
    - PWA
    - Linting
  features:
    - React Spring
    - TailwindCSS & Styled Components
    - Uses tailwind.macro (Babel macro) for easy TailwindCSS styling
    - Playful & Colorful One-Page website with Parallax effect
    - Easily configurable
    - And other good stuff (SEO, Responsive images, Offline Support, WebApp Manifest Support)
- url: https://emilia.lekoarts.de
  repo: https://github.com/LekoArts/gatsby-starter-portfolio-emilia
  description: A portfolio starter for Gatsby. The target audience are designers and photographers. The dark themed website shows your work with large images in a grid-layout (powered by CSS Grid). The transition effects on the header add a playful touch to the overall minimal design. The website has programmatically created pages for your projects (with automatic image import). General settings and colors can be changed in a config & theme file.
  tags:
    - Portfolio
    - PWA
    - Transitions
    - MDX
    - Styling:CSS-in-JS
    - Linting
    - Testing
  features:
    - Focus on big images (with gatsby-image)
    - Dark Theme with HeroPatterns Header
    - CSS Grid and styled-components
    - Page transitions
    - Cypress for End-to-End testing
    - react-spring animations
    - One-Page layout with sub-pages for projects
    - Create your projects in MDX (automatic import of images)
    - And other good stuff (SEO, Offline Support, WebApp Manifest Support)
- url: https://emma.lekoarts.de
  repo: https://github.com/LekoArts/gatsby-starter-portfolio-emma
  description: Minimalistic portfolio with full-width grid, page transitions, support for additional MDX pages, and a focus on large images. Especially designers and/or photographers will love this theme! Built with MDX and Theme UI. Using the Gatsby Theme "@lekoarts/gatsby-theme-emma".
  tags:
    - Portfolio
    - MDX
    - Transitions
    - Styling:CSS-in-JS
    - PWA
  features:
    - MDX
    - react-spring page animations
    - Optional MDX pages which automatically get added to the navigation
    - Fully customizable through the usage of Gatsby Themes (and Theme UI)
    - Light Mode / Dark Mode
    - Google Analytics Support
    - SEO (Sitemap, OpenGraph tags, Twitter tags)
    - Offline Support & WebApp Manifest
- url: https://gatsby-starter-procyon.netlify.com/
  repo: https://github.com/danielmahon/gatsby-starter-procyon
  description: n/a
  tags:
    - PWA
    - CMS:Headless
    - CMS:Other
    - Styling:Material
    - Netlify
  features:
    - Gatsby + ReactJS (server side rendering)
    - GraphCMS Headless CMS
    - DraftJS (in-place) Medium-like Editing
    - Apollo GraphQL (client-side)
    - Local caching between builds
    - Material-UI (layout, typography, components, etc)
    - Styled-Components™-like API via Material-UI
    - Netlify Deployment Friendly
    - Netlify Identity Authentication (enables editing)
    - Automatic versioning, deployment and CHANGELOG
    - Automatic rebuilds with GraphCMS and Netlify web hooks
    - PWA (Progressive Web App)
    - Google Fonts
- url: http://gatsby-starter-product-guy.surge.sh/
  repo: https://github.com/amandeepmittal/gatsby-starter-product-guy
  description: n/a
  tags:
    - Portfolio
  features:
    - Single Page
    - A portfolio Developers and Product launchers alike
    - Using Typography.js easy to switch fonts
    - All your Project/Portfolio Data in Markdown, server by GraphQL
    - Responsive Design, optimized for Mobile devices
- url: https://caki0915.github.io/gatsby-starter-redux/
  repo: https://github.com/caki0915/gatsby-starter-redux
  description: n/a
  tags:
    - Styling:CSS-in-JS
    - Redux
  features:
    - Redux and Redux-devtools.
    - Emotion with a basic theme and SSR
    - Typography.js
    - Eslint rules based on Prettier and Airbnb
- url: http://gatsby-stellar.surge.sh/
  repo: https://github.com/codebushi/gatsby-starter-stellar
  description: Single page starter based on the Stellar site template
  tags:
    - HTML5UP
    - Styling:SCSS
  features:
    - Designed by HTML5 UP
    - Scroll friendly, responsive site. Can be used as a single or multi-page site.
    - Sticky Navigation when scrolling.
    - Scroll spy and smooth scrolling to different sections of the page.
    - Styling with SCSS
- url: http://gatsby-strata.surge.sh/
  repo: https://github.com/codebushi/gatsby-starter-strata
  description: Single page starter based on the Strata site template
  tags:
    - Portfolio
    - HTML5UP
    - Styling:SCSS
  features:
    - Designed by HTML5 UP
    - Super Simple, single page portfolio site
    - Lightbox style React photo gallery
    - Fully Responsive
    - Styling with SCSS
- url: https://gatsby-starter-strict.netlify.com/
  repo: https://github.com/kripod/gatsby-starter-strict
  description: n/a
  tags:
    - Linting
  features:
    - A set of strict linting rules (based on the Airbnb JavaScript Style Guide)
    - lint script
    - Encourage automatic code formatting
    - format script
    - Prefer using Yarn for package management
    - Use EditorConfig to maintain consistent coding styles between different editors and IDEs
    - Integration with Visual Studio Code
    - Pre-configured auto-formatting on file save
    - Based on gatsby-starter-default
- url: https://gatsby-tachyons.netlify.com/
  repo: https://github.com/pixelsign/gatsby-starter-tachyons
  description: no description yet
  tags:
    - Styling:Other
  features:
    - Based on gatsby-starter-default
    - Using Tachyons for CSS.
- url: https://quizzical-mcclintock-0226ac.netlify.com/
  repo: https://github.com/taylorbryant/gatsby-starter-tailwind
  description: A Gatsby v2 starter styled using Tailwind, a utility-first CSS framework. Uses Purgecss to remove unused CSS.
  tags:
    - Styling:Tailwind
  features:
    - Based on gatsby-starter-default
    - Tailwind CSS Framework
    - Removes unused CSS with Purgecss
    - Includes responsive navigation and form examples
- url: http://portfolio-v3.surge.sh/
  repo: https://github.com/amandeepmittal/gatsby-portfolio-v3
  description: n/a
  tags:
    - Portfolio
  features:
    - Single Page, Timeline View
    - A portfolio Developers and Product launchers
    - Bring in Data, plug-n-play
    - Responsive Design, optimized for Mobile devices
    - Seo Friendly
    - Uses Flexbox
- url: https://gatsby-starter-typescript-plus.netlify.com/
  repo: https://github.com/resir014/gatsby-starter-typescript-plus
  description: This is a starter kit for Gatsby.js websites written in TypeScript. It includes the bare essentials for you to get started (styling, Markdown parsing, minimal toolset).
  tags:
    - Styling:CSS-in-JS
    - Language:TypeScript
    - Markdown
  features:
    - TypeScript
    - TSLint (with custom TSLint rules)
    - Markdown rendering with Remark
    - Basic component structure
    - Styling with emotion
- url: https://haysclark.github.io/gatsby-starter-typescript/
  repo: https://github.com/haysclark/gatsby-starter-typescript
  description: n/a
  tags:
    - Language:TypeScript
  features:
    - TypeScript
- url: https://fabien0102-gatsby-starter.netlify.com/
  repo: https://github.com/fabien0102/gatsby-starter
  description: n/a
  tags:
    - Language:TypeScript
    - Styling:Other
    - Testing
  features:
    - Semantic-ui for styling
    - TypeScript
    - Offline support
    - Web App Manifest
    - Jest/Enzyme testing
    - Storybook
    - Markdown linting
- url: https://gatsby-starter-wordpress.netlify.com/
  repo: https://github.com/GatsbyCentral/gatsby-starter-wordpress
  description: Gatsby starter using WordPress as the content source.
  tags:
    - Styling:CSS-in-JS
    - CMS:Wordpress
  features:
    - All the features from gatsby-advanced-starter, plus
    - Leverages the WordPress plugin for Gatsby for data
    - Configured to work with WordPress Advanced Custom Fields
    - Auto generated Navigation for your Wordpress Pages
    - Minimal UI and Styling — made to customize.
    - Styled Components
- url: https://www.concisejavascript.org/
  repo: https://github.com/rwieruch/open-crowd-fund
  description: n/a
  tags:
    - Stripe
    - Firebase
  features:
    - Open source crowdfunding for your own ideas
    - Alternative for Kickstarter, GoFundMe, etc.
    - Secured Credit Card payments with Stripe
    - Storing of funding information in Firebase
- url: https://www.verious.io/
  repo: https://github.com/cpinnix/verious-boilerplate
  description: n/a
  tags:
    - Styling:Other
  features:
    - Components only. Bring your own data, plugins, etc.
    - Bootstrap inspired grid system with Container, Row, Column components.
    - Simple Navigation and Dropdown components.
    - Baseline grid built in with modular scale across viewports.
    - Abstract measurements utilize REM for spacing.
    - One font to rule them all, Helvetica.
- url: https://gatsby-starter-blog-grommet.netlify.com/
  repo: https://github.com/Ganevru/gatsby-starter-blog-grommet
  description: GatsbyJS v2 starter for creating a blog. Based on Grommet v2 UI.
  tags:
    - Blog
    - Markdown
    - Styling:Grommet
    - Language:TypeScript
    - Linting
    - Redux
  features:
    - Grommet v2 UI
    - Easily configurable - see site-config.js in the root
    - Switch between grommet themes
    - Change between light and dark themes (with Redux)
    - Blog posts previews in card style
    - Responsive Design, optimized for Mobile devices
    - styled-components
    - TypeScript and ESLint (typescript-eslint)
    - lint-staged and husky - for linting before commit
- url: https://happy-pare-dff451.netlify.com/
  repo: https://github.com/fhavrlent/gatsby-contentful-typescript-starter
  description: Contentful and TypeScript starter based on default starter.
  tags:
    - CMS:Contentful
    - CMS:Headless
    - Language:TypeScript
    - Styling:CSS-in-JS
  features:
    - Based on default starter
    - TypeScript
    - CSS in JS (Emotion)
    - CMS:Contentful
- url: https://xylo-gatsby-bulma-starter.netlify.com/
  repo: https://github.com/xydac/xylo-gatsby-bulma-starter
  description: Gatsby v2 Starter with Bulma based on default starter.
  tags:
    - Styling:SCSS
    - Styling:Bulma
  features:
    - Based on default starter
    - Bulma Css
    - Sass based Styling
- url: https://maxpou.github.io/gatsby-starter-morning-dew/
  repo: https://github.com/maxpou/gatsby-starter-morning-dew
  description: Gatsby v2 blog starter
  tags:
    - Blog
    - Markdown
    - PWA
    - Disqus
    - SEO
    - Styling:CSS-in-JS
  features:
    - Blog post listing with previews (image + summary) for each blog post
    - Fully configurable
    - Multilang support (blog post only)
    - Syntax highlighting
    - css-in-js (with styled-components)
    - Fully Responsive
    - Tags
    - Google Analytics
    - Disqus comments support
    - Offline support
    - Web App Manifest
    - ESLint
    - Prettier
    - Travis CI
- url: https://gatsby-starter-blog-jumpalottahigh.netlify.com/
  repo: https://github.com/jumpalottahigh/gatsby-starter-blog-jumpalottahigh
  description: Gatsby v2 blog starter with SEO, search, filter, reading progress, mobile menu fab
  tags:
    - Blog
    - Markdown
  features:
    - Blog post listing with previews (image + summary) for each blog post
    - Google structured data
    - Mobile-friendly menu toggled with a floating action button (FAB)
    - Article read progress
    - User feedback component
- url: https://i18n.smakosh.com/
  repo: https://github.com/smakosh/gatsby-starter-i18n
  description: Gatsby v2 Starter with i18n using react-intl and more cool features.
  tags:
    - Styling:CSS-in-JS
    - i18n
  features:
    - Based on default starter
    - i18n with rtl text
    - Stateless components using Recompose
    - Font changes depending on the chosen language
    - SEO (meta tags, openGraph, structured data, twitter and more...)
- url: https://gatsby-starter-mate.netlify.com
  repo: https://github.com/EmaSuriano/gatsby-starter-mate
  description: A portfolio starter for Gatsby integrated with Contentful CMS.
  tags:
    - Styling:CSS-in-JS
    - CMS:Contentful
    - CMS:Headless
    - Portfolio
  features:
    - Gatsby v2
    - Rebass (Styled-components system)
    - React Reveal
    - Dynamic content from Contentful
    - Offline support
    - PWA ready
    - SEO
    - Responsive design
    - Icons from font-awesome
    - Netlify Deployment Friendly
    - Medium integration
    - Social sharing (Twitter, Facebook, Google, LinkedIn)
- url: https://gatsby-starter-typescript-sass.netlify.com
  repo: https://github.com/tdharmon/gatsby-starter-typescript-sass
  description: A basic starter with TypeScript and Sass built in
  tags:
    - Language:TypeScript
    - Styling:SCSS
    - Linting
  features:
    - TypeScript and Sass support
    - TS linter with basic react rules
- url: https://gatsby-simple-contentful-starter.netlify.com/
  repo: https://github.com/cwlsn/gatsby-simple-contentful-starter
  description: A simple starter to display Contentful data in Gatsby, ready to deploy on Netlify. Comes with a detailed article detailing the process.
  tags:
    - CMS:Contentful
    - CMS:Headless
    - Markdown
    - Styling:CSS-in-JS
  features:
    - Gatsby v2
    - Query Contentful data via Gatsby's GraphQL
    - Styled-Components for CSS-in-JS
    - Simple format, easy to create your own site quickly
    - React Helmet for Header Modification
    - Remark for loading Markdown into React
- url: https://gatsby-blog-cosmicjs.netlify.com/
  repo: https://github.com/cosmicjs/gatsby-blog-cosmicjs
  description: Blog that utilizes the power of the Cosmic JS headless CMS for easy content management
  tags:
    - CMS:Cosmic JS
    - CMS:Headless
    - Blog
  features:
    - Uses the Cosmic JS Gatsby source plugin
- url: https://cosmicjs-gatsby-starter.netlify.com/
  repo: https://github.com/cosmicjs/gatsby-starter
  description: Simple Gatsby starter connected to the Cosmic JS headless CMS for easy content management
  tags:
    - CMS:Cosmic JS
    - CMS:Headless
  features:
    - Uses the Cosmic JS Gatsby source plugin
- url: https://www.gatsby-typescript-template.com/
  repo: https://github.com/ikeryo1182/gatsby-typescript-template
  description: This is a standard starter with TypeScript, TSLint, Prettier, Lint-Staged(Husky) and Sass
  tags:
    - Language:TypeScript
    - Linting
    - Styling:SCSS
  features:
    - Category and Tag for post
    - Type Safe by TypeScript
    - Format Safe by TSLint and Prettier with Lint-Staged(Husky)
- url: https://zandersparrow.github.io/gatsby-simple-redux/
  repo: https://github.com/zandersparrow/gatsby-simple-redux
  description: The default starter plus redux
  tags:
    - Redux
  features:
    - Minimal starter based on the official default
    - Includes redux and a simple counter example
- url: https://gatsby-casper.netlify.com/
  repo: https://github.com/scttcper/gatsby-casper
  description: This is a starter blog that looks like the Ghost.io default theme, casper.
  tags:
    - Blog
    - Language:TypeScript
    - Styling:CSS-in-JS
  features:
    - Emotion CSS-in-JS
    - TypeScript
    - Author and tag pages
    - RSS
- url: https://gatsby-universal.netlify.com
  repo: https://github.com/fabe/gatsby-universal
  description: An opinionated Gatsby v2 starter for state-of-the-art marketing sites
  tags:
    - Transitions
    - PWA
    - Styling:CSS-in-JS
    - Linting
    - Markdown
    - SEO
  features:
    - Page Transitions
    - IntersectionObserver, component-based
    - React Context for global UI state
    - styled-components v4
    - Generated media queries for easy use
    - Optimized with Google Lighthouse (100/100)
    - Offline support
    - Manifest support
    - Sitemap support
    - All favicons generated
    - SEO (with Schema JSONLD) & Social Tags
    - Prettier
    - ESLint
- url: https://prismic.lekoarts.de/
  repo: https://github.com/LekoArts/gatsby-starter-prismic
  description: A typography-heavy & light-themed Gatsby Starter which uses the Headless CMS Prismic.
  tags:
    - CMS:Prismic
    - CMS:Headless
    - Styling:CSS-in-JS
    - Linting
    - Blog
    - PWA
    - Testing
  features:
    - Prismic as Headless CMS
    - Uses multiple features of Prismic - Slices, Labels, Relationship fields, Custom Types
    - Emotion for Styling
    - Cypress for End-to-End testing
    - Prism.js highlighting
    - Responsive images with gatsby-image
    - Extensive SEO
    - ESLint & Prettier
- url: https://gatsby-starter-v2-casper.netlify.com/
  repo: https://github.com/GatsbyCentral/gatsby-v2-starter-casper
  description: A blog starter based on the Casper (v1.4) theme.
  tags:
    - Blog
    - PWA
  features:
    - Page pagination
    - CSS
    - Tags
    - Google Analytics
    - Offline support
    - Web App Manifest
    - SEO
- url: https://lumen-v2.netlify.com/
  repo: https://github.com/GatsbyCentral/gatsby-v2-starter-lumen
  description: A Gatsby v2 fork of the lumen starter.
  tags:
    - Blog
    - RSS
    - Disqus
  features:
    - Lost Grid.
    - Beautiful typography inspired by matejlatin/Gutenberg.
    - Mobile-First approach in development.
    - Stylesheet built using Sass and BEM-Style naming.
    - Syntax highlighting in code blocks.
    - Sidebar menu built using a configuration block.
    - Archive organized by tags and categories.
    - Automatic RSS generation.
    - Automatic Sitemap generation.
    - Offline support.
    - Google Analytics support.
    - Disqus Comments support.
- url: https://gatsby-starter-firebase.netlify.com/
  repo: https://github.com/muhajirdev/gatsby-starter-firebase
  description: A Gatsby + Firebase Starter. With Authentication
  tags:
    - Firebase
    - Client-side App
  features:
    - Eslint Airbnb without semicolon and without .jsx extension
    - Firebase
    - Web App Manifest
- url: http://gatsby-lightbox.416serg.me
  repo: https://github.com/416serg/gatsby-starter-lightbox
  description: Showcasing a custom lightbox implementation using `gatsby-image`
  tags:
    - Portfolio
    - SEO
    - Styling:CSS-in-JS
  features:
    - Features a custom, accessible lightbox with gatsby-image
    - Styled with styled-components using CSS Grid
    - React Helmet for SEO
- url: https://stoic-swirles-4bd808.netlify.com/
  repo: https://github.com/crstnio/gatsby-starter-antd
  description: Gatsby's default starter configured for use with the Antd component library, modular imports and less.
  tags:
    - Styling:Ant Design
    - Styling:Other
  features:
    - Fork of Gatsby's default starter
    - React Helmet, Manifest and offline support retained
    - Antd component library pre-installed
    - Uses gatsby-plugin-antd for modular imports
    - Customize the theme of Antd with `modifyVars`
- url: http://jackbravo.github.io/gatsby-starter-i18n-blog/
  repo: https://github.com/jackbravo/gatsby-starter-i18n-blog
  description: Same as official gatsby-starter-blog but with i18n support
  tags:
    - i18n
    - Blog
  features:
    - Translates site name and bio using .md files
    - No extra libraries needed
- url: https://calpa.me/
  repo: https://github.com/calpa/gatsby-starter-calpa-blog
  description: Blog Template X Contentful, Twitter and Facebook style
  tags:
    - Blog
    - Styling:SCSS
  features:
    - GatsbyJS v2, faster than faster
    - Not just Contentful content source, you can use any database
    - Custom style
    - Google Analytics
    - Gitalk
    - sitemap
    - React FontAwesome
    - SEO
    - Offline support
    - Web App Manifest
    - Styled using SCSS
    - Page pagination
    - Netlify optimization
- url: https://gatsby-starter-typescript-power-blog.majidhajian.com/
  repo: https://github.com/mhadaily/gatsby-starter-typescript-power-blog
  description: Minimal Personal Blog with Gatsby and TypeScript
  tags:
    - PWA
    - Blog
    - Language:TypeScript
    - Markdown
  features:
    - Mobile-First approach in development
    - TSLint & Prettier
    - Offline support
    - Category and Tag for post
    - Type Safe by TypeScript
    - Format Safe by TSLint, StyleLint and Prettier with Lint-Staged(Husky)
    - Blog page
    - Syntax highlighting in code blocks
    - Pagination Ready
    - Ready to deploy to GitHub Pages
    - Automatic RSS generation
    - Automatic Sitemap generation
- url: https://gatsby-starter-kentico-cloud.netlify.com/
  repo: https://github.com/Kentico/gatsby-starter-kentico-cloud
  description: Gatsby starter site with Kentico Cloud
  tags:
    - CMS:Headless
  features:
    - Gatsby v2 support
    - Content item <-> content type relationships
    - Language variants relationships
    - Linked items elements relationships
    - Content items in Rich text elements relationships
    - Reverse link relationships
- url: https://gatsby-starter-storybook.netlify.com/
  repo: https://github.com/markoradak/gatsby-starter-storybook
  description: Gatsby starter site with Storybook
  tags:
    - Storybook
    - Styling:CSS-in-JS
    - Linting
  features:
    - Gatsby v2 support
    - Storybook v4 support
    - Styled Components v4 support
    - Styled Reset, ESLint, Netlify Conf
- url: https://jamstack-hackathon-starter.netlify.com/
  repo: https://github.com/sw-yx/jamstack-hackathon-starter
  description: A JAMstack app with authenticated routes, static marketing pages, etc. with Gatsby, Netlify Identity, and Netlify Functions
  tags:
    - Netlify
    - Client-side App
  features:
    - Netlify Identity
    - Netlify Functions
    - Static Marketing pages and Dynamic Client-side Authenticated App pages
- url: https://collective.github.io/gatsby-starter-plone/
  repo: https://github.com/collective/gatsby-starter-plone
  description: A Gatsby starter template to build static sites using Plone as the content source
  tags:
    - CMS:Other
    - CMS:Headless
    - SEO
    - PWA
  features:
    - Creates 1-1 copy of source Plone site
    - Auto generated navigation and breadcrumbs
    - Progressive Web App features
    - Optimized for performance
    - Minimal UI and Styling
- url: https://gatsby-tutorial-starter.netlify.com/
  repo: https://github.com/justinformentin/gatsby-v2-tutorial-starter
  description: Simple, modern designed blog with post lists, tags, and easily customizable code.
  tags:
    - Blog
    - Linting
    - PWA
    - SEO
    - Styling:CSS-in-JS
    - Markdown
  features:
    - Blog post listing with image, summary, date, and tags.
    - Post Tags
    - Post List Filtering
    - Typography.js
    - Emotion styling
    - Syntax Highlighting in Code Blocks
    - Gatsby Image
    - Fully Responsive
    - Offline Support
    - Web App Manifest
    - SEO
    - PWA
    - Sitemap generation
    - Schema.org JSON-LD
    - CircleCI Integration
    - Codeclimate Integration
    - Google Analytics
    - Twitter and OpenGraph Tags
    - ESLint
    - Prettier Code Styling
- url: https://avivero.github.io/gatsby-redux-starter/
  repo: https://github.com/AVivero/gatsby-redux-starter
  description: Gatsby starter site with Redux, Sass, Bootstrap, Css Modules and Material Icons
  tags:
    - Redux
    - Styling:SCSS
    - Styling:Bootstrap
    - Styling:Material
    - Linting
  features:
    - Gatsby v2 support
    - Redux support
    - Sass support
    - Bootstrap v4 support
    - Css Modules support
    - ESLint, Prettier
- url: https://gatsby-typescript-boilerplate.netlify.com/
  repo: https://github.com/leachjustin18/gatsby-typescript-boilerplate
  description: Opinionated Gatsby v2 starter with TypeScript.
  tags:
    - Language:TypeScript
    - PWA
    - Styling:SCSS
    - Styling:PostCSS
  features:
    - TSLint with airbnb & prettier configurations
    - Prettier
    - Stylelint
    - Offline support
    - Type Safe by TypeScript
    - Format on commit with Lint-Staged(Husky)
    - Favicon generation
    - Sitemap generation
    - Autoprefixer with browser list
    - CSS nano
    - CSS MQ Packer
    - Lazy load image(s) with plugin sharp
    - Gatsby Image
    - Netlify optimizations
- url: https://danshai.github.io/gatsbyv2-scientific-blog-machine-learning/
  repo: https://github.com/DanShai/gatsbyv2-scientific-blog-machine-learning
  description: Machine learning ready and scientific blog starter
  tags:
    - Blog
    - Linting
  features:
    - Write easly your scientific blog with katex and publish your research
    - Machine learning ready with tensorflowjs
    - Manipulate csv data
    - draw with graph mermaid
    - display charts with chartjs
- url: https://gatsby-tailwind-styled-components.netlify.com/
  repo: https://github.com/muhajirdev/gatsby-tailwind-styled-components-starter
  description: A Gatsby Starter with Tailwind CSS + Styled Components
  tags:
    - Styling:Tailwind
  features:
    - Eslint Airbnb without semicolon and without .jsx extension
    - Offline support
    - Web App Manifest
- url: https://gatsby-starter-mobx.netlify.com
  repo: https://github.com/borekb/gatsby-starter-mobx
  description: MobX + TypeScript + TSLint + Prettier
  tags:
    - Language:TypeScript
    - Linting
    - Testing
  features:
    - Gatsby v2 + TypeScript
    - MobX with decorators
    - Two examples from @mweststrate's Egghead course
    - .editorconfig & Prettier
    - TSLint
    - Jest
- url: https://tender-raman-99e09b.netlify.com/
  repo: https://github.com/amandeepmittal/gatsby-bulma-quickstart
  description: A Bulma CSS + GatsbyJS Starter Kit
  tags:
    - Styling:Bulma
    - Styling:SCSS
  features:
    - Uses Bulma CSS
    - Sass based Styling
    - Responsive Design
    - Google Analytics Integration
    - Uses Gatsby v2
    - SEO
- url: https://gatsby-starter-notes.netlify.com/
  repo: https://github.com/patricoferris/gatsby-starter-notes
  description: Gatsby starter for creating notes organised by subject and topic
  tags:
    - Markdown
    - Pagination
  features:
    - Create by topic per subject notes that are organised using pagination
    - Support for code syntax highlighting
    - Support for mathematical expressions
    - Support for images
- url: https://gatsby-starter-ttag.netlify.com/
  repo: https://github.com/ttag-org/gatsby-starter-ttag
  description: Gatsby starter with the minimum required to demonstrate using ttag for precompiled internationalization of strings.
  tags:
    - i18n
  features:
    - Support for precompiled string internationalization using ttag and it's babel plugin
- url: https://gatsby-starter-typescript.netlify.com/
  repo: https://github.com/goblindegook/gatsby-starter-typescript
  description: Gatsby starter using TypeScript.
  tags:
    - Markdown
    - Pagination
    - Language:TypeScript
    - PWA
    - Linting
  features:
    - Markdown and MDX
    - Local search powered by Lunr
    - Syntax highlighting
    - Images
    - Styling with Emotion
    - Testing with Jest and react-testing-library
- url: https://gatsby-netlify-cms-example.netlify.com/
  repo: https://github.com/robertcoopercode/gatsby-netlify-cms
  description: Gatsby starter using Netlify CMS
  tags:
    - CMS:Netlify
    - Styling:SCSS
  features:
    - Example of a website for a local developer meetup group
    - NetlifyCMS used for easy data entry
    - Mobile-friendly design
    - Styling done with Sass
    - Gatsby version 2
- url: https://gatsby-typescript-starter-blog.netlify.com/
  repo: https://github.com/frnki/gatsby-typescript-starter-blog
  description: A starter blog for TypeScript-based Gatsby projects with minimal settings.
  tags:
    - Language:TypeScript
    - Blog
  features:
    - Typescrip & TSLint
    - No Styling (No Typography.js)
    - Minimal settings based on official starter blog
- url: https://gatsby-serif.netlify.com/
  repo: https://github.com/jugglerx/gatsby-serif-theme
  description: Multi page/content-type starter using Markdown and SCSS. Serif is a beautiful small business theme for Gatsby. The theme is fully responsive, blazing fast and artfully illustrated.
  tags:
    - Styling:SCSS
    - Markdown
    - Linting
  features:
    - Multiple "content types" for `services`, `team` and `testimonials` using Markdown as the source
    - Graphql query in `gatsby-node.js` using aliases that creates pages and templates by content type based on the folder `src/pages/services`, `src/pages/team`
    - SCSS
    - Responsive design
    - Bootstrap 4 grid and media queries only
    - Responsive menu
    - Royalty free illustrations included
    - SEO titles & meta using `gatsby-plugin-react-helmet`
    - Eslint & Prettier
- url: https://awesome-gatsby-starter.netlify.com/
  repo: https://github.com/South-Paw/awesome-gatsby-starter
  description: Starter with a preconfigured MDX, Storybook and ESLint environment for component first development of your next Gatsby site.
  tags:
    - MDX
    - Markdown
    - Storybook
    - Styling:CSS-in-JS
    - Linting
  features:
    - Gatsby MDX for JSX in Markdown loading, parsing, and rendering of pages
    - Storybook for isolated component development
    - styled-components for CSS-in-JS
    - ESLint with Airbnb's config
    - Prettier integrated into ESLint
    - A few example components and pages with stories and simple site structure
- url: https://santosfrancisco.github.io/gatsby-starter-cv/
  repo: https://github.com/santosfrancisco/gatsby-starter-cv
  description: A simple starter to get up and developing your digital curriculum with GatsbyJS'
  tags:
    - Styling:CSS-in-JS
    - PWA
    - Onepage
  features:
    - Gatsby v2
    - Based on default starter
    - Google Analytics
    - Web App Manifest
    - SEO
    - Styling with styled-components
    - Responsive Design, optimized for Mobile devices
- url: https://vigilant-leakey-a4f8cd.netlify.com/
  repo: https://github.com/BoyWithSilverWings/gatsby-blog-starter
  description: Minimal Blog Starter Template with Styled Components.
  tags:
    - Markdown
    - Styling:CSS-in-JS
    - Blog
  features:
    - Markdown loading, parsing, and rendering of pages
    - Minimal UI for blog
    - Styled-components for CSS-in-JS
    - Prettier added as pre-commit hook
    - Google Analytics
    - Image Optimisation
    - Code Styling and Formatting in markdown
    - Responsive Design
- url: https://inspiring-me-lwz7512.netlify.com/
  repo: https://github.com/lwz7512/gatsby-netlify-identity-starter
  description: Gatsby Netlify Identity Starter with NIW auth support, and content gating, as well as responsive layout.
  tags:
    - Netlify
    - Pagination
  features:
    - Mobile Screen support
    - Privacy control for post content view & profile page
    - User authentication by Netlify Identity Widget/Service
    - Pagination for posts
    - Navigation menu with active status
- url: https://gatsby-starter-event-calendar.netlify.com/
  repo: https://github.com/EmaSuriano/gatsby-starter-event-calendar
  description: Gatsby Starter to display information about events from Google Spreadsheets with Calendars
  tags:
    - Linting
    - Styling:Grommet
    - PWA
    - SEO
    - Google Sheets
  features:
    - Grommet
    - Theming
    - Google Spreadsheet integration
    - PWA
    - A11y
    - SEO
    - Netlify Deployment Friendly
    - ESLint with Airbnb's config
    - Prettier integrated into ESLint
- url: https://gatsby-starter-tech-blog.netlify.com/
  repo: https://github.com/email2vimalraj/gatsby-starter-tech-blog
  description: A simple tech blog starter kit for gatsbyjs
  tags:
    - Blog
    - Portfolio
  features:
    - Markdown based blog
    - Filter blog posts by Tags
    - Easy customization
    - Using styled components
    - Minimal styles
    - Best scoring by Lighthouse
    - SEO support
    - PWA support
    - Offline support
- url: https://infallible-brown-28846b.netlify.com/
  repo: https://github.com/tylergreulich/gatsby-typescript-mdx-prismjs-starter
  description: Gatsby starter using TypeScript, MDX, Prismjs, and styled-components
  tags:
    - Language:TypeScript
    - Linting
    - Testing
    - Styling:CSS-in-JS
    - MDX
  features:
    - Gatsby v2 + TypeScript
    - Syntax highlighting with Prismjs
    - MDX
    - Jest
    - react-testing-library
    - styled-components
- url: https://hardcore-darwin-d7328f.netlify.com/
  repo: https://github.com/BoyWithSilverWings/gatsby-careers-page
  description: A Careers Page for startups using Gatsby
  tags:
    - Markdown
    - Styling:CSS-in-JS
  features:
    - Careers Listing
    - Application Format
    - Markdown for creating job description
    - styled-components
- url: https://saikrishna.me/
  repo: https://github.com/s-kris/gatsby-minimal-portfolio-blog
  description: A minimal portfolio website with blog using Gatsby. Suitable for developers.
  tags:
    - Portfolio
    - Blog
  features:
    - Portfolio Page
    - Timline (Journey) page
    - Minimal
- url: https://gatsby-starter-blog-mdx-demo.netlify.com
  repo: https://github.com/hagnerd/gatsby-starter-blog-mdx
  description: A fork of the Official Gatsby Starter Blog with support for MDX out of the box.
  tags:
    - MDX
    - Blog
  features:
    - MDX
    - Blog
    - RSS Feed
- url: https://gatsby-tailwindcss-sass-starter-demo.netlify.com/
  repo: https://github.com/durianstack/gatsby-tailwindcss-sass-starter
  description: Just another Gatsby Tailwind with SASS starter
  tags:
    - Styling:Tailwind
    - Styling:SCSS
  features:
    - Tailwind, A Utility-First CSS Framework for Rapid UI Development
    - SASS/SCSS
    - Comes with React Helmet for adding site meta tags
    - Includes plugins for offline support out of the box
    - PurgeCSS to shave off unused styles
- url: https://tyra-starter.netlify.com/
  repo: https://github.com/madelyneriksen/gatsby-starter-tyra
  description: A feminine GatsbyJS Starter Optimized for SEO
  tags:
    - SEO
    - Blog
    - Styling:Other
  features:
    - Integration with Social Media and Mailchimp.
    - Styled with Tachyons.
    - Rich structured data on blog posts for SEO.
    - Pagination and category pages.
- url: https://gatsby-starter-styled.netlify.com/
  repo: https://github.com/gregoralbrecht/gatsby-starter-styled
  description: Yet another simple starter with Styled-System, Typography.js, SEO and Google Analytics.
  tags:
    - Styling:CSS-in-JS
    - PWA
    - SEO
  features:
    - Styled-Components
    - Styled-System
    - Rebass Grid
    - Typography.js to easily set up font styles
    - Google Analytics
    - Prettier, ESLint & Stylelint
    - SEO (meta tags and schema.org via JSON-LD)
    - Offline support
    - Web App Manifest
- url: https://gatsby.ghost.org/
  repo: https://github.com/TryGhost/gatsby-starter-ghost
  description: Build lightning-fast, modern publications with Ghost and Gatsby
  tags:
    - CMS:Headless
    - Blog
  features:
    - Ghost integration with ready to go placeholder content and webhooks support
    - Minimal responsive design
    - Pagination for posts, tags, and authors
    - SEO Friendly Meta
    - JSON-LD Schema
    - OpenGraph structured data
    - Twitter Cards meta
    - Sitemap Generation
    - XML Sitemaps
    - Progressive Web App
    - Offline Support
    - RSS Feed
    - Netlify integration ready to deploy
- url: https://traveler-blog.netlify.com/
  repo: https://github.com/QingpingMeng/gatsby-starter-traveler-blog
  description: A fork of the Official Gatsby Starter Blog to build a travler blog with images support
  tags:
    - Blog
    - PWA
    - SEO
    - Styling:Material
    - Styling:CSS-in-JS
  features:
    - Netlify integration ready to deploy
    - Material UI
    - styled-components
    - GitHub markdown css support
- url: https://create-ueno-app.netlify.com
  repo: https://github.com/ueno-llc/ueno-gatsby-starter
  description: Opinionated Gatsby starter by Ueno.
  tags:
    - Language:TypeScript
    - Styling:SCSS
    - Linting
    - Transitions
  features:
    - GraphQL hybrid
    - SEO friendly
    - GSAP ready
    - Nice Devtools
    - GsapTools
    - Ueno plugins
    - SVG to React component
    - Ueno's TSlint
    - Decorators
- url: https://gatsby-sseon-starter.netlify.com/
  repo: https://github.com/SeonHyungJo/gatsby-sseon-starter
  description: Simple starter template for Gatsby
  tags:
    - Blog
    - Disqus
    - Markdown
    - Styling:SCSS
  features:
    - SASS/SCSS
    - Comes with React Helmet for adding site meta tags
    - Add Disqus
    - Nice Pagination
- url: https://gatsby-contentstack-starter.netlify.com/
  repo: https://github.com/contentstack/gatsby-starter-contentstack
  description: A Gatsby starter powered by Headless CMS Contentstack.
  tags:
    - CMS:Headless
    - Blog
  features:
    - Includes Contentstack Delivery API for any environment
    - Dynamic content from Contentstack CMS
- url: https://gatsby-craftcms-barebones.netlify.com
  repo: https://github.com/frankievalentine/gatsby-craftcms-barebones
  description: Barebones setup for using Craft CMS and Gatsby locally.
  tags:
    - CMS:Headless
  features:
    - Full setup instructions included
    - Documented to get you set up with Craft CMS quickly
    - Code referenced in repo
- url: https://gatsby-starter-buttercms.netlify.com/
  repo: https://github.com/ButterCMS/gatsby-starter-buttercms
  description: A starter template for spinning up a Gatsby+ ButterCMS site
  tags:
    - Blog
    - SEO
    - CMS:Headless
  features:
    - Fully functioning blog
    - Navigation between posts with a previous/next post button
    - FAQ Knowledge Base
    - CMS Powered Homepage
    - Customer Case Study example marketing pages
- url: https://master.d2f5ek3dnwfe9v.amplifyapp.com/
  repo: https://github.com/dabit3/gatsby-auth-starter-aws-amplify
  description: This Gatsby starter uses AWS Amplify to implement authentication flow for signing up/signing in users as well as protected client side routing.
  tags:
    - AWS
    - Authentication
  features:
    - AWS Amplify
    - Full authentication workflow
    - Registration form
    - Signup form
    - User sign in
- url: https://gatsby-starter.mdbootstrap.com/
  repo: https://github.com/anna-morawska/gatsby-material-design-for-bootstrap
  description: A simple starter which lets you quickly start developing with Gatsby and Material Design For Bootstrap
  tags:
    - Styling:Material
  features:
    - React Bootstrap with Material Design css framework.
    - Free for personal and commercial use
    - Fully responsive
- url: https://frosty-ride-4ff3b9.netlify.com/
  repo: https://github.com/damassi/gatsby-starter-typescript-rebass-netlifycms
  description:
    A Gatsby starter built on top of MDX (React + Markdown), NetlifyCMS (with
    MDX and netlify-cms-backend-fs support -- no need to deploy), TypeScript,
    Rebass for UI, Styled Components, and Jest for testing. Very little visual
    styling has been applied so that you can bring your own :)
  tags:
    - MDX
    - CMS:Netlify
    - Language:TypeScript
    - Styling:Other
    - Styling:CSS-in-JS
    - Testing
  features:
    - MDX - Markdown + React
    - Netlify CMS (with MDX support)
    - Read and write to local file system via netlify-cms-backend-fs
    - TypeScript
    - Rebass
    - Styled Components
    - Jest
- url: https://bluepeter.github.io/gatsby-material-ui-business-starter/
  repo: https://github.com/bluepeter/gatsby-material-ui-business-starter
  description: Beautiful Gatsby Material Design Business Starter
  tags:
    - Styling:Material
  features:
    - Uses the popular, well-maintained Material UI React component library
    - Material Design theme and icons
    - Rotating home page carousel
    - Simple setup without opinionated setup
    - Fully instrumented for successful PROD deployments
    - Stylus for simple CSS
- url: https://example-company-website-gatsby-sanity-combo.netlify.com/
  repo: https://github.com/sanity-io/example-company-website-gatsby-sanity-combo
  description: This examples combines Gatsby site generation with Sanity.io content management in a neat company website.
  tags:
    - CMS:sanity.io
    - CMS:Headless
    - Blog
  features:
    - Out-of-the-box headless CMS
    - Real-time content preview in Development
    - Fast & frugal builds
    - No accidental missing fields/types
    - Full Render Control with Portable Text
    - gatsby-image support
    - Content types for company info, pages, projects, people, and blog posts
- url: https://gatsby-starter-under-construction.netlify.com/
  repo: https://github.com/robinmetral/gatsby-starter-under-construction
  description: Blazing fast "Under Construction" page with a blazing quick setup.
  tags:
    - Onepage
    - Styling:CSS-in-JS
    - SEO
    - PWA
  features:
    - Configure everything in gatsby-config.js
    - Creative CSS3 background patterns by Lea Verou
    - Built-in Google Fonts support
    - Social icons with react-social-icons
- url: https://gatsby-starter-docz.netlify.com/
  repo: https://github.com/RobinCsl/gatsby-starter-docz
  description: Simple starter where building your own documentation with Docz is possible
  tags:
    - Documentation
  features:
    - Generate nice documentation with Docz, in addition to generating your normal Gatsby site
    - Document your React components in .mdx files
- url: https://gatsby-starter-santa-fe.netlify.com/
  repo: https://github.com/osogrizz/gatsby-starter-santa-fe
  description: A place for artist or designers to display their creations
  tags:
    - Styling:CSS-in-JS
  features:
    - SEO friendly
    - Built-in Google Fonts support
    - Contact Form
    - Customizable Design Template
- url: https://gatsby-hello-friend.now.sh
  repo: https://github.com/panr/gatsby-starter-hello-friend
  description: A simple starter for Gatsby. That's it.
  tags:
    - Pagination
    - Markdown
    - Blog
    - Portfolio
    - Styling:PostCSS
  features:
    - Dark/light mode, depending on your preferences
    - Great reading experience thanks to Inter font, made by Rasmus Andersson
    - Nice code highlighting thanks to PrismJS
    - Responsive youtube/vimeo etc. videos
    - Elastic menu
    - Fully responsive site
- url: https://lgcolella.github.io/gatsby-starter-developer-blog/
  repo: https://github.com/lgcolella/gatsby-starter-developer-blog
  description: A starter to create SEO-friendly, fast, multilanguage, responsive and highly customizable technical blogs/portfolios with the most common features out of the box.
  tags:
    - Blog
    - Portfolio
    - i18n
  features:
    - Multilanguage posts
    - Pagination and image preview for posts
    - Tags
    - SEO
    - Social share buttons
    - Disqus for comments
    - Highlighting for code syntax in posts
    - Dark and light themes available
    - Various available icon sets
    - RSS Feed
    - Web app manifest
- url: https://gatsby.magicsoup.io/
  repo: https://github.com/magicsoup-io/gatsby-starter-magicsoup
  description: A production ready gatsby starter using magicsoup.io
  tags:
    - SEO
    - Markdown
    - Styling:CSS-in-JS
    - Testing
  features:
    - Optimized images with gatsby-image.
    - SEO friendly with react-helmet, gatsby-plugin-sitemap and Google Webmaster Tools!
    - Responsive UIs with magicsoup.io/stock.
    - Static content with gatsby-transform-remark or gatsby-transform-json.
    - Convert Markdown to StyledComponents!
    - Webfonts with gatsby-plugin-web-font-loader.
    - SSR ready!
    - Testing with Jest!
- url: https://foxandgeese.github.io/tiny-agency/
  repo: https://github.com/foxandgeese/tiny-agency
  description: Simple Gatsby.js starter that uses material design and that's perfect for tiny agencies.
  tags:
    - Styling:Material
  features:
    - Uses the popular, well-maintained Material UI React component library
    - Material Design theme and icons
    - Simple setup without opinionated setup
    - Fully instrumented for successful PROD deployments
- url: https://gatsby-shopify.alexander-productions.de/
  repo: https://github.com/AlexanderProd/gatsby-shopify-starter
  description: Kick off your next, ecommerce experience with this Gatsby starter. It is based on the default Gatsby starter to be easily modifiable.
  tags:
    - CMS:Headless
    - SEO
    - eCommerce
    - Styling:CSS-in-JS
  features:
    - Shopping Cart
    - Shopify Integration
    - Product Grid
    - Shopify Store Credentials included
    - Optimized images with gatsby-image.
    - SEO
- url: https://gatejs.netlify.com
  repo: https://github.com/sarasate/gate
  description: API Doc generator inspired by Stripe's API docs
  tags:
    - Documentation
    - Markdown
    - Onepage
  features:
    - API documentation from markdown sources
    - Code samples separated by language
    - Syntax highlighting
    - Everything in a single page
- url: https://hopeful-keller-943d65.netlify.com
  repo: https://github.com/iwilsonq/gatsby-starter-reasonml
  description: Gatsby starter to create static sites using type-safe ReasonML
  tags:
    - Language:Other
    - Blog
    - Styling:CSS-in-JS
  features:
    - Gatsby v2 support
    - bs-platform v4 support
    - Similar to gatsby-starter-blog
- url: https://gatsby-starter-blog-amp-to-pwa.netlify.com/
  repo: https://github.com/tomoyukikashiro/gatsby-starter-blog-amp-to-pwa
  description: Gatsby starter blog with AMP to PWA Strategy
  tags:
    - Blog
    - AMP
    - PWA
  features:
    - Similar to gatsby-starter-blog
    - Support AMP to PWA strategy
- url: https://cvluca.github.io/gatsby-starter-markdown/
  repo: https://github.com/cvluca/gatsby-starter-markdown
  description: Boilerplate for markdown-based website (Documentation, Blog, etc.)
  tags:
    - Markdown
    - Redux
    - Styling:Ant Design
  features:
    - Responsive Web Design
    - Auto generated Sidebar
    - Auto generated Anchor
- url: https://gatsby-starter-wordpress-community.netlify.com/
  repo: https://github.com/pablovila/gatsby-starter-wordpress-community
  description: Starter using gatsby-source-wordpress to display posts and pages from a WordPress site
  tags:
    - CMS:Wordpress
    - Styling:Bulma
    - Blog
    - Pagination
  features:
    - Gatsby v2 support
    - Responsive Web Design
    - WordPress support
    - Bulma and Sass Support for styling
    - Pagination logic
- url: https://gatsby-blogger.netlify.com/
  repo: https://github.com/aslammultidots/blogger
  description: A Simple, clean and modern designed blog with firebase authentication feature and easily customizable code.
  tags:
    - Blog
    - Redux
    - Disqus
    - CMS:Contentful
    - Firebase
  features:
    - Minimal and clean white layout.
    - Dynamic content from Contentful.
    - Blog post listing with previews (image + summary) for each blog post.
    - Disqus commenting system for each blog post.
    - Search post with keyword.
    - Firebase for Authentication.
    - Protected Routes with Authorization.
    - Contact form integration.
- url: https://gatsby-starter-styled-components.netlify.com/
  repo: https://github.com/blakenoll/gatsby-starter-styled-components
  description: The Gatsby default starter modified to use styled-components
  tags:
    - Styling:CSS-in-JS
  features:
    - styled-components
    - sticky footer
- url: https://magazine-example.livingdocs.io/
  repo: https://github.com/livingdocsIO/gatsby-magazine-example
  description: This magazine-starter helps you start out with Livingdocs as a headless CMS.
  tags:
    - Blog
    - CMS:Headless
  features:
    - Minimal and clean white layout.
    - Dynamic content from Livingdocs.
    - Built-in component library.
    - Robust template and theme.
- url: https://gatsby-starter-intl.tomekskuta.pl
  repo: https://github.com/tomekskuta/gatsby-starter-intl
  description: Gatsby v2 i18n starter which makes static pages for every locale and detect your browsers lang. i18n with react-intl.
  tags:
    - i18n
    - Testing
  features:
    - static pages for every language
    - detects your browser locale
    - uses react-intl
    - based on Gatsby Default Starter
    - unit tests with Jest
- url: https://cape.netlify.com/
  repo: https://github.com/juhi-trivedi/cape
  description: A Gatsby - CMS:Contentful demo with Netlify.
  tags:
    - Blog
    - Netlify
    - CMS:Contentful
    - Styling:Bootstrap
  features:
    - Fecthing Dynamic content from Contentful.
    - Blog post listing with previews (image + summary) for each blog post.
    - Contact form integration with Netlify.
    - Grid system inspired by Bootstrap.
- url: https://gatsby-starter-infinite-scroll.baobab.fi/
  repo: https://github.com/baobabKoodaa/gatsby-starter-infinite-scroll
  description: Infinite Scroll and Pagination with 10k photos
  tags:
    - Pagination
    - Styling:CSS-in-JS
  features:
    - Infinite Scroll (default mode)
    - Pagination (fallback for users without JS)
    - Toggle between these modes in demo
    - Efficient implementation (only fetch the data that's needed, ship initial items with the page instead of fetch, etc.)
- url: https://jodie.lekoarts.de/
  repo: https://github.com/LekoArts/gatsby-starter-portfolio-jodie
  description: Image-heavy photography portfolio with colorful accents & great typography
  tags:
    - Portfolio
    - PWA
    - Transitions
    - Styling:CSS-in-JS
    - Linting
    - Testing
    - Language:TypeScript
  features:
    - Configurable with theming, CSS Grid & a yaml file for navigation
    - Create your projects by editing a yaml file and putting images into a folder
    - Shows your Instagram posts
    - TypeScript
    - Cypress for End-to-End testing
    - react-spring for animations & transitions
    - Uses styled-components + styled-system
    - SEO with Sitemap, Schema.org JSONLD, Tags
    - Responsive images with gatsby-image
- url: https://amazing-jones-e61bda.netlify.com/
  repo: https://github.com/WebCu/gatsby-material-kit-react
  description: Adaptation of Material Kit React to Gatsby
  tags:
    - Styling:Material
  features:
    - 60 Handcrafted Components
    - 4 Customized Plugins
    - 3 Example Pages
- url: https://relaxed-bhaskara-5abd0a.netlify.com/
  repo: https://github.com/LekovicMilos/gatsby-starter-portfolio
  description: Gatsby portfolio starter for creating quick portfolio
  tags:
    - Portfolio
  features:
    - Showcase of portfolio items
    - About me page
- url: https://gatsby-typescript-scss-docker-starter.netlify.com/
  repo: https://github.com/OFranke/gatsby-typescript-scss-docker
  description: Gatsby starter TypeScript, SCSS, Docker
  tags:
    - Language:TypeScript
    - Styling:SCSS
    - Linting
  features:
    - Format & Commit Safe by ESLint, StyleLint and Prettier with Lint-Staged (Husky), optimized for VS Code
    - Typings for scss files are automatically generated
    - Responsiveness from the beginning through easy breakpoint configuration
    - Enforce the DRY principle, no hardcoded and repeated `margin`, `font-size`, `color`, `box-shadow`, `border-radius` ... properties anymore
    - Docker ready - you can run gatsby dev mode on your machine environment or with docker-compose
- url: https://prismic-i18n.lekoarts.de/
  repo: https://github.com/LekoArts/gatsby-starter-prismic-i18n
  description: Based on gatsby-starter-prismic with Internationalization (i18n) support.
  tags:
    - CMS:Prismic
    - CMS:Headless
    - Styling:CSS-in-JS
    - Linting
    - Blog
    - PWA
    - Testing
    - i18n
  features:
    - Prismic as Headless CMS
    - Uses multiple features of Prismic - Slices, Labels, Relationship fields, Custom Types, Internationalization
    - Emotion for Styling
    - i18n without any third-party libaries
    - Cypress for End-to-End testing
    - Prism.js highlighting
    - Responsive images with gatsby-image
    - Extensive SEO
    - ESLint & Prettier
- url: https://gatsby-starter-landing-page.netlify.com/
  repo: https://github.com/gillkyle/gatsby-starter-landing-page
  description: Single page starter for minimal landing pages
  tags:
    - Onepage
  features:
    - Gatsby image
    - Google Analytics
    - Minimal design
- url: https://thakkaryash94.github.io/gatsby-github-personal-website/
  repo: https://github.com/thakkaryash94/gatsby-github-personal-website
  description: It is a conversion of original GitHub personal website repo which is written in ruby for JS developers. This repository gives you the code you'll need to kickstart a personal website that showcases your work as a software developer. And when you manage the code in a GitHub repository, it will automatically render a webpage with the owner's profile information, including a photo, bio, and repositories.
  tags:
    - Portfolio
    - Onepage
  features:
    - layout config either stacked or sidebar
    - theme dark/light mode
    - post support
- url: http://gatsby-starter-default-intl.netlify.com
  repo: https://github.com/wiziple/gatsby-starter-default-intl
  description: The default Gatsby starter with features of multi-language url routes and browser language detection.
  tags:
    - i18n
  features:
    - Localization (Multilanguage) provided by react-intl.
    - Support automatic redirection based on user's preferred language in browser provided by browser-lang.
    - Support multi-language url routes within a single page component. That means you don't have to create separate pages such as pages/en/index.js or pages/ko/index.js.
    - Based on gatsby-starter-default with least modification.
- url: https://gatsby-starter-julia.netlify.com/
  repo: https://github.com/niklasmtj/gatsby-starter-julia
  description: A minimal blog starter template built with Gatsby
  tags:
    - Markdown
    - Blog
  features:
    - Landingpage
    - Blogoverview
    - Markdown sourcing
    - Estimated reading time
    - Styled component with @emotion
    - Netlify deployment friendly
    - Nunito font as npm module
    - Site meta tags with React Helmet
- url: https://agalp.imedadel.me
  repo: https://github.com/ImedAdel/automatic-gatsbyjs-app-landing-page
  description: Automatically generate iOS app landing page using GatsbyJS
  tags:
    - Onepage
    - PWA
    - SEO
  features:
    - One Configuration file
    - Automatically generate a landing page for your iOS app
    - List app features
    - App Store and Play Store buttons
    - App screenshot and video preview
    - Easily add social media accounts and contact info in the footer via the site-config.js file.
    - Pick custom Font Awesome icons for the feature list via the site-config.js file.
    - Built using Prettier and Styled-Components
    - Easily integrate Google Analytics by adding your ID to site-config.js file.
- url: https://gatsby-starter-shopify-app.firebaseapp.com/install
  repo: https://github.com/gil--/gatsby-starter-shopify-app
  description: Easily create Serverless Shopify Admin Apps powered by Gatsby and Firebase Functions
  tags:
    - Shopify
    - Firebase
  features:
    - 🗄 Firebase Firestore Realtime DB
    - ⚡️ Serverless Functions API layer (Firebase Functions)
    - 💼 Admin API (Graphql) Serverless Proxy
    - 🎨 Shopify Polaris (AppProvider, etc.)
    - 💰 Application Charge Logic (30 days) with variable trial duration
    - 📡 Webhook Validation & Creation
    - 🔑 GDPR Ready (Including GDPR Webhooks)
    - 🏗 CircleCI Config for easy continuous deployments to Firebase
- url: https://gatsby-starter-paperbase.netlify.com/
  repo: https://github.com/willcode4food/gatsby-starter-paperbase
  description: A Gatsby starter that implements the Paperbase Premium Theme from MaterialUI
  tags:
    - Styling:Material
    - Styling:CSS-in-JS
  features:
    - MaterialUI Paperbase theme in Gatsby!
    - Create professional looking admin tools and dashboards
    - Responsive Design
    - MaterialUI Paper Components
    - MaterialUI Tab Components
- url: https://gatsby-starter-devto.netlify.com/
  repo: https://github.com/geocine/gatsby-starter-devto
  description: A GatsbyJS starter template that leverages the Dev.to API
  tags:
    - Blog
    - Styling:CSS-in-JS
  features:
    - Blog post listing with previews (image + summary) for each blog post
- url: https://gatsby-starter-framer-x.netlify.com/
  repo: https://github.com/simulieren/gatsby-starter-framer-x
  description: A GatsbyJS starter template that is connected to a Framer X project
  tags:
    - Language:TypeScript
  features:
    - TypeScript support
    - Easily work in GatsbyJS and Framer X at the same time
- url: https://gatsby-firebase-hosting.firebaseapp.com/
  repo: https://github.com/bijenkorf-james-wakefield/gatsby-firebase-hosting-starter
  description: A starter with configuration for Firebase Hosting and Cloud Build deployment.
  tags:
    - Firebase
    - Linting
  features:
    - Linting with ESLint
    - Jest Unit testing configuration
    - Lint-staged on precommit hook
    - Commitizen for conventional commit messages
    - Configuration for Firebase hosting
    - Configuration for Cloud Build deployment
    - Clear documentation to have your site deployed on Firebase behind SSL in no time!
- url: https://lewis-gatsby-starter-blog.firebaseapp.com
  repo: https://github.com/lewislbr/lewis-gatsby-starter-blog
  description: A simple custom Gatsby starter template to start a new blog or personal website.
  tags:
    - Blog
    - Styling:CSS-in-JS
    - Markdown
    - PWA
    - Portfolio
    - SEO
  features:
    - Blog post listing with summary preview for each blog post.
    - Automatically creates blog pages from Markdown files.
    - CSS in JS with styled-components.
    - Optimized images.
    - Offline capabilities.
    - Auto-generated sitemap and robots.txt.
- url: https://gatsby-starter-stripe.netlify.com/
  repo: https://github.com/brxck/gatsby-starter-stripe
  description: A minimal starter to create a storefront with Gatsby, Stripe, & Netlify Functions.
  tags:
    - Stripe
    - eCommerce
    - Styling:None
  features:
    - Statically generate based on Stripe inventory
    - Dynamically update with live inventory & availability data
    - Checkout powered by Stripe
    - Serverless functions interact with Stripe API
    - Shopping cart persisted in local storage
    - Responsive images with gatsby-image
- url: https://www.jannikbuschke.de/gatsby-antd-docs/
  repo: https://github.com/jannikbuschke/gatsby-antd-docs
  description: A template for documentation websites
  tags:
    - Documentation
    - Language:TypeScript
    - Styling:Ant Design
    - Markdown
    - MDX
  features:
    - Markdown
    - MDX with mdxjs
    - Syntax highlighting with prismjs
    - Anchors
    - Sidebar
    - Sitecontents
    - Landingpage
- url: https://gatsby-starter.haezl.at
  repo: https://github.com/haezl/gatsby-starter-haezl
  description: A lightweight, mobile first blog starter with infinite scroll and Material-UI design for Gatsby.
  tags:
    - Blog
    - Language:TypeScript
    - Linting
    - Styling:CSS-in-JS
    - Styling:Material
    - Markdown
    - PWA
  features:
    - Landing Page
    - Portfolio section
    - Blog post listing with a preview for each post
    - Infinite scroll instead of next and previous buttons
    - Blog posts generated from Markdown files
    - About Page
    - Responsive Design
    - PWA (Progressive Web App) support
    - MobX
    - Customizable
- url: https://gatsby-starter-fine.netlify.com/
  repo: https://github.com/toboko/gatsby-starter-fine
  description: A mutli-response and light, mobile first blog starter with columns layout and Seo optimization.
  tags:
    - Blog
    - Markdown
    - Portfolio
    - SEO
  features:
    - Blog
    - Portfolio section
    - Customizable
    - Markdown
    - Optimized images
    - Sitemap Page
    - Seo Ready
- url: https://ugglr.github.io/gatsby-clean-portfolio/
  repo: https://github.com/ugglr/gatsby-clean-portfolio
  description: A clean themed Software Engineer Portfolio site, showcasing soft skills on the front page, features project card showcases, about page. Responsive through react-bootstrap components together with custom CSS style sheets. SEO configured, just need to add google analytics tracking code.
  tags:
    - Portfolio
    - SEO
    - Styling:Bootstrap
  features:
    - Resume
    - CV
    - google analytics
    - easy favicon swap
    - Gatsby SEO plugin
    - Clean layout
    - White theme
    - grid using react-bootstrap
    - bootstrap4 classes available
    - font-awesome Library for icons
    - Portfolio site for developers
    - custom project cards
    - easily extendable to include blog page
    - Responsive design
- url: https://gatsby-documentation-starter.netlify.com/
  repo: https://github.com/whoisryosuke/gatsby-documentation-starter
  description: Automatically generate docs for React components using MDX, react-docgen, and GatsbyJS
  tags:
    - Documentation
    - MDX
    - SEO
  features:
    - Parses all React components (functional, stateful, even stateless!) for JS Docblocks and Prop Types.
    - MDX - Write your docs in Markdown and include React components using JSX!
    - Lightweight (only what you need)
    - Modular (easily fits in any React project!)
    - Props table component
    - Customizable sidebar navigation
    - Includes SEO plugins Google Analytics, Offline, Manifest, Helmet.
- url: http://gatsby-absurd.surge.sh/
  repo: https://github.com/ajayns/gatsby-absurd
  description: A Gatsby starter using illustrations from https://absurd.design/
  tags:
    - Onepage
    - Styling:CSS-in-JS
  features:
    - Uses surreal illustrations from absurd.design.
    - Landing page structure split into sections
    - Basic UX/UX elements ready. navbar, smooth scrolling, faqs, theming
    - Convenient image handling and data separation
- url: https://gatsby-starter-quiz.netlify.com/
  repo: https://github.com/raphadeluca/gatsby-starter-quiz
  description: Create rich quizzes with Gatsby & Mdx. No need of database or headless CMS. Manage your data directly in your Mdx file's frontmatter and write your content in the body. Customize your HTML tags, use react components from a library or write your owns. Navigation will be automatically created between each question.
  tags:
    - MDX
  features:
    - Data quiz in the frontmatter
    - Rich customizable content with MDX
    - Green / Red alert footer on user's answer
    - Navigation generated based on the index of each question
- url: https://gatsby-starter-accessibility.netlify.com/
  repo: https://github.com/benjamingrobertson/gatsby-starter-accessibility
  description: The default Gatsby starter with powerful accessibility tools built-in.
  tags:
    - Storybook
    - Linting
  features:
    - 🔍 eslint-plugin-jsx-a11y for catching accessibility issues while authoring code
    - ✅ lint:staged for adding a pre-commit hook to catch accessibility linting errors
    - 📣 react-axe for console reporting of accessibility errors in the DOM during development
    - 📖 storybook setup for accessibility reporting on individual components
- url: https://gatsby-theme-ggt-material-ui-blog.netlify.com/
  repo: https://github.com/greatgatsbyjsthemes/gatsby-starter-ggt-material-ui-blog
  description: Starter material-ui blog utilizing a Gatsby theme!
  tags:
    - Blog
    - MDX
  features:
    - Uses MDX with Gatsby theme for quick and easy set up
    - Material-ui design with optional config passed into the theme options
    - Gradient background with sitemap, rss feed, and offline capabilities
- url: https://gatsby-starter-blog-typescript.netlify.com/
  repo: https://github.com/gperl27/Gatsby-Starter-Blog-Typescript
  description: Gatsby starter blog with TypeScript
  tags:
    - Blog
    - Language:TypeScript
    - Styling:CSS-in-JS
  features:
    - Includes all features that come with Gatsby's official starter blog
    - TypeScript for type-safety out of the box
    - Styled components in favor of inline styles
    - Transition Link for nice page transitions
    - Type definitions from GraphQL schema (with code generation)
    - Type definitions from grapql schema (with code generation)
- url: https://gatsby-starter-sass.netlify.com/
  repo: https://github.com/colbyfayock/gatsby-starter-sass
  description: A Gatsby starter with Sass and no assumptions!
  tags:
    - Styling:SCSS
  features:
    - Sass stylesheets to manage your CSS (SCSS flavored)
    - Simple, minimal base setup to get started
    - No baked in configurations or assumptions
- url: https://billyjacoby.github.io/gatsby-react-bootstrap-starter/
  repo: https://github.com/billyjacoby/gatsby-react-bootstrap-starter
  description: GatsbyJS starter with react-bootstrap and react-icons
  tags:
    - Styling:Bootstrap
    - Styling:SCSS
  features:
    - SASS stylesheets to make styling components easy
    - Sample navbar that sticks to the top of the page on scroll
    - Includes react-icons to make adding icons to your app super simple
- url: https://gatsbystartermdb.netlify.com
  repo: https://github.com/jjcav84/mdbreact-gatsby-starter
  description: GatsbyJS starter built with MDBootstrap React free version
  tags:
    - Styling:Bootstrap
  features:
    - Material Design, Bootstrap, and React
    - Contact form and Google Map components
    - Animation
    - documentation and component library can be found at mdboostrap's website
- url: https://gatsby-starter-primer.netlify.com/
  repo: https://github.com/thomaswangio/gatsby-starter-primer
  description: A Gatsby starter featuring GitHub Primer Design System and React components
  tags:
    - Styling:Other
    - Styling:CSS-in-JS
    - SEO
    - Landing Page
  features:
    - Primer React Components
    - Styled Components
    - Gatsby Image
    - Better SEO component with appropriate OG image and appropriate fallback meta tags
- url: https://pranshuchittora.github.io/gatsby-material-boilerplate
  repo: https://github.com/pranshuchittora/gatsby-material-boilerplate
  description: A simple starter to get up and developing quickly with Gatsby in material design
  tags:
    - Styling:Material
  features:
    - Material design
    - Sass/SCSS
    - Tags
    - Categories
    - Google Analytics
    - Offline support
    - Web App Manifest
    - SEO
- url: https://anubhavsrivastava.github.io/gatsby-starter-hyperspace
  repo: https://github.com/anubhavsrivastava/gatsby-starter-hyperspace
  description: Single page starter based on the Hyperspace site template, with landing, custom and Elements(Component) page
  tags:
    - HTML5UP
    - Styling:SCSS
    - Onepage
    - Landing Page
  features:
    - Designed by HTML5 UP
    - Simple one page site that’s perfect for personal portfolios
    - Fully Responsive
    - Styling with SCSS
    - Offline support
    - Web App Manifest
- url: https://anubhavsrivastava.github.io/gatsby-starter-identity
  repo: https://github.com/anubhavsrivastava/gatsby-starter-identity
  description: Single page starter based on the Identity site template by HTML5 up, suitable for one page portfolio.
  tags:
    - HTML5UP
    - Styling:SCSS
    - Onepage
    - Landing Page
    - PWA
  features:
    - Designed by HTML5 UP
    - Simple one page personal portfolio
    - Fully Responsive
    - Styling with SCSS
    - Offline support
    - Web App Manifest
- url: https://hopeful-ptolemy-cd840b.netlify.com/
  repo: https://github.com/tonydiaz/gatsby-landing-page-starter
  description: A simple landing page starter for idea validation using material-ui. Includes email signup form and pricing section.
  tags:
    - Styling:Material
    - Landing Page
  features:
    - SEO
    - Mailchimp integration
    - Material-UI components
    - Responsive
    - Pricing section
    - Benefits section
    - Email signup form
    - Easily configurable
    - Includes standard gatsby starter features
- url: https://anubhavsrivastava.github.io/gatsby-starter-aerial
  repo: https://github.com/anubhavsrivastava/gatsby-starter-aerial
  description: Single page starter based on the Aerial site template by HTML5 up, suitable for one page personal page.
  tags:
    - HTML5UP
    - Styling:SCSS
    - Onepage
    - Landing Page
    - PWA
  features:
    - Designed by HTML5 UP
    - Simple one page personal portfolio
    - Fully Responsive
    - Styling with SCSS
    - Offline support
    - Web App Manifest
- url: https://anubhavsrivastava.github.io/gatsby-starter-eventually
  repo: https://github.com/anubhavsrivastava/gatsby-starter-eventually
  description: Single page starter based on the Eventually site template by HTML5 up, suitable for upcoming product page.
  tags:
    - HTML5UP
    - Styling:SCSS
    - Landing Page
    - PWA
  features:
    - Designed by HTML5 UP
    - Fully Responsive
    - Styling with SCSS
    - Offline support
    - Web App Manifest
- url: https://jovial-jones-806326.netlify.com/
  repo: https://github.com/GabeAtWork/gatsby-elm-starter
  description: An Elm-in-Gatsby integration, based on gatsby-plugin-elm
  tags:
    - Language:Other
  features:
    - Elm language integration
- url: https://anubhavsrivastava.github.io/gatsby-starter-readonly
  repo: https://github.com/anubhavsrivastava/gatsby-starter-readonly
  description: Single page starter based on the ReadOnly site template by HTML5 up, with landing and Elements(Component) page
  tags:
    - HTML5UP
    - Onepage
    - Styling:SCSS
    - Landing Page
    - PWA
  features:
    - Designed by HTML5 UP
    - Fully Responsive
    - Styling with SCSS
    - Offline support
    - Web App Manifest
- url: https://anubhavsrivastava.github.io/gatsby-starter-prologue
  repo: https://github.com/anubhavsrivastava/gatsby-starter-prologue
  description: Single page starter based on the Prologue site template by HTML5 up, for portfolio pages
  tags:
    - HTML5UP
    - Onepage
    - Styling:SCSS
    - Portfolio
    - PWA
  features:
    - Designed by HTML5 UP
    - Fully Responsive
    - Styling with SCSS
    - Offline support
    - Web App Manifest
- url: https://gatsby-london.netlify.com
  repo: https://github.com/ImedAdel/gatsby-london
  description: A custom, image-centric theme for Gatsby.
  tags:
    - Portfolio
    - Blog
    - Styling:PostCSS
  features:
    - Post thumbnails in the homepage
    - Built with PostCSS
    - Made for image-centeric portfolios
    - Based on London for Ghost
- url: https://anubhavsrivastava.github.io/gatsby-starter-overflow
  repo: https://github.com/anubhavsrivastava/gatsby-starter-overflow
  description: Single page starter based on the Overflow site template by HTML5 up, with landing and Elements(Component) page
  tags:
    - HTML5UP
    - Onepage
    - Styling:SCSS
    - Portfolio
    - PWA
  features:
    - Designed by HTML5 UP
    - Fully Responsive
    - Image Gallery
    - Styling with SCSS
    - Offline support
    - Web App Manifest
- url: https://cosmicjs.com/apps/gatsby-agency-portfolio/demo
  repo: https://github.com/cosmicjs/gatsby-agency-portfolio
  description: Static Webpage for displaying your agencies skills and past work.  Implements 4 sections for displaying information about your company, A home page, information about services, projects, and the people in your organization.
  tags:
    - Blog
    - Portfolio
    - CMS:Cosmic JS
  features:
    - Landing Page
    - Home
    - Services
    - Projects
    - People
- url: https://cosmicjs.com/apps/gatsby-localization-app-starter/demo
  repo: https://github.com/cosmicjs/gatsby-localization-app-starter
  description: A localized Gatsby starter application powered by Cosmic JS.
  tags:
    - CMS:Cosmic JS
    - i18n
  features:
    - Gatsby localization starter app
- url: https://cosmicjs.com/apps/gatsby-docs/demo
  repo: https://github.com/cosmicjs/gatsby-docs-app
  description: Be able to view and create documentation using Gatsby and Cosmic JS. Leveraging the speed and high powered APIs of the Gatsby framework and the simplicity and scalability of Cosmic JS.
  tags:
    - CMS:Cosmic JS
    - Documentation
  features:
    - manage docs in static web file format for zippy delivery
- url: https://cosmicjs.com/apps/gatsby-ecommerce-website/demo
  repo: https://github.com/a9kitkumar/Gatsby-Ecommerce
  description: A localized Gatsby starter application powered by Cosmic JS.
  tags:
    - CMS:Cosmic JS
    - eCommerce
  features:
    - Stores products, orders using Cosmic JS as a database and a server
- url: https://harshil1712.github.io/gatsby-starter-googlesheets/
  repo: https://github.com/harshil1712/gatsby-starter-googlesheets
  description: A starter using Google Sheets as data source
  tags:
    - Google Sheets
    - SEO
    - Blog
  features:
    - Uses Google Sheets for data
    - Easily configurable
- url: https://the-plain-gatsby.netlify.com/
  repo: https://github.com/wangonya/the-plain-gatsby
  description: A simple minimalist starter for your personal blog.
  tags:
    - Blog
    - Markdown
  features:
    - Minimalist design
    - Next and previous blog post navigation
    - About page
    - Markdown support
- url: https://gatsby-starter-blockstack.openintents.org
  repo: https://github.com/friedger/gatsby-starter-blockstack
  description: A starter using Blockstack on client side
  tags:
    - Authentication
  features:
    - Uses Blockstack
    - Client side app
- url: https://anubhavsrivastava.github.io/gatsby-starter-multiverse
  repo: https://github.com/anubhavsrivastava/gatsby-starter-multiverse
  description: Single page starter based on the Multiverse site template by HTML5 up, with landing and Elements(Component) page
  tags:
    - HTML5UP
    - Onepage
    - Styling:SCSS
    - Portfolio
    - PWA
  features:
    - Designed by HTML5 UP
    - Fully Responsive
    - Image Gallery
    - Styling with SCSS
    - Offline support
    - Web App Manifest
- url: https://anubhavsrivastava.github.io/gatsby-starter-highlights
  repo: https://github.com/anubhavsrivastava/gatsby-starter-highlights
  description: Single page starter based on the Highlights site template by HTML5 up, with landing and Elements(Component) page
  tags:
    - HTML5UP
    - Onepage
    - Styling:SCSS
    - Portfolio
    - PWA
  features:
    - Designed by HTML5 UP
    - Fully Responsive
    - Image Gallery
    - Styling with SCSS
    - Offline support
    - Web App Manifest
- url: https://gatsby-starter-material-business-markdown.netlify.com/
  repo: https://github.com/ANOUN/gatsby-starter-material-business-markdown
  description: A clean, modern starter for businesses using Material Design Components
  tags:
    - Blog
    - Markdown
    - PWA
    - Styling:Material
    - Styling:SCSS
  features:
    - Minimal, Modern Business Website Design
    - Material Design Components
    - MDC React Components
    - MDC Theming
    - Blog
    - Home Page
    - Contact Page
    - Contact Form
    - About Page
    - Mobile-First approach in development
    - Fully Responsive
    - Markdown
    - PWA
- url: https://gatsby-starter-default-typescript.netlify.com/
  repo: https://github.com/andykenward/gatsby-starter-default-typescript
  description: Starter Default TypeScript
  tags:
    - Language:TypeScript
  features:
    - TypeScript
    - Typing generation for GraphQL using GraphQL Code Generator
    - Comes with React Helmet for adding site meta tags
    - Based on Gatsby Starter Default
- url: http://gatsbyhoney.davshoward.com/
  repo: https://github.com/davshoward/gatsby-starter-honey
  description: A delicious baseline for Gatsby (v2).
  tags:
    - Styling:PostCSS
    - SEO
  features:
    - Gatsby v2
    - SEO (including robots.txt, sitemap generation, automated yet customisable metadata, and social sharing data)
    - Google Analytics
    - PostCSS support
    - Developer environment variables
    - Accessibility support
    - Based on Gatsby Starter Default
- url: https://material-ui-starter.netlify.com/
  repo: https://github.com/dominicabela/gatsby-starter-material-ui
  description: This starter includes Material UI boilerplate and configuration files along with the standard Gatsby configuration files. It provides a starting point for developing Gatsby apps with the Material UI framework.
  tags:
    - SEO
    - Styling:Material
  features:
    - Material UI Framework
    - Roboto Typeface (self hosted)
    - SEO
    - Offline Support
    - Based on Gatsby Default Starter
- url: https://developer-diary.netlify.com/
  repo: https://github.com/willjw3/gatsby-starter-developer-diary
  description: A blog template created with web developers in mind. Totally usable right out of the box, but minimalist enough to be easily modifiable.
  tags:
    - Blog
    - Markdown
    - Pagination
    - SEO
  features:
    - Ready to go - Blog author name, author image, etc,... can be easily added using a config file
    - Blog posts created as markdown files
    - Gatsby v.2
    - Mobile responsive
    - Pagination
    - Category and tag pages
    - Social media sharing icons in each post
    - Icons from React Icons (Font Awesome, Devicons, etc,...)
    - Beautiful tech-topic tags to attach to your web-development-related blog posts
    - Developer-relevant social media icon links, including GitHub, Stack Overflow, and freeCodeCamp
- url: https://anubhavsrivastava.github.io/gatsby-starter-paradigmshift
  repo: https://github.com/anubhavsrivastava/gatsby-starter-paradigmshift
  description: Single page starter based on the Paradigm Shift site template by HTML5 up, with landing and Elements(Component) page
  tags:
    - HTML5UP
    - Onepage
    - Styling:SCSS
    - Portfolio
    - PWA
  features:
    - Designed by HTML5 UP
    - Fully Responsive
    - Image Gallery
    - Styling with SCSS
    - Offline support
    - Web App Manifest
- url: https://dazzling-heyrovsky-62d4f9.netlify.com/
  repo: https://github.com/s-kris/gatsby-starter-medium
  description: A GatsbyJS starter blog as close as possible to medium.
  tags:
    - Markdown
    - Styling:CSS-in-JS
  features:
    - Careers Listing
    - Mobile Responsive
- url: https://gatsby-personal-starter-blog.netlify.com
  repo: https://github.com/thomaswangio/gatsby-personal-starter-blog
  description: Gatsby starter for personal blogs! Blog configured to run at /blog and with Netlify CMS and gatsby-remark-vscode.
  tags:
    - Blog
    - Markdown
    - Styling:CSS-in-JS
    - CMS:Netlify
  features:
    - Netlify CMS
    - VSCode syntax highlighting
    - Styled Components
- url: https://anubhavsrivastava.github.io/gatsby-starter-phantom
  repo: https://github.com/anubhavsrivastava/gatsby-starter-phantom
  description: Single page starter based on the Phantom site template by HTML5 up, with landing, generic and Elements(Component) page
  tags:
    - HTML5UP
    - Onepage
    - Styling:SCSS
    - PWA
  features:
    - Designed by HTML5 UP
    - Fully Responsive
    - Styling with SCSS
    - Offline support
    - Web App Manifest
- url: https://gatsby-starter-internationalized.ack.ee/
  repo: https://github.com/AckeeCZ/gatsby-starter-internationalized
  description: A simple starter for fully internationalized websites, including route internationalization.
  tags:
    - i18n
  features:
    - internationalized page content - via react-intl
    - internationalized routes - via language configuration
    - lightweight - includes only internationalization code
    - LocalizedLink - built-in link component handling route generation
    - LanguageSwitcher - built-in language switcher component
- url: https://gatsby-starter-bee.netlify.com/
  repo: https://github.com/JaeYeopHan/gatsby-starter-bee
  description: A simple starter for blog with fresh UI.
  tags:
    - Blog
    - Netlify
    - Disqus
    - SEO
  features:
    - Code highlight with Fira Code font
    - Emoji (emojione)
    - Social share feature (Twitter, Facebook)
    - Comment feature (disqus, utterances)
    - Sponsor service (Buy-me-a-coffee)
    - CLI Tool
- url: https://learn.hasura.io/graphql/react/introduction
  repo: https://github.com/hasura/gatsby-gitbook-starter
  description: A starter to generate docs/tutorial websites based on GitBook theme.
  tags:
    - Documentation
    - MDX
    - Markdown
    - SEO
  features:
    - Write in Markdown / MDX and generate responsive documentation/tutorial web apps
    - Fully Configurable
    - Syntax highlighting with Prismjs
    - Code diffing with +/-
    - Google Analytics Integration
    - SEO Tags with MDX frontmatter
    - Edit on GitHub button
    - Fully Customisable with rich embeds using React in MDX.
- url: https://gatsby-starter-blog-with-lunr.netlify.com/
  repo: https://github.com/lukewhitehouse/gatsby-starter-blog-with-lunr
  description: Building upon Gatsby's blog starter with a Lunr.js powered Site Search.
  tags:
    - Blog
    - Search
  features:
    - Same as the official starter blog
    - Integration with Lunr.js
- url: https://oneshopper.netlify.com
  repo: https://github.com/rohitguptab/OneShopper
  description: This Starter is created for Ecommerce site with Gatsby + Contentful and snipcart
  tags:
    - eCommerce
    - CMS:Contentful
    - Blog
    - SEO
    - Disqus
  features:
    - Blog post listing with previews for each blog post.
    - Store page listing all the Products and includes features like Rating, Price, Checkout, More then one Product images with tabbing.
    - Contact form with Email notification.
    - Index pages design with Latest Post, Latest Blog, Deal of week and Banner.
- url: https://anubhavsrivastava.github.io/gatsby-starter-spectral
  repo: https://github.com/anubhavsrivastava/gatsby-starter-spectral
  description: Single page starter based on the Spectral site template by HTML5 up, with landing, Generic and Elements(Component) page
  tags:
    - HTML5UP
    - Onepage
    - Styling:SCSS
    - Portfolio
    - PWA
  features:
    - Designed by HTML5 UP
    - Fully Responsive
    - Styling with SCSS
    - Offline support
    - Web App Manifest
- url: https://anubhavsrivastava.github.io/gatsby-starter-directive
  repo: https://github.com/anubhavsrivastava/gatsby-starter-directive
  description: Single page starter based on the Directive site template by HTML5 up, with landing and Elements(Component) page
  tags:
    - HTML5UP
    - Onepage
    - Styling:SCSS
    - Portfolio
    - PWA
  features:
    - Designed by HTML5 UP
    - Fully Responsive
    - Styling with SCSS
    - Offline support
    - Web App Manifest
- url: https://histaff.io/
  repo: https://github.com/histaff/website-static
  description: It's a beautiful starter static website which useful plugins based on Gatsby
  tags:
    - Styling:SCSS
    - Landing Page
    - Onepage
  features:
    - Fully Responsive
    - Styling with SCSS
    - Very similar to gatsby-starter-netlify-cms, slightly more configurable (eg set site-title in gatsby-config) with Bootstrap/Bootswatch instead of bulma
    - LocalizedLink - built-in link component handling route generation
- url: https://gatsby-kea-starter.netlify.com/
  repo: https://github.com/benjamin-glitsos/gatsby-kea-starter
  description: Gatsby starter with redux and sagas made simpler by the Kea library
  tags:
    - Redux
  features:
    - The Kea library makes redux and sagas extremely simple and concise
- url: https://anubhavsrivastava.github.io/gatsby-starter-solidstate
  repo: https://github.com/anubhavsrivastava/gatsby-starter-solidstate
  description: Single page starter based on the Solid State site template by HTML5 up, with landing, Generic and Elements(Component) page
  tags:
    - HTML5UP
    - Onepage
    - Styling:SCSS
    - Portfolio
    - PWA
  features:
    - Designed by HTML5 UP
    - Fully Responsive
    - Styling with SCSS
    - Offline support
    - Web App Manifest
- url: https://yellowcake.netlify.com/
  repo: https://github.com/thriveweb/yellowcake
  description: A starter project for creating lightning-fast websites with Gatsby v2 and Netlify-CMS v2 + Uploadcare integration.
  tags:
    - CMS:Netlify
    - Netlify
    - Blog
    - SEO
  features:
    - Uploadcare
    - Netlify Form
    - Category list (with navigation)
    - Featured post
    - Next and prev post
    - SEO component
- url: https://anubhavsrivastava.github.io/gatsby-starter-fractal
  repo: https://github.com/anubhavsrivastava/gatsby-starter-fractal
  description: Single page starter based on the Fractal site template by HTML5 up, with landing and Elements(Component) page
  tags:
    - HTML5UP
    - Onepage
    - Styling:SCSS
    - Portfolio
    - PWA
  features:
    - Designed by HTML5 UP
    - Fully Responsive
    - Styling with SCSS
    - Offline support
    - Web App Manifest
- url: https://minimal-gatsby-ts-starter.netlify.com/
  repo: https://github.com/TheoBr/minimal-gatsby-typescript-starter
  description: Minimal TypeScript Starter
  tags:
    - Language:TypeScript
  features:
    - TypeScript
    - ESLint + optional rule enforcement with Husky
    - Prettier
    - Netlify ready
    - Minimal
- url: https://gatsby-typescript-starter-default.netlify.com/
  repo: https://github.com/RobertoMSousa/gatsby-typescript-starter-default
  description: Simple gatsby starter using typescript and eslint instead of outdated tslint.
  tags:
    - Language:TypeScript
    - SEO
    - Linting
  features:
    - Comes with React Helmet for adding site meta tags
    - Includes plugins for offline support out of the box
    - TypeScript
    - Prettier & eslint to format & check the code
- url: https://gatsby-starter-carraway.netlify.com/
  repo: https://github.com/endymion1818/gatsby-starter-carraway
  description: a Gatsby starter theme with Accessibility features, TypeScript, Jest, some basic UI elements, and a CircleCI pipeline
  tags:
    - Language:TypeScript
    - Pagination
    - Search
    - Testing
  features:
    - Paginated post archive
    - Site search with Lunr.js
    - Categories and category archive pages
    - Minimal CSS defaults using styled-components, including system font stack
    - Some fundamental Accessibility features including tabbable navigation & "Skip to content" link
    - UI elements including multi-column layout using CSS Grid (with float fallback), header component with logo, basic navigation & search and a footer with 3-column layout, logo and 2 menu areas
    - TypeScript & Testing including some sensible TypeScript defaults, tests with @testing-library/react, pre-commit and pre-push hooks. Set up includes enums for repeating values such as font & background colours
    - Setup for a CircleCI pipeline so you can run the above tests in branches before merging to master
    - Markdown posts _and_ pages (pages don't appear in the post archive)
- url: https://www.quietboy.net
  repo: https://github.com/zhouyuexie/gatsby-starter-quiet
  description: Gatsby out of the box blog, use TypeScript and highly customized style.
  tags:
    - Language:TypeScript
    - Styling:SCSS
    - SEO
    - Linting
    - RSS
    - Pagination
    - PWA
  features:
    - TypeScript
    - TsLint & Prettier
    - Tag list
    - Custom page layout
    - Switch the dark mode according to the system theme
    - Scss
    - Pagination
- url: https://compassionate-morse-5204bf.netlify.com/
  repo: https://github.com/deamme/gatsby-starter-prismic-resume
  description: Gatsby Resume/CV page with Prismic integration
  tags:
    - CMS:Prismic
    - CMS:Headless
    - Styling:CSS-in-JS
    - Onepage
    - Linting
  features:
    - One-page resume/CV
    - Prismic as Headless CMS
    - Emotion for styling
    - Uses multiple features of Prismic - Slices, Labels, Custom Types
    - ESLint & Prettier
- url: https://anubhavsrivastava.github.io/gatsby-starter-resume
  repo: https://github.com/anubhavsrivastava/gatsby-starter-resume
  description: Single page starter based on the Resume site template by startbootstrap for resume/portfolio page
  tags:
    - Onepage
    - Styling:SCSS
    - PWA
  features:
    - Designed by startbootstrap
    - Fully Responsive
    - Styling with SCSS
    - Offline support
    - Web App Manifest
- url: https://gatsby-starter-typescript-jest.netlify.com/
  repo: https://github.com/denningk/gatsby-starter-typescript-jest
  description: Barebones Gatsby starter with TypeScript, Jest, GitLab-CI, and other useful configurations
  tags:
    - Language:TypeScript
    - Testing
    - AWS
    - Linting
    - SEO
  features:
    - All components from default Gatsby starter converted to TypeScript
    - Jest testing configured for TypeScript with ts-jest
    - Detailed guide on how to deploy using AWS S3 buckets included in README
    - .gitlab-ci.yml file with blanks that can be customized for any Gatsby project
    - Configurations for EditorConfig, Prettier, and ESLint (for TypeScript)
- url: https://gatsby-starter-apollo.smakosh.com/app/
  repo: https://github.com/smakosh/gatsby-apollo-starter
  description: Gatsby Apollo starter - with client side routing
  tags:
    - Client-side App
    - SEO
    - Styling:CSS-in-JS
  features:
    - Apollo provider & Client side routing
    - Eslint/Prettier configured
    - Easy to customize
    - Nice project structure
    - Flex Grid components easy to customize
- url: https://portfolio.smakosh.com/
  repo: https://github.com/smakosh/gatsby-portfolio-dev
  description: A portfolio for developers
  tags:
    - Portfolio
    - SEO
    - Netlify
    - Onepage
    - Styling:CSS-in-JS
  features:
    - Eslint/Prettier configured
    - Scores 100% on a11y / Performance / PWA / SEO
    - PWA (desktop & mobile)
    - Easy to customize
    - Nice project structure
    - Amazing illustrations by Undraw.co
    - Tablet & mobile friendly
    - Continuous deployment with Netlify
    - A contact form protected by Google Recaptcha
    - Can be deployed with one click
    - Functional components with Recompose React Hooks! ready to migrate to React hooks!
    - Fetches your Github pinned projects with most stars (You could customize this if you wish)
- url: https://github.com/smakosh/gatsby-airtable-starter
  repo: https://github.com/smakosh/gatsby-airtable-starter
  description: Gatsby Airtable starter
  tags:
    - SEO
    - Netlify
    - Client-side App
    - Styling:CSS-in-JS
  features:
    - Static content fetched from Airtable
    - Dynamic content with CRUD operations with Airtable REST API
    - Well structured files/folders
    - Custom React Hooks
    - Custom Helpers instead of using third party libraries
    - Dynamic & Static containers
    - Global state management ready with useReducer & useContext
    - Dummy auth but ready to add real requests
- url: https://github.com/smakosh/gatsby-app-starter-rest-api
  repo: https://github.com/smakosh/gatsby-app-starter-rest-api
  description: Gatsby REST API starter
  tags:
    - Authentication
    - Client-side App
    - Styling:CSS-in-JS
  features:
    - Dynamic content with CRUD operations with a REST API
    - Well structured files/folders
    - Custom React Hooks
    - Auth with a JWT approach
    - Custom Helpers instead of using third party libraries
    - Dynamic containers
    - Global state management ready with useReducer & useContext
- url: https://gatsbyjs-starter-tailwindplay.appseed.us/
  repo: https://github.com/app-generator/gatsbyjs-starter-tailwindplay
  description: A Gatsby v2 starter styled using Tailwind, a utility-first CSS framework. Uses Purgecss to remove unused CSS.
  tags:
    - Styling:Tailwind
  features:
    - Based on gatsby-starter-tailwind
    - Tailwind CSS Framework
    - Removes unused CSS with Purgecss
- url: https://act-labs.github.io/
  repo: https://github.com/act-labs/gatsby-starter-act-blog
  description: Gatsby starter for blog/documentation using MDX, Ant Design, gatsby-plugin-combine.
  tags:
    - Blog
    - Documentation
    - Styling:Ant Design
    - Markdown
    - MDX
    - SEO
  features:
    - Posts and snippets;
    - SEO component;
    - Ant Design UI components;
    - Markdown and MDX for pages;
    - A customized webpack and babel configuration, for complex profecianal web apps with node.js, Jest tests, etc;
    - Progressively build more and more complex pages using gatsby-plugin-combine.
- url: https://gatsby-ghub.netlify.com/resume-book/
  repo: https://github.com/dwyfrequency/gatsby-ghub
  description: A resume builder app with authenticated routes, static marketing pages, and dynamic resume creation
  tags:
    - Authentication
    - Netlify
    - Client-side App
  features:
    - Netlify Identity
    - Static Marketing pages and Dynamic Client-side Authenticated App pages
    - SEO component
    - Apollo GraphQL (client-side)
- url: https://lewis-gatsby-starter-i18n.firebaseapp.com
  repo: https://github.com/lewislbr/lewis-gatsby-starter-i18n
  description: A simple custom Gatsby starter template to start a new multilanguage website.
  tags:
    - i18n
    - Styling:CSS-in-JS
    - PWA
    - Portfolio
    - SEO
  features:
    - Automatically detects user browser language.
    - CSS in JS with styled-components.
    - Optimized images.
    - Offline capabilities.
    - Auto-generated sitemap and robots.txt.
    - Google Analytics
- url: https://gatsby-snipcart-starter.netlify.com/
  repo: https://github.com/issydennis/gatsby-snipcart
  description: A simple e-commerce shop built using Gatsby and Snipcart.
  tags:
    - eCommerce
    - Styling:CSS-in-JS
    - Markdown
  features:
    - Minimal design to allow for simple customisation.
    - Snipcart integration provides an easy-to-use shopping cart and checkout.
    - Individual product pages with custom fields.
    - Products defined using markdown.
    - Styled components.
    - Gatsby image for optimised product images.
- url: https://anubhavsrivastava.github.io/gatsby-starter-stylish
  repo: https://github.com/anubhavsrivastava/gatsby-starter-stylish
  description: Single page starter based on the Stylish Portfolio site template by startbootstrap for portfolio page
  tags:
    - Onepage
    - Portfolio
    - Styling:SCSS
    - PWA
  features:
    - Designed by startbootstrap
    - Fully Responsive
    - Styling with SCSS
    - Offline support
    - Web App Manifest
- url: https://lewis-gatsby-starter-basic.firebaseapp.com
  repo: https://github.com/lewislbr/lewis-gatsby-starter-basic
  description: A simple custom basic Gatsby starter template to start a new website.
  tags:
    - Styling:CSS-in-JS
    - PWA
    - SEO
  features:
    - Bare-bones starter.
    - CSS in JS with styled-components.
    - Optimized images.
    - Offline capabilities.
    - Auto-generated sitemap and robots.txt.
- url: https://gatsby-starter-typescript-graphql.netlify.com
  repo: https://github.com/spawnia/gatsby-starter-typescript-graphql
  description: A Gatsby starter with typesafe GraphQL using TypeScript
  tags:
    - Language:TypeScript
    - Linting
    - Portfolio
    - Styling:CSS-in-JS
  features:
    - Type safety with TypeScript
    - Typesafe GraphQL with graphql-code-generator
    - ESLint with TypeScript support
    - Styling with styled-components
- url: https://gatsby-tailwind-serif.netlify.com/
  repo: https://github.com/windedge/gatsby-tailwind-serif
  description: A Gatsby theme based on gatsby-serif-theme, rewrite with Tailwind CSS.
  tags:
    - Styling:Tailwind
    - Markdown
  features:
    - Based on gatsby-serif-theme
    - Tailwind CSS Framework
    - Removes unused CSS with Purgecss
    - Responsive design
    - Suitable for small business website
- url: https://mystifying-mclean-5c7fce.netlify.com
  repo: https://github.com/renvrant/gatsby-mdx-netlify-cms-starter
  description: An extension of the default starter with Netlify CMS and MDX support.
  tags:
    - MDX
    - Markdown
    - Netlify
    - CMS:Netlify
    - Styling:None
  features:
    - MDX and Netlify CMS support
    - Use React components in Netlify CMS Editor and other markdown files
    - Allow editors to choose a page template
    - Replace HTML tags with React components upon rendering Markdown, enabling design systems
    - Hide pages from being editable by the CMS
    - Minimal and extensible
- url: https://gatsby-airtable-advanced-starter.marcomelilli.com
  repo: https://github.com/marcomelilli/gatsby-airtable-advanced-starter
  description: A Gatsby Starter Blog using Airtable as backend
  tags:
    - Airtable
    - Blog
    - Styling:None
  features:
    - Dynamic content from Airtable
    - Does not contain any UI frameworks
    - Tags
    - Categories
    - Authors
    - Disqus
    - Offline support
    - Web App Manifest
    - SEO
- url: https://contentful-starter.netlify.com/
  repo: https://github.com/mohanmonu777/gatsby_contentful_starter
  description: An Awesome Starter Kit to help you get going with Contentful and Gatsby
  tags:
    - Blog
    - CMS:Contentful
    - CMS:Headless
  features:
    - Bare-bones starter.
    - Dynamic content from Contentful CMS
    - Ready made Components
    - Responsive Design
    - Includes Contentful Delivery API for production build
- url: https://gatsby-simple-blog.thundermiracle.com
  repo: https://github.com/thundermiracle/gatsby-simple-blog
  description: A gatsby-starter-blog with overreacted looking and tags, breadcrumbs, disqus, i18n, eslint supported
  tags:
    - i18n
    - Blog
    - Netlify
    - Linting
    - Disqus
    - Testing
  features:
    - Easily Configurable
    - Tags
    - Breadcrumbs
    - Tags
    - Disqus
    - i18n
    - ESLint
    - Jest
- url: https://anubhavsrivastava.github.io/gatsby-starter-grayscale
  repo: https://github.com/anubhavsrivastava/gatsby-starter-grayscale
  description: Single page starter based on the Grayscale site template by startbootstrap for portfolio page
  tags:
    - Onepage
    - Portfolio
    - Styling:SCSS
    - PWA
  features:
    - Designed by startbootstrap
    - Fully Responsive
    - Styling with SCSS
    - Offline support
    - Web App Manifest
- url: https://gatsby-all-in.netlify.com
  repo: https://github.com/Gherciu/gatsby-all-in
  description: A starter that includes the most popular js libraries, already pre-configured and ready for use.
  tags:
    - Linting
    - Netlify
    - Styling:Tailwind
  features:
    - Tailwind CSS Framework
    - Antd UI Framework pre-configured
    - Redux for managing state
    - Eslint and Stylelint to enforce code style
- url: http://demo.nagui.me
  repo: https://github.com/kimnagui/gatsby-starter-nagui
  description: A gatsby starter that full responsive blog.
  tags:
    - Blog
    - AWS
    - Pagination
    - SEO
    - Styling:CSS-in-JS
  features:
    - Tags & Categorys.
    - Pagination.
    - Show Recent Posts for category.
    - Styled-Components.
    - Mobile-First CSS.
    - Syntax highlighting in code blocks using PrismJS(Dracula).
    - Google Analytics.
    - Deploy AWS S3.
- url: https://anubhavsrivastava.github.io/gatsby-starter-newage
  repo: https://github.com/anubhavsrivastava/gatsby-starter-newage
  description: Single page starter based on the new age site template by startbootstrap for portfolio page/Mobile app launch
  tags:
    - Onepage
    - Portfolio
    - Styling:SCSS
    - PWA
  features:
    - Designed by startbootstrap
    - Fully Responsive
    - Styling with SCSS
    - Offline support
    - Web App Manifest
- url: https://gatsby-starter-krisp.netlify.com/
  repo: https://github.com/mohanmonu777/gatsby-starter-krisp
  description: A minimal, clean and responsive starter built with gatsby
  tags:
    - Styling:Bootstrap
    - Onepage
    - Portfolio
    - Netlify
    - Markdown
  features:
    - Styled-Components.
    - Mobile-First CSS.
    - Responsive Design, optimized for Mobile devices
- url: https://gatsby-datocms-starter.netlify.com/
  repo: https://github.com/brohlson/gatsby-datocms-starter
  description: An SEO-friendly DatoCMS starter with styled-components, page transitions, and out-of-the-box blog post support.
  tags:
    - CMS:DatoCMS
    - Styling:CSS-in-JS
    - Blog
    - Portfolio
    - SEO
  features:
    - Page Transitions
    - Blog Post Template
    - Sitemap & Robots.txt generation
<<<<<<< HEAD
- url: https://gatsby-starter-blog-and-portfolio.netlify.com/
  repo: https://github.com/alisalahio/gatsby-starter-blog-and-portfolio
  description: Just gatsby-starter-blog , with portfolio section added
  tags:
    - Blog
    - Portfolio
  features:
    - Basic setup for a full-featured blog
    - Basic setup for a portfolio
    - Support for an RSS feed
    - Google Analytics support
    - Automatic optimization of images in Markdown posts
    - Support for code syntax highlighting
    - Includes plugins for easy, beautiful typography
    - Includes React Helmet to allow editing site meta tags
    - Includes plugins for offline support out of the box
=======
- url: https://advancedblog.netlify.com/
  repo: https://github.com/Bvlktech/AdvancedBlog
  description: Advanced Blog Starter for GatsbyJS
  tags:
    - CMS:Netlify
    - Styling:CSS-in-JS
    - Blog
    - SEO
  features:
    - A simple landing page with blog functionality built with Netlify CMS
    - Create Blog posts from Netlify CMS
    - Basic directory organization
    - Uses Styled-Components for styling
    - Blazing fast loading times thanks to pre-rendered HTML and automatic chunk loading of JS files
    - Uses gatbsy-image with Netlify-CMS preview support
    - Separate components for everything
    - Netlify deploy configuration
    - Perfect score on Lighthouse for SEO, Accessibility and Performance and PWA!
    - ..and more
>>>>>>> 6238a1a2
<|MERGE_RESOLUTION|>--- conflicted
+++ resolved
@@ -3428,7 +3428,6 @@
     - Page Transitions
     - Blog Post Template
     - Sitemap & Robots.txt generation
-<<<<<<< HEAD
 - url: https://gatsby-starter-blog-and-portfolio.netlify.com/
   repo: https://github.com/alisalahio/gatsby-starter-blog-and-portfolio
   description: Just gatsby-starter-blog , with portfolio section added
@@ -3445,7 +3444,6 @@
     - Includes plugins for easy, beautiful typography
     - Includes React Helmet to allow editing site meta tags
     - Includes plugins for offline support out of the box
-=======
 - url: https://advancedblog.netlify.com/
   repo: https://github.com/Bvlktech/AdvancedBlog
   description: Advanced Blog Starter for GatsbyJS
@@ -3464,5 +3462,4 @@
     - Separate components for everything
     - Netlify deploy configuration
     - Perfect score on Lighthouse for SEO, Accessibility and Performance and PWA!
-    - ..and more
->>>>>>> 6238a1a2
+    - ..and more