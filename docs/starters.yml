--- conflicted
+++ resolved
@@ -1685,31 +1685,6 @@
     - Full setup instructions included
     - Documented to get you set up with Craft CMS quickly
     - Code referenced in repo
-<<<<<<< HEAD
-
-- url: https://frosty-ride-4ff3b9.netlify.com/
-  repo: https://github.com/damassi/gatsby-starter-typescript-rebass-netlifycms
-  description:
-    A Gatsby starter built on top of MDX (React + Markdown), NetlifyCMS (with
-    MDX and netlify-cms-backend-fs support -- no need to deploy), TypeScript,
-    Rebass for UI, Styled Components, and Jest for testing. Very little visual
-    styling has been applied so that you can bring your own :)
-  tags:
-    - MDX
-    - NetlifyCMS
-    - netlify-cms-backend-fs
-    - TypeScript
-    - Rebass
-    - styled-components
-  features:
-    - MDX - Markdown + React
-    - NetlifyCMS (with MDX support)
-    - Read and write to local file system via netlify-cms-backend-fs
-    - TypeScript
-    - Rebass
-    - Styled Components
-    - Jest
-=======
 - url: https://gatsby-starter-buttercms.netlify.com/
   repo: https://github.com/ButterCMS/gatsby-starter-buttercms
   description: A starter template for spinning up a Gatsby+ ButterCMS site
@@ -1735,4 +1710,25 @@
     - Registration form
     - Signup form
     - User sign in
->>>>>>> 026d2a95
+- url: https://frosty-ride-4ff3b9.netlify.com/
+  repo: https://github.com/damassi/gatsby-starter-typescript-rebass-netlifycms
+  description:
+    A Gatsby starter built on top of MDX (React + Markdown), NetlifyCMS (with
+    MDX and netlify-cms-backend-fs support -- no need to deploy), TypeScript,
+    Rebass for UI, Styled Components, and Jest for testing. Very little visual
+    styling has been applied so that you can bring your own :)
+  tags:
+    - MDX
+    - NetlifyCMS
+    - netlify-cms-backend-fs
+    - TypeScript
+    - Rebass
+    - styled-components
+  features:
+    - MDX - Markdown + React
+    - NetlifyCMS (with MDX support)
+    - Read and write to local file system via netlify-cms-backend-fs
+    - TypeScript
+    - Rebass
+    - Styled Components
+    - Jest