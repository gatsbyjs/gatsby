- url: https://mdx-cms-docs.netlify.app/
  repo: https://github.com/danielcurtis/gatsby-starter-netlify-docs
  description: An accessible and blazing fast documentation starter for Gatsby integrated with Netlify CMS.
  tags:
    - CMS:Netlify
    - CMS:Headless
    - Documentation
    - MDX
    - Markdown
    - Netlify
  features:
    - Netlify CMS for Creating, Updating, and Deleting MDX files
    - Fully-Configurable Landing Page from Netlify CMS
    - Accessible and Fast with a Perfect Lighthouse Score
    - Clean, Repsponsive User Interface
    - Table of Contents & Toggleable Main-Menu
    - Configurable Dark and Light Mode Themes
    - Google Analytics Support
    - MDX Embeds for Tweets, Repl.it, YouTube and More
- url: https://gatsby-pod6.netlify.app/
  repo: https://github.com/zag/gatsby-starter-pod6
  description: A minimal, lightweight, and mobile-first starter for creating blogs with pod6 markup language.
  tags:
    - Blog
    - CMS:Netlify
    - Pagination
    - RSS
    - Linting
    - Styling:PostCSS
    - Styling:SCSS
  features:
    - Lost Grid
    - Jest testing
    - Beautiful typography inspired by matejlatin/Gutenberg
    - Mobile-First approach in development
    - Sidebar menu built using a configuration block
    - Pagination support
    - Sitemap Generation
    - Offline support
    - Google Analytics support
    - Create pages and posts in pod6 markup language
- url: https://ghost-balsa-preview.draftbox.co/
  repo: https://github.com/draftbox-co/gatsby-ghost-balsa-starter
  description: A Gatsby starter for creating blogs from headless Ghost CMS.
  tags:
    - Blog
    - CMS:Headless
    - SEO
    - Styling:SCSS
  features:
    - Balsa theme by Draftbox
    - Data sourcing from headless Ghost
    - Responsive design
    - SEO optimized
    - OpenGraph structured data
    - Twitter Cards meta
    - Sitemap Generation
    - XML Sitemaps
    - Progressive Web App
    - Offline Support
    - RSS Feed
    - Composable and extensible
- url: https://gatsby-typescript-markdown-starter.vercel.app/
  repo: https://github.com/caelinsutch/gatsby-typescript-markdown-starter
  description: A Gatsby starter with TypeScript and Markdown Preconfigured to Make a Portfolio.
  tags:
    - Blog
    - SEO
    - Styling:SCSS
    - Styling:CSS-in-JS
    - Markdown
    - Portfolio
  features:
    - Eslint/Prettier configured
    - Easy to customize
    - Typescript pre configured
    - Markdown posts with PrismJS code styling
    - Categories based off a yaml file
    - Preconfigured with Gatsby Image
    - High Lighthouse Scores
    - Easy to understand product structure
    - CSS in JS with Emotion
    - Sass stylesheets
    - React Helmet for SEO best practices and metatags
    - SEO optimized
    - Projects page, categories, home, 404 page
    - Responsive
- url: https://gatsby-starter-wordpress-twenty-twenty.netlify.app/
  repo: https://github.com/henrikwirth/gatsby-starter-wordpress-twenty-twenty
  description: A port of the WordPress Twenty Twenty theme to Gatsby.
  tags:
    - Blog
    - CMS:WordPress
    - Styling:Other
    - Pagination
  features:
    - Data sourcing from WordPress
    - Uses WPGraphQL as an API
    - Using the new gatsby-wordpress-source@v4
    - Responsive design
    - Works well with Gatsby Cloud incremental updates
- url: https://22boxes-gatsby-uno.netlify.app/
  repo: https://github.com/iamtherealgd/gatsby-starter-22boxes-uno
  description: A Gatsby starter for creating blogs and showcasing your work
  tags:
    - Blog
    - Portfolio
    - Markdown
    - SEO
  features:
    - Work and About pages
    - Work page with blog type content management
    - Personal webiste to create content and put your portfolio items
    - Landing pages for your work items, not just links
- url: https://wp-libre-preview.draftbox.co/
  repo: https://github.com/draftbox-co/gatsby-wordpress-libre-starter
  description: A Gatsby starter for creating blogs from headless WordPress CMS.
  tags:
    - Blog
    - SEO
    - CMS:WordPress
    - Styling:Other
    - Pagination
  features:
    - WordPress Libre 2 skin
    - Data sourcing from headless WordPress
    - Responsive design
    - SEO optimized
    - OpenGraph structured data
    - Twitter Cards meta
    - Sitemap Generation
    - XML Sitemaps
    - Progressive Web App
- url: https://delog-w3layouts.netlify.app/
  repo: https://github.com/W3Layouts/gatsby-starter-delog
  description: A Gatsby Starter built with Netlify CMS to launch your dream blog with a click.
  tags:
    - Blog
    - CMS:Netlify
  features:
    - Simple blog designed for designer and developers
    - Manage Posts with Netlify CMS
    - Option to add featured image and meta description while adding posts
- url: https://styxlab.github.io
  repo: https://github.com/styxlab/gatsby-starter-try-ghost
  description: A Gatsby starter for creating blogs from headless Ghost CMS.
  tags:
    - Blog
    - CMS:Headless
    - SEO
    - Styling:PostCSS
  features:
    - Casper standard Ghost theme
    - Data sourcing from headless Ghost
    - Sticky navigation headers
    - Hover on author avatar
    - Responsive design
    - SEO optimized
    - Styled 404 page
    - OpenGraph structured data
    - Twitter Cards meta
    - Sitemap Generation
    - XML Sitemaps
    - Progressive Web App
    - Offline Support
    - RSS Feed
    - Composable and extensible
- url: https://gatsby-theme-sky-lite.netlify.app
  repo: https://github.com/vim-labs/gatsby-theme-sky-lite-starter
  description: A lightweight Gatsby starter with Material-UI and MDX Markdown support.
  tags:
    - Blog
    - Styling:Material
  features:
    - Lightweight
    - Markdown
    - MDX
    - MaterialUI Components
    - React Icons
- url: https://authenticaysh.netlify.app/
  repo: https://github.com/seabeams/gatsby-starter-auth-aws-amplify
  description: Full-featured Auth with AWS Amplify & AWS Cognito
  tags:
    - AWS
    - Authentication
  features:
    - Full-featured AWS Authentication with Cognito
    - Error feedback in forms
    - Password Reset
    - Multi-Factor Authentication
    - Styling with Bootstrap and Sass
- url: https://gatsby-starter-blog-demo.netlify.app/
  repo: https://github.com/gatsbyjs/gatsby-starter-blog
  description: official blog
  tags:
    - Official
    - Blog
  features:
    - Basic setup for a full-featured blog
    - Support for an RSS feed
    - Google Analytics support
    - Automatic optimization of images in Markdown posts
    - Support for code syntax highlighting
    - Includes plugins for easy, beautiful typography
    - Includes React Helmet to allow editing site meta tags
    - Includes plugins for offline support out of the box
- url: https://gatsby-starter-default-demo.netlify.app/
  repo: https://github.com/gatsbyjs/gatsby-starter-default
  description: official default
  tags:
    - Official
  features:
    - Comes with React Helmet for adding site meta tags
    - Includes plugins for offline support out of the box
- url: https://gatsby-netlify-cms.netlify.app/
  repo: https://github.com/netlify-templates/gatsby-starter-netlify-cms
  description: n/a
  tags:
    - Blog
    - Styling:Bulma
    - CMS:Netlify
  features:
    - A simple blog built with Netlify CMS
    - Basic directory organization
    - Uses Bulma for styling
    - Visit the repo to learn how to set up authentication, and begin modeling your content.
- url: https://vagr9k.github.io/gatsby-advanced-starter/
  repo: https://github.com/Vagr9K/gatsby-advanced-starter
  description: Great for learning about advanced features and their implementations
  tags:
    - Blog
    - Styling:None
  features:
    - Does not contain any UI frameworks
    - Provides only a skeleton
    - Tags
    - Categories
    - Google Analytics
    - Disqus
    - Offline support
    - Web App Manifest
    - SEO
- url: https://vagr9k.github.io/gatsby-material-starter/
  repo: https://github.com/Vagr9K/gatsby-material-starter
  description: n/a
  tags:
    - Styling:Material
  features:
    - React-MD for Material design
    - Sass/SCSS
    - Tags
    - Categories
    - Google Analytics
    - Disqus
    - Offline support
    - Web App Manifest
    - SEO
- url: https://gatsby-advanced-blog-system.danilowoz.now.sh/blog
  repo: https://github.com/danilowoz/gatsby-advanced-blog-system
  description: Create a complete blog from scratch with pagination, categories, featured posts, author, SEO, and navigation.
  tags:
    - Pagination
    - Markdown
    - SEO
  features:
    - Pagination;
    - Category and tag pages (with pagination);
    - Category list (with navigation);
    - Featured post;
    - Author page;
    - Next and prev post;
    - SEO component.
- url: https://graphcms.github.io/gatsby-graphcms-tailwindcss-example/
  repo: https://github.com/GraphCMS/gatsby-graphcms-tailwindcss-example
  description: The default Gatsby starter blog with the addition of the gatsby-source-graphql and Tailwind dependencies.
  tags:
    - Styling:Tailwind
    - CMS:Headless
  features:
    - Tailwind style library
    - GraphQL source plugin
    - Very simple boilerplate
- url: https://wonism.github.io/
  repo: https://github.com/wonism/gatsby-advanced-blog
  description: n/a
  tags:
    - Portfolio
    - Redux
  features:
    - Blog post listing with previews (image + summary) for each blog post
    - Categories and tags for blog posts with pagination
    - Search post with keyword
    - Put react application / tweet into post
    - Copy some codes in post with clicking button
    - Portfolio
    - Resume
    - Redux for managing statement (with redux-saga / reselect)

- url: https://gatsby-tailwind-emotion-starter.netlify.app/
  repo: https://github.com/muhajirdev/gatsby-tailwind-emotion-starter
  description: A Gatsby Starter with Tailwind CSS + Emotion JS
  tags:
    - Styling:Tailwind
  features:
    - ESLint Airbnb without semicolon and without .jsx extension
    - Offline support
    - Web App Manifest
- url: https://gatsby-starter-redux-firebase.netlify.app/
  repo: https://github.com/muhajirdev/gatsby-starter-redux-firebase
  description: A Gatsby + Redux + Firebase Starter. With Authentication
  tags:
    - Styling:None
    - Firebase
    - Client-side App
  features:
    - ESLint Airbnb without semicolon and without .jsx extension
    - Firebase
    - Web App Manifest
- url: https://dschau.github.io/gatsby-blog-starter-kit/
  repo: https://github.com/dschau/gatsby-blog-starter-kit
  description: n/a
  tags:
    - Blog
  features:
    - Blog post listing with previews for each blog post
    - Navigation between posts with a previous/next post button
    - Tags and tag navigation
- url: https://contentful.github.io/starter-gatsby-blog/
  repo: https://github.com/contentful/starter-gatsby-blog
  description: n/a
  tags:
    - Blog
    - CMS:Contentful
    - CMS:Headless
  features:
    - Based on the Gatsby Starter Blog
    - Includes Contentful Delivery API for production build
    - Includes Contentful Preview API for development
- url: https://react-firebase-authentication.wieruch.com/
  repo: https://github.com/the-road-to-react-with-firebase/react-gatsby-firebase-authentication
  description: n/a
  tags:
    - Firebase
  features:
    - Sign In, Sign Up, Sign Out
    - Password Forget
    - Password Change
    - Protected Routes with Authorization
    - Realtime Database with Users
- url: http://dmwl.net/gatsby-hampton-theme
  repo: https://github.com/davad/gatsby-hampton-theme
  description: n/a
  tags:
    - Styling:CSS-in-JS
  features:
    - ESLint in dev mode with the Airbnb config and Prettier formatting rules
    - Emotion for CSS-in-JS
    - A basic blog, with posts under src/pages/blog
    - A few basic components (Navigation, Layout, Link wrapper around gatsby-link))
    - Based on gatsby-starter-gatsbytheme
- url: https://orgapp.github.io/gatsby-starter-orga/
  repo: https://github.com/orgapp/gatsby-starter-orga
  description: Want to use org-mode instead of markdown? This is for you.
  tags:
    - Blog
  features:
    - Use org-mode files as source.
    - Generate post pages, can be configured to be file-based or section-based.
    - Generate posts index pages.
- url: http://2column-portfolio.surge.sh/
  repo: https://github.com/praagyajoshi/gatsby-starter-2column-portfolio
  description: n/a
  tags:
    - Portfolio
    - Styling:SCSS
  features:
    - Designed as a minimalistic portfolio website
    - Grid system using flexboxgrid
    - Styled using SCSS
    - Font icons using font-awesome
    - Google Analytics integration
    - Open Sans font using Google Fonts
    - Prerendered Open Graph tags for rich sharing
- url: https://prototypeinteractive.github.io/gatsby-react-boilerplate/
  repo: https://github.com/PrototypeInteractive/gatsby-react-boilerplate
  description: n/a
  tags:
    - Styling:Bootstrap
  features:
    - Basic configuration and folder structure
    - Uses PostCSS and Sass (with autoprefixer and pixrem)
    - Uses Bootstrap 4 grid
    - Leaves the styling to you
    - Uses data from local json files
    - Contains Node.js server code for easy, secure, and fast hosting
- url: http://capricious-spring.surge.sh/
  repo: https://github.com/noahg/gatsby-starter-blog-no-styles
  description: n/a
  tags:
    - Blog
    - Styling:None
  features:
    - Same as official gatsby-starter-blog but with all styling removed
- url: https://gatsby-starter-github-api.netlify.app/
  repo: https://github.com/lundgren2/gatsby-starter-github-api
  description: Single page starter based on gatsby-source-github-api
  tags:
    - Portfolio
    - Onepage
  features:
    - Use your GitHub as your own portfolio site
    - List your GitHub repositories
    - GitHub GraphQL API v4
- url: https://gatsby-starter-github-repositories.netlify.app
  repo: https://github.com/tool3/gatsby-starter-github-repositories
  description: Single page starter based on gatsby-source-github-api and gatsby-starter-github-api
  tags:
    - Portfolio
    - Onepage
  features:
    - Use your GitHub as your own portfolio site
    - List your GitHub repositories
    - GitHub GraphQL API v4

- url: https://gatsby-starter-bloomer.netlify.app/
  repo: https://github.com/Cethy/gatsby-starter-bloomer
  description: n/a
  tags:
    - Styling:Bulma
  features:
    - Based on gatsby-starter-default
    - Bulma CSS Framework with its Bloomer react components
    - Font-Awesome icons
    - Includes a simple fullscreen hero w/ footer example
- url: https://gatsby-starter-bootstrap-netlify.netlify.app/
  repo: https://github.com/konsumer/gatsby-starter-bootstrap-netlify
  description: n/a
  tags:
    - Styling:Bootstrap
    - CMS:Netlify
  features:
    - Very similar to gatsby-starter-netlify-cms, slightly more configurable (e.g. set site-title in gatsby-config) with Bootstrap/Bootswatch instead of bulma
- url: https://gatstrap.netlify.app/
  repo: https://github.com/jaxx2104/gatsby-starter-bootstrap
  description: n/a
  tags:
    - Styling:Bootstrap
  features:
    - Bootstrap CSS framework
    - Single column layout
    - Basic components like SiteNavi, SitePost, SitePage
- url: http://gatsby-bulma-storybook.surge.sh/
  repo: https://github.com/gvaldambrini/gatsby-starter-bulma-storybook
  description: n/a
  tags:
    - Styling:Bulma
    - Storybook
    - Testing
  features:
    - Storybook for developing components in isolation
    - Bulma and Sass support for styling
    - CSS modules
    - Prettier & ESLint to format & check the code
    - Jest
- url: https://gatsby-starter-business.netlify.app/
  repo: https://github.com/v4iv/gatsby-starter-business
  description: n/a
  tags:
    - Styling:Bulma
    - PWA
    - CMS:Netlify
    - Disqus
    - Search
    - Pagination
  features:
    - Complete Business Website Suite - Home Page, About Page, Pricing Page, Contact Page and Blog
    - Netlify CMS for Content Management
    - SEO Friendly (Sitemap, Schemas, Meta Tags, GTM etc)
    - Bulma and Sass Support for styling
    - Progressive Web App & Offline Support
    - Tags and RSS Feed for Blog
    - Disqus and Share Support
    - Elastic-Lunr Search
    - Pagination
    - Easy Configuration using `config.js` file
- url: https://haysclark.github.io/gatsby-starter-casper/
  repo: https://github.com/haysclark/gatsby-starter-casper
  description: n/a
  tags:
    - PWA
  features:
    - Page pagination
    - CSS
    - Tags
    - Google Analytics
    - Offline support
    - Web App Manifest
    - SEO
- url: http://gatsby-starter-ceevee.surge.sh/
  repo: https://github.com/amandeepmittal/gatsby-starter-ceevee
  description: n/a
  tags:
    - Portfolio
  features:
    - Based on the Ceevee site template, design by Styleshout
    - Single Page Resume/Portfolio site
    - Target audience Developers, Designers, etc.
    - Used CSS Modules, easy to manipulate
    - FontAwsome Library for icons
    - Responsive Design, optimized for Mobile devices
- url: https://gatsby-starter-contentful-i18n.netlify.app/
  repo: https://github.com/mccrodp/gatsby-starter-contentful-i18n
  description: i18n support and language switcher for Contentful starter repo
  tags:
    - i18n
    - CMS:Contentful
    - CMS:Headless
  features:
    - Localization (Multilanguage)
    - Dynamic content from Contentful CMS
    - Integrates i18n plugin starter and using-contentful repos
- url: https://cranky-edison-12166d.netlify.app/
  repo: https://github.com/datocms/gatsby-portfolio
  description: n/a
  tags:
    - CMS:DatoCMS
    - CMS:Headless
  features:
    - Simple portfolio to quick start a site with DatoCMS
    - Contents and media from DatoCMS
    - Custom Sass style
    - SEO
- url: https://gatsby-deck.netlify.app/
  repo: https://github.com/fabe/gatsby-starter-deck
  description: n/a
  tags:
    - Presentation
  features:
    - Create presentations/slides using Gatsby.
    - Offline support.
    - Page transitions.
- url: https://gatsby-starter-default-i18n.netlify.app/
  repo: https://github.com/angeloocana/gatsby-starter-default-i18n
  description: n/a
  tags:
    - i18n
  features:
    - localization (Multilanguage)
- url: http://gatsby-dimension.surge.sh/
  repo: https://github.com/codebushi/gatsby-starter-dimension
  description: Single page starter based on the Dimension site template
  tags:
    - Portfolio
    - HTML5UP
    - Styling:SCSS
  features:
    - Designed by HTML5 UP
    - Simple one page site that’s perfect for personal portfolios
    - Fully Responsive
    - Styling with SCSS
- url: https://gatsby-docs-starter.netlify.app/
  repo: https://github.com/ericwindmill/gatsby-starter-docs
  description: n/a
  tags:
    - Documentation
    - Styling:CSS-in-JS
  features:
    - All the features from gatsby-advanced-starter, plus
    - Designed for Documentation / Tutorial Websites
    - ‘Table of Contents’ Component, Auto generates ToC from posts - just follow the file frontmatter conventions from markdown files in ‘lessons’.
    - Styled Components w/ ThemeProvider
    - Basic UI
    - A few extra components
    - Custom prismjs theme
    - React Icons
- url: https://parmsang.github.io/gatsby-starter-ecommerce/
  repo: https://github.com/parmsang/gatsby-starter-ecommerce
  description: Easy to use starter for an e-commerce store
  tags:
    - Styling:Other
    - Stripe
    - E-commerce
    - PWA
    - Authentication
  features:
    - Uses the Moltin e-commerce Api
    - Stripe checkout
    - Semantic-UI
    - Styled components
    - Google Analytics - (you enter the tracking-id)
    - React-headroom
    - ESLint & Prettier. Uses Airbnb JavaScript Style Guide
    - Authentication via Moltin (Login and Register)
- url: http://gatsby-forty.surge.sh/
  repo: https://github.com/codebushi/gatsby-starter-forty
  description: Multi-page starter based on the Forty site template
  tags:
    - Styling:SCSS
    - HTML5UP
  features:
    - Designed by HTML5 UP
    - Colorful homepage, and also includes a Landing Page and Generic Page components.
    - Many elements are available, including buttons, forms, tables, and pagination.
    - Custom grid made with CSS Grid
    - Styling with SCSS
- url: https://themes.gatsbythemes.com/gatsby-starter/
  repo: https://github.com/saschajullmann/gatsby-starter-gatsbythemes
  description: n/a
  tags:
    - Styling:CSS-in-JS
    - Blog
    - Testing
    - Linting
  features:
    - CSS-in-JS via Emotion.
    - Jest and Enzyme for testing.
    - ESLint in dev mode with the Airbnb config and Prettier formatting rules.
    - React 16.
    - A basic blog, with posts under src/pages/blog. There’s also a script which creates a new Blog entry (post.sh).
    - Data per JSON files.
    - A few basic components (Navigation, Footer, Layout).
    - Layout components make use of Styled-System.
    - Google Analytics (you just have to enter your tracking-id).
    - Gatsby-Plugin-Offline which includes Service Workers.
    - Prettier for a uniform codebase.
    - Normalize css (7.0).
    - Feather icons.
    - Font styles taken from Tachyons.
- url: https://gcn.netlify.app/
  repo: https://github.com/ryanwiemer/gatsby-starter-gcn
  description: A starter template to build amazing static websites with Gatsby, Contentful, and Netlify
  tags:
    - CMS:Contentful
    - CMS:Headless
    - Blog
    - Netlify
    - Styling:CSS-in-JS
  features:
    - CMS:Contentful integration with ready to go placeholder content
    - Netlify integration including a pre-built contact form
    - Minimal responsive design - made to customize or tear apart
    - Pagination logic
    - Styled components
    - SEO Friendly Component
    - JSON-LD Schema
    - OpenGraph sharing support
    - Sitemap Generation
    - Google Analytics
    - Progressive Web app
    - Offline Support
    - RSS Feed
    - Gatsby Standard module for linting JavaScript with StandardJS
    - Stylelint support for Styled Components to lint the CSS in JS
- url: https://alampros.github.io/gatsby-starter-grommet/
  repo: https://github.com/alampros/gatsby-starter-grommet
  description: n/a
  tags:
    - Styling:Grommet
  features:
    - Barebones configuration for using the Grommet design system
    - Uses Sass (with CSS modules support)
- url: https://gatsby-starter-hello-world-demo.netlify.app/
  repo: https://github.com/gatsbyjs/gatsby-starter-hello-world
  description: official hello world
  tags:
    - Official
  features:
    - A no-frills Gatsby install
    - No plugins, no boilerplate
    - Great for advanced users
- url: https://gatsby-starter-hello-world-tailwind-css.netlify.app/
  repo: https://github.com/ohduran/gatsby-starter-hello-world-tailwind-css
  description: hello world + Tailwind CSS
  tags:
    - Styling:Tailwind
  features:
    - One plugin, no boilerplate
    - Great for advanced users
- url: https://gatsby-starter-hero-blog.greglobinski.com/
  repo: https://github.com/greglobinski/gatsby-starter-hero-blog
  description: no description yet
  tags:
    - Styling:PostCSS
    - SEO
    - Markdown
  features:
    - Easy editable content in Markdown files (posts, pages and parts)
    - CSS with `styled-jsx` and `PostCSS`
    - SEO (sitemap generation, robot.txt, meta and OpenGraph Tags)
    - Social sharing (Twitter, Facebook, Google, LinkedIn)
    - Comments (Facebook)
    - Images lazy loading and `webp` support (gatsby-image)
    - Post categories (category based post list)
    - Full text searching (Algolia)
    - Contact form (Netlify form handling)
    - Form elements and validation with `ant-design`
    - RSS feed
    - 100% PWA (manifest.webmanifest, offline support, favicons)
    - Google Analytics
    - App favicons generator (node script)
    - Easy customizable base styles via `theme` object generated from `yaml` file (fonts, colors, sizes)
    - React v.16.3 (gatsby-plugin-react-next)
    - Components lazy loading (social sharing)
    - ESLint (google config)
    - Prettier code styling
    - webpack `BundleAnalyzerPlugin`
- url: https://gatsby-starter-i18n-lingui.netlify.app/
  repo: https://github.com/dcroitoru/gatsby-starter-i18n-lingui
  description: n/a
  tags:
    - i18n
  features:
    - Localization (Multilanguage) provided by js-lingui
    - Message extraction
    - Avoids code duplication - generates pages for each locale
    - Possibility of translated paths
- url: https://lumen.netlify.app/
  repo: https://github.com/alxshelepenok/gatsby-starter-lumen
  description: A minimal, lightweight, and mobile-first starter for creating blogs using Gatsby.
  tags:
    - Blog
    - CMS:Netlify
    - Pagination
    - Disqus
    - RSS
    - Linting
    - Testing
    - Styling:PostCSS
    - Styling:SCSS
  features:
    - Lost Grid
    - Jest testing
    - Beautiful typography inspired by matejlatin/Gutenberg
    - Mobile-First approach in development
    - Stylesheet built using SASS and BEM-Style naming
    - Syntax highlighting in code blocks
    - Sidebar menu built using a configuration block
    - Archive organized by tags and categories
    - Pagination support
    - Offline support
    - Google Analytics support
    - Disqus Comments support
- url: https://minimal-blog.lekoarts.de
  repo: https://github.com/LekoArts/gatsby-starter-minimal-blog
  description: This starter is part of a german tutorial series on Gatsby. The starter will change over time to use more advanced stuff (feel free to express your ideas in the repository). Its first priority is a minimalistic style coupled with a lot of features for the content.
  tags:
    - Blog
    - MDX
    - Styling:CSS-in-JS
    - Netlify
    - Linting
    - PWA
  features:
    - Minimal and clean white layout
    - Write your blog posts in MDX
    - Offline Support, WebApp Manifest, SEO
    - Code highlighting (with prism-react-renderer) and live preview (with react-live)
- url: https://gatsby-starter-modern-demo.netlify.app/
  repo: https://github.com/kripod/gatsby-starter-modern
  description: no description yet
  tags:
    - Linting
  features:
    - A set of strict linting rules (based on the Airbnb JavaScript Style Guide)
    - Encourage automatic code formatting
    - Prefer using Yarn for package management
    - Use EditorConfig to maintain consistent coding styles between different editors and IDEs
    - Integration with Visual Studio Code
    - Based on gatsby-starter-default
- url: https://gatsby-starter-personal-blog.greglobinski.com/
  repo: https://github.com/greglobinski/gatsby-starter-personal-blog
  description: n/a
  tags:
    - Blog
    - Markdown
    - Netlify
    - Styling:Material
  features:
    - Ready to use, but easily customizable a fully equipped theme starter
    - Easy editable content in Markdown files (posts, pages and parts)
    - ‘Like an app’ layout transitions
    - Easily restyled through theme object
    - Styling with JSS
    - Page transitions
    - Comments (Facebook)
    - Post categories
    - Post list filtering
    - Full text searching (Algolia)
    - Contact form (Netlify form handling)
    - Material UI (@next)
    - RSS feed
    - Full screen mode
    - User adjustable articles’ body copy font size
    - Social sharing (Twitter, Facebook, Google, LinkedIn)
    - PWA (manifes.json, offline support, favicons)
    - Google Analytics
    - Favicons generator (node script)
    - Components leazy loading with AsyncComponent (social sharing, info box)
    - ESLint (google config)
    - Prettier code styling
    - Custom webpack CommonsChunkPlugin settings
    - webpack BundleAnalyzerPlugin
- url: http://gatsby-photon.surge.sh/
  repo: https://github.com/codebushi/gatsby-starter-photon
  description: Single page starter based on the Photon site template
  tags:
    - HTML5UP
    - Onepage
    - Styling:SCSS
  features:
    - Designed by HTML5 UP
    - Single Page, Responsive Site
    - Custom grid made with CSS Grid
    - Styling with SCSS
- url: https://portfolio-bella.netlify.app/
  repo: https://github.com/LekoArts/gatsby-starter-portfolio-bella
  description: A portfolio starter for Gatsby. The target audience are designers and photographers. The light themed website shows your work with large images & big typography. The Onepage is powered by the Headless CMS Prismic.io. and has programmatically created pages for your projects. General settings and colors can be changed in a config & theme file.
  tags:
    - Portfolio
    - CMS:Prismic
    - CMS:Headless
    - Styling:CSS-in-JS
    - Onepage
    - PWA
    - Linting
  features:
    - Big typography & images
    - White theme
    - Prismic.io as CMS
    - Emotion for styling + Emotion-Grid
    - One-page layout with sub-pages for case studies
    - Easily configurable
    - And other good stuff (SEO, Offline Support, WebApp Manifest Support)
- url: https://cara.lekoarts.de
  repo: https://github.com/LekoArts/gatsby-starter-portfolio-cara
  description: Playful and Colorful One-Page portfolio featuring Parallax effects and animations. Especially designers and/or photographers will love this theme! Built with MDX and Theme UI.
  tags:
    - Portfolio
    - Onepage
    - Styling:CSS-in-JS
    - PWA
  features:
    - React Spring Parallax effects
    - Theme UI-based theming
    - CSS Animations and shapes
    - Light/Dark mode
- url: https://emilia.lekoarts.de
  repo: https://github.com/LekoArts/gatsby-starter-portfolio-emilia
  description: A portfolio starter for Gatsby. The target audience are designers and photographers. The dark-themed website shows your work with large images in a grid-layout (powered by CSS Grid). The transition effects on the header add a playful touch to the overall minimal design. The website has programmatically created pages for your projects (with automatic image import). General settings and colors can be changed in a config & theme file.
  tags:
    - Portfolio
    - PWA
    - Transitions
    - MDX
    - Styling:CSS-in-JS
    - Linting
    - Testing
  features:
    - Focus on big images (with gatsby-image)
    - Dark Theme with HeroPatterns Header
    - CSS Grid and styled-components
    - Page transitions
    - Cypress for End-to-End testing
    - react-spring animations
    - One-Page layout with sub-pages for projects
    - Create your projects in MDX (automatic import of images)
    - And other good stuff (SEO, Offline Support, WebApp Manifest Support)
- url: https://emma.lekoarts.de
  repo: https://github.com/LekoArts/gatsby-starter-portfolio-emma
  description: Minimalistic portfolio with full-width grid, page transitions, support for additional MDX pages, and a focus on large images. Especially designers and/or photographers will love this theme! Built with MDX and Theme UI. Using the Gatsby Theme "@lekoarts/gatsby-theme-emma".
  tags:
    - Portfolio
    - MDX
    - Transitions
    - Styling:CSS-in-JS
    - PWA
  features:
    - MDX
    - react-spring page animations
    - Optional MDX pages which automatically get added to the navigation
    - Fully customizable through the usage of Gatsby Themes (and Theme UI)
    - Light Mode / Dark Mode
    - Google Analytics Support
    - SEO (Sitemap, OpenGraph tags, Twitter tags)
    - Offline Support & WebApp Manifest
- url: https://gatsby-starter-procyon.netlify.app/
  repo: https://github.com/danielmahon/gatsby-starter-procyon
  description: n/a
  tags:
    - PWA
    - CMS:Headless
    - CMS:Other
    - Styling:Material
    - Netlify
  features:
    - Gatsby + React (server side rendering)
    - GraphCMS Headless CMS
    - DraftJS (in-place) Medium-like Editing
    - Apollo GraphQL (client-side)
    - Local caching between builds
    - Material-UI (layout, typography, components, etc)
    - Styled-Components™-like API via Material-UI
    - Netlify Deployment Friendly
    - Netlify Identity Authentication (enables editing)
    - Automatic versioning, deployment and CHANGELOG
    - Automatic rebuilds with GraphCMS and Netlify web hooks
    - PWA (Progressive Web App)
    - Google Fonts
- url: http://gatsby-starter-product-guy.surge.sh/
  repo: https://github.com/amandeepmittal/gatsby-starter-product-guy
  description: n/a
  tags:
    - Portfolio
  features:
    - Single Page
    - A portfolio Developers and Product launchers alike
    - Using Typography.js easy to switch fonts
    - All your Project/Portfolio Data in Markdown, server by GraphQL
    - Responsive Design, optimized for Mobile devices
- url: https://caki0915.github.io/gatsby-starter-redux/
  repo: https://github.com/caki0915/gatsby-starter-redux
  description: n/a
  tags:
    - Styling:CSS-in-JS
    - Redux
  features:
    - Redux and Redux-devtools.
    - Emotion with a basic theme and SSR
    - Typography.js
    - ESLint rules based on Prettier and Airbnb
- url: http://gatsby-stellar.surge.sh/
  repo: https://github.com/codebushi/gatsby-starter-stellar
  description: Single page starter based on the Stellar site template
  tags:
    - HTML5UP
    - Onepage
    - Styling:SCSS
  features:
    - Designed by HTML5 UP
    - Scroll friendly, responsive site. Can be used as a single or multi-page site.
    - Sticky Navigation when scrolling.
    - Scroll spy and smooth scrolling to different sections of the page.
    - Styling with SCSS
- url: http://gatsby-strata.surge.sh/
  repo: https://github.com/codebushi/gatsby-starter-strata
  description: Single page starter based on the Strata site template
  tags:
    - Portfolio
    - Onepage
    - HTML5UP
    - Styling:SCSS
  features:
    - Designed by HTML5 UP
    - Super Simple, single page portfolio site
    - Lightbox style React photo gallery
    - Fully Responsive
    - Styling with SCSS
- url: https://gatsby-starter-strict.netlify.app/
  repo: https://github.com/kripod/gatsby-starter-strict
  description: n/a
  tags:
    - Linting
  features:
    - A set of strict linting rules (based on the Airbnb JavaScript Style Guide)
    - lint script
    - Encourage automatic code formatting
    - format script
    - Prefer using Yarn for package management
    - Use EditorConfig to maintain consistent coding styles between different editors and IDEs
    - Integration with Visual Studio Code
    - Pre-configured auto-formatting on file save
    - Based on gatsby-starter-default
- url: https://gatsby-tachyons.netlify.app/
  repo: https://github.com/pixelsign/gatsby-starter-tachyons
  description: no description yet
  tags:
    - Styling:Other
  features:
    - Based on gatsby-starter-default
    - Using Tachyons for CSS.
- url: https://gatsby-starter-tailwind.oddstronaut.com/
  repo: https://github.com/taylorbryant/gatsby-starter-tailwind
  description: A Gatsby v2 starter styled using Tailwind, a utility-first CSS framework. Uses Purgecss to remove unused CSS.
  tags:
    - Styling:Tailwind
  features:
    - Based on gatsby-starter-default
    - Tailwind CSS Framework
    - Removes unused CSS with Purgecss
    - Includes responsive navigation and form examples
- url: http://portfolio-v3.surge.sh/
  repo: https://github.com/amandeepmittal/gatsby-portfolio-v3
  description: n/a
  tags:
    - Portfolio
  features:
    - Single Page, Timeline View
    - A portfolio Developers and Product launchers
    - Bring in Data, plug-n-play
    - Responsive Design, optimized for Mobile devices
    - Seo Friendly
    - Uses Flexbox
- url: https://gatsby-starter-typescript-plus.netlify.app/
  repo: https://github.com/resir014/gatsby-starter-typescript-plus
  description: This is a starter kit for Gatsby.js websites written in TypeScript. It includes the bare essentials for you to get started (styling, Markdown parsing, minimal toolset).
  tags:
    - Styling:CSS-in-JS
    - Language:TypeScript
    - Markdown
  features:
    - TypeScript
    - ESLint (with custom ESLint rules)
    - Markdown rendering with Remark
    - Basic component structure
    - Styling with emotion
- url: https://haysclark.github.io/gatsby-starter-typescript/
  repo: https://github.com/haysclark/gatsby-starter-typescript
  description: n/a
  tags:
    - Language:TypeScript
  features:
    - TypeScript
- url: https://fabien0102-gatsby-starter.netlify.app/
  repo: https://github.com/fabien0102/gatsby-starter
  description: n/a
  tags:
    - Language:TypeScript
    - Styling:Other
    - Testing
  features:
    - Semantic-ui for styling
    - TypeScript
    - Offline support
    - Web App Manifest
    - Jest/Enzyme testing
    - Storybook
    - Markdown linting
- url: https://gatsby-starter-wordpress.netlify.app/
  repo: https://github.com/GatsbyCentral/gatsby-starter-wordpress
  description: Gatsby starter using WordPress as the content source.
  tags:
    - Styling:CSS-in-JS
    - CMS:WordPress
  features:
    - All the features from gatsby-advanced-starter, plus
    - Leverages the WordPress plugin for Gatsby for data
    - Configured to work with WordPress Advanced Custom Fields
    - Auto generated Navigation for your WordPress Pages
    - Minimal UI and Styling — made to customize.
    - Styled Components
- url: https://www.concisejavascript.org/
  repo: https://github.com/rwieruch/open-crowd-fund
  description: n/a
  tags:
    - Stripe
    - Firebase
  features:
    - Open source crowdfunding for your own ideas
    - Alternative for Kickstarter, GoFundMe, etc.
    - Secured Credit Card payments with Stripe
    - Storing of funding information in Firebase
- url: https://www.verious.io/
  repo: https://github.com/cpinnix/verious-boilerplate
  description: n/a
  tags:
    - Styling:Other
  features:
    - Components only. Bring your own data, plugins, etc.
    - Bootstrap inspired grid system with Container, Row, Column components.
    - Simple Navigation and Dropdown components.
    - Baseline grid built in with modular scale across viewports.
    - Abstract measurements utilize REM for spacing.
    - One font to rule them all, Helvetica.
- url: https://gatsby-starter-blog-grommet.netlify.app/
  repo: https://github.com/Ganevru/gatsby-starter-blog-grommet
  description: Gatsby v2 starter for creating a blog. Based on Grommet v2 UI.
  tags:
    - Blog
    - Markdown
    - Styling:Grommet
    - Language:TypeScript
    - Linting
    - Redux
  features:
    - Grommet v2 UI
    - Easily configurable - see site-config.js in the root
    - Switch between grommet themes
    - Change between light and dark themes (with Redux)
    - Blog posts previews in card style
    - Responsive Design, optimized for Mobile devices
    - styled-components
    - TypeScript and ESLint (typescript-eslint)
    - lint-staged and husky - for linting before commit
- url: https://happy-pare-dff451.netlify.app/
  repo: https://github.com/fhavrlent/gatsby-contentful-typescript-starter
  description: Contentful and TypeScript starter based on default starter.
  tags:
    - CMS:Contentful
    - CMS:Headless
    - Language:TypeScript
    - Styling:CSS-in-JS
  features:
    - Based on default starter
    - TypeScript
    - CSS in JS (Emotion)
    - CMS:Contentful
- url: https://xylo-gatsby-bulma-starter.netlify.app/
  repo: https://github.com/xydac/xylo-gatsby-bulma-starter
  description: Gatsby v2 Starter with Bulma based on default starter.
  tags:
    - Styling:SCSS
    - Styling:Bulma
  features:
    - Based on default starter
    - Bulma Css
    - Sass based Styling
- url: https://maxpou.github.io/gatsby-starter-morning-dew/
  repo: https://github.com/maxpou/gatsby-starter-morning-dew
  description: Gatsby v2 blog starter
  tags:
    - Blog
    - Markdown
    - PWA
    - Disqus
    - SEO
    - MDX
    - Styling:CSS-in-JS
  features:
    - Blog post listing with previews (image + summary) for each blog post
    - Fully configurable
    - Multilang support (blog post only)
    - Syntax highlighting
    - css-in-js (with styled-components)
    - Fully Responsive
    - Tags
    - Google Analytics
    - Disqus comments support
    - Offline support
    - Web App Manifest
    - ESLint
    - Prettier
    - Travis CI
- url: https://gatsby-starter-blog-jumpalottahigh.netlify.app/
  repo: https://github.com/jumpalottahigh/gatsby-starter-blog-jumpalottahigh
  description: Gatsby v2 blog starter with SEO, search, filter, reading progress, mobile menu fab
  tags:
    - Blog
    - Markdown
  features:
    - Blog post listing with previews (image + summary) for each blog post
    - Google structured data
    - Mobile-friendly menu toggled with a floating action button (FAB)
    - Article read progress
    - User feedback component
- url: https://i18n.smakosh.com/
  repo: https://github.com/smakosh/gatsby-starter-i18n
  description: Gatsby v2 Starter with i18n using react-intl and more cool features.
  tags:
    - Styling:CSS-in-JS
    - i18n
  features:
    - Based on default starter
    - i18n with rtl text
    - Stateless components using Recompose
    - Font changes depending on the chosen language
    - SEO (meta tags, openGraph, structured data, Twitter and more...)
- url: https://gatsby-starter-mate.netlify.app
  repo: https://github.com/EmaSuriano/gatsby-starter-mate
  description: A portfolio starter for Gatsby integrated with Contentful CMS.
  tags:
    - Styling:CSS-in-JS
    - CMS:Contentful
    - CMS:Headless
    - Portfolio
  features:
    - Gatsby v2
    - Rebass (Styled-components system)
    - React Reveal
    - Dynamic content from Contentful
    - Offline support
    - PWA ready
    - SEO
    - Responsive design
    - Icons from font-awesome
    - Netlify Deployment Friendly
    - Medium integration
    - Social sharing (Twitter, Facebook, Google, LinkedIn)
- url: https://gatsby-starter-typescript-sass.netlify.app
  repo: https://github.com/thetrevorharmon/gatsby-starter-typescript-sass
  description: A basic starter with TypeScript and Sass built-in
  tags:
    - Language:TypeScript
    - Styling:SCSS
    - Linting
  features:
    - TypeScript and Sass support
    - TS linter with basic react rules
- url: https://gatsby-simple-contentful-starter.netlify.app/
  repo: https://github.com/cwlsn/gatsby-simple-contentful-starter
  description: A simple starter to display Contentful data in Gatsby, ready to deploy on Netlify. Comes with a detailed article detailing the process.
  tags:
    - CMS:Contentful
    - CMS:Headless
    - Markdown
    - Styling:CSS-in-JS
  features:
    - Gatsby v2
    - Query Contentful data via Gatsby's GraphQL
    - Styled-Components for CSS-in-JS
    - Simple format, easy to create your own site quickly
    - React Helmet for Header Modification
    - Remark for loading Markdown into React
- url: https://gatsby-blog-cosmicjs.netlify.app/
  repo: https://github.com/cosmicjs/gatsby-blog-cosmicjs
  description: Blog that utilizes the power of the Cosmic headless CMS for easy content management
  tags:
    - CMS:Cosmic
    - CMS:Headless
    - Blog
  features:
    - Uses the Cosmic Gatsby source plugin
- url: https://cosmicjs-gatsby-starter.netlify.app/
  repo: https://github.com/cosmicjs/gatsby-starter
  description: Simple Gatsby starter connected to the Cosmic headless CMS for easy content management
  tags:
    - CMS:Cosmic
    - CMS:Headless
  features:
    - Uses the Cosmic Gatsby source plugin
- url: https://www.gatsby-typescript-template.com/
  repo: https://github.com/ikeryo1182/gatsby-typescript-template
  description: This is a standard starter with TypeScript, TSLint, Prettier, Lint-Staged(Husky) and Sass
  tags:
    - Language:TypeScript
    - Linting
    - Styling:SCSS
  features:
    - Category and Tag for post
    - Type Safe by TypeScript
    - Format Safe by TSLint and Prettier with Lint-Staged(Husky)
- url: https://zandersparrow.github.io/gatsby-simple-redux/
  repo: https://github.com/zandersparrow/gatsby-simple-redux
  description: The default starter plus redux
  tags:
    - Redux
  features:
    - Minimal starter based on the official default
    - Includes redux and a simple counter example
- url: https://gatsby-casper.netlify.app/
  repo: https://github.com/scttcper/gatsby-casper
  description: This is a starter blog that looks like the Ghost.io default theme, casper.
  tags:
    - Blog
    - Language:TypeScript
    - Styling:CSS-in-JS
  features:
    - Emotion CSS-in-JS
    - TypeScript
    - Author and tag pages
    - RSS
- url: https://gatsby-universal.netlify.app
  repo: https://github.com/fabe/gatsby-universal
  description: An opinionated Gatsby v2 starter for state-of-the-art marketing sites
  tags:
    - Transitions
    - PWA
    - Styling:CSS-in-JS
    - Linting
    - Markdown
    - SEO
  features:
    - Page Transitions
    - IntersectionObserver, component-based
    - React Context for global UI state
    - styled-components v4
    - Generated media queries for easy use
    - Optimized with Google Lighthouse (100/100)
    - Offline support
    - Manifest support
    - Sitemap support
    - All favicons generated
    - SEO (with Schema JSONLD) & Social Tags
    - Prettier
    - ESLint
- url: https://prismic.lekoarts.de/
  repo: https://github.com/LekoArts/gatsby-starter-prismic
  description: A typography-heavy & light-themed Gatsby Starter which uses the Headless CMS Prismic.
  tags:
    - CMS:Prismic
    - CMS:Headless
    - Styling:CSS-in-JS
    - Linting
    - Blog
    - PWA
    - Testing
  features:
    - Prismic as Headless CMS
    - Uses multiple features of Prismic - Slices, Labels, Relationship fields, Custom Types
    - Emotion for Styling
    - Cypress for End-to-End testing
    - Prism.js highlighting
    - Responsive images with gatsby-image
    - Extensive SEO
    - ESLint & Prettier
- url: https://gatsby-starter-v2-casper.netlify.app/
  repo: https://github.com/GatsbyCentral/gatsby-v2-starter-casper
  description: A blog starter based on the Casper (v1.4) theme.
  tags:
    - Blog
    - PWA
  features:
    - Page pagination
    - CSS
    - Tags
    - Google Analytics
    - Offline support
    - Web App Manifest
    - SEO
- url: https://lumen-v2.netlify.app/
  repo: https://github.com/GatsbyCentral/gatsby-v2-starter-lumen
  description: A Gatsby v2 fork of the lumen starter.
  tags:
    - Blog
    - RSS
    - Disqus
  features:
    - Lost Grid.
    - Beautiful typography inspired by matejlatin/Gutenberg.
    - Mobile-First approach in development.
    - Stylesheet built using Sass and BEM-Style naming.
    - Syntax highlighting in code blocks.
    - Sidebar menu built using a configuration block.
    - Archive organized by tags and categories.
    - Automatic RSS generation.
    - Automatic Sitemap generation.
    - Offline support.
    - Google Analytics support.
    - Disqus Comments support.
- url: https://gatsby-starter-firebase.netlify.app/
  repo: https://github.com/muhajirdev/gatsby-starter-firebase
  description: A Gatsby + Firebase Starter. With Authentication
  tags:
    - Firebase
    - Client-side App
  features:
    - ESLint Airbnb without semicolon and without .jsx extension
    - Firebase
    - Web App Manifest
- url: http://gatsby-lightbox.416serg.me
  repo: https://github.com/416serg/gatsby-starter-lightbox
  description: Showcasing a custom lightbox implementation using `gatsby-image`
  tags:
    - Portfolio
    - SEO
    - Styling:CSS-in-JS
  features:
    - Features a custom, accessible lightbox with gatsby-image
    - Styled with styled-components using CSS Grid
    - React Helmet for SEO
- url: https://jackbravo.github.io/gatsby-starter-i18n-blog/
  repo: https://github.com/jackbravo/gatsby-starter-i18n-blog
  description: Same as official gatsby-starter-blog but with i18n support
  tags:
    - i18n
    - Blog
  features:
    - Translates site name and bio using .md files
    - No extra libraries needed
- url: https://calpa.me/
  repo: https://github.com/calpa/gatsby-starter-calpa-blog
  description: Blog Template X Contentful, Twitter and Facebook style
  tags:
    - Blog
    - Styling:SCSS
  features:
    - Gatsby v2, faster than faster
    - Not just Contentful content source, you can use any database
    - Custom style
    - Google Analytics
    - Gitalk
    - sitemap
    - React FontAwesome
    - SEO
    - Offline support
    - Web App Manifest
    - Styled using SCSS
    - Page pagination
    - Netlify optimization
- url: https://gatsby-starter-typescript-power-blog.majidhajian.com/
  repo: https://github.com/mhadaily/gatsby-starter-typescript-power-blog
  description: Minimal Personal Blog with Gatsby and TypeScript
  tags:
    - PWA
    - Blog
    - Language:TypeScript
    - Markdown
  features:
    - Mobile-First approach in development
    - TSLint & Prettier
    - Offline support
    - Styled Component implementation
    - Category and Tag for post
    - Dark / Light theme
    - Type Safe by TypeScript
    - Purge CSS
    - Format Safe by TSLint, StyleLint and Prettier with Lint-Staged(Husky)
    - Blog page
    - Syntax highlighting in code blocks
    - Pagination Ready
    - Ready to deploy to GitHub Pages or Netlify
    - Automatic RSS generation
    - Automatic Sitemap generation
- url: https://gatsby-starter-kontent.netlify.app
  repo: https://github.com/Kentico/gatsby-starter-kontent
  description: Gatsby starter site with Kentico Kontent based on default Gatsby starter
  tags:
    - CMS:Headless
    - CMS:Kontent
    - Netlify
  features:
    - Comes with React Helmet for adding site meta tags
    - Includes plugins for offline support out of the box
    - Kentico Kontent integration
- url: https://gatsby-starter-storybook.netlify.app/
  repo: https://github.com/markoradak/gatsby-starter-storybook
  description: Gatsby starter site with Storybook
  tags:
    - Storybook
    - Styling:CSS-in-JS
    - Linting
  features:
    - Gatsby v2 support
    - Storybook v4 support
    - Styled Components v4 support
    - Styled Reset, ESLint, Netlify Conf
- url: https://jamstack-hackathon-starter.netlify.app/
  repo: https://github.com/sw-yx/jamstack-hackathon-starter
  description: A JAMstack app with authenticated routes, static marketing pages, etc. with Gatsby, Netlify Identity, and Netlify Functions
  tags:
    - Netlify
    - Client-side App
  features:
    - Netlify Identity
    - Netlify Functions
    - Static Marketing pages and Dynamic Client-side Authenticated App pages
- url: https://collective.github.io/gatsby-starter-plone/
  repo: https://github.com/collective/gatsby-starter-plone
  description: A Gatsby starter template to build static sites using Plone as the content source
  tags:
    - CMS:Other
    - CMS:Headless
    - SEO
    - PWA
  features:
    - Creates 1-1 copy of source Plone site
    - Auto generated navigation and breadcrumbs
    - Progressive Web App features
    - Optimized for performance
    - Minimal UI and Styling
- url: https://gatsby-tutorial-starter.netlify.app/
  repo: https://github.com/justinformentin/gatsby-v2-tutorial-starter
  description: Simple, modern designed blog with post lists, tags, and easily customizable code.
  tags:
    - Blog
    - Linting
    - PWA
    - SEO
    - Styling:CSS-in-JS
    - Markdown
  features:
    - Blog post listing with image, summary, date, and tags.
    - Post Tags
    - Post List Filtering
    - Typography.js
    - Emotion styling
    - Syntax Highlighting in Code Blocks
    - Gatsby Image
    - Fully Responsive
    - Offline Support
    - Web App Manifest
    - SEO
    - PWA
    - Sitemap generation
    - Schema.org JSON-LD
    - CircleCI Integration
    - Codeclimate Integration
    - Google Analytics
    - Twitter and OpenGraph Tags
    - ESLint
    - Prettier Code Styling
- url: https://avivero.github.io/gatsby-redux-starter/
  repo: https://github.com/AVivero/gatsby-redux-starter
  description: Gatsby starter site with Redux, Sass, Bootstrap, CSS Modules, and Material Icons
  tags:
    - Redux
    - Styling:SCSS
    - Styling:Bootstrap
    - Styling:Material
    - Linting
  features:
    - Gatsby v2 support
    - Redux support
    - Sass support
    - Bootstrap v4 support
    - Css Modules support
    - ESLint, Prettier
- url: https://gatsby-typescript-boilerplate.netlify.app/
  repo: https://github.com/leachjustin18/gatsby-typescript-boilerplate
  description: Opinionated Gatsby v2 starter with TypeScript.
  tags:
    - Language:TypeScript
    - PWA
    - Styling:SCSS
    - Styling:PostCSS
  features:
    - TSLint with Airbnb & Prettier configurations
    - Prettier
    - Stylelint
    - Offline support
    - Type Safe by TypeScript
    - Format on commit with Lint-Staged(Husky)
    - Favicon generation
    - Sitemap generation
    - Autoprefixer with browser list
    - CSS nano
    - CSS MQ Packer
    - Lazy load image(s) with plugin sharp
    - Gatsby Image
    - Netlify optimizations
- url: https://danshai.github.io/gatsbyv2-scientific-blog-machine-learning/
  repo: https://github.com/DanShai/gatsbyv2-scientific-blog-machine-learning
  description: Machine learning ready and scientific blog starter
  tags:
    - Blog
    - Linting
  features:
    - Write easly your scientific blog with katex and publish your research
    - Machine learning ready with tensorflowjs
    - Manipulate csv data
    - draw with graph mermaid
    - display charts with chartjs
- url: https://gatsby-tailwind-styled-components.netlify.app/
  repo: https://github.com/muhajirdev/gatsby-tailwind-styled-components-starter
  description: A Gatsby Starter with Tailwind CSS + Styled Components
  tags:
    - Styling:Tailwind
  features:
    - ESLint Airbnb without semicolon and without .jsx extension
    - Offline support
    - Web App Manifest
- url: https://gatsby-starter-mobx.netlify.app
  repo: https://github.com/borekb/gatsby-starter-mobx
  description: MobX + TypeScript + TSLint + Prettier
  tags:
    - Language:TypeScript
    - Linting
    - Testing
  features:
    - Gatsby v2 + TypeScript
    - MobX with decorators
    - Two examples from @mweststrate's Egghead course
    - .editorconfig & Prettier
    - TSLint
    - Jest
- url: https://tender-raman-99e09b.netlify.app/
  repo: https://github.com/amandeepmittal/gatsby-bulma-quickstart
  description: A Bulma CSS + Gatsby Starter Kit
  tags:
    - Styling:Bulma
    - Styling:SCSS
  features:
    - Uses Bulma CSS
    - Sass based Styling
    - Responsive Design
    - Google Analytics Integration
    - Uses Gatsby v2
    - SEO
- url: https://gatsby-starter-notes.netlify.app/
  repo: https://github.com/patricoferris/gatsby-starter-notes
  description: Gatsby starter for creating notes organised by subject and topic
  tags:
    - Markdown
    - Pagination
  features:
    - Create by topic per subject notes that are organised using pagination
    - Support for code syntax highlighting
    - Support for mathematical expressions
    - Support for images
- url: https://gatsby-starter-ttag.netlify.app/
  repo: https://github.com/ttag-org/gatsby-starter-ttag
  description: Gatsby starter with the minimum required to demonstrate using ttag for precompiled internationalization of strings.
  tags:
    - i18n
  features:
    - Support for precompiled string internationalization using ttag and it's babel plugin
- url: https://gatsby-starter-typescript.netlify.app/
  repo: https://github.com/goblindegook/gatsby-starter-typescript
  description: Gatsby starter using TypeScript.
  tags:
    - Markdown
    - Pagination
    - Language:TypeScript
    - PWA
    - Linting
  features:
    - Markdown and MDX
    - Local search powered by Lunr
    - Syntax highlighting
    - Images
    - Styling with Emotion
    - Testing with Jest and react-testing-library
- url: https://gatsby-netlify-cms-example.netlify.app/
  repo: https://github.com/robertcoopercode/gatsby-netlify-cms
  description: Gatsby starter using Netlify CMS
  tags:
    - CMS:Netlify
    - Styling:SCSS
  features:
    - Example of a website for a local developer meetup group
    - NetlifyCMS used for easy data entry
    - Mobile-friendly design
    - Styling done with Sass
    - Gatsby version 2
- url: https://gatsby-typescript-starter-blog.netlify.app/
  repo: https://github.com/frnki/gatsby-typescript-starter-blog
  description: A starter blog for TypeScript-based Gatsby projects with minimal settings.
  tags:
    - Language:TypeScript
    - Blog
  features:
    - TypeScript & TSLint
    - No Styling (No Typography.js)
    - Minimal settings based on official starter blog
- url: https://gatsby-serif.netlify.app/
  repo: https://github.com/jugglerx/gatsby-serif-theme
  description: Multi-page/content-type starter using Markdown and SCSS. Serif is a beautiful small business theme for Gatsby. The theme is fully responsive, blazing fast, and artfully illustrated.
  tags:
    - Styling:SCSS
    - Markdown
    - Linting
  features:
    - Multiple "content types" for `services`, `team` and `testimonials` using Markdown as the source
    - Graphql query in `gatsby-node.js` using aliases that creates pages and templates by content type based on the folder `src/pages/services`, `src/pages/team`
    - SCSS
    - Responsive design
    - Bootstrap 4 grid and media queries only
    - Responsive menu
    - Royalty free illustrations included
    - SEO titles & meta using `gatsby-plugin-react-helmet`
    - ESLint & Prettier
- url: https://awesome-gatsby-starter.netlify.app/
  repo: https://github.com/South-Paw/awesome-gatsby-starter
  description: Starter with a preconfigured MDX, Storybook, and ESLint environment for component first development of your next Gatsby site.
  tags:
    - MDX
    - Markdown
    - Storybook
    - Styling:CSS-in-JS
    - Linting
  features:
    - Gatsby MDX for JSX in Markdown loading, parsing, and rendering of pages
    - Storybook for isolated component development
    - styled-components for CSS-in-JS
    - ESLint with Airbnb's config
    - Prettier integrated into ESLint
    - A few example components and pages with stories and simple site structure
- url: https://awesome-gatsby-starter-ts.netlify.app/
  repo: https://github.com/South-Paw/awesome-gatsby-starter-ts
  description: TypeScript starter with a preconfigured MDX, Storybook, and ESLint environment for component first development of your next Gatsby site.
  tags:
    - Language:TypeScript
    - MDX
    - Markdown
    - Storybook
    - Styling:CSS-in-JS
    - Linting
  features:
    - Gatsby MDX for JSX in Markdown loading, parsing, and rendering of pages
    - Storybook for isolated component development
    - styled-components for CSS-in-JS
    - ESLint with Airbnb's config
    - Prettier integrated into ESLint
    - A few example components and pages with stories and simple site structure
- url: https://santosfrancisco.github.io/gatsby-starter-cv/
  repo: https://github.com/santosfrancisco/gatsby-starter-cv
  description: A simple starter to get up and developing your digital curriculum with Gatsby'
  tags:
    - Styling:CSS-in-JS
    - PWA
    - Onepage
  features:
    - Gatsby v2
    - Based on default starter
    - Google Analytics
    - Web App Manifest
    - SEO
    - Styling with styled-components
    - Responsive Design, optimized for Mobile devices
- url: https://vigilant-leakey-a4f8cd.netlify.app/
  repo: https://github.com/agneym/gatsby-blog-starter
  description: Minimal Blog Starter Template with Styled Components.
  tags:
    - Markdown
    - Styling:CSS-in-JS
    - Blog
  features:
    - Markdown loading, parsing, and rendering of pages
    - Minimal UI for blog
    - Styled-components for CSS-in-JS
    - Prettier added as pre-commit hook
    - Google Analytics
    - Image Optimisation
    - Code Styling and Formatting in markdown
    - Responsive Design
- url: https://inspiring-me-lwz7512.netlify.app/
  repo: https://github.com/lwz7512/gatsby-netlify-identity-starter
  description: Gatsby Netlify Identity Starter with NIW auth support, and content gating, as well as a responsive layout.
  tags:
    - Netlify
    - Pagination
  features:
    - Mobile Screen support
    - Privacy control for post content view & profile page
    - User authentication by Netlify Identity Widget/Service
    - Pagination for posts
    - Navigation menu with active status
- url: https://gatsby-starter-event-calendar.netlify.app/
  repo: https://github.com/EmaSuriano/gatsby-starter-event-calendar
  description: Gatsby Starter to display information about events from Google Spreadsheets with Calendars
  tags:
    - Linting
    - Styling:Grommet
    - PWA
    - SEO
    - Google Sheets
  features:
    - Grommet
    - Theming
    - Google Spreadsheet integration
    - PWA
    - A11y
    - SEO
    - Netlify Deployment Friendly
    - ESLint with Airbnb's config
    - Prettier integrated into ESLint
- url: https://gatsby-starter-tech-blog.netlify.app/
  repo: https://github.com/email2vimalraj/gatsby-starter-tech-blog
  description: A simple tech blog starter kit for Gatsby
  tags:
    - Blog
    - Portfolio
  features:
    - Markdown based blog
    - Filter blog posts by Tags
    - Easy customization
    - Using styled components
    - Minimal styles
    - Best scoring by Lighthouse
    - SEO support
    - PWA support
    - Offline support
- url: https://infallible-brown-28846b.netlify.app/
  repo: https://github.com/tylergreulich/gatsby-typescript-mdx-prismjs-starter
  description: Gatsby starter using TypeScript, MDX, Prismjs, and styled-components
  tags:
    - Language:TypeScript
    - Linting
    - Testing
    - Styling:CSS-in-JS
    - MDX
  features:
    - Gatsby v2 + TypeScript
    - Syntax highlighting with Prismjs
    - MDX
    - Jest
    - react-testing-library
    - styled-components
- url: https://hardcore-darwin-d7328f.netlify.app/
  repo: https://github.com/agneym/gatsby-careers-page
  description: A Careers Page for startups using Gatsby
  tags:
    - Markdown
    - Styling:CSS-in-JS
  features:
    - Careers Listing
    - Application Format
    - Markdown for creating job description
    - styled-components
- url: https://saikrishna.me/
  repo: https://github.com/s-kris/gatsby-minimal-portfolio-blog
  description: A minimal portfolio website with blog using Gatsby. Suitable for developers.
  tags:
    - Portfolio
    - Blog
  features:
    - Portfolio Page
    - Timline (Journey) page
    - Minimal
- url: https://gatsby-starter-blog-mdx-demo.netlify.app
  repo: https://github.com/hagnerd/gatsby-starter-blog-mdx
  description: A fork of the Official Gatsby Starter Blog with support for MDX out of the box.
  tags:
    - MDX
    - Blog
  features:
    - MDX
    - Blog
    - RSS Feed
- url: https://gatsby-tailwindcss-sass-starter-demo.netlify.app/
  repo: https://github.com/durianstack/gatsby-tailwindcss-sass-starter
  description: Just another Gatsby Tailwind with SASS starter
  tags:
    - Styling:Tailwind
    - Styling:SCSS
  features:
    - Tailwind, A Utility-First CSS Framework for Rapid UI Development
    - SASS/SCSS
    - Comes with React Helmet for adding site meta tags
    - Includes plugins for offline support out of the box
    - PurgeCSS to shave off unused styles
- url: https://tyra-starter.netlify.app/
  repo: https://github.com/madelyneriksen/gatsby-starter-tyra
  description: A feminine Gatsby Starter Optimized for SEO
  tags:
    - SEO
    - Blog
    - Styling:Other
  features:
    - Integration with Social Media and Mailchimp.
    - Styled with Tachyons.
    - Rich structured data on blog posts for SEO.
    - Pagination and category pages.
- url: https://gatsby-starter-styled.netlify.app/
  repo: https://github.com/gregoralbrecht/gatsby-starter-styled
  description: Yet another simple starter with Styled-System, Typography.js, SEO, and Google Analytics.
  tags:
    - Styling:CSS-in-JS
    - PWA
    - SEO
  features:
    - Styled-Components
    - Styled-System
    - Rebass Grid
    - Typography.js to easily set up font styles
    - Google Analytics
    - Prettier, ESLint & Stylelint
    - SEO (meta tags and schema.org via JSON-LD)
    - Offline support
    - Web App Manifest
- url: https://gatsby.ghost.org/
  repo: https://github.com/TryGhost/gatsby-starter-ghost
  description: Build lightning-fast, modern publications with Ghost and Gatsby
  tags:
    - CMS:Headless
    - Blog
  features:
    - Ghost integration with ready to go placeholder content and webhooks support
    - Minimal responsive design
    - Pagination for posts, tags, and authors
    - SEO Friendly Meta
    - JSON-LD Schema
    - OpenGraph structured data
    - Twitter Cards meta
    - Sitemap Generation
    - XML Sitemaps
    - Progressive Web App
    - Offline Support
    - RSS Feed
    - Netlify integration ready to deploy
- url: https://traveler-blog.netlify.app/
  repo: https://github.com/QingpingMeng/gatsby-starter-traveler-blog
  description: A fork of the Official Gatsby Starter Blog to build a traveler blog with images support
  tags:
    - Blog
    - PWA
    - SEO
    - Styling:Material
    - Styling:CSS-in-JS
  features:
    - Netlify integration ready to deploy
    - Material UI
    - styled-components
    - GitHub markdown css support
- url: https://create-ueno-app.netlify.app
  repo: https://github.com/ueno-llc/ueno-gatsby-starter
  description: Opinionated Gatsby starter by Ueno.
  tags:
    - Language:TypeScript
    - Styling:SCSS
    - Linting
    - Transitions
  features:
    - GraphQL hybrid
    - SEO friendly
    - GSAP ready
    - Nice Devtools
    - GsapTools
    - Ueno plugins
    - SVG to React component
    - Ueno's TSlint
    - Decorators
- url: https://gatsby-snyung-starter.netlify.app/
  repo: https://github.com/SeonHyungJo/gatsby-snyung-starter
  description: Basic starter template for You
  tags:
    - CMS:Contentful
    - Markdown
    - Linting
    - Pagination
    - Portfolio
    - SEO
    - Styling:SCSS
    - Transitions
  features:
    - SASS/SCSS
    - Add Utterances
    - Nice Pagination
    - Comes with React Helmet for adding site meta tags
    - Create Yout Name Card for writing meta data
- url: https://gatsby-contentstack-starter.netlify.app/
  repo: https://github.com/contentstack/gatsby-starter-contentstack
  description: A Gatsby starter powered by Headless CMS Contentstack.
  tags:
    - CMS:Headless
    - Blog
  features:
    - Includes Contentstack Delivery API for any environment
    - Dynamic content from Contentstack CMS
- url: https://gatsby-craftcms-barebones.netlify.app
  repo: https://github.com/frankievalentine/gatsby-craftcms-barebones
  description: Barebones setup for using Craft CMS and Gatsby locally.
  tags:
    - CMS:Headless
  features:
    - Full setup instructions included
    - Documented to get you set up with Craft CMS quickly
    - Code referenced in repo
- url: https://gatsby-starter-buttercms.netlify.app/
  repo: https://github.com/ButterCMS/gatsby-starter-buttercms
  description: A starter template for spinning up a Gatsby+ ButterCMS site
  tags:
    - Blog
    - SEO
    - CMS:Headless
  features:
    - Fully functioning blog
    - Navigation between posts with a previous/next post button
    - FAQ Knowledge Base
    - CMS Powered Homepage
    - Customer Case Study example marketing pages
- url: https://master.d2f5ek3dnwfe9v.amplifyapp.com/
  repo: https://github.com/dabit3/gatsby-auth-starter-aws-amplify
  description: This Gatsby starter uses AWS Amplify to implement authentication flow for signing up/signing in users as well as protected client side routing.
  tags:
    - AWS
    - Authentication
  features:
    - AWS Amplify
    - Full authentication workflow
    - Registration form
    - Signup form
    - User sign in
- url: https://gatsby-starter.mdbootstrap.com/
  repo: https://github.com/anna-morawska/gatsby-material-design-for-bootstrap
  description: A simple starter which lets you quickly start developing with Gatsby and Material Design For Bootstrap
  tags:
    - Styling:Material
  features:
    - React Bootstrap with Material Design css framework.
    - Free for personal and commercial use
    - Fully responsive
- url: https://frosty-ride-4ff3b9.netlify.app/
  repo: https://github.com/damassi/gatsby-starter-typescript-rebass-netlifycms
  description:
    A Gatsby starter built on top of MDX (React + Markdown), NetlifyCMS (with
    MDX and netlify-cms-backend-fs support -- no need to deploy), TypeScript,
    Rebass for UI, Styled Components, and Jest for testing. Very little visual
    styling has been applied so that you can bring your own :)
  tags:
    - MDX
    - CMS:Netlify
    - Language:TypeScript
    - Styling:Other
    - Styling:CSS-in-JS
    - Testing
  features:
    - MDX - Markdown + React
    - Netlify CMS (with MDX support)
    - Read and write to local file system via netlify-cms-backend-fs
    - TypeScript
    - Rebass
    - Styled Components
    - Jest
- url: https://bluepeter.github.io/gatsby-material-ui-business-starter/
  repo: https://github.com/bluepeter/gatsby-material-ui-business-starter
  description: Beautiful Gatsby Material Design Business Starter
  tags:
    - Styling:Material
  features:
    - Uses the popular, well-maintained Material UI React component library
    - Material Design theme and icons
    - Rotating home page carousel
    - Simple setup without opinionated setup
    - Fully instrumented for successful PROD deployments
    - Stylus for simple CSS
- url: https://example-company-website-gatsby-sanity-combo.netlify.app/
  repo: https://github.com/sanity-io/example-company-website-gatsby-sanity-combo
  description: This example combines Gatsby site generation with Sanity.io content management in a neat company website.
  tags:
    - CMS:sanity.io
    - CMS:Headless
    - Blog
  features:
    - Out-of-the-box headless CMS
    - Real-time content preview in Development
    - Fast & frugal builds
    - No accidental missing fields/types
    - Full Render Control with Portable Text
    - gatsby-image support
    - Content types for company info, pages, projects, people, and blog posts
- url: https://gatsby-starter-oss.netlify.app/
  repo: https://github.com/robinmetral/gatsby-starter-oss
  description: A Gatsby starter to showcase your open-source projects.
  tags:
    - Portfolio
    - Styling:Theme-UI
    - Styling:CSS-in-JS
    - Onepage
    - PWA
    - SEO
    - Testing
    - Linting
  features:
    - 🐙🐈 Pull your pinned repos from GitHub
    - 👩‍🎤 Style with Emotion
    - ✨ Themeable with Theme UI
    - 🚀 Powered by gatsby-theme-oss
    - 💯 100/100 Lighthouse scores
- url: https://gatsby-starter-docz.netlify.app/
  repo: https://github.com/RobinCsl/gatsby-starter-docz
  description: Simple starter where building your own documentation with Docz is possible
  tags:
    - Documentation
  features:
    - Generate nice documentation with Docz, in addition to generating your normal Gatsby site
    - Document your React components in .mdx files
- url: https://gatsby-starter-santa-fe.netlify.app/
  repo: https://github.com/osogrizz/gatsby-starter-santa-fe
  description: A place for artist or designers to display their creations
  tags:
    - Styling:CSS-in-JS
  features:
    - SEO friendly
    - Built-in Google Fonts support
    - Contact Form
    - Customizable Design Template
- url: https://gatsby-hello-friend.now.sh
  repo: https://github.com/panr/gatsby-starter-hello-friend
  description: A simple starter for Gatsby. That's it.
  tags:
    - Pagination
    - Markdown
    - Blog
    - Portfolio
    - Styling:PostCSS
  features:
    - Dark/light mode, depending on your preferences
    - Great reading experience thanks to Inter font, made by Rasmus Andersson
    - Nice code highlighting thanks to PrismJS
    - Responsive youtube/vimeo etc. videos
    - Elastic menu
    - Fully responsive site
- url: https://lgcolella.github.io/gatsby-starter-developer-blog/
  repo: https://github.com/lgcolella/gatsby-starter-developer-blog
  description: A starter to create SEO-friendly, fast, multilanguage, responsive, and highly customizable technical blogs/portfolios with the most common features out of the box.
  tags:
    - Blog
    - Portfolio
    - i18n
  features:
    - Multilanguage posts
    - Pagination and image preview for posts
    - Tags
    - SEO
    - Social share buttons
    - Disqus for comments
    - Highlighting for code syntax in posts
    - Dark and light themes available
    - Various available icon sets
    - RSS Feed
    - Web app manifest
- url: https://gatsby.magicsoup.io/
  repo: https://github.com/magicsoup-io/gatsby-starter-magicsoup
  description: A production-ready Gatsby starter using magicsoup.io
  tags:
    - SEO
    - Markdown
    - Styling:CSS-in-JS
    - Testing
  features:
    - Optimized images with gatsby-image.
    - SEO friendly with react-helmet, gatsby-plugin-sitemap and Google Webmaster Tools!
    - Responsive UIs with magicsoup.io/stock.
    - Static content with gatsby-transform-remark or gatsby-transform-json.
    - Convert Markdown to StyledComponents!
    - Webfonts with gatsby-plugin-web-font-loader.
    - SSR ready!
    - Testing with Jest!
- url: https://foxandgeese.github.io/tiny-agency/
  repo: https://github.com/foxandgeese/tiny-agency
  description: Simple Gatsby.js starter that uses material design and that's perfect for tiny agencies.
  tags:
    - Styling:Material
  features:
    - Uses the popular, well-maintained Material UI React component library
    - Material Design theme and icons
    - Simple setup without opinionated setup
    - Fully instrumented for successful PROD deployments
- url: https://gatsby-shopify-starter.netlify.app/
  repo: https://github.com/AlexanderProd/gatsby-shopify-starter
  description: Kick off your next, e-commerce experience with this Gatsby starter. It is based on the default Gatsby starter to be easily modifiable.
  tags:
    - CMS:Headless
    - SEO
    - E-commerce
    - Styling:CSS-in-JS
  features:
    - Shopping Cart
    - Shopify Integration
    - Product Grid
    - Shopify Store Credentials included
    - Optimized images with gatsby-image.
    - SEO
- url: https://gatsby-starter-hello-world-shopify.netlify.app/
  repo: https://github.com/ohduran/gatsby-starter-hello-world-shopify
  description: Boilerplate with the barebones to set up your Shopify Store using Gatsby
  tags:
    - E-commerce
  features:
    - Shopping Cart
    - Shopify Integration
    - Product Grid
    - Shopify Store Credentials included
- url: https://gatejs.netlify.app
  repo: https://github.com/sarasate/gate
  description: API Doc generator inspired by Stripe's API docs
  tags:
    - Documentation
    - Markdown
    - Onepage
  features:
    - API documentation from markdown sources
    - Code samples separated by language
    - Syntax highlighting
    - Everything in a single page
- url: https://hopeful-keller-943d65.netlify.app
  repo: https://github.com/iwilsonq/gatsby-starter-reasonml
  description: Gatsby starter to create static sites using type-safe ReasonML
  tags:
    - Language:Other
    - Blog
    - Styling:CSS-in-JS
  features:
    - Gatsby v2 support
    - bs-platform v4 support
    - Similar to gatsby-starter-blog
- url: https://gatsby-starter-blog-amp-to-pwa.netlify.app/
  repo: https://github.com/tomoyukikashiro/gatsby-starter-blog-amp-to-pwa
  description: Gatsby starter blog with AMP to PWA Strategy
  tags:
    - Blog
    - AMP
    - PWA
  features:
    - Similar to gatsby-starter-blog
    - Support AMP to PWA strategy
- url: https://cvluca.github.io/gatsby-starter-markdown/
  repo: https://github.com/cvluca/gatsby-starter-markdown
  description: Boilerplate for a markdown-based website (Documentation, Blog, etc.)
  tags:
    - Markdown
    - Redux
    - Styling:Ant Design
  features:
    - Responsive Web Design
    - Auto generated Sidebar
    - Auto generated Anchor
- url: https://gatsby-starter-wordpress-community.netlify.app/
  repo: https://github.com/pablovila/gatsby-starter-wordpress-community
  description: Starter using gatsby-source-wordpress to display posts and pages from a WordPress site
  tags:
    - CMS:WordPress
    - Styling:Bulma
    - Blog
    - Pagination
  features:
    - Gatsby v2 support
    - Responsive Web Design
    - WordPress support
    - Bulma and Sass Support for styling
    - Pagination logic
- url: https://gatsby-blogger.netlify.app/
  repo: https://github.com/aslammultidots/blogger
  description: A simple, clean, and modern designed blog with a firebase authentication feature and easily customizable code.
  tags:
    - Blog
    - Redux
    - Disqus
    - CMS:Contentful
    - Firebase
  features:
    - Minimal and clean white layout.
    - Dynamic content from Contentful.
    - Blog post listing with previews (image + summary) for each blog post.
    - Disqus commenting system for each blog post.
    - Search post with keyword.
    - Firebase for Authentication.
    - Protected Routes with Authorization.
    - Contact form integration.
- url: https://gatsby-starter-styled-components.netlify.app/
  repo: https://github.com/blakenoll/gatsby-starter-styled-components
  description: The Gatsby default starter modified to use styled-components
  tags:
    - Styling:CSS-in-JS
  features:
    - styled-components
    - sticky footer
- url: https://magazine-example.livingdocs.io/
  repo: https://github.com/livingdocsIO/gatsby-magazine-example
  description: This magazine-starter helps you start out with Livingdocs as a headless CMS.
  tags:
    - Blog
    - CMS:Headless
  features:
    - Minimal and clean white layout.
    - Dynamic content from Livingdocs.
    - Built-in component library.
    - Robust template and theme.
- url: https://gatsby-starter-intl.tomekskuta.pl
  repo: https://github.com/tomekskuta/gatsby-starter-intl
  description: Gatsby v2 i18n starter which makes static pages for every locale and detect your browsers lang. i18n with react-intl.
  tags:
    - i18n
    - Testing
  features:
    - static pages for every language
    - detects your browser locale
    - uses react-intl
    - based on Gatsby Default Starter
    - unit tests with Jest
- url: https://cape.netlify.app/
  repo: https://github.com/juhi-trivedi/cape
  description: A Gatsby - CMS:Contentful demo with Netlify.
  tags:
    - Blog
    - Netlify
    - CMS:Contentful
    - Styling:Bootstrap
  features:
    - Fecthing Dynamic content from Contentful.
    - Blog post listing with previews (image + summary) for each blog post.
    - Contact form integration with Netlify.
    - Grid system inspired by Bootstrap.
- url: https://gatsby-starter-infinite-scroll.baobab.fi/
  repo: https://github.com/baobabKoodaa/gatsby-starter-infinite-scroll
  description: Infinite Scroll and Pagination with 10k photos
  tags:
    - Infinite Scroll
    - Pagination
    - Styling:CSS-in-JS
  features:
    - Infinite Scroll (default mode)
    - Pagination (fallback for users without JS)
    - Toggle between these modes in demo
    - Efficient implementation (only fetch the data that's needed, ship initial items with the page instead of fetch, etc.)
- url: https://jodie.lekoarts.de/
  repo: https://github.com/LekoArts/gatsby-starter-portfolio-jodie
  description: Image-heavy photography portfolio with colorful accents & great typography
  tags:
    - Portfolio
    - PWA
    - Transitions
    - Styling:CSS-in-JS
    - Linting
    - Testing
    - Language:TypeScript
  features:
    - Configurable with theming, CSS Grid & a yaml file for navigation
    - Create your projects by editing a yaml file and putting images into a folder
    - Shows your Instagram posts
    - TypeScript
    - Cypress for End-to-End testing
    - react-spring for animations & transitions
    - Uses styled-components + styled-system
    - SEO with Sitemap, Schema.org JSONLD, Tags
    - Responsive images with gatsby-image
- url: https://amazing-jones-e61bda.netlify.app/
  repo: https://github.com/WebCu/gatsby-material-kit-react
  description: Adaptation of Material Kit React to Gatsby
  tags:
    - Styling:Material
  features:
    - 60 Handcrafted Components
    - 4 Customized Plugins
    - 3 Example Pages
- url: https://relaxed-bhaskara-5abd0a.netlify.app/
  repo: https://github.com/LekovicMilos/gatsby-starter-portfolio
  description: Gatsby portfolio starter for creating a quick portfolio
  tags:
    - Portfolio
  features:
    - Showcase of portfolio items
    - About me page
- url: https://gatsby-typescript-scss-docker-starter.netlify.app/
  repo: https://github.com/OFranke/gatsby-typescript-scss-docker
  description: Gatsby starter TypeScript, SCSS, Docker
  tags:
    - Language:TypeScript
    - Styling:SCSS
    - Linting
  features:
    - Format & Commit Safe by ESLint, StyleLint and Prettier with Lint-Staged (Husky), optimized for VS Code
    - Typings for scss files are automatically generated
    - Responsiveness from the beginning through easy breakpoint configuration
    - Enforce the DRY principle, no hardcoded and repeated `margin`, `font-size`, `color`, `box-shadow`, `border-radius` ... properties anymore
    - Docker ready - you can run Gatsby dev mode on your machine environment or with docker-compose
- url: https://prismic-i18n.lekoarts.de/
  repo: https://github.com/LekoArts/gatsby-starter-prismic-i18n
  description: Based on gatsby-starter-prismic with Internationalization (i18n) support.
  tags:
    - CMS:Prismic
    - CMS:Headless
    - Styling:CSS-in-JS
    - Linting
    - Blog
    - PWA
    - Testing
    - i18n
  features:
    - Prismic as Headless CMS
    - Uses multiple features of Prismic - Slices, Labels, Relationship fields, Custom Types, Internationalization
    - Emotion for Styling
    - i18n without any third-party libaries
    - Cypress for End-to-End testing
    - Prism.js highlighting
    - Responsive images with gatsby-image
    - Extensive SEO
    - ESLint & Prettier
- url: https://gatsby-starter-landing-page.netlify.app/
  repo: https://github.com/gillkyle/gatsby-starter-landing-page
  description: Single page starter for minimal landing pages
  tags:
    - Onepage
  features:
    - Gatsby image
    - Google Analytics
    - Minimal design
- url: https://thakkaryash94.github.io/gatsby-github-personal-website/
  repo: https://github.com/thakkaryash94/gatsby-github-personal-website
  description: It is a conversion of original GitHub personal website repo which is written in ruby for JS developers. This repository gives you the code you'll need to kickstart a personal website that showcases your work as a software developer. And when you manage the code in a GitHub repository, it will automatically render a webpage with the owner's profile information, including a photo, bio, and repositories.
  tags:
    - Portfolio
    - Onepage
  features:
    - layout config either stacked or sidebar
    - theme dark/light mode
    - post support
- url: https://gatsby-starter-default-intl.netlify.app
  repo: https://github.com/wiziple/gatsby-starter-default-intl
  description: The default Gatsby starter with features of multi-language URL routes and browser language detection.
  tags:
    - i18n
  features:
    - Localization (Multilanguage) provided by react-intl.
    - Support automatic redirection based on user's preferred language in browser provided by browser-lang.
    - Support multi-language url routes within a single page component. That means you don't have to create separate pages such as pages/en/index.js or pages/ko/index.js.
    - Based on gatsby-starter-default with least modification.
- url: https://gatsby-starter-julia.netlify.app/
  repo: https://github.com/niklasmtj/gatsby-starter-julia
  description: A minimal blog starter template built with Gatsby
  tags:
    - Markdown
    - Blog
  features:
    - Landingpage
    - Blogoverview
    - Markdown sourcing
    - Estimated reading time
    - Styled component with @emotion
    - Netlify deployment friendly
    - Nunito font as npm module
    - Site meta tags with React Helmet
- url: https://agalp.imedadel.me
  repo: https://github.com/ImedAdel/automatic-gatsbyjs-app-landing-page
  description: Automatically generate iOS app landing page using Gatsby
  tags:
    - Onepage
    - PWA
    - SEO
  features:
    - One Configuration file
    - Automatically generate a landing page for your iOS app
    - List app features
    - App Store and Play Store buttons
    - App screenshot and video preview
    - Easily add social media accounts and contact info in the footer via the site-config.js file.
    - Pick custom Font Awesome icons for the feature list via the site-config.js file.
    - Built using Prettier and Styled-Components
    - Easily integrate Google Analytics by adding your ID to site-config.js file.
- url: https://gatsby-starter-shopify-app.firebaseapp.com/install
  repo: https://github.com/gil--/gatsby-starter-shopify-app
  description: Easily create Serverless Shopify Admin Apps powered by Gatsby and Firebase Functions
  tags:
    - Shopify
    - Firebase
  features:
    - 🗄 Firebase Firestore Realtime DB
    - ⚡️ Serverless Functions API layer (Firebase Functions)
    - 💼 Admin API (Graphql) Serverless Proxy
    - 🎨 Shopify Polaris (AppProvider, etc.)
    - 💰 Application Charge Logic (30 days) with variable trial duration
    - 📡 Webhook Validation & Creation
    - 🔑 GDPR Ready (Including GDPR Webhooks)
    - 🏗 CircleCI Config for easy continuous deployments to Firebase
- url: https://gatsby-starter-paperbase.netlify.app/
  repo: https://github.com/willcode4food/gatsby-starter-paperbase
  description: A Gatsby starter that implements the Paperbase Premium Theme from MaterialUI
  tags:
    - Styling:Material
    - Styling:CSS-in-JS
  features:
    - MaterialUI Paperbase theme in Gatsby!
    - Create professional looking admin tools and dashboards
    - Responsive Design
    - MaterialUI Paper Components
    - MaterialUI Tab Components
- url: https://gatsby-starter-devto.netlify.app/
  repo: https://github.com/geocine/gatsby-starter-devto
  description: A Gatsby starter template that leverages the Dev.to API
  tags:
    - Blog
    - Styling:CSS-in-JS
  features:
    - Blog post listing with previews (image + summary) for each blog post
- url: https://gatsby-starter-framer-x.netlify.app/
  repo: https://github.com/simulieren/gatsby-starter-framer-x
  description: A Gatsby starter template that is connected to a Framer X project
  tags:
    - Language:TypeScript
  features:
    - TypeScript support
    - Easily work in Gatsby and Framer X at the same time
- url: https://gatsby-firebase-hosting.firebaseapp.com/
  repo: https://github.com/bijenkorf-james-wakefield/gatsby-firebase-hosting-starter
  description: A starter with configuration for Firebase Hosting and Cloud Build deployment.
  tags:
    - Firebase
    - Linting
  features:
    - Linting with ESLint
    - Jest Unit testing configuration
    - Lint-staged on precommit hook
    - Commitizen for conventional commit messages
    - Configuration for Firebase hosting
    - Configuration for Cloud Build deployment
    - Clear documentation to have your site deployed on Firebase behind SSL in no time!
- url: https://lewis-gatsby-starter-blog.netlify.app/
  repo: https://github.com/lewislbr/lewis-gatsby-starter-blog
  description: A simple custom Gatsby starter template to start a new blog or personal website.
  tags:
    - Blog
    - Styling:CSS-in-JS
    - Markdown
    - Portfolio
    - SEO
  features:
    - Blog post listing with summary preview for each blog post.
    - Automatically creates blog pages from Markdown files.
    - CSS in JS with styled-components.
    - Optimized images.
    - Offline capabilities.
    - Auto-generated sitemap and robots.txt.
- url: https://gatsby-starter-stripe.netlify.app/
  repo: https://github.com/brxck/gatsby-starter-stripe
  description: A minimal starter to create a storefront with Gatsby, Stripe, & Netlify Functions.
  tags:
    - Stripe
    - E-commerce
    - Styling:None
  features:
    - Statically generate based on Stripe inventory
    - Dynamically update with live inventory & availability data
    - Checkout powered by Stripe
    - Serverless functions interact with Stripe API
    - Shopping cart persisted in local storage
    - Responsive images with gatsby-image
- url: https://www.jannikbuschke.de/gatsby-antd-docs/
  repo: https://github.com/jannikbuschke/gatsby-antd-docs
  description: A template for documentation websites
  tags:
    - Documentation
    - Language:TypeScript
    - Styling:Ant Design
    - Markdown
    - MDX
  features:
    - Markdown
    - MDX with mdxjs
    - Syntax highlighting with prismjs
    - Anchors
    - Sidebar
    - Sitecontents
    - Landingpage
- url: https://gatsby-starter.haezl.at
  repo: https://github.com/haezl/gatsby-starter-haezl
  description: A lightweight, mobile-first blog starter with infinite scroll and Material-UI design for Gatsby.
  tags:
    - Blog
    - Language:TypeScript
    - Linting
    - Styling:CSS-in-JS
    - Styling:Material
    - Markdown
    - PWA
  features:
    - Landing Page
    - Portfolio section
    - Blog post listing with a preview for each post
    - Infinite scroll instead of next and previous buttons
    - Blog posts generated from Markdown files
    - About Page
    - Responsive Design
    - PWA (Progressive Web App) support
    - MobX
    - Customizable
- url: https://gatsby-starter-fine.netlify.app/
  repo: https://github.com/toboko/gatsby-starter-fine
  description: A multi-response and light, mobile-first blog starter with columns layout and SEO optimization.
  tags:
    - Blog
    - Markdown
    - Portfolio
    - SEO
  features:
    - Blog
    - Portfolio section
    - Customizable
    - Markdown
    - Optimized images
    - Sitemap Page
    - Seo Ready
- url: https://ugglr.github.io/gatsby-clean-portfolio/
  repo: https://github.com/ugglr/gatsby-clean-portfolio
  description: A clean themed Software Engineer Portfolio site, showcasing soft skills on the front page, features project card showcases, about page. Responsive through react-bootstrap components together with custom CSS style sheets. SEO configured, just need to add google analytics tracking code.
  tags:
    - Portfolio
    - SEO
    - Styling:Bootstrap
  features:
    - Resume
    - CV
    - google analytics
    - easy favicon swap
    - Gatsby SEO plugin
    - Clean layout
    - White theme
    - grid using react-bootstrap
    - bootstrap4 classes available
    - font-awesome Library for icons
    - Portfolio site for developers
    - custom project cards
    - easily extendable to include blog page
    - Responsive design
- url: https://gatsby-documentation-starter.netlify.app/
  repo: https://github.com/whoisryosuke/gatsby-documentation-starter
  description: Automatically generate docs for React components using MDX, react-docgen, and Gatsby
  tags:
    - Documentation
    - MDX
    - SEO
  features:
    - Parses all React components (functional, stateful, even stateless!) for JS Docblocks and Prop Types.
    - MDX - Write your docs in Markdown and include React components using JSX!
    - Lightweight (only what you need)
    - Modular (easily fits in any React project!)
    - Props table component
    - Customizable sidebar navigation
    - Includes SEO plugins Google Analytics, Offline, Manifest, Helmet.
- url: http://gatsby-absurd.surge.sh/
  repo: https://github.com/ajayns/gatsby-absurd
  description: A Gatsby starter using illustrations from https://absurd.design/
  tags:
    - Onepage
    - Styling:CSS-in-JS
  features:
    - Uses surreal illustrations from absurd.design.
    - Landing page structure split into sections
    - Basic UX/UX elements ready. navbar, smooth scrolling, faqs, theming
    - Convenient image handling and data separation
- url: https://gatsby-starter-quiz.netlify.app/
  repo: https://github.com/raphadeluca/gatsby-starter-quiz
  description: Create rich quizzes with Gatsby & MDX. No need for a database or headless CMS. Manage your data directly in your MDX file's frontmatter and write your content in the body. Customize your HTML tags, use React components from a library or write your own. Navigation will be automatically created between each question.
  tags:
    - MDX
  features:
    - Data quiz in the frontmatter
    - Rich customizable content with MDX
    - Green / Red alert footer on user's answer
    - Navigation generated based on the index of each question
- url: https://gatsby-starter-accessibility.netlify.app/
  repo: https://github.com/benrobertsonio/gatsby-starter-accessibility
  description: The default Gatsby starter with powerful accessibility tools built-in.
  tags:
    - Storybook
    - Linting
  features:
    - 🔍 eslint-plugin-jsx-a11y for catching accessibility issues while authoring code
    - ✅ lint:staged for adding a pre-commit hook to catch accessibility linting errors
    - 📣 react-axe for console reporting of accessibility errors in the DOM during development
    - 📖 storybook setup for accessibility reporting on individual components
- url: https://gatsby-theme-ggt-material-ui-blog.netlify.app/
  repo: https://github.com/avatar-kaleb/gatsby-starter-ggt-material-ui-blog
  description: Starter material-ui blog utilizing a Gatsby theme!
  tags:
    - Blog
    - MDX
  features:
    - Uses MDX with Gatsby theme for quick and easy set up
    - Material-ui design with optional config passed into the theme options
    - Gradient background with sitemap, rss feed, and offline capabilities
- url: https://gatsby-starter-blog-typescript.netlify.app/
  repo: https://github.com/gperl27/Gatsby-Starter-Blog-Typescript
  description: Gatsby starter blog with TypeScript
  tags:
    - Blog
    - Language:TypeScript
    - Styling:CSS-in-JS
  features:
    - Includes all features that come with Gatsby's official starter blog
    - TypeScript for type-safety out of the box
    - Styled components in favor of inline styles
    - Transition Link for nice page transitions
    - Type definitions from GraphQL schema (with code generation)
- url: https://gatsby-starter-sass.netlify.app/
  repo: https://github.com/colbyfayock/gatsby-starter-sass
  description: A Gatsby starter with Sass and no assumptions!
  tags:
    - Styling:SCSS
  features:
    - Sass stylesheets to manage your CSS (SCSS flavored)
    - Simple, minimal base setup to get started
    - No baked in configurations or assumptions
- url: https://billyjacoby.github.io/gatsby-react-bootstrap-starter/
  repo: https://github.com/billyjacoby/gatsby-react-bootstrap-starter
  description: Gatsby starter with react-bootstrap and react-icons
  tags:
    - Styling:Bootstrap
    - Styling:SCSS
  features:
    - SASS stylesheets to make styling components easy
    - Sample navbar that sticks to the top of the page on scroll
    - Includes react-icons to make adding icons to your app super simple
- url: https://gatsbystartermdb.netlify.app
  repo: https://github.com/jjcav84/mdbreact-gatsby-starter
  description: Gatsby starter built with MDBootstrap React free version
  tags:
    - Styling:Bootstrap
  features:
    - Material Design, Bootstrap, and React
    - Contact form and Google Map components
    - Animation
    - documentation and component library can be found at mdboostrap's website
- url: https://gatsby-starter-primer.netlify.app/
  repo: https://github.com/thomaswangio/gatsby-starter-primer
  description: A Gatsby starter featuring GitHub Primer Design System and React components
  tags:
    - Styling:Other
    - Styling:CSS-in-JS
    - SEO
    - Landing Page
  features:
    - Primer React Components
    - Styled Components
    - Gatsby Image
    - Better SEO component with appropriate OG image and appropriate fallback meta tags
- url: https://pranshuchittora.github.io/gatsby-material-boilerplate
  repo: https://github.com/pranshuchittora/gatsby-material-boilerplate
  description: A simple starter to get up and developing quickly with Gatsby in material design
  tags:
    - Styling:Material
  features:
    - Material design
    - Sass/SCSS
    - Tags
    - Categories
    - Google Analytics
    - Offline support
    - Web App Manifest
    - SEO
- url: https://anubhavsrivastava.github.io/gatsby-starter-hyperspace
  repo: https://github.com/anubhavsrivastava/gatsby-starter-hyperspace
  description: Single page starter based on the Hyperspace site template, with landing, custom, and Elements(Component) page
  tags:
    - HTML5UP
    - Styling:SCSS
    - Onepage
    - Landing Page
  features:
    - Designed by HTML5 UP
    - Simple one page site that’s perfect for personal portfolios
    - Fully Responsive
    - Styling with SCSS
    - Offline support
    - Web App Manifest
- url: https://anubhavsrivastava.github.io/gatsby-starter-identity
  repo: https://github.com/anubhavsrivastava/gatsby-starter-identity
  description: Single page starter based on the Identity site template by HTML5 up, suitable for a one-page portfolio.
  tags:
    - HTML5UP
    - Styling:SCSS
    - Onepage
    - Landing Page
    - PWA
  features:
    - Designed by HTML5 UP
    - Simple one page personal portfolio
    - Fully Responsive
    - Styling with SCSS
    - Offline support
    - Web App Manifest
- url: https://hopeful-ptolemy-cd840b.netlify.app/
  repo: https://github.com/tonydiaz/gatsby-landing-page-starter
  description: A simple landing page starter for idea validation using material-ui. Includes email signup form and pricing section.
  tags:
    - Styling:Material
    - Landing Page
  features:
    - SEO
    - Mailchimp integration
    - Material-UI components
    - Responsive
    - Pricing section
    - Benefits section
    - Email signup form
    - Easily configurable
    - Includes standard Gatsby starter features
- url: https://anubhavsrivastava.github.io/gatsby-starter-aerial
  repo: https://github.com/anubhavsrivastava/gatsby-starter-aerial
  description: Single page starter based on the Aerial site template by HTML5 up, suitable for a one-page personal page.
  tags:
    - HTML5UP
    - Styling:SCSS
    - Onepage
    - Landing Page
    - PWA
  features:
    - Designed by HTML5 UP
    - Simple one page personal portfolio
    - Fully Responsive
    - Styling with SCSS
    - Offline support
    - Web App Manifest
- url: https://anubhavsrivastava.github.io/gatsby-starter-eventually
  repo: https://github.com/anubhavsrivastava/gatsby-starter-eventually
  description: Single page starter based on the Eventually site template by HTML5 up, suitable for an upcoming product page.
  tags:
    - HTML5UP
    - Styling:SCSS
    - Landing Page
    - PWA
  features:
    - Designed by HTML5 UP
    - Fully Responsive
    - Styling with SCSS
    - Offline support
    - Web App Manifest
- url: https://jovial-jones-806326.netlify.app/
  repo: https://github.com/GabeAtWork/gatsby-elm-starter
  description: An Elm-in-Gatsby integration, based on gatsby-plugin-elm
  tags:
    - Language:Other
  features:
    - Elm language integration
- url: https://anubhavsrivastava.github.io/gatsby-starter-readonly
  repo: https://github.com/anubhavsrivastava/gatsby-starter-readonly
  description: Single page starter based on the ReadOnly site template by HTML5 up, with landing and Elements(Component) page
  tags:
    - HTML5UP
    - Onepage
    - Styling:SCSS
    - Landing Page
    - PWA
  features:
    - Designed by HTML5 UP
    - Fully Responsive
    - Styling with SCSS
    - Offline support
    - Web App Manifest
- url: https://anubhavsrivastava.github.io/gatsby-starter-prologue
  repo: https://github.com/anubhavsrivastava/gatsby-starter-prologue
  description: Single page starter based on the Prologue site template by HTML5 up, for portfolio pages
  tags:
    - HTML5UP
    - Onepage
    - Styling:SCSS
    - Portfolio
    - PWA
  features:
    - Designed by HTML5 UP
    - Fully Responsive
    - Styling with SCSS
    - Offline support
    - Web App Manifest
- url: https://gatsby-london.netlify.app
  repo: https://github.com/ImedAdel/gatsby-london
  description: A custom, image-centric theme for Gatsby.
  tags:
    - Portfolio
    - Blog
    - Styling:PostCSS
  features:
    - Post thumbnails in the homepage
    - Built with PostCSS
    - Made for image-centeric portfolios
    - Based on London for Ghost
- url: https://anubhavsrivastava.github.io/gatsby-starter-overflow
  repo: https://github.com/anubhavsrivastava/gatsby-starter-overflow
  description: Single page starter based on the Overflow site template by HTML5 up, with landing and Elements(Component) page
  tags:
    - HTML5UP
    - Onepage
    - Styling:SCSS
    - Portfolio
    - PWA
  features:
    - Designed by HTML5 UP
    - Fully Responsive
    - Image Gallery
    - Styling with SCSS
    - Offline support
    - Web App Manifest
- url: https://cosmicjs.com/apps/gatsby-agency-portfolio/demo
  repo: https://github.com/cosmicjs/gatsby-agency-portfolio
  description: Static Webpage for displaying your agency's skills and past work.  Implements 4 sections for displaying information about your company, A home page, information about services, projects, and the people in your organization.
  tags:
    - Blog
    - Portfolio
    - CMS:Cosmic
  features:
    - Landing Page
    - Home
    - Services
    - Projects
    - People
- url: https://cosmicjs.com/apps/gatsby-localization-app-starter/demo
  repo: https://github.com/cosmicjs/gatsby-localization-app-starter
  description: A localized Gatsby starter application powered by Cosmic.
  tags:
    - CMS:Cosmic
    - i18n
  features:
    - Gatsby localization starter app
- url: https://cosmicjs.com/apps/gatsby-docs/demo
  repo: https://github.com/cosmicjs/gatsby-docs-app
  description: Be able to view and create documentation using Gatsby and Cosmic. Leveraging the speed and high powered APIs of the Gatsby framework and the simplicity and scalability of Cosmic.
  tags:
    - CMS:Cosmic
    - Documentation
  features:
    - manage docs in static web file format for zippy delivery
- url: https://cosmicjs.com/apps/gatsby-ecommerce-website/demo
  repo: https://github.com/a9kitkumar/Gatsby-Ecommerce
  description: A localized Gatsby starter application powered by Cosmic.
  tags:
    - CMS:Cosmic
    - E-commerce
  features:
    - Stores products, orders using Cosmic as a database and a server
- url: https://harshil1712.github.io/gatsby-starter-googlesheets/
  repo: https://github.com/harshil1712/gatsby-starter-googlesheets
  description: A starter using Google Sheets as a data source
  tags:
    - Google Sheets
    - SEO
    - Blog
  features:
    - Uses Google Sheets for data
    - Easily configurable
- url: https://the-plain-gatsby.netlify.app/
  repo: https://github.com/wangonya/the-plain-gatsby
  description: A simple minimalist starter for your personal blog.
  tags:
    - Blog
    - Markdown
  features:
    - Minimalist design
    - Next and previous blog post navigation
    - About page
    - Markdown support
- url: https://gatsby-starter-blockstack.openintents.org
  repo: https://github.com/friedger/gatsby-starter-blockstack
  description: A starter using Blockstack on client side
  tags:
    - Authentication
  features:
    - Uses Blockstack
    - Client side app
- url: https://anubhavsrivastava.github.io/gatsby-starter-multiverse
  repo: https://github.com/anubhavsrivastava/gatsby-starter-multiverse
  description: Single page starter based on the Multiverse site template by HTML5 up, with landing and Elements(Component) page
  tags:
    - HTML5UP
    - Onepage
    - Styling:SCSS
    - Portfolio
    - PWA
  features:
    - Designed by HTML5 UP
    - Fully Responsive
    - Image Gallery
    - Styling with SCSS
    - Offline support
    - Web App Manifest
- url: https://anubhavsrivastava.github.io/gatsby-starter-highlights
  repo: https://github.com/anubhavsrivastava/gatsby-starter-highlights
  description: Single page starter based on the Highlights site template by HTML5 up, with landing and Elements(Component) page
  tags:
    - HTML5UP
    - Onepage
    - Styling:SCSS
    - Portfolio
    - PWA
  features:
    - Designed by HTML5 UP
    - Fully Responsive
    - Image Gallery
    - Styling with SCSS
    - Offline support
    - Web App Manifest
- url: https://gatsby-starter-material-business-markdown.netlify.app/
  repo: https://github.com/ANOUN/gatsby-starter-material-business-markdown
  description: A clean, modern starter for businesses using Material Design Components
  tags:
    - Blog
    - Markdown
    - PWA
    - Styling:Material
    - Styling:SCSS
  features:
    - Minimal, Modern Business Website Design
    - Material Design Components
    - MDC React Components
    - MDC Theming
    - Blog
    - Home Page
    - Contact Page
    - Contact Form
    - About Page
    - Mobile-First approach in development
    - Fully Responsive
    - Markdown
    - PWA
- url: https://gatsby-starter-default-typescript.netlify.app/
  repo: https://github.com/andykenward/gatsby-starter-default-typescript
  description: Starter Default TypeScript
  tags:
    - Language:TypeScript
  features:
    - TypeScript
    - Typing generation for GraphQL using GraphQL Code Generator
    - Comes with React Helmet for adding site meta tags
    - Based on Gatsby Starter Default
- url: http://gatsbyhoney.davshoward.com/
  repo: https://github.com/davshoward/gatsby-starter-honey
  description: A delicious baseline for Gatsby (v2).
  tags:
    - Styling:PostCSS
    - SEO
  features:
    - Gatsby v2
    - SEO (including robots.txt, sitemap generation, automated yet customisable metadata, and social sharing data)
    - Google Analytics
    - PostCSS support
    - Developer environment variables
    - Accessibility support
    - Based on Gatsby Starter Default
- url: https://material-ui-starter.netlify.app/
  repo: https://github.com/dominicabela/gatsby-starter-material-ui
  description: This starter includes Material UI boilerplate and configuration files along with the standard Gatsby configuration files. It provides a starting point for developing Gatsby apps with the Material UI framework.
  tags:
    - SEO
    - Styling:Material
  features:
    - Material UI Framework
    - Roboto Typeface (self hosted)
    - SEO
    - Offline Support
    - Based on Gatsby Default Starter
- url: https://developer-diary.netlify.app/
  repo: https://github.com/willjw3/gatsby-starter-developer-diary
  description: A blog template created with web developers in mind. Totally usable right out of the box, but minimalist enough to be easily modifiable.
  tags:
    - Blog
    - Markdown
    - Pagination
    - SEO
  features:
    - Ready to go - Blog author name, author image, etc,... can be easily added using a config file
    - Blog posts created as markdown files
    - Gatsby v.2
    - Mobile responsive
    - Pagination
    - Category and tag pages
    - Social media sharing icons in each post
    - Icons from React Icons (Font Awesome, Devicons, etc,...)
    - Beautiful tech-topic tags to attach to your web-development-related blog posts
    - Developer-relevant social media icon links, including GitHub, Stack Overflow, and freeCodeCamp
- url: https://anubhavsrivastava.github.io/gatsby-starter-paradigmshift
  repo: https://github.com/anubhavsrivastava/gatsby-starter-paradigmshift
  description: Single page starter based on the Paradigm Shift site template by HTML5 up, with landing and Elements(Component) page
  tags:
    - HTML5UP
    - Onepage
    - Styling:SCSS
    - Portfolio
    - PWA
  features:
    - Designed by HTML5 UP
    - Fully Responsive
    - Image Gallery
    - Styling with SCSS
    - Offline support
    - Web App Manifest
- url: https://dazzling-heyrovsky-62d4f9.netlify.app/
  repo: https://github.com/s-kris/gatsby-starter-medium
  description: A Gatsby starter blog as close as possible to medium.
  tags:
    - Markdown
    - Styling:CSS-in-JS
  features:
    - Careers Listing
    - Mobile Responsive
- url: https://gatsby-personal-starter-blog.netlify.app
  repo: https://github.com/thomaswangio/gatsby-personal-starter-blog
  description: Gatsby starter for personal blogs! Blog configured to run at /blog and with Netlify CMS and gatsby-remark-vscode.
  tags:
    - Blog
    - Markdown
    - Styling:CSS-in-JS
    - CMS:Netlify
  features:
    - Netlify CMS
    - VSCode syntax highlighting
    - Styled Components
- url: https://anubhavsrivastava.github.io/gatsby-starter-phantom
  repo: https://github.com/anubhavsrivastava/gatsby-starter-phantom
  description: Single page starter based on the Phantom site template by HTML5 up, with landing, generic and Elements(Component) page
  tags:
    - HTML5UP
    - Onepage
    - Styling:SCSS
    - PWA
  features:
    - Designed by HTML5 UP
    - Fully Responsive
    - Styling with SCSS
    - Offline support
    - Web App Manifest
- url: https://gatsby-starter-internationalized.ack.ee/
  repo: https://github.com/AckeeCZ/gatsby-starter-internationalized
  description: A simple starter for fully internationalized websites, including route internationalization.
  tags:
    - i18n
  features:
    - internationalized page content - via react-intl
    - internationalized routes - via language configuration
    - lightweight - includes only internationalization code
    - LocalizedLink - built-in link component handling route generation
    - LanguageSwitcher - built-in language switcher component
- url: https://gatsby-starter-bee.netlify.app/
  repo: https://github.com/JaeYeopHan/gatsby-starter-bee
  description: A simple starter for a blog with fresh UI.
  tags:
    - Blog
    - Netlify
    - Disqus
    - SEO
  features:
    - Code highlight with Fira Code font
    - Emoji (emojione)
    - Social share feature (Twitter, Facebook)
    - Comment feature (Disqus, utterances)
    - Sponsor service (Buy-me-a-coffee)
    - CLI Tool
- url: https://hasura.io/learn/graphql/react/introduction/
  repo: https://github.com/hasura/gatsby-gitbook-starter
  description: A starter to generate docs/tutorial websites based on the GitBook theme.
  tags:
    - Documentation
    - MDX
    - Markdown
    - SEO
  features:
    - Write in Markdown / MDX and generate responsive documentation/tutorial web apps
    - Fully Configurable
    - Syntax highlighting with Prismjs
    - Code diffing with +/-
    - Google Analytics Integration
    - SEO Tags with MDX frontmatter
    - Edit on GitHub button
    - Fully Customisable with rich embeds using React in MDX.
    - Search integration with Algolia
- url: https://gatsby-starter-blog-with-lunr.netlify.app/
  repo: https://github.com/lukewhitehouse/gatsby-starter-blog-with-lunr
  description: Building upon Gatsby's blog starter with a Lunr.js powered Site Search.
  tags:
    - Blog
    - Search
  features:
    - Same as the official starter blog
    - Integration with Lunr.js
- url: https://rg-portfolio.netlify.app/
  repo: https://github.com/rohitguptab/rg-portfolio
  description: Kick-off your Portfolio website with RG-Portfolio gatsby starter. We have used Gatsby + Contentful.
  tags:
    - Portfolio
    - CMS:Contentful
    - PWA
    - Blog
    - SEO
    - Disqus
    - Gallery
    - Landing Page
    - Markdown
    - Netlify
    - Styling:Bootstrap
  features:
    - Blogs listing with each blog post.
    - Contact form with Email notification using formspree.io.
    - Photos and Blogs page listing.
    - Different types of sections like About, Service, Blogs, Work, Testimonials, Photos, and contact.
    - All settings manage from contentful for example Header Menu, Homepage sections, blogs, and photos, etc.
    - Social share in blog details pages with comment ( Disqus ).
    - PWA
- url: https://oneshopper.netlify.app
  repo: https://github.com/rohitguptab/OneShopper
  description: This Starter is created for e-commerce site with Gatsby + Contentful and snipcart
  tags:
    - E-commerce
    - CMS:Contentful
    - Blog
    - SEO
    - Disqus
  features:
    - Blog post listing with previews for each blog post.
    - Store page listing all the Products and includes features like Rating, Price, Checkout, More then one Product images with tabbing.
    - Contact form with Email notification.
    - Index pages design with Latest Post, Latest Blog, Deal of week and Banner.
- url: https://anubhavsrivastava.github.io/gatsby-starter-spectral
  repo: https://github.com/anubhavsrivastava/gatsby-starter-spectral
  description: Single page starter based on the Spectral site template by HTML5 up, with landing, Generic and Elements(Component) page
  tags:
    - HTML5UP
    - Onepage
    - Styling:SCSS
    - Portfolio
    - PWA
  features:
    - Designed by HTML5 UP
    - Fully Responsive
    - Styling with SCSS
    - Offline support
    - Web App Manifest
- url: https://anubhavsrivastava.github.io/gatsby-starter-directive
  repo: https://github.com/anubhavsrivastava/gatsby-starter-directive
  description: Single page starter based on the Directive site template by HTML5 up, with landing and Elements(Component) page
  tags:
    - HTML5UP
    - Onepage
    - Styling:SCSS
    - Portfolio
    - PWA
  features:
    - Designed by HTML5 UP
    - Fully Responsive
    - Styling with SCSS
    - Offline support
    - Web App Manifest
- url: https://histaff.io/
  repo: https://github.com/histaff/website-static
  description: It's a beautiful starter static website which useful plugins based on Gatsby
  tags:
    - Styling:SCSS
    - Landing Page
    - Onepage
  features:
    - Fully Responsive
    - Styling with SCSS
    - Very similar to gatsby-starter-netlify-cms, slightly more configurable (e.g. set site-title in gatsby-config) with Bootstrap/Bootswatch instead of bulma
    - LocalizedLink - built-in link component handling route generation
- url: https://gatsby-kea-starter.netlify.app/
  repo: https://github.com/benjamin-glitsos/gatsby-kea-starter
  description: Gatsby starter with redux and sagas made simpler by the Kea library
  tags:
    - Redux
  features:
    - The Kea library makes redux and sagas extremely simple and concise
- url: https://anubhavsrivastava.github.io/gatsby-starter-solidstate
  repo: https://github.com/anubhavsrivastava/gatsby-starter-solidstate
  description: Single page starter based on the Solid State site template by HTML5 up, with landing, Generic and Elements(Component) page
  tags:
    - HTML5UP
    - Onepage
    - Styling:SCSS
    - Portfolio
    - PWA
  features:
    - Designed by HTML5 UP
    - Fully Responsive
    - Styling with SCSS
    - Offline support
    - Web App Manifest
- url: https://yellowcake.netlify.app/
  repo: https://github.com/thriveweb/yellowcake
  description: A starter project for creating lightning-fast websites with Gatsby v2 and Netlify-CMS v2 + Uploadcare integration.
  tags:
    - CMS:Netlify
    - Netlify
    - Blog
    - SEO
  features:
    - Uploadcare
    - Netlify Form
    - Category list (with navigation)
    - Featured post
    - Next and prev post
    - SEO component
- url: https://anubhavsrivastava.github.io/gatsby-starter-fractal
  repo: https://github.com/anubhavsrivastava/gatsby-starter-fractal
  description: Single page starter based on the Fractal site template by HTML5 up, with landing and Elements(Component) page
  tags:
    - HTML5UP
    - Onepage
    - Styling:SCSS
    - Portfolio
    - PWA
  features:
    - Designed by HTML5 UP
    - Fully Responsive
    - Styling with SCSS
    - Offline support
    - Web App Manifest
- url: https://minimal-gatsby-ts-starter.netlify.app/
  repo: https://github.com/TheoBr/minimal-gatsby-typescript-starter
  description: Minimal TypeScript Starter
  tags:
    - Language:TypeScript
  features:
    - TypeScript
    - ESLint + optional rule enforcement with Husky
    - Prettier
    - Netlify ready
    - Minimal
- url: https://gatsby-typescript-starter-default.netlify.app/
  repo: https://github.com/RobertoMSousa/gatsby-typescript-starter-default
  description: Simple Gatsby starter using TypeScript and ESLint instead of outdated tslint.
  tags:
    - Language:TypeScript
    - SEO
    - Linting
  features:
    - Comes with React Helmet for adding site meta tags
    - Includes plugins for offline support out of the box
    - TypeScript
    - Prettier & ESLint to format & check the code
- url: https://gatsby-starter-carraway.netlify.app/
  repo: https://github.com/endymion1818/gatsby-starter-carraway
  description: a Gatsby starter theme with Accessibility features, TypeScript, Jest, some basic UI elements, and a CircleCI pipeline
  tags:
    - Language:TypeScript
    - Pagination
    - Search
    - Testing
  features:
    - Paginated post archive
    - Site search with Lunr.js
    - Categories and category archive pages
    - Minimal CSS defaults using styled-components, including system font stack
    - Some fundamental Accessibility features including tabbable navigation & "Skip to content" link
    - UI elements including multi-column layout using CSS Grid (with float fallback), header component with logo, basic navigation & search and a footer with 3-column layout, logo and 2 menu areas
    - TypeScript & Testing including some sensible TypeScript defaults, tests with @testing-library/react, pre-commit and pre-push hooks. Set up includes enums for repeating values such as font & background colours
    - Setup for a CircleCI pipeline so you can run the above tests in branches before merging to master
    - Markdown posts _and_ pages (pages don't appear in the post archive)
- url: https://www.quietboy.net
  repo: https://github.com/zhouyuexie/gatsby-starter-quiet
  description: Gatsby out of the box blog, use TypeScript and highly customized style.
  tags:
    - Language:TypeScript
    - Styling:SCSS
    - SEO
    - Linting
    - RSS
    - Pagination
    - PWA
  features:
    - TypeScript
    - TsLint & Prettier
    - Tag list
    - Custom page layout
    - Switch the dark mode according to the system theme
    - Scss
    - Pagination
- url: https://compassionate-morse-5204bf.netlify.app/
  repo: https://github.com/deamme/gatsby-starter-prismic-resume
  description: Gatsby Resume/CV page with Prismic integration
  tags:
    - CMS:Prismic
    - CMS:Headless
    - Styling:CSS-in-JS
    - Onepage
    - Linting
  features:
    - One-page resume/CV
    - Prismic as Headless CMS
    - Emotion for styling
    - Uses multiple features of Prismic - Slices, Labels, Custom Types
    - ESLint & Prettier
- url: https://anubhavsrivastava.github.io/gatsby-starter-resume
  repo: https://github.com/anubhavsrivastava/gatsby-starter-resume
  description: Single page starter based on the Resume site template by startbootstrap for resume/portfolio page
  tags:
    - Onepage
    - Styling:SCSS
    - PWA
  features:
    - Designed by startbootstrap
    - Fully Responsive
    - Styling with SCSS
    - Offline support
    - Web App Manifest
- url: https://gatsby-starter-typescript-jest.netlify.app/
  repo: https://github.com/denningk/gatsby-starter-typescript-jest
  description: Barebones Gatsby starter with TypeScript, Jest, GitLab-CI, and other useful configurations
  tags:
    - Language:TypeScript
    - Testing
    - AWS
    - Linting
    - SEO
  features:
    - All components from default Gatsby starter converted to TypeScript
    - Jest testing configured for TypeScript with ts-jest
    - Detailed guide on how to deploy using AWS S3 buckets included in README
    - .gitlab-ci.yml file with blanks that can be customized for any Gatsby project
    - Configurations for EditorConfig, Prettier, and ESLint (for TypeScript)
- url: https://gatsby-starter-apollo.smakosh.com/app/
  repo: https://github.com/smakosh/gatsby-apollo-starter
  description: Gatsby Apollo starter - with client side routing
  tags:
    - Client-side App
    - SEO
    - Styling:CSS-in-JS
  features:
    - Apollo provider & Client side routing
    - ESLint/Prettier configured
    - Easy to customize
    - Nice project structure
    - Flex Grid components easy to customize
- url: https://portfolio.smakosh.com/
  repo: https://github.com/smakosh/gatsby-portfolio-dev
  description: A portfolio for developers
  tags:
    - Portfolio
    - SEO
    - Netlify
    - Onepage
    - Styling:CSS-in-JS
  features:
    - ESLint/Prettier configured
    - Scores 100% on a11y / Performance / PWA / SEO
    - PWA (desktop & mobile)
    - Easy to customize
    - Nice project structure
    - Amazing illustrations by Undraw.co
    - Tablet & mobile friendly
    - Continuous deployment with Netlify
    - A contact form protected by Google Recaptcha
    - Can be deployed with one click
    - Functional components with Recompose React Hooks! ready to migrate to React hooks!
    - Fetches your GitHub pinned projects with most stars (You could customize this if you wish)
- url: https://github.com/smakosh/gatsby-airtable-starter
  repo: https://github.com/smakosh/gatsby-airtable-starter
  description: Gatsby Airtable starter
  tags:
    - SEO
    - Netlify
    - Client-side App
    - Styling:CSS-in-JS
  features:
    - Static content fetched from Airtable
    - Dynamic content with CRUD operations with Airtable REST API
    - Well structured files/folders
    - Custom React Hooks
    - Custom Helpers instead of using third party libraries
    - Dynamic & Static containers
    - Global state management ready with useReducer & useContext
    - Dummy auth but ready to add real requests
- url: https://github.com/smakosh/gatsby-app-starter-rest-api
  repo: https://github.com/smakosh/gatsby-app-starter-rest-api
  description: Gatsby REST API starter
  tags:
    - Authentication
    - Client-side App
    - Styling:CSS-in-JS
  features:
    - Dynamic content with CRUD operations with a REST API
    - Well structured files/folders
    - Custom React Hooks
    - Auth with a JWT approach
    - Custom Helpers instead of using third party libraries
    - Dynamic containers
    - Global state management ready with useReducer & useContext
- url: https://gatsbyjs-starter-tailwindplay.appseed.us/
  repo: https://github.com/app-generator/gatsbyjs-starter-tailwindplay
  description: A Gatsby v2 starter styled using Tailwind, a utility-first CSS framework. Uses Purgecss to remove unused CSS.
  tags:
    - Styling:Tailwind
  features:
    - Based on gatsby-starter-tailwind
    - Tailwind CSS Framework
    - Removes unused CSS with Purgecss
- url: https://act-labs.github.io/
  repo: https://github.com/act-labs/gatsby-starter-act-blog
  description: Gatsby starter for blog/documentation using MDX, Ant Design, gatsby-plugin-combine.
  tags:
    - Blog
    - Documentation
    - Styling:Ant Design
    - Markdown
    - MDX
    - SEO
  features:
    - Posts and snippets;
    - SEO component;
    - Ant Design UI components;
    - Markdown and MDX for pages;
    - A customized webpack and babel configuration, for complex profecianal web apps with node.js, Jest tests, etc;
    - Progressively build more and more complex pages using gatsby-plugin-combine.
- url: https://gatsby-ghub.netlify.app/resume-book/
  repo: https://github.com/dwyfrequency/gatsby-ghub
  description: A resume builder app with authenticated routes, static marketing pages, and dynamic resume creation
  tags:
    - Authentication
    - Netlify
    - Client-side App
  features:
    - Netlify Identity
    - Static Marketing pages and Dynamic Client-side Authenticated App pages
    - SEO component
    - Apollo GraphQL (client-side)
- url: https://lewis-gatsby-starter-i18n.netlify.app
  repo: https://github.com/lewislbr/lewis-gatsby-starter-i18n
  description: A simple custom Gatsby starter template to start a new multilanguage website.
  tags:
    - i18n
    - Styling:CSS-in-JS
    - Portfolio
    - SEO
  features:
    - Automatically detects user browser language.
    - CSS in JS with styled-components.
    - Optimized images.
    - Offline capabilities.
    - Auto-generated sitemap and robots.txt.
- url: https://gatsby-snipcart-starter.netlify.app/
  repo: https://github.com/issydennis/gatsby-snipcart
  description: A simple e-commerce shop built using Gatsby and Snipcart.
  tags:
    - E-commerce
    - Styling:CSS-in-JS
    - Markdown
  features:
    - Minimal design to allow for simple customisation.
    - Snipcart integration provides an easy-to-use shopping cart and checkout.
    - Individual product pages with custom fields.
    - Products defined using markdown.
    - Styled components.
    - Gatsby image for optimised product images.
- url: https://anubhavsrivastava.github.io/gatsby-starter-stylish
  repo: https://github.com/anubhavsrivastava/gatsby-starter-stylish
  description: Single page starter based on the Stylish Portfolio site template by startbootstrap for portfolio page
  tags:
    - Onepage
    - Portfolio
    - Styling:SCSS
    - PWA
  features:
    - Designed by startbootstrap
    - Fully Responsive
    - Styling with SCSS
    - Offline support
    - Web App Manifest
- url: https://lewis-gatsby-starter-basic.netlify.app
  repo: https://github.com/lewislbr/lewis-gatsby-starter-basic
  description: A simple custom basic Gatsby starter template to start a new website.
  tags:
    - Styling:CSS-in-JS
    - SEO
  features:
    - Bare-bones starter.
    - CSS in JS with styled-components.
    - Optimized images.
    - Offline capabilities.
    - Auto-generated sitemap and robots.txt.
- url: https://myclicks.netlify.app/
  repo: https://github.com/himali-patel/MyClicks
  description: A simple Gatsby starter template to create a portfolio website with Contentful and Netlify.
  tags:
    - Blog
    - Netlify
    - CMS:Contentful
    - Styling:Bootstrap
    - Disqus
    - SEO
  features:
    - Fecthing Dynamic content from Contentful.
    - Blog post listing with previews, Disqus implementation and social sharing for each blog post.
    - Contact form integration with Netlify.
    - Portfolio Result Filteration according to Category.
    - Index pages design with Recent Blogs and Intagram Feed.
- url: https://gatsby-starter-typescript-graphql.netlify.app
  repo: https://github.com/spawnia/gatsby-starter-typescript-graphql
  description: A Gatsby starter with typesafe GraphQL using TypeScript
  tags:
    - Language:TypeScript
    - Linting
    - Portfolio
    - Styling:CSS-in-JS
  features:
    - Type safety with TypeScript
    - Typesafe GraphQL with graphql-code-generator
    - ESLint with TypeScript support
    - Styling with styled-components
- url: https://gatsby-tailwind-serif.netlify.app/
  repo: https://github.com/windedge/gatsby-tailwind-serif
  description: A Gatsby theme based on gatsby-serif-theme, rewrite with Tailwind CSS.
  tags:
    - Styling:Tailwind
    - Markdown
  features:
    - Based on gatsby-serif-theme
    - Tailwind CSS Framework
    - Removes unused CSS with Purgecss
    - Responsive design
    - Suitable for small business website
- url: https://mystifying-mclean-5c7fce.netlify.app
  repo: https://github.com/renvrant/gatsby-mdx-netlify-cms-starter
  description: An extension of the default starter with Netlify CMS and MDX support.
  tags:
    - MDX
    - Markdown
    - Netlify
    - CMS:Netlify
    - Styling:None
  features:
    - MDX and Netlify CMS support
    - Use React components in Netlify CMS Editor and other markdown files
    - Allow editors to choose a page template
    - Replace HTML tags with React components upon rendering Markdown, enabling design systems
    - Hide pages from being editable by the CMS
    - Minimal and extensible
- url: https://gatsby-airtable-advanced-starter.marcomelilli.com
  repo: https://github.com/marcomelilli/gatsby-airtable-advanced-starter
  description: A Gatsby Starter Blog using Airtable as backend
  tags:
    - Airtable
    - Blog
    - Styling:None
  features:
    - Dynamic content from Airtable
    - Does not contain any UI frameworks
    - Tags
    - Categories
    - Authors
    - Disqus
    - Offline support
    - Web App Manifest
    - SEO
- url: https://contentful-starter.netlify.app/
  repo: https://github.com/algokun/gatsby_contentful_starter
  description: An Awesome Starter Kit to help you get going with Contentful and Gatsby
  tags:
    - Blog
    - CMS:Contentful
    - CMS:Headless
  features:
    - Bare-bones starter.
    - Dynamic content from Contentful CMS
    - Ready made Components
    - Responsive Design
    - Includes Contentful Delivery API for production build
- url: https://gatsby-simple-blog.thundermiracle.com
  repo: https://github.com/thundermiracle/gatsby-simple-blog
  description: A gatsby-starter-blog with overreacted looking and tags, breadcrumbs, Disqus, i18n, and ESLint supported
  tags:
    - i18n
    - Blog
    - Netlify
    - Linting
    - Disqus
    - Testing
  features:
    - Easily Configurable
    - Tags
    - Breadcrumbs
    - Tags
    - Disqus
    - i18n
    - ESLint
    - Jest
- url: https://anubhavsrivastava.github.io/gatsby-starter-grayscale
  repo: https://github.com/anubhavsrivastava/gatsby-starter-grayscale
  description: Single page starter based on the Grayscale site template by startbootstrap for portfolio page
  tags:
    - Onepage
    - Portfolio
    - Styling:SCSS
    - PWA
  features:
    - Designed by startbootstrap
    - Fully Responsive
    - Styling with SCSS
    - Offline support
    - Web App Manifest
- url: https://gatsby-all-in.netlify.app
  repo: https://github.com/Gherciu/gatsby-all-in
  description: A starter that includes the most popular js libraries, already pre-configured and ready for use.
  tags:
    - Linting
    - Netlify
    - Styling:Tailwind
  features:
    - Tailwind CSS Framework
    - Antd UI Framework pre-configured
    - Redux for managing state
    - ESLint and Stylelint to enforce code style
- url: http://demo.nagui.me
  repo: https://github.com/kimnagui/gatsby-starter-nagui
  description: A Gatsby starter that full responsive blog.
  tags:
    - Blog
    - AWS
    - Pagination
    - SEO
    - Styling:CSS-in-JS
  features:
    - Tags & Categorys.
    - Pagination.
    - Show Recent Posts for category.
    - Styled-Components.
    - Mobile-First CSS.
    - Syntax highlighting in code blocks using PrismJS(Dracula).
    - Google Analytics.
    - Deploy AWS S3.
- url: https://anubhavsrivastava.github.io/gatsby-starter-newage
  repo: https://github.com/anubhavsrivastava/gatsby-starter-newage
  description: Single page starter based on the new age site template by startbootstrap for portfolio page/Mobile app launch
  tags:
    - Onepage
    - Portfolio
    - Styling:SCSS
    - PWA
  features:
    - Designed by startbootstrap
    - Fully Responsive
    - Styling with SCSS
    - Offline support
    - Web App Manifest
- url: https://gatsby-starter-krisp.netlify.app/
  repo: https://github.com/algokun/gatsby-starter-krisp
  description: A minimal, clean and responsive starter built with gatsby
  tags:
    - Styling:Bootstrap
    - Onepage
    - Portfolio
    - Netlify
    - Markdown
  features:
    - Styled-Components.
    - Mobile-First CSS.
    - Responsive Design, optimized for Mobile devices
- url: https://gatsby-datocms-starter.netlify.app/
  repo: https://github.com/brohlson/gatsby-datocms-starter
  description: An SEO-friendly DatoCMS starter with styled-components, page transitions, and out-of-the-box blog post support.
  tags:
    - CMS:DatoCMS
    - Styling:CSS-in-JS
    - Blog
    - Portfolio
    - SEO
  features:
    - Page Transitions
    - Blog Post Template
    - Sitemap & Robots.txt generation
- url: https://elemental.netlify.app/
  repo: https://github.com/akzhy/gatsby-starter-elemental
  description: A highly customizable portfolio starter with grid support.
  tags:
    - Blog
    - Portfolio
    - SEO
  features:
    - Highly Customizable
    - Portfolio Template
    - Blog Post Template
    - SEO Friendly
- url: https://gatsby-starter-apollo.netlify.app/
  repo: https://github.com/piducancore/gatsby-starter-apollo-netlify
  description: This project is an easy way to start developing fullstack apps with Gatsby and Apollo Server (using Netlify Lambda functions). For developing we use Netlify Dev to bring all of this magic to our local machine.
  tags:
    - Netlify
  features:
    - Apollo Client
    - Apollo Server running on Netlify functions
    - Netlify Dev for local development
- url: https://gatsby-starter-blog-and-portfolio.netlify.app/
  repo: https://github.com/alisalahio/gatsby-starter-blog-and-portfolio
  description: Just gatsby-starter-blog, with portfolio section added
  tags:
    - Blog
    - Portfolio
  features:
    - Basic setup for a full-featured blog
    - Basic setup for a portfolio
    - Support for an RSS feed
    - Google Analytics support
    - Automatic optimization of images in Markdown posts
    - Support for code syntax highlighting
    - Includes plugins for easy, beautiful typography
    - Includes React Helmet to allow editing site meta tags
    - Includes plugins for offline support out of the box
- url: https://www.attejuvonen.fi
  repo: https://github.com/baobabKoodaa/blog
  description: Blog with all the Bells and Whistles
  tags:
    - Blog
    - Infinite Scroll
    - Pagination
    - SEO
    - Markdown
  features:
    - Write blog posts into Markdown files (easy to format and content will not be married to any platform).
    - Expandable
    - Responsive and streamlined design.
    - Blazing fast UX
    - Autogenerated tracedSVG image placeholders are stylized to create a smooth look and transition as the image loads without the page jumping around.
    - Posts organized by tags.
    - Teasers of posts are generated to front page with infinite scroll which gracefully degrades into pagination.
    - Allow readers to be notified of updates with RSS feed and email newsletter.
    - Contact Form.
- url: https://novela.narative.co
  repo: https://github.com/narative/gatsby-starter-novela
  description: Welcome to Novela, the simplest way to start publishing with Gatsby.
  tags:
    - Blog
    - MDX
    - Portfolio
    - Pagination
    - SEO
  features:
    - Beautifully Designed
    - Multiple Homepage Layouts
    - Toggleable Light and Dark Mode
    - Simple Customization with Theme UI
    - Highlight-to-Share
    - Read Time and Progress
    - MDX support and inline code
    - Accessibility in Mind
- url: https://gatsby-starter-fashion-portfolio.netlify.app/
  repo: https://github.com/shobhitchittora/gatsby-starter-fashion-portfolio
  description: A Gatsby starter for a professional and minimal fashion portfolio.
  tags:
    - Blog
    - Client-side App
    - Landing Page
    - Portfolio
    - Styling:Other
  features:
    - A minimal and simple starter for your fashion portfolio
    - No need for any CMS, work with all your data and images locally.
    - Separate components for different pages and grid
    - Uses gatsby-image to load images
    - Built using the old school CSS.
- url: https://gatsby-theme-profile-builder.netlify.app/
  repo: https://github.com/ashr81/gatsby-theme-profile-builder
  description: Simple theme to build your personal portfolio and publish your articles using Contentful CMS.
  tags:
    - Landing Page
    - Portfolio
    - Styling:CSS-in-JS
    - Blog
    - CMS:Contentful
  features:
    - Mobile Screen support
    - Out of the box support with Contentful CMS for articles.
    - Toggleable Light and Dark Mode
    - Profile image with links to your GitHub and Twitter.
- url: https://prist.marguerite.io/
  repo: https://github.com/margueriteroth/gatsby-prismic-starter-prist
  description: A light-themed starter powered by Gatsby v2 and Prismic to showcase portfolios and blogs.
  tags:
    - Blog
    - CMS:Prismic
    - Landing Page
    - Netlify
    - Portfolio
    - SEO
    - Styling:CSS-in-JS
  features:
    - Landing page with customizable Hero, Portfolio preview, and About component
    - Emotion styled components
    - Blog layout and pages
    - Portfolio layout and pages
    - Google Analytics
    - Mobile ready
- url: https://demos.simplecode.io/gatsby/crafty/
  repo: https://github.com/simplecode-io/gatsby-crafty-theme
  description: SEO-friendly, fast, and fully responsive Gatsby starter with minimal plugins, utilizing JSON files as a content source.
  tags:
    - SEO
    - Portfolio
    - CMS:Other
    - Styling:Other
  features:
    - Beautiful and simple design
    - 100/100 Google Lighthouse score
    - SEO Optimized
    - Includes header/footer/sidebar (on Mobile)
    - CSS based sidebar
    - CSS based Modals
    - Content is fetched from JSON Files
    - Only one extra plugin from default Gatsby starter
- url: https://gatsby-starter-profile-site.netlify.app/
  repo: https://github.com/Mr404Found/gatsby-starter-profile-site
  description: A minimal and clean starter build with gatsby.
  tags:
    - Landing Page
    - Netlify
    - Portfolio
    - SEO
    - Styling:CSS-in-JS
  features:
    - Simple Design
    - Made by Sumanth
- url: https://the404blog.netlify.app
  repo: https://github.com/algokun/the404blog
  description: An Awesome Starter Blog to help you get going with Gatsby and Markdown
  tags:
    - Blog
    - Markdown
    - Search
    - Styling:CSS-in-JS
  features:
    - Bare-bones starter.
    - Dynamic content with Markdown
    - Ready made Components
    - Responsive Design
    - Includes Search Feature.
    - Syntax Highlight in Code.
    - Styling in Bootstrap
- url: https://gatsby-starter-unicorn.netlify.app/
  repo: https://github.com/algokun/gatsby_starter_unicorn
  description: An Awesome Starter Blog to help you get going with Gatsby and Markdown
  tags:
    - Blog
    - Markdown
    - Styling:CSS-in-JS
  features:
    - Bare-bones starter.
    - Dynamic content with Markdown
    - Ready made Components
    - Responsive Design
    - Syntax Highlight in Code.
- url: https://gatsby-starter-organization.netlify.app/
  repo: https://github.com/geocine/gatsby-starter-organization
  description: A Gatsby starter template for organization pages. Using the Gatsby theme "@geocine/gatsby-theme-organization"
  tags:
    - Styling:CSS-in-JS
    - Landing Page
    - Portfolio
    - Onepage
  features:
    - React Bootstrap styles
    - Theme UI and EmotionJS CSS-in-JS
    - A landing page with all your organization projects, configurable through a YML file.
    - Configurable logo, favicon, organization name and title
- url: https://gatsby-starter-interviews.netlify.app/
  repo: https://github.com/rmagon/gatsby-starter-interviews
  description: A Gatsby starter template for structured Q&A or Interview sessions
  tags:
    - SEO
    - Blog
    - Styling:SCSS
  features:
    - Minimalist design for interviews
    - Beautifully presented questions and answers
    - Option to read all answers to a specific question
    - Share interview on social channels
    - All content in simple json files
- url: https://gatsby-starter-photo-book.netlify.app/
  repo: https://github.com/baobabKoodaa/gatsby-starter-photo-book
  description: A Gatsby starter for sharing photosets.
  tags:
    - Gallery
    - Infinite Scroll
    - Pagination
    - Transitions
  features:
    - Gallery with auto-generated thumbnails are presented on CSS Grid with infinite scroll.
    - Beautiful "postcard" view for photos with fullscreen toggle.
    - Both views are responsive with minimal whitespace and polished UX.
    - Many performance optimizations for image delivery (both by Gatsby & way beyond what Gatsby can do).
- url: https://gatsby-typescript-scss-starter.netlify.app/
  repo: https://github.com/GrantBartlett/gatsby-typescript-starter
  description: A simple starter project using TypeScript and SCSS
  tags:
    - Language:TypeScript
    - Styling:SCSS
    - SEO
  features:
    - Pages and components are classes.
    - A skeleton SCSS project added with prefixing
- url: https://portfolio-by-mohan.netlify.app/
  repo: https://github.com/algokun/gatsby_starter_portfolio
  description: An Official Starter for Gatsby Tech Blog Theme
  tags:
    - SEO
    - Blog
  features:
    - Styling using Styled-Components
    - Search using ElasticLunr
    - Theme by gatsby-tech-blog-theme
    - Deployed in Netlify
- url: https://brevifolia-gatsby-forestry.netlify.app/
  repo: https://github.com/kendallstrautman/brevifolia-gatsby-forestry
  description: A minimal starter blog built with Gatsby & Forestry CMS
  tags:
    - CMS:Forestry.io
    - Blog
    - Markdown
    - Styling:SCSS
  features:
    - Blog post listing with previews (image + summary) for each blog post
    - Minimalist, responsive design & typography
    - Create new markdown posts dynamically
    - Configured to work automatically with Forestry CMS
    - Customizable 'info' page
    - Simple layout & scss architecture, easily extensible
- url: https://gatsby-firebase-starter.netlify.app/
  repo: https://github.com/ovidiumihaibelciug/gatsby-firebase-starter
  description: Starter / Project Boilerplate for Authentication and creating Dynamic pages from collections with Firebase and Gatsby.js
  tags:
    - Firebase
    - SEO
    - Styling:SCSS
    - Authentication
    - PWA
  features:
    - Authentication with Firebase
    - Programmatically create pages from a firestore collection
    - Protected Routes with Authorization
    - Email verification
    - Includes React Helmet to allow editing site meta tags
    - Includes plugins for offline support out of the box
- url: https://gatsby-typescript-minimal.netlify.app/
  repo: https://github.com/benbarber/gatsby-typescript-minimal
  description: A minimal, bare-bones TypeScript starter for Gatsby
  tags:
    - Language:TypeScript
    - Styling:CSS-in-JS
    - SEO
  features:
    - Bare-bones starter
    - TypeScript
    - TSLint
    - Prettier
    - Styled Components
    - Sitemap Generation
    - Google Analytics
- url: https://agility-gatsby-starter-gatsbycloud.netlify.app
  repo: https://github.com/agility/agility-gatsby-starter
  description: Get started with Gatsby and Agility CMS using a minimal blog.
  tags:
    - CMS:Agility CMS
    - Blog
    - SEO
  features:
    - A bare-bones starter Blog to get you off and running with Agility CMS and Gatsby.
- url: https://gatsby-starter-dot.netlify.app/
  repo: https://github.com/chronisp/gatsby-starter
  description: Gatsby Starter for creating portfolio & blog.
  tags:
    - Blog
    - CMS:Headless
    - CMS:Contentful
    - Netlify
    - Portfolio
    - Redux
    - SEO
    - Styling:Material
  features:
    - Extensible & responsive design using Material UI (palette, typography & breakpoints configuration)
    - Blog integration with Contentful CMS (GraphQL queries)
    - Redux (connect actions & props easily using custom HOF)
    - Support for Netlify deployment
    - SEO
    - Prettier code styling
- url: https://johnjkerr.github.io/gatsby-creative/
  repo: https://github.com/JohnJKerr/gatsby-creative
  description: Gatsby implementation of the Start Bootstrap Creative template
  tags:
    - Gallery
    - Portfolio
    - Styling:Bootstrap
    - Styling:SCSS
  features:
    - Start Bootstrap Creative template converted to React/Gatsby
    - React Scrollspy used to track page position
    - React Bootstrap used to create modal portfolio carousel
    - GitHub Actions deployment to GitHub Pages demonstrated
- url: https://bonneville.netlify.app/
  repo: https://github.com/bagseye/bonneville
  description: A starter blog template for Gatsby
  tags:
    - Blog
    - SEO
  features:
    - Extensible & responsive design
    - Blog integration
    - SEO
- url: https://gatsby-starter-i18next-sanity.netlify.app/en
  repo: https://github.com/johannesspohr/gatsby-starter-i18next-sanity
  description: A basic starter which integrates translations with i18next and localized sanity input.
  tags:
    - i18n
    - CMS:sanity.io
  features:
    - Showcases advanced i18n techniques with i18next and sanity.io
    - Correct URLs for the languages (language in the path, translated slugs)
    - Multilanguage content from sanity
    - Snippets translation
    - Optimized bundle size (don't ship all translations at once)
    - Alternate links to other languages
    - Sitemap with language information
    - Localized 404 pages
- url: https://gatsby-skeleton.netlify.app/
  repo: https://github.com/msallent/gatsby-skeleton
  description: Gatsby starter with TypeScript and all sort of linting
  tags:
    - Language:TypeScript
    - Styling:CSS-in-JS
    - SEO
  features:
    - TypeScript
    - Styled-Components
    - ESLint
    - Prettier
    - Stylelint
    - SEO
- url: https://nehalem.netlify.app/
  repo: https://github.com/nehalist/gatsby-starter-nehalem
  description: A starter for the Gatsby Nehalem Theme
  tags:
    - Blog
    - Language:TypeScript
    - Markdown
    - Search
    - SEO
  features:
    - Fully responsive
    - Highly optimized (Lighthouse score ~400)
    - SEO optimized (with open graph, Twitter Card, JSON-LD, RSS and sitemap)
    - Syntax highlighting
    - Search functionality
    - Multi navigations
    - Static pages
    - Fully typed with TypeScript
    - Tagging
    - Theming
    - Customizable
- url: https://gatsby-starter-headless-wp.netlify.app
  repo: https://github.com/crock/gatsby-starter-headless-wordpress
  description: A starter Gatsby site to quickly implement a site for headless WordPress
  tags:
    - Blog
    - CMS:Headless
    - CMS:WordPress
  features:
    - New Header
    - Responsive
    - Sidebar that displays recent blog posts
- url: https://gatsby-advanced-blog-starter.netlify.app
  repo: https://github.com/aman29271/gatsby-advanced-blog-starter
  description: A pre-built Gatsby Starter Tech-blog
  tags:
    - Blog
    - Markdown
  features:
    - Highly Optimised
    - Image optimised with blur-up effect
    - Responsive
    - Code  highlighting
    - tagging
    - Sass compiled
- url: https://anubhavsrivastava.github.io/gatsby-starter-casual
  repo: https://github.com/anubhavsrivastava/gatsby-starter-casual
  description: Multi-page starter based on the Casual site template by startbootstrap for portfolio
  tags:
    - Onepage
    - Styling:SCSS
    - PWA
  features:
    - Designed by startbootstrap
    - Fully Responsive
    - Styling with SCSS
    - Offline support
    - Web App Manifest
- url: https://gatsby-starter-ts-hello-world.netlify.app
  repo: https://github.com/hdorgeval/gatsby-starter-ts-hello-world
  description: TypeScript version of official hello world
  tags:
    - Language:TypeScript
  features:
    - TypeScript
    - ESLint
    - Type checking
    - no boilerplate
    - Great for advanced users
    - VSCode ready
- url: https://grommet-file.netlify.app/
  repo: https://github.com/metinsenturk/gatsby-starter-grommet-file
  description: Grommet-File is made with Grommet V2 and a blog starter
  tags:
    - Blog
    - Markdown
    - SEO
    - Portfolio
    - Styling:Grommet
  features:
    - Responsive Design
    - Pagination
    - Page creation
    - Content is Markdown files
    - Google Analytics
    - Grommet V2 User Interface
    - Support for RSS feed
    - SEO friendly
    - Mobile and responsive
    - Sitemap & Robots.txt generation
    - Optimized images with gatsby-image
- url: https://gatsby-wordpress-typescript-scss-blog.netlify.app/
  repo: https://github.com/sagar7993/gatsby-wordpress-typescript-scss-blog
  description: A Gatsby starter template for a WordPress blog, built using TypeScript, SCSS, and Ant Design
  tags:
    - Blog
    - CMS:WordPress
    - CMS:Headless
    - Language:TypeScript
    - Pagination
    - PWA
    - SEO
    - Portfolio
    - Styling:SCSS
  features:
    - TypeScript for type-safe code
    - Source content from WordPress CMS
    - Auto generated Pagination for your WordPress Posts
    - Auto generated Navigation for next and previous post at the end Post
    - Auto generated pages for tags and categories sourced from WordPress
    - SCSS stylesheets
    - PWA with offline support
    - Ant Design for UI components and theming
    - Jest and Enzyme Testing framework support for snapshots and unit tests.
    - Responsive Design
    - Google Analytics
    - Comments using Staticman
    - Images within WordPress post/page content downloaded to static folder and transformed to webp format during build
    - Social widgets
    - Instagram feed of any profile (no API token needed)
    - Pinterest pin-it button on hovering on images (no API token needed)
    - Twitter timeline and follow button (no API token needed)
    - Facebook timeline and like button (no API token needed)
    - SEO friendly
    - Web app manifest
    - Mobile optimized and responsive
    - Sitemap.xml & Robots.txt generation
    - Optimized images with gatsby-image
    - Git pre-commit and pre-push hooks using Husky
    - TSLint formatting
    - Highly optimized with excellent lighthouse audit score
- url: https://gatsby-starter-typescript-deluxe.netlify.app/
  repo: https://github.com/gojutin/gatsby-starter-typescript-deluxe
  description: A Gatsby starter with TypeScript, Storybook, Styled Components, Framer Motion, Jest, and more.
  tags:
    - Language:TypeScript
    - Styling:CSS-in-JS
    - Storybook
    - SEO
    - Linting
    - Testing
  features:
    - TypeScript for type-safe code.
    - Styled-Components for all your styles.
    - Framer Motion for awesome animations.
    - gatsby-image and gatsby-transformer-sharp for optimized images.
    - gatsby-plugin-manifest + SEO component for an SEO-friendly PWA.
    - Storybook with add-ons for showing off your awesome components.
    - Jest and React Testing library for snapshots and unit tests.
    - ESLint (with TSLint and Prettier) to make your code look its best.
    - React Axe and React A11y for accessibility so that your site is awesome for everyone.
- url: https://gatsby-markdown-blog-starter.netlify.app/
  repo: https://github.com/ammarjabakji/gatsby-markdown-blog-starter
  description: Gatsby v2 starter for creating a markdown blog. Based on Gatsby Advanced Starter.
  tags:
    - Blog
    - Markdown
    - SEO
    - PWA
  features:
    - Gatsby v2 support
    - Responsive Design
    - Pagination
    - Content is Markdown files
    - Google Analytics
    - Support for RSS feed
    - SEO friendly
    - Sitemap & Robots.txt generation
    - Sass support
    - Css Modules support
    - Web App Manifest
    - Offline support
    - htaccess support
    - Typography.js
    - Integration with Social Media
- url: https://gatsby-starter-bloomer-db0aaf.netlify.app
  repo: https://github.com/zlutfi/gatsby-starter-bloomer
  description: Barebones starter website with Bloomer React components for Bulma.
  tags:
    - PWA
    - Styling:Bulma
    - Styling:SCSS
  features:
    - Bloomer React Commponents
    - Bulma CSS Framework
    - Uses SCSS for styling
    - Font Awesome Support
    - Progressive Web App
- url: https://gatsby-starter-mdbreact.netlify.app
  repo: https://github.com/zlutfi/gatsby-starter-mdbreact
  description: Barebones starter website with Material Design Bootstrap React components.
  tags:
    - PWA
    - Styling:Bootstrap
    - Styling:Material
    - Styling:SCSS
  features:
    - MDBReact React Commponents
    - Bootstrap CSS Framework with Material Design Bootstrap styling
    - Uses SCSS for styling
    - Font Awesome Support
    - Progressive Web App
- url: https://gatsby-starter-ts-pwa.netlify.app/
  repo: https://github.com/markselby9/gatsby-starter-typescript-pwa
  description: The default Gatsby starter fork with TypeScript and PWA support added
  tags:
    - Language:TypeScript
    - PWA
  features:
    - Minimum changes based on default starter template for TypeScript and PWA
    - Added TypeScript support with ESLint and tsc check
    - Support GitHub Actions CI/CD workflow (beta)
- url: https://iceberg-gatsby-multilang.netlify.app/
  repo: https://github.com/diogorodrigues/iceberg-gatsby-multilang
  description: Gatsby multi-language starter. Internationalization / i18n without third party plugins or packages for Posts and Pages. Different URLs depending on the language. Focused on SEO, PWA, Image Optimization, Styled Components, and more. This starter also integrates with Netlify CMS to manage all pages, posts, and images.
  tags:
    - Blog
    - CMS:Headless
    - CMS:Netlify
    - i18n
    - Netlify
    - Markdown
    - Pagination
    - PWA
    - SEO
    - Styling:CSS-in-JS
  features:
    - Translations by using GraphQL, hooks and context API
    - Content in markdown for pages and posts in different languages
    - General translations for any content
    - Creation of menu by using translations and GraphQL
    - Netlify CMS to manage all pages, posts and images
    - Styled Components to styles
    - All important seetings for speedy and optimized images
    - Blog Posts list with pagination
    - Focus on SEO
    - PWA
- url: https://flexible-gatsby.netlify.app/
  repo: https://github.com/wangonya/flexible-gatsby
  description: A simple and clean theme for Gatsby
  tags:
    - Blog
    - Markdown
  features:
    - Google Analytics
    - Simple design
    - Markdown support
- url: https://gatsby-starter-leaflet.netlify.app/
  repo: https://github.com/colbyfayock/gatsby-starter-leaflet
  description: A Gatsby starter with Leaflet!
  tags:
    - Landing Page
    - Linting
    - Styling:SCSS
    - Testing
  features:
    - Simple landing page to get started with Leaflet
    - Includes Leaflet and React Leaflet
    - Starts with some basic Sass stylesheets for styling
    - Linting and testing preconfigured
- url: https://gatsby-starter-luke.netlify.app/
  repo: https://github.com/lukethacoder/luke-gatsby-starter
  description: An opinionated starter using TypeScript, styled-components (emotion flavoured), React Hooks & react-spring. Built as a BYOS (bring your own source) so you can get up and running with whatever data you choose.
  tags:
    - Language:TypeScript
    - Transitions
    - Styling:CSS-in-JS
    - Linting
  features:
    - TypeScript
    - react-spring animations
    - BYOS (bring your own source)
    - Emotion for styling components
    - Minimal Design
    - React Hooks (IntersectionObserver, KeyUp, LocalStorage)
- url: https://friendly-cray-96d631.netlify.app/
  repo: https://github.com/PABlond/Gatsby-TypeScript-Starter-Blog
  description: Project boilerplate of a blog app. The starter was built using Gatsby and TypeScript.
  tags:
    - Markdown
    - Language:TypeScript
    - SEO
    - PWA
    - Styling:SCSS
  features:
    - A complete responsive theme built wiss Scss
    - Easy editable posts in Markdown files
    - SEO component
    - Optimized with Google Lighthouse
- url: https://gatsby-starter-material-album.netlify.app
  repo: https://github.com/JoeTrubenstein/gatsby-starter-material-album
  description: A simple portfolio starter based on the Material UI Album Layout
  tags:
    - Gallery
    - Portfolio
    - Styling:Material
  features:
    - Pagination
    - Material UI
    - Exif Data Parsing
- url: https://peaceful-ptolemy-d7beb4.netlify.app
  repo: https://github.com/TRamos5/gatsby-contentful-starter
  description: A starter template for an awesome static blog utilizing Contentful as a CMS and deployed to Netlify.
  tags:
    - CMS:Contentful
    - CMS:Headless
    - Blog
    - Netlify
    - Markdown
    - Styling:CSS-in-JS
  features:
    - Netlify integration with pre built contact form
    - "CMS: Contentful integration with placeholders included"
    - Mobile friendly responsive design made to be customized or leave as is
    - Separate components for everything
    - ...and more
- url: https://gatsby-tailwind-emotion-starter-demo.netlify.app/
  repo: https://github.com/pauloelias/gatsby-tailwind-emotion-starter
  description: Gatsby starter using the latest Tailwind CSS and Emotion.
  tags:
    - Styling:Tailwind
    - Styling:CSS-in-JS
    - Styling:PostCSS
  features:
    - Tailwind CSS for rapid development
    - Emotion with `twin.macro` for flexible styled components
    - PostCSS configured out-of-the-box to write your own custom CSS
    - postcss-preset-env to write tomorrow's CSS today
    - Bare bones starter to help you hit the ground running
- url: https://gatsby-starter-grayscale-promo.netlify.app/
  repo: https://github.com/gannochenko/gatsby-starter-grayscale-promo
  description: one-page promo site
  tags:
    - Language:TypeScript
    - Styling:CSS-in-JS
    - Linting
    - Markdown
    - Onepage
    - CMS:Netlify
    - Landing Page
  features:
    - Styled-Components
    - NetlifyCMS
    - TypeScript
    - Basic design
- url: https://gatsby-starter-mdx-website-blog.netlify.app/
  repo: https://github.com/doakheggeness/gatsby-starter-mdx-website-blog
  description: Gatsby website and blog starter utilizing MDX for adding components to MDX pages and posts. Incorporates Emotion.
  tags:
    - MDX
    - Blog
    - Styling:CSS-in-JS
  features:
    - Create pages and posts using MDX
    - Incorporates the CSS-in-JS library Emotion
    - Visual effects
- url: https://gatsby-starter-zurgbot.netlify.app/
  repo: https://github.com/zurgbot/gatsby-starter-zurgbot
  description: The ultimate force of starter awesomeness in the galaxy of Gatsby
  tags:
    - Linting
    - PWA
    - SEO
    - Styling:Bulma
    - Styling:SCSS
    - Testing
  features:
    - Sass (SCSS Flavored) CSS
    - Bulma CSS Framework
    - React Helmet <head> Management
    - React Icons SVG Icon Components (Including Font Awesome and others)
    - ESLint for JS linting
    - Prettier for JS formatting
    - StyleLint for Scss linting and formatting
    - Jest for a test framework
    - Enzyme for testing with React
    - Husky for git hooks, particularly precommit management
    - Lint Staged to run commands only on staged files
- url: https://martin2844.github.io/gatsby-starter-dev-portfolio/
  repo: https://github.com/martin2844/gatsby-starter-dev-portfolio
  description: A Gatsby minimalistic portfolio site, with a blog and about section
  tags:
    - Portfolio
    - Blog
    - Markdown
  features:
    - createPages API
    - Responsive
    - Minimalistic
    - Blazing fast (LINK)
    - Graphql queries
    - Sass
    - Markdown
- url: https://wataruoguchi-gatsby-starter-typescript-contentful.netlify.app/
  repo: https://github.com/wataruoguchi/gatsby-starter-typescript-contentful
  description: Simple TypeScript starter with Contentful Integration
  tags:
    - Language:TypeScript
    - CMS:Contentful
    - Netlify
    - Blog
  features:
    - Simple
    - TypeScript
    - Contentful
    - Supports Contentful Rich Text
    - Prettier & ESLint & StyleLint to format & check the code
    - Husky & lint-staged to automate checking
- url: https://gatsby-starter-point.netlify.app/
  repo: https://github.com/teaware/gatsby-starter-point
  description: A humble Gatsby starter for blog
  tags:
    - Blog
    - Markdown
    - Netlify
  features:
    - SASS
    - SEO
    - Dark Mode
    - Google Analytics
- url: https://gatsby-typescript-storybook-starter.netlify.app/
  repo: https://github.com/RobertoMSousa/gatsby-typescript-storybook-starter
  description: A Gatsby starter with Storybook, tags, and ESLint
  tags:
    - Language:TypeScript
    - Styling:CSS-in-JS
    - Storybook
    - Markdown
    - Linting
  features:
    - Storybook
    - Simple
    - TypeScript
    - Contentful
    - Prettier & ESLint & StyleLint to format & check the code
    - Storybook
    - Jest and React Testing library for snapshots and unit tests.
    - Styled-Components for all your styles.
- url: https://semantic-ui-docs-gatsby.netlify.app/
  repo: https://github.com/whoisryosuke/semantic-ui-docs-gatsby
  description: Documentation starter using Semantic UI and MDX
  tags:
    - Documentation
    - Linting
    - Markdown
    - MDX
    - PWA
    - SEO
  features:
    - Easy starter for documentation-style sites
    - Use SUI React components anywhere in MDX
    - SASS/LESS support
    - Live code component
    - Customizable sidebar
    - Offline-ready
    - Responsive design
    - Nodemon for restarting dev server on changes
    - webpack aliasing for components, assets, etc
- url: https://gatsby-starter-saas-marketing.netlify.app/
  repo: https://github.com/keegn/gatsby-starter-saas-marketing
  description: A simple one-page marketing site starter for SaaS companies and products
  tags:
    - Onepage
    - Styling:CSS-in-JS
    - Landing Page
  features:
    - Responsive
    - Netlify ready
    - Styled-Components
    - Minimal design and easy to customize
    - Great for software or product related marketing sites
- url: https://react-landnig-page.netlify.app/
  repo: https://github.com/zilahir/react-landing-page
  description: Landing page with GraphCMS
  tags:
    - Redux
    - Styling:SCSS
    - Styling:CSS-in-JS
    - Netlify
  features:
    - Team section
    - Clients section
    - Map
    - Netlify ready
    - Styled-Components
    - Good for app showcase for startups
    - Prettier & ESLint & StyleLint to format & check the code
    - Husky & lint-staged to automate checking
- url: https://gatsby-strapi-starter.netlify.app/
  repo: https://github.com/jeremylynch/gatsby-strapi-starter
  description: Get started with Strapi, Bootstrap (reactstrap), and Gatsby FAST!
  tags:
    - CMS:Strapi
    - Styling:Bootstrap
  features:
    - Strapi
    - Bootstrap
    - Reactstrap
- url: https://kontent-template-gatsby-landing-page-photon.netlify.app
  repo: https://github.com/Simply007/kontent-template-gatsby-landing-page-photon
  description: Kentico Kontent based starter based on Photon starter by HTML5 UP
  tags:
    - CMS:Headless
    - CMS:Kontent
    - Netlify
    - Landing Page
    - HTML5UP
    - Styling:SCSS
  features:
    - Kentico Kontent CaaS platform as the data source
    - Landing page divided by section.
    - Support for code syntax highlighting
    - Includes plugins for easy, beautiful typography
    - Includes React Helmet to allow editing site meta tags
    - Includes plugins for offline support out of the box
    - Font awesome
    - Material Icons
    - CSS Grid
- url: https://gatsby-starter-typescript-blog-forms.netlify.app/
  repo: https://github.com/joerneu/gatsby-starter-typescript-blog-forms
  description: Gatsby starter for a website in TypeScript with a homepage, blog, and forms
  tags:
    - Blog
    - Language:TypeScript
    - Linting
    - Markdown
    - MDX
    - CMS:Netlify
    - SEO
    - Styling:CSS-in-JS
  features:
    - TypeScript for type safety, IDE comfort and error checking during development and build time
    - ESLint and Prettier for safety and consistent code style
    - Uses the official Gatsby Blog Core theme for data processing
    - Functional components and React Hooks
    - SEO component with React Helmet
    - Minimal responsive styling with React Emotion that can easily be extended
    - Theming of components and Markdown (MDX) with Emotion Theming
    - Forms with Formite (React Hooks Form library)
    - Accessible UI components implemented with Reakit and styling based on mini.css
    - Netlify CMS to create and edit blog posts
    - Small bundle size
- url: https://gatsby-tailwind-styled-components-storybook-starter.netlify.app/
  repo: https://github.com/denvash/gatsby-tailwind-styled-components-storybook-starter
  description: Tailwind CSS + Styled-Components + Storybook starter for Gatsby
  tags:
    - Storybook
    - Styling:Tailwind
    - Styling:CSS-in-JS
    - Styling:PostCSS
    - Netlify
  features:
    - Tailwind CSS v1
    - Styled-Components v5
    - Storybook v5
    - PostCSS
    - Deploy Storybook
    - Documentation
- url: https://gatsby-tfs-starter.netlify.app/
  repo: https://github.com/tiagofsanchez/gatsby-tfs-starter
  description: a gatsby-advanced-starter with Theme UI styling
  tags:
    - RSS
    - SEO
    - Blog
    - MDX
  features:
    - React Helmet <head> Management
    - SVG Icon
- url: https://lam.aesthetic.codes/
  repo: https://github.com/vaporwavy/gatsby-london-after-midnight
  description: A custom, image-centric theme for Gatsby. Advanced from the Gatsby starter London.
  tags:
    - Blog
    - Portfolio
    - Gallery
    - SEO
    - Markdown
    - HTML5UP
    - CMS:Netlify
    - Styling:PostCSS
  features:
    - Support tags
    - Easily change the theme color
    - Post thumbnails in the homepage
    - Built with PostCSS
    - Made for image-centric portfolios
    - Based on London for Gatsby
- url: https://alipiry-gatsby-starter-typescript.netlify.app/
  repo: https://github.com/alipiry/gatsby-starter-typescript
  description: The default Gatsby starter with TypeScript
  tags:
    - Language:TypeScript
    - Linting
    - Netlify
  features:
    - Type Checking With TypeScript
    - Powerful Linting With ESLint
- url: https://gatsby-typescript-tailwind.netlify.app/
  repo: https://github.com/impulse/gatsby-typescript-tailwind
  description: Gatsby starter with TypeScript and Tailwind CSS
  tags:
    - Language:TypeScript
    - Styling:Tailwind
    - Styling:PostCSS
    - Netlify
  features:
    - Simple
    - TSLint
    - Tailwind CSS v1
    - PostCSS + PurgeCSS
- url: https://gatsby-starter-blog-tailwindcss-demo.netlify.app/
  repo: https://github.com/andrezzoid/gatsby-starter-blog-tailwindcss
  description: Gatsby blog starter with Tailwind CSS
  tags:
    - Blog
    - SEO
    - Markdown
    - Styling:Tailwind
    - Styling:PostCSS
  features:
    - Based on the official Gatsby starter blog
    - Uses Tailwind CSS
    - Uses PostCSS
- url: https://gatsby-minimalist-starter.netlify.app/
  repo: https://github.com/dylanesque/Gatsby-Minimalist-Starter
  description: A minimalist, general-purpose Gatsby starter
  tags:
    - SEO
    - Markdown
    - Styling:CSS-in-JS
  features:
    - Less starting boilerplate than the Gatsby default starter
    - Layout.css includes checklist of initial design system decisions to make
    - Uses Emotion
    - Uses CSS-In-JS
- url: https://gastby-starter-zeevo.netlify.app/
  repo: https://github.com/zeevosec/gatsby-starter-zeevo
  description: Yet another Blog starter with a different style
  tags:
    - Blog
    - Markdown
    - SEO
  features:
    - Extendable
    - Feature filters
    - Performant
- url: https://gatsby-theme-phoenix-demo.netlify.app
  repo: https://github.com/arshad/gatsby-theme-phoenix
  description: A personal blogging and portfolio theme for Gatsby with great typography and dark mode.
  tags:
    - Blog
    - Portfolio
    - SEO
    - MDX
    - Styling:Tailwind
    - Styling:PostCSS
  features:
    - MDX - Posts, Pages and Projects
    - Tags/Categories
    - Dark mode
    - Customizable with Tailwind CSS
    - Code highlighting with Prism
    - RSS feed
- url: https://gatsby-starter-landed.netlify.app/
  repo: https://github.com/vasrush/gatsby-starter-landed
  description: A Gatsby theme based on Landed template by HTML5UP
  tags:
    - HTML5UP
    - Landing Page
    - Portfolio
    - Linting
    - Styling:SCSS
    - Transitions
    - SEO
  features:
    - Includes sections to easily create landing pages
    - React Helmet <head> Management
    - Easily update menus & submenus in gatsby-config file
    - Integrates react-scroll and react-reveal for transitions
    - ESLint and Prettier for safety and consistent code style
    - Offline-ready
    - Responsive design
    - Left, Right and no sidebar templates
    - Font awesome icons
    - HTML5UP Design
- url: https://tina-starter-grande.netlify.app/
  repo: https://github.com/tinacms/tina-starter-grande
  description: Feature-rich Gatsby starter with full TinaCMS integration
  tags:
    - Blog
    - Markdown
    - SEO
    - Netlify
    - Pagination
    - CMS:Other
    - Styling:CSS-in-JS
  features:
    - Fully integrated with TinaCMS for easy editing
    - Blocks based page & form builder
    - Styled Components
    - Code syntax highlighting
    - Light/Dark mode
- url: https://amelie-blog.netlify.app/
  repo: https://github.com/tobyau/gatsby-starter-amelie
  description: A minimal and mobile-friendly blog template
  tags:
    - Blog
    - SEO
    - Markdown
  features:
    - Responsive design
    - Customizable content through markdown files
    - SEO component with React Helmet
- url: https://chronoblog.now.sh
  repo: https://github.com/Ganevru/gatsby-starter-chronoblog
  description: Chronoblog is a Gatsby js theme specifically designed to create a personal website. The main idea of ​​Chronoblog is to allow you not only to write a personal blog but also to keep a record of everything important that you have done.
  tags:
    - Blog
    - Portfolio
    - MDX
    - Markdown
    - SEO
    - Styling:CSS-in-JS
    - Linting
  features:
    - Starter for Chronoblog Gatsby Theme
- url: https://gatsby-eth-dapp-starter.netlify.app
  repo: https://github.com/robsecord/gatsby-eth-dapp-starter
  description: Gatsby Starter for Ethereum Dapps using Web3 with Multiple Account Management Integrations
  tags:
    - Client-side App
    - Netlify
    - Authentication
  features:
    - Ethereum Web3 Authentication - Multiple Integrations
    - ConsenSys Rimble UI Integration
    - Styled Components
    - Coinbase, Fortmatic, Metamask, WalletConnect, and more
    - dFuse Blockchain Streaming and Notifications
- url: https://gatsby-starter-theme-antv.antv.vision
  repo: https://github.com/antvis/gatsby-starter-theme-antv
  description: ⚛️ Polished Gatsby theme for documentation site
  tags:
    - Documentation
    - Markdown
    - Language:TypeScript
    - Styling:Ant Design
    - i18n
  features:
    - ⚛ Prerendered static site
    - 🌎 Internationalization support by i18next
    - 📝 Markdown-based documentation and menus
    - 🎬 Examples with live playground
    - 🏗 Unified Theme and Layout
    - 🆙 Easy customized header nav
    - 🧩 Built-in home page components
- url: https://gatsby-starter-cafe.netlify.app
  repo: https://github.com/crolla97/gatsby-starter-cafe
  description: Gatsby starter for creating a single page cafe website using Contentful and Leaflet
  tags:
    - CMS:Contentful
    - Styling:SCSS
    - Landing Page
    - Onepage
  features:
    - Leaflet interactive map
    - Instagram Feed
    - Contentful for menu item storage
    - Responsive design
- url: https://gatsby-firebase-simple-auth.netlify.app/
  repo: https://github.com/marcomelilli/gatsby-firebase-simple-auth
  description: A simple Firebase Authentication Starter with protected routes
  tags:
    - Firebase
    - Authentication
    - Styling:Tailwind
  features:
    - Authentication with Firebase
    - Protected Routes with Authorization
- url: https://demo.gatsbystorefront.com/
  repo: https://github.com/GatsbyStorefront/gatsby-starter-storefront-shopify
  description: Lightning fast PWA storefront for Shopify
  tags:
    - CMS:Headless
    - Shopify
    - SEO
    - PWA
    - E-commerce
    - Styling:CSS-in-JS
  features:
    - Gatsby Storefront
    - gatsby-theme-storefront-shopify
    - Shopify Integration
    - Shopping Cart
    - PWA
    - Optimized images with gatsby-image.
    - SEO
    - A11y
- url: https://keturah.netlify.app/
  repo: https://github.com/giocare/gatsby-starter-keturah
  description: A portfolio starter for developers
  tags:
    - Portfolio
    - SEO
    - Markdown
  features:
    - Target Audience Developers
    - Designed To Resemble A Terminal And Text Editor
    - Responsive Design
    - FontAwesome Icon Library
    - Easily Customize Content Using Markdown Files
    - SEO Friendly Component
    - Social Media Icons Provided
- url: https://gatsby-lander.surge.sh/
  repo: https://github.com/codebushi/gatsby-starter-lander
  description: Single page starter built with Tailwind CSS
  tags:
    - Onepage
    - Linting
    - Styling:Tailwind
  features:
    - Simple One Page Site
    - Landing Page Design
    - Fully Responsive
    - Styling with Tailwind
- url: https://gatsby-starter-papan01.netlify.app/
  repo: https://github.com/papan01/gatsby-starter-papan01
  description: A Gatsby starter for creating a markdown blog.
  tags:
    - Linting
    - Blog
    - Styling:SCSS
    - Markdown
    - Pagination
    - PWA
    - SEO
  features:
    - SSR React Code Splitting(loadable-components)
    - Theme Toggle(light/dark)
    - Pagination
    - SEO(Sitemap, Schema.org, OpenGraph tags, Twitter tag)
    - Web application manifest and offline support
    - Google Analytics
    - Disqus
    - RSS
    - ESLint(Airbnb) for linting
    - Prettier code formatting
    - gh-pages for deploying to GitHub Pages
- url: https://gatsby-starter-boilerplatev-kontent-demo.netlify.app/
  repo: https://github.com/viperfx07/gatsby-starter-boilerplatev-kontent
  description: A Gatsby starter using BoilerplateV for Kentico Kontent.
  tags:
    - Blog
    - CMS:Headless
    - CMS:Kontent
    - Styling:Bootstrap
    - Styling:CSS-in-JS
    - Linting
  features:
    - Sass (SCSS Flavored) CSS
    - ITCSS Structure of CSS (with glob added for css)
    - Bootstrap CSS Framework
    - React Helmet <head> Management
    - ESLint(Airbnb) for JS linting
    - Prettier for JS formatting
- url: https://www.cryptocatalyst.net/
  repo: https://github.com/n8tb1t/gatsby-starter-cryptocurrency
  description: A full-fledged cryptocurrency Gatsby starter portal with landing page, blog, roadmap, devs team, and docs.
  tags:
    - Linting
    - Blog
    - Styling:SCSS
    - Markdown
    - Pagination
    - PWA
    - SEO
  features:
    - Beautiful Mobile-first design.
    - modular SCSS styles.
    - Configurable color scheme.
    - Advanced config options.
    - Advanced landing page.
    - Blog Component.
    - Live comments.
    - Roadmap component.
    - Developers page component.
    - Algolia advanced search index, with content chunks.
    - Docs component.
    - No outdated codebase, use only react hooks.
    - Easy to modify react components.
    - SEO (Sitemap, OpenGraph tags, Twitter tags)
    - Google Analytics Support
    - Offline Support & WebApp Manifest
    - Easy to modify assets.
- url: https://chronoblog-profile.now.sh
  repo: https://github.com/Ganevru/gatsby-starter-chronoblog-profile
  description: This starter will help you launch a personal website with a simple text feed on the main page. This starter looks simple and neat, but at the same time, it has great potential for organizing your content using tags, dates, and search. The homepage is organized in compact feeds. The display of content in these feeds is based on the tags of this content (for example, only content with a podcast tag gets into the feed with podcasts).
  tags:
    - Blog
    - Portfolio
    - MDX
    - Markdown
    - SEO
    - Styling:CSS-in-JS
    - Linting
  features:
    - Specially designed to create a personal website (in a simple and strict "text" style)
    - Universal text feed divided into categories
    - Search and Tags for organizing content
    - A simple change of primary and secondary colors of the site, fonts, radius of curvature of elements, etc (thanks to Theme UI theming)
    - Clean and Universal UI
    - Mobile friendly, all elements and custom images are adapted to any screen
    - Light/Dark mode
    - Easy customization of icons and links to your social networks
    - MDX for the main menu of the site, footer and other elements of the site
    - MDX for pages and content
    - Code syntax highlighting
    - SEO (OpenGraph and Twitter) out of the box with default settings that make sense (thanks to React Helmet)
- url: https://chronoblog-hacker.now.sh
  repo: https://github.com/Ganevru/gatsby-starter-chronoblog-hacker
  description: A dark (but with ability to switch to light) starter that uses the Source Code Pro font (optional) and minimalistic UI
  tags:
    - Blog
    - Portfolio
    - MDX
    - Markdown
    - SEO
    - Styling:CSS-in-JS
    - Linting
  features:
    - Specially designed to create a personal website
    - Search and Tags for organizing content
    - A simple change of primary and secondary colors of the site, fonts, radius of curvature of elements, etc (thanks to Theme UI theming)
    - Clean and Minimalistic UI
    - Mobile friendly, all elements and custom images are adapted to any screen
    - Light/Dark mode
    - Easy customization of icons and links to your social networks
    - MDX for the main menu of the site, footer and other elements of the site
    - MDX for pages and content
    - Code syntax highlighting
    - SEO (OpenGraph and Twitter) out of the box with default settings that make sense (thanks to React Helmet)
- url: https://gatsby-starter-tailwind2-emotion-styled-components.netlify.app/
  repo: https://github.com/chrish-d/gatsby-starter-tailwind2-emotion-styled-components
  description: A (reasonably) unopinionated Gatsby starter, including; Tailwind 2 and Emotion. Use Tailwind utilities with Emotion powered CSS-in-JS to produce component scoped CSS (no need for utilities like Purge CSS, etc).
  tags:
    - Styling:CSS-in-JS
    - Styling:Tailwind
  features:
    - Utility-first CSS using Tailwind 2.
    - CSS scoped within components (no "bleeding").
    - Only compiles the CSS you use (no need to use PurgeCSS/similar).
    - Automatically gives you Critical CSS with inline stlyes.
    - Hybrid of PostCSS and CSS-in-JS to give you Tailwind base styles.
- url: https://5e0a570d6afb0ef0fb162f0f--wizardly-bassi-e4658f.netlify.app/
  repo: https://github.com/adamistheanswer/gatsby-starter-baysik-blog
  description: A basic and themeable starter for creating blogs in Gatsby.
  tags:
    - Blog
    - Portfolio
    - MDX
    - Markdown
    - SEO
    - Styling:CSS-in-JS
    - Linting
  features:
    - Specially designed to create a personal website
    - Clean and Minimalistic UI
    - Facebook Comments
    - Mobile friendly, all elements and custom images are adapted to any screen
    - Light/Dark mode
    - Prettier code formatting
    - RSS
    - Links to your social networks
    - MDX for pages and content
    - Code syntax highlighting
    - SEO (OpenGraph and Twitter) out of the box with default settings that make sense (thanks to React Helmet)
- url: https://gatsby-starter-robin.netlify.app/
  repo: https://github.com/robinmetral/gatsby-starter-robin
  description: Gatsby Default Starter with state-of-the-art tooling
  tags:
    - MDX
    - Styling:CSS-in-JS
    - Linting
    - Testing
    - Storybook
  features:
    - 📚 Write in MDX
    - 👩‍🎤 Style with Emotion
    - 💅 Linting with ESLint and Prettier
    - 📝 Unit and integration testing with Jest and react-testing-library
    - 💯 E2E browser testing with Cypress
    - 📓 Visual testing with Storybook
    - ✔️ CI with GitHub Actions
    - ⚡ CD with Netlify
- url: https://help.dferber.de
  repo: https://github.com/dferber90/gatsby-starter-help-center
  description: A themeable starter for a help center
  tags:
    - Documentation
    - Markdown
    - MDX
    - Search
  features:
    - Manage content in Markdown and YAML files
    - Multiple authors possible
    - Apply your own theme
    - Usable in any language
    - SEO friendly
    - Easy to add Analytics
- url: https://evaluates2.github.io/Gatsby-Starter-TypeScript-Redux-TDD-BDD
  repo: https://github.com/Evaluates2/Gatsby-Starter-TypeScript-Redux-TDD-BDD
  description: An awesome Gatsby starter template that takes care of the tooling setup, allowing you and your team to dive right into building ultra-fast React applications quickly and deploy them with confidence! 📦
  tags:
    - Redux
    - Language:TypeScript
    - Linting
    - Testing
    - Styling:None
  features:
    - 📚 Written in TypeScript.
    - 💡 Redux preconfigured (with local-storage integration.
    - 💅 Linting with TSLint and Prettier.
    - 📝 Unit testing with Jest and react-test-renderer.
    - 💯 Behavior-driven E2E browser testing with Cypress + Cucumber.js plugin.
    - 📓 Steps for deploying to Gh-pages
    - ✔️ CI with TravisCI
    - ⚡ Steps for deploying to GitHub Pages, AWS S3, or Netlify.
- url: https://gatsby-resume-starter.netlify.app/
  repo: https://github.com/barancezayirli/gatsby-starter-resume-cms
  description: Resume starter styled using Tailwind with Netlify CMS as headless CMS.
  tags:
    - CMS:Headless
    - SEO
    - PWA
    - Portfolio
  features:
    - One-page resume/CV
    - PWA
    - Multiple Netlify CMS widgets
    - Netlify CMS as Headless CMS
    - Tailwind for styling with theming
    - Optimized build process (purge css)
    - Basic SEO, site metadata
    - Prettier
    - Social media links
- url: https://gatsby-starter-default-nostyles.netlify.app/
  repo: https://github.com/JuanJavier1979/gatsby-starter-default-nostyles
  description: The default Gatsby starter with no styles.
  tags:
    - Styling:None
  features:
    - Based on gatsby-starter-default
    - No styles
- url: https://greater-gatsby.now.sh
  repo: https://github.com/rbutera/greater-gatsby
  description: Barebones and lightweight starter with TypeScript, PostCSS, Tailwind CSS, and Storybook.
  tags:
    - PWA
    - Language:TypeScript
    - Styling:Tailwind
  features:
    - Lightweight & Barebones
    - includes Storybook
    - Full TypeScript support
    - Uses styled-components Global Styles API for consistency in styling across application and Storybook
- url: https://gatsby-simplefolio.netlify.app/
  repo: https://github.com/cobidev/gatsby-simplefolio
  description: A clean, beautiful and responsive portfolio template for Developers ⚡️
  tags:
    - Portfolio
    - PWA
    - SEO
    - Onepage
  features:
    - Modern UI Design
    - Reveal Animations
    - Fully Responsive
    - Easy site customization
    - Configurable color scheme
    - OnePage portfolio site
    - Fast image optimization
- url: https://gatsby-starter-hpp.netlify.app/
  repo: https://github.com/hppRC/gatsby-starter-hpp
  description: All in one Gatsby skeleton based TypeScript, emotion, and unstated-next.
  tags:
    - MDX
    - SEO
    - PWA
    - Linting
    - Styling:CSS-in-JS
    - Language:TypeScript
  features:
    - PWA
    - TypeScript
    - Absolute import
    - Useful ready made custom hooks
    - Ready made form component for Netlify form
    - Global CSS component and Reset CSS component
    - Advanced SEO components(ex. default twitter ogp image, sitemaps, robot.txt)
    - Prettier, ESLint
    - unstated-next(useful easy state library)
- url: https://gatsby-typescript-emotion-storybook.netlify.app/
  repo: https://github.com/duncanleung/gatsby-typescript-emotion-storybook
  description: Config for TypeScript + Emotion + Storybook + React Intl + SVGR + Jest.
  tags:
    - Language:TypeScript
    - Styling:CSS-in-JS
    - Storybook
    - i18n
    - Linting
    - Testing
  features:
    - 💻 TypeScript
    - 📓 Visual testing with Storybook
    - 👩‍🎤 CSS-in-JS styling with Emotion
    - 💅 Linting with ESLint and Prettier
    - 🌎 React Intl internationalization support
    - 🖼️ SVG support with SVGR
    - 📝 Unit and integration testing with Jest and react-testing-library
    - ⚡ CD with Netlify
- url: https://felco-gsap.netlify.app
  repo: https://github.com/AshfaqKabir/Felco-Gsap-Gatsby-Starter
  description: Minimal Multipurpose Gsap Gatsby Landing Page. Helps Getting Started With Gsap and Netlify Forms.
  tags:
    - Portfolio
    - Styling:CSS-in-JS
  features:
    - Minimal 3 Page Responsive Layout
    - Multipurpose Gatsby Theme
    - Working Netlify Form
    - Gsap For Modern Animtaions
    - Styled Components for responsive component based styling with theming
    - Basic SEO, site metadata
    - Prettier
- url: https://gatsby-starter-fusion-blog.netlify.app/
  repo: https://github.com/robertistok/gatsby-starter-fusion-blog
  description: Easy to configure blog starter with a modern, minimal theme
  tags:
    - Language:TypeScript
    - Styling:CSS-in-JS
    - Netlify
    - Markdown
    - Blog
    - SEO
  features:
    - Featured/Latest posts
    - Sticky header
    - Easy to customize -> edit config.ts with your info
    - Meta tags for improved SEO with React Helmet
    - Transform links to bitly links automatically
    - Codesyntax
    - Code syntax highlighting
- url: https://gatsby-bootstrap-italia-starter.dej611.now.sh/
  repo: https://github.com/italia/design-italia-gatsby-starterkit
  description: Gatsby starter project using the Bootstrap Italia design kit from Italian Digital Team
  tags:
    - Styling:Bootstrap
    - SEO
    - Linting
  features:
    - Bootstrap Italia - design-react-kit
    - Prettier
    - Sticky header
    - Complete header
    - Homepage and service templates pages ready to use
    - Meta tags for improved SEO with React Helmet
- url: https://gatsby-starter-webcomic.netlify.app
  repo: https://github.com/JLDevOps/gatsby-starter-webcomic
  description: Gatsby blog starter that focuses on webcomics and art with a minimalistic UI.
  tags:
    - Markdown
    - MDX
    - Netlify
    - Pagination
    - Search
    - Styling:Bootstrap
    - RSS
    - SEO
  features:
    - Designed to focus on blog posts with images.
    - Search capability on blog posts
    - Displays the latest posts
    - Displays all the tags from the site
    - Pagination between blog posts
    - Has a "archive" page that categorizes and displays all the blog posts by date
    - Mobile friendly
- url: https://gatsby-starter-material-emotion.netlify.app
  repo: https://github.com/liketurbo/gatsby-starter-material-emotion
  description: Gatsby starter of Material-UI with Emotion 👩‍🎤
  tags:
    - Language:TypeScript
    - SEO
    - Styling:Material
    - Styling:CSS-in-JS
  features:
    - Based on Gatsby Default Starter
    - Material-UI
    - Emotion
    - Roboto Typeface
    - SEO
    - TypeScript
- url: https://flex.arshad.io
  repo: https://github.com/arshad/gatsby-starter-flex
  description: A Gatsby starter for the Flex theme.
  tags:
    - SEO
    - MDX
    - Styling:CSS-in-JS
  features:
    - MDX Blocks for your Gatsby site.
    - Customizable, extendable and accessible.
    - Theme UI
    - SEO and Open graphs support
    - Color modes
    - Code Highlighting
- url: https://london-night-day.netlify.app/
  repo: https://github.com/jooplaan/gatsby-london-night-and-day
  description: A custom, image-centric dark and light mode aware theme for Gatsby. Advanced from the Gatsby starter London After Midnight.
  tags:
    - Blog
    - Portfolio
    - Gallery
    - SEO
    - Markdown
    - Styling:SCSS
    - HTML5UP
    - CMS:Netlify
  features:
    - Support tags
    - Easily change the theme color
    - Post thumbnails in the homepage
    - Made for image-centric portfolios
    - Using the London After Midnight is now “Dark mode” (the default), and the original London as “Light mode”.
    - Removed Google Fonts, using system fonts in stead (for speed and privacy :)
    - Use SASS
- url: https://the-gatsby-bootcamp-blog.netlify.app
  repo: https://github.com/SafdarJamal/gatsby-bootcamp-blog
  description: A minimal blogging site built with Gatsby using Contentful and hosted on Netlify.
  tags:
    - Blog
    - CMS:Contentful
    - Netlify
    - Styling:SCSS
    - SEO
    - Portfolio
  features:
    - Basic setup for a full-featured blog
    - Includes React Helmet to allow editing site meta tags
    - Uses SCSS for styling
    - Minimal responsive design
    - Styled components
    - SEO Friendly Meta
- url: https://gatsby-starter-catalyst-hydrogen.netlify.app/
  repo: https://github.com/ehowey/gatsby-starter-catalyst-hydrogen
  description: A full-featured starter for a freelance writer or journalist to display a portfolio of their work. SANITY.io is used as the CMS. Based on Gatsby Theme Catalyst. Uses MDX and Theme UI.
  tags:
    - Styling:Theme-UI
    - CMS:sanity.io
    - SEO
    - PWA
    - Portfolio
  features:
    - Based on Gatsby Theme Catalyst series of themes
    - MDX
    - Theme UI integration for easy to change design tokens
    - SEO optimized to include social media images and Twitter handles
    - Tight integration with SANITY.io including a predefined content studio.
    - A full tutorial is available in the docs.
- url: https://rocketdocs.netlify.app/
  repo: https://github.com/Rocketseat/gatsby-starter-rocket-docs
  description: Out of the box Gatsby Starter for creating documentation websites easily and quickly.
  tags:
    - SEO
    - MDX
    - Documentation
    - Linting
    - Markdown
    - PWA
    - Styling:CSS-in-JS
  features:
    - MDX for docs;
    - Responsive and mobile friendly;
    - Code highlighting with prism-react-renderer and react-live support;
    - SEO (Sitemap, schema.org data, Open Graph and Twitter tags).
    - Google Analytics integration;
    - Custom docs schema;
    - Offline Support & WebApp Manifest;
    - Yaml-based sidebar navigation;
- url: https://gatsby-starter-typescript-default.netlify.app/
  repo: https://github.com/lianghx-319/gatsby-starter-typescript-default
  description: Only TypeScript Gatsby starter base on Default starter
  tags:
    - Language:TypeScript
  features:
    - All features same as gatsby-starter-default
    - Only support TypeScript using gatsby-typescript-plugin
- url: https://gatsby-starter-catalyst.netlify.app/
  repo: https://github.com/ehowey/gatsby-starter-catalyst
  description: A boilerplate starter to accelerate your Gatsby development process. Based on Gatsby Theme Catalyst. Uses MDX for content and Theme UI for styling. Includes a core theme, a header theme, and a footer theme.
  tags:
    - MDX
    - Styling:Theme-UI
    - SEO
    - PWA
  features:
    - Based on Gatsby Theme Catalyst series of themes and starters.
    - Theme options are used to enable some simple layout changes.
    - Latent component shadowing allows for easy shadowing and swapping of layout components such as the header and footer.
    - Theme UI is deeply integrated with design tokens and variants throughout.
    - Uses a Tailwind preset to enable you to focus on design elements.
    - Color mode switching available by default.
    - SEO optimized to include social media images and Twitter handles.
    - React Scroll for one page, anchor based navigation is available.
    - Code highlighting via Prism.
- url: https://gatsby-starter-default-dark-mode.netlify.app/
  repo: https://github.com/alexandreramosdev/gatsby-starter-default-dark-mode
  description: A simple starter to get developing quickly with Gatsby, dark mode, and styled-components.
  tags:
    - Styling:CSS-in-JS
    - Onepage
    - Linting
  features:
    - Dark mode
    - Styled Components
    - Comes with React Helmet for adding site meta tags
    - Includes plugins for offline support out of the box
- url: https://eager-memento.netlify.app/
  repo: https://github.com/Mr404Found/gatsby-memento-blogpost
  description: A responsive gatsby portfolio starter to show off or to flex your skills in a single page
  tags:
    - Netlify
    - Markdown
    - Blog
    - Styling:Bootstrap
  features:
    - React Bootstrap
    - Responsive webpage
    - TypeWriter Effect
- url: https://gatsby-starter-wilde-creations.netlify.app/
  repo: https://github.com/georgewilde/gatsby-starter-wilde-creations
  description: Barebones starter with a minimal number of components to kick off a TypeScript and Styled Components project.
  tags:
    - Styling:CSS-in-JS
    - PWA
    - Testing
    - Linting
    - Language:TypeScript
  features:
    - ✔️ Gatsby
    - ✔️ TypeScript
    - ✔️ Styled Components
    - ✔️ Helmet
    - ✔️ Storybook
    - ✔️ Jest
    - ✔️ ESLint
    - ✔️ Husky
    - ✔️ Prettier
    - ✔️ React Testing Library
    - ✔️ Stylelint
    - ✔️ Offline support
    - ✔️ PWA ready
    - ✔️ SEO
    - ✔️ Responsive design
    - ✔️ Netlify Deployment Friendly
    - ✔️ Highly optimized (Lighthouse score 4 x 100)
- url: https://gatsby-starter-typescript-deploy.netlify.app/
  repo: https://github.com/jongwooo/gatsby-starter-typescript
  description: TypeScript version of the default Gatsby starter🔮
  tags:
    - Language:TypeScript
    - Linting
    - Netlify
    - Testing
  features:
    - TypeScript
    - ESLint for JS linting
    - Prettier code formatting
    - Jest for testing
    - Deploy to Netlify through GitHub Actions
- url: https://answer.netlify.app/
  repo: https://github.com/passwd10/gatsby-starter-answer
  description: A simple Gatsby blog to show your Future Action on top of the page
  tags:
    - Blog
    - Markdown
    - Netlify
    - Disqus
  features:
    - Emoji
    - Social Icon(fontawesome)
    - Google Analytics
    - Disqus
    - Resume
    - Place plan on the top
- url: https://gatsby-portfolio-starter.netlify.app/
  repo: https://github.com/Judionit/gatsby-portfolio-starter
  description: A simple Gatsby portfolio starter
  tags:
    - Netlify
    - Styling:CSS-in-JS
    - Onepage
    - Portfolio
  features:
    - Styled components
    - Responsive webpage
    - Portfolio
- url: https://wp-graphql-gatsby-starter.netlify.app/
  repo: https://github.com/n8finch/wp-graphql-gatsby-starter
  description: A super simple, bare-bone starter based on the Gatsby Starter for the front end and the WP GraphQL plugin on your WordPress install. This is a basic "headless CMS" setup. This starter will pull posts, pages, categories, tags, and a menu from your WordPress site. You should use either the TwentyNineteen or TwentyTwenty WordPress themes on your WordPress install. See the starter repo for more detailed instructions on getting set up. The example here uses the WordPress Theme Unit Test Data for post and page dummy content. Find something wrong? Issues are welcome on the starter repository.
  tags:
    - Blog
    - CMS:Headless
    - CMS:WordPress
    - Netlify
  features:
    - WP GraphQL plugin integration
    - Light/Dark Mode
    - React Helmet for SEO
    - Integrated navigation
    - Verbose (i.e., not D.R.Y.) GraphQL queries to get data from
    - Includes plugins for offline support out of the box
- url: https://gatsby-starter-docz-netlifycms.netlify.app/
  repo: https://github.com/colbyfayock/gatsby-starter-docz-netlifycms
  description: Quickly deploy Docz documentation powered by Netlify CMS!
  tags:
    - CMS:Netlify
    - Documentation
    - Netlify
  features:
    - Docz documentation powered by Gatsby
    - Netlify CMS to manage content
- url: https://keanu-pattern.netlify.app/
  repo: https://github.com/Mr404Found/gatsby-keanu-blog
  description: A responsive and super simple gatsby portfolio starter and extendable for blog also used yaml parsing
  tags:
    - Netlify
    - SEO
    - Blog
    - Landing Page
    - Styling:Other
  features:
    - Attractive Design
    - Responsive webpage
    - Responsive Card Design
    - Gatsby
    - yaml parsing
    - Automatic page Generation by adding content
- url: https://gatsby-contentful-portfolio-blog.netlify.app/
  repo: https://github.com/escapemanuele/gatsby-contentful-blog-portfolio
  description: Simple gatsby starter for integration with Contentful. The result is a clean and nice website for businesses or freelancers with a blog and a portfolio.
  tags:
    - Blog
    - CMS:Headless
    - CMS:Contentful
    - Portfolio
    - PWA
    - Testing
  features:
    - Styled components
    - Responsive webpage
    - Portfolio
    - Blog
    - Testing
    - PWA
- url: https://example-site-for-square-starter.netlify.app/
  repo: https://github.com/jonniebigodes/example-site-for-square-starter
  description: A barebones starter to help you kickstart your next Gatsby project with Square payments
  tags:
    - Square
    - Netlify
    - SEO
    - E-commerce
  features:
    - Serverless
    - Gatsby
    - Square
- url: https://gatsby-animate.netlify.app/
  repo: https://github.com/Mr404Found/gatsby-animate-starter
  description: A responsive and super simple gatsby starter with awesome animations to components and to build your online solutions website. stay tuned more features coming soon
  tags:
    - Netlify
    - SEO
    - Blog
    - Landing Page
    - Styling:Other
  features:
    - Attractive Design
    - Responsive webpage
    - Services
    - Animations
    - yaml parsing
    - Component Animations
    - ReactReveal Library
- url: https://gatsby-starter-instagram-baseweb.netlify.app/
  repo: https://github.com/timrodz/gatsby-starter-instagram-baseweb
  description: 🎢 A portfolio based on your latest Instagram posts, implemented with the Base Web Design System by Uber. It features out-of-the-box responsive layouts, easy-to-implement components, and CSS-in-JS styling.
  tags:
    - Landing Page
    - Portfolio
    - Gallery
    - SEO
    - Netlify
    - Styling:CSS-in-JS
    - Styling:Other
  features:
    - Display your Instagram posts (Up to the last 12 with no API key).
    - Plug & Play configuration. All you need is an Instagram username!
    - Lightweight & Minimalist page structure. Let your work show itself.
    - Responsive design.
    - Simple React functional components (FC).
    - Google Analytics ready.
    - Continuous deployment via Netlify or Vercel.
- url: https://gatsby-starter-mountain.netlify.app/
  repo: https://github.com/artezan/gatsby-starter-mountain
  description: Blog theme that combines the new powerful MDX with the old WordPress. Built with WP/MDX and Theme UI
  tags:
    - Styling:CSS-in-JS
    - PWA
    - MDX
    - CMS:WordPress
    - Landing Page
    - Blog
  features:
    - gatsby-theme-wordpress-mdx
    - Theme UI
    - react-animate-on-scroll
    - Responsive Design
    - SEO friendly
    - Optimized images with gatsby-image
    - Git pre-commit and pre-push hooks using Husky
    - Highly optimized with excellent lighthouse audit score
    - Light/Dark mode
    - CSS Animations
    - Mountain style
- url: https://gatsby-starter-redux-storybook.netlify.app/
  repo: https://github.com/fabianunger/gatsby-starter-redux-storybook
  description: Gatsby Starter that has Redux (persist) and Storybook implemented.
  tags:
    - Redux
    - Storybook
    - PWA
    - Styling:CSS-in-JS
    - SEO
  features:
    - Redux + Redux Persist implemented also for Storybook
    - PWA
    - ESLint
    - SEO ready
- url: https://dospolov.com
  repo: https://github.com/dospolov/gatsby-starter-blog-and-cv
  description: Gatsby starter for Blog and CV.
  tags:
    - Blog
    - CMS:Netlify
    - Pagination
    - Portfolio
    - Disqus
    - RSS
    - Styling:Ant Design
    - Styling:Tailwind
  features:
    - Archive organized by tags and categories
    - Pagination support
    - Offline support
    - Google Analytics support
    - Disqus Comments support
- url: https://gatsby-starter-typescript-themes.netlify.app/
  repo: https://github.com/room-js/gatsby-starter-typescript-themes
  description: Gatsby TypeScript starter with light/dark themes based on CSS variables
  tags:
    - Language:TypeScript
    - Styling:SCSS
  features:
    - Light and Dark themes based on CSS variables (persisted state)
    - Font Awesome
    - Normalize.css
- url: https://gatsby-notion-demo.netlify.app/
  repo: https://github.com/conradlin/gatsby-starter-strata-notion
  description: Gatsby starter utilizing Notion as a CMS based on the strata site template
  tags:
    - Blog
    - PWA
    - SEO
    - Styling:SCSS
  features:
    - Super simple, portfolio + blog + newsletter site
    - Utilizing Notion as a CMS
    - Fully Responsive
    - Styling with SCSS
- url: https://sumanth.netlify.app/
  repo: https://github.com/Mr404Found/gatsby-sidedrawer
  description: A responsive and super simple gatsby site with awesome navbar and stay tuned more features coming soon
  tags:
    - Netlify
    - SEO
    - Blog
    - Landing Page
    - Styling:Other
  features:
    - Attractive Design
    - Responsive webpage
    - Animations
    - Component Animations
    - ReactReveal Library
    - Side Drawer
    - Sidebar
    - Navbar
- url: https://userbase-gatsby-starter.jacobneterer.com
  repo: https://github.com/jneterer/userbase-gatsby-starter
  description: Another TODO app - a Gatsby starter for Userbase, Tailwind CSS, SCSS, and TypeScript.
  tags:
    - Styling:Tailwind
    - Styling:SCSS
    - Language:TypeScript
    - Authentication
    - Netlify
    - SEO
  features:
    - Userbase for authentication and end-to-end encrypted data management
    - All user and data APIs
    - Tailwind CSS and SCSS for styling
    - TypeScript for easier debugging and development, strict types, etc
    - Netlify for hosting
- url: https://gatsby-simple-blog-with-asciidoctor-demo.netlify.app
  repo: https://github.com/hitsuji-no-shippo/gatsby-simple-blog-with-asciidoctor
  description: A Gatsby blog with Asciidoctor. Forked from thundermiracle/gatsby-simple-blog.
  tags:
    - Blog
    - i18n
    - Netlify
    - Disqus
    - RSS
    - SEO
    - Linting
    - Testing
  features:
    - Asciidoc support
    - Easily Configurable
    - Tags
    - Edit on GitHub
    - i18n
    - SEO
    - Light and Dark themes
    - Google Analytics
    - RSS
    - Disqus
    - Breadcrumbs
    - ESLint
- url: https://barcadia.netlify.app/
  repo: https://github.com/bagseye/barcadia
  description: A super-fast site using Gatsby
  tags:
    - Blog
    - CMS:Headless
    - CMS:Contentful
    - Portfolio
  features:
    - Styled components
    - Responsive webpage
    - Portfolio
    - Blog
- url: https://gatsby-starter-clean-resume.netlify.app/
  repo: https://github.com/masoudkarimif/gatsby-starter-clean-resume
  description: A Gatsby Starter Template for Putting Your Resume Online Super Quick!
  tags:
    - Netlify
    - Pagination
    - Styling:Other
    - SEO
  features:
    - Easy setup
    - Completely customizable using only gatsby-config.js file
    - Uses Milligram for styling
    - Fully responsive
    - Clean minimalist design
    - Page transition
    - Five different themes (great-gatsby, master-yoda, wonder-woman, darth-vader, luke-lightsaber)
    - Includes React Helmet for title and description tags
    - Includes Google Analytics plugin
- url: https://gatsby-starter-i18n-bulma.netlify.app
  repo: https://github.com/kalwalt/gatsby-starter-i18n-bulma
  description: A gatsby starter with Bulma and optimized slug for better SEO.
  tags:
    - i18n
    - Netlify
    - CMS:Netlify
    - Styling:Bulma
    - Styling:SCSS
    - Gallery
    - SEO
    - Markdown
    - PWA
    - Blog
  features:
    - Multilanguage support with i18n
    - Slug switcher (multilanguage)
    - Uses Bulma for styling
    - Netlify CMS
    - React Images with Modal
    - FontAwesome icons
    - Animate.css with WOW
    - Robots.txt
    - Sitemap
    - PWA
- url: https://ghost-attila-preview.draftbox.co/
  repo: https://github.com/draftbox-co/gatsby-attila-theme-starter
  description: A Gatsby starter for creating blogs from headless Ghost CMS.
  tags:
    - Blog
    - CMS:Headless
    - SEO
    - Styling:SCSS
    - Pagination
  features:
    - Attila standard Ghost theme
    - Data sourcing from headless Ghost
    - Responsive design
    - SEO optimized
    - OpenGraph structured data
    - Twitter Cards meta
    - Sitemap Generation
    - XML Sitemaps
    - Progressive Web App
    - Offline Support
    - RSS Feed
    - Composable and extensible
- url: https://gatsby-contentful-portfolio.netlify.app/
  repo: https://github.com/wkocjan/gatsby-contentful-portfolio
  description: Gatsby portfolio theme integrated with Contentful
  tags:
    - CMS:Contentful
    - CMS:Headless
    - Gallery
    - Portfolio
    - SEO
    - Styling:Tailwind
  features:
    - Clean minimalist design
    - Contentful integration with ready to go placeholder content
    - Responsive design
    - Uses Tailwind CSS for styling
    - Font Awesome icons
    - Robots.txt
    - SEO optimized
    - OpenGraph structured data
    - Integration with Mailchimp
- url: https://gatsby-graphcms-ecommerce-starter.netlify.app
  repo: https://github.com/GraphCMS/gatsby-graphcms-ecommerce-starter
  description: Swag store built with GraphCMS, Stripe, Gatsby, Postmark, and Printful.
  tags:
    - E-commerce
    - i18n
    - Netlify
    - Styling:Tailwind
    - CMS:Other
    - Stripe
  features:
    - Dropshipping by Printful
    - Printful inventory enhanced by GraphCMS
    - Custom GraphQL API for handling checkout and payment
    - Postmark for order notifications
    - Strong Customer Authentication
- url: https://koop-blog.netlify.app/
  repo: https://github.com/bagseye/koop-blog
  description: A simple blog platform using Gatsby and MDX
  tags:
    - Blog
    - Markdown
    - MDX
  features:
    - Responsive design
    - Styled 404 page
    - Lightweight
    - Styled Components
- url: https://gatsby-blog-mdx.now.sh/
  repo: https://github.com/EllisMin/gatsby-blog-mdx
  description: A ready-to-use, customizable personal blog with minimalist design
  tags:
    - Blog
    - MDX
    - Markdown
    - Netlify
    - SEO
    - Styling:Other
    - Documentation
  features:
    - Simple blog with responsive design
    - Light / Dark Mode Switch
    - MDX & Markdown to create post & About page
    - Code syntax highlighting (Light / Dark)
    - Facebook | Disqus | Utterances comments
    - Social Media Links & Share buttons
    - SEO + Sitemap + RSS
    - Googly Analytics Support
    - Easy & Highly Customizable
- url: https://gatsby-airtable-listing.netlify.app/
  repo: https://github.com/wkocjan/gatsby-airtable-listing
  description: Airtable theme for Gatsby
  tags:
    - Airtable
    - SEO
    - Styling:Tailwind
  features:
    - Airtable integration
    - Modals with previous/next navigation
    - Responsive design
    - Uses Tailwind CSS for styling
    - Font Awesome icons
    - Clean minimalist design
    - SEO optimized
    - Robots.txt
    - OpenGraph structured data
- url: https://gatsby-starter-personality.netlify.app/
  repo: https://github.com/matheusquintaes/gatsby-starter-personality
  description: A free responsive Gatsby Starter
  tags:
    - Portfolio
    - Gallery
  features:
    - SEO
    - Page transition
    - Fully responsive
    - Styling:CSS-in-JS
- url: https://seattleservicerelief.com/
  repo: https://github.com/service-relief/gatsby-starter-service-relief
  description: Localized index of resources for your city.
  tags:
    - Airtable
    - Netlify
    - SEO
    - Styling:Tailwind
  features:
    - generates a static website using Gatsby
    - uses Airtable to manage your listings and categories
    - includes an Airtable form to collect local submissions and add them to Airtable for approval
    - can be personalized to a city or region without touching a line of code
    - one-click deployment via Netlify
- url: https://shards-gatsby-starter.netlify.app/
  repo: https://github.com/wcisco17/gatsby-typescript-shards-starter
  description: Portfolio with TypeScript and Shards UI
  tags:
    - Language:TypeScript
    - Portfolio
    - Netlify
    - PWA
    - Styling:Bootstrap
  features:
    - Portfollio Starter that includes Shards Ui component library and TypeScript generator.
    - TypeScript
    - TypeScript Generator
    - Styled-Components
    - Shards UI
    - Bootstrap
- url: https://gatsby-sanity-developer-portfolio-starter.jacobneterer.com/
  repo: https://github.com/jneterer/gatsby-sanity-developer-portfolio-starter
  description: A Gatsby + Sanity CMS starter project for developer portfolios. Also built using Tailwind CSS, SCSS, and TypeScript.
  tags:
    - CMS:sanity.io
    - Portfolio
    - Styling:Tailwind
    - Styling:SCSS
    - Language:TypeScript
    - Netlify
    - SEO
  features:
    - Developer portfolio using Gatsby + Sanity CMS
    - Edit your profile, projects, and tags all in Sanity CMS without any code commits
    - Tailwind CSS and SCSS for styling
    - TypeScript for easier debugging and development, strict types, etc
    - Netlify for hosting
    - SEO Capabilities
- url: https://serene-ramanujan-285722.netlify.app/
  repo: https://github.com/kunalJa/gatsby-starter-math-blog
  description: Responsive math-focused blog with MDX and Latex built-in
  tags:
    - MDX
    - Blog
    - PWA
    - Storybook
    - Styling:Other
    - SEO
  features:
    - Mobile friendly and fully responsive
    - Easy to configure (just change site.config.js)
    - MDX
    - Latex with Katex
    - Storybook with tested components included
    - Uses Tachyons for styling
    - Easy to create new posts
- url: https://gatsby-starter-canada-pandemic.netlify.app/
  repo: https://github.com/masoudkarimif/gatsby-starter-canada-pandemic
  description: A Gatsby starter template for covering pandemics in Canada
  tags:
    - AWS
    - Onepage
    - Styling:Other
  features:
    - Interactive SVG map using D3
    - Responsive design
    - Styled 404 page
    - Google Analytics support
    - Includes React Helmet
    - Clean minimalist design
    - Completely customizable using only gatsby-config.js file
- url: https://builderio.github.io/gatsby-starter-builder/
  repo: https://github.com/BuilderIO/gatsby-starter-builder
  description: Gatsby starter with drag + drop page building with your React components via Builder.io
  tags:
    - CMS:Other
    - CMS:Headless
  features:
    - Builder.io integration with sample pages/header/footer.
    - Drag and drop page editing and creations.
    - Lots of built-in templates, widgets, or bring in your own custom components.
    - Uses @builder.io/gatsby plugin to dynamically create pages published on the editor.
    - SEO
- url: https://gatsby-starter-reason-blog.netlify.app/
  repo: https://github.com/mukul-rathi/gatsby-starter-reason-blog
  description: The Gatsby Starter Blog using ReasonML!
  tags:
    - Blog
    - Styling:CSS-in-JS
    - Language:Other
  features:
    - Basic setup for a full-featured type-safe blog
    - ReasonML support out-of-the-box
    - ReasonReact v3 JSX syntax
    - CSS-in-Reason support
    - StaticQuery GraphQL support in ReasonML
    - Similar to gatsby-starter-blog

- url: https://gct.mozart409.space/
  repo: https://github.com/Mozart409/gatsby-custom-tailwind
  description: A minimal Tailwind CSS starter, with custom fonts, purgecss, automatic linting when committing to master, awesome lighthouse audit, custom Vercel/serve server for production build, visible to all in your network, so you can test it with your phone.
  tags:
    - Linting
    - PWA
    - SEO
    - Styling:Tailwind
    - Styling:PostCSS
  features:
    - Minimal Tailwind Starter
    - Custom Fonts predefined
    - Automatic Linting on Commit using husky and pretty-quick
    - Custom server to test Production Builds on your local network via Vercel/serve
    - Extensive Readme in the repo
- url: https://gatsby-redux-toolkit-typescript.netlify.app/
  repo: https://github.com/saimirkapaj/gatsby-redux-toolkit-typescript-starter
  description: Gatsby Starter using Redux-Toolkit, TypeScript, Styled Components, and Tailwind CSS.
  tags:
    - Redux
    - Language:TypeScript
    - Styling:Tailwind
  features:
    - Redux-Toolkit
    - TypeScript
    - Styled Components
    - Tailwind CSS
    - Removes unused CSS with Purgecss
    - Font Awesome Icons
    - Responsive Design
    - Change between light and dark themes
    - SEO
    - React Helmet
    - Offline Support
- url: https://gatsby-ts-tw-styled-eslint.netlify.app
  repo: https://github.com/Miloshinjo/gatsby-ts-tw-styled-eslint-starter
  description: Gatsby starter with TypeScript, Tailwind CSS, @emotion/styled, and ESLint.
  tags:
    - Linting
    - Styling:CSS-in-JS
    - Styling:Tailwind
    - Language:TypeScript
  features:
    - TypeScript support
    - CSS-in-JS with @emotion/styled (like styled components)
    - Tailwind CSS (1.2) support
    - ESLint with Airbnb settings
- url: https://mik3y.github.io/gatsby-starter-basic-bootstrap/
  repo: https://github.com/mik3y/gatsby-starter-basic-bootstrap
  description: A barebones starter featuring react-bootstrap and deliberately little else
  tags:
    - Styling:Bootstrap
    - Styling:SCSS
  features:
    - Uses react-bootstrap, sass, and little else
    - Skeleton starter, based on gatsby-starter-default
    - Optional easy integration of themes from Bootswatch.com
- url: https://gatsby-starter-songc.netlify.app/
  repo: https://github.com/FFM-TEAM/gatsby-starter-song
  description: A Gatsby starter for blog style with fresh UI.
  tags:
    - Blog
    - Netlify
    - SEO
    - Language:TypeScript
    - Styling:CSS-in-JS
  features:
    - Emoji (emojione)
    - Code syntax highlighting (atom-one-light Style)
    - Mobile friendly and fully responsive
    - Comment feature ( utterances)
    - Post side PostTOC
    - Simple fresh design like Medium
    - Readability
- url: https://gatsby-starter-kontent-lumen.netlify.app/
  repo: https://github.com/Kentico/gatsby-starter-kontent-lumen
  description: A minimal, lightweight, and mobile-first starter for creating blogs uses Gatsby and Kentico Kontent CMS. Inspired by Lumen.
  tags:
    - SEO
    - CMS:Headless
    - CMS:Kontent
    - Netlify
    - Styling:SCSS
    - Blog
  features:
    - Kentico Kontent CaaS platform as the data source.
    - Mobile-First approach in development.
    - Archive organized by tags and categories.
    - Automatic Sitemap generation.
    - Lost Grid.
    - Beautiful typography inspired by matejlatin/Gutenberg.
    - Stylesheet built using Sass and BEM-Style naming.
    - Syntax highlighting in code blocks.
    - Google Analytics support.
- url: https://dindim-production.netlify.app/
  repo: https://github.com/lorenzogm/gatsby-ecommerce-starter
  description: Gatsby starter to create an ecommerce website with Netlify and Stripe. Setup and release your shop in a few minutes.
  tags:
    - Client-side App
    - E-commerce
    - Firebase
    - Netlify
    - SEO
    - Stripe
    - Styling:CSS-in-JS
  features:
    - 100% Free. No subscriptions, just pay a fee to Stripe when you sell a product.
    - Home Page to list all your products.
    - Category Page to list products by category.
    - Product Detail Page. Define several colors and sizes for the same product
    - Cart Page with the summary of your cart before checkout.
    - Checkout Page powered by Stripe.
    - Scripts to create/update/delete your products in Stripe.
    - Analytics with Firebase
- url: https://gatsby-starter-ts.now.sh/
  repo: https://github.com/jpedroschmitz/gatsby-starter-ts
  description: A TypeScript starter for Gatsby. No plugins and styling. Exactly the necessary to start!
  tags:
    - Language:TypeScript
    - Styling:None
    - Linting
  features:
    - TypeScript
    - ESLint and Prettier
    - Husky and lint-staged
    - Commitizen and Commitlint
    - TypeScript absolute paths
- url: https://rolwinreevan.com
  repo: https://github.com/rolwin100/rolwinreevan_gatsby_blog
  description: This starter consists of Ant Design System you can use it for your personal blog. I have given a lot of time in developing this starter because I found that there were not many starters with a very good design. Please give a star to this project if you have like it to encourage me 😄. Thank you.
  tags:
    - Blog
    - Portfolio
    - Markdown
    - SEO
    - PWA
  features:
    - Blog designed using Markdown.
    - Beautifully designed landing page.
    - First project in the starters list to use Ant Design.
    - Supports SSR and is also a PWA.
- url: https://gatsby-antd-starter.netlify.app/
  repo: https://github.com/alienCY/gatsby-antd-starter
  description: Gatsby starter with Ant Design (antd)
  tags:
    - Styling:Ant Design
    - SEO
  features:
    - Ant Design components
    - A really nice header.
- url: https://gatsby-starter-typescript.surge.sh
  repo: https://github.com/kurttomlinson/gatsby-starter-typescript
  description: A TypeScript starter with auto-generated GraphQL types, TS errors in the develop console, and gatsby-node.ts support!
  tags:
    - Language:TypeScript
  features:
    - TypeScript
    - Auto-generated types from GraphQL queries
    - TypeScript errors in the develop console
    - Support for typed GraphQL queries in gatsby-node.ts
    - Based on gatsby-starter-default
- url: https://www.dyuzz.club/
  repo: https://github.com/Dyuzz/Gatsby-Blog-Starter-Dyuzz
  description: A Gatsby starter for creating blogs.
  tags:
    - Blog
    - PWA
    - SEO
    - CMS:Netlify
    - Pagination
  features:
    - Blog designed using Markdown.
    - Beautifully designed landing page.
    - Gatsby v2
    - Google Analytics
    - Web App Manifest
    - Netlify Support
    - Gitalk Comment
    - SiteMap
    - Netlify CMS Support
    - TOC（TableOfContexts）
    - Pagination
    - SEO
    - Phone browser Support
- url: https://dropinblog-gatsby-starter.netlify.app/
  repo: https://github.com/DropInBlog/gatsby-starter
  description: A quick and simple Gatsby solution for the simplest blogging solution
  tags:
    - Blog
    - Netlify
    - Pagination
    - SEO
    - CMS:Headless
    - Styling:SCSS
    - Styling:CSS-in-JS
    - Styling:Tailwind
  features:
    - Pagination
    - Beautifully designed landing page.
    - Includes Chakra-UI and Tailwind CSS
- url: https://gatsby-material-typescript-starter.netlify.app
  repo: https://github.com/Junscuzzy/gatsby-material-typescript-starter
  description: A simple starter using TypeScript, ESLint, Prettier & @Material-ui
  tags:
    - Language:TypeScript
    - Linting
    - Netlify
    - SEO
    - Styling:Material
  features:
    - TypeScript in front-side & node-side
    - Prettier, ESLint and Type-check well configured together
    - Material-ui SSR compatible with build-in light/dark theme
    - Content sourcing free
    - Functional react (Hooks & functions instead Class)
    - Responsive design
    - SEO optimized
    - Styled 404 page
    - Google Analytics support
- url: https://gatsby-starter-takeshape-startup.netlify.app
  repo: https://github.com/colbyfayock/gatsby-starter-takeshape-startup
  description: Integrate TakeShape CMS using a ready to go TakeShape Startup project!
  tags:
    - Blog
    - CMS:Other
    - CMS:Headless
    - Landing Page
    - Styling:SCSS
  features:
    - Integrate TakeShape CMS
    - Preconfigured to work with the TakeShape Startup project
- url: https://gatsby-startbootstrap-agency.netlify.app/
  repo: https://github.com/thundermiracle/gatsby-startbootstrap-agency
  description: Gatsby version of startbootstrap-agency with i18n supported.
  tags:
    - Portfolio
    - PWA
    - SEO
    - Gallery
    - Landing Page
    - Onepage
    - Markdown
    - Netlify
    - Styling:Bootstrap
    - i18n
    - Netlify
    - Linting
  features:
    - Easily Configurable
    - Different types of sections
    - i18n
    - SEO
    - Google Analytics
    - Prettier, ESLint
- url: https://gatsby-typescript-tailwind-twin-styled-component-starter.netlify.app/
  repo: https://github.com/DevHausStudio/Gatsby-Typescript-Tailwind-Twin-Styled-Component-Starter
  description: Barebones and lightweight starter with TypeScript, Styled-Components, Tailwind CSS, Twin Macro.
  tags:
    - Language:TypeScript
    - Styling:Tailwind
    - Styling:CSS-in-JS
    - Netlify
  features:
    - Gatsby v2
    - TypeScript
    - Tailwind CSS
    - Style-Components
    - CSS-in-JS
    - Code Readability
    - Barebones
- url: https://dlford.github.io/gatsby-typescript-starter-minimalist/
  repo: https://github.com/dlford/gatsby-typescript-starter-minimalist
  description: A minimalist Gatsby TypeScript starter, because less is more
  tags:
    - Language:TypeScript
    - Linting
    - Styling:Other
  features:
    - Don't use `React.FC` (See `https://github.com/facebook/create-react-app/pull/8177`)
    - Minimalist
    - Prettier / ESLint pre-configured
    - CSS Reset / CSS Modules
    - Style Builder page for adjusting global styles
- url: https://flotiq-starter-products.herokuapp.com/
  repo: https://github.com/flotiq/gatsby-starter-products
  description: A Gatsby e-commerce starter with products sourced from Flotiq.
  tags:
    - CMS:Headless
    - E-commerce
    - CMS:Other
  features:
    - Snipcart e-commerce starter
    - Flotiq CMS as a product source
    - Deploy to Heroku
- url: https://goodpraxis.coop
  repo: https://github.com/GoodPraxis/gp-gatsby-starter-ts-sass-jest
  description: A solid, basic Gatsby starter used by Good Praxis suitable for many different types of projects
  tags:
    - Language:TypeScript
    - Styling:SCSS
    - SEO
    - Testing
  features:
    - TypeScript support
    - SCSS for styling
    - JEST tests
    - Simple SEO setup
- url: https://gatsby-markdown-personal-website.netlify.app/
  repo: https://github.com/SaimirKapaj/gatsby-markdown-personal-website
  description: Gatsby Markdown Personal Website Starter, using Styled Components, Tailwind CSS, and Framer Motion.
  tags:
    - Blog
    - Portfolio
    - Markdown
    - Styling:Tailwind
  features:
    - Markdown
    - Framer Motion
    - Page Transition
    - Styled Components
    - Tailwind CSS
    - Removes unused CSS with Purgecss
    - Font Awesome Icons
    - Responsive Design
    - SEO
    - React Helmet
    - Offline Support
    - Gatsby Image
- url: https://flotiq-starter-recipes.herokuapp.com
  repo: https://github.com/flotiq/gatsby-starter-recipes
  description: A Gatsby culinary starter with recipes sourced from Flotiq.
  tags:
    - CMS:Headless
    - Gallery
    - Pagination
    - CMS:Other
  features:
    - Recipes starter
    - Culinary recipes
    - Flotiq CMS as a recipe source
- url: https://gatsby-markdown-typescript-personal-website.netlify.app/
  repo: https://github.com/SaimirKapaj/gatsby-markdown-typescript-personal-website
  description: Gatsby Markdown Personal Website Starter, using TypeScript, Styled Components, Tailwind CSS, and Framer Motion.
  tags:
    - Blog
    - Portfolio
    - Markdown
    - Language:TypeScript
    - Styling:Tailwind
  features:
    - Markdown
    - TypeScript
    - Framer Motion
    - Page Transition
    - Styled Components
    - Tailwind CSS
    - Removes unused CSS with Purgecss
    - Font Awesome Icons
    - Responsive Design
    - SEO
    - React Helmet
    - Offline Support
    - Gatsby Image
- url: https://thestartup.netlify.app/
  repo: https://github.com/bagseye/startup
  description: A startup template perfect for brochure sites and small businesses
  tags:
    - Landing Page
    - Onepage
    - Portfolio
    - Styling:CSS-in-JS
  features:
    - Font Awesome Icons
    - Responsive Design
    - Style-Components
- url: https://gatsby-starter-tailwind-css.netlify.app/
  repo: https://github.com/melanienolan/gatsby-starter-tailwind-css
  description: A Gatsby starter with Tailwind CSS. Uses Tailwind CSS v1.4.1 and includes built-in support for PurgeCSS.
  tags:
    - Landing Page
    - Onepage
    - Styling:Tailwind
  features:
    - Simple boilerplate site using Tailwind CSS
    - PurgeCSS support to remove unused styles
    - PostCSS including Autoprefixer
    - React Helmet for better SEO
- url: https://wp-balsa-preview.draftbox.co/
  repo: https://github.com/draftbox-co/gatsby-wordpress-balsa-starter
  description: A Gatsby starter for creating blogs from headless WordPress CMS.
  tags:
    - Blog
    - SEO
    - CMS:WordPress
    - Styling:Other
    - Pagination
  features:
    - Balsa Skin by Draftbox
    - Data sourcing from headless WordPress
    - Responsive design
    - SEO optimized
    - OpenGraph structured data
    - Twitter Cards meta
    - Sitemap Generation
    - XML Sitemaps
    - Progressive Web Ap
- url: https://gatsby-typescript-eslint-prettier-starter.netlify.app/
  repo: https://github.com/Tielem/gatsby-typescript-eslint-prettier-starter
  description: This Gatsby starter is an adaptation of the default Gatsby starter with TypeScript, ESlint and Prettier added and pre-configured, bringing you everything you need to get up and running with Gatsby in a type-safe and style-safe way.
  tags:
    - Language:TypeScript
    - Linting
    - Styling:None
  features:
    - TypeScript compile (gatsby-plugin-ts), not Babel transpile (gatsby-plugin-typescript)
    - Type errors cause gatsby develop and gatsby build to stop
    - Makes use of ESlint with Airbnb's TypeScript config, to ensure code styling both in JavaScript and TypeScript
    - Linting errors cause gatsby develop and gatsby build to stop
    - Good starter template to add additional features (such as Markdown or Headless CMS) in a type safe and style safe way
    - Dependencies are automatically kept up to date with [Renovate](https://renovate.whitesourcesoftware.com/)
- url: https://gatsby-basic-typescript-starter.netlify.app/
  repo: https://github.com/noahub/gatsby-typescript-starter
  description: This starter ships with the main Gatsby configuration files you need to build a basic site using React and TypeScript.
  tags:
    - Language:TypeScript
    - Styling:CSS-in-JS
  features:
    - TypeScript installed and configured
    - Styled Components via Emotion
    - Google Fonts enabled
    - React Helmet for SEO
    - Configured image filesystem, transformer-sharp, plugin-sharp
- url: https://gatsby-landing-page-starter.netlify.app/
  repo: https://github.com/btahir/gatsby-landing-page-starter
  description: Simple Landing Page Starter Built With Gatsby.
  tags:
    - Landing Page
    - SEO
    - PWA
    - Styling:SCSS
  features:
    - Responsive design
    - SEO optimized
    - Conversion optimized
    - Sitemap Generation
    - XML Sitemaps
    - Progressive Web App
    - Offline Support
    - Composable and extensible
- url: https://gatsby-lotus-starter.netlify.app/
  repo: https://github.com/DecliningLotus/gatsby-lotus-starter
  description: A fully featured Gatsby Bootstrap starter.
  tags:
    - Linting
    - Netlify
    - PWA
    - SEO
    - Styling:Bootstrap
    - Styling:PostCSS
    - Styling:SCSS
  features:
    - Bootstrap + React Bootstrap
    - React Icons
    - Typefaces + Font Preloader
    - SVGO Optimizations
    - Optimized SEO
    - SASS Support
    - Sitemap Generation
    - Progressive Web App
    - Offline Support
    - Semantic Release
    - Netlify + CircleCI Support
- url: https://creationspirit.github.io/gatsby-babylonjs-starter/
  repo: https://github.com/creationspirit/gatsby-babylonjs-starter
  description: A Gatsby starter with example Babylonjs scene boilerplate.
  tags:
    - Portfolio
  features:
    - Babylon.js 3D graphics
    - Built on top of Gatsby's default starter
- url: https://gatsby-starter-voyager.netlify.app/
  repo: https://github.com/gregdferrell/gatsby-starter-voyager
  description: A feature-rich starter blog.
  tags:
    - Blog
    - Markdown
    - Pagination
    - RSS
    - SEO
    - Styling:SCSS
    - Styling:Other
  features:
    - Beautiful starter blog with content in markdown
    - Responsive, mobile-first design using tachyons.scss, flexbox, SCSS & CSS modules
    - Fast, with top-notch lighthouse audit scores
    - View posts by tag & author
    - Pagination & next/prev navigation
    - Social sharing links on blog posts (twitter, facebook, pinterest)
    - SEO component with social sharing cards for twitter & facebook
    - Structured data, schema.org
    - Sitemap & RSS feed
    - Support for email subscription to Mailchimp campaign
    - Support for Google analytics
- url: https://expo-gatsby-starter.netlify.app/
  repo: https://github.com/Sidibedev/expo-gatsby-starter
  description: A simple Expo and Gatsby starter.
  tags:
    - PWA
    - SEO
  features:
    - SEO
    - PWA
    - Offline Support
    - Upload Image
    - Expo SDK
    - Image manipulation
    - 404 page
    - Navigation
- url: https://gatsby-starter-banshorian.netlify.app
  repo: https://github.com/webmaeistro/gatsby-starter-banshorian
  description: Starter for the gatsby-theme-banshorian. A creative cool-looking personal or work projects showcase/portfolio/CV. Based on byfolio.
  tags:
    - Styling:Other
    - Portfolio
    - Transitions
    - Linting
    - Testing
    - PWA
  features:
    - Gatsby v2
    - Style-Components Using @emotion
    - Edit Everything From gatsby.config
    - Developer Friendly
    - Isomorphic Skills Tiles
    - Transitions Between Pages and Menu
- url: https://a2zarslaan.github.io/gatsby-starter-sasslan/
  repo: https://github.com/a2zarslaan/gatsby-starter-sasslan
  description: A minimalistic Gatsby starter template featuring SASS and CSS 7-1 architecture.
  tags:
    - Blog
    - Portfolio
    - Markdown
  features:
    - Markdown
    - CSS 7-1 Architecture
    - GraphQL IDE
    - Page Transitions
    - Easy to edit CSS variables
    - Styled Components
    - SVG icons
    - Google fonts
    - Desktop-First Design
    - Responsive Design
    - React Helmet
    - Gatsby Remark Images
    - Code Readability
    - Progressive Web App
- url: https://pedantic-brown-bbf927.netlify.app/
  repo: https://github.com/pkino/gatsby-starter-typescript-sass
  description: A minimum starter with TypeScript, Sass, ESLint and Prettier built-in
  tags:
    - Language:TypeScript
    - Styling:SCSS
    - Linting
  features:
    - TypeScript and Sass support
    - ESLint with basic react rules
- url: https://gatsby-starter-portfolio-minimal.netlify.app/
  repo: https://github.com/konstantinmuenster/gatsby-starter-portfolio-minimal
  description: A modern one-page portfolio with a clean yet expressive design.
  tags:
    - Portfolio
    - Markdown
    - MDX
    - PWA
    - Onepage
    - Styling:CSS-in-JS
  features:
    - Quick and Easy Setup - Add content and deploy
    - Content via Markdown/MDX - No external CMS needed
    - Extendable Layout - Add more sections as you like
    - Responsive Design - With freshening Animations
    - Medium Integration - Feature your latest articles
    - Progressive Web App/PWA - Offline Support
    - Fast and Accessible
    - SEO
- url: https://gatsby-theme-clarisse.netlify.app
  repo: https://github.com/tacogator/gatsby-starter-blog-material-clarisse
  description: A minimalist blog starter with Material-UI
  tags:
    - Blog
    - SEO
    - Portfolio
    - Landing Page
    - Styling:Material
    - Markdown
    - MDX
  features:
    - SEO-ready
    - Clean design with emphasis on Call-to-action
    - Built-in Tag/Category support
    - Write post in markdown or MDX
    - Desktop and mobile responsive layout
    - Customizable branding & navigation
    - Material-UI
- url: https://ph0en1x.ru/
  repo: https://github.com/eduard-kirilov/gatsby-ts-apollo-starter
  description: This starter is a ready-made configuration that includes Gatsby, React, Redux, Apollo, GraphQL, TypeScript, Styled-Components, Material-UI, Jest, Enzyme.
  tags:
    - E-commerce
    - SEO
    - Redux
    - Language:TypeScript
    - Pagination
    - Styling:Material
  features:
    - This starter is configured to interact with GraphQL of your backend through Apollo.
    - Strong typing with TypeScript.
    - Typescript, Apollo, Mongo - backend.
    - Unit tests based on jest and enzyme.
    - In this starter, Styled-components and Material-UI can be used simultaneously.
    - This starter has tuned redux with reselect on board
    - Desktop and mobile responsive layout
- url: https://gatsby-starter-tailwind-opinionated.netlify.app/
  repo: https://github.com/mjsarfatti/gatsby-starter-tailwind-opinionated
  description: Based on the official Gatsby starter, with an opinionated Tailwind setup. Uses Purgecss to remove unused CSS.
  tags:
    - Styling:Tailwind
  features:
    - Based on gatsby-starter-default
    - Tailwind CSS Framework
    - Removes unused CSS with Purgecss
    - Works great with VS Code
    - Create React App ESLint default
    - Run Prettier through ESLint
    - Sensible Tailwind CSS configuration, great for most sites
    - Absolute imports (no more ../../../../some/components.js)
    - Typescript-ready
    - Box shadows by box-shadows.co
    - Spring transition easing
    - Tailwind forms plugin

- url: https://gatsby-starter-jest-enzyme-eslint.netlify.app
  repo: https://github.com/markbello/gatsby-starter-jest-enzyme-eslint
  description: gatsby-starter-default with Jest, Enzyme, and ESLint
  tags:
    - Testing
    - Linting
  features:
    - Jest testing set up
    - Enzyme for shallow rendering and snapshot testing
    - ESLint for linting
    - No frills, minimally opinionated
- url: https://foundation.stackrole.com/
  repo: https://github.com/stackrole/gatsby-starter-foundation
  description: A starter to launch your blazing fast personal website and a blog, Built with Gatsby and Netlify CMS. Made with ❤ by Stackrole
  tags:
    - CMS:Netlify
    - Markdown
    - Netlify
    - Pagination
    - SEO
    - Styling:SCSS
    - Blog
    - Landing Page
  features:
    - A Blog and Personal website with Netlify CMS.
    - Responsive Web Design
    - Customize content of Homepage, About and Contact page.
    - Add / Modify / Delete blog posts.
    - Edit website settings, Add Google Analytics and make it your own all with in the CMS.
    - SEO Optimized
    - OpenGraph structured data
    - Twitter Cards meta
    - Beautiful XML Sitemaps
    - Netlify Contact Form, Works right out of the box after deployment.
    - Invite collaborators into Netlify CMS, without giving access to your GitHub account via Git Gateway
    - Gatsby Incremental Builds with Netlify.
    - For more info, Take a look at readme.md on the Github repo.
- url: https://gatsby-starter-payments.netlify.app
  repo: https://github.com/moonclerk/gatsby-starter-payments
  description: A Gatsby starter for creating SaaS landing pages using MoonClerk to accept payments.
  tags:
    - Landing Page
    - Netlify
    - Onepage
    - SEO
    - Stripe
    - Styling:CSS-in-JS
  features:
    - SEO optimized
    - Landing Page
    - Fully responsive
    - Gatsby images
    - MoonClerk Payment Forms
    - Open source illustrations from Icons8
    - Google Analytics
    - Includes React Helmet to allow editing site meta tags
    - Includes plugins for easy, beautiful typography
    - Styling with styled-components
    - Organized using ABEM
- url: https://schoolfront.netlify.app
  repo: https://github.com/orzechdev/schoolfront
  description: School website starter
  tags:
    - Language:TypeScript
    - Styling:CSS-in-JS
    - CMS:WordPress
    - Blog
    - Presentation
  features:
    - Main page
    - WordPress blog
    - Contact page
    - About page
    - Open hours information
    - Offered curriculum page
    - Teachers list
    - WCAG AA support
    - SEO optimized
    - Sitemap Generation
    - Gatsby v2
    - Styled Components
    - TypeScript
- url: https://gatsby-starter-donations.netlify.app
  repo: https://github.com/moonclerk/gatsby-starter-donations
  description: A simple starter to help get up and running accepting donations using Gatsby + MoonClerk
  tags:
    - Donations
    - Landing Page
    - Netlify
    - Onepage
    - SEO
    - Stripe
    - Styling:CSS-in-JS
  features:
    - SEO optimized
    - Fully responsive
    - Gatsby images
    - MoonClerk Payment Forms
    - Open source illustrations from Icons8
    - Open source image from Unsplash
    - Google Analytics
    - Includes React Helmet to allow editing site meta tags
    - Includes plugins for easy, beautiful typography
    - Styling with styled-components
    - Organized using ABEM
- url: https://jolly-tree-003047c03.azurestaticapps.net/
  repo: https://github.com/floAr/gatsby-starter-azure_swa
  description: A simple Gatsby starter making use of the new Azure Static Web App service.
  tags:
    - Redux
    - Styling:None
    - Azure
  features:
    - CI/CD using github actions
- url: https://minimal-blog-starter.netlify.app/
  repo: https://github.com/imjamesku/gatsby-minimal-blog-starter
  description: A minimal NetlifyCMS starter based on the default starter with no additional styling
  tags:
    - CMS:Netlify
    - Styling:None
    - Blog
  features:
    - NetlifyCMS
    - Blog post list
    - SEO
- url: https://gatsbyfire.netlify.app/
  repo: https://github.com/GeorgeSteel/gatsby-fire-starter
  description: A Gatsby Starter to build a complete web app with Gatsby & Firebase by using the library reactfire
  tags:
    - Firebase
    - Authentication
    - Client-side App
  features:
    - You can build a realtime app without any `window object` issue.
    - Private/Dynamic routing made easy with reach/router.
    - Fully integrated with reactfire.
    - Easy to setup.
    - Insane Lighthouse performance.
    - FirebaseUI fully integrated & customizable for any language location.
- url: https://gatsby-starter-catalyst-helium.netlify.app/
  repo: https://github.com/ehowey/gatsby-starter-catalyst-helium
  description: A personal blog starter with large featured images, SEO optimization, dark mode, and support for many different frontmatter fields. Based on Gatsby Theme Catalyst. Uses MDX for content and Theme UI for styling. Includes a core theme, a header theme, a footer theme, and a blog theme.
  tags:
    - MDX
    - Styling:Theme-UI
    - SEO
    - PWA
    - Blog
  features:
    - Based on Gatsby Theme Catalyst series of themes and starters.
    - Theme options are used to enable some simple layout changes.
    - Designed with component shadowing in mind to allow easier customization.
    - Theme UI is deeply integrated with design tokens and variants throughout.
    - Color mode switching available by default.
    - RSS Feed
    - SEO optimized to include social media images and Twitter handles.
    - React Scroll for one page, anchor based navigation is available.
    - Code highlighting via Prism.
- url: https://headless.us
  repo: https://github.com/ecomloop/headless-starter
  description: The Shopify + Gatsby starter theme for digital commerce
  tags:
    - E-commerce
    - Shopify
    - CMS:Netlify
    - Blog
  features:
    - Integrated with Shopify for pulling products
    - Checkout handled via Shopify
    - Includes variants for products
    - XML sitemap
    - Blog with Netlify CMS
    - RSS feed
    - Designed to bring headless commerce to Shopify merchants and shops
- url: http://gatsby-tailwind-starter.kosvrouvas.com/
  repo: https://github.com/kosvrouvas/gatsby-tailwindcss-starter
  description: The default Gatsby starter bundled with the latest TailwindCSS for DRY situations
  tags:
    - MDX
    - Styling:Tailwind
  features:
    - Based on Gatsby Starter Theme
    - Google Analytics
    - Sentry
- url: https://simple.rickkln.com
  repo: https://github.com/rickkln/gatsby-starter-simple
  description: Simple Gatsby starter for a small static site. Replaces Prettier with ESLint (AirBnB style), and adds TypeScript and Firebase hosting.
  tags:
    - Linting
    - Language:TypeScript
    - Firebase
    - SEO
    - Markdown
    - Portfolio
  features:
    - TypeScript is used for a better developer experience.
    - ESLint and the AirBnB TypeScript style guide help you avoid, and fix, simple issues in your code.
    - The default Gatsby formatting tool Prettier, has been removed in order to avoid conflicts with the ESLint + AirBnB TypeScript tools described above.
    - Firebase Hosting is supported and configured for Gatsby from the start.
    - Dynamic pages for blog posts in markdown is implemented.
- url: https://the-great-gatsby-starter.netlify.app
  repo: https://github.com/bradgarropy/gatsby-starter
  description: 🥂 the great gatsby starter
  tags:
    - Linting
    - Netlify
    - SEO
    - Styling:CSS-in-JS
  features:
    - Base scaffolding for a Gatsby site.
    - ESLint and Prettier are preconfigured.
    - Preconfigured Netlify hosting.
    - Serverless functions ready to go.
    - Style with styled-components out of the box.
    - Customizable SEO component included.
- url: https://gatsby-starter-capacitor.netlify.app/
  repo: https://github.com/flogy/gatsby-starter-capacitor
  description: Build blazing fast mobile apps with Gatsby and Capacitor.
  tags:
    - Styling:None
  features:
    - Basic setup for hybrid mobile apps for Android and iOS
    - Demonstration on how to access Native APIs of mobile devices
- url: https://gatsby-starter-woo.surge.sh/
  repo: https://github.com/desmukh/gatsby-starter-woo
  description: Simple, clean, and responsive landing page for your product or service. This is a GatsbyJS port of StyleShout's Woo template.
  tags:
    - Landing Page
    - Onepage
    - Portfolio
  features:
    - Ported from StyleShout Woo theme
    - Fully responsive
    - Includes React Helmet to allow editing site meta tags
    - All landing page content can be customised through YAML files stored in content folder and in gatsby-config.js
<<<<<<< HEAD
- url: https://gatsby-tfs-acme-starter.netlify.app/
  repo: https://github.com/tiagofsanchez/gatsby-tfs-acme-starter
  description: Your new digital garden. ACME Blog is a starter that was build on top of a gatsby-theme-acmeblog
  tags:
    - SEO
    - Blog
    - MDX
  features:
    - MDX
    - Light and Dark mode
    - Includes React Helmet to allow editing site meta tags
    - Theme-ui
    - Tags
    - Categories
=======
- url: https://code-notes-example.netlify.com/
  repo: https://github.com/MrMartineau/gatsby-starter-code-notes
  description: A starter for the "Code Notes" Gatsby theme
  tags:
    - Markdown
    - MDX
    - Documentation
    - Styling:Theme-UI
  features:
    - Notes can be written using Markdown or MDX
    - Full syntax highlighting for most programming languages
    - Notes can be tagged
    - Notes can have associated emojis 👏
    - Extra markdown features have also been added. See the demo for in-depth examples
    - Note search powered by the super-fast Flexsearch
- url: https://adityaketkar.netlify.app/
  repo: https://github.com/adityaketkar/circle-packing-personal-homepage
  description: A Customizable Personal-Website Template, Ready to Deploy in 10 mins!
  tags:
    - Landing Page
    - Onepage
    - Portfolio
  features:
    - Based on Starter "Dimension"
    - Easy to implement, data stored in JSON file
    - Includes a instructional video, can be deployed by people with no coding experience
    - Fully customizable template
- url: https://vapor.aesthetic.codes/
  repo: https://github.com/vaporwavy/gatsby-vapor
  description: A custom, simple theme for Gatsby. Made for minimalists. Completely free and fully responsive.
  tags:
    - Blog
    - SEO
    - Search
    - Markdown
    - HTML5UP
    - Pagination
    - CMS:Netlify
  features:
    - Support tags
    - Post Search
    - Toggle Dark themes
- url: https://www.stefanseegerer.de/gatsby-starter-paper-css-landing-page/
  repo: https://github.com/manzanillo/gatsby-starter-paper-css-landing-page
  description: Single page starter with PaperCSS for a workshop, educational material, or other minimal landing pages
  tags:
    - Onepage
    - Landing Page
  features:
    - Landing Page
    - Google Analytics
    - PaperCSS style
- url: https://gatsby-typescript-app-starter.netlify.app/
  repo: https://github.com/MeridjaNassim/gatsby-typescript-app-starter
  description: Minimal starter configuration for PWA using typescript with both static routes and client side routes.
  tags:
    - PWA
    - Language:TypeScript
  features:
    - PWA configuration
    - Client side App configuration , with client side routing
    - JSON data layer included
    - Minimal CSS GRID
- url: https://gatsby-three-ts-plus.netlify.app/
  repo: https://github.com/shunp/gatsby-three-ts-plus
  description: 3D web starter kit with Three.js and TypeScript
  tags:
    - Linting
    - Language:TypeScript
    - Styling:Tailwind
    - CMS:Netlify
    - Portfolio
  features:
    - TypeScript is used for a better developer experience.
    - Tailwind CSS Framework
    - Includes React Helmet to allow editing site meta tags
    - Desktop and mobile responsive layout
- url: https://mui-treasury.com/layout/clones/reactjs?bgColor=b6c0d4
  repo: https://github.com/mui-treasury/gatsby-mui-layout-starter
  description: Supercharge your next project with Mui Treasury Layout, built on top of Material-UI
  tags:
    - Styling:CSS-in-JS
    - Styling:Material
  features:
    - Gatsby v2
    - Material-UI
    - MuiTreasury Layout
    - Dynamic configurable
    - Offline support
    - PWA ready
    - SEO
    - Responsive design
- url: https://7sferry-gatsby-contentful-starters.netlify.app/
  repo: https://github.com/7sferry/Gatsbyan1.0
  description: Blog template for Contentful CMS with some features like comment, tags, archives, pagination, prism, tags, share and many others.
  tags:
    - Blog
    - SEO
    - CMS:Contentful
    - Pagination
  features:
    - Blog template
    - Contentful CMS
    - Facebook Comment
    - Tags
    - Archives by date
    - Pagination
    - Share Button
    - Prism for code preview
- url: https://gatsby-starter-emotion-theme.netlify.app/
  repo: https://github.com/jackoliver/gatsby-starter-emotion-theme
  description: Gatsby+Emotion+Theming, made to get up and running quicker with standard marketing microsites.
  tags:
    - Styling:CSS-in-JS
  features:
    - Alias imports for quicker development
    - Emotion theming out of the box
    - Easy to change global parameters
    - BYOD (Bring your own data sources)
- url: https://gatsby-starter-catalyst-lithium.netlify.app/
  repo: https://github.com/ehowey/gatsby-starter-catalyst-lithium
  description: A personal blog starter with large featured images, SEO optimization, dark mode, and support for many different frontmatter fields. Based on Gatsby Theme Catalyst. Uses MDX for content and Theme UI for styling. Includes a core theme, a header theme, a footer theme, and a blog theme.
  tags:
    - MDX
    - Styling:Theme-UI
    - SEO
    - PWA
    - Blog
  features:
    - Based on Gatsby Theme Catalyst series of themes and starters.
    - Theme options are used to enable some simple layout changes.
    - Designed with component shadowing in mind to allow easier customization.
    - Theme UI is deeply integrated with design tokens and variants throughout.
    - Color mode switching available by default.
    - RSS Feed
    - SEO optimized to include social media images and Twitter handles.
    - React Scroll for one page, anchor based navigation is available.
    - Code highlighting via Prism.
- url: https://ghost-novela-preview.draftbox.co/
  repo: https://github.com/draftbox-co/gatsby-ghost-novela-starter
  description: A Gatsby starter for creating blogs from headless Ghost CMS.
  tags:
    - AMP
    - Blog
    - CMS:Headless
    - CMS:Ghost
    - Disqus
    - Language:TypeScript
    - Markdown
    - MDX
    - Netlify
    - Pagination
    - PWA
    - RSS
    - SEO
    - Styling:CSS-in-JS
    - Styling:Theme-UI
  features:
    - Novela theme by Narrative
    - Data sourcing from headless Ghost
    - Responsive design
    - SEO optimized
    - OpenGraph structured data
    - Twitter Cards meta
    - Sitemap Generation
    - XML Sitemaps
    - Progressive Web App
    - Offline Support
    - RSS Feed
    - Composable and extensible
- url: https://gatsby-starter-portfolio.herokuapp.com/
  repo: https://github.com/surudhb/gatsby-personal-site-template
  description: A minimalist dev portfolio featuring a blog, SEO, app-theming with React.Context, Bootstrap and Sass
  tags:
    - Portfolio
    - Blog
    - SEO
    - Markdown
    - MDX
    - Styling:Bootstrap
    - Styling:SCSS
    - Client-side App
  features:
    - Gatsby v2
    - Main page, Blog page, About page, Projects page, Resume page with dedicated pages for each blog-post and project
    - Uses Sass with Bootstrap to make styling super simple
    - Light/Dark mode for entire app using React's Context API
    - SEO enabled on each page with react-helmet
    - Features optimized image rendering using gatsby-image
    - Uses open source icons from Fontawesome and icons8
    - Uses icons as links to github, resume, hackerrank on main page
    - Programmatically generates styled pages for each blog post and project written in Markdown
    - Blog posts page features a live filter tool
    - Uses site metadata to populate About page
    - Resume page generated using template Markdown files
- url: https://gatsby-starter-vadyan.netlify.app/
  repo: https://github.com/p1t1ch/gatsby-starter-vadyan
  description: A modern content-agnostic Gatsby starter
  tags:
    - Language:TypeScript
    - Linting
    - Netlify
    - PWA
    - SEO
    - Storybook
    - Styling:CSS-in-JS
    - Testing
  features:
    - 💬 Static type checking with Typescript
    - 🥇 Linting environment with ESLint, Prettier, Husky & lint-staged
    - 🎲 Testing environment with Jest, RTL & Cypress
    - 👩‍🎤 CSS in JS styling with Emotion
    - 📕 Work with components in Storybook
    - 🌀 Transform SVGs into React components with SVGR
    - ✨ Full PWA support
    - 🧠 Apollo Client setup for dynamic data
    - 🚦 Ready to use CI/CD setup with Github Actions
    - 📊 Analyze generated build with Webpack Bundle Analyzer
    - 💥 Write pretty imports with Webpack aliases
- url: https://gatsby-p5-gallery-starter.herokuapp.com/
  repo: https://github.com/doubledherin/gatsby-p5-starter
  description: A responsive gallery / portofolio site for showing off your p5.js sketches, with React-p5.js integration via a built-in wrapper.
  tags:
    - Gallery
    - Portfolio
    - Styling:SCSS

  features:
    - A responsive gallery website set up to easily contain generative art and other works created with p5.js
- url: https://emulsify-ds.github.io/gatsby-starter-emulsify-mdx/
  repo: https://github.com/emulsify-ds/gatsby-starter-emulsify-mdx
  description: A starter for a style guide powered by Gatsby Theme Emulsify
  tags:
    - Style Guide
    - Documentation
    - Storybook
    - Markdown
    - MDX
    - Styling:Theme-UI
  features:
    - Fully customizable style guide
    - Document pages and components using Markdown/MDX
    - Show live Storybook components with a shortcode
    - Flexible code syntax highlighting using PrismJS
    - Theming using config-based Theme UI
    - Support for modes - light/dark built-in
    - Image and file support in Markdown
    - Shortcodes for wrapping components and building tab links
    - Gatsby shadowing for Gatsby Theme Emulsify components
    - Supports linking multiple style guides
- url: https://kontent-sample-app-gatsby-intranet.netlify.app
  repo: https://github.com/Simply007/kontent-sample-app-gatsby-intranet
  description: Showcase of Kentico Kontent Intranet admin UI using Material design.
  tags:
    - CMS:Headless
    - CMS:Kontent
    - Netlify
    - Styling:Material
    - i18n
  features:
    - Kentico Kontent CaaS platform as the data source
    - Kentico Kontent rich text element resolution example
    - Showcasing multilingual possibilities
    - Includes plugins for easy, beautiful typography
    - Material Design
    - Intranet showcase
- url: https://varunagrawal.github.io/gatsby-bootstrap-template/
  repo: https://github.com/varunagrawal/gatsby-bootstrap-template
  description: A minimalistic Gatsby starter template with Bootstrap 4 included. Great for getting started with Gatsby without worrying out styling.
  tags:
    - Styling:Bootstrap
    - Client-side App
    - Landing Page
  features:
    - Minimalistic, so nothing extra other than the barebones.
    - Boostrap 4 support out of the box.
    - Comes with React Helmet for adding site meta tags.
- url: https://demo.websheets.co
  repo: https://github.com/tengkuhafidz/WebSheets-Listing-Page
  description: A listing website generator based on a standard Google Sheets template. Manage the branding, layout, and data of the site by just updating the Google Sheets.
  tags:
    - Google Sheets
    - Language:TypeScript
    - Styling:Tailwind
    - Styling:PostCSS
    - PWA
    - SEO
    - Onepage
    - Gallery
    - Portfolio
  features:
    - Google Sheets as data point
    - Change the Branding, template, and data of the site by just updating the Google Sheets
    - Fast-loading static site
    - Progressive web app with offline capabilities
    - Customisable SEO and site metadata
    - Social share
    - Dark Mode
    - Google Analytics
    - Search functionality
    - Responsive Design
    - Preconfigured prettier, eslint, husky
- url: https://www.minimal-portfolio.openarchitex.dev/
  repo: https://github.com/OpenArchitex/gatsby-starter-minimal-portfolio
  description: A simple portfolio with About, Projects and Contact sections created using Theme UI and MDX
  tags:
    - Portfolio
    - Markdown
    - MDX
    - Styling:Tailwind
    - Styling:Theme-UI
    - Onepage
  features:
    - Gatsby v2
    - Simple portfolio with About, Projects and Contact sections
    - Uses MDX and Theme UI for styling
    - SEO enabled on each page with react-helmet
- url: https://renyuanz.github.io/leonids/
  repo: https://github.com/renyuanz/leonids
  description: A simple, fixed sidebar two columns blog theme using tailwind to polish and Github Actions to deploy
  tags:
    - Blog
    - SEO
    - Markdown
    - Styling:Tailwind
    - Styling:PostCSS
  features:
    - All gatsby-starter-blog (the official blog theme) features
    - Light/Dark mode
    - Uses PostCSS with Tailwind to make styling pleasurable
    - Auto-deploys to Github pages with Github actions CI
    - SEO enabled on each page with react-helmet
    - Features optimized image rendering using gatsby-image
    - Writes with Markdown, your favourite writing tool
- url: https://gatsby-opinionated-starter.netlify.app/
  repo: https://github.com/datacrafts-io/gatsby-opinionated-starter
  description: Opinionated full-fledged TypeScript dev environment starter
  tags:
    - Styling:SCSS
    - Styling:Other
    - Testing
    - Language:TypeScript
    - Linting
    - Storybook
  features:
    - Storybook support
    - SCSS + SCSS Modules support
    - Jest + testing-library support
    - TypeScript support
    - ESLint support for both ES and TS
    - remark-lint support for linting markdown files
    - style-lint support for linting SCSS and SCSS Modules
    - GitHub Actions CI optional support
    - Renovate bot optional support
    - Husky optional support
    - Typography.js support
    - Netlify deploy optional support
- url: https://gatsby-starter-fresh.netlify.app
  repo: https://github.com/mishal23/gatsby-starter-fresh
  description:  A minimal GatsbyJS starter blog template using the Fresh Theme for anyone to build a blogging site
  tags:
    - Portfolio
    - Blog
    - SEO
    - Markdown
  features:
    - Gatsby v2
    - Blazing fast loading time
    - Mobile Friendly
    - High quality code
    - Component seperated code
    - Custom 404 page
    - In-built contact form powered by Formspree
    - Markdown support for new posts
    - Code syntax highlighting
    - Disqus support for comments
    - Supports PWA
    - Social Media icons
    - SEO friendly
    - Twitter Tags
    - Sitemap Generation
    - Google Analytics
- url: https://gatsby-starter-testing.netlify.app/
  repo: https://github.com/DanailMinchev/gatsby-starter-testing
  description: A simple Gatsby starter with configured testing frameworks and tools for each layer of the Test Pyramid and more.
  tags:
    - Linting
    - Storybook
    - Testing
  features:
    - Unit Testing - Jest with React Testing Library
    - Structural Testing - Jest Snapshot Testing
    - End-to-End Testing - Cypress with Cypress Testing Library
    - Accessibility Testing - axe with cypress-axe
    - Automated Visual Testing - Storybook with jest-puppeteer and jest-image-snapshot
- url: https://boogi.netlify.app
  repo: https://github.com/filipowm/boogi
  description: Create awesome documentation with modern, Gitbook-like look-and-feel.
  tags:
    - Documentation
    - PWA
    - SEO
    - Markdown
    - MDX
    - Styling:CSS-in-JS
    - CMS:Netlify
  features:
    - Customize your page to match your branding and needs
    - Responsive, GitBook-like design inspired by https://gitbook.com/
    - Light / dark mode themes for entire app
    - Custom [BooGi CLI](https://github.com/filipowm/boogi-cli) wrapping Gatsby CLI
      to start quickly, simplify codebase, easily run locally and build you BooGi-based app
    - Rich-content and rich-text features like text formatting, graphs and diagrams,
      quotes, columnar layout, emojis, feather icons, highlights, live code editor,
      syntax highlighting, external code snippets, social buttons and many many more!
    - draft pages
    - Search capabilities with [Algolia](https://www.algolia.com/)
    - local search (search in a browser without need to integrate with Algolia)
    - Progressive Web App (PWA) support - app can work entirely offline
    - Integration with Google Analytics
    - SEO friendliness
    - full screen mode
    - RSS feed
    - Edit content on Gitlab, Github or Bitbucket with edit-on-repo feature
    - Fully customizable using plain Yaml files
- url: https://texblog.akshatbisht.com/
  repo: https://github.com/aaaakshat/gatsby-starter-texblog
  description: A lightweight, LaTeX enabled starter to beautifully showcase your typeset articles.
  tags:
    - Blog
    - Markdown
    - MDX
    - SEO
    - Styling:SCSS
    - Language:TypeScript
  features:
    - Automatically generated landing page with articles organised by date
    - LaTeX support (rendered via remark-katex)
    - Custom Image component to easily add images
    - MDX to add components to articles
    - Uses SCSS for easy-to-understand naming
    - Google Analytics support
    - Responsive design
- url: https://knochenmark.github.io/gatsby-starter-level-2/
  repo: https://github.com/Knochenmark/gatsby-starter-level-2
  description: A minimalistic, responsive and easily configurable Gatsby starter that will help to bring your portfolio to the next level.
  tags:
    - Portfolio
    - Blog
    - Markdown
    - Styling:CSS-in-JS
    - Linting
  features:
    - Responsive Layout
    - High configurability
    - Configurable Sections via Markdown
    - Organized Projects by techs and Blog Posts by tags
    - Posts in Markdown
    - Pagination support
    - Syntax highlighting in code blocks
    - Styled Components with Emotion
    - ESLint and Prettier
    - FontAwsome Library for icons
- url: https://gatsby-starter-essentials.netlify.app/
  repo: https://github.com/selrond/gatsby-starter-essentials
  description: A solid base to build your project upon
  tags:
    - Styling:CSS-in-JS
  features:
    - Sensible folder structure
    - Only linted code is commit-able with pre-commit eslint hook
    - Absolute imports (no more import Button from '../../../../../components/atoms/Button')
    - styled-components set up
    - sanitize.css included for sane out-of-the-box CSS defaults
    - eslint with Airbnb config
    - Auto formatted code via `prettier` as an `eslint` plugin
    - Always up-to-date starter dependencies thanks to Dependabot
    - Improved npm scripts - npm start runs a local server, so you can view your site live on multiple devices at once
    - .nvmrc requiring lts node version
    - Simple circleci integration to utilize CI/CD in your app
- url: https://frosty-torvalds-822eb0.netlify.app
  repo: https://github.com/willb335/gatsby-starter-hoa
  description: A template for home owner associations built with Gatsby, Contentful, and Netlify
  tags:
    - Blog
    - CMS:Headless
    - CMS:Contentful
    - Styling:CSS-in-JS
    - Netlify
  features:
    - CMS:Contentful integration with ready to go placeholder content
    - Netlify integration including a pre-built contact form
    - Pagination logic
    - Styled Components
    - SEO friendly components
    - Prebuilt events calendar
    - Material UI
>>>>>>> 5ade08e7
<|MERGE_RESOLUTION|>--- conflicted
+++ resolved
@@ -6876,7 +6876,6 @@
     - Fully responsive
     - Includes React Helmet to allow editing site meta tags
     - All landing page content can be customised through YAML files stored in content folder and in gatsby-config.js
-<<<<<<< HEAD
 - url: https://gatsby-tfs-acme-starter.netlify.app/
   repo: https://github.com/tiagofsanchez/gatsby-tfs-acme-starter
   description: Your new digital garden. ACME Blog is a starter that was build on top of a gatsby-theme-acmeblog
@@ -6891,7 +6890,6 @@
     - Theme-ui
     - Tags
     - Categories
-=======
 - url: https://code-notes-example.netlify.com/
   repo: https://github.com/MrMartineau/gatsby-starter-code-notes
   description: A starter for the "Code Notes" Gatsby theme
@@ -7388,5 +7386,4 @@
     - Styled Components
     - SEO friendly components
     - Prebuilt events calendar
-    - Material UI
->>>>>>> 5ade08e7
+    - Material UI