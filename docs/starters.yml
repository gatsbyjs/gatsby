--- conflicted
+++ resolved
@@ -6737,7 +6737,6 @@
     - The default Gatsby formatting tool Prettier, has been removed in order to avoid conflicts with the ESLint + AirBnB TypeScript tools described above.
     - Firebase Hosting is supported and configured for Gatsby from the start.
     - Dynamic pages for blog posts in markdown is implemented.
-<<<<<<< HEAD
 - url: https://gatsby-starter-capacitor.netlify.app/
   repo: https://github.com/flogy/gatsby-starter-capacitor
   description: Build blazing fast mobile apps with Gatsby and Capacitor.
@@ -6746,7 +6745,6 @@
   features:
     - Basic setup for hybrid mobile apps for Android and iOS
     - Demonstration on how to access Native APIs of mobile devices
-=======
 - url: https://gatsby-starter-woo.surge.sh/
   repo: https://github.com/desmukh/gatsby-starter-woo
   description: Simple, clean and responsive landing page for your product or service. This is a GatsbyJS port of StyleShout's Woo template.
@@ -6782,5 +6780,4 @@
   features:
     - Landing Page
     - Google Analytics
-    - PaperCSS style
->>>>>>> d9ad8e57
+    - PaperCSS style