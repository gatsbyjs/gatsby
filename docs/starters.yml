- url: https://gatsby-theme-sky-lite.netlify.com
  repo: https://github.com/vim-labs/gatsby-theme-sky-lite-starter
  description: A lightweight GatsbyJS starter with Material-UI and MDX Markdown support.
  tags:
    - Blog
    - Styling:Material
  features:
    - Lightweight
    - Markdown
    - MDX
    - MaterialUI Components
    - React Icons
- url: https://authenticaysh.netlify.com/
  repo: https://github.com/ben-siewert/gatsby-starter-auth-aws-amplify
  description: Full-featured Auth with AWS Amplify & AWS Cognito
  tags:
    - AWS
    - Authentication
  features:
    - Full-featured AWS Authentication with Cognito
    - Error feedback in forms
    - Password Reset
    - Multi-Factor Authentication
    - Styling with Bootstrap and Sass
- url: https://gatsby-starter-blog-demo.netlify.com/
  repo: https://github.com/gatsbyjs/gatsby-starter-blog
  description: official blog
  tags:
    - Official
    - Blog
  features:
    - Basic setup for a full-featured blog
    - Support for an RSS feed
    - Google Analytics support
    - Automatic optimization of images in Markdown posts
    - Support for code syntax highlighting
    - Includes plugins for easy, beautiful typography
    - Includes React Helmet to allow editing site meta tags
    - Includes plugins for offline support out of the box
- url: https://gatsby-starter-default-demo.netlify.com/
  repo: https://github.com/gatsbyjs/gatsby-starter-default
  description: official default
  tags:
    - Official
  features:
    - Comes with React Helmet for adding site meta tags
    - Includes plugins for offline support out of the box
- url: https://gatsby-netlify-cms.netlify.com/
  repo: https://github.com/netlify-templates/gatsby-starter-netlify-cms
  description: n/a
  tags:
    - Blog
    - Styling:Bulma
    - CMS:Netlify
  features:
    - A simple blog built with Netlify CMS
    - Basic directory organization
    - Uses Bulma for styling
    - Visit the repo to learn how to set up authentication, and begin modeling your content.
- url: https://vagr9k.github.io/gatsby-advanced-starter/
  repo: https://github.com/Vagr9K/gatsby-advanced-starter
  description: Great for learning about advanced features and their implementations
  tags:
    - Blog
    - Styling:None
  features:
    - Does not contain any UI frameworks
    - Provides only a skeleton
    - Tags
    - Categories
    - Google Analytics
    - Disqus
    - Offline support
    - Web App Manifest
    - SEO
- url: https://vagr9k.github.io/gatsby-material-starter/
  repo: https://github.com/Vagr9K/gatsby-material-starter
  description: n/a
  tags:
    - Styling:Material
  features:
    - React-MD for Material design
    - Sass/SCSS
    - Tags
    - Categories
    - Google Analytics
    - Disqus
    - Offline support
    - Web App Manifest
    - SEO
- url: https://gatsby-advanced-blog-system.danilowoz.now.sh/blog
  repo: https://github.com/danilowoz/gatsby-advanced-blog-system
  description: Create a complete blog from scratch with pagination, categories, featured posts, author, SEO and navigation.
  tags:
    - Pagination
    - Markdown
    - SEO
  features:
    - Pagination;
    - Category and tag pages (with pagination);
    - Category list (with navigation);
    - Featured post;
    - Author page;
    - Next and prev post;
    - SEO component.
- url: https://graphcms.github.io/gatsby-graphcms-tailwindcss-example/
  repo: https://github.com/GraphCMS/gatsby-graphcms-tailwindcss-example
  description: The default Gatsby starter blog with the addition of the gatsby-source-graphql and tailwind dependencies.
  tags:
    - Styling:Tailwind
    - CMS:Headless
  features:
    - Tailwind style library
    - GraphQL source plugin
    - Very simple boilerplate
- url: https://wonism.github.io/
  repo: https://github.com/wonism/gatsby-advanced-blog
  description: n/a
  tags:
    - Portfolio
    - Redux
  features:
    - Blog post listing with previews (image + summary) for each blog post
    - Categories and tags for blog posts with pagination
    - Search post with keyword
    - Put react application / tweet into post
    - Copy some codes in post with clicking button
    - Portfolio
    - Resume
    - Redux for managing statement (with redux-saga / reselect)

- url: https://gatsby-tailwind-emotion-starter.netlify.com/
  repo: https://github.com/muhajirdev/gatsby-tailwind-emotion-starter
  description: A Gatsby Starter with Tailwind CSS + Emotion JS
  tags:
    - Styling:Tailwind
  features:
    - Eslint Airbnb without semicolon and without .jsx extension
    - Offline support
    - Web App Manifest
- url: https://gatsby-starter-redux-firebase.netlify.com/
  repo: https://github.com/muhajirdev/gatsby-starter-redux-firebase
  description: A Gatsby + Redux + Firebase Starter. With Authentication
  tags:
    - Styling:None
    - Firebase
    - Client-side App
  features:
    - Eslint Airbnb without semicolon and without .jsx extension
    - Firebase
    - Web App Manifest
- url: https://dschau.github.io/gatsby-blog-starter-kit/
  repo: https://github.com/dschau/gatsby-blog-starter-kit
  description: n/a
  tags:
    - Blog
  features:
    - Blog post listing with previews for each blog post
    - Navigation between posts with a previous/next post button
    - Tags and tag navigation
- url: https://contentful-userland.github.io/gatsby-contentful-starter/
  repo: https://github.com/contentful-userland/gatsby-contentful-starter
  description: n/a
  tags:
    - Blog
    - CMS:Contentful
    - CMS:Headless
  features:
    - Based on the Gatsby Starter Blog
    - Includes Contentful Delivery API for production build
    - Includes Contentful Preview API for development
- url: https://react-firebase-authentication.wieruch.com/
  repo: https://github.com/the-road-to-react-with-firebase/react-gatsby-firebase-authentication
  description: n/a
  tags:
    - Firebase
  features:
    - Sign In, Sign Up, Sign Out
    - Password Forget
    - Password Change
    - Protected Routes with Authorization
    - Realtime Database with Users
- url: http://dmwl.net/gatsby-hampton-theme
  repo: https://github.com/davad/gatsby-hampton-theme
  description: n/a
  tags:
    - Styling:CSS-in-JS
  features:
    - Eslint in dev mode with the airbnb config and prettier formatting rules
    - Emotion for CSS-in-JS
    - A basic blog, with posts under src/pages/blog
    - A few basic components (Navigation, Layout, Link wrapper around gatsby-link))
    - Based on gatsby-starter-gatsbytheme
- url: https://orgapp.github.io/gatsby-starter-orga/
  repo: https://github.com/orgapp/gatsby-starter-orga
  description: Want to use org-mode instead of markdown? This is for you.
  tags:
    - Blog
  features:
    - Use org-mode files as source.
    - Generate post pages, can be configured to be file-based or section-based.
    - Generate posts index pages.
- url: http://2column-portfolio.surge.sh/
  repo: https://github.com/praagyajoshi/gatsby-starter-2column-portfolio
  description: n/a
  tags:
    - Portfolio
    - Styling:SCSS
  features:
    - Designed as a minimalistic portfolio website
    - Grid system using flexboxgrid
    - Styled using SCSS
    - Font icons using font-awesome
    - Google Analytics integration
    - Open Sans font using Google Fonts
    - Prerendered Open Graph tags for rich sharing
- url: https://prototypeinteractive.github.io/gatsby-react-boilerplate/
  repo: https://github.com/PrototypeInteractive/gatsby-react-boilerplate
  description: n/a
  tags:
    - Styling:Bootstrap
  features:
    - Basic configuration and folder structure
    - Uses PostCSS and Sass (with autoprefixer and pixrem)
    - Uses Bootstrap 4 grid
    - Leaves the styling to you
    - Uses data from local json files
    - Contains Node.js server code for easy, secure, and fast hosting
- url: http://capricious-spring.surge.sh/
  repo: https://github.com/noahg/gatsby-starter-blog-no-styles
  description: n/a
  tags:
    - Blog
    - Styling:None
  features:
    - Same as official gatsby-starter-blog but with all styling removed
- url: https://gatsby-starter-github-api.netlify.com/
  repo: https://github.com/lundgren2/gatsby-starter-github-api
  description: Single page starter based on gatsby-source-github-api
  tags:
    - Portfolio
    - Onepage
  features:
    - Use your GitHub as your own portfolio site
    - List your GitHub repositories
    - GitHub GraphQL API v4

- url: https://gatsby-starter-bloomer.netlify.com/
  repo: https://github.com/Cethy/gatsby-starter-bloomer
  description: n/a
  tags:
    - Styling:Bulma
  features:
    - Based on gatsby-starter-default
    - Bulma CSS Framework with its Bloomer react components
    - Font-Awesome icons
    - Includes a simple fullscreen hero w/ footer example
- url: https://gatsby-starter-bootstrap-netlify.netlify.com/
  repo: https://github.com/konsumer/gatsby-starter-bootstrap-netlify
  description: n/a
  tags:
    - Styling:Bootstrap
    - CMS:Netlify
  features:
    - Very similar to gatsby-starter-netlify-cms, slightly more configurable (e.g. set site-title in gatsby-config) with Bootstrap/Bootswatch instead of bulma
- url: https://gatstrap.netlify.com/
  repo: https://github.com/jaxx2104/gatsby-starter-bootstrap
  description: n/a
  tags:
    - Styling:Bootstrap
  features:
    - Bootstrap CSS framework
    - Single column layout
    - Basic components like SiteNavi, SitePost, SitePage
- url: http://gatsby-bulma-storybook.surge.sh/
  repo: https://github.com/gvaldambrini/gatsby-starter-bulma-storybook
  description: n/a
  tags:
    - Styling:Bulma
    - Storybook
    - Testing
  features:
    - Storybook for developing components in isolation
    - Bulma and Sass support for styling
    - CSS modules
    - Prettier & eslint to format & check the code
    - Jest
- url: https://gatsby-starter-business.netlify.com/
  repo: https://github.com/v4iv/gatsby-starter-business
  description: n/a
  tags:
    - Styling:Bulma
    - PWA
    - CMS:Netlify
    - Disqus
    - Search
    - Pagination
  features:
    - Complete Business Website Suite - Home Page, About Page, Pricing Page, Contact Page and Blog
    - Netlify CMS for Content Management
    - SEO Friendly (Sitemap, Schemas, Meta Tags, GTM etc)
    - Bulma and Sass Support for styling
    - Progressive Web App & Offline Support
    - Tags and RSS Feed for Blog
    - Disqus and Share Support
    - Elastic-Lunr Search
    - Pagination
    - Easy Configuration using `config.js` file
- url: https://haysclark.github.io/gatsby-starter-casper/
  repo: https://github.com/haysclark/gatsby-starter-casper
  description: n/a
  tags:
    - PWA
  features:
    - Page pagination
    - CSS
    - Tags
    - Google Analytics
    - Offline support
    - Web App Manifest
    - SEO
- url: http://gatsby-starter-ceevee.surge.sh/
  repo: https://github.com/amandeepmittal/gatsby-starter-ceevee
  description: n/a
  tags:
    - Portfolio
  features:
    - Based on the Ceevee site template, design by Styleshout
    - Single Page Resume/Portfolio site
    - Target audience Developers, Designers, etc.
    - Used CSS Modules, easy to manipulate
    - FontAwsome Library for icons
    - Responsive Design, optimized for Mobile devices
- url: https://gatsby-starter-contentful-i18n.netlify.com/
  repo: https://github.com/mccrodp/gatsby-starter-contentful-i18n
  description: i18n support and language switcher for Contentful starter repo
  tags:
    - i18n
    - CMS:Contentful
    - CMS:Headless
  features:
    - Localization (Multilanguage)
    - Dynamic content from Contentful CMS
    - Integrates i18n plugin starter and using-contentful repos
- url: http://cranky-edison-12166d.netlify.com/
  repo: https://github.com/datocms/gatsby-portfolio
  description: n/a
  tags:
    - CMS:DatoCMS
    - CMS:Headless
  features:
    - Simple portfolio to quick start a site with DatoCMS
    - Contents and media from DatoCMS
    - Custom Sass style
    - SEO
- url: https://gatsby-deck.netlify.com/
  repo: https://github.com/fabe/gatsby-starter-deck
  description: n/a
  tags:
    - Presentation
  features:
    - Create presentations/slides using Gatsby.
    - Offline support.
    - Page transitions.
- url: https://gatsby-starter-default-i18n.netlify.com/
  repo: https://github.com/angeloocana/gatsby-starter-default-i18n
  description: n/a
  tags:
    - i18n
  features:
    - localization (Multilanguage)
- url: http://gatsby-dimension.surge.sh/
  repo: https://github.com/codebushi/gatsby-starter-dimension
  description: Single page starter based on the Dimension site template
  tags:
    - Portfolio
    - HTML5UP
    - Styling:SCSS
  features:
    - Designed by HTML5 UP
    - Simple one page site that’s perfect for personal portfolios
    - Fully Responsive
    - Styling with SCSS
- url: https://gatsby-docs-starter.netlify.com/
  repo: https://github.com/ericwindmill/gatsby-starter-docs
  description: n/a
  tags:
    - Documentation
    - Styling:CSS-in-JS
  features:
    - All the features from gatsby-advanced-starter, plus
    - Designed for Documentation / Tutorial Websites
    - ‘Table of Contents’ Component, Auto generates ToC from posts - just follow the file frontmatter conventions from markdown files in ‘lessons’.
    - Styled Components w/ ThemeProvider
    - Basic UI
    - A few extra components
    - Custom prismjs theme
    - React Icons
- url: https://parmsang.github.io/gatsby-starter-ecommerce/
  repo: https://github.com/parmsang/gatsby-starter-ecommerce
  description: Easy to use starter for an e-commerce store
  tags:
    - Styling:Other
    - Stripe
    - eCommerce
    - PWA
    - Authentication
  features:
    - Uses the Moltin eCommerce Api
    - Stripe checkout
    - Semantic-UI
    - Styled components
    - Google Analytics - (you enter the tracking-id)
    - React-headroom
    - Eslint & Prettier. Uses Airbnb JavaScript Style Guide
    - Authentication via Moltin (Login and Register)
- url: http://gatsby-forty.surge.sh/
  repo: https://github.com/codebushi/gatsby-starter-forty
  description: Multi-page starter based on the Forty site template
  tags:
    - Styling:SCSS
    - HTML5UP
  features:
    - Designed by HTML5 UP
    - Colorful homepage, and also includes a Landing Page and Generic Page components.
    - Many elements are available, including buttons, forms, tables, and pagination.
    - Custom grid made with CSS Grid
    - Styling with SCSS
- url: https://themes.gatsbythemes.com/gatsby-starter/
  repo: https://github.com/saschajullmann/gatsby-starter-gatsbythemes
  description: n/a
  tags:
    - Styling:CSS-in-JS
    - Blog
    - Testing
    - Linting
  features:
    - CSS-in-JS via Emotion.
    - Jest and Enzyme for testing.
    - Eslint in dev mode with the airbnb config and prettier formatting rules.
    - React 16.
    - A basic blog, with posts under src/pages/blog. There’s also a script which creates a new Blog entry (post.sh).
    - Data per JSON files.
    - A few basic components (Navigation, Footer, Layout).
    - Layout components make use of Styled-System.
    - Google Analytics (you just have to enter your tracking-id).
    - Gatsby-Plugin-Offline which includes Service Workers.
    - Prettier for a uniform codebase.
    - Normalize css (7.0).
    - Feather icons.
    - Font styles taken from Tachyons.
- url: https://gcn.netlify.com/
  repo: https://github.com/ryanwiemer/gatsby-starter-gcn
  description: A starter template to build amazing static websites with Gatsby, Contentful and Netlify
  tags:
    - CMS:Contentful
    - CMS:Headless
    - Blog
    - Netlify
    - Styling:CSS-in-JS
  features:
    - CMS:Contentful integration with ready to go placeholder content
    - Netlify integration including a pre-built contact form
    - Minimal responsive design - made to customize or tear apart
    - Pagination logic
    - Styled components
    - SEO Friendly Component
    - JSON-LD Schema
    - OpenGraph sharing support
    - Sitemap Generation
    - Google Analytics
    - Progressive Web app
    - Offline Support
    - RSS Feed
    - Gatsby Standard module for linting JavaScript with StandardJS
    - Stylelint support for Styled Components to lint the CSS in JS
- url: https://alampros.github.io/gatsby-starter-grommet/
  repo: https://github.com/alampros/gatsby-starter-grommet
  description: n/a
  tags:
    - Styling:Grommet
  features:
    - Barebones configuration for using the Grommet design system
    - Uses Sass (with CSS modules support)
- url: https://gatsby-starter-hello-world-demo.netlify.com/
  repo: https://github.com/gatsbyjs/gatsby-starter-hello-world
  description: official hello world
  tags:
    - Official
  features:
    - A no-frills Gatsby install
    - No plugins, no boilerplate
    - Great for advanced users
- url: https://gatsby-starter-hero-blog.greglobinski.com/
  repo: https://github.com/greglobinski/gatsby-starter-hero-blog
  description: no description yet
  tags:
    - Styling:PostCSS
    - SEO
    - Markdown
  features:
    - Easy editable content in Markdown files (posts, pages and parts)
    - CSS with `styled-jsx` and `PostCSS`
    - SEO (sitemap generation, robot.txt, meta and OpenGraph Tags)
    - Social sharing (Twitter, Facebook, Google, LinkedIn)
    - Comments (Facebook)
    - Images lazy loading and `webp` support (gatsby-image)
    - Post categories (category based post list)
    - Full text searching (Algolia)
    - Contact form (Netlify form handling)
    - Form elements and validation with `ant-design`
    - RSS feed
    - 100% PWA (manifest.webmanifest, offline support, favicons)
    - Google Analytics
    - App favicons generator (node script)
    - Easy customizable base styles via `theme` object generated from `yaml` file (fonts, colors, sizes)
    - React v.16.3 (gatsby-plugin-react-next)
    - Components lazy loading (social sharing)
    - ESLint (google config)
    - Prettier code styling
    - Webpack `BundleAnalyzerPlugin`
- url: https://gatsby-starter-i18n-lingui.netlify.com/
  repo: https://github.com/dcroitoru/gatsby-starter-i18n-lingui
  description: n/a
  tags:
    - i18n
  features:
    - Localization (Multilanguage) provided by js-lingui
    - Message extraction
    - Avoids code duplication - generates pages for each locale
    - Possibility of translated paths
- url: https://lumen.netlify.com/
  repo: https://github.com/alxshelepenok/gatsby-starter-lumen
  description: A minimal, lightweight and mobile-first starter for creating blogs uses Gatsby.
  tags:
    - Blog
    - CMS:Netlify
    - Pagination
    - Disqus
    - RSS
    - Linting
    - Testing
    - Styling:PostCSS
    - Styling:SCSS
  features:
    - Lost Grid
    - Jest testing
    - Beautiful typography inspired by matejlatin/Gutenberg
    - Mobile-First approach in development
    - Stylesheet built using SASS and BEM-Style naming
    - Syntax highlighting in code blocks
    - Sidebar menu built using a configuration block
    - Archive organized by tags and categories
    - Pagination support
    - Offline support
    - Google Analytics support
    - Disqus Comments support
- url: https://minimal-blog.lekoarts.de
  repo: https://github.com/LekoArts/gatsby-starter-minimal-blog
  description: This starter is part of a german tutorial series on Gatsby. The starter will change over time to use more advanced stuff (feel free to express your ideas in the repository). Its first priority is a minimalistic style coupled with a lot of features for the content.
  tags:
    - Blog
    - MDX
    - Styling:CSS-in-JS
    - Netlify
    - Linting
    - PWA
  features:
    - Minimal and clean white layout
    - Write your blog posts in MDX
    - Offline Support, WebApp Manifest, SEO
    - Code highlighting (with prism-react-renderer) and live preview (with react-live)
- url: https://gatsby-starter-modern-demo.netlify.com/
  repo: https://github.com/kripod/gatsby-starter-modern
  description: no description yet
  tags:
    - Linting
  features:
    - A set of strict linting rules (based on the Airbnb JavaScript Style Guide)
    - Encourage automatic code formatting
    - Prefer using Yarn for package management
    - Use EditorConfig to maintain consistent coding styles between different editors and IDEs
    - Integration with Visual Studio Code
    - Based on gatsby-starter-default
- url: https://gatsby-starter-personal-blog.greglobinski.com/
  repo: https://github.com/greglobinski/gatsby-starter-personal-blog
  description: n/a
  tags:
    - Blog
    - Markdown
    - Netlify
    - Styling:Material
  features:
    - Ready to use, but easily customizable a fully equipped theme starter
    - Easy editable content in Markdown files (posts, pages and parts)
    - ‘Like an app’ layout transitions
    - Easily restyled through theme object
    - Styling with JSS
    - Page transitions
    - Comments (Facebook)
    - Post categories
    - Post list filtering
    - Full text searching (Algolia)
    - Contact form (Netlify form handling)
    - Material UI (@next)
    - RSS feed
    - Full screen mode
    - User adjustable articles’ body copy font size
    - Social sharing (Twitter, Facebook, Google, LinkedIn)
    - PWA (manifes.json, offline support, favicons)
    - Google Analytics
    - Favicons generator (node script)
    - Components leazy loading with AsyncComponent (social sharing, info box)
    - ESLint (google config)
    - Prettier code styling
    - Custom webpack CommonsChunkPlugin settings
    - Webpack BundleAnalyzerPlugin
- url: http://gatsby-photon.surge.sh/
  repo: https://github.com/codebushi/gatsby-starter-photon
  description: Single page starter based on the Photon site template
  tags:
    - HTML5UP
    - Onepage
    - Styling:SCSS
  features:
    - Designed by HTML5 UP
    - Single Page, Responsive Site
    - Custom grid made with CSS Grid
    - Styling with SCSS
- url: https://portfolio-bella.netlify.com/
  repo: https://github.com/LekoArts/gatsby-starter-portfolio-bella
  description: A portfolio starter for Gatsby. The target audience are designers and photographers. The light themed website shows your work with large images & big typography. The Onepage is powered by the Headless CMS Prismic.io. and has programmatically created pages for your projects. General settings and colors can be changed in a config & theme file.
  tags:
    - Portfolio
    - CMS:Prismic
    - CMS:Headless
    - Styling:CSS-in-JS
    - Onepage
    - PWA
    - Linting
  features:
    - Big typography & images
    - White theme
    - Prismic.io as CMS
    - Emotion for styling + Emotion-Grid
    - One-page layout with sub-pages for case studies
    - Easily configurable
    - And other good stuff (SEO, Offline Support, WebApp Manifest Support)
- url: https://cara.lekoarts.de
  repo: https://github.com/LekoArts/gatsby-starter-portfolio-cara
  description: Playful and Colorful One-Page portfolio featuring Parallax effects and animations. Especially designers and/or photographers will love this theme! Built with MDX and Theme UI.
  tags:
    - Portfolio
    - Onepage
    - Styling:CSS-in-JS
    - PWA
  features:
    - React Spring Parallax effects
    - Theme UI-based theming
    - CSS Animations and shapes
    - Light/Dark mode
- url: https://emilia.lekoarts.de
  repo: https://github.com/LekoArts/gatsby-starter-portfolio-emilia
  description: A portfolio starter for Gatsby. The target audience are designers and photographers. The dark themed website shows your work with large images in a grid-layout (powered by CSS Grid). The transition effects on the header add a playful touch to the overall minimal design. The website has programmatically created pages for your projects (with automatic image import). General settings and colors can be changed in a config & theme file.
  tags:
    - Portfolio
    - PWA
    - Transitions
    - MDX
    - Styling:CSS-in-JS
    - Linting
    - Testing
  features:
    - Focus on big images (with gatsby-image)
    - Dark Theme with HeroPatterns Header
    - CSS Grid and styled-components
    - Page transitions
    - Cypress for End-to-End testing
    - react-spring animations
    - One-Page layout with sub-pages for projects
    - Create your projects in MDX (automatic import of images)
    - And other good stuff (SEO, Offline Support, WebApp Manifest Support)
- url: https://emma.lekoarts.de
  repo: https://github.com/LekoArts/gatsby-starter-portfolio-emma
  description: Minimalistic portfolio with full-width grid, page transitions, support for additional MDX pages, and a focus on large images. Especially designers and/or photographers will love this theme! Built with MDX and Theme UI. Using the Gatsby Theme "@lekoarts/gatsby-theme-emma".
  tags:
    - Portfolio
    - MDX
    - Transitions
    - Styling:CSS-in-JS
    - PWA
  features:
    - MDX
    - react-spring page animations
    - Optional MDX pages which automatically get added to the navigation
    - Fully customizable through the usage of Gatsby Themes (and Theme UI)
    - Light Mode / Dark Mode
    - Google Analytics Support
    - SEO (Sitemap, OpenGraph tags, Twitter tags)
    - Offline Support & WebApp Manifest
- url: https://gatsby-starter-procyon.netlify.com/
  repo: https://github.com/danielmahon/gatsby-starter-procyon
  description: n/a
  tags:
    - PWA
    - CMS:Headless
    - CMS:Other
    - Styling:Material
    - Netlify
  features:
    - Gatsby + ReactJS (server side rendering)
    - GraphCMS Headless CMS
    - DraftJS (in-place) Medium-like Editing
    - Apollo GraphQL (client-side)
    - Local caching between builds
    - Material-UI (layout, typography, components, etc)
    - Styled-Components™-like API via Material-UI
    - Netlify Deployment Friendly
    - Netlify Identity Authentication (enables editing)
    - Automatic versioning, deployment and CHANGELOG
    - Automatic rebuilds with GraphCMS and Netlify web hooks
    - PWA (Progressive Web App)
    - Google Fonts
- url: http://gatsby-starter-product-guy.surge.sh/
  repo: https://github.com/amandeepmittal/gatsby-starter-product-guy
  description: n/a
  tags:
    - Portfolio
  features:
    - Single Page
    - A portfolio Developers and Product launchers alike
    - Using Typography.js easy to switch fonts
    - All your Project/Portfolio Data in Markdown, server by GraphQL
    - Responsive Design, optimized for Mobile devices
- url: https://caki0915.github.io/gatsby-starter-redux/
  repo: https://github.com/caki0915/gatsby-starter-redux
  description: n/a
  tags:
    - Styling:CSS-in-JS
    - Redux
  features:
    - Redux and Redux-devtools.
    - Emotion with a basic theme and SSR
    - Typography.js
    - Eslint rules based on Prettier and Airbnb
- url: http://gatsby-stellar.surge.sh/
  repo: https://github.com/codebushi/gatsby-starter-stellar
  description: Single page starter based on the Stellar site template
  tags:
    - HTML5UP
    - Onepage
    - Styling:SCSS
  features:
    - Designed by HTML5 UP
    - Scroll friendly, responsive site. Can be used as a single or multi-page site.
    - Sticky Navigation when scrolling.
    - Scroll spy and smooth scrolling to different sections of the page.
    - Styling with SCSS
- url: http://gatsby-strata.surge.sh/
  repo: https://github.com/codebushi/gatsby-starter-strata
  description: Single page starter based on the Strata site template
  tags:
    - Portfolio
    - Onepage
    - HTML5UP
    - Styling:SCSS
  features:
    - Designed by HTML5 UP
    - Super Simple, single page portfolio site
    - Lightbox style React photo gallery
    - Fully Responsive
    - Styling with SCSS
- url: https://gatsby-starter-strict.netlify.com/
  repo: https://github.com/kripod/gatsby-starter-strict
  description: n/a
  tags:
    - Linting
  features:
    - A set of strict linting rules (based on the Airbnb JavaScript Style Guide)
    - lint script
    - Encourage automatic code formatting
    - format script
    - Prefer using Yarn for package management
    - Use EditorConfig to maintain consistent coding styles between different editors and IDEs
    - Integration with Visual Studio Code
    - Pre-configured auto-formatting on file save
    - Based on gatsby-starter-default
- url: https://gatsby-tachyons.netlify.com/
  repo: https://github.com/pixelsign/gatsby-starter-tachyons
  description: no description yet
  tags:
    - Styling:Other
  features:
    - Based on gatsby-starter-default
    - Using Tachyons for CSS.
- url: https://quizzical-mcclintock-0226ac.netlify.com/
  repo: https://github.com/taylorbryant/gatsby-starter-tailwind
  description: A Gatsby v2 starter styled using Tailwind, a utility-first CSS framework. Uses Purgecss to remove unused CSS.
  tags:
    - Styling:Tailwind
  features:
    - Based on gatsby-starter-default
    - Tailwind CSS Framework
    - Removes unused CSS with Purgecss
    - Includes responsive navigation and form examples
- url: http://portfolio-v3.surge.sh/
  repo: https://github.com/amandeepmittal/gatsby-portfolio-v3
  description: n/a
  tags:
    - Portfolio
  features:
    - Single Page, Timeline View
    - A portfolio Developers and Product launchers
    - Bring in Data, plug-n-play
    - Responsive Design, optimized for Mobile devices
    - Seo Friendly
    - Uses Flexbox
- url: https://gatsby-starter-typescript-plus.netlify.com/
  repo: https://github.com/resir014/gatsby-starter-typescript-plus
  description: This is a starter kit for Gatsby.js websites written in TypeScript. It includes the bare essentials for you to get started (styling, Markdown parsing, minimal toolset).
  tags:
    - Styling:CSS-in-JS
    - Language:TypeScript
    - Markdown
  features:
    - TypeScript
    - TSLint (with custom TSLint rules)
    - Markdown rendering with Remark
    - Basic component structure
    - Styling with emotion
- url: https://haysclark.github.io/gatsby-starter-typescript/
  repo: https://github.com/haysclark/gatsby-starter-typescript
  description: n/a
  tags:
    - Language:TypeScript
  features:
    - TypeScript
- url: https://fabien0102-gatsby-starter.netlify.com/
  repo: https://github.com/fabien0102/gatsby-starter
  description: n/a
  tags:
    - Language:TypeScript
    - Styling:Other
    - Testing
  features:
    - Semantic-ui for styling
    - TypeScript
    - Offline support
    - Web App Manifest
    - Jest/Enzyme testing
    - Storybook
    - Markdown linting
- url: https://gatsby-starter-wordpress.netlify.com/
  repo: https://github.com/GatsbyCentral/gatsby-starter-wordpress
  description: Gatsby starter using WordPress as the content source.
  tags:
    - Styling:CSS-in-JS
    - CMS:WordPress
  features:
    - All the features from gatsby-advanced-starter, plus
    - Leverages the WordPress plugin for Gatsby for data
    - Configured to work with WordPress Advanced Custom Fields
    - Auto generated Navigation for your WordPress Pages
    - Minimal UI and Styling — made to customize.
    - Styled Components
- url: https://www.concisejavascript.org/
  repo: https://github.com/rwieruch/open-crowd-fund
  description: n/a
  tags:
    - Stripe
    - Firebase
  features:
    - Open source crowdfunding for your own ideas
    - Alternative for Kickstarter, GoFundMe, etc.
    - Secured Credit Card payments with Stripe
    - Storing of funding information in Firebase
- url: https://www.verious.io/
  repo: https://github.com/cpinnix/verious-boilerplate
  description: n/a
  tags:
    - Styling:Other
  features:
    - Components only. Bring your own data, plugins, etc.
    - Bootstrap inspired grid system with Container, Row, Column components.
    - Simple Navigation and Dropdown components.
    - Baseline grid built in with modular scale across viewports.
    - Abstract measurements utilize REM for spacing.
    - One font to rule them all, Helvetica.
- url: https://gatsby-starter-blog-grommet.netlify.com/
  repo: https://github.com/Ganevru/gatsby-starter-blog-grommet
  description: GatsbyJS v2 starter for creating a blog. Based on Grommet v2 UI.
  tags:
    - Blog
    - Markdown
    - Styling:Grommet
    - Language:TypeScript
    - Linting
    - Redux
  features:
    - Grommet v2 UI
    - Easily configurable - see site-config.js in the root
    - Switch between grommet themes
    - Change between light and dark themes (with Redux)
    - Blog posts previews in card style
    - Responsive Design, optimized for Mobile devices
    - styled-components
    - TypeScript and ESLint (typescript-eslint)
    - lint-staged and husky - for linting before commit
- url: https://happy-pare-dff451.netlify.com/
  repo: https://github.com/fhavrlent/gatsby-contentful-typescript-starter
  description: Contentful and TypeScript starter based on default starter.
  tags:
    - CMS:Contentful
    - CMS:Headless
    - Language:TypeScript
    - Styling:CSS-in-JS
  features:
    - Based on default starter
    - TypeScript
    - CSS in JS (Emotion)
    - CMS:Contentful
- url: https://xylo-gatsby-bulma-starter.netlify.com/
  repo: https://github.com/xydac/xylo-gatsby-bulma-starter
  description: Gatsby v2 Starter with Bulma based on default starter.
  tags:
    - Styling:SCSS
    - Styling:Bulma
  features:
    - Based on default starter
    - Bulma Css
    - Sass based Styling
- url: https://maxpou.github.io/gatsby-starter-morning-dew/
  repo: https://github.com/maxpou/gatsby-starter-morning-dew
  description: Gatsby v2 blog starter
  tags:
    - Blog
    - Markdown
    - PWA
    - Disqus
    - SEO
    - MDX
    - Styling:CSS-in-JS
  features:
    - Blog post listing with previews (image + summary) for each blog post
    - Fully configurable
    - Multilang support (blog post only)
    - Syntax highlighting
    - css-in-js (with styled-components)
    - Fully Responsive
    - Tags
    - Google Analytics
    - Disqus comments support
    - Offline support
    - Web App Manifest
    - ESLint
    - Prettier
    - Travis CI
- url: https://gatsby-starter-blog-jumpalottahigh.netlify.com/
  repo: https://github.com/jumpalottahigh/gatsby-starter-blog-jumpalottahigh
  description: Gatsby v2 blog starter with SEO, search, filter, reading progress, mobile menu fab
  tags:
    - Blog
    - Markdown
  features:
    - Blog post listing with previews (image + summary) for each blog post
    - Google structured data
    - Mobile-friendly menu toggled with a floating action button (FAB)
    - Article read progress
    - User feedback component
- url: https://i18n.smakosh.com/
  repo: https://github.com/smakosh/gatsby-starter-i18n
  description: Gatsby v2 Starter with i18n using react-intl and more cool features.
  tags:
    - Styling:CSS-in-JS
    - i18n
  features:
    - Based on default starter
    - i18n with rtl text
    - Stateless components using Recompose
    - Font changes depending on the chosen language
    - SEO (meta tags, openGraph, structured data, Twitter and more...)
- url: https://gatsby-starter-mate.netlify.com
  repo: https://github.com/EmaSuriano/gatsby-starter-mate
  description: A portfolio starter for Gatsby integrated with Contentful CMS.
  tags:
    - Styling:CSS-in-JS
    - CMS:Contentful
    - CMS:Headless
    - Portfolio
  features:
    - Gatsby v2
    - Rebass (Styled-components system)
    - React Reveal
    - Dynamic content from Contentful
    - Offline support
    - PWA ready
    - SEO
    - Responsive design
    - Icons from font-awesome
    - Netlify Deployment Friendly
    - Medium integration
    - Social sharing (Twitter, Facebook, Google, LinkedIn)
- url: https://gatsby-starter-typescript-sass.netlify.com
  repo: https://github.com/thetrevorharmon/gatsby-starter-typescript-sass
  description: A basic starter with TypeScript and Sass built in
  tags:
    - Language:TypeScript
    - Styling:SCSS
    - Linting
  features:
    - TypeScript and Sass support
    - TS linter with basic react rules
- url: https://gatsby-simple-contentful-starter.netlify.com/
  repo: https://github.com/cwlsn/gatsby-simple-contentful-starter
  description: A simple starter to display Contentful data in Gatsby, ready to deploy on Netlify. Comes with a detailed article detailing the process.
  tags:
    - CMS:Contentful
    - CMS:Headless
    - Markdown
    - Styling:CSS-in-JS
  features:
    - Gatsby v2
    - Query Contentful data via Gatsby's GraphQL
    - Styled-Components for CSS-in-JS
    - Simple format, easy to create your own site quickly
    - React Helmet for Header Modification
    - Remark for loading Markdown into React
- url: https://gatsby-blog-cosmicjs.netlify.com/
  repo: https://github.com/cosmicjs/gatsby-blog-cosmicjs
  description: Blog that utilizes the power of the Cosmic JS headless CMS for easy content management
  tags:
    - CMS:Cosmic JS
    - CMS:Headless
    - Blog
  features:
    - Uses the Cosmic JS Gatsby source plugin
- url: https://cosmicjs-gatsby-starter.netlify.com/
  repo: https://github.com/cosmicjs/gatsby-starter
  description: Simple Gatsby starter connected to the Cosmic JS headless CMS for easy content management
  tags:
    - CMS:Cosmic JS
    - CMS:Headless
  features:
    - Uses the Cosmic JS Gatsby source plugin
- url: https://www.gatsby-typescript-template.com/
  repo: https://github.com/ikeryo1182/gatsby-typescript-template
  description: This is a standard starter with TypeScript, TSLint, Prettier, Lint-Staged(Husky) and Sass
  tags:
    - Language:TypeScript
    - Linting
    - Styling:SCSS
  features:
    - Category and Tag for post
    - Type Safe by TypeScript
    - Format Safe by TSLint and Prettier with Lint-Staged(Husky)
- url: https://zandersparrow.github.io/gatsby-simple-redux/
  repo: https://github.com/zandersparrow/gatsby-simple-redux
  description: The default starter plus redux
  tags:
    - Redux
  features:
    - Minimal starter based on the official default
    - Includes redux and a simple counter example
- url: https://gatsby-casper.netlify.com/
  repo: https://github.com/scttcper/gatsby-casper
  description: This is a starter blog that looks like the Ghost.io default theme, casper.
  tags:
    - Blog
    - Language:TypeScript
    - Styling:CSS-in-JS
  features:
    - Emotion CSS-in-JS
    - TypeScript
    - Author and tag pages
    - RSS
- url: https://gatsby-universal.netlify.com
  repo: https://github.com/fabe/gatsby-universal
  description: An opinionated Gatsby v2 starter for state-of-the-art marketing sites
  tags:
    - Transitions
    - PWA
    - Styling:CSS-in-JS
    - Linting
    - Markdown
    - SEO
  features:
    - Page Transitions
    - IntersectionObserver, component-based
    - React Context for global UI state
    - styled-components v4
    - Generated media queries for easy use
    - Optimized with Google Lighthouse (100/100)
    - Offline support
    - Manifest support
    - Sitemap support
    - All favicons generated
    - SEO (with Schema JSONLD) & Social Tags
    - Prettier
    - ESLint
- url: https://prismic.lekoarts.de/
  repo: https://github.com/LekoArts/gatsby-starter-prismic
  description: A typography-heavy & light-themed Gatsby Starter which uses the Headless CMS Prismic.
  tags:
    - CMS:Prismic
    - CMS:Headless
    - Styling:CSS-in-JS
    - Linting
    - Blog
    - PWA
    - Testing
  features:
    - Prismic as Headless CMS
    - Uses multiple features of Prismic - Slices, Labels, Relationship fields, Custom Types
    - Emotion for Styling
    - Cypress for End-to-End testing
    - Prism.js highlighting
    - Responsive images with gatsby-image
    - Extensive SEO
    - ESLint & Prettier
- url: https://gatsby-starter-v2-casper.netlify.com/
  repo: https://github.com/GatsbyCentral/gatsby-v2-starter-casper
  description: A blog starter based on the Casper (v1.4) theme.
  tags:
    - Blog
    - PWA
  features:
    - Page pagination
    - CSS
    - Tags
    - Google Analytics
    - Offline support
    - Web App Manifest
    - SEO
- url: https://lumen-v2.netlify.com/
  repo: https://github.com/GatsbyCentral/gatsby-v2-starter-lumen
  description: A Gatsby v2 fork of the lumen starter.
  tags:
    - Blog
    - RSS
    - Disqus
  features:
    - Lost Grid.
    - Beautiful typography inspired by matejlatin/Gutenberg.
    - Mobile-First approach in development.
    - Stylesheet built using Sass and BEM-Style naming.
    - Syntax highlighting in code blocks.
    - Sidebar menu built using a configuration block.
    - Archive organized by tags and categories.
    - Automatic RSS generation.
    - Automatic Sitemap generation.
    - Offline support.
    - Google Analytics support.
    - Disqus Comments support.
- url: https://gatsby-starter-firebase.netlify.com/
  repo: https://github.com/muhajirdev/gatsby-starter-firebase
  description: A Gatsby + Firebase Starter. With Authentication
  tags:
    - Firebase
    - Client-side App
  features:
    - Eslint Airbnb without semicolon and without .jsx extension
    - Firebase
    - Web App Manifest
- url: http://gatsby-lightbox.416serg.me
  repo: https://github.com/416serg/gatsby-starter-lightbox
  description: Showcasing a custom lightbox implementation using `gatsby-image`
  tags:
    - Portfolio
    - SEO
    - Styling:CSS-in-JS
  features:
    - Features a custom, accessible lightbox with gatsby-image
    - Styled with styled-components using CSS Grid
    - React Helmet for SEO
- url: http://jackbravo.github.io/gatsby-starter-i18n-blog/
  repo: https://github.com/jackbravo/gatsby-starter-i18n-blog
  description: Same as official gatsby-starter-blog but with i18n support
  tags:
    - i18n
    - Blog
  features:
    - Translates site name and bio using .md files
    - No extra libraries needed
- url: https://calpa.me/
  repo: https://github.com/calpa/gatsby-starter-calpa-blog
  description: Blog Template X Contentful, Twitter and Facebook style
  tags:
    - Blog
    - Styling:SCSS
  features:
    - GatsbyJS v2, faster than faster
    - Not just Contentful content source, you can use any database
    - Custom style
    - Google Analytics
    - Gitalk
    - sitemap
    - React FontAwesome
    - SEO
    - Offline support
    - Web App Manifest
    - Styled using SCSS
    - Page pagination
    - Netlify optimization
- url: https://gatsby-starter-typescript-power-blog.majidhajian.com/
  repo: https://github.com/mhadaily/gatsby-starter-typescript-power-blog
  description: Minimal Personal Blog with Gatsby and TypeScript
  tags:
    - PWA
    - Blog
    - Language:TypeScript
    - Markdown
  features:
    - Mobile-First approach in development
    - TSLint & Prettier
    - Offline support
    - Category and Tag for post
    - Type Safe by TypeScript
    - Format Safe by TSLint, StyleLint and Prettier with Lint-Staged(Husky)
    - Blog page
    - Syntax highlighting in code blocks
    - Pagination Ready
    - Ready to deploy to GitHub Pages
    - Automatic RSS generation
    - Automatic Sitemap generation
- url: https://gatsby-starter-kontent.netlify.com
  repo: https://github.com/Kentico/gatsby-starter-kontent
  description: Gatsby starter site with Kentico Kontent
  tags:
    - CMS:Headless
    - CMS:Kontent
    - Netlify
  features:
    - Gatsby v2 support
    - Content item <-> content type relationships
    - Language variants relationships
    - Linked items elements relationships
    - Content items in Rich text elements relationships
    - Reverse link relationships
- url: https://gatsby-starter-storybook.netlify.com/
  repo: https://github.com/markoradak/gatsby-starter-storybook
  description: Gatsby starter site with Storybook
  tags:
    - Storybook
    - Styling:CSS-in-JS
    - Linting
  features:
    - Gatsby v2 support
    - Storybook v4 support
    - Styled Components v4 support
    - Styled Reset, ESLint, Netlify Conf
- url: https://jamstack-hackathon-starter.netlify.com/
  repo: https://github.com/sw-yx/jamstack-hackathon-starter
  description: A JAMstack app with authenticated routes, static marketing pages, etc. with Gatsby, Netlify Identity, and Netlify Functions
  tags:
    - Netlify
    - Client-side App
  features:
    - Netlify Identity
    - Netlify Functions
    - Static Marketing pages and Dynamic Client-side Authenticated App pages
- url: https://collective.github.io/gatsby-starter-plone/
  repo: https://github.com/collective/gatsby-starter-plone
  description: A Gatsby starter template to build static sites using Plone as the content source
  tags:
    - CMS:Other
    - CMS:Headless
    - SEO
    - PWA
  features:
    - Creates 1-1 copy of source Plone site
    - Auto generated navigation and breadcrumbs
    - Progressive Web App features
    - Optimized for performance
    - Minimal UI and Styling
- url: https://gatsby-tutorial-starter.netlify.com/
  repo: https://github.com/justinformentin/gatsby-v2-tutorial-starter
  description: Simple, modern designed blog with post lists, tags, and easily customizable code.
  tags:
    - Blog
    - Linting
    - PWA
    - SEO
    - Styling:CSS-in-JS
    - Markdown
  features:
    - Blog post listing with image, summary, date, and tags.
    - Post Tags
    - Post List Filtering
    - Typography.js
    - Emotion styling
    - Syntax Highlighting in Code Blocks
    - Gatsby Image
    - Fully Responsive
    - Offline Support
    - Web App Manifest
    - SEO
    - PWA
    - Sitemap generation
    - Schema.org JSON-LD
    - CircleCI Integration
    - Codeclimate Integration
    - Google Analytics
    - Twitter and OpenGraph Tags
    - ESLint
    - Prettier Code Styling
- url: https://avivero.github.io/gatsby-redux-starter/
  repo: https://github.com/AVivero/gatsby-redux-starter
  description: Gatsby starter site with Redux, Sass, Bootstrap, Css Modules and Material Icons
  tags:
    - Redux
    - Styling:SCSS
    - Styling:Bootstrap
    - Styling:Material
    - Linting
  features:
    - Gatsby v2 support
    - Redux support
    - Sass support
    - Bootstrap v4 support
    - Css Modules support
    - ESLint, Prettier
- url: https://gatsby-typescript-boilerplate.netlify.com/
  repo: https://github.com/leachjustin18/gatsby-typescript-boilerplate
  description: Opinionated Gatsby v2 starter with TypeScript.
  tags:
    - Language:TypeScript
    - PWA
    - Styling:SCSS
    - Styling:PostCSS
  features:
    - TSLint with airbnb & prettier configurations
    - Prettier
    - Stylelint
    - Offline support
    - Type Safe by TypeScript
    - Format on commit with Lint-Staged(Husky)
    - Favicon generation
    - Sitemap generation
    - Autoprefixer with browser list
    - CSS nano
    - CSS MQ Packer
    - Lazy load image(s) with plugin sharp
    - Gatsby Image
    - Netlify optimizations
- url: https://danshai.github.io/gatsbyv2-scientific-blog-machine-learning/
  repo: https://github.com/DanShai/gatsbyv2-scientific-blog-machine-learning
  description: Machine learning ready and scientific blog starter
  tags:
    - Blog
    - Linting
  features:
    - Write easly your scientific blog with katex and publish your research
    - Machine learning ready with tensorflowjs
    - Manipulate csv data
    - draw with graph mermaid
    - display charts with chartjs
- url: https://gatsby-tailwind-styled-components.netlify.com/
  repo: https://github.com/muhajirdev/gatsby-tailwind-styled-components-starter
  description: A Gatsby Starter with Tailwind CSS + Styled Components
  tags:
    - Styling:Tailwind
  features:
    - Eslint Airbnb without semicolon and without .jsx extension
    - Offline support
    - Web App Manifest
- url: https://gatsby-starter-mobx.netlify.com
  repo: https://github.com/borekb/gatsby-starter-mobx
  description: MobX + TypeScript + TSLint + Prettier
  tags:
    - Language:TypeScript
    - Linting
    - Testing
  features:
    - Gatsby v2 + TypeScript
    - MobX with decorators
    - Two examples from @mweststrate's Egghead course
    - .editorconfig & Prettier
    - TSLint
    - Jest
- url: https://tender-raman-99e09b.netlify.com/
  repo: https://github.com/amandeepmittal/gatsby-bulma-quickstart
  description: A Bulma CSS + GatsbyJS Starter Kit
  tags:
    - Styling:Bulma
    - Styling:SCSS
  features:
    - Uses Bulma CSS
    - Sass based Styling
    - Responsive Design
    - Google Analytics Integration
    - Uses Gatsby v2
    - SEO
- url: https://gatsby-starter-notes.netlify.com/
  repo: https://github.com/patricoferris/gatsby-starter-notes
  description: Gatsby starter for creating notes organised by subject and topic
  tags:
    - Markdown
    - Pagination
  features:
    - Create by topic per subject notes that are organised using pagination
    - Support for code syntax highlighting
    - Support for mathematical expressions
    - Support for images
- url: https://gatsby-starter-ttag.netlify.com/
  repo: https://github.com/ttag-org/gatsby-starter-ttag
  description: Gatsby starter with the minimum required to demonstrate using ttag for precompiled internationalization of strings.
  tags:
    - i18n
  features:
    - Support for precompiled string internationalization using ttag and it's babel plugin
- url: https://gatsby-starter-typescript.netlify.com/
  repo: https://github.com/goblindegook/gatsby-starter-typescript
  description: Gatsby starter using TypeScript.
  tags:
    - Markdown
    - Pagination
    - Language:TypeScript
    - PWA
    - Linting
  features:
    - Markdown and MDX
    - Local search powered by Lunr
    - Syntax highlighting
    - Images
    - Styling with Emotion
    - Testing with Jest and react-testing-library
- url: https://gatsby-netlify-cms-example.netlify.com/
  repo: https://github.com/robertcoopercode/gatsby-netlify-cms
  description: Gatsby starter using Netlify CMS
  tags:
    - CMS:Netlify
    - Styling:SCSS
  features:
    - Example of a website for a local developer meetup group
    - NetlifyCMS used for easy data entry
    - Mobile-friendly design
    - Styling done with Sass
    - Gatsby version 2
- url: https://gatsby-typescript-starter-blog.netlify.com/
  repo: https://github.com/frnki/gatsby-typescript-starter-blog
  description: A starter blog for TypeScript-based Gatsby projects with minimal settings.
  tags:
    - Language:TypeScript
    - Blog
  features:
    - TypeScript & TSLint
    - No Styling (No Typography.js)
    - Minimal settings based on official starter blog
- url: https://gatsby-serif.netlify.com/
  repo: https://github.com/jugglerx/gatsby-serif-theme
  description: Multi page/content-type starter using Markdown and SCSS. Serif is a beautiful small business theme for Gatsby. The theme is fully responsive, blazing fast and artfully illustrated.
  tags:
    - Styling:SCSS
    - Markdown
    - Linting
  features:
    - Multiple "content types" for `services`, `team` and `testimonials` using Markdown as the source
    - Graphql query in `gatsby-node.js` using aliases that creates pages and templates by content type based on the folder `src/pages/services`, `src/pages/team`
    - SCSS
    - Responsive design
    - Bootstrap 4 grid and media queries only
    - Responsive menu
    - Royalty free illustrations included
    - SEO titles & meta using `gatsby-plugin-react-helmet`
    - Eslint & Prettier
- url: https://awesome-gatsby-starter.netlify.com/
  repo: https://github.com/South-Paw/awesome-gatsby-starter
  description: Starter with a preconfigured MDX, Storybook and ESLint environment for component first development of your next Gatsby site.
  tags:
    - MDX
    - Markdown
    - Storybook
    - Styling:CSS-in-JS
    - Linting
  features:
    - Gatsby MDX for JSX in Markdown loading, parsing, and rendering of pages
    - Storybook for isolated component development
    - styled-components for CSS-in-JS
    - ESLint with Airbnb's config
    - Prettier integrated into ESLint
    - A few example components and pages with stories and simple site structure
- url: https://santosfrancisco.github.io/gatsby-starter-cv/
  repo: https://github.com/santosfrancisco/gatsby-starter-cv
  description: A simple starter to get up and developing your digital curriculum with GatsbyJS'
  tags:
    - Styling:CSS-in-JS
    - PWA
    - Onepage
  features:
    - Gatsby v2
    - Based on default starter
    - Google Analytics
    - Web App Manifest
    - SEO
    - Styling with styled-components
    - Responsive Design, optimized for Mobile devices
- url: https://vigilant-leakey-a4f8cd.netlify.com/
  repo: https://github.com/agneym/gatsby-blog-starter
  description: Minimal Blog Starter Template with Styled Components.
  tags:
    - Markdown
    - Styling:CSS-in-JS
    - Blog
  features:
    - Markdown loading, parsing, and rendering of pages
    - Minimal UI for blog
    - Styled-components for CSS-in-JS
    - Prettier added as pre-commit hook
    - Google Analytics
    - Image Optimisation
    - Code Styling and Formatting in markdown
    - Responsive Design
- url: https://inspiring-me-lwz7512.netlify.com/
  repo: https://github.com/lwz7512/gatsby-netlify-identity-starter
  description: Gatsby Netlify Identity Starter with NIW auth support, and content gating, as well as responsive layout.
  tags:
    - Netlify
    - Pagination
  features:
    - Mobile Screen support
    - Privacy control for post content view & profile page
    - User authentication by Netlify Identity Widget/Service
    - Pagination for posts
    - Navigation menu with active status
- url: https://gatsby-starter-event-calendar.netlify.com/
  repo: https://github.com/EmaSuriano/gatsby-starter-event-calendar
  description: Gatsby Starter to display information about events from Google Spreadsheets with Calendars
  tags:
    - Linting
    - Styling:Grommet
    - PWA
    - SEO
    - Google Sheets
  features:
    - Grommet
    - Theming
    - Google Spreadsheet integration
    - PWA
    - A11y
    - SEO
    - Netlify Deployment Friendly
    - ESLint with Airbnb's config
    - Prettier integrated into ESLint
- url: https://gatsby-starter-tech-blog.netlify.com/
  repo: https://github.com/email2vimalraj/gatsby-starter-tech-blog
  description: A simple tech blog starter kit for gatsbyjs
  tags:
    - Blog
    - Portfolio
  features:
    - Markdown based blog
    - Filter blog posts by Tags
    - Easy customization
    - Using styled components
    - Minimal styles
    - Best scoring by Lighthouse
    - SEO support
    - PWA support
    - Offline support
- url: https://infallible-brown-28846b.netlify.com/
  repo: https://github.com/tylergreulich/gatsby-typescript-mdx-prismjs-starter
  description: Gatsby starter using TypeScript, MDX, Prismjs, and styled-components
  tags:
    - Language:TypeScript
    - Linting
    - Testing
    - Styling:CSS-in-JS
    - MDX
  features:
    - Gatsby v2 + TypeScript
    - Syntax highlighting with Prismjs
    - MDX
    - Jest
    - react-testing-library
    - styled-components
- url: https://hardcore-darwin-d7328f.netlify.com/
  repo: https://github.com/agneym/gatsby-careers-page
  description: A Careers Page for startups using Gatsby
  tags:
    - Markdown
    - Styling:CSS-in-JS
  features:
    - Careers Listing
    - Application Format
    - Markdown for creating job description
    - styled-components
- url: https://saikrishna.me/
  repo: https://github.com/s-kris/gatsby-minimal-portfolio-blog
  description: A minimal portfolio website with blog using Gatsby. Suitable for developers.
  tags:
    - Portfolio
    - Blog
  features:
    - Portfolio Page
    - Timline (Journey) page
    - Minimal
- url: https://gatsby-starter-blog-mdx-demo.netlify.com
  repo: https://github.com/hagnerd/gatsby-starter-blog-mdx
  description: A fork of the Official Gatsby Starter Blog with support for MDX out of the box.
  tags:
    - MDX
    - Blog
  features:
    - MDX
    - Blog
    - RSS Feed
- url: https://gatsby-tailwindcss-sass-starter-demo.netlify.com/
  repo: https://github.com/durianstack/gatsby-tailwindcss-sass-starter
  description: Just another Gatsby Tailwind with SASS starter
  tags:
    - Styling:Tailwind
    - Styling:SCSS
  features:
    - Tailwind, A Utility-First CSS Framework for Rapid UI Development
    - SASS/SCSS
    - Comes with React Helmet for adding site meta tags
    - Includes plugins for offline support out of the box
    - PurgeCSS to shave off unused styles
- url: https://tyra-starter.netlify.com/
  repo: https://github.com/madelyneriksen/gatsby-starter-tyra
  description: A feminine GatsbyJS Starter Optimized for SEO
  tags:
    - SEO
    - Blog
    - Styling:Other
  features:
    - Integration with Social Media and Mailchimp.
    - Styled with Tachyons.
    - Rich structured data on blog posts for SEO.
    - Pagination and category pages.
- url: https://gatsby-starter-styled.netlify.com/
  repo: https://github.com/gregoralbrecht/gatsby-starter-styled
  description: Yet another simple starter with Styled-System, Typography.js, SEO and Google Analytics.
  tags:
    - Styling:CSS-in-JS
    - PWA
    - SEO
  features:
    - Styled-Components
    - Styled-System
    - Rebass Grid
    - Typography.js to easily set up font styles
    - Google Analytics
    - Prettier, ESLint & Stylelint
    - SEO (meta tags and schema.org via JSON-LD)
    - Offline support
    - Web App Manifest
- url: https://gatsby.ghost.org/
  repo: https://github.com/TryGhost/gatsby-starter-ghost
  description: Build lightning-fast, modern publications with Ghost and Gatsby
  tags:
    - CMS:Headless
    - Blog
  features:
    - Ghost integration with ready to go placeholder content and webhooks support
    - Minimal responsive design
    - Pagination for posts, tags, and authors
    - SEO Friendly Meta
    - JSON-LD Schema
    - OpenGraph structured data
    - Twitter Cards meta
    - Sitemap Generation
    - XML Sitemaps
    - Progressive Web App
    - Offline Support
    - RSS Feed
    - Netlify integration ready to deploy
- url: https://traveler-blog.netlify.com/
  repo: https://github.com/QingpingMeng/gatsby-starter-traveler-blog
  description: A fork of the Official Gatsby Starter Blog to build a travler blog with images support
  tags:
    - Blog
    - PWA
    - SEO
    - Styling:Material
    - Styling:CSS-in-JS
  features:
    - Netlify integration ready to deploy
    - Material UI
    - styled-components
    - GitHub markdown css support
- url: https://create-ueno-app.netlify.com
  repo: https://github.com/ueno-llc/ueno-gatsby-starter
  description: Opinionated Gatsby starter by Ueno.
  tags:
    - Language:TypeScript
    - Styling:SCSS
    - Linting
    - Transitions
  features:
    - GraphQL hybrid
    - SEO friendly
    - GSAP ready
    - Nice Devtools
    - GsapTools
    - Ueno plugins
    - SVG to React component
    - Ueno's TSlint
    - Decorators
- url: https://gatsby-snyung-starter.netlify.com/
  repo: https://github.com/SeonHyungJo/gatsby-snyung-starter
  description: Basic starter template for You
  tags:
    - CMS:Contentful
    - Markdown
    - Linting
    - Pagination
    - Portfolio
    - SEO
    - Styling:SCSS
    - Transitions
  features:
    - SASS/SCSS
    - Add Utterances
    - Nice Pagination
    - Comes with React Helmet for adding site meta tags
    - Create Yout Name Card for writing meta data
- url: https://gatsby-contentstack-starter.netlify.com/
  repo: https://github.com/contentstack/gatsby-starter-contentstack
  description: A Gatsby starter powered by Headless CMS Contentstack.
  tags:
    - CMS:Headless
    - Blog
  features:
    - Includes Contentstack Delivery API for any environment
    - Dynamic content from Contentstack CMS
- url: https://gatsby-craftcms-barebones.netlify.com
  repo: https://github.com/frankievalentine/gatsby-craftcms-barebones
  description: Barebones setup for using Craft CMS and Gatsby locally.
  tags:
    - CMS:Headless
  features:
    - Full setup instructions included
    - Documented to get you set up with Craft CMS quickly
    - Code referenced in repo
- url: https://gatsby-starter-buttercms.netlify.com/
  repo: https://github.com/ButterCMS/gatsby-starter-buttercms
  description: A starter template for spinning up a Gatsby+ ButterCMS site
  tags:
    - Blog
    - SEO
    - CMS:Headless
  features:
    - Fully functioning blog
    - Navigation between posts with a previous/next post button
    - FAQ Knowledge Base
    - CMS Powered Homepage
    - Customer Case Study example marketing pages
- url: https://master.d2f5ek3dnwfe9v.amplifyapp.com/
  repo: https://github.com/dabit3/gatsby-auth-starter-aws-amplify
  description: This Gatsby starter uses AWS Amplify to implement authentication flow for signing up/signing in users as well as protected client side routing.
  tags:
    - AWS
    - Authentication
  features:
    - AWS Amplify
    - Full authentication workflow
    - Registration form
    - Signup form
    - User sign in
- url: https://gatsby-starter.mdbootstrap.com/
  repo: https://github.com/anna-morawska/gatsby-material-design-for-bootstrap
  description: A simple starter which lets you quickly start developing with Gatsby and Material Design For Bootstrap
  tags:
    - Styling:Material
  features:
    - React Bootstrap with Material Design css framework.
    - Free for personal and commercial use
    - Fully responsive
- url: https://frosty-ride-4ff3b9.netlify.com/
  repo: https://github.com/damassi/gatsby-starter-typescript-rebass-netlifycms
  description:
    A Gatsby starter built on top of MDX (React + Markdown), NetlifyCMS (with
    MDX and netlify-cms-backend-fs support -- no need to deploy), TypeScript,
    Rebass for UI, Styled Components, and Jest for testing. Very little visual
    styling has been applied so that you can bring your own :)
  tags:
    - MDX
    - CMS:Netlify
    - Language:TypeScript
    - Styling:Other
    - Styling:CSS-in-JS
    - Testing
  features:
    - MDX - Markdown + React
    - Netlify CMS (with MDX support)
    - Read and write to local file system via netlify-cms-backend-fs
    - TypeScript
    - Rebass
    - Styled Components
    - Jest
- url: https://bluepeter.github.io/gatsby-material-ui-business-starter/
  repo: https://github.com/bluepeter/gatsby-material-ui-business-starter
  description: Beautiful Gatsby Material Design Business Starter
  tags:
    - Styling:Material
  features:
    - Uses the popular, well-maintained Material UI React component library
    - Material Design theme and icons
    - Rotating home page carousel
    - Simple setup without opinionated setup
    - Fully instrumented for successful PROD deployments
    - Stylus for simple CSS
- url: https://example-company-website-gatsby-sanity-combo.netlify.com/
  repo: https://github.com/sanity-io/example-company-website-gatsby-sanity-combo
  description: This examples combines Gatsby site generation with Sanity.io content management in a neat company website.
  tags:
    - CMS:sanity.io
    - CMS:Headless
    - Blog
  features:
    - Out-of-the-box headless CMS
    - Real-time content preview in Development
    - Fast & frugal builds
    - No accidental missing fields/types
    - Full Render Control with Portable Text
    - gatsby-image support
    - Content types for company info, pages, projects, people, and blog posts
- url: https://gatsby-starter-under-construction.netlify.com/
  repo: https://github.com/robinmetral/gatsby-starter-under-construction
  description: Blazing fast "Under Construction" page with a blazing quick setup.
  tags:
    - Onepage
    - Styling:CSS-in-JS
    - SEO
    - PWA
  features:
    - Configure everything in gatsby-config.js
    - Creative CSS3 background patterns by Lea Verou
    - Built-in Google Fonts support
    - Social icons with react-social-icons
- url: https://gatsby-starter-docz.netlify.com/
  repo: https://github.com/RobinCsl/gatsby-starter-docz
  description: Simple starter where building your own documentation with Docz is possible
  tags:
    - Documentation
  features:
    - Generate nice documentation with Docz, in addition to generating your normal Gatsby site
    - Document your React components in .mdx files
- url: https://gatsby-starter-santa-fe.netlify.com/
  repo: https://github.com/osogrizz/gatsby-starter-santa-fe
  description: A place for artist or designers to display their creations
  tags:
    - Styling:CSS-in-JS
  features:
    - SEO friendly
    - Built-in Google Fonts support
    - Contact Form
    - Customizable Design Template
- url: https://gatsby-hello-friend.now.sh
  repo: https://github.com/panr/gatsby-starter-hello-friend
  description: A simple starter for Gatsby. That's it.
  tags:
    - Pagination
    - Markdown
    - Blog
    - Portfolio
    - Styling:PostCSS
  features:
    - Dark/light mode, depending on your preferences
    - Great reading experience thanks to Inter font, made by Rasmus Andersson
    - Nice code highlighting thanks to PrismJS
    - Responsive youtube/vimeo etc. videos
    - Elastic menu
    - Fully responsive site
- url: https://lgcolella.github.io/gatsby-starter-developer-blog/
  repo: https://github.com/lgcolella/gatsby-starter-developer-blog
  description: A starter to create SEO-friendly, fast, multilanguage, responsive and highly customizable technical blogs/portfolios with the most common features out of the box.
  tags:
    - Blog
    - Portfolio
    - i18n
  features:
    - Multilanguage posts
    - Pagination and image preview for posts
    - Tags
    - SEO
    - Social share buttons
    - Disqus for comments
    - Highlighting for code syntax in posts
    - Dark and light themes available
    - Various available icon sets
    - RSS Feed
    - Web app manifest
- url: https://gatsby.magicsoup.io/
  repo: https://github.com/magicsoup-io/gatsby-starter-magicsoup
  description: A production ready Gatsby starter using magicsoup.io
  tags:
    - SEO
    - Markdown
    - Styling:CSS-in-JS
    - Testing
  features:
    - Optimized images with gatsby-image.
    - SEO friendly with react-helmet, gatsby-plugin-sitemap and Google Webmaster Tools!
    - Responsive UIs with magicsoup.io/stock.
    - Static content with gatsby-transform-remark or gatsby-transform-json.
    - Convert Markdown to StyledComponents!
    - Webfonts with gatsby-plugin-web-font-loader.
    - SSR ready!
    - Testing with Jest!
- url: https://foxandgeese.github.io/tiny-agency/
  repo: https://github.com/foxandgeese/tiny-agency
  description: Simple Gatsby.js starter that uses material design and that's perfect for tiny agencies.
  tags:
    - Styling:Material
  features:
    - Uses the popular, well-maintained Material UI React component library
    - Material Design theme and icons
    - Simple setup without opinionated setup
    - Fully instrumented for successful PROD deployments
- url: https://gatsby-shopify-starter.netlify.com/
  repo: https://github.com/AlexanderProd/gatsby-shopify-starter
  description: Kick off your next, ecommerce experience with this Gatsby starter. It is based on the default Gatsby starter to be easily modifiable.
  tags:
    - CMS:Headless
    - SEO
    - eCommerce
    - Styling:CSS-in-JS
  features:
    - Shopping Cart
    - Shopify Integration
    - Product Grid
    - Shopify Store Credentials included
    - Optimized images with gatsby-image.
    - SEO
- url: https://gatejs.netlify.com
  repo: https://github.com/sarasate/gate
  description: API Doc generator inspired by Stripe's API docs
  tags:
    - Documentation
    - Markdown
    - Onepage
  features:
    - API documentation from markdown sources
    - Code samples separated by language
    - Syntax highlighting
    - Everything in a single page
- url: https://hopeful-keller-943d65.netlify.com
  repo: https://github.com/iwilsonq/gatsby-starter-reasonml
  description: Gatsby starter to create static sites using type-safe ReasonML
  tags:
    - Language:Other
    - Blog
    - Styling:CSS-in-JS
  features:
    - Gatsby v2 support
    - bs-platform v4 support
    - Similar to gatsby-starter-blog
- url: https://gatsby-starter-blog-amp-to-pwa.netlify.com/
  repo: https://github.com/tomoyukikashiro/gatsby-starter-blog-amp-to-pwa
  description: Gatsby starter blog with AMP to PWA Strategy
  tags:
    - Blog
    - AMP
    - PWA
  features:
    - Similar to gatsby-starter-blog
    - Support AMP to PWA strategy
- url: https://cvluca.github.io/gatsby-starter-markdown/
  repo: https://github.com/cvluca/gatsby-starter-markdown
  description: Boilerplate for markdown-based website (Documentation, Blog, etc.)
  tags:
    - Markdown
    - Redux
    - Styling:Ant Design
  features:
    - Responsive Web Design
    - Auto generated Sidebar
    - Auto generated Anchor
- url: https://gatsby-starter-wordpress-community.netlify.com/
  repo: https://github.com/pablovila/gatsby-starter-wordpress-community
  description: Starter using gatsby-source-wordpress to display posts and pages from a WordPress site
  tags:
    - CMS:WordPress
    - Styling:Bulma
    - Blog
    - Pagination
  features:
    - Gatsby v2 support
    - Responsive Web Design
    - WordPress support
    - Bulma and Sass Support for styling
    - Pagination logic
- url: https://gatsby-blogger.netlify.com/
  repo: https://github.com/aslammultidots/blogger
  description: A Simple, clean and modern designed blog with firebase authentication feature and easily customizable code.
  tags:
    - Blog
    - Redux
    - Disqus
    - CMS:Contentful
    - Firebase
  features:
    - Minimal and clean white layout.
    - Dynamic content from Contentful.
    - Blog post listing with previews (image + summary) for each blog post.
    - Disqus commenting system for each blog post.
    - Search post with keyword.
    - Firebase for Authentication.
    - Protected Routes with Authorization.
    - Contact form integration.
- url: https://gatsby-starter-styled-components.netlify.com/
  repo: https://github.com/blakenoll/gatsby-starter-styled-components
  description: The Gatsby default starter modified to use styled-components
  tags:
    - Styling:CSS-in-JS
  features:
    - styled-components
    - sticky footer
- url: https://magazine-example.livingdocs.io/
  repo: https://github.com/livingdocsIO/gatsby-magazine-example
  description: This magazine-starter helps you start out with Livingdocs as a headless CMS.
  tags:
    - Blog
    - CMS:Headless
  features:
    - Minimal and clean white layout.
    - Dynamic content from Livingdocs.
    - Built-in component library.
    - Robust template and theme.
- url: https://gatsby-starter-intl.tomekskuta.pl
  repo: https://github.com/tomekskuta/gatsby-starter-intl
  description: Gatsby v2 i18n starter which makes static pages for every locale and detect your browsers lang. i18n with react-intl.
  tags:
    - i18n
    - Testing
  features:
    - static pages for every language
    - detects your browser locale
    - uses react-intl
    - based on Gatsby Default Starter
    - unit tests with Jest
- url: https://cape.netlify.com/
  repo: https://github.com/juhi-trivedi/cape
  description: A Gatsby - CMS:Contentful demo with Netlify.
  tags:
    - Blog
    - Netlify
    - CMS:Contentful
    - Styling:Bootstrap
  features:
    - Fecthing Dynamic content from Contentful.
    - Blog post listing with previews (image + summary) for each blog post.
    - Contact form integration with Netlify.
    - Grid system inspired by Bootstrap.
- url: https://gatsby-starter-infinite-scroll.baobab.fi/
  repo: https://github.com/baobabKoodaa/gatsby-starter-infinite-scroll
  description: Infinite Scroll and Pagination with 10k photos
  tags:
    - Infinite Scroll
    - Pagination
    - Styling:CSS-in-JS
  features:
    - Infinite Scroll (default mode)
    - Pagination (fallback for users without JS)
    - Toggle between these modes in demo
    - Efficient implementation (only fetch the data that's needed, ship initial items with the page instead of fetch, etc.)
- url: https://jodie.lekoarts.de/
  repo: https://github.com/LekoArts/gatsby-starter-portfolio-jodie
  description: Image-heavy photography portfolio with colorful accents & great typography
  tags:
    - Portfolio
    - PWA
    - Transitions
    - Styling:CSS-in-JS
    - Linting
    - Testing
    - Language:TypeScript
  features:
    - Configurable with theming, CSS Grid & a yaml file for navigation
    - Create your projects by editing a yaml file and putting images into a folder
    - Shows your Instagram posts
    - TypeScript
    - Cypress for End-to-End testing
    - react-spring for animations & transitions
    - Uses styled-components + styled-system
    - SEO with Sitemap, Schema.org JSONLD, Tags
    - Responsive images with gatsby-image
- url: https://amazing-jones-e61bda.netlify.com/
  repo: https://github.com/WebCu/gatsby-material-kit-react
  description: Adaptation of Material Kit React to Gatsby
  tags:
    - Styling:Material
  features:
    - 60 Handcrafted Components
    - 4 Customized Plugins
    - 3 Example Pages
- url: https://relaxed-bhaskara-5abd0a.netlify.com/
  repo: https://github.com/LekovicMilos/gatsby-starter-portfolio
  description: Gatsby portfolio starter for creating quick portfolio
  tags:
    - Portfolio
  features:
    - Showcase of portfolio items
    - About me page
- url: https://gatsby-typescript-scss-docker-starter.netlify.com/
  repo: https://github.com/OFranke/gatsby-typescript-scss-docker
  description: Gatsby starter TypeScript, SCSS, Docker
  tags:
    - Language:TypeScript
    - Styling:SCSS
    - Linting
  features:
    - Format & Commit Safe by ESLint, StyleLint and Prettier with Lint-Staged (Husky), optimized for VS Code
    - Typings for scss files are automatically generated
    - Responsiveness from the beginning through easy breakpoint configuration
    - Enforce the DRY principle, no hardcoded and repeated `margin`, `font-size`, `color`, `box-shadow`, `border-radius` ... properties anymore
    - Docker ready - you can run Gatsby dev mode on your machine environment or with docker-compose
- url: https://prismic-i18n.lekoarts.de/
  repo: https://github.com/LekoArts/gatsby-starter-prismic-i18n
  description: Based on gatsby-starter-prismic with Internationalization (i18n) support.
  tags:
    - CMS:Prismic
    - CMS:Headless
    - Styling:CSS-in-JS
    - Linting
    - Blog
    - PWA
    - Testing
    - i18n
  features:
    - Prismic as Headless CMS
    - Uses multiple features of Prismic - Slices, Labels, Relationship fields, Custom Types, Internationalization
    - Emotion for Styling
    - i18n without any third-party libaries
    - Cypress for End-to-End testing
    - Prism.js highlighting
    - Responsive images with gatsby-image
    - Extensive SEO
    - ESLint & Prettier
- url: https://gatsby-starter-landing-page.netlify.com/
  repo: https://github.com/gillkyle/gatsby-starter-landing-page
  description: Single page starter for minimal landing pages
  tags:
    - Onepage
  features:
    - Gatsby image
    - Google Analytics
    - Minimal design
- url: https://thakkaryash94.github.io/gatsby-github-personal-website/
  repo: https://github.com/thakkaryash94/gatsby-github-personal-website
  description: It is a conversion of original GitHub personal website repo which is written in ruby for JS developers. This repository gives you the code you'll need to kickstart a personal website that showcases your work as a software developer. And when you manage the code in a GitHub repository, it will automatically render a webpage with the owner's profile information, including a photo, bio, and repositories.
  tags:
    - Portfolio
    - Onepage
  features:
    - layout config either stacked or sidebar
    - theme dark/light mode
    - post support
- url: http://gatsby-starter-default-intl.netlify.com
  repo: https://github.com/wiziple/gatsby-starter-default-intl
  description: The default Gatsby starter with features of multi-language url routes and browser language detection.
  tags:
    - i18n
  features:
    - Localization (Multilanguage) provided by react-intl.
    - Support automatic redirection based on user's preferred language in browser provided by browser-lang.
    - Support multi-language url routes within a single page component. That means you don't have to create separate pages such as pages/en/index.js or pages/ko/index.js.
    - Based on gatsby-starter-default with least modification.
- url: https://gatsby-starter-julia.netlify.com/
  repo: https://github.com/niklasmtj/gatsby-starter-julia
  description: A minimal blog starter template built with Gatsby
  tags:
    - Markdown
    - Blog
  features:
    - Landingpage
    - Blogoverview
    - Markdown sourcing
    - Estimated reading time
    - Styled component with @emotion
    - Netlify deployment friendly
    - Nunito font as npm module
    - Site meta tags with React Helmet
- url: https://agalp.imedadel.me
  repo: https://github.com/ImedAdel/automatic-gatsbyjs-app-landing-page
  description: Automatically generate iOS app landing page using GatsbyJS
  tags:
    - Onepage
    - PWA
    - SEO
  features:
    - One Configuration file
    - Automatically generate a landing page for your iOS app
    - List app features
    - App Store and Play Store buttons
    - App screenshot and video preview
    - Easily add social media accounts and contact info in the footer via the site-config.js file.
    - Pick custom Font Awesome icons for the feature list via the site-config.js file.
    - Built using Prettier and Styled-Components
    - Easily integrate Google Analytics by adding your ID to site-config.js file.
- url: https://gatsby-starter-shopify-app.firebaseapp.com/install
  repo: https://github.com/gil--/gatsby-starter-shopify-app
  description: Easily create Serverless Shopify Admin Apps powered by Gatsby and Firebase Functions
  tags:
    - Shopify
    - Firebase
  features:
    - 🗄 Firebase Firestore Realtime DB
    - ⚡️ Serverless Functions API layer (Firebase Functions)
    - 💼 Admin API (Graphql) Serverless Proxy
    - 🎨 Shopify Polaris (AppProvider, etc.)
    - 💰 Application Charge Logic (30 days) with variable trial duration
    - 📡 Webhook Validation & Creation
    - 🔑 GDPR Ready (Including GDPR Webhooks)
    - 🏗 CircleCI Config for easy continuous deployments to Firebase
- url: https://gatsby-starter-paperbase.netlify.com/
  repo: https://github.com/willcode4food/gatsby-starter-paperbase
  description: A Gatsby starter that implements the Paperbase Premium Theme from MaterialUI
  tags:
    - Styling:Material
    - Styling:CSS-in-JS
  features:
    - MaterialUI Paperbase theme in Gatsby!
    - Create professional looking admin tools and dashboards
    - Responsive Design
    - MaterialUI Paper Components
    - MaterialUI Tab Components
- url: https://gatsby-starter-devto.netlify.com/
  repo: https://github.com/geocine/gatsby-starter-devto
  description: A GatsbyJS starter template that leverages the Dev.to API
  tags:
    - Blog
    - Styling:CSS-in-JS
  features:
    - Blog post listing with previews (image + summary) for each blog post
- url: https://gatsby-starter-framer-x.netlify.com/
  repo: https://github.com/simulieren/gatsby-starter-framer-x
  description: A GatsbyJS starter template that is connected to a Framer X project
  tags:
    - Language:TypeScript
  features:
    - TypeScript support
    - Easily work in GatsbyJS and Framer X at the same time
- url: https://gatsby-firebase-hosting.firebaseapp.com/
  repo: https://github.com/bijenkorf-james-wakefield/gatsby-firebase-hosting-starter
  description: A starter with configuration for Firebase Hosting and Cloud Build deployment.
  tags:
    - Firebase
    - Linting
  features:
    - Linting with ESLint
    - Jest Unit testing configuration
    - Lint-staged on precommit hook
    - Commitizen for conventional commit messages
    - Configuration for Firebase hosting
    - Configuration for Cloud Build deployment
    - Clear documentation to have your site deployed on Firebase behind SSL in no time!
- url: https://lewis-gatsby-starter-blog.netlify.com/
  repo: https://github.com/lewislbr/lewis-gatsby-starter-blog
  description: A simple custom Gatsby starter template to start a new blog or personal website.
  tags:
    - Blog
    - Styling:CSS-in-JS
    - Markdown
    - Portfolio
    - SEO
  features:
    - Blog post listing with summary preview for each blog post.
    - Automatically creates blog pages from Markdown files.
    - CSS in JS with styled-components.
    - Optimized images.
    - Offline capabilities.
    - Auto-generated sitemap and robots.txt.
- url: https://gatsby-starter-stripe.netlify.com/
  repo: https://github.com/brxck/gatsby-starter-stripe
  description: A minimal starter to create a storefront with Gatsby, Stripe, & Netlify Functions.
  tags:
    - Stripe
    - eCommerce
    - Styling:None
  features:
    - Statically generate based on Stripe inventory
    - Dynamically update with live inventory & availability data
    - Checkout powered by Stripe
    - Serverless functions interact with Stripe API
    - Shopping cart persisted in local storage
    - Responsive images with gatsby-image
- url: https://www.jannikbuschke.de/gatsby-antd-docs/
  repo: https://github.com/jannikbuschke/gatsby-antd-docs
  description: A template for documentation websites
  tags:
    - Documentation
    - Language:TypeScript
    - Styling:Ant Design
    - Markdown
    - MDX
  features:
    - Markdown
    - MDX with mdxjs
    - Syntax highlighting with prismjs
    - Anchors
    - Sidebar
    - Sitecontents
    - Landingpage
- url: https://gatsby-starter.haezl.at
  repo: https://github.com/haezl/gatsby-starter-haezl
  description: A lightweight, mobile first blog starter with infinite scroll and Material-UI design for Gatsby.
  tags:
    - Blog
    - Language:TypeScript
    - Linting
    - Styling:CSS-in-JS
    - Styling:Material
    - Markdown
    - PWA
  features:
    - Landing Page
    - Portfolio section
    - Blog post listing with a preview for each post
    - Infinite scroll instead of next and previous buttons
    - Blog posts generated from Markdown files
    - About Page
    - Responsive Design
    - PWA (Progressive Web App) support
    - MobX
    - Customizable
- url: https://gatsby-starter-fine.netlify.com/
  repo: https://github.com/toboko/gatsby-starter-fine
  description: A mutli-response and light, mobile first blog starter with columns layout and Seo optimization.
  tags:
    - Blog
    - Markdown
    - Portfolio
    - SEO
  features:
    - Blog
    - Portfolio section
    - Customizable
    - Markdown
    - Optimized images
    - Sitemap Page
    - Seo Ready
- url: https://ugglr.github.io/gatsby-clean-portfolio/
  repo: https://github.com/ugglr/gatsby-clean-portfolio
  description: A clean themed Software Engineer Portfolio site, showcasing soft skills on the front page, features project card showcases, about page. Responsive through react-bootstrap components together with custom CSS style sheets. SEO configured, just need to add google analytics tracking code.
  tags:
    - Portfolio
    - SEO
    - Styling:Bootstrap
  features:
    - Resume
    - CV
    - google analytics
    - easy favicon swap
    - Gatsby SEO plugin
    - Clean layout
    - White theme
    - grid using react-bootstrap
    - bootstrap4 classes available
    - font-awesome Library for icons
    - Portfolio site for developers
    - custom project cards
    - easily extendable to include blog page
    - Responsive design
- url: https://gatsby-documentation-starter.netlify.com/
  repo: https://github.com/whoisryosuke/gatsby-documentation-starter
  description: Automatically generate docs for React components using MDX, react-docgen, and GatsbyJS
  tags:
    - Documentation
    - MDX
    - SEO
  features:
    - Parses all React components (functional, stateful, even stateless!) for JS Docblocks and Prop Types.
    - MDX - Write your docs in Markdown and include React components using JSX!
    - Lightweight (only what you need)
    - Modular (easily fits in any React project!)
    - Props table component
    - Customizable sidebar navigation
    - Includes SEO plugins Google Analytics, Offline, Manifest, Helmet.
- url: http://gatsby-absurd.surge.sh/
  repo: https://github.com/ajayns/gatsby-absurd
  description: A Gatsby starter using illustrations from https://absurd.design/
  tags:
    - Onepage
    - Styling:CSS-in-JS
  features:
    - Uses surreal illustrations from absurd.design.
    - Landing page structure split into sections
    - Basic UX/UX elements ready. navbar, smooth scrolling, faqs, theming
    - Convenient image handling and data separation
- url: https://gatsby-starter-quiz.netlify.com/
  repo: https://github.com/raphadeluca/gatsby-starter-quiz
  description: Create rich quizzes with Gatsby & Mdx. No need of database or headless CMS. Manage your data directly in your Mdx file's frontmatter and write your content in the body. Customize your HTML tags, use react components from a library or write your owns. Navigation will be automatically created between each question.
  tags:
    - MDX
  features:
    - Data quiz in the frontmatter
    - Rich customizable content with MDX
    - Green / Red alert footer on user's answer
    - Navigation generated based on the index of each question
- url: https://gatsby-starter-accessibility.netlify.com/
  repo: https://github.com/benrobertsonio/gatsby-starter-accessibility
  description: The default Gatsby starter with powerful accessibility tools built-in.
  tags:
    - Storybook
    - Linting
  features:
    - 🔍 eslint-plugin-jsx-a11y for catching accessibility issues while authoring code
    - ✅ lint:staged for adding a pre-commit hook to catch accessibility linting errors
    - 📣 react-axe for console reporting of accessibility errors in the DOM during development
    - 📖 storybook setup for accessibility reporting on individual components
- url: https://gatsby-theme-ggt-material-ui-blog.netlify.com/
  repo: https://github.com/greatgatsbyjsthemes/gatsby-starter-ggt-material-ui-blog
  description: Starter material-ui blog utilizing a Gatsby theme!
  tags:
    - Blog
    - MDX
  features:
    - Uses MDX with Gatsby theme for quick and easy set up
    - Material-ui design with optional config passed into the theme options
    - Gradient background with sitemap, rss feed, and offline capabilities
- url: https://gatsby-starter-blog-typescript.netlify.com/
  repo: https://github.com/gperl27/Gatsby-Starter-Blog-Typescript
  description: Gatsby starter blog with TypeScript
  tags:
    - Blog
    - Language:TypeScript
    - Styling:CSS-in-JS
  features:
    - Includes all features that come with Gatsby's official starter blog
    - TypeScript for type-safety out of the box
    - Styled components in favor of inline styles
    - Transition Link for nice page transitions
    - Type definitions from GraphQL schema (with code generation)
- url: https://gatsby-starter-sass.netlify.com/
  repo: https://github.com/colbyfayock/gatsby-starter-sass
  description: A Gatsby starter with Sass and no assumptions!
  tags:
    - Styling:SCSS
  features:
    - Sass stylesheets to manage your CSS (SCSS flavored)
    - Simple, minimal base setup to get started
    - No baked in configurations or assumptions
- url: https://billyjacoby.github.io/gatsby-react-bootstrap-starter/
  repo: https://github.com/billyjacoby/gatsby-react-bootstrap-starter
  description: GatsbyJS starter with react-bootstrap and react-icons
  tags:
    - Styling:Bootstrap
    - Styling:SCSS
  features:
    - SASS stylesheets to make styling components easy
    - Sample navbar that sticks to the top of the page on scroll
    - Includes react-icons to make adding icons to your app super simple
- url: https://gatsbystartermdb.netlify.com
  repo: https://github.com/jjcav84/mdbreact-gatsby-starter
  description: GatsbyJS starter built with MDBootstrap React free version
  tags:
    - Styling:Bootstrap
  features:
    - Material Design, Bootstrap, and React
    - Contact form and Google Map components
    - Animation
    - documentation and component library can be found at mdboostrap's website
- url: https://gatsby-starter-primer.netlify.com/
  repo: https://github.com/thomaswangio/gatsby-starter-primer
  description: A Gatsby starter featuring GitHub Primer Design System and React components
  tags:
    - Styling:Other
    - Styling:CSS-in-JS
    - SEO
    - Landing Page
  features:
    - Primer React Components
    - Styled Components
    - Gatsby Image
    - Better SEO component with appropriate OG image and appropriate fallback meta tags
- url: https://pranshuchittora.github.io/gatsby-material-boilerplate
  repo: https://github.com/pranshuchittora/gatsby-material-boilerplate
  description: A simple starter to get up and developing quickly with Gatsby in material design
  tags:
    - Styling:Material
  features:
    - Material design
    - Sass/SCSS
    - Tags
    - Categories
    - Google Analytics
    - Offline support
    - Web App Manifest
    - SEO
- url: https://anubhavsrivastava.github.io/gatsby-starter-hyperspace
  repo: https://github.com/anubhavsrivastava/gatsby-starter-hyperspace
  description: Single page starter based on the Hyperspace site template, with landing, custom and Elements(Component) page
  tags:
    - HTML5UP
    - Styling:SCSS
    - Onepage
    - Landing Page
  features:
    - Designed by HTML5 UP
    - Simple one page site that’s perfect for personal portfolios
    - Fully Responsive
    - Styling with SCSS
    - Offline support
    - Web App Manifest
- url: https://anubhavsrivastava.github.io/gatsby-starter-identity
  repo: https://github.com/anubhavsrivastava/gatsby-starter-identity
  description: Single page starter based on the Identity site template by HTML5 up, suitable for one page portfolio.
  tags:
    - HTML5UP
    - Styling:SCSS
    - Onepage
    - Landing Page
    - PWA
  features:
    - Designed by HTML5 UP
    - Simple one page personal portfolio
    - Fully Responsive
    - Styling with SCSS
    - Offline support
    - Web App Manifest
- url: https://hopeful-ptolemy-cd840b.netlify.com/
  repo: https://github.com/tonydiaz/gatsby-landing-page-starter
  description: A simple landing page starter for idea validation using material-ui. Includes email signup form and pricing section.
  tags:
    - Styling:Material
    - Landing Page
  features:
    - SEO
    - Mailchimp integration
    - Material-UI components
    - Responsive
    - Pricing section
    - Benefits section
    - Email signup form
    - Easily configurable
    - Includes standard Gatsby starter features
- url: https://anubhavsrivastava.github.io/gatsby-starter-aerial
  repo: https://github.com/anubhavsrivastava/gatsby-starter-aerial
  description: Single page starter based on the Aerial site template by HTML5 up, suitable for one page personal page.
  tags:
    - HTML5UP
    - Styling:SCSS
    - Onepage
    - Landing Page
    - PWA
  features:
    - Designed by HTML5 UP
    - Simple one page personal portfolio
    - Fully Responsive
    - Styling with SCSS
    - Offline support
    - Web App Manifest
- url: https://anubhavsrivastava.github.io/gatsby-starter-eventually
  repo: https://github.com/anubhavsrivastava/gatsby-starter-eventually
  description: Single page starter based on the Eventually site template by HTML5 up, suitable for upcoming product page.
  tags:
    - HTML5UP
    - Styling:SCSS
    - Landing Page
    - PWA
  features:
    - Designed by HTML5 UP
    - Fully Responsive
    - Styling with SCSS
    - Offline support
    - Web App Manifest
- url: https://jovial-jones-806326.netlify.com/
  repo: https://github.com/GabeAtWork/gatsby-elm-starter
  description: An Elm-in-Gatsby integration, based on gatsby-plugin-elm
  tags:
    - Language:Other
  features:
    - Elm language integration
- url: https://anubhavsrivastava.github.io/gatsby-starter-readonly
  repo: https://github.com/anubhavsrivastava/gatsby-starter-readonly
  description: Single page starter based on the ReadOnly site template by HTML5 up, with landing and Elements(Component) page
  tags:
    - HTML5UP
    - Onepage
    - Styling:SCSS
    - Landing Page
    - PWA
  features:
    - Designed by HTML5 UP
    - Fully Responsive
    - Styling with SCSS
    - Offline support
    - Web App Manifest
- url: https://anubhavsrivastava.github.io/gatsby-starter-prologue
  repo: https://github.com/anubhavsrivastava/gatsby-starter-prologue
  description: Single page starter based on the Prologue site template by HTML5 up, for portfolio pages
  tags:
    - HTML5UP
    - Onepage
    - Styling:SCSS
    - Portfolio
    - PWA
  features:
    - Designed by HTML5 UP
    - Fully Responsive
    - Styling with SCSS
    - Offline support
    - Web App Manifest
- url: https://gatsby-london.netlify.com
  repo: https://github.com/ImedAdel/gatsby-london
  description: A custom, image-centric theme for Gatsby.
  tags:
    - Portfolio
    - Blog
    - Styling:PostCSS
  features:
    - Post thumbnails in the homepage
    - Built with PostCSS
    - Made for image-centeric portfolios
    - Based on London for Ghost
- url: https://anubhavsrivastava.github.io/gatsby-starter-overflow
  repo: https://github.com/anubhavsrivastava/gatsby-starter-overflow
  description: Single page starter based on the Overflow site template by HTML5 up, with landing and Elements(Component) page
  tags:
    - HTML5UP
    - Onepage
    - Styling:SCSS
    - Portfolio
    - PWA
  features:
    - Designed by HTML5 UP
    - Fully Responsive
    - Image Gallery
    - Styling with SCSS
    - Offline support
    - Web App Manifest
- url: https://cosmicjs.com/apps/gatsby-agency-portfolio/demo
  repo: https://github.com/cosmicjs/gatsby-agency-portfolio
  description: Static Webpage for displaying your agencies skills and past work.  Implements 4 sections for displaying information about your company, A home page, information about services, projects, and the people in your organization.
  tags:
    - Blog
    - Portfolio
    - CMS:Cosmic JS
  features:
    - Landing Page
    - Home
    - Services
    - Projects
    - People
- url: https://cosmicjs.com/apps/gatsby-localization-app-starter/demo
  repo: https://github.com/cosmicjs/gatsby-localization-app-starter
  description: A localized Gatsby starter application powered by Cosmic JS.
  tags:
    - CMS:Cosmic JS
    - i18n
  features:
    - Gatsby localization starter app
- url: https://cosmicjs.com/apps/gatsby-docs/demo
  repo: https://github.com/cosmicjs/gatsby-docs-app
  description: Be able to view and create documentation using Gatsby and Cosmic JS. Leveraging the speed and high powered APIs of the Gatsby framework and the simplicity and scalability of Cosmic JS.
  tags:
    - CMS:Cosmic JS
    - Documentation
  features:
    - manage docs in static web file format for zippy delivery
- url: https://cosmicjs.com/apps/gatsby-ecommerce-website/demo
  repo: https://github.com/a9kitkumar/Gatsby-Ecommerce
  description: A localized Gatsby starter application powered by Cosmic JS.
  tags:
    - CMS:Cosmic JS
    - eCommerce
  features:
    - Stores products, orders using Cosmic JS as a database and a server
- url: https://harshil1712.github.io/gatsby-starter-googlesheets/
  repo: https://github.com/harshil1712/gatsby-starter-googlesheets
  description: A starter using Google Sheets as data source
  tags:
    - Google Sheets
    - SEO
    - Blog
  features:
    - Uses Google Sheets for data
    - Easily configurable
- url: https://the-plain-gatsby.netlify.com/
  repo: https://github.com/wangonya/the-plain-gatsby
  description: A simple minimalist starter for your personal blog.
  tags:
    - Blog
    - Markdown
  features:
    - Minimalist design
    - Next and previous blog post navigation
    - About page
    - Markdown support
- url: https://gatsby-starter-blockstack.openintents.org
  repo: https://github.com/friedger/gatsby-starter-blockstack
  description: A starter using Blockstack on client side
  tags:
    - Authentication
  features:
    - Uses Blockstack
    - Client side app
- url: https://anubhavsrivastava.github.io/gatsby-starter-multiverse
  repo: https://github.com/anubhavsrivastava/gatsby-starter-multiverse
  description: Single page starter based on the Multiverse site template by HTML5 up, with landing and Elements(Component) page
  tags:
    - HTML5UP
    - Onepage
    - Styling:SCSS
    - Portfolio
    - PWA
  features:
    - Designed by HTML5 UP
    - Fully Responsive
    - Image Gallery
    - Styling with SCSS
    - Offline support
    - Web App Manifest
- url: https://anubhavsrivastava.github.io/gatsby-starter-highlights
  repo: https://github.com/anubhavsrivastava/gatsby-starter-highlights
  description: Single page starter based on the Highlights site template by HTML5 up, with landing and Elements(Component) page
  tags:
    - HTML5UP
    - Onepage
    - Styling:SCSS
    - Portfolio
    - PWA
  features:
    - Designed by HTML5 UP
    - Fully Responsive
    - Image Gallery
    - Styling with SCSS
    - Offline support
    - Web App Manifest
- url: https://gatsby-starter-material-business-markdown.netlify.com/
  repo: https://github.com/ANOUN/gatsby-starter-material-business-markdown
  description: A clean, modern starter for businesses using Material Design Components
  tags:
    - Blog
    - Markdown
    - PWA
    - Styling:Material
    - Styling:SCSS
  features:
    - Minimal, Modern Business Website Design
    - Material Design Components
    - MDC React Components
    - MDC Theming
    - Blog
    - Home Page
    - Contact Page
    - Contact Form
    - About Page
    - Mobile-First approach in development
    - Fully Responsive
    - Markdown
    - PWA
- url: https://gatsby-starter-default-typescript.netlify.com/
  repo: https://github.com/andykenward/gatsby-starter-default-typescript
  description: Starter Default TypeScript
  tags:
    - Language:TypeScript
  features:
    - TypeScript
    - Typing generation for GraphQL using GraphQL Code Generator
    - Comes with React Helmet for adding site meta tags
    - Based on Gatsby Starter Default
- url: http://gatsbyhoney.davshoward.com/
  repo: https://github.com/davshoward/gatsby-starter-honey
  description: A delicious baseline for Gatsby (v2).
  tags:
    - Styling:PostCSS
    - SEO
  features:
    - Gatsby v2
    - SEO (including robots.txt, sitemap generation, automated yet customisable metadata, and social sharing data)
    - Google Analytics
    - PostCSS support
    - Developer environment variables
    - Accessibility support
    - Based on Gatsby Starter Default
- url: https://material-ui-starter.netlify.com/
  repo: https://github.com/dominicabela/gatsby-starter-material-ui
  description: This starter includes Material UI boilerplate and configuration files along with the standard Gatsby configuration files. It provides a starting point for developing Gatsby apps with the Material UI framework.
  tags:
    - SEO
    - Styling:Material
  features:
    - Material UI Framework
    - Roboto Typeface (self hosted)
    - SEO
    - Offline Support
    - Based on Gatsby Default Starter
- url: https://developer-diary.netlify.com/
  repo: https://github.com/willjw3/gatsby-starter-developer-diary
  description: A blog template created with web developers in mind. Totally usable right out of the box, but minimalist enough to be easily modifiable.
  tags:
    - Blog
    - Markdown
    - Pagination
    - SEO
  features:
    - Ready to go - Blog author name, author image, etc,... can be easily added using a config file
    - Blog posts created as markdown files
    - Gatsby v.2
    - Mobile responsive
    - Pagination
    - Category and tag pages
    - Social media sharing icons in each post
    - Icons from React Icons (Font Awesome, Devicons, etc,...)
    - Beautiful tech-topic tags to attach to your web-development-related blog posts
    - Developer-relevant social media icon links, including GitHub, Stack Overflow, and freeCodeCamp
- url: https://anubhavsrivastava.github.io/gatsby-starter-paradigmshift
  repo: https://github.com/anubhavsrivastava/gatsby-starter-paradigmshift
  description: Single page starter based on the Paradigm Shift site template by HTML5 up, with landing and Elements(Component) page
  tags:
    - HTML5UP
    - Onepage
    - Styling:SCSS
    - Portfolio
    - PWA
  features:
    - Designed by HTML5 UP
    - Fully Responsive
    - Image Gallery
    - Styling with SCSS
    - Offline support
    - Web App Manifest
- url: https://dazzling-heyrovsky-62d4f9.netlify.com/
  repo: https://github.com/s-kris/gatsby-starter-medium
  description: A GatsbyJS starter blog as close as possible to medium.
  tags:
    - Markdown
    - Styling:CSS-in-JS
  features:
    - Careers Listing
    - Mobile Responsive
- url: https://gatsby-personal-starter-blog.netlify.com
  repo: https://github.com/thomaswangio/gatsby-personal-starter-blog
  description: Gatsby starter for personal blogs! Blog configured to run at /blog and with Netlify CMS and gatsby-remark-vscode.
  tags:
    - Blog
    - Markdown
    - Styling:CSS-in-JS
    - CMS:Netlify
  features:
    - Netlify CMS
    - VSCode syntax highlighting
    - Styled Components
- url: https://anubhavsrivastava.github.io/gatsby-starter-phantom
  repo: https://github.com/anubhavsrivastava/gatsby-starter-phantom
  description: Single page starter based on the Phantom site template by HTML5 up, with landing, generic and Elements(Component) page
  tags:
    - HTML5UP
    - Onepage
    - Styling:SCSS
    - PWA
  features:
    - Designed by HTML5 UP
    - Fully Responsive
    - Styling with SCSS
    - Offline support
    - Web App Manifest
- url: https://gatsby-starter-internationalized.ack.ee/
  repo: https://github.com/AckeeCZ/gatsby-starter-internationalized
  description: A simple starter for fully internationalized websites, including route internationalization.
  tags:
    - i18n
  features:
    - internationalized page content - via react-intl
    - internationalized routes - via language configuration
    - lightweight - includes only internationalization code
    - LocalizedLink - built-in link component handling route generation
    - LanguageSwitcher - built-in language switcher component
- url: https://gatsby-starter-bee.netlify.com/
  repo: https://github.com/JaeYeopHan/gatsby-starter-bee
  description: A simple starter for blog with fresh UI.
  tags:
    - Blog
    - Netlify
    - Disqus
    - SEO
  features:
    - Code highlight with Fira Code font
    - Emoji (emojione)
    - Social share feature (Twitter, Facebook)
    - Comment feature (disqus, utterances)
    - Sponsor service (Buy-me-a-coffee)
    - CLI Tool
- url: https://learn.hasura.io/graphql/react/introduction
  repo: https://github.com/hasura/gatsby-gitbook-starter
  description: A starter to generate docs/tutorial websites based on GitBook theme.
  tags:
    - Documentation
    - MDX
    - Markdown
    - SEO
  features:
    - Write in Markdown / MDX and generate responsive documentation/tutorial web apps
    - Fully Configurable
    - Syntax highlighting with Prismjs
    - Code diffing with +/-
    - Google Analytics Integration
    - SEO Tags with MDX frontmatter
    - Edit on GitHub button
    - Fully Customisable with rich embeds using React in MDX.
- url: https://gatsby-starter-blog-with-lunr.netlify.com/
  repo: https://github.com/lukewhitehouse/gatsby-starter-blog-with-lunr
  description: Building upon Gatsby's blog starter with a Lunr.js powered Site Search.
  tags:
    - Blog
    - Search
  features:
    - Same as the official starter blog
    - Integration with Lunr.js
- url: https://oneshopper.netlify.com
  repo: https://github.com/rohitguptab/OneShopper
  description: This Starter is created for Ecommerce site with Gatsby + Contentful and snipcart
  tags:
    - eCommerce
    - CMS:Contentful
    - Blog
    - SEO
    - Disqus
  features:
    - Blog post listing with previews for each blog post.
    - Store page listing all the Products and includes features like Rating, Price, Checkout, More then one Product images with tabbing.
    - Contact form with Email notification.
    - Index pages design with Latest Post, Latest Blog, Deal of week and Banner.
- url: https://anubhavsrivastava.github.io/gatsby-starter-spectral
  repo: https://github.com/anubhavsrivastava/gatsby-starter-spectral
  description: Single page starter based on the Spectral site template by HTML5 up, with landing, Generic and Elements(Component) page
  tags:
    - HTML5UP
    - Onepage
    - Styling:SCSS
    - Portfolio
    - PWA
  features:
    - Designed by HTML5 UP
    - Fully Responsive
    - Styling with SCSS
    - Offline support
    - Web App Manifest
- url: https://anubhavsrivastava.github.io/gatsby-starter-directive
  repo: https://github.com/anubhavsrivastava/gatsby-starter-directive
  description: Single page starter based on the Directive site template by HTML5 up, with landing and Elements(Component) page
  tags:
    - HTML5UP
    - Onepage
    - Styling:SCSS
    - Portfolio
    - PWA
  features:
    - Designed by HTML5 UP
    - Fully Responsive
    - Styling with SCSS
    - Offline support
    - Web App Manifest
- url: https://histaff.io/
  repo: https://github.com/histaff/website-static
  description: It's a beautiful starter static website which useful plugins based on Gatsby
  tags:
    - Styling:SCSS
    - Landing Page
    - Onepage
  features:
    - Fully Responsive
    - Styling with SCSS
    - Very similar to gatsby-starter-netlify-cms, slightly more configurable (e.g. set site-title in gatsby-config) with Bootstrap/Bootswatch instead of bulma
    - LocalizedLink - built-in link component handling route generation
- url: https://gatsby-kea-starter.netlify.com/
  repo: https://github.com/benjamin-glitsos/gatsby-kea-starter
  description: Gatsby starter with redux and sagas made simpler by the Kea library
  tags:
    - Redux
  features:
    - The Kea library makes redux and sagas extremely simple and concise
- url: https://anubhavsrivastava.github.io/gatsby-starter-solidstate
  repo: https://github.com/anubhavsrivastava/gatsby-starter-solidstate
  description: Single page starter based on the Solid State site template by HTML5 up, with landing, Generic and Elements(Component) page
  tags:
    - HTML5UP
    - Onepage
    - Styling:SCSS
    - Portfolio
    - PWA
  features:
    - Designed by HTML5 UP
    - Fully Responsive
    - Styling with SCSS
    - Offline support
    - Web App Manifest
- url: https://yellowcake.netlify.com/
  repo: https://github.com/thriveweb/yellowcake
  description: A starter project for creating lightning-fast websites with Gatsby v2 and Netlify-CMS v2 + Uploadcare integration.
  tags:
    - CMS:Netlify
    - Netlify
    - Blog
    - SEO
  features:
    - Uploadcare
    - Netlify Form
    - Category list (with navigation)
    - Featured post
    - Next and prev post
    - SEO component
- url: https://anubhavsrivastava.github.io/gatsby-starter-fractal
  repo: https://github.com/anubhavsrivastava/gatsby-starter-fractal
  description: Single page starter based on the Fractal site template by HTML5 up, with landing and Elements(Component) page
  tags:
    - HTML5UP
    - Onepage
    - Styling:SCSS
    - Portfolio
    - PWA
  features:
    - Designed by HTML5 UP
    - Fully Responsive
    - Styling with SCSS
    - Offline support
    - Web App Manifest
- url: https://minimal-gatsby-ts-starter.netlify.com/
  repo: https://github.com/TheoBr/minimal-gatsby-typescript-starter
  description: Minimal TypeScript Starter
  tags:
    - Language:TypeScript
  features:
    - TypeScript
    - ESLint + optional rule enforcement with Husky
    - Prettier
    - Netlify ready
    - Minimal
- url: https://gatsby-typescript-starter-default.netlify.com/
  repo: https://github.com/RobertoMSousa/gatsby-typescript-starter-default
  description: Simple Gatsby starter using TypeScript and eslint instead of outdated tslint.
  tags:
    - Language:TypeScript
    - SEO
    - Linting
  features:
    - Comes with React Helmet for adding site meta tags
    - Includes plugins for offline support out of the box
    - TypeScript
    - Prettier & eslint to format & check the code
- url: https://gatsby-starter-carraway.netlify.com/
  repo: https://github.com/endymion1818/gatsby-starter-carraway
  description: a Gatsby starter theme with Accessibility features, TypeScript, Jest, some basic UI elements, and a CircleCI pipeline
  tags:
    - Language:TypeScript
    - Pagination
    - Search
    - Testing
  features:
    - Paginated post archive
    - Site search with Lunr.js
    - Categories and category archive pages
    - Minimal CSS defaults using styled-components, including system font stack
    - Some fundamental Accessibility features including tabbable navigation & "Skip to content" link
    - UI elements including multi-column layout using CSS Grid (with float fallback), header component with logo, basic navigation & search and a footer with 3-column layout, logo and 2 menu areas
    - TypeScript & Testing including some sensible TypeScript defaults, tests with @testing-library/react, pre-commit and pre-push hooks. Set up includes enums for repeating values such as font & background colours
    - Setup for a CircleCI pipeline so you can run the above tests in branches before merging to master
    - Markdown posts _and_ pages (pages don't appear in the post archive)
- url: https://www.quietboy.net
  repo: https://github.com/zhouyuexie/gatsby-starter-quiet
  description: Gatsby out of the box blog, use TypeScript and highly customized style.
  tags:
    - Language:TypeScript
    - Styling:SCSS
    - SEO
    - Linting
    - RSS
    - Pagination
    - PWA
  features:
    - TypeScript
    - TsLint & Prettier
    - Tag list
    - Custom page layout
    - Switch the dark mode according to the system theme
    - Scss
    - Pagination
- url: https://compassionate-morse-5204bf.netlify.com/
  repo: https://github.com/deamme/gatsby-starter-prismic-resume
  description: Gatsby Resume/CV page with Prismic integration
  tags:
    - CMS:Prismic
    - CMS:Headless
    - Styling:CSS-in-JS
    - Onepage
    - Linting
  features:
    - One-page resume/CV
    - Prismic as Headless CMS
    - Emotion for styling
    - Uses multiple features of Prismic - Slices, Labels, Custom Types
    - ESLint & Prettier
- url: https://anubhavsrivastava.github.io/gatsby-starter-resume
  repo: https://github.com/anubhavsrivastava/gatsby-starter-resume
  description: Single page starter based on the Resume site template by startbootstrap for resume/portfolio page
  tags:
    - Onepage
    - Styling:SCSS
    - PWA
  features:
    - Designed by startbootstrap
    - Fully Responsive
    - Styling with SCSS
    - Offline support
    - Web App Manifest
- url: https://gatsby-starter-typescript-jest.netlify.com/
  repo: https://github.com/denningk/gatsby-starter-typescript-jest
  description: Barebones Gatsby starter with TypeScript, Jest, GitLab-CI, and other useful configurations
  tags:
    - Language:TypeScript
    - Testing
    - AWS
    - Linting
    - SEO
  features:
    - All components from default Gatsby starter converted to TypeScript
    - Jest testing configured for TypeScript with ts-jest
    - Detailed guide on how to deploy using AWS S3 buckets included in README
    - .gitlab-ci.yml file with blanks that can be customized for any Gatsby project
    - Configurations for EditorConfig, Prettier, and ESLint (for TypeScript)
- url: https://gatsby-starter-apollo.smakosh.com/app/
  repo: https://github.com/smakosh/gatsby-apollo-starter
  description: Gatsby Apollo starter - with client side routing
  tags:
    - Client-side App
    - SEO
    - Styling:CSS-in-JS
  features:
    - Apollo provider & Client side routing
    - Eslint/Prettier configured
    - Easy to customize
    - Nice project structure
    - Flex Grid components easy to customize
- url: https://portfolio.smakosh.com/
  repo: https://github.com/smakosh/gatsby-portfolio-dev
  description: A portfolio for developers
  tags:
    - Portfolio
    - SEO
    - Netlify
    - Onepage
    - Styling:CSS-in-JS
  features:
    - Eslint/Prettier configured
    - Scores 100% on a11y / Performance / PWA / SEO
    - PWA (desktop & mobile)
    - Easy to customize
    - Nice project structure
    - Amazing illustrations by Undraw.co
    - Tablet & mobile friendly
    - Continuous deployment with Netlify
    - A contact form protected by Google Recaptcha
    - Can be deployed with one click
    - Functional components with Recompose React Hooks! ready to migrate to React hooks!
    - Fetches your GitHub pinned projects with most stars (You could customize this if you wish)
- url: https://github.com/smakosh/gatsby-airtable-starter
  repo: https://github.com/smakosh/gatsby-airtable-starter
  description: Gatsby Airtable starter
  tags:
    - SEO
    - Netlify
    - Client-side App
    - Styling:CSS-in-JS
  features:
    - Static content fetched from Airtable
    - Dynamic content with CRUD operations with Airtable REST API
    - Well structured files/folders
    - Custom React Hooks
    - Custom Helpers instead of using third party libraries
    - Dynamic & Static containers
    - Global state management ready with useReducer & useContext
    - Dummy auth but ready to add real requests
- url: https://github.com/smakosh/gatsby-app-starter-rest-api
  repo: https://github.com/smakosh/gatsby-app-starter-rest-api
  description: Gatsby REST API starter
  tags:
    - Authentication
    - Client-side App
    - Styling:CSS-in-JS
  features:
    - Dynamic content with CRUD operations with a REST API
    - Well structured files/folders
    - Custom React Hooks
    - Auth with a JWT approach
    - Custom Helpers instead of using third party libraries
    - Dynamic containers
    - Global state management ready with useReducer & useContext
- url: https://gatsbyjs-starter-tailwindplay.appseed.us/
  repo: https://github.com/app-generator/gatsbyjs-starter-tailwindplay
  description: A Gatsby v2 starter styled using Tailwind, a utility-first CSS framework. Uses Purgecss to remove unused CSS.
  tags:
    - Styling:Tailwind
  features:
    - Based on gatsby-starter-tailwind
    - Tailwind CSS Framework
    - Removes unused CSS with Purgecss
- url: https://act-labs.github.io/
  repo: https://github.com/act-labs/gatsby-starter-act-blog
  description: Gatsby starter for blog/documentation using MDX, Ant Design, gatsby-plugin-combine.
  tags:
    - Blog
    - Documentation
    - Styling:Ant Design
    - Markdown
    - MDX
    - SEO
  features:
    - Posts and snippets;
    - SEO component;
    - Ant Design UI components;
    - Markdown and MDX for pages;
    - A customized webpack and babel configuration, for complex profecianal web apps with node.js, Jest tests, etc;
    - Progressively build more and more complex pages using gatsby-plugin-combine.
- url: https://gatsby-ghub.netlify.com/resume-book/
  repo: https://github.com/dwyfrequency/gatsby-ghub
  description: A resume builder app with authenticated routes, static marketing pages, and dynamic resume creation
  tags:
    - Authentication
    - Netlify
    - Client-side App
  features:
    - Netlify Identity
    - Static Marketing pages and Dynamic Client-side Authenticated App pages
    - SEO component
    - Apollo GraphQL (client-side)
- url: https://lewis-gatsby-starter-i18n.netlify.com
  repo: https://github.com/lewislbr/lewis-gatsby-starter-i18n
  description: A simple custom Gatsby starter template to start a new multilanguage website.
  tags:
    - i18n
    - Styling:CSS-in-JS
    - Portfolio
    - SEO
  features:
    - Automatically detects user browser language.
    - CSS in JS with styled-components.
    - Optimized images.
    - Offline capabilities.
    - Auto-generated sitemap and robots.txt.
- url: https://gatsby-snipcart-starter.netlify.com/
  repo: https://github.com/issydennis/gatsby-snipcart
  description: A simple e-commerce shop built using Gatsby and Snipcart.
  tags:
    - eCommerce
    - Styling:CSS-in-JS
    - Markdown
  features:
    - Minimal design to allow for simple customisation.
    - Snipcart integration provides an easy-to-use shopping cart and checkout.
    - Individual product pages with custom fields.
    - Products defined using markdown.
    - Styled components.
    - Gatsby image for optimised product images.
- url: https://anubhavsrivastava.github.io/gatsby-starter-stylish
  repo: https://github.com/anubhavsrivastava/gatsby-starter-stylish
  description: Single page starter based on the Stylish Portfolio site template by startbootstrap for portfolio page
  tags:
    - Onepage
    - Portfolio
    - Styling:SCSS
    - PWA
  features:
    - Designed by startbootstrap
    - Fully Responsive
    - Styling with SCSS
    - Offline support
    - Web App Manifest
- url: https://lewis-gatsby-starter-basic.netlify.com
  repo: https://github.com/lewislbr/lewis-gatsby-starter-basic
  description: A simple custom basic Gatsby starter template to start a new website.
  tags:
    - Styling:CSS-in-JS
    - SEO
  features:
    - Bare-bones starter.
    - CSS in JS with styled-components.
    - Optimized images.
    - Offline capabilities.
    - Auto-generated sitemap and robots.txt.
- url: https://myclicks.netlify.com/
  repo: https://github.com/himali-patel/MyClicks
  description: A simple Gatsby starter template to create portfolio website with contentful and Netlify.
  tags:
    - Blog
    - Netlify
    - CMS:Contentful
    - Styling:Bootstrap
    - Disqus
    - SEO
  features:
    - Fecthing Dynamic content from Contentful.
    - Blog post listing with previews, disqus implementation and social sharing for each blog post.
    - Contact form integration with Netlify.
    - Portfolio Result Filteration according to Category.
    - Index pages design with Recent Blogs and Intagram Feed.
- url: https://gatsby-starter-typescript-graphql.netlify.com
  repo: https://github.com/spawnia/gatsby-starter-typescript-graphql
  description: A Gatsby starter with typesafe GraphQL using TypeScript
  tags:
    - Language:TypeScript
    - Linting
    - Portfolio
    - Styling:CSS-in-JS
  features:
    - Type safety with TypeScript
    - Typesafe GraphQL with graphql-code-generator
    - ESLint with TypeScript support
    - Styling with styled-components
- url: https://gatsby-tailwind-serif.netlify.com/
  repo: https://github.com/windedge/gatsby-tailwind-serif
  description: A Gatsby theme based on gatsby-serif-theme, rewrite with Tailwind CSS.
  tags:
    - Styling:Tailwind
    - Markdown
  features:
    - Based on gatsby-serif-theme
    - Tailwind CSS Framework
    - Removes unused CSS with Purgecss
    - Responsive design
    - Suitable for small business website
- url: https://mystifying-mclean-5c7fce.netlify.com
  repo: https://github.com/renvrant/gatsby-mdx-netlify-cms-starter
  description: An extension of the default starter with Netlify CMS and MDX support.
  tags:
    - MDX
    - Markdown
    - Netlify
    - CMS:Netlify
    - Styling:None
  features:
    - MDX and Netlify CMS support
    - Use React components in Netlify CMS Editor and other markdown files
    - Allow editors to choose a page template
    - Replace HTML tags with React components upon rendering Markdown, enabling design systems
    - Hide pages from being editable by the CMS
    - Minimal and extensible
- url: https://gatsby-airtable-advanced-starter.marcomelilli.com
  repo: https://github.com/marcomelilli/gatsby-airtable-advanced-starter
  description: A Gatsby Starter Blog using Airtable as backend
  tags:
    - Airtable
    - Blog
    - Styling:None
  features:
    - Dynamic content from Airtable
    - Does not contain any UI frameworks
    - Tags
    - Categories
    - Authors
    - Disqus
    - Offline support
    - Web App Manifest
    - SEO
- url: https://contentful-starter.netlify.com/
  repo: https://github.com/mohanmonu777/gatsby_contentful_starter
  description: An Awesome Starter Kit to help you get going with Contentful and Gatsby
  tags:
    - Blog
    - CMS:Contentful
    - CMS:Headless
  features:
    - Bare-bones starter.
    - Dynamic content from Contentful CMS
    - Ready made Components
    - Responsive Design
    - Includes Contentful Delivery API for production build
- url: https://gatsby-simple-blog.thundermiracle.com
  repo: https://github.com/thundermiracle/gatsby-simple-blog
  description: A gatsby-starter-blog with overreacted looking and tags, breadcrumbs, disqus, i18n, eslint supported
  tags:
    - i18n
    - Blog
    - Netlify
    - Linting
    - Disqus
    - Testing
  features:
    - Easily Configurable
    - Tags
    - Breadcrumbs
    - Tags
    - Disqus
    - i18n
    - ESLint
    - Jest
- url: https://anubhavsrivastava.github.io/gatsby-starter-grayscale
  repo: https://github.com/anubhavsrivastava/gatsby-starter-grayscale
  description: Single page starter based on the Grayscale site template by startbootstrap for portfolio page
  tags:
    - Onepage
    - Portfolio
    - Styling:SCSS
    - PWA
  features:
    - Designed by startbootstrap
    - Fully Responsive
    - Styling with SCSS
    - Offline support
    - Web App Manifest
- url: https://gatsby-all-in.netlify.com
  repo: https://github.com/Gherciu/gatsby-all-in
  description: A starter that includes the most popular js libraries, already pre-configured and ready for use.
  tags:
    - Linting
    - Netlify
    - Styling:Tailwind
  features:
    - Tailwind CSS Framework
    - Antd UI Framework pre-configured
    - Redux for managing state
    - Eslint and Stylelint to enforce code style
- url: http://demo.nagui.me
  repo: https://github.com/kimnagui/gatsby-starter-nagui
  description: A Gatsby starter that full responsive blog.
  tags:
    - Blog
    - AWS
    - Pagination
    - SEO
    - Styling:CSS-in-JS
  features:
    - Tags & Categorys.
    - Pagination.
    - Show Recent Posts for category.
    - Styled-Components.
    - Mobile-First CSS.
    - Syntax highlighting in code blocks using PrismJS(Dracula).
    - Google Analytics.
    - Deploy AWS S3.
- url: https://anubhavsrivastava.github.io/gatsby-starter-newage
  repo: https://github.com/anubhavsrivastava/gatsby-starter-newage
  description: Single page starter based on the new age site template by startbootstrap for portfolio page/Mobile app launch
  tags:
    - Onepage
    - Portfolio
    - Styling:SCSS
    - PWA
  features:
    - Designed by startbootstrap
    - Fully Responsive
    - Styling with SCSS
    - Offline support
    - Web App Manifest
- url: https://gatsby-starter-krisp.netlify.com/
  repo: https://github.com/mohanmonu777/gatsby-starter-krisp
  description: A minimal, clean and responsive starter built with gatsby
  tags:
    - Styling:Bootstrap
    - Onepage
    - Portfolio
    - Netlify
    - Markdown
  features:
    - Styled-Components.
    - Mobile-First CSS.
    - Responsive Design, optimized for Mobile devices
- url: https://gatsby-datocms-starter.netlify.com/
  repo: https://github.com/brohlson/gatsby-datocms-starter
  description: An SEO-friendly DatoCMS starter with styled-components, page transitions, and out-of-the-box blog post support.
  tags:
    - CMS:DatoCMS
    - Styling:CSS-in-JS
    - Blog
    - Portfolio
    - SEO
  features:
    - Page Transitions
    - Blog Post Template
    - Sitemap & Robots.txt generation
- url: https://elemental.netlify.com/
  repo: https://github.com/akzhy/gatsby-starter-elemental
  description: A highly customizable portfolio starter with grid support.
  tags:
    - Blog
    - Portfolio
    - SEO
  features:
    - Highly Customizable
    - Portfolio Template
    - Blog Post Template
    - SEO Friendly
- url: https://gatsby-starter-apollo.netlify.com/
  repo: https://github.com/piducancore/gatsby-starter-apollo-netlify
  description: This project is an easy way to start developing fullstack apps with Gatsby and Apollo Server (using Netlify Lambda functions). For developing we use Netlify Dev to bring all of this magic to our local machine.
  tags:
    - Netlify
  features:
    - Apollo Client
    - Apollo Server running on Netlify functions
    - Netlify Dev for local development
- url: https://gatsby-starter-blog-and-portfolio.netlify.com/
  repo: https://github.com/alisalahio/gatsby-starter-blog-and-portfolio
  description: Just gatsby-starter-blog , with portfolio section added
  tags:
    - Blog
    - Portfolio
  features:
    - Basic setup for a full-featured blog
    - Basic setup for a portfolio
    - Support for an RSS feed
    - Google Analytics support
    - Automatic optimization of images in Markdown posts
    - Support for code syntax highlighting
    - Includes plugins for easy, beautiful typography
    - Includes React Helmet to allow editing site meta tags
    - Includes plugins for offline support out of the box
- url: https://www.attejuvonen.fi
  repo: https://github.com/baobabKoodaa/blog
  description: Blog with all the Bells and Whistles
  tags:
    - Blog
    - Infinite Scroll
    - Pagination
    - SEO
    - Markdown
  features:
    - Write blog posts into Markdown files (easy to format and content will not be married to any platform).
    - Expandable
    - Responsive and streamlined design.
    - Blazing fast UX
    - Autogenerated tracedSVG image placeholders are stylized to create a smooth look and transition as the image loads without the page jumping around.
    - Posts organized by tags.
    - Teasers of posts are generated to front page with infinite scroll which gracefully degrades into pagination.
    - Allow readers to be notified of updates with RSS feed and email newsletter.
    - Contact Form.
- url: https://novela.narative.co
  repo: https://github.com/narative/gatsby-starter-novela
  description: Welcome to Novela, the simplest way to start publishing with Gatsby.
  tags:
    - Blog
    - MDX
    - Portfolio
    - Pagination
    - SEO
  features:
    - Beautifully Designed
    - Multiple Homepage Layouts
    - Toggleable Light and Dark Mode
    - Simple Customization with Theme UI
    - Highlight-to-Share
    - Read Time and Progress
    - MDX support and inline code
    - Accessibility in Mind
- url: https://gatsby-starter-fashion-portfolio.netlify.com/
  repo: https://github.com/shobhitchittora/gatsby-starter-fashion-portfolio
  description: A Gatsby starter for a professional and minimal fashion portfolio.
  tags:
    - Blog
    - Client-side App
    - Landing Page
    - Portfolio
    - Styling:Other
  features:
    - A minimal and simple starter for your fashion portfolio
    - No need for any CMS, work with all your data and images locally.
    - Separate components for different pages and grid
    - Uses gatsby-image to load images
    - Built using the old school CSS.
- url: https://gatsby-theme-profile-builder.netlify.com/
  repo: https://github.com/ashr81/gatsby-theme-profile-builder
  description: Simple theme to build your personal portfolio and publish your articles using Contentful CMS.
  tags:
    - Landing Page
    - Portfolio
    - Styling:CSS-in-JS
    - Blog
    - CMS:Contentful
  features:
    - Mobile Screen support
    - Out of the box support with Contentful CMS for articles.
    - Toggleable Light and Dark Mode
    - Profile image with links to your GitHub and Twitter.
- url: https://prist.marguerite.io/
  repo: https://github.com/margueriteroth/gatsby-prismic-starter-prist
  description: A light-themed starter powered by Gatsby v2 and Prismic to showcase portfolios and blogs.
  tags:
    - Blog
    - CMS:Prismic
    - Landing Page
    - Netlify
    - Portfolio
    - SEO
    - Styling:CSS-in-JS
  features:
    - Landing page with customizable Hero, Portfolio preview, and About component
    - Emotion styled components
    - Blog layout and pages
    - Portfolio layout and pages
    - Google Analytics
    - Mobile ready
- url: https://demos.simplecode.io/gatsby/crafty/
  repo: https://github.com/simplecode-io/gatsby-crafty-theme
  description: SEO-friendly, fast, and fully responsive Gatsby starter with minimal plugins, utilizing JSON files as a content source.
  tags:
    - SEO
    - Portfolio
    - CMS:Other
    - Styling:Other
  features:
    - Beautiful and simple design
    - 100/100 Google Lighthouse score
    - SEO Optimized
    - Includes header/footer/sidebar (on Mobile)
    - CSS based sidebar
    - CSS based Modals
    - Content is fetched from JSON Files
    - Only one extra plugin from default Gatsby starter
- url: https://gatsby-starter-profile-site.netlify.com/
  repo: https://github.com/Mr404Found/gatsby-starter-profile-site
  description: A minimal and clean starter build with gatsby.
  tags:
    - Landing Page
    - Netlify
    - Portfolio
    - SEO
    - Styling:CSS-in-JS
  features:
    - Simple Design
    - Made by Sumanth
- url: http://the404blog.netlify.com
  repo: https://github.com/mohanmonu777/the404blog
  description: An Awesome Starter Blog to help you get going with Gatsby and Markdown
  tags:
    - Blog
    - Markdown
    - Search
    - Styling:CSS-in-JS
  features:
    - Bare-bones starter.
    - Dynamic content with Markdown
    - Ready made Components
    - Responsive Design
    - Includes Search Feature.
    - Syntax Highlight in Code.
    - Styling in Bootstrap
- url: https://gatsby-starter-unicorn.netlify.com/
  repo: https://github.com/mohanmonu777/gatsby_starter_unicorn
  description: An Awesome Starter Blog to help you get going with Gatsby and Markdown
  tags:
    - Blog
    - Markdown
    - Styling:CSS-in-JS
  features:
    - Bare-bones starter.
    - Dynamic content with Markdown
    - Ready made Components
    - Responsive Design
    - Syntax Highlight in Code.
- url: https://gatsby-starter-organization.netlify.com/
  repo: https://github.com/geocine/gatsby-starter-organization
  description: A Gatsby starter template for organization pages. Using the Gatsby theme "@geocine/gatsby-theme-organization"
  tags:
    - Styling:CSS-in-JS
    - Landing Page
    - Portfolio
    - Onepage
  features:
    - React Bootstrap styles
    - Theme-UI and EmotionJS CSS-in-JS
    - A landing page with all your organization projects, configurable through a YML file.
    - Configurable logo, favicon, organization name and title
- url: https://gatsby-starter-interviews.netlify.com/
  repo: https://github.com/rmagon/gatsby-starter-interviews
  description: A Gatsby starter template for structured Q&A or Interview sessions
  tags:
    - SEO
    - Blog
    - Styling:SCSS
  features:
    - Minimalist design for interviews
    - Beautifully presented questions and answers
    - Option to read all answers to a specific question
    - Share interview on social channels
    - All content in simple json files
- url: https://gatsby-starter-photo-book.netlify.com/
  repo: https://github.com/baobabKoodaa/gatsby-starter-photo-book
  description: A Gatsby starter for sharing photosets.
  tags:
    - Gallery
    - Infinite Scroll
    - Pagination
    - Transitions
  features:
    - Gallery with auto-generated thumbnails are presented on CSS Grid with infinite scroll.
    - Beautiful "postcard" view for photos with fullscreen toggle.
    - Both views are responsive with minimal whitespace and polished UX.
    - Many performance optimizations for image delivery (both by Gatsby & way beyond what Gatsby can do).
- url: https://gatsby-typescript-scss-starter.netlify.com/
  repo: https://github.com/GrantBartlett/gatsby-typescript-starter
  description: A simple starter project using TypeScript and SCSS
  tags:
    - Language:TypeScript
    - Styling:SCSS
    - SEO
  features:
    - Pages and components are classes.
    - A skeleton SCSS project added with prefixing
- url: https://portfolio-by-mohan.netlify.com/
  repo: https://github.com/mohanmonu777/gatsby_starter_portfolio
  description: An Official Starter for Gatsby Tech Blog Theme
  tags:
    - SEO
    - Blog
  features:
    - Styling using Styled-Components
    - Search using ElasticLunr
    - Theme by gatsby-tech-blog-theme
    - Deployed in Netlify
- url: https://brevifolia-gatsby-forestry.netlify.com/
  repo: https://github.com/kendallstrautman/brevifolia-gatsby-forestry
  description: A minimal starter blog built with Gatsby & Forestry CMS
  tags:
    - CMS:Forestry.io
    - Blog
    - Markdown
    - Styling:SCSS
  features:
    - Blog post listing with previews (image + summary) for each blog post
    - Minimalist, responsive design & typography
    - Create new markdown posts dynamically
    - Configured to work automatically with Forestry CMS
    - Customizable 'info' page
    - Simple layout & scss architecture, easily extensible
- url: https://gatsby-firebase-starter.netlify.com/
  repo: https://github.com/ovidiumihaibelciug/gatsby-firebase-starter
  description: Starter / Project Boilerplate for Authentication and creating Dynamic pages from collections with Firebase and Gatsby.js
  tags:
    - Firebase
    - SEO
    - Styling:SCSS
    - Authentication
    - PWA
  features:
    - Authentication with Firebase
    - Programmatically create pages from a firestore collection
    - Protected Routes with Authorization
    - Email verification
    - Includes React Helmet to allow editing site meta tags
    - Includes plugins for offline support out of the box
- url: https://gatsby-typescript-minimal.netlify.com/
  repo: https://github.com/benbarber/gatsby-typescript-minimal
  description: A minimal, bare-bones TypeScript starter for Gatsby
  tags:
    - Language:TypeScript
    - Styling:CSS-in-JS
    - SEO
  features:
    - Bare-bones starter
    - TypeScript
    - TSLint
    - Prettier
    - Styled Components
    - Sitemap Generation
    - Google Analytics
- url: https://agility-gatsby-starter.netlify.com
  repo: https://github.com/agility/agility-gatsby-starter
  description: Get started with Gatsby and Agility CMS using a minimal blog.
  tags:
    - CMS:Other
    - Blog
    - SEO
  features:
    - A bare-bones starter Blog to get you off and running with Agility CMS and Gatsby.
- url: https://gatsby-starter-dot.netlify.com/
  repo: https://github.com/chronisp/gatsby-starter
  description: Gatsby Starter for creating portfolio & blog.
  tags:
    - Blog
    - CMS:Headless
    - CMS:Contentful
    - Netlify
    - Portfolio
    - Redux
    - SEO
    - Styling:Material
  features:
    - Extensible & responsive design using Material UI (palette, typography & breakpoints configuration)
    - Blog integration with Contentful CMS (GraphQL queries)
    - Redux (connect actions & props easily using custom HOF)
    - Support for Netlify deployment
    - SEO
    - Prettier code styling
- url: https://johnjkerr.github.io/gatsby-creative/
  repo: https://github.com/JohnJKerr/gatsby-creative
  description: Gatsby implementation of the Start Bootstrap Creative template
  tags:
    - Gallery
    - Portfolio
    - Styling:Bootstrap
    - Styling:SCSS
  features:
    - Start Bootstrap Creative template converted to React/Gatsby
    - React Scrollspy used to track page position
    - React Bootstrap used to create modal portfolio carousel
    - GitHub Actions deployment to GitHub Pages demonstrated
- url: https://bonneville.netlify.com/
  repo: https://github.com/bagseye/bonneville
  description: A starter blog template for Gatsby
  tags:
    - Blog
    - SEO
  features:
    - Extensible & responsive design
    - Blog integration
    - SEO
- url: https://gatsby-starter-i18next-sanity.netlify.com/en
  repo: https://github.com/johannesspohr/gatsby-starter-i18next-sanity
  description: A basic starter which integrates translations with i18next and localized sanity input.
  tags:
    - i18n
    - CMS:sanity.io
  features:
    - Showcases advanced i18n techniques with i18next and sanity.io
    - Correct URLs for the languages (language in the path, translated slugs)
    - Multilanguage content from sanity
    - Snippets translation
    - Optimized bundle size (don't ship all translations at once)
    - Alternate links to other languages
    - Sitemap with language information
    - Localized 404 pages
- url: https://gatsby-skeleton.netlify.com/
  repo: https://github.com/msallent/gatsby-skeleton
  description: Gatsby starter with TypeScript and all sort of linting
  tags:
    - Language:TypeScript
    - Styling:CSS-in-JS
    - SEO
  features:
    - TypeScript
    - Styled-Components
    - ESLint
    - Prettier
    - Stylelint
    - SEO
- url: https://nehalem.netlify.com/
  repo: https://github.com/nehalist/gatsby-starter-nehalem
  description: A starter for the Gatsby Nehalem Theme
  tags:
    - Blog
    - Language:TypeScript
    - Markdown
    - Search
    - SEO
  features:
    - Fully responsive
    - Highly optimized (Lighthouse score ~400)
    - SEO optimized (with open graph, Twitter Card, JSON-LD, RSS and sitemap)
    - Syntax highlighting
    - Search functionality
    - Multi navigations
    - Static pages
    - Fully typed with TypeScript
    - Tagging
    - Theming
    - Customizable
- url: https://gatsby-starter-headless-wp.netlify.com
  repo: https://github.com/crock/gatsby-starter-headless-wordpress
  description: A starter Gatsby site to quickly implement a site for headless WordPress
  tags:
    - Blog
    - CMS:Headless
    - CMS:WordPress
  features:
    - New Header
    - Responsive
    - Sidebar that displays recent blog posts
- url: https://gatsby-advanced-blog-starter.netlify.com
  repo: https://github.com/aman29271/gatsby-advanced-blog-starter
  description: A pre-built Gatsby Starter Tech-blog
  tags:
    - Blog
    - Markdown
  features:
    - Highly Optimised
    - Image optimised with blur-up effect
    - Responsive
    - Code  highlighting
    - tagging
    - Sass compiled
- url: https://anubhavsrivastava.github.io/gatsby-starter-casual
  repo: https://github.com/anubhavsrivastava/gatsby-starter-casual
  description: Multi page starter based on the Casual site template by startbootstrap for portfolio
  tags:
    - Onepage
    - Styling:SCSS
    - PWA
  features:
    - Designed by startbootstrap
    - Fully Responsive
    - Styling with SCSS
    - Offline support
    - Web App Manifest
- url: https://gatsby-starter-ts-hello-world.netlify.com
  repo: https://github.com/hdorgeval/gatsby-starter-ts-hello-world
  description: TypeScript version of official hello world
  tags:
    - Language:TypeScript
  features:
    - TypeScript
    - ESLint
    - Type checking
    - no boilerplate
    - Great for advanced users
    - VSCode ready
- url: https://grommet-file.netlify.com/
  repo: https://github.com/metinsenturk/gatsby-starter-grommet-file
  description: Grommet-File is made with Grommet V2 and a blog starter
  tags:
    - Blog
    - Markdown
    - SEO
    - Portfolio
    - Styling:Grommet
  features:
    - Responsive Design
    - Pagination
    - Page creation
    - Content is Markdown files
    - Google Analytics
    - Grommet V2 User Interface
    - Support for RSS feed
    - SEO friendly
    - Mobile and responsive
    - Sitemap & Robots.txt generation
    - Optimized images with gatsby-image
- url: https://gatsby-wordpress-typescript-scss-blog.netlify.com/
  repo: https://github.com/sagar7993/gatsby-wordpress-typescript-scss-blog
  description: A Gatsby starter template for a WordPress blog, built using TypeScript, SCSS and Ant Design
  tags:
    - Blog
    - CMS:WordPress
    - CMS:Headless
    - Language:TypeScript
    - Pagination
    - PWA
    - SEO
    - Portfolio
    - Styling:SCSS
  features:
    - TypeScript for type-safe code
    - Source content from WordPress CMS
    - Auto generated Pagination for your WordPress Posts
    - Auto generated Navigation for next and previous post at the end Post
    - Auto generated pages for tags and categories sourced from WordPress
    - SCSS stylesheets
    - PWA with offline support
    - Ant Design for UI components and theming
    - Jest and Enzyme Testing framework support for snapshots and unit tests.
    - Responsive Design
    - Google Analytics
    - Comments using Staticman
    - Images within WordPress post/page content downloaded to static folder and transformed to webp format during build
    - Social widgets
    - Instagram feed of any profile (no API token needed)
    - Pinterest pin-it button on hovering on images (no API token needed)
    - Twitter timeline and follow button (no API token needed)
    - Facebook timeline and like button (no API token needed)
    - SEO friendly
    - Web app manifest
    - Mobile optimized and responsive
    - Sitemap.xml & Robots.txt generation
    - Optimized images with gatsby-image
    - Git pre-commit and pre-push hooks using Husky
    - TSLint formatting
    - Highly optimized with excellent lighthouse audit score
- url: https://gatsby-starter-typescript-deluxe.netlify.com/
  repo: https://github.com/gojutin/gatsby-starter-typescript-deluxe
  description: A Gatsby starter with TypeScript, Storybook, Styled Components, Framer Motion, Jest, and more.
  tags:
    - Language:TypeScript
    - Styling:CSS-in-JS
    - Storybook
    - SEO
    - Linting
    - Testing
  features:
    - TypeScript for type-safe code.
    - Styled-Components for all your styles.
    - Framer Motion for awesome animations.
    - gatsby-image and gatsby-transformer-sharp for optimized images.
    - gatsby-plugin-manifest + SEO component for an SEO-friendly PWA.
    - Storybook with add-ons for showing off your awesome components.
    - Jest and React Testing library for snapshots and unit tests.
    - ESLint (with TSLint and Prettier) to make your code look its best.
    - React Axe and React A11y for accessibility so that your site is awesome for everyone.
- url: https://gatsby-markdown-blog-starter.netlify.com/
  repo: https://github.com/ammarjabakji/gatsby-markdown-blog-starter
  description: GatsbyJS v2 starter for creating a markdown blog. Based on Gatsby Advanced Starter.
  tags:
    - Blog
    - Markdown
    - SEO
    - PWA
  features:
    - Gatsby v2 support
    - Responsive Design
    - Pagination
    - Content is Markdown files
    - Google Analytics
    - Support for RSS feed
    - SEO friendly
    - Sitemap & Robots.txt generation
    - Sass support
    - Css Modules support
    - Web App Manifest
    - Offline support
    - htaccess support
    - Typography.js
    - Integration with Social Media
- url: https://gatsby-starter-bloomer-db0aaf.netlify.com
  repo: https://github.com/zlutfi/gatsby-starter-bloomer
  description: Barebones starter website with Bloomer React components for Bulma.
  tags:
    - PWA
    - Styling:Bulma
    - Styling:SCSS
  features:
    - Bloomer React Commponents
    - Bulma CSS Framework
    - Uses SCSS for styling
    - Font Awesome Support
    - Progressive Web App
- url: https://gatsby-starter-mdbreact.netlify.com
  repo: https://github.com/zlutfi/gatsby-starter-mdbreact
  description: Barebones starter website with Material Design Bootstrap React components.
  tags:
    - PWA
    - Styling:Bootstrap
    - Styling:Material
    - Styling:SCSS
  features:
    - MDBReact React Commponents
    - Bootstrap CSS Framework with Material Design Bootstrap styling
    - Uses SCSS for styling
    - Font Awesome Support
    - Progressive Web App
- url: https://gatsby-starter-monolith.netlify.com
  repo: https://github.com/danspratling/gatsby-starter-monolith
  description: A Gatsby Starter designed to work with monolith. Monolith is a workspace starter which provides a good base to begin a medium-large (multisite) project
  tags:
    - Language:TypeScript
    - Storybook
    - Styling:CSS-in-JS
  features:
    - A minimal site with the option to add loads of functionality
    - Based on the Monolith repo to provide an easy starting point for large projects https://github.com/danspratling/monolith
    - Uses Theme-UI to handle theming and styling
    - Uses TypeScript to encourage good coding
    - Uses Storybook to encourage visual testing
    - This site is set up with all 3 of the above working together. This makes it really easy to jump in and start a project while still having very few restrictions
- url: https://gatsby-starter-ts-pwa.netlify.com/
  repo: https://github.com/markselby9/gatsby-starter-typescript-pwa
  description: The default Gatsby starter fork with TypeScript and PWA support added
  tags:
    - Language:TypeScript
    - PWA
  features:
    - Minumum changes based on default starter template for TypeScript and PWA
    - Added TypeScript support with eslint and tsc check
    - Support GitHub Actions CI/CD workflow (beta)
- url: https://iceberg-gatsby-multilang.netlify.com/
  repo: https://github.com/diogorodrigues/iceberg-gatsby-multilang
  description: Gatsby multi-language starter. Internationalization / i18n without third party plugins or packages for Posts and Pages. Different URLs dependending on the language. Focused on SEO, PWA, Image Optimization, Styled Components and more. This starter is also integrate with Netlify CMS to manage all pages, posts and images.
  tags:
    - Blog
    - CMS:Headless
    - CMS:Netlify
    - i18n
    - Netlify
    - Markdown
    - Pagination
    - PWA
    - SEO
    - Styling:CSS-in-JS
  features:
    - Translations by using GraphQL, hooks and context API
    - Content in markdown for pages and posts in different languages
    - General translations for any content
    - Creation of menu by using translations and GraphQL
    - Netlify CMS to manage all pages, posts and images
    - Styled Components to styles
    - All important seetings for speedy and optimized images
    - Blog Posts list with pagination
    - Focus on SEO
    - PWA
- url: https://flexible-gatsby.netlify.com/
  repo: https://github.com/wangonya/flexible-gatsby
  description: A simple and clean theme for Gatsby
  tags:
    - Blog
    - Markdown
  features:
    - Google Analytics
    - Simple design
    - Markdown support
- url: https://gatsby-starter-leaflet.netlify.com/
  repo: https://github.com/colbyfayock/gatsby-starter-leaflet
  description: A Gatsby starter with Leafet!
  tags:
    - Landing Page
    - Linting
    - Styling:SCSS
    - Testing
  features:
    - Simply landing page to get started with Leaflet
    - Includes Leaflet and React Leaflet
    - Starts with some basic Sass stylesheets for styling
    - Linting and testing preconfigured
- url: https://gatsby-starter-luke.netlify.com/
  repo: https://github.com/lukethacoder/luke-gatsby-starter
  description: An opinionated starter using TypeScript, styled-components (emotion flavoured), React Hooks & react-spring. Built as a BYOS (bring your own source) so you can get up and running with whatever data you choose.
  tags:
    - Language:TypeScript
    - Transitions
    - Styling:CSS-in-JS
    - Linting
  features:
    - TypeScript
    - react-spring animations
    - BYOS (bring your own source)
    - Emotion for styling components
    - Minimal Design
    - React Hooks (IntersectionObserver, KeyUp, LocalStorage)
- url: https://friendly-cray-96d631.netlify.com/
  repo: https://github.com/PABlond/Gatsby-TypeScript-Starter-Blog
  description: Project boilerplate of a blog app. The starter was built using Gatsby and TypeScript.
  tags:
    - Markdown
    - Language:TypeScript
    - SEO
    - PWA
    - Styling:SCSS
  features:
    - A complete responsive theme built wiss Scss
    - Easy editable posts in Markdown files
    - SEO component
    - Optimized with Google Lighthouse
- url: https://gatsby-starter-material-album.netlify.com
  repo: https://github.com/JoeTrubenstein/gatsby-starter-material-album
  description: A simple portfolio starter based on the Material UI Album Layout
  tags:
    - Gallery
    - Portfolio
    - Styling:Material
  features:
    - Pagination
    - Material UI
    - Exif Data Parsing
- url: https://peaceful-ptolemy-d7beb4.netlify.com
  repo: https://github.com/TRamos5/gatsby-contentful-starter
  description: A starter template for an awesome static blog utilizing Contentful as a CMS and deployed to Netlify.
  tags:
    - CMS:Contentful
    - CMS:Headless
    - Blog
    - Netlify
    - Markdown
    - Styling:CSS-in-JS
  features:
    - Netlify integration with pre built contact form
    - "CMS: Contentful integration with placeholders included"
    - Mobile friendly responsive design made to be customized or leave as is
    - Separate components for everything
    - ...and more
- url: https://gatsby-tailwind-emotion-starter-demo.netlify.com/
  repo: https://github.com/pauloelias/gatsby-tailwind-emotion-starter
  description: Gatsby starter using the latest Tailwind CSS and Emotion.
  tags:
    - Styling:Tailwind
    - Styling:CSS-in-JS
    - Styling:PostCSS
  features:
    - Tailwind CSS for rapid development
    - Emotion with `tailwind.macro` for flexible styled components
    - PostCSS configured out-of-the-box for when you need to write your own CSS
    - postcss-preset-env to write tomorrow's CSS today
    - Bare bones starter to help you hit the ground running
- url: https://gatsby-starter-grayscale-promo.netlify.com/
  repo: https://github.com/gannochenko/gatsby-starter-grayscale-promo
  description: one-page promo site
  tags:
    - Language:TypeScript
    - Styling:CSS-in-JS
    - Linting
    - Markdown
    - Onepage
    - CMS:Netlify
    - Landing Page
  features:
    - Styled-Components
    - NetlifyCMS
    - TypeScript
    - Basic design
- url: https://gatsby-starter-mdx-website-blog.netlify.com/
  repo: https://github.com/doakheggeness/gatsby-starter-mdx-website-blog
  description: Gatsby website and blog starter utilizing MDX for adding components to mdx pages and posts. Incorportates Emotion.
  tags:
    - MDX
    - Blog
    - Styling:CSS-in-JS
  features:
    - Create pages and posts using MDX
    - Incorporates the CSS-in-JS library Emotion
    - Visual effects
- url: https://gatsby-starter-zurgbot.netlify.com/
  repo: https://github.com/zurgbot/gatsby-starter-zurgbot
  description: The ultimate force of starter awesomeness in the galaxy of Gatsby
  tags:
    - Linting
    - PWA
    - SEO
    - Styling:Bulma
    - Styling:SCSS
    - Testing
  features:
    - Sass (SCSS Flavored) CSS
    - Bulma CSS Framework
    - React Helmet <head> Management
    - React Icons SVG Icon Components (Including Font Awesome and others)
    - Eslint for JS linting
    - Prettier for JS formatting
    - StyleLint for Scss linting and formatting
    - Jest for a test framework
    - Enzyme for testing with React
    - Husky for git hooks, particularlly precommit management
    - Lint Staged to run commands only on staged files
- url: https://martin2844.github.io/gatsby-starter-dev-portfolio/
  repo: https://github.com/martin2844/gatsby-starter-dev-portfolio
  description: A GatsbyJS minimalistic portfolio site, with a blog and about section
  tags:
    - Portfolio
    - Blog
    - Markdown
  features:
    - createPages API
    - Responsive
    - Minimalistic
    - Blazing fast (LINK)
    - Graphql queries
    - Sass
    - Markdown
- url: https://wataruoguchi-gatsby-starter-typescript-contentful.netlify.com/
  repo: https://github.com/wataruoguchi/gatsby-starter-typescript-contentful
  description: Simple TypeScript starter with Contentful Integration
  tags:
    - Language:TypeScript
    - CMS:Contentful
    - Netlify
    - Blog
  features:
    - Simple
    - TypeScript
    - Contentful
    - Supports Contentful Rich Text
    - Prettier & ESlint & StyleLint to format & check the code
    - Husky & lint-staged to automate checking
- url: https://gatsby-starter-point.netlify.com/
  repo: https://github.com/teaware/gatsby-starter-point
  description: A humble Gatsby starter for blog
  tags:
    - Blog
    - Markdown
    - Netlify
  features:
    - SASS
    - SEO
    - Dark Mode
    - Google Analytics
- url: https://gatsby-typescript-storybook-starter.netlify.com/
  repo: https://github.com/RobertoMSousa/gatsby-typescript-storybook-starter
  description: A Gatsby starter with storybook, tags and eslint
  tags:
    - Language:TypeScript
    - Styling:CSS-in-JS
    - Storybook
    - Markdown
    - Linting
  features:
    - Storybook
    - Simple
    - TypeScript
    - Contentful
    - Prettier & ESlint & StyleLint to format & check the code
    - Storybook
    - Jest and React Testing library for snapshots and unit tests.
    - Styled-Components for all your styles.
- url: https://semantic-ui-docs-gatsby.netlify.com/
  repo: https://github.com/whoisryosuke/semantic-ui-docs-gatsby
  description: Documentation starter using Semantic UI and MDX
  tags:
    - Documentation
    - Linting
    - Markdown
    - MDX
    - PWA
    - SEO
  features:
    - Easy starter for documentation-style sites
    - Use SUI React components anywhere in MDX
    - SASS/LESS support
    - Live code component
    - Customizable sidebar
    - Offline-ready
    - Responsive design
    - Nodemon for restarting dev server on changes
    - Webpack aliasing for components, assets, etc
- url: https://gatsby-starter-saas-marketing.netlify.com/
  repo: https://github.com/keegn/gatsby-starter-saas-marketing
  description: A simple one page marketing site starter for SaaS companies and products
  tags:
    - Onepage
    - Styling:CSS-in-JS
    - Landing Page
  features:
    - Responsive
    - Netlify ready
    - Styled-Components
    - Minimal design and easy to customize
    - Great for software or product related marketing sites
- url: https://react-landnig-page.netlify.com/
  repo: https://github.com/zilahir/react-landing-page
  description: Landing page with GraphCMS
  tags:
    - Redux
    - Styling:SCSS
    - Styling:CSS-in-JS
    - Netlify
  features:
    - Team section
    - Clients section
    - Map
    - Netlify ready
    - Styled-Components
    - Good for app showcase for startups
    - Prettier & ESlint & StyleLint to format & check the code
    - Husky & lint-staged to automate checking
- url: https://gatsby-strapi-starter.netlify.com/
  repo: https://github.com/jeremylynch/gatsby-strapi-starter
  description: Get started with Strapi, Bootstrap (reactstrap) and Gatsby FAST!
  tags:
    - CMS:Strapi
    - Styling:Bootstrap
  features:
    - Strapi
    - Bootstrap
    - Reactstrap
- url: https://kontent-template-gatsby-landing-page-photon.netlify.com
  repo: https://github.com/Simply007/kontent-template-gatsby-landing-page-photon
  description: Kentico Kontent based starter based on Photon starter by HTML5 UP
  tags:
    - CMS:Headless
    - CMS:Kontent
    - Netlify
    - Landing Page
    - HTML5UP
    - Styling:SCSS
  features:
    - Kentico Kontent Caas plafrorm as the data source
    - Landing page divided by section.
    - Support for code syntax highlighting
    - Includes plugins for easy, beautiful typography
    - Includes React Helmet to allow editing site meta tags
    - Includes plugins for offline support out of the box
    - Font awesome
    - Material Icons
    - CSS Grid
- url: https://gatsby-starter-typescript-blog-forms.netlify.com/
  repo: https://github.com/joerneu/gatsby-starter-typescript-blog-forms
  description: Gatsby starter for a website in TypeScript with a homepage, blog and forms
  tags:
    - Blog
    - Language:TypeScript
    - Linting
    - Markdown
    - MDX
    - CMS:Netlify
    - SEO
    - Styling:CSS-in-JS
  features:
    - TypeScript for type safety, IDE comfort and error checking during development and build time
    - ESLint and Prettier for safety and consistent code style
    - Uses the official Gatsby Blog Core theme for data processing
    - Functional components and React Hooks
    - SEO component with React Helmet
    - Minimal responsive styling with React Emotion that can easily be extended
    - Theming of components and Markdown (MDX) with Emotion Theming
    - Forms with Formite (React Hooks Form library)
    - Accessible UI components implemented with Reakit and styling based on mini.css
    - Netlify CMS to create and edit blog posts
    - Small bundle size
- url: https://gatsby-tailwind-styled-components-storybook-starter.netlify.com/
  repo: https://github.com/denvash/gatsby-tailwind-styled-components-storybook-starter
  description: Tailwind CSS + Styled-Components + Storybook starter for Gatsby
  tags:
    - Storybook
    - Styling:Tailwind
    - Styling:CSS-in-JS
    - Styling:PostCSS
    - Netlify
  features:
    - Tailwind CSS v1
    - Styled-Components v5
    - Storybook v5
    - PostCSS
    - Deploy Storybook
    - Documentation
- url: https://gatsby-tfs-starter.netlify.com/
  repo: https://github.com/tiagofsanchez/gatsby-tfs-starter
  description: a gatsby-advanced-starter with theme-ui styling
  tags:
    - RSS
    - SEO
    - Blog
    - MDX
  features:
    - React Helmet <head> Management
    - SVG Icon
- url: https://gatsby-lam.vaporwavy.io
  repo: https://github.com/vaporwavy/gatsby-london-after-midnight
  description: A custom, image-centric theme for Gatsby. Advanced from the Gatsby starter London.
  tags:
    - Blog
    - Portfolio
    - Gallery
    - SEO
    - Markdown
    - HTML5UP
    - CMS:Netlify
    - Styling:PostCSS
  features:
    - Support tags
    - Easily change the theme color
    - Post thumbnails in the homepage
    - Built with PostCSS
    - Made for image-centric portfolios
    - Based on London for Gatsby
- url: https://alipiry-gatsby-starter-typescript.netlify.com/
  repo: https://github.com/alipiry/gatsby-starter-typescript
  description: The default Gatsby starter with TypeScript
  tags:
    - Language:TypeScript
    - Linting
    - Netlify
  features:
    - Type Checking With TypeScript
    - Powerfull Linting With ESLint
- url: https://gatsby-typescript-tailwind.netlify.com/
  repo: https://github.com/impulse/gatsby-typescript-tailwind
  description: Gatsby starter with TypeScript and Tailwind CSS
  tags:
    - Language:TypeScript
    - Styling:Tailwind
    - Styling:PostCSS
    - Netlify
  features:
    - Simple
    - TSLint
    - Tailwind CSS v1
    - PostCSS + PurgeCSS
- url: https://gatsby-starter-blog-tailwindcss-demo.netlify.com/
  repo: https://github.com/andrezzoid/gatsby-starter-blog-tailwindcss
  description: Gatsby blog starter with TailwindCSS
  tags:
    - Blog
    - SEO
    - Markdown
    - Styling:Tailwind
    - Styling:PostCSS
  features:
    - Based on the official Gatsby starter blog
    - Uses TailwindCSS
    - Uses PostCSS
- url: https://gatsby-starter-hello-world-with-header-and-footer.netlify.com/
  repo: https://github.com/lgnov/gatsby-starter-hello-world-with-header-and-footer
  description: Gatsby starter with a responsive barebones header and footer layout
  tags:
    - Styling:CSS-in-JS
  features:
    - Navbar and footer components with only minimal CSS that make responsiveness works
    - Works in any device screen
    - Easily kicking off your project with writing CSS right away
- url: https://gatsby-minimalist-starter.netlify.com/
  repo: https://github.com/dylanesque/Gatsby-Minimalist-Starter
  description: A minimalist, general-purpose Gatsby starter
  tags:
    - SEO
    - Markdown
    - Styling:CSS-in-JS
  features:
    - Less starting boilerplate than the Gatsby default starter
    - Layout.css includes checklist of initial design system decisions to make
    - Uses Emotion
    - Uses CSS-In-JS
- url: https://gastby-starter-zeevo.netlify.com/
  repo: https://github.com/zeevosec/gatsby-starter-zeevo
  description: Yet another Blog starter with a different style
  tags:
    - Blog
    - Markdown
    - SEO
  features:
    - Extendable
    - Feature filters
    - Performant
- url: https://gatsby-theme-phoenix-demo.netlify.com
  repo: https://github.com/arshad/gatsby-theme-phoenix
  description: A personal blogging and portfolio theme for Gatsby with great typography and dark mode.
  tags:
    - Blog
    - Portfolio
    - SEO
    - MDX
    - Styling:Tailwind
    - Styling:PostCSS
  features:
    - MDX - Posts, Pages and Projects
    - Tags/Categories
    - Dark mode
    - Customizable with Tailwind CSS
    - Code highlighting with Prism
    - RSS feed
- url: https://gatsby-starter-landed.netlify.com/
  repo: https://github.com/vasrush/gatsby-starter-landed
  description: A Gatsby theme based on Landed template by HTML5UP
  tags:
    - HTML5UP
    - Landing Page
    - Portfolio
    - Linting
    - Styling:SCSS
    - Transitions
    - SEO
  features:
    - Includes sections to easily create landing pages
    - React Helmet <head> Management
    - Easily update menus & submenus in gatsby-config file
    - Integrates react-scroll and react-reveal for transitions
    - ESLint and Prettier for safety and consistent code style
    - Offline-ready
    - Responsive design
    - Left, Right and no sidebar templates
    - Font awesome icons
    - HTML5UP Design
- url: http://tina-starter-grande.netlify.com/
  repo: https://github.com/tinacms/tina-starter-grande
  description: Feature rich Gatsby starter with full TinaCMS integration
  tags:
    - Blog
    - Markdown
    - SEO
    - Netlify
    - Pagination
    - CMS:Other
    - Styling:CSS-in-JS
  features:
    - Fully integrated with TinaCMS for easy editing
    - Blocks based page & form builder
    - Styled Components
    - Code syntax highlighting
    - Light/Dark mode
- url: https://amelie-blog.netlify.com/
  repo: https://github.com/tobyau/gatsby-starter-amelie
  description: A minimal and mobile friendly blog template
  tags:
    - Blog
    - SEO
    - Markdown
  features:
    - Responsive design
    - Customizable content through markdown files
    - SEO component with React Helmet
- url: https://chronoblog.now.sh
  repo: https://github.com/Ganevru/gatsby-starter-chronoblog
  description: Chronoblog is a Gatsby js theme specifically designed to create a personal website. The main idea of ​​Chronoblog is to allow you not only to write a personal blog but also to keep a record of everything important that you have done.
  tags:
    - Blog
    - Portfolio
    - MDX
    - Markdown
    - SEO
    - Styling:CSS-in-JS
    - Linting
  features:
    - Starter for Chronoblog Gatsby Theme
- url: https://gatsby-eth-dapp-starter.netlify.com
  repo: https://github.com/robsecord/gatsby-eth-dapp-starter
  description: Gatsby Starter for Ethereum Dapps using Web3 with Multiple Account Management Integrations
  tags:
    - Client-side App
    - Netlify
    - Authentication
  features:
    - Ethereum Web3 Authentication - Multiple Integrations
    - ConsenSys Rimble UI Integration
    - Styled Components
    - Coinbase, Fortmatic, Metamask, WalletConnect, and more
    - dFuse Blockchain Streaming and Notifications
- url: https://gatsby-starter-theme-antv.antv.vision
  repo: https://github.com/antvis/gatsby-starter-theme-antv
  description: ⚛️ Polished Gatsby theme for documentation site
  tags:
    - Documentation
    - Markdown
    - Styling:Other
  features:
    - ⚛ Prerendered static site
    - 🌎 Internationalization support by i18next
    - 📝 Markdown-based documentation and menus
    - 🎬 Examples with live playground
    - 🏗 Unified Theme and Layout
    - 🆙 Easy customized header nav
    - 🧩 Built-in home page components
- url: https://gatsby-starter-cafe.netlify.com
  repo: https://github.com/crolla97/gatsby-starter-cafe
  description: Gatsby starter for creating a single page cafe website using Contentful and Leaflet
  tags:
    - CMS:Contentful
    - Styling:SCSS
    - Landing Page
    - Onepage
  features:
    - Leaflet interactive map
    - Instagram Feed
    - Contentful for menu item storage
    - Responsive design
- url: https://gatsby-firebase-simple-auth.netlify.com/
  repo: https://github.com/marcomelilli/gatsby-firebase-simple-auth
  description: A simple Firebase Authentication Starter with protected routes
  tags:
    - Firebase
    - Authentication
    - Styling:Tailwind
  features:
    - Authentication with Firebase
    - Protected Routes with Authorization
- url: https://demo.gatsbystorefront.com/
  repo: https://github.com/GatsbyStorefront/gatsby-starter-storefront-shopify
  description: Lightning fast PWA storefront for Shopify
  tags:
    - CMS:Headless
    - Shopify
    - SEO
    - PWA
    - eCommerce
    - Styling:CSS-in-JS
  features:
    - Gatsby Storefront
    - gatsby-theme-storefront-shopify
    - Shopify Integration
    - Shopping Cart
    - PWA
    - Optimized images with gatsby-image.
    - SEO
    - A11y
- url: https://keturah.netlify.com/
  repo: https://github.com/giocare/gatsby-starter-keturah
  description: A portfolio starter for developers
  tags:
    - Portfolio
    - SEO
    - Markdown
  features:
    - Target Audience Developers
    - Designed To Resemble A Terminal And Text Editor
    - Responsive Design
    - FontAwesome Icon Library
    - Easily Customize Content Using Markdown Files
    - SEO Friendly Component
    - Social Media Icons Provided
- url: https://gatsby-lander.surge.sh/
  repo: https://github.com/codebushi/gatsby-starter-lander
  description: Single page starter built with Tailwind CSS
  tags:
    - Onepage
    - Linting
    - Styling:Tailwind
  features:
    - Simple One Page Site
    - Landing Page Design
    - Fully Responsive
    - Styling with Tailwind
- url: https://gatsby-starter-papan01.netlify.com/
  repo: https://github.com/papan01/gatsby-starter-papan01
  description: A Gatsby starter for creating a markdown blog.
  tags:
    - Linting
    - Blog
    - Styling:SCSS
    - Markdown
    - Pagination
    - PWA
    - SEO
  features:
    - SSR React Code Splitting(loadable-components)
    - Theme Toggle(light/dark)
    - Pagination
    - SEO(Sitemap, Schema.org, OpenGraph tags, Twitter tag)
    - Web application manifest and offline support
    - Google Analytics
    - Disqus
    - RSS
    - ESLint(Airbnb) for linting
    - Prettier code formatting
    - gh-pages for deploying to GitHub Pages
- url: https://gatsby-starter-boilerplatev-kontent-demo.netlify.com/
  repo: https://github.com/viperfx07/gatsby-starter-boilerplatev-kontent
  description: A Gatsby starter using BoilerplateV for Kentico Kontent.
  tags:
    - Blog
    - CMS:Headless
    - CMS:Kontent
    - Styling:Bootstrap
    - Styling:CSS-in-JS
    - Linting
  features:
    - Sass (SCSS Flavored) CSS
    - ITCSS Structure of CSS (with glob added for css)
    - Bootstrap CSS Framework
    - React Helmet <head> Management
    - ESLint(Airbnb) for JS linting
    - Prettier for JS formatting
- url: https://www.cryptocatalyst.net/
  repo: https://github.com/n8tb1t/gatsby-starter-cryptocurrency
  description: A full-fledged cryptocurrency Gatsby starter portal with landing page, blog, roadmap, devs team, and docs.
  tags:
    - Linting
    - Blog
    - Styling:SCSS
    - Markdown
    - Pagination
    - PWA
    - SEO
  features:
    - Beautiful Mobile-first design.
    - modular SCSS styles.
    - Configurable color scheme.
    - Advanced config options.
    - Advanced landing page.
    - Blog Component.
    - Live comments.
    - Roadmap component.
    - Developers page component.
    - Algolia advanced search index, with content chunks.
    - Docs component.
    - No outdated codebase, use only react hooks.
    - Easy to modify react components.
    - SEO (Sitemap, OpenGraph tags, Twitter tags)
    - Google Analytics Support
    - Offline Support & WebApp Manifest
    - Easy to modify assets.
- url: https://chronoblog-profile.now.sh
  repo: https://github.com/Ganevru/gatsby-starter-chronoblog-profile
  description: This starter will help you launch a personal website with a simple text feed on the main page. This starter looks simple and neat, but at the same time, it has great potential for organizing your content using tags, dates, and search. The homepage is organized in compact feeds. The display of content in these feeds is based on the tags of this content (for example, only content with a podcast tag gets into the feed with podcasts).
  tags:
    - Blog
    - Portfolio
    - MDX
    - Markdown
    - SEO
    - Styling:CSS-in-JS
    - Linting
  features:
    - Specially designed to create a personal website (in a simple and strict "text" style)
    - Universal text feed divided into categories
    - Search and Tags for organizing content
    - A simple change of primary and secondary colors of the site, fonts, radius of curvature of elements, etc (thanks to Theme UI theming)
    - Clean and Universal UI
    - Mobile friendly, all elements and custom images are adapted to any screen
    - Light/Dark mode
    - Easy customization of icons and links to your social networks
    - MDX for the main menu of the site, footer and other elements of the site
    - MDX for pages and content
    - Code syntax highlighting
    - SEO (OpenGraph and Twitter) out of the box with default settings that make sense (thanks to React Helmet)
- url: https://chronoblog-hacker.now.sh
  repo: https://github.com/Ganevru/gatsby-starter-chronoblog-hacker
  description: A dark (but with ability to switch to light) starter that uses the Source Code Pro font (optional) and minimalistic UI
  tags:
    - Blog
    - Portfolio
    - MDX
    - Markdown
    - SEO
    - Styling:CSS-in-JS
    - Linting
  features:
    - Specially designed to create a personal website
    - Search and Tags for organizing content
    - A simple change of primary and secondary colors of the site, fonts, radius of curvature of elements, etc (thanks to Theme UI theming)
    - Clean and Minimalistic UI
    - Mobile friendly, all elements and custom images are adapted to any screen
    - Light/Dark mode
    - Easy customization of icons and links to your social networks
    - MDX for the main menu of the site, footer and other elements of the site
    - MDX for pages and content
    - Code syntax highlighting
    - SEO (OpenGraph and Twitter) out of the box with default settings that make sense (thanks to React Helmet)
- url: https://5e0a570d6afb0ef0fb162f0f--wizardly-bassi-e4658f.netlify.com/
  repo: https://github.com/adamistheanswer/gatsby-starter-baysik-blog
  description: A basic and themeable starter for creating blogs in Gatsby.
  tags:
    - Blog
    - Portfolio
    - MDX
    - Markdown
    - SEO
    - Styling:CSS-in-JS
    - Linting
  features:
    - Specially designed to create a personal website
    - Clean and Minimalistic UI
    - Facebook Comments
    - Mobile friendly, all elements and custom images are adapted to any screen
    - Light/Dark mode
    - Prettier code formatting
    - RSS
    - Links to your social networks
    - MDX for pages and content
    - Code syntax highlighting
    - SEO (OpenGraph and Twitter) out of the box with default settings that make sense (thanks to React Helmet)
- url: https://gatsby-starter-robin.netlify.com/
  repo: https://github.com/robinmetral/gatsby-starter-robin
  description: Gatsby Default Starter with state-of-the-art tooling
  tags:
    - MDX
    - Styling:CSS-in-JS
    - Linting
    - Testing
    - Storybook
  features:
    - 📚 Write in MDX
    - 👩‍🎤 Style with Emotion
    - 💅 Linting with ESLint and Prettier
    - 📝 Unit and integration testing with Jest and react-testing-library
    - 💯 E2E browser testing with Cypress
    - 📓 Visual testing with Storybook
    - ✔️ CI with GitHub Actions
    - ⚡ CD with Netlify
- url: https://evaluates2.github.io/Gatsby-Starter-TypeScript-Redux-TDD-BDD
  repo: https://github.com/Evaluates2/Gatsby-Starter-TypeScript-Redux-TDD-BDD
  description: An awesome Gatsby starter template that takes care of the tooling setup, allowing you and your team to dive right into building ultra-fast React applications quickly and deploy them with confidence! 📦
  tags:
    - Redux
    - Language:TypeScript
    - Linting
    - Testing
    - Styling:None
  features:
    - 📚 Written in TypeScript.
    - 💡 Redux preconfigured (with local-storage integration.
    - 💅 Linting with TSLint and Prettier.
    - 📝 Unit testing with Jest and react-test-renderer.
    - 💯 Behavior-driven E2E browser testing with Cypress + Cucumber.js plugin.
    - 📓 Steps for deploying to Gh-pages
    - ✔️ CI with TravisCI
    - ⚡ Steps for deploying to GitHub Pages, AWS S3, or Netlify.
- url: https://gatsby-resume-starter.netlify.com/
  repo: https://github.com/barancezayirli/gatsby-starter-resume-cms
  description: Resume starter styled using Tailwind with Netlify CMS as headless CMS.
  tags:
    - CMS:Headless
    - SEO
    - PWA
    - Portfolio
  features:
    - One-page resume/CV
    - PWA
    - Multiple Netlify CMS widgets
    - Netlify CMS as Headless CMS
    - Tailwind for styling with theming
    - Optimized build process (purge css)
    - Basic SEO, site metadata
    - Prettier
    - Social media links
<<<<<<< HEAD
- url: https://gatsby-typescript-emotion-storybook.netlify.com/
  repo: https://github.com/duncanleung/gatsby-typescript-emotion-storybook
  description: Config for TypeScript + Emotion + Storybook + React Intl + SVGR + Jest.
  tags:
    - Language:TypeScript
    - Styling:CSS-in-JS
    - Storybook
    - i18n
    - Linting
    - Testing
    - CMS:Netlify
    - Markdown
    - MDX
    - SEO
  features:
    - 💻 TypeScript
    - 📓 Visual testing with Storybook
    - 👩‍🎤 CSS-in-JS styling with Emotion
    - 💅 Linting with ESLint and Prettier
    - 🌎 React Intl internationalization support
    - 🖼️ SVG support with SVGR
    - 📝 Unit and integration testing with Jest and react-testing-library
    - ⚡ CD with Netlify
    - 📚 Markdown in MDX
=======
- url: https://felco-gsap.netlify.com
  repo: https://github.com/AshfaqKabir/Felco-Gsap-Gatsby-Starter
  description: Minimal Multipurpose Gsap Gatsby Landing Page. Helps Getting Started With Gsap and Netlify Forms.
  tags:
    - Portfolio
    - Styling:CSS-in-JS
  features:
    - Minimal 3 Page Responsive Layout
    - Multipurpose Gatsby Theme
    - Working Netlify Form
    - Gsap For Modern Animtaions
    - Styled Components for responsive component based styling with theming
    - Basic SEO, site metadata
    - Prettier
>>>>>>> 06557257
<|MERGE_RESOLUTION|>--- conflicted
+++ resolved
@@ -4866,7 +4866,6 @@
     - Basic SEO, site metadata
     - Prettier
     - Social media links
-<<<<<<< HEAD
 - url: https://gatsby-typescript-emotion-storybook.netlify.com/
   repo: https://github.com/duncanleung/gatsby-typescript-emotion-storybook
   description: Config for TypeScript + Emotion + Storybook + React Intl + SVGR + Jest.
@@ -4891,7 +4890,6 @@
     - 📝 Unit and integration testing with Jest and react-testing-library
     - ⚡ CD with Netlify
     - 📚 Markdown in MDX
-=======
 - url: https://felco-gsap.netlify.com
   repo: https://github.com/AshfaqKabir/Felco-Gsap-Gatsby-Starter
   description: Minimal Multipurpose Gsap Gatsby Landing Page. Helps Getting Started With Gsap and Netlify Forms.
@@ -4905,5 +4903,4 @@
     - Gsap For Modern Animtaions
     - Styled Components for responsive component based styling with theming
     - Basic SEO, site metadata
-    - Prettier
->>>>>>> 06557257
+    - Prettier