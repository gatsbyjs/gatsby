--- conflicted
+++ resolved
@@ -6300,7 +6300,6 @@
     - Twitter Cards meta
     - Sitemap Generation
     - XML Sitemaps
-<<<<<<< HEAD
     - Progressive Web App
 - url: https://pedantic-brown-bbf927.netlify.app/
   repo: https://github.com/pkino/gatsby-starter-typescript-sass
@@ -6312,7 +6311,6 @@
   features:
     - TypeScript and Sass support
     - ESLint with basic react rules
-=======
     - Progressive Web Ap
 - url: https://gatsby-starter-portfolio-minimal.netlify.app/
   repo: https://github.com/konstantinmuenster/gatsby-starter-portfolio-minimal
@@ -6334,5 +6332,4 @@
     - Medium Integration - Feature your latest articles
     - Progressive Web App/PWA - Offline Support
     - Fast and Accessible
-    - SEO
->>>>>>> 6ae44fec
+    - SEO