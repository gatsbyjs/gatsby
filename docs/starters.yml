--- conflicted
+++ resolved
@@ -7393,7 +7393,6 @@
     - Uses SCSS for easy-to-understand naming
     - Google Analytics support
     - Responsive design
-<<<<<<< HEAD
 - url: https://gatsby-prismic-blog-starter.vercel.app/
   repo: https://github.com/iamsainikhil/gatsby-prismic-blog-starter
   description: A blog starter template developed using Gatsby and Prismic. This starter is styled using Theme UI which allows for more easy customization.
@@ -7423,7 +7422,6 @@
     - WebApp Manifest supporting PWA
     - Typeface based fonts
     - Responsive design
-=======
 - url: https://knochenmark.github.io/gatsby-starter-level-2/
   repo: https://github.com/Knochenmark/gatsby-starter-level-2
   description: A minimalistic, responsive and easily configurable Gatsby starter that will help to bring your portfolio to the next level.
@@ -7477,5 +7475,4 @@
     - Styled Components
     - SEO friendly components
     - Prebuilt events calendar
-    - Material UI
->>>>>>> 75add7b0
+    - Material UI